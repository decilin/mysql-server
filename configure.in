dnl -*- ksh -*-
dnl Process this file with autoconf to produce a configure script.

AC_PREREQ(2.52)dnl		Minimum Autoconf version required.

AC_INIT(sql/mysqld.cc)
AC_CANONICAL_SYSTEM
# The Docs Makefile.am parses this line!
# remember to also update version.c in ndb
#
# When changing major version number please also check switch statement
# in mysqlbinlog::check_master_version().
AM_INIT_AUTOMAKE(mysql, 5.1.23-rc)
AM_CONFIG_HEADER([include/config.h:config.h.in])

PROTOCOL_VERSION=10
DOT_FRM_VERSION=6
# See the libtool docs for information on how to do shared lib versions.
SHARED_LIB_MAJOR_VERSION=16
SHARED_LIB_VERSION=$SHARED_LIB_MAJOR_VERSION:0:0
NDB_SHARED_LIB_MAJOR_VERSION=3
NDB_SHARED_LIB_VERSION=$NDB_SHARED_LIB_MAJOR_VERSION:0:0

# Set all version vars based on $VERSION. How do we do this more elegant ?
# Remember that regexps needs to quote [ and ] since this is run through m4
MYSQL_NO_DASH_VERSION=`echo $VERSION | sed -e "s|[[a-z]]*-.*$||"`
MYSQL_BASE_VERSION=`echo $MYSQL_NO_DASH_VERSION | sed -e "s|\.[[^.]]*$||"`
MYSQL_VERSION_ID=`echo $MYSQL_NO_DASH_VERSION | sed -e 's|[[^0-9.]].*$||;s|$|.|' | sed -e 's/[[^0-9.]]//g; s/\./  /g; s/ \([[0-9]]\) / 0\\1 /g; s/ //g'`

# Add previous major version for debian package upgrade path
MYSQL_PREVIOUS_BASE_VERSION=5.0

# The port should be constant for a LONG time
MYSQL_TCP_PORT_DEFAULT=3306
MYSQL_UNIX_ADDR_DEFAULT="/tmp/mysql.sock"

dnl Include m4 
sinclude(config/ac-macros/alloca.m4)
sinclude(config/ac-macros/check_cpu.m4)
sinclude(config/ac-macros/character_sets.m4)
sinclude(config/ac-macros/compiler_flag.m4)
sinclude(config/ac-macros/plugins.m4)
sinclude(config/ac-macros/ha_ndbcluster.m4)
sinclude(config/ac-macros/large_file.m4)
sinclude(config/ac-macros/misc.m4)
sinclude(config/ac-macros/readline.m4)
sinclude(config/ac-macros/ssl.m4)
sinclude(config/ac-macros/zlib.m4)

# Remember to add a directory sql/share/LANGUAGE
AVAILABLE_LANGUAGES="\
czech danish dutch english estonian french german greek hungarian \
italian japanese korean norwegian norwegian-ny polish portuguese \
romanian russian serbian slovak spanish swedish ukrainian"

#####
#####

AC_SUBST(MYSQL_NO_DASH_VERSION)
AC_SUBST(MYSQL_BASE_VERSION)
AC_SUBST(MYSQL_VERSION_ID)
AC_SUBST(MYSQL_PREVIOUS_BASE_VERSION)
AC_SUBST(PROTOCOL_VERSION)
AC_DEFINE_UNQUOTED([PROTOCOL_VERSION], [$PROTOCOL_VERSION],
                   [mysql client protocol version])
AC_SUBST(DOT_FRM_VERSION)
AC_DEFINE_UNQUOTED([DOT_FRM_VERSION], [$DOT_FRM_VERSION],
                   [Version of .frm files])
AC_SUBST(SHARED_LIB_MAJOR_VERSION)
AC_SUBST(SHARED_LIB_VERSION)
AC_SUBST(AVAILABLE_LANGUAGES)


# Canonicalize the configuration name.

# Check whether --with-system-type or --without-system-type was given.
AC_ARG_WITH(system-type,
    [  --with-system-type      Set the system type, like "sun-solaris10"],
    [SYSTEM_TYPE="$withval"],
    [SYSTEM_TYPE="$host_vendor-$host_os"])
AC_ARG_WITH(machine-type,
    [  --with-machine-type     Set the machine type, like "powerpc"],
    [MACHINE_TYPE="$withval"],
    [MACHINE_TYPE="$host_cpu"])
AC_SUBST(SYSTEM_TYPE)
AC_DEFINE_UNQUOTED([SYSTEM_TYPE], ["$SYSTEM_TYPE"],
                   [Name of system, eg sun-solaris])
AC_SUBST(MACHINE_TYPE)
AC_DEFINE_UNQUOTED([MACHINE_TYPE], ["$MACHINE_TYPE"],
                   [Machine type name, eg sparc])

# Detect intel x86 like processor
BASE_MACHINE_TYPE=$MACHINE_TYPE
case $MACHINE_TYPE in
  i?86) BASE_MACHINE_TYPE=i386 ;;
esac

# Save some variables and the command line options for mysqlbug
SAVE_CC="$CC"
SAVE_CXX="$CXX"
SAVE_ASFLAGS="$ASFLAGS"
SAVE_CFLAGS="$CFLAGS"
SAVE_CXXFLAGS="$CXXFLAGS"
SAVE_LDFLAGS="$LDFLAGS"
SAVE_CXXLDFLAGS="$CXXLDFLAGS"
CONF_COMMAND="$0 $ac_configure_args"
AC_SUBST(CONF_COMMAND)
AC_SUBST(SAVE_CC)
AC_SUBST(SAVE_CXX)
AC_SUBST(SAVE_ASFLAGS)
AC_SUBST(SAVE_CFLAGS)
AC_SUBST(SAVE_CXXFLAGS)
AC_SUBST(SAVE_LDFLAGS)
AC_SUBST(SAVE_CXXLDFLAGS)
AC_SUBST(CXXLDFLAGS)

#AC_ARG_PROGRAM			# Automaticly invoked by AM_INIT_AUTOMAKE

AM_SANITY_CHECK
# This is needed is SUBDIRS is set
AC_PROG_MAKE_SET

##############################################################################
# The below section needs to be done before AC_PROG_CC
##############################################################################

# Hack for OS X/Darwin and Metrowerks CodeWarrior
AC_ARG_WITH(darwin-mwcc,
[  --with-darwin-mwcc      Use Metrowerks CodeWarrior wrappers on OS X/Darwin],[
 if [ "with_darwin_mwcc" = yes ] ; then
  builddir=`pwd`
  ccwrapper="$builddir/support-files/MacOSX/mwcc-wrapper"
  arwrapper="$builddir/support-files/MacOSX/mwar-wrapper"
  CC="$ccwrapper"
  CXX="$ccwrapper"
  LD="$ccwrapper"
  AR="$arwrapper"
  RANLIB=:
  export CC CXX LD AR RANLIB
  AC_SUBST(AR)
  AC_SUBST(RANLIB)
 fi
])

AM_CONDITIONAL(DARWIN_MWCC, test x$with_darwin_mwcc = xyes)

if test "x${CFLAGS-}" = x ; then
  cflags_is_set=no
else
  cflags_is_set=yes
fi

if test "x${CPPFLAGS-}" = x ; then
  cppflags_is_set=no
else
  cppflags_is_set=yes
fi

if test "x${LDFLAGS-}" = x ; then
  ldflags_is_set=no
else
  ldflags_is_set=yes
fi

################ End of section to be done before AC_PROG_CC #################

# The following hack should ensure that configure doesn't add optimizing
# or debugging flags to CFLAGS or CXXFLAGS
# C_EXTRA_FLAGS are flags that are automaticly added to both
# CFLAGS and CXXFLAGS
CFLAGS="$CFLAGS $C_EXTRA_FLAGS "
CXXFLAGS="$CXXFLAGS $C_EXTRA_FLAGS "

dnl Checks for programs.
AC_PROG_AWK
AC_PROG_CC
AC_PROG_CXX
AC_PROG_CPP

# Print version of CC and CXX compiler (if they support --version)
case $SYSTEM_TYPE in
  *netware*)
CC_VERSION=`$CC -version | grep -i version`
    ;;
  *)
CC_VERSION=`$CC --version | sed 1q`
    ;;
esac
if test $? -eq "0"
then
  AC_MSG_CHECKING("C Compiler version")
  AC_MSG_RESULT("$CC $CC_VERSION")
else
CC_VERSION=""
fi
AC_SUBST(CC_VERSION)
MYSQL_CHECK_CXX_VERSION

# Fix for sgi gcc / sgiCC which tries to emulate gcc
if test "$CC" = "sgicc"
then
  ac_cv_prog_gcc="no"
fi
if test "$CXX" = "sgi++"
then
  GXX="no"
fi

if test "$ac_cv_prog_gcc" = "yes"
then
  AS="$CC -c"
  AC_SUBST(AS)
else
  AC_PATH_PROG(AS, as, as)
fi

# Still need ranlib for readline; local static use only so no libtool.
AC_PROG_RANLIB
# We use libtool
#AC_LIBTOOL_WIN32_DLL
AC_PROG_LIBTOOL

# Ensure that we have --preserve-dup-deps defines, otherwise we get link
# problems of 'mysql' with CXX=g++
LIBTOOL="$LIBTOOL --preserve-dup-deps"
AC_SUBST(LIBTOOL)dnl

AC_SUBST(NM)dnl

# NM= "$NM -X64"
#archive_expsym_cmds= `echo "$archive_expsym_cmds" | sed -e '/"$(CC)"//'`
#archive_expsym_cmds= "$CC -q64 $archive_expsym_cmds"
#  CXXFLAGS=`echo "$CXXFLAGS -Werror" | sed -e 's/-fbranch-probabilities//; s/-Wall//; s/-ansi//; s/-pedantic//; s/-Wcheck//'`

#AC_LIBTOOL_DLOPEN AC_LIBTOOL_WIN32_DLL AC_DISABLE_FAST_INSTALL AC_DISABLE_SHARED AC_DISABLE_STATIC

# AC_PROG_INSTALL
AC_PROG_INSTALL
test -z "$INSTALL_SCRIPT" && INSTALL_SCRIPT='${INSTALL_PROGRAM}'

# Not critical since the generated file is distributed
AC_CHECK_PROGS(YACC, ['bison -y -p MYSQL'])
AC_CHECK_PROG(PDFMANUAL, pdftex, manual.pdf)
AC_CHECK_PROG(DVIS,      tex,    manual.dvi)

#check the return type of sprintf
AC_MSG_CHECKING("return type of sprintf")
AC_TRY_RUN([
  int main()
    {
      char* s = "hello";
      char buf[6];
      if((int)sprintf(buf, s) == strlen(s))
	return 0;
      
      return -1;
     }
   ],
   [AC_DEFINE(SPRINTF_RETURNS_INT, [1], [POSIX sprintf])
   AC_MSG_RESULT("int")],
   [AC_TRY_RUN([
 int main()
   {
     char* s = "hello";
     char buf[6];
     if((char*)sprintf(buf,s) == buf + strlen(s))
       return 0;
     return -1;
   }           ],
               [AC_DEFINE(SPRINTF_RETURNS_PTR, [1], [Broken sprintf])
                AC_MSG_RESULT("ptr")],
               [AC_DEFINE(SPRINTF_RETURNS_GARBAGE, [1], [Broken sprintf])
                AC_MSG_RESULT("garbage")]
   )],
   # Cross compile, assume POSIX
   [AC_DEFINE(SPRINTF_RETURNS_INT, [1], [POSIX sprintf])
    AC_MSG_RESULT("int (we assume)")]
)

AC_PATH_PROG(uname_prog, uname, no)

# We should go through this and put all the explictly system dependent
# stuff in one place
AC_MSG_CHECKING(operating system)
AC_CACHE_VAL(mysql_cv_sys_os,
[
if test "$uname_prog" != "no"; then
  mysql_cv_sys_os="`uname`"
else
  mysql_cv_sys_os="Not Solaris"
fi
])
AC_MSG_RESULT($mysql_cv_sys_os)

# This should be rewritten to use $target_os
case "$target_os" in
  sco3.2v5*) 
     CFLAGS="$CFLAGS -DSCO"
     CXXFLAGS="$CXXFLAGS -DSCO"
     LD='$(CC) $(CFLAGS)'
     case "$CFLAGS" in
       *-belf*) 
         AC_SYS_COMPILER_FLAG(-belf,sco_belf_option,CFLAGS,[],[
         case "$LDFLAGS" in
           *-belf*) ;;
           *) AC_MSG_WARN([Adding -belf option to ldflags.])
              LDFLAGS="$LDFLAGS -belf"
           ;;
         esac
         ])
       ;;
       *)
         AC_SYS_COMPILER_FLAG(-belf,sco_belf_option,CFLAGS,[],[
         case "$LDFLAGS" in
           *-belf*) ;;
           *)
	     AC_MSG_WARN([Adding -belf option to ldflags.])
             LDFLAGS="$LDFLAGS -belf"
           ;;
         esac
         ])
       ;;
     esac
  ;;
  sysv5UnixWare* | sysv5OpenUNIX8*) 
    if test "$GCC" != "yes"; then
      # Use the built-in alloca()
      CFLAGS="$CFLAGS -Kalloca"
    fi
    CXXFLAGS="$CXXFLAGS -DNO_CPLUSPLUS_ALLOCA"
  ;;
  sysv5SCO_SV6.0.0*)
    if test "$GCC" != "yes"; then
      # Use the built-in alloca()
      CFLAGS="$CFLAGS -Kalloca"
      CXXFLAGS="$CFLAGS -Kalloca"
      # Use no_implicit for templates
      CXXFLAGS="$CXXFLAGS -Tno_implicit"
      AC_DEFINE([HAVE_EXPLICIT_TEMPLATE_INSTANTIATION],
        [1], [Defined by configure. Use explicit template instantiation.])
    fi
  ;;
esac
AC_SUBST(CC)
AC_SUBST(CFLAGS)
AC_SUBST(CXX)
AC_SUBST(CXXFLAGS)
AC_SUBST(ASFLAGS)
AC_SUBST(LD)
AC_SUBST(INSTALL_SCRIPT)

export CC CXX CFLAGS LD LDFLAGS AR ARFLAGS

if test "$GCC" = "yes"
then
  # mysqld requires -fno-implicit-templates.
  # Disable exceptions as they seams to create problems with gcc and threads.
  # mysqld doesn't use run-time-type-checking, so we disable it.
  # We should use -Wno-invalid-offsetof flag to disable some warnings from gcc
  # regarding offset() usage in C++ which are done in a safe manner in the
  # server
  CXXFLAGS="$CXXFLAGS -fno-implicit-templates -fno-exceptions -fno-rtti"
  AC_DEFINE([HAVE_EXPLICIT_TEMPLATE_INSTANTIATION],
    [1], [Defined by configure. Use explicit template instantiation.])
fi

MYSQL_PROG_AR

# libmysqlclient versioning when linked with GNU ld.
if $LD --version 2>/dev/null|grep -q GNU; then
  LD_VERSION_SCRIPT="-Wl,--version-script=\$(top_builddir)/libmysql/libmysql.ver"
  AC_CONFIG_FILES(libmysql/libmysql.ver)
fi
AC_SUBST(LD_VERSION_SCRIPT)


# Avoid bug in fcntl on some versions of linux
AC_MSG_CHECKING([if we should use 'skip-external-locking' as default for $target_os])
# Any variation of Linux
if expr "$target_os" : "[[Ll]]inux.*" > /dev/null
then
  MYSQLD_DEFAULT_SWITCHES="--skip-external-locking"
  TARGET_LINUX="true"
  AC_MSG_RESULT([yes])
  AC_DEFINE([TARGET_OS_LINUX], [1], [Whether we build for Linux])
else
  MYSQLD_DEFAULT_SWITCHES=""
  TARGET_LINUX="false"
  AC_MSG_RESULT([no])
fi
AC_SUBST(MYSQLD_DEFAULT_SWITCHES)
AC_SUBST(TARGET_LINUX)

dnl Find paths to some shell programs
AC_PATH_PROG(LN, ln, ln)
# This must be able to take a -f flag like normal unix ln.
AC_PATH_PROG(LN_CP_F, ln, ln)
if ! ( expr "$SYSTEM_TYPE" : ".*netware.*" > /dev/null ); then
# If ln -f does not exists use -s (AFS systems)
if test -n "$LN_CP_F"; then
  LN_CP_F="$LN_CP_F -s"
fi
fi

AC_PATH_PROG(MV, mv, mv)
AC_PATH_PROG(RM, rm, rm)
AC_PATH_PROG(CP, cp, cp)
AC_PATH_PROG(SED, sed, sed)
AC_PATH_PROG(CMP, cmp, cmp)
AC_PATH_PROG(CHMOD, chmod, chmod)
AC_PATH_PROG(HOSTNAME, hostname, hostname)
# Check for a GNU tar named 'gtar', or 'gnutar' (MacOS X) and
# fall back to 'tar' otherwise and hope that it's a GNU tar as well
AC_CHECK_PROGS(TAR, gnutar gtar tar)

dnl We use a path for perl so the script startup works
dnl We make sure to use perl, not perl5, in hopes that the RPMs will
dnl not depend on the perl5 binary being installed (probably a bug in RPM)
AC_PATH_PROG(PERL, perl, no)
if test "$PERL" != "no" && $PERL -e 'require 5' > /dev/null 2>&1
then
  PERL5=$PERL
else
  AC_PATH_PROG(PERL5, perl5, no)
  if test "$PERL5" != no
  then
    PERL=$PERL5
    ac_cv_path_PERL=$ac_cv_path_PERL5
  fi
fi

AC_SUBST(HOSTNAME)
AC_SUBST(PERL)
AC_SUBST(PERL5)

# icheck, used for ABI check
AC_PATH_PROG(ICHECK, icheck, no)
# "icheck" is also the name of a file system check program on Tru64.
# Verify the program found is really the interface checker.
if test "x$ICHECK" != "xno"
then
  AC_MSG_CHECKING(if $ICHECK works as expected)
  echo "int foo;" > conftest.h
  $ICHECK --canonify -o conftest.ic conftest.h 2>/dev/null
  if test -f "conftest.ic"
  then
    AC_MSG_RESULT(yes)
  else
    AC_MSG_RESULT(no)
    ICHECK=no
  fi
  rm -f conftest.ic conftest.h
fi
AC_SUBST(ICHECK)

# Lock for PS
AC_PATH_PROG(PS, ps, ps)
AC_MSG_CHECKING("how to check if pid exists")
PS=$ac_cv_path_PS
# Linux style
if $PS p $$ 2> /dev/null | grep `echo $0 | sed s/\-//` > /dev/null
then
  FIND_PROC="$PS p \$\$PID | grep -v grep | grep \$\$MYSQLD > /dev/null"
# Solaris
elif $PS -fp $$ 2> /dev/null | grep $0 > /dev/null
then
  FIND_PROC="$PS -p \$\$PID | grep -v grep | grep \$\$MYSQLD > /dev/null"
# BSD style
elif $PS -uaxww 2> /dev/null | grep $0 > /dev/null
then
  FIND_PROC="$PS -uaxww | grep -v grep | grep \$\$MYSQLD | grep \" \$\$PID \" > /dev/null"
# SysV style
elif $PS -ef 2> /dev/null | grep $0 > /dev/null
then
  FIND_PROC="$PS -ef | grep -v grep | grep \$\$MYSQLD | grep \" \$\$PID \" > /dev/null"
# Do anybody use this?
elif $PS $$ 2> /dev/null | grep $0 > /dev/null
then
  FIND_PROC="$PS \$\$PID | grep -v grep | grep \$\$MYSQLD > /dev/null"
else
  case $SYSTEM_TYPE in
    *freebsd*|*dragonfly*)
      FIND_PROC="$PS p \$\$PID | grep -v grep | grep \$\$MYSQLD > /dev/null"
      ;;
    *darwin*)
      FIND_PROC="$PS -uaxww | grep -v grep | grep \$\$MYSQLD | grep \" \$\$PID \" > /dev/null"
      ;;
    *cygwin*)
      FIND_PROC="$PS -e | grep -v grep | grep \$\$MYSQLD | grep \" \$\$PID \" > /dev/null"
      ;;
    *netware*)
      FIND_PROC=
      ;;
    *)
      AC_MSG_ERROR([Could not find the right ps switches. Which OS is this ?. See the Installation chapter in the Reference Manual.])
  esac
fi
AC_SUBST(FIND_PROC)
AC_MSG_RESULT("$FIND_PROC")

# Check if a pid is valid
AC_PATH_PROG(KILL, kill, kill)
AC_MSG_CHECKING("for kill switches")
if $ac_cv_path_KILL -0 $$
then
  CHECK_PID="$ac_cv_path_KILL -0 \$\$PID > /dev/null 2> /dev/null"
elif kill -s 0 $$
then
  CHECK_PID="$ac_cv_path_KILL -s 0 \$\$PID > /dev/null 2> /dev/null"
else
  AC_MSG_WARN([kill -0 to check for pid seems to fail])
    CHECK_PID="$ac_cv_path_KILL -s SIGCONT \$\$PID > /dev/null 2> /dev/null"
fi
AC_SUBST(CHECK_PID)
AC_MSG_RESULT("$CHECK_PID")

# We need an ANSI C compiler
AM_PROG_CC_STDC

# We need an assembler, too
AM_PROG_AS
CCASFLAGS="$CCASFLAGS $ASFLAGS"

# Check if we need noexec stack for assembler
AC_CHECK_NOEXECSTACK

if test "$am_cv_prog_cc_stdc" = "no"
then
  AC_MSG_ERROR([MySQL requires an ANSI C compiler (and a C++ compiler). Try gcc. See the Installation chapter in the Reference Manual.])
fi

NOINST_LDFLAGS="-static"

static_nss=""
STATIC_NSS_FLAGS=""
OTHER_LIBC_LIB=""
AC_ARG_WITH(other-libc,
 [  --with-other-libc=DIR   Link against libc and other standard libraries 
                          installed in the specified non-standard location 
                          overriding default. Originally added to be able to
                          link against glibc 2.2 without making the user 
                          upgrade the standard libc installation.],
 [
   other_libc_include="$withval/include"
   other_libc_lib="$withval/lib"
   with_other_libc="yes"
   enable_shared="no"
   all_is_static="yes"
   CFLAGS="$CFLAGS -I$other_libc_include"
   # There seems to be a feature in gcc that treats system and libc headers
   # silently when they violatate ANSI C++ standard, but it is strict otherwise
   # since gcc cannot now recognize that our headers are libc, we work around
   # by telling it to be permissive. Note that this option only works with
   # new versions of gcc (2.95.x and above)
   CXXFLAGS="$CXXFLAGS -fpermissive -I$other_libc_include"
   if test -f "$other_libc_lib/libnss_files.a"
   then
     # libc has been compiled with --enable-static-nss
     # we need special flags, but we will have to add those later
     STATIC_NSS_FLAGS="-lc -lnss_files -lnss_dns -lresolv"
     STATIC_NSS_FLAGS="$STATIC_NSS_FLAGS $STATIC_NSS_FLAGS"
     OTHER_LIBC_LIB="-static -L$other_libc_lib"
     static_nss=1
   else
     # this is a dirty hack. We if we detect static nss glibc in the special
     # location, we do not re-direct the linker to get libraries from there
     # during check. The reason is that if we did, we would have to find a
     # way to append the special static nss flags to LIBS every time we do
     # any check - this is definitely feasible, but not worthwhile the risk
     # of breaking other things. So for our purposes it would be sufficient
     # to assume that whoever is using static NSS knows what he is doing and
     # has sensible libraries in the regular location
     LDFLAGS="$LDFLAGS -static -L$other_libc_lib "
   fi
   
   # When linking against custom libc installed separately, we want to force
   # all binary builds to be static, including the build done by configure
   # itself to test for system features.
   with_mysqld_ldflags="-all-static"
   with_client_ldflags="-all-static"
   NOINST_LDFLAGS="-all-static"
 ],
 [
  other_libc_include=
  other_libc_lib=
  with_other_libc="no"
 ]
)
AC_SUBST(NOINST_LDFLAGS)

#
# Check if we are using Linux and a glibc compiled with static nss
# (this is true on the MySQL build machines to avoid NSS problems)
#

if test "$TARGET_LINUX" = "true" -a "$static_nss" = ""
then
  tmp=`nm /usr/lib*/libc.a  | grep _nss_files_getaliasent_r`
  if test -n "$tmp"
  then
     STATIC_NSS_FLAGS="-lc -lnss_files -lnss_dns -lresolv"
     STATIC_NSS_FLAGS="$STATIC_NSS_FLAGS $STATIC_NSS_FLAGS"
     static_nss=1
  fi
fi


AC_ARG_WITH(server-suffix,
    [  --with-server-suffix    Append value to the version string.],
    [ MYSQL_SERVER_SUFFIX=`echo "$withval" | sed -e  's/^\(...................................\)..*$/\1/'` ],
    [ MYSQL_SERVER_SUFFIX= ]
    )
AC_SUBST(MYSQL_SERVER_SUFFIX)

# Set flags if we want to force to use pthreads
AC_ARG_WITH(pthread,
    [  --with-pthread          Force use of pthread library.],
    [ with_pthread=$withval ],
    [ with_pthread=no ]
    )

# Force use of thread libs LIBS
AC_ARG_WITH(named-thread-libs,
    [  --with-named-thread-libs=ARG
                          Use specified thread libraries instead of 
                          those automatically found by configure.],
    [ with_named_thread=$withval ],
    [ with_named_thread=no ]
    )

# Force use of a curses libs
AC_ARG_WITH(named-curses-libs,
    [  --with-named-curses-libs=ARG
                          Use specified curses libraries instead of 
                          those automatically found by configure.],
    [ with_named_curses=$withval ],
    [ with_named_curses=no ]
    )

# Make thread safe client
AC_ARG_ENABLE(thread-safe-client,
    [  --disable-thread-safe-client   
                          Compile the client without threads.],
    [ THREAD_SAFE_CLIENT=$enableval ],
    [ THREAD_SAFE_CLIENT=yes ]
    )

# compile with strings functions in assembler
AC_ARG_ENABLE(assembler,
    [  --enable-assembler      Use assembler versions of some string 
                          functions if available.],
    [ ENABLE_ASSEMBLER=$enableval ],
    [ ENABLE_ASSEMBLER=no ]
    )

AC_MSG_CHECKING(if we should use assembler functions)
# For now we only support assembler on i386 and sparc systems
AM_CONDITIONAL(ASSEMBLER_x86, test "$ENABLE_ASSEMBLER" = "yes" -a "$BASE_MACHINE_TYPE" = "i386" && $AS strings/strings-x86.s -o checkassembler >/dev/null 2>&1 && test -f checkassembler && (rm -f checkassembler; exit 0;))
AM_CONDITIONAL(ASSEMBLER_sparc32, test "$ENABLE_ASSEMBLER" = "yes" -a "$BASE_MACHINE_TYPE" = "sparc")
AM_CONDITIONAL(ASSEMBLER_sparc64, test "$ENABLE_ASSEMBLER" = "yes" -a "$BASE_MACHINE_TYPE" = "sparcv9")
AM_CONDITIONAL(ASSEMBLER, test "$ASSEMBLER_x86_TRUE" = "" -o "$ASSEMBLER_sparc32_TRUE" = "")

if test "$ASSEMBLER_TRUE" = ""
then
  AC_MSG_RESULT([yes])
else
  AC_MSG_RESULT([no])
fi


# Use this to set the place used for unix socket used to local communication.
AC_ARG_WITH(unix-socket-path,
    [  --with-unix-socket-path=SOCKET
                          Where to put the unix-domain socket.  SOCKET must be 
                          an absolute file name.],
    [ MYSQL_UNIX_ADDR=$withval ],
    [ MYSQL_UNIX_ADDR=$MYSQL_UNIX_ADDR_DEFAULT ]
    )
AC_SUBST(MYSQL_UNIX_ADDR)

AC_ARG_WITH(tcp-port,
    [  --with-tcp-port=port-number
                          Which port to use for MySQL services (default 3306)],
    [ MYSQL_TCP_PORT=$withval ],
    [ MYSQL_TCP_PORT=$MYSQL_TCP_PORT_DEFAULT
      # if we actually defaulted (as opposed to the pathological case of
      # --with-tcp-port=<MYSQL_TCP_PORT_DEFAULT> which might in theory
      # happen if whole batch of servers was built from a script), set
      # the default to zero to indicate that; we don't lose information
      # that way, because 0 obviously indicates that we can get the
      # default value from MYSQL_TCP_PORT. this seems really evil, but
      # testing for MYSQL_TCP_PORT==MYSQL_TCP_PORT_DEFAULT would make a
      # a port of MYSQL_TCP_PORT_DEFAULT magic even if the builder did not
      # intend it to mean "use the default, in fact, look up a good default
      # from /etc/services if you can", but really, really meant 3306 when
      # they passed in 3306. When they pass in a specific value, let them
      # have it; don't second guess user and think we know better, this will
      # just make people cross.  this makes the the logic work like this
      # (which is complicated enough):
      #
      # - if a port was set during build, use that as a default.
      #
      # - otherwise, try to look up a port in /etc/services; if that fails,
      #   use MYSQL_TCP_PORT_DEFAULT (at the time of this writing 3306)
      #
      # - allow the MYSQL_TCP_PORT environment variable to override that.
      #
      # - allow command-line parameters to override all of the above.
      #
      # the top-most MYSQL_TCP_PORT_DEFAULT is read from win/configure.js,
      # so don't mess with that.
      MYSQL_TCP_PORT_DEFAULT=0 ]
    )
AC_SUBST(MYSQL_TCP_PORT)
# We might want to document the assigned port in the manual.
AC_SUBST(MYSQL_TCP_PORT_DEFAULT)

# Use this to set the place used for unix socket used to local communication.
AC_ARG_WITH(mysqld-user,
    [  --with-mysqld-user=username   
                          What user the mysqld daemon shall be run as.],
    [ MYSQLD_USER=$withval ],
    [ MYSQLD_USER=mysql ]
    )
AC_SUBST(MYSQLD_USER)

# If we should allow LOAD DATA LOCAL
AC_MSG_CHECKING(If we should should enable LOAD DATA LOCAL by default)
AC_ARG_ENABLE(local-infile,
    [  --enable-local-infile   Enable LOAD DATA LOCAL INFILE (default: disabled)],
    [ ENABLED_LOCAL_INFILE=$enableval ],
    [ ENABLED_LOCAL_INFILE=no ]
    )
if test "$ENABLED_LOCAL_INFILE" = "yes"
then
  AC_MSG_RESULT([yes])
  AC_DEFINE([ENABLED_LOCAL_INFILE], [1],
            [If LOAD DATA LOCAL INFILE should be enabled by default])
else
  AC_MSG_RESULT([no])
fi

# If we should allow init-file, skip-grant-table and bootstrap options
AC_MSG_CHECKING(If we should should enable init-file, skip-grant-table options and bootstrap)
AC_ARG_ENABLE(grant-options,
    [  --disable-grant-options Disables the use of --init-file, --skip-grant-tables and --bootstrap options],
    [ mysql_grant_options_enabled=$enableval ],
    [ mysql_grant_options_enabled=yes ]
    )
if test "$mysql_grant_options_enabled" = "yes"
then
  AC_MSG_RESULT([yes])
else
  AC_DEFINE([DISABLE_GRANT_OPTIONS], [1],
            [Disables the use of --init-file, --skip-grant-tables and --bootstrap options])
  AC_MSG_RESULT([no])
fi

MYSQL_SYS_LARGEFILE

# Types that must be checked AFTER large file support is checked
AC_TYPE_SIZE_T

#--------------------------------------------------------------------
# Check for system header files
#--------------------------------------------------------------------

AC_HEADER_DIRENT
AC_HEADER_STDC
AC_HEADER_SYS_WAIT
AC_CHECK_HEADERS(fcntl.h float.h floatingpoint.h ieeefp.h limits.h \
 memory.h pwd.h select.h \
 stdlib.h stddef.h \
 strings.h string.h synch.h sys/mman.h sys/socket.h netinet/in.h arpa/inet.h \
 sys/timeb.h sys/types.h sys/un.h sys/vadvise.h sys/wait.h term.h \
 unistd.h utime.h sys/utime.h termio.h termios.h sched.h crypt.h alloca.h \
 sys/ioctl.h malloc.h sys/malloc.h sys/ipc.h sys/shm.h linux/config.h \
 sys/prctl.h \
 sys/resource.h sys/param.h port.h ieeefp.h)

AC_CHECK_HEADERS([xfs/xfs.h])

#--------------------------------------------------------------------
# Check for system libraries. Adds the library to $LIBS
# and defines HAVE_LIBM etc
#--------------------------------------------------------------------

AC_CHECK_LIB(m, floor, [], AC_CHECK_LIB(m, __infinity))

AC_CHECK_LIB(nsl_r, gethostbyname_r, [],
  AC_CHECK_LIB(nsl, gethostbyname_r))
AC_CHECK_FUNC(gethostbyname_r)

AC_CHECK_FUNC(setsockopt, , AC_CHECK_LIB(socket, setsockopt))
AC_CHECK_FUNC(yp_get_default_domain, ,
  AC_CHECK_LIB(nsl, yp_get_default_domain))
AC_CHECK_FUNC(p2open, , AC_CHECK_LIB(gen, p2open))
# This may get things to compile even if bind-8 is installed
AC_CHECK_FUNC(bind, , AC_CHECK_LIB(bind, bind))
# Check if crypt() exists in libc or libcrypt, sets LIBS if needed
AC_SEARCH_LIBS(crypt, crypt, AC_DEFINE(HAVE_CRYPT, 1, [crypt]))

# For the sched_yield() function on Solaris
AC_CHECK_FUNC(sched_yield, , AC_CHECK_LIB(posix4, sched_yield))

MYSQL_CHECK_ZLIB_WITH_COMPRESS

# For large pages support
if test "$TARGET_LINUX" = "true"
then
  # For SHM_HUGETLB on Linux
  AC_CHECK_DECLS(SHM_HUGETLB, 
      AC_DEFINE([HAVE_LARGE_PAGES], [1], 
                [Define if you have large pages support])
      AC_DEFINE([HUGETLB_USE_PROC_MEMINFO], [1],
                [Define if /proc/meminfo shows the huge page size (Linux only)])
      , ,
      [
#include <sys/shm.h>
      ]
  )
fi

#--------------------------------------------------------------------
# Check for TCP wrapper support
#--------------------------------------------------------------------

AC_ARG_WITH(libwrap,
[  --with-libwrap[=DIR]      Compile in libwrap (tcp_wrappers) support],[
  case "$with_libwrap" in
  no) : ;;
  yes|*)
    _cppflags=${CPPFLAGS}
    _ldflags=${LDFLAGS}

    if test "$with_libwrap" != "yes"; then
      CPPFLAGS="${CPPFLAGS} -I$with_libwrap/include"
      LDFLAGS="${LDFLAGS} -L$with_libwrap/lib"
    fi

    _libs=${LIBS}
    AC_CHECK_HEADER(tcpd.h,
      LIBS="-lwrap $LIBS"
      AC_MSG_CHECKING(for TCP wrappers library -lwrap)
      AC_TRY_LINK([#include <tcpd.h>
int allow_severity = 0;
int deny_severity  = 0;

struct request_info *req;
],[hosts_access (req)],
        AC_MSG_RESULT(yes)
        AC_DEFINE([LIBWRAP], [1], [Define if you have -lwrap])
        AC_DEFINE([HAVE_LIBWRAP], [1], [Define if have -lwrap])
	if test "$with_libwrap" != "yes"; then
	    WRAPLIBS="-L${with_libwrap}/lib"
	fi
	WRAPLIBS="${WRAPLIBS} -lwrap",
        AC_MSG_RESULT(no)
        CPPFLAGS=${_cppflags} LDFLAGS=${_ldflags}),
      CPPFLAGS=${_cppflags} LDFLAGS=${_ldflags})
    LDFLAGS=${_ldflags} LIBS=${_libs}
    ;;
  esac
])
AC_SUBST(WRAPLIBS)

if test "$TARGET_LINUX" = "true"; then
  AC_ARG_WITH(pstack,
    [  --with-pstack           Use the pstack backtrace library],
    [ USE_PSTACK=$withval ],
    [ USE_PSTACK=no ])
  pstack_libs=
  pstack_dir=
  if test "$USE_PSTACK" = yes -a "$TARGET_LINUX" = "true" -a "$BASE_MACHINE_TYPE" = "i386"
  then
    have_libiberty= have_libbfd=
    my_save_LIBS="$LIBS"
dnl I have no idea if this is a good test - can not find docs for libiberty  
    AC_CHECK_LIB([iberty], [fdmatch],
      [have_libiberty=yes
       AC_CHECK_LIB([bfd], [bfd_openr], [have_libbfd=yes], , [-liberty])])
    LIBS="$my_save_LIBS"

    if test x"$have_libiberty" = xyes -a x"$have_libbfd" = xyes
    then
      pstack_dir="pstack"
      pstack_libs="../pstack/libpstack.a -lbfd -liberty"
      # We must link staticly when using pstack
      with_mysqld_ldflags="-all-static"
      AC_SUBST([pstack_dir])
      AC_SUBST([pstack_libs])
      AC_DEFINE([USE_PSTACK], [1], [the pstack backtrace library])
dnl This check isn't needed, but might be nice to give some feedback....
dnl    AC_CHECK_HEADER(libiberty.h,
dnl      have_libiberty_h=yes,
dnl      have_libiberty_h=no)
    else
      USE_PSTACK="no"
    fi
  else
    USE_PSTACK="no"
  fi
fi
AC_MSG_CHECKING([if we should use pstack])
AC_MSG_RESULT([$USE_PSTACK])

# Check for gtty if termio.h doesn't exists
if test "$ac_cv_header_termio_h" = "no" -a "$ac_cv_header_termios_h" = "no"
then
  AC_CHECK_FUNC(gtty, , AC_CHECK_LIB(compat, gtty))
fi

# We make a special variable for non-threaded version of LIBS to avoid
# including thread libs into non-threaded version of MySQL client library.
# Later in this script LIBS will be augmented with a threads library.
NON_THREADED_LIBS="$LIBS"

AC_CHECK_TYPES([int8, uint8, int16, uint16, int32, uint32, int64, uint64,
                uchar, uint, ulong],[],[], [
#include <sys/types.h>
])
AC_CHECK_TYPES([in_addr_t], [], [], [
#include <sys/types.h>
#include <sys/socket.h>
#include <netinet/in.h>
#include <arpa/inet.h>
])
AC_CHECK_TYPES([fp_except], [], [], [
#include <sys/types.h>
#include <ieeefp.h>
])

#
# Some system specific hacks
#

MAX_C_OPTIMIZE="-O3"
MAX_CXX_OPTIMIZE="-O3"

case $SYSTEM_TYPE in
  *solaris2.7*)
    # Solaris 2.7 has a broken /usr/include/widec.h
    # Make a fixed copy in ./include
    AC_MSG_WARN([Fixing broken include files for $SYSTEM_TYPE])
    echo "  - Creating local copy of widec.h"
    if test ! -d include
    then
      mkdir ./include
    fi
    builddir=`pwd`
    sed -e "s|^#if[ 	]*!defined(lint) && !defined(__lint)|#if !defined\(lint\) \&\& !defined\(__lint\) \&\& !defined\(getwc\)|" < /usr/include/widec.h > include/widec.h
    CFLAGS="$CFLAGS -DHAVE_CURSES_H -I$builddir/include -DHAVE_RWLOCK_T"
    CXXFLAGS="$CXXFLAGS -DHAVE_CURSES_H -I$builddir/include -DHAVE_RWLOCK_T"
    ;;
  *solaris2.8*)
    # Solaris 2.8 has a broken /usr/include/widec.h
    # Make a fixed copy in ./include
    AC_MSG_WARN([Fixing broken include files for $SYSTEM_TYPE])
    echo "  - Creating local copy of widec.h"
    if test ! -d include
    then
      mkdir ./include
    fi
    builddir=`pwd`
    sed -e "s|^#if[ 	]*!defined(__lint)|#if !defined\(__lint\) \&\& !defined\(getwc\)|" < /usr/include/widec.h > include/widec.h
    CFLAGS="$CFLAGS -DHAVE_CURSES_H -I$builddir/include -DHAVE_RWLOCK_T"
    CXXFLAGS="$CXXFLAGS -DHAVE_CURSES_H -I$builddir/include -DHAVE_RWLOCK_T"
    ;;
  *solaris2.5.1*)
    AC_MSG_WARN([Enabling getpass() workaround for Solaris 2.5.1])
    CFLAGS="$CFLAGS -DHAVE_BROKEN_GETPASS -DSOLARIS -DHAVE_RWLOCK_T";
    CXXFLAGS="$CXXFLAGS -DHAVE_RWLOCK_T -DSOLARIS"
    ;;
  *solaris*)
    CFLAGS="$CFLAGS -DHAVE_RWLOCK_T"
    CXXFLAGS="$CXXFLAGS -DHAVE_RWLOCK_T"
    ;;
  *SunOS*)
    AC_MSG_WARN([Enabling getpass() workaround for SunOS])
    CFLAGS="$CFLAGS -DHAVE_BROKEN_GETPASS -DSOLARIS";
    ;;
  *hpux10.20*)
    AC_MSG_WARN([Enabling workarounds for hpux 10.20])
    CFLAGS="$CFLAGS -DHAVE_BROKEN_SNPRINTF -DSIGNALS_DONT_BREAK_READ -DDO_NOT_REMOVE_THREAD_WRAPPERS -DHPUX10 -DSIGNAL_WITH_VIO_CLOSE -DHAVE_BROKEN_PTHREAD_COND_TIMEDWAIT -DHAVE_POSIX1003_4a_MUTEX"
    CXXFLAGS="$CXXFLAGS -DHAVE_BROKEN_SNPRINTF -D_INCLUDE_LONGLONG -DSIGNALS_DONT_BREAK_READ -DDO_NOT_REMOVE_THREAD_WRAPPERS -DHPUX10 -DSIGNAL_WITH_VIO_CLOSE -DHAVE_BROKEN_PTHREAD_COND_TIMEDWAIT -DHAVE_POSIX1003_4a_MUTEX"
    if test "$with_named_thread" = "no"
    then 
      AC_MSG_WARN([Using --with-named-thread=-lpthread])
      with_named_thread="-lcma"
    fi
    ;;
  *hpux11.*)
    AC_MSG_WARN([Enabling workarounds for hpux 11])
    CFLAGS="$CFLAGS -DHPUX11  -DSNPRINTF_RETURN_TRUNC -DHAVE_BROKEN_PREAD -DDONT_USE_FINITE -DHAVE_BROKEN_GETPASS -DNO_FCNTL_NONBLOCK -DDO_NOT_REMOVE_THREAD_WRAPPERS -DHAVE_BROKEN_PTHREAD_COND_TIMEDWAIT"
    CXXFLAGS="$CXXFLAGS -DHPUX11  -DSNPRINTF_RETURN_TRUNC -DHAVE_BROKEN_PREAD -DDONT_USE_FINITE -D_INCLUDE_LONGLONG -DNO_FCNTL_NONBLOCK -DDO_NOT_REMOVE_THREAD_WRAPPERS -DHAVE_BROKEN_PTHREAD_COND_TIMEDWAIT"
    if test "$with_named_thread" = "no"
    then 
      AC_MSG_WARN([Using --with-named-thread=-lpthread])
      with_named_thread="-lpthread"
    fi
    # Fixes for HPUX 11.0 compiler
    if test "$ac_cv_prog_gcc" = "no"
    then
      CFLAGS="$CFLAGS -DHAVE_BROKEN_INLINE"
# set working flags first in line, letting override it (i. e. for debug):
      CXXFLAGS="+O2 $CXXFLAGS"
      MAX_C_OPTIMIZE=""
      MAX_CXX_OPTIMIZE=""
      ndb_cxxflags_fix="$ndb_cxxflags_fix -Aa"
    fi
    ;;
  *rhapsody*)
    if test "$ac_cv_prog_gcc" = "yes"
    then
      CPPFLAGS="$CPPFLAGS -traditional-cpp "
      CFLAGS="-DHAVE_CTHREADS_WRAPPER -DDO_NOT_REMOVE_THREAD_WRAPPERS"
      CXXFLAGS="-DHAVE_CTHREADS_WRAPPER"
      if test $with_named_curses = "no"
      then
	with_named_curses=""
      fi
    fi
    ;;
  *darwin5*)
    if test "$ac_cv_prog_gcc" = "yes"
    then
      FLAGS="-traditional-cpp -DHAVE_DARWIN5_THREADS -D_P1003_1B_VISIBLE -DSIGNAL_WITH_VIO_CLOSE -DSIGNALS_DONT_BREAK_READ -DHAVE_BROKEN_REALPATH"
      CFLAGS="$CFLAGS $FLAGS"
      CXXFLAGS="$CXXFLAGS $FLAGS"
      MAX_C_OPTIMIZE="-O"
      with_named_curses=""
    fi
    ;;
  *darwin6*)
    if test "$ac_cv_prog_gcc" = "yes"
    then
      FLAGS="-D_P1003_1B_VISIBLE -DSIGNAL_WITH_VIO_CLOSE -DSIGNALS_DONT_BREAK_READ -DHAVE_BROKEN_REALPATH -DDONT_DECLARE_CXA_PURE_VIRTUAL "
      CFLAGS="$CFLAGS $FLAGS"
      CXXFLAGS="$CXXFLAGS $FLAGS"
      MAX_C_OPTIMIZE="-O"
    fi
    ;;
  *darwin*)
    AC_DEFINE([DEFAULT_SKIP_THREAD_PRIORITY], [1], [default to skip thread priority])
    if test "$ac_cv_prog_gcc" = "yes"
    then
      FLAGS="-D_P1003_1B_VISIBLE -DSIGNAL_WITH_VIO_CLOSE -DSIGNALS_DONT_BREAK_READ -DIGNORE_SIGHUP_SIGQUIT  -DDONT_DECLARE_CXA_PURE_VIRTUAL"
      CFLAGS="$CFLAGS $FLAGS"
      CXXFLAGS="$CXXFLAGS $FLAGS"
      MAX_C_OPTIMIZE="-O"
    fi
    ;;
  *freebsd*|*dragonfly*)
    AC_MSG_WARN([Adding fix for interrupted reads])
    OSVERSION=`sysctl -a | grep osreldate | awk '{ print $2 }'`
    if test "$OSVERSION" -gt "480100" && \
       test "$OSVERSION" -lt "500000" || \
       test "$OSVERSION" -gt "500109"
    then
       CXXFLAGS="$CXXFLAGS -DMYSQLD_NET_RETRY_COUNT=1000000"
    else
       CFLAGS="$CFLAGS -DHAVE_BROKEN_REALPATH"
       CXXFLAGS="$CXXFLAGS -DMYSQLD_NET_RETRY_COUNT=1000000 -DHAVE_BROKEN_REALPATH"
    fi
    ;;
  *netbsd*)
    AC_MSG_WARN([Adding flag -Dunix])
    CFLAGS="$CFLAGS -Dunix"
    CXXFLAGS="$CXXFLAGS -Dunix"
    OVERRIDE_MT_LD_ADD="\$(top_srcdir)/mit-pthreads/obj/libpthread.a"
    ;;
  *bsdi*)
    AC_MSG_WARN([Adding fix for BSDI])
    CFLAGS="$CFLAGS -D__BSD__ -DHAVE_BROKEN_REALPATH"
    AC_DEFINE_UNQUOTED([SOCKOPT_OPTLEN_TYPE], [size_t],
                       [Last argument to get/setsockopt])
    ;;
   *sgi-irix6*)
    if test "$with_named_thread" = "no"
    then 
      AC_MSG_WARN([Using --with-named-thread=-lpthread])
      with_named_thread="-lpthread"
    fi
    CXXFLAGS="$CXXFLAGS -D_BOOL"
    ;;
    *aix4.3*)
      AC_MSG_WARN([Adding defines for AIX])
      CFLAGS="$CFLAGS -Wa,-many -DUNDEF_HAVE_INITGROUPS -DSIGNALS_DONT_BREAK_READ"
      CXXFLAGS="$CXXFLAGS -Wa,-many -DUNDEF_HAVE_INITGROUPS -DSIGNALS_DONT_BREAK_READ"
    ;;
dnl Is this the right match for DEC OSF on alpha?
    *dec-osf*)
      if test "$ac_cv_prog_gcc" = "yes" && test "$host_cpu" = "alpha"
      then
	  AC_MSG_WARN([Adding defines for DEC OSF on alpha])
	  CFLAGS="$CFLAGS -mieee"
	  CXXFLAGS="$CXXFLAGS -mieee"
      fi
      AC_MSG_WARN([Adding defines for OSF1])
      # gethostbyname_r is deprecated and doesn't work ok on OSF1
      CFLAGS="$CFLAGS -DUNDEF_HAVE_GETHOSTBYNAME_R -DSNPRINTF_RETURN_TRUNC"
      CXXFLAGS="$CXXFLAGS -DUNDEF_HAVE_GETHOSTBYNAME_R -DSNPRINTF_RETURN_TRUNC"
      # fix to handle include of <stdint.h> correctly on OSF1 with cxx compiler
      CXXFLAGS="$CXXFLAGS -I/usr/include/cxx -I/usr/include/cxx_cname -I/usr/include -I/usr/include.dtk"
    ;;
  *netware*)
    # No need for curses library so set it to null
    with_named_curses=""

    # No thread library - in LibC
    with_named_thread=""
    
    #
    # Edit Makefile.in files.
    #
    echo -n "configuring Makefile.in files for NetWare... "
    for file in sql/Makefile.in extra/Makefile.in client/Makefile.in
    do
    # echo "#### $file ####"
      filedir="`dirname $file`"
      filebase="`basename $file`"
      filesed=$filedir/$filebase.sed
      #
      # Backup and always use original file
      #
      if test -f $file.bk
      then
        cp -fp $file.bk $file
      else
        cp -fp $file $file.bk
      fi
      case $file in
        sql/Makefile.in)
          # Use gen_lex_hash.linux instead of gen_lex_hash
          # Add library dependencies to mysqld_DEPENDENCIES
          lib_DEPENDENCIES="\$(pstack_libs) \$(openssl_libs) \$(yassl_libs)"
          cat > $filesed << EOF
s,\(\./gen_lex_hash\)\$(EXEEXT),\1.linux,
s%\(mysqld_DEPENDENCIES = \)%\1$lib_DEPENDENCIES %
EOF
          ;;
        extra/Makefile.in)
          cat > $filesed << EOF
s,\(extra/comp_err\)\$(EXEEXT),\1.linux,
EOF
          ;;
        libmysql/Makefile.in)
          cat > $filesed << EOF
s,libyassl.la,.libs/libyassl.a,
s,libtaocrypt.la,.libs/libtaocrypt.a,
EOF
          ;;
        libmysql_r/Makefile.in)
          cat > $filesed << EOF
s,libyassl.la,.libs/libyassl.a,
s,libtaocrypt.la,.libs/libtaocrypt.a,
EOF
          ;;
        client/Makefile.in)
          #
          cat > $filesed << EOF
s,libmysqlclient.la,.libs/libmysqlclient.a,
EOF
          ;;
      esac
      if `sed -f $filesed $file > $file.nw`;\
      then
        mv -f $file.nw $file
        rm -f $filesed
      else
        exit 1
      fi
      # wait for file system changes to complete
      sleep 1
    done
    echo "done"

    #
    # Make sure the following files are writable.
    #
    # When the files are retrieved from some source code control systems they are read-only.
    #
    echo -n "making sure specific build files are writable... "
    for file in \
        Docs/manual.chm \
        Docs/mysql.info \
        Docs/INSTALL-BINARY \
        INSTALL-SOURCE \
        COPYING
    do
      if test -e $file; then
        chmod +w $file
      fi
    done
    echo "done"

    ;;
esac


#---START: Used in for client configure
# Check if we threads are in libc or if we should use
# -lpthread, -lpthreads or mit-pthreads
# We have to check libc last because else it fails on Solaris 2.6

with_posix_threads="no"
# Search thread lib on Linux
if test "$with_named_thread" = "no"
then
    AC_MSG_CHECKING("Linux threads")
    if test "$TARGET_LINUX" = "true"
    then
        AC_MSG_RESULT("starting")
        # use getconf to check glibc contents
        AC_MSG_CHECKING("getconf GNU_LIBPTHREAD_VERSION")
        case `getconf GNU_LIBPTHREAD_VERSION | tr abcdefghijklmnopqrstuvwxyz ABCDEFGHIJKLMNOPQRSTUVWXYZ` in
        NPTL* )
                AC_MSG_RESULT("NPTL")
                AC_DEFINE([HAVE_NPTL], [1], [NPTL threads implementation])
                with_named_thread="-lpthread"
                ;;
        LINUXTHREADS* )
                AC_MSG_RESULT("Linuxthreads")
                AC_DEFINE([HAVE_LINUXTHREADS], [1], 
                      [Whether we are using Xavier Leroy's LinuxThreads])
                with_named_thread="-lpthread"
                ;;
        * )
                AC_MSG_RESULT("unknown")
                ;;
        esac
        if test "$with_named_thread" = "no"
        then
          # old method, check headers
          # Look for LinuxThreads.
          AC_MSG_CHECKING("LinuxThreads in header file comment")
          res=`grep Linuxthreads /usr/include/pthread.h 2>/dev/null | wc -l`
          if test "$res" -gt 0
          then
            AC_MSG_RESULT("Found")
            AC_DEFINE([HAVE_LINUXTHREADS], [1],
                  [Whether we are using Xavier Leroy's LinuxThreads])
            # Linux 2.0 sanity check
            AC_TRY_COMPILE([#include <sched.h>], [int a = sched_get_priority_min(1);], ,
                  AC_MSG_ERROR([Syntax error in sched.h. Change _P to __P in the /usr/include/sched.h file. See the Installation chapter in the Reference Manual]))
            # RedHat 5.0 does not work with dynamic linking of this. -static also
            # gives a speed increase in linux so it does not hurt on other systems.
            with_named_thread="-lpthread"
          else
            AC_MSG_RESULT("Not found")
            # If this is a linux machine we should barf
            AC_MSG_ERROR([This is a Linux system without a working getconf, 
and Linuxthreads was not found. Please install it (or a new glibc) and try again.  
See the Installation chapter in the Reference Manual for more information.])
          fi
        else
            AC_MSG_RESULT("no need to check headers")
        fi
        
        AC_MSG_CHECKING("for pthread_create in -lpthread")
        ac_save_LIBS="$LIBS"
        LIBS="$LIBS -lpthread"
        AC_TRY_LINK( [#include <pthread.h>],
              [ (void) pthread_create((pthread_t*) 0,(pthread_attr_t*) 0, 0, 0); ],
              AC_MSG_RESULT("yes"),
              [ AC_MSG_RESULT("no")
                AC_MSG_ERROR([
This is a Linux system claiming to support threads, either Linuxthreads or NPTL, but linking a test program failed.  
Please install one of these (or a new glibc) and try again.  
See the Installation chapter in the Reference Manual for more information.]) ]
              )
        LIBS="$ac_save_LIBS"
    else
        AC_MSG_RESULT("no")
    fi  # "$TARGET_LINUX" 
fi  # "$with_named_thread" = "no" -a "$with_mit_threads" = "no"


# Hack for DEC-UNIX (OSF1 -> Tru64)
if test "$with_named_thread" = "no" -a "$with_mit_threads" = "no"
then
    AC_MSG_CHECKING("DEC threads post OSF/1 3.2")
    if test -f /usr/shlib/libpthread.so -a -f /usr/lib/libmach.a -a -f /usr/ccs/lib/cmplrs/cc/libexc.a
    then
      with_named_thread="-lpthread -lmach -lexc"
      CFLAGS="$CFLAGS -D_REENTRANT"
      CXXFLAGS="$CXXFLAGS -D_REENTRANT"
      AC_DEFINE(HAVE_DEC_THREADS, [1], [Whether we are using DEC threads])
      AC_MSG_RESULT("yes")
    else
      AC_MSG_RESULT("no")
    fi  # DEC threads
fi  # "$with_named_thread" = "no" -a "$with_mit_threads" = "no"


dnl This is needed because -lsocket has to come after the thread
dnl library on SCO.
AC_DEFUN([MYSQL_REMOVE_SOCKET_FROM_LIBS_HACK], [
  LIBS=`echo " $LIBS " | sed -e 's/ -lsocket / /g'`
])
# Hack for SCO UNIX
if test "$with_named_thread" = "no"
then
  AC_MSG_CHECKING("SCO threads")
  if expr "$SYSTEM_TYPE" : ".*sco.*" > /dev/null
  then
    if test -f /usr/lib/libgthreads.a -o -f /usr/lib/libgthreads.so
    then
      MYSQL_REMOVE_SOCKET_FROM_LIBS_HACK
      with_named_thread="-lgthreads -lsocket -lgthreads"
      # sched.h conflicts with fsu-threads
      touch ./include/sched.h
      touch ./include/semaphore.h

      # We must have gcc
      if expr "$CC" : ".*gcc.*"
      then
	AC_MSG_RESULT("yes")
      else
	AC_MSG_ERROR([On SCO UNIX MySQL must be compiled with gcc. See the Installation chapter in the Reference Manual.])
      fi
      AC_MSG_RESULT("yes")
    elif test -f /usr/local/lib/libpthread.a -o -f /usr/local/lib/libpthread.so
    then
      MYSQL_REMOVE_SOCKET_FROM_LIBS_HACK
      with_named_thread="-lpthread -lsocket"
      # sched.h conflicts with fsu-threads
      # touch ./include/sched.h

      AC_MSG_CHECKING("for gcc")
      # We must have gcc
      if expr "$CC" : ".*gcc.*"
      then
	AC_MSG_RESULT("yes")
      else
	AC_MSG_ERROR([On SCO UNIX MySQL must be compiled with gcc. See the Installation chapter in the Reference Manual.])
      fi
      AC_MSG_RESULT("yes")
    # Hack for SCO UnixWare 7.1.x
    #
    elif test "$with_named_thread" = "no"
    then
      AC_MSG_RESULT("no")
      AC_MSG_CHECKING("SCO UnixWare 7.1.x native threads")
      if expr "$SYSTEM_TYPE" : ".*sco.*" > /dev/null
      then
        if test -f /usr/lib/libthread.so -o -f /usr/lib/libthreadT.so
        then
	  MYSQL_REMOVE_SOCKET_FROM_LIBS_HACK
          if expr "$CC" : ".*gcc.*"
          then
            with_named_thread="-pthread -lsocket -lnsl"
          else
            with_named_thread="-Kthread -lsocket -lnsl"
          fi
          if expr "$SYSTEM_TYPE" : ".*unixware7.0.0" > /dev/null
          then
            AC_DEFINE(HAVE_UNIXWARE7_THREADS, [1])
          fi
          AC_MSG_RESULT("yes")
          # We must have cc
          AC_MSG_CHECKING("for gcc")
          if expr "$CC" : ".*gcc.*"
          then
	    CC="$CC -pthread -DUNIXWARE_7 -DHAVE_BROKEN_RWLOCK"
	    CXX="$CXX -pthread -DUNIXWARE_7 -DHAVE_BROKEN_RWLOCK"
          else
	    CC="$CC -Kthread -DUNIXWARE_7 -DHAVE_BROKEN_RWLOCK"
	    CXX="$CXX -Kthread -DUNIXWARE_7 -DHAVE_BROKEN_RWLOCK"
          fi
        else
          AC_MSG_ERROR([configure: error: Can't find thread libs on SCO UnixWare7. See the Installation chapter in the Reference Manual.]) 
        fi
      else
        AC_MSG_RESULT("no")
      fi
    else
      AC_MSG_ERROR([On SCO UNIX MySQL requires that the FSUThreads package is installed. See the Installation chapter in the Reference Manual.])
    fi
  else
    AC_MSG_RESULT("no")
  fi
fi

#
# Check for SCO threading libraries
#
if test "$with_named_thread" = "no"
then
  AC_MSG_CHECKING([SCO OpenServer 6, UnixWare 7 or OpenUNIX 8 native threads])
  if expr "$SYSTEM_TYPE" : ".*UnixWare.*" > /dev/null || \
     expr "$SYSTEM_TYPE" : ".*SCO_SV6.*" > /dev/null || \
     expr "$SYSTEM_TYPE" : ".*OpenUNIX.*" > /dev/null
  then
    if test -f /usr/lib/libthread.so -o -f /usr/lib/libthreadT.so
    then
      MYSQL_REMOVE_SOCKET_FROM_LIBS_HACK
      if expr "$CC" : ".*gcc.*" > /dev/null
      then
        with_named_thread="-pthread -lsocket -lnsl"
	CC="$CC -pthread -DUNIXWARE_7 -DHAVE_BROKEN_RWLOCK";
	CXX="$CXX -pthread -DUNIXWARE_7 -DHAVE_BROKEN_RWLOCK";
      else
        with_named_thread="-Kthread -lsocket -lnsl"
	CC="$CC -Kthread -DUNIXWARE_7 -DHAVE_BROKEN_RWLOCK";
	CXX="$CXX -Kthread -DUNIXWARE_7 -DHAVE_BROKEN_RWLOCK";
      fi
      if expr "$SYSTEM_TYPE" : ".*unixware7.0.0" > /dev/null
      then
        AC_DEFINE(HAVE_UNIXWARE7_THREADS, [1], [Have UnixWare 7 (or similar) almost-POSIX threading library])
      fi
      AC_MSG_RESULT(yes)
    else
      AC_MSG_ERROR([configure: error: Can't find thread library on SCO/Caldera system. See the Installation chapter in the Reference Manual.]) 
    fi
  else
    AC_MSG_RESULT(no)
  fi
fi

# Hack for Siemens UNIX
if test "$with_named_thread" = "no"
then
  AC_MSG_CHECKING("Siemens threads")
  if test -f /usr/lib/libxnet.so -a "$SYSTEM_TYPE" = "sni-sysv4"
  then
    LIBS="-lxnet $LIBS"
    NON_THREADED_LIBS="-lxnet $NON_THREADED_LIBS"
    with_named_thread="-Kthread $LDFLAGS -lxnet"
    LD_FLAGS=""
    CFLAGS="-Kthread $CFLAGS"
    CXXFLAGS="-Kthread $CXXFLAGS"
    AC_MSG_RESULT("yes")
  else
    AC_MSG_RESULT("no")
  fi
fi

# Use library named -lpthread
if test "$with_named_thread" = "no" -a "$with_pthread" = "yes"
then
    with_named_thread="-lpthread"
fi

#---END:

# Hack for Solaris >= 2.5
# We want both the new and the old interface
 
if test "$with_named_thread" = "no"
then
  AC_MSG_CHECKING("Solaris threads")
  if test -f /usr/lib/libpthread.so -a -f /usr/lib/libthread.so
  then
    with_named_thread="-lpthread -lthread"
    AC_MSG_RESULT("yes")
  else
    AC_MSG_RESULT("no")
  fi
fi

# Should we use named pthread library ?
AC_MSG_CHECKING("named thread libs:")
if test "$with_named_thread" != "no"
then
  LIBS="$with_named_thread $LIBS $with_named_thread"
  CLIENT_THREAD_LIBS="$with_named_thread"
  with_posix_threads="yes"
  AC_MSG_RESULT("$with_named_thread")
else
  AC_MSG_RESULT("no")
  # pthread_create is in standard libraries (As in BSDI 3.0)
  AC_MSG_CHECKING("for pthread_create in -libc");
  AC_TRY_LINK(
  [#include <pthread.h>],
  [ (void) pthread_create((pthread_t*) 0,(pthread_attr_t*) 0, 0, 0); ],
  with_posix_threads=yes, with_posix_threads=no)
  AC_MSG_RESULT("$with_posix_threads")
  if test "$with_posix_threads" = "no"
  then
    AC_MSG_CHECKING("for pthread_create in -lpthread")
    ac_save_LIBS="$LIBS"
    LIBS="$LIBS -lpthread"
    CLIENT_THREAD_LIBS="-lpthread"
    AC_TRY_LINK(
    [#include <pthread.h>],
    [ (void) pthread_create((pthread_t*) 0,(pthread_attr_t*) 0, 0, 0); ],
    with_posix_threads=yes, with_posix_threads=no)
    AC_MSG_RESULT("$with_posix_threads")
    if test "$with_posix_threads" = "no"
    then
      LIBS=" $ac_save_LIBS -lpthreads"
<<<<<<< HEAD
      CLIENT_THREAD_LIBS="-lpthreads"
      AC_MSG_CHECKING("for pthread_create in -lpthreads");
=======
      AC_MSG_CHECKING("for pthread_create in -lpthreads")
>>>>>>> 2e6c65dc
      AC_TRY_LINK(
      [#include <pthread.h>],
      [ pthread_create((pthread_t*) 0,(pthread_attr_t*) 0, 0, 0); ],
      with_posix_threads=yes, with_posix_threads=no)
      AC_MSG_RESULT("$with_posix_threads")
      if test "$with_posix_threads" = "no"
      then
        # This is for FreeBSD
        LIBS="$ac_save_LIBS -pthread"
<<<<<<< HEAD
        CLIENT_THREAD_LIBS="-pthread"
        AC_MSG_CHECKING("for pthread_create in -pthread");
=======
        AC_MSG_CHECKING("for pthread_create in -pthread")
>>>>>>> 2e6c65dc
        AC_TRY_LINK(
        [#include <pthread.h>],
        [ pthread_create((pthread_t*) 0,(pthread_attr_t*) 0, 0, 0); ],
        with_posix_threads=yes, with_posix_threads=no)
        AC_MSG_RESULT("$with_posix_threads")
      fi
    fi
  fi
fi

#---START: Used in for client configure
# Must be checked after, because strtok_r may be in -lpthread
# On AIX strtok_r is in libc_r

my_save_LIBS="$LIBS"
AC_CHECK_LIB(pthread,strtok_r)
LIBS="$my_save_LIBS"
if test "$ac_cv_lib_pthread_strtok_r" = "no"
then
  AC_CHECK_LIB(c_r,strtok_r)
  case "$with_osf32_threads---$target_os" in
    # Don't keep -lc_r in LIBS; -pthread handles it magically
    yes---* | *---freebsd* | *---hpux*) LIBS="$my_save_LIBS" ;;

  esac
  AC_CHECK_FUNCS(strtok_r pthread_init)
else
  AC_CHECK_FUNCS(strtok_r)
fi
#---END:

# dlopen, dlerror
case "$with_mysqld_ldflags " in

  *"-all-static "*)
    # No need to check for dlopen when mysqld is linked with
    # -all-static as it won't be able to load any functions.
    # NOTE! It would be better if it was possible to test if dlopen
    # can be used, but a good way to test it couldn't be found

    ;;

  *)
    # Check for dlopen, needed for user definable functions
    # This must be checked after threads on AIX
    # We only need this for mysqld, not for the clients.

    my_save_LIBS="$LIBS"
    LIBS=""
    AC_CHECK_LIB(dl,dlopen)
    LIBDL=$LIBS
    LIBS="$my_save_LIBS"
    AC_SUBST(LIBDL)

    my_save_LIBS="$LIBS"
    LIBS="$LIBS $LIBDL"
    AC_CHECK_FUNCS(dlopen dlerror)
    LIBS="$my_save_LIBS"

    ;;
esac


# System characteristics
case $SYSTEM_TYPE in
  *netware*) ;;
  *)
AC_SYS_RESTARTABLE_SYSCALLS
    ;;
esac

# Build optimized or debug version ?
# First check for gcc and g++
if test "$ac_cv_prog_gcc" = "yes"
then
  DEBUG_CFLAGS="-g"
  DEBUG_OPTIMIZE_CC="-O"
  OPTIMIZE_CFLAGS="$MAX_C_OPTIMIZE"
else
  DEBUG_CFLAGS="-g"
  DEBUG_OPTIMIZE_CC=""
  OPTIMIZE_CFLAGS="-O"
fi
if test "$ac_cv_prog_cxx_g" = "yes"
then
  DEBUG_CXXFLAGS="-g"
  DEBUG_OPTIMIZE_CXX="-O"
  OPTIMIZE_CXXFLAGS="$MAX_CXX_OPTIMIZE"
else
  DEBUG_CXXFLAGS="-g"
  DEBUG_OPTIMIZE_CXX=""
  OPTIMIZE_CXXFLAGS="-O"
fi

if expr "$SYSTEM_TYPE" : ".*netware.*" > /dev/null; then
  DEBUG_CFLAGS="-g -DDEBUG -sym internal,codeview4"
  DEBUG_CXXFLAGS="-g -DDEBUG -sym internal,codeview4"
  DEBUG_OPTIMIZE_CC="-DDEBUG"
  DEBUG_OPTIMIZE_CXX="-DDEBUG"
  OPTIMIZE_CFLAGS="-O3 -DNDEBUG"
  OPTIMIZE_CXXFLAGS="-O3 -DNDEBUG"
fi

# If the user specified CFLAGS, we won't add any optimizations
if test -n "$SAVE_CFLAGS"
then
  OPTIMIZE_CFLAGS=""
  DEBUG_OPTIMIZE_CC=""
fi
# Ditto for CXXFLAGS
if test -n "$SAVE_CXXFLAGS"
then
  OPTIMIZE_CXXFLAGS=""
  DEBUG_OPTIMIZE_CXX=""
fi

AC_ARG_WITH(debug,
    [  --with-debug            Add debug code
  --with-debug=full       Add debug code (adds memory checker, very slow)],
    [with_debug=$withval],
    [with_debug=no])
if test "$with_debug" = "yes"
then
  # Medium debug.
  AC_DEFINE([DBUG_ON], [1], [Use libdbug])
  CFLAGS="$DEBUG_CFLAGS $DEBUG_OPTIMIZE_CC -DSAFE_MUTEX $CFLAGS"
  CXXFLAGS="$DEBUG_CXXFLAGS $DEBUG_OPTIMIZE_CXX -DSAFE_MUTEX $CXXFLAGS"
elif test "$with_debug" = "full"
then
  # Full debug. Very slow in some cases
  AC_DEFINE([DBUG_ON], [1], [Use libdbug])
  CFLAGS="$DEBUG_CFLAGS -DSAFE_MUTEX -DSAFEMALLOC $CFLAGS"
  CXXFLAGS="$DEBUG_CXXFLAGS -DSAFE_MUTEX -DSAFEMALLOC $CXXFLAGS"
else
  # Optimized version. No debug
  AC_DEFINE([DBUG_OFF], [1], [Don't use libdbug])
  CFLAGS="$OPTIMIZE_CFLAGS $CFLAGS"
  CXXFLAGS="$OPTIMIZE_CXXFLAGS $CXXFLAGS"
fi

# If we should allow error injection tests
AC_ARG_WITH(error-inject,
    AC_HELP_STRING([--with-error-inject],[Enable error injection in MySQL Server]),
    [ with_error_inject=$withval ],
    [ with_error_inject=no ])

if test $with_debug != "no"
then
  if test "$with_error_inject" = "yes"
  then
    AC_DEFINE([ERROR_INJECT_SUPPORT], [1],
              [Enable error injection in MySQL Server])
  fi
fi

AC_ARG_WITH([fast-mutexes],
	    AC_HELP_STRING([--with-fast-mutexes], 
	    [Compile with fast mutexes (default is disabled)]),
	    [with_fast_mutexes=$withval], [with_fast_mutexes=no])

if test "$with_fast_mutexes" != "no"
then
  if test "$with_debug" != "no"
  then
    AC_MSG_WARN(['--with-fast-mutexes' ignored when '--with-debug' is given])
  else
    AC_DEFINE([MY_PTHREAD_FASTMUTEX], [1], 
	      [Define to 1 if you want to use fast mutexes])
  fi
fi

AC_ARG_WITH([atomic-ops],
	    AC_HELP_STRING([--with-atomic-ops=rwlocks|smp|up],
	    [Implement atomic operations using pthread rwlocks or atomic CPU
             instructions for multi-processor (default) or uniprocessor
             configuration]), , [with_atomic_ops=smp])
case "$with_atomic_ops" in
  "up") AC_DEFINE([MY_ATOMIC_MODE_DUMMY], [1],
                  [Assume single-CPU mode, no concurrency]) ;;
  "rwlocks") AC_DEFINE([MY_ATOMIC_MODE_RWLOCKS], [1],
                  [Use pthread rwlocks for atomic ops]) ;;
  "smp") ;;
   *) AC_MSG_ERROR(["$with_atomic_ops" is not a valid value for --with-atomic-ops]) ;;
esac

# Force static compilation to avoid linking problems/get more speed
AC_ARG_WITH(mysqld-ldflags,
    [  --with-mysqld-ldflags   Extra linking arguments for mysqld],
    [MYSQLD_EXTRA_LDFLAGS=$withval],
    [MYSQLD_EXTRA_LDFLAGS=])
AC_SUBST(MYSQLD_EXTRA_LDFLAGS)

AC_ARG_WITH(client-ldflags,
    [  --with-client-ldflags   Extra linking arguments for clients],
    [CLIENT_EXTRA_LDFLAGS=$withval],
    [CLIENT_EXTRA_LDFLAGS=])
AC_SUBST(CLIENT_EXTRA_LDFLAGS)

AC_ARG_WITH(mysqld-libs,
    [  --with-mysqld-libs   Extra libraries to link with for mysqld],
    [MYSQLD_EXTRA_LIBS=$withval],
    [MYSQLD_EXTRA_LIBS=])
AC_SUBST(MYSQLD_EXTRA_LIBS)

AC_ARG_WITH(lib-ccflags,
    [  --with-lib-ccflags      Extra CC options for libraries],
    [LIB_EXTRA_CCFLAGS=$withval],
    [LIB_EXTRA_CCFLAGS=])
AC_SUBST(LIB_EXTRA_CCFLAGS)

# Avoid stupid bug on some OS 
AC_ARG_WITH(low-memory,
    [  --with-low-memory       Try to use less memory to compile to avoid 
                          memory limitations.],
    [with_lowmem=$withval],
    [with_lowmem=no])
if test "$with_lowmem" = "yes"
then
  if test "$ac_cv_prog_gcc" = "yes" 
  then 
    LM_CFLAGS="-fno-inline"
  else
    LM_CFLAGS="-O0"
  fi
else
  LM_CFLAGS=""
fi
AC_SUBST(LM_CFLAGS)

AC_ARG_WITH(comment,
    [  --with-comment          Comment about compilation environment.],
    [with_comment=$withval],
    [with_comment=no])
if test "$with_comment" != "no"
then
  COMPILATION_COMMENT=$with_comment
else
  COMPILATION_COMMENT="Source distribution"
fi
AC_SUBST(COMPILATION_COMMENT)

AC_MSG_CHECKING("need of special linking flags")
if test "$TARGET_LINUX" = "true" -a "$ac_cv_prog_gcc" = "yes" -a "$all_is_static" != "yes"
then
  LDFLAGS="$LDFLAGS -rdynamic"
  AC_MSG_RESULT("-rdynamic")
else
  case "$SYSTEM_TYPE$with_mysqld_ldflags " in
  *freebsd*"-all-static "*|*dragonfly*"-all-static "*)
    AC_MSG_RESULT("none")
    ;;
  *freebsd*|*dragonfly*)
    MYSQLD_EXTRA_LDFLAGS="$MYSQLD_EXTRA_LDFLAGS -export-dynamic"
    AC_MSG_RESULT("-export-dynamic")
    ;;
  *)
    AC_MSG_RESULT("none")
    ;;
  esac
fi

dnl Checks for typedefs, structures, and compiler characteristics.
AC_C_CONST
AC_C_INLINE
AC_TYPE_OFF_T
AC_STRUCT_ST_RDEV
AC_HEADER_TIME
AC_STRUCT_TM
MYSQL_NEEDS_MYSYS_NEW
# AC_CHECK_SIZEOF return 0 when it does not find the size of a
# type. We want a error instead.
AC_CHECK_SIZEOF(char, 1)
if test "$ac_cv_sizeof_char" -eq 0
then
  AC_MSG_ERROR([No size for char type.
A likely cause for this could be that there isn't any
static libraries installed. You can verify this by checking if you have libm.a
in /lib, /usr/lib or some other standard place.  If this is the problem,
install the static libraries and try again.  If this isn't the problem,
examine config.log for possible errors.  If you want to report this, use
'scripts/mysqlbug' and include at least the last 20 rows from config.log!])
fi
AC_CHECK_SIZEOF(char*, 4)
AC_CHECK_SIZEOF(short, 2)
AC_CHECK_SIZEOF(int, 4)
if test "$ac_cv_sizeof_int" -eq 0
then
  AC_MSG_ERROR("No size for int type.")
fi
AC_CHECK_SIZEOF(long, 4)
if test "$ac_cv_sizeof_long" -eq 0
then
  AC_MSG_ERROR("No size for long type.")
fi
AC_CHECK_SIZEOF(long long, 8)
if test "$ac_cv_sizeof_long_long" -eq 0
then
  AC_MSG_ERROR("MySQL needs a long long type.")
fi
# off_t is not a builtin type
AC_CHECK_SIZEOF(off_t, 4)
if test "$ac_cv_sizeof_off_t" -eq 0
then
  AC_MSG_ERROR("MySQL needs a off_t type.")
fi

dnl
dnl check if time_t is unsigned
dnl

MYSQL_CHECK_TIME_T


# do we need #pragma interface/#pragma implementation ?
# yes if it's gcc 2.x, and not icc pretending to be gcc, and not cygwin
AC_MSG_CHECKING(the need for @%:@pragma interface/implementation)
# instead of trying to match SYSTEM_TYPE and CC_VERSION (that doesn't
# follow any standard), we'll use well-defined preprocessor macros:
AC_TRY_CPP([
#if !defined(__CYGWIN__) && !defined(__INTEL_COMPILER) && defined(__GNUC__) && (__GNUC__ < 3)
#error USE_PRAGMA_IMPLEMENTATION
#endif
],AC_MSG_RESULT(no) ,AC_MSG_RESULT(yes) ; CXXFLAGS="$CXXFLAGS -DUSE_PRAGMA_IMPLEMENTATION")

# This always gives a warning. Ignore it unless you are cross compiling
AC_C_BIGENDIAN
#---START: Used in for client configure
# Check base type of last arg to accept
MYSQL_TYPE_ACCEPT
#---END:
# Figure out what type of struct rlimit to use with setrlimit
MYSQL_TYPE_STRUCT_RLIMIT
# Find where the stack goes
MYSQL_STACK_DIRECTION
# We want to skip alloca on irix unconditionally. It may work on some version..
MYSQL_FUNC_ALLOCA
# Do struct timespec have members tv_sec or ts_sec
MYSQL_TIMESPEC_TS
# Do we have the tzname variable
MYSQL_TZNAME
# Do the c++ compiler have a bool type
MYSQL_CXX_BOOL
# Check some common bugs with gcc 2.8.# on sparc
if ! ( expr "$SYSTEM_TYPE" : ".*netware.*" > /dev/null ); then
MYSQL_CHECK_LONGLONG_TO_FLOAT
if test "$ac_cv_conv_longlong_to_float" != "yes"
then
  AC_MSG_ERROR([Your compiler cannot convert a longlong value to a float!
If you are using gcc 2.8.# you should upgrade to egcs 1.0.3 or newer and try
again])
fi
fi
AC_CHECK_TYPES([sigset_t, off_t], [], [], [#include <sys/types.h>])
AC_CHECK_TYPES([size_t], [], [], [#include <stdio.h>])
AC_CHECK_TYPES([u_int32_t])

MYSQL_PTHREAD_YIELD

######################################################################
# For readline/libedit (We simply move the mimimum amount of stuff from
# the readline/libedit configure.in here)

dnl Checks for header files.
AC_CHECK_HEADERS(malloc.h sys/cdefs.h)

dnl Checks for library functions.
AC_FUNC_ALLOCA
AC_PROG_GCC_TRADITIONAL
AC_TYPE_SIGNAL
AC_CHECK_FUNCS(re_comp regcomp strdup)

dnl Sun compilers have their own vis.h that is about something
dnl totally different. So, not to change the libedit source, we
dnl do some additional checks before we define HAVE_VIS_H.
AC_CHECK_HEADER(vis.h,
  [AC_CHECK_FUNC(strvis,
    [AC_DEFINE([HAVE_VIS_H], [1],[Found vis.h and the strvis() function])])])

AC_CHECK_FUNCS(strlcat strlcpy)
AC_CHECK_FUNCS(issetugid)
AC_CHECK_FUNCS(fgetln)
AC_CHECK_FUNCS(getline flockfile)

# from old readline settting:

MAKE_SHELL=/bin/sh
AC_SUBST(MAKE_SHELL)

# Already-done: stdlib.h string.h unistd.h termios.h
AC_CHECK_HEADERS(varargs.h stdarg.h dirent.h locale.h ndir.h sys/dir.h \
 sys/file.h sys/ndir.h sys/ptem.h sys/pte.h sys/select.h sys/stream.h \
 sys/mman.h curses.h termcap.h termio.h termbits.h asm/termbits.h grp.h \
paths.h semaphore.h)

# Already-done: strcasecmp
AC_CHECK_FUNCS(lstat putenv select setenv setlocale strcoll tcgetattr)

AC_STAT_MACROS_BROKEN
MYSQL_SIGNAL_CHECK
MYSQL_CHECK_GETPW_FUNCS
MYSQL_HAVE_TIOCGWINSZ
MYSQL_HAVE_FIONREAD
MYSQL_HAVE_TIOCSTAT
MYSQL_STRUCT_DIRENT_D_INO
MYSQL_STRUCT_DIRENT_D_NAMLEN
MYSQL_TYPE_SIGHANDLER
MYSQL_CHECK_MULTIBYTE
if test "$with_named_curses" = "no"
then
  MYSQL_CHECK_LIB_TERMCAP
else
  TERMCAP_LIB="$with_named_curses"
fi
AC_SUBST(TERMCAP_LIB)

# Check if the termcap function 'tgoto' is already declared in
# system header files or if it need to be declared locally
AC_CHECK_DECLS(tgoto,,,[
#ifdef HAVE_CURSES_H
# include <curses.h>
#elif HAVE_NCURSES_H
# include <ncurses.h>
#endif
#ifdef HAVE_TERM_H
# include <term.h>
#endif
])

LIBEDIT_LOBJECTS=""
AC_CHECK_FUNC(strunvis, ,[LIBEDIT_LOBJECTS="$LIBEDIT_LOBJECTS unvis.o"])
AC_CHECK_FUNC(strvis,   ,[LIBEDIT_LOBJECTS="$LIBEDIT_LOBJECTS vis.o"])
AC_CHECK_FUNC(strlcpy,  ,[LIBEDIT_LOBJECTS="$LIBEDIT_LOBJECTS strlcpy.o"])
AC_CHECK_FUNC(strlcat,  ,[LIBEDIT_LOBJECTS="$LIBEDIT_LOBJECTS strlcat.o"])
AC_CHECK_FUNC(fgetln,   ,[LIBEDIT_LOBJECTS="$LIBEDIT_LOBJECTS fgetln.o"])
AC_SUBST(LIBEDIT_LOBJECTS)
enable_readline="yes"

# End of readline/libedit stuff
#########################################################################

dnl Checks for library functions.

#
# The following code disables intrinsic function support while we test for
# library functions.  This is to avoid configure problems with Intel ecc
# compiler

ORG_CFLAGS="$CFLAGS"
if test "$GCC" != "yes"; then
  AC_SYS_COMPILER_FLAG(-nolib_inline,nolib_inline,CFLAGS,[],[])
fi

#AC_FUNC_MMAP
AC_TYPE_SIGNAL
MYSQL_TYPE_QSORT
AC_FUNC_UTIME_NULL
AC_FUNC_VPRINTF

AC_CHECK_FUNCS(alarm bcmp bfill bmove bsearch bzero \
  chsize cuserid fchmod fcntl \
  fconvert fdatasync finite fpresetsticky fpsetmask fsync ftruncate \
  getcwd gethostbyaddr_r gethostbyname_r getpass getpassphrase getpwnam \
  getpwuid getrlimit getrusage getwd index initgroups isnan \
  localtime_r gethrtime gmtime_r \
  locking longjmp lrand48 madvise mallinfo memcpy memmove \
  mkstemp mlockall perror poll pread pthread_attr_create mmap mmap64 getpagesize \
  pthread_attr_getstacksize pthread_attr_setprio pthread_attr_setschedparam \
  pthread_attr_setstacksize pthread_condattr_create pthread_getsequence_np \
  pthread_key_delete pthread_rwlock_rdlock pthread_setprio \
  pthread_setprio_np pthread_setschedparam pthread_sigmask readlink \
  realpath rename rint rwlock_init setupterm \
  shmget shmat shmdt shmctl sigaction sigemptyset sigaddset \
  sighold sigset sigthreadmask port_create sleep \
  snprintf socket stpcpy strcasecmp strerror strsignal strnlen strpbrk strstr \
  strtol strtoll strtoul strtoull tell tempnam thr_setconcurrency vidattr \
  posix_fallocate)

#
#
#
case "$target" in
 *-*-aix4* | *-*-sco*)
	# (grr) aix 4.3 has a stub for clock_gettime, (returning ENOSYS)
	# and using AC_TRY_RUN is hard when cross-compiling
	# We also disable for SCO for the time being, the headers for the
	# thread library we use conflicts with other headers.
    ;;
 *) AC_CHECK_FUNCS(clock_gettime)
    ;;
esac

# Check that isinf() is available in math.h and can be used in both C and C++ 
# code
AC_MSG_CHECKING(for isinf in <math.h>)
AC_TRY_LINK([#include <math.h>], [float f = 0.0; int r = isinf(f); return r],
  AC_MSG_RESULT(yes)
  AC_MSG_CHECKING(whether isinf() can be used in C++ code)
  AC_LANG_SAVE
  AC_LANG_CPLUSPLUS
  AC_TRY_LINK([#include <math.h>], [float f = 0.0; int r = isinf(f); return r],
    AC_MSG_RESULT(yes)
    AC_DEFINE(HAVE_ISINF, [1], [isinf() macro or function]),
    AC_MSG_RESULT(no))
  AC_LANG_RESTORE,
  AC_MSG_RESULT(no))
 
CFLAGS="$ORG_CFLAGS"

# Sanity check: We chould not have any fseeko symbol unless
# large_file_support=yes
AC_CHECK_FUNC(fseeko,
[if test "$large_file_support" = no -a "$TARGET_LINUX" = "true";
then
  AC_MSG_ERROR("Found fseeko symbol but large_file_support is not enabled!")
fi]
)

# Check definition of gethostbyaddr_r (glibc2 defines this with 8 arguments)
ac_save_CXXFLAGS="$CXXFLAGS"
AC_CACHE_CHECK([style of gethost* routines], mysql_cv_gethost_style,
AC_LANG_SAVE
AC_LANG_CPLUSPLUS

# Test whether madvise() is declared in C++ code -- it is not on some
# systems, such as Solaris
AC_CHECK_DECLS(madvise, [], [], [#if HAVE_SYS_MMAN_H
#include <sys/types.h>
#include <sys/mman.h>
#endif])

# Do not treat warnings as errors if we are linking against other libc
# this is to work around gcc not being permissive on non-system includes
# with respect to ANSI C++
# We also remove the -fbranch-probabilities option as this will give warnings
# about not profiled code, which confuses configure
# We also must remove -W and -Wcheck which on icc produces warnings that
# we don't want to catch with -Werror

if test "$ac_cv_prog_gxx" = "yes" -a "$with_other_libc" = "no"
then
  CXXFLAGS=`echo "$CXXFLAGS -Werror" | sed -e 's/-fbranch-probabilities//; s/-Wall//; s/-ansi//; s/-pedantic//; s/-Wcheck//'`
fi

AC_TRY_COMPILE(
[#undef inline
#if !defined(SCO) && !defined(__osf__) && !defined(_REENTRANT)
#define _REENTRANT
#endif
#include <pthread.h>
#include <sys/types.h>
#include <sys/socket.h>
#include <netinet/in.h>
#include <arpa/inet.h>
#include <netdb.h>],
[int skr;
 struct hostent *foo = gethostbyaddr_r((const char *) 0,
  0, 0, (struct hostent *) 0, (char *) NULL,  0, &skr); return (foo == 0);],
mysql_cv_gethost_style=solaris, mysql_cv_gethost_style=other))
AC_LANG_RESTORE
CXXFLAGS="$ac_save_CXXFLAGS"
if test "$mysql_cv_gethost_style" = "solaris"
then
  AC_DEFINE([HAVE_SOLARIS_STYLE_GETHOST], [1],
            [Solaris define gethostbyaddr_r with 7 arguments. glibc2 defines this with 8 arguments])
fi

#---START: Used in for client configure

# Check definition of gethostbyname_r (glibc2.0.100 is different from Solaris)
ac_save_CXXFLAGS="$CXXFLAGS"
AC_CACHE_CHECK([style of gethostbyname_r routines], mysql_cv_gethostbyname_style,
AC_LANG_SAVE
AC_LANG_CPLUSPLUS
if test "$ac_cv_prog_gxx" = "yes" -a "$with_other_libc" = "no"
then
  CXXFLAGS=`echo "$CXXFLAGS -Werror" | sed -e 's/-fbranch-probabilities//; s/-Wall//; s/-ansi//; s/-pedantic//; s/-Wcheck//'`
fi
AC_TRY_COMPILE(
[#undef inline
#if !defined(SCO) && !defined(__osf__) && !defined(_REENTRANT)
#define _REENTRANT
#endif
#include <pthread.h>
#include <sys/types.h>
#include <sys/socket.h>
#include <netinet/in.h>
#include <arpa/inet.h>
#include <netdb.h>],
[int skr;

 skr = gethostbyname_r((const char *) 0,
  (struct hostent*) 0, (char*) 0, 0, (struct hostent **) 0, &skr);],
mysql_cv_gethostbyname_style=glibc2, mysql_cv_gethostbyname_style=other))
AC_LANG_RESTORE
CXXFLAGS="$ac_save_CXXFLAGS"
if test "$mysql_cv_gethostbyname_style" = "glibc2"
then
  AC_DEFINE([HAVE_GETHOSTBYNAME_R_GLIBC2_STYLE], [1],
            [Solaris define gethostbyname_r with 5 arguments. glibc2 defines this with 6 arguments])
fi

# Check 3rd argument of getthostbyname_r
ac_save_CXXFLAGS="$CXXFLAGS"
AC_CACHE_CHECK([3 argument to gethostbyname_r routines], mysql_cv_gethostbyname_arg,
AC_LANG_SAVE
AC_LANG_CPLUSPLUS
if test "$ac_cv_prog_gxx" = "yes" -a "$with_other_libc" = "no"
then
  CXXFLAGS=`echo "$CXXFLAGS -Werror" | sed -e 's/-fbranch-probabilities//; s/-Wall//; s/-ansi//; s/-pedantic//; s/-Wcheck//'`
fi
AC_TRY_COMPILE(
[#undef inline
#if !defined(SCO) && !defined(__osf__) && !defined(_REENTRANT)
#define _REENTRANT
#endif
#include <pthread.h>
#include <sys/types.h>
#include <sys/socket.h>
#include <netinet/in.h>
#include <arpa/inet.h>
#include <netdb.h>],
[int skr;

 skr = gethostbyname_r((const char *) 0, (struct hostent*) 0, (struct hostent_data*) 0);],
mysql_cv_gethostbyname_arg=hostent_data, mysql_cv_gethostbyname_arg=char))
AC_LANG_RESTORE
CXXFLAGS="$ac_save_CXXFLAGS"
if test "$mysql_cv_gethostbyname_arg" = "hostent_data"
then
  AC_DEFINE([HAVE_GETHOSTBYNAME_R_RETURN_INT], [1],
            [In OSF 4.0f the 3'd argument to gethostbyname_r is hostent_data *])
fi


# Check definition of pthread_getspecific
AC_CACHE_CHECK("args to pthread_getspecific", mysql_cv_getspecific_args,
AC_TRY_COMPILE(
[#if !defined(SCO) && !defined(__osf__) && !defined(_REENTRANT)
#define _REENTRANT
#endif
#define _POSIX_PTHREAD_SEMANTICS 
#include <pthread.h> ],
[ void *pthread_getspecific(pthread_key_t key);
pthread_getspecific((pthread_key_t) NULL); ],
mysql_cv_getspecific_args=POSIX, mysql_cv_getspecific_args=other))
  if test "$mysql_cv_getspecific_args" = "other"
  then
    AC_DEFINE([HAVE_NONPOSIX_PTHREAD_GETSPECIFIC], [1],
              [For some non posix threads])
  fi

  # Check definition of pthread_mutex_init
  AC_CACHE_CHECK("args to pthread_mutex_init", mysql_cv_mutex_init_args,
  AC_TRY_COMPILE(
[#if !defined(SCO) && !defined(__osf__)
#define _REENTRANT
#endif
#define _POSIX_PTHREAD_SEMANTICS 
#include <pthread.h> ],
[ 
  pthread_mutexattr_t attr;
  pthread_mutex_t mp;
  pthread_mutex_init(&mp,&attr); ],
mysql_cv_mutex_init_args=POSIX, mysql_cv_mutex_init_args=other))
  if test "$mysql_cv_mutex_init_args" = "other"
  then
    AC_DEFINE([HAVE_NONPOSIX_PTHREAD_MUTEX_INIT], [1],
              [For some non posix threads])
  fi
#---END:

#---START: Used in for client configure
# Check definition of readdir_r
AC_CACHE_CHECK("args to readdir_r", mysql_cv_readdir_r,
AC_TRY_LINK(
[#if !defined(SCO) && !defined(__osf__)
#define _REENTRANT
#endif
#define _POSIX_PTHREAD_SEMANTICS 
#include <pthread.h>
#include <dirent.h>],
[ int readdir_r(DIR *dirp, struct dirent *entry, struct dirent **result);
readdir_r((DIR *) NULL, (struct dirent *) NULL, (struct dirent **) NULL); ],
mysql_cv_readdir_r=POSIX, mysql_cv_readdir_r=other))
if test "$mysql_cv_readdir_r" = "POSIX"
then
  AC_DEFINE([HAVE_READDIR_R], [1], [POSIX readdir_r])
fi

# Check definition of posix sigwait()
AC_CACHE_CHECK("style of sigwait", mysql_cv_sigwait,
AC_TRY_LINK(
[#if !defined(SCO) && !defined(__osf__)
#define _REENTRANT
#endif
#define _POSIX_PTHREAD_SEMANTICS 
#include <pthread.h>
#include <signal.h>],
[#ifndef _AIX
sigset_t set;
int sig;
sigwait(&set,&sig);
#endif],
mysql_cv_sigwait=POSIX, mysql_cv_sigwait=other))
if test "$mysql_cv_sigwait" = "POSIX"
then
  AC_DEFINE([HAVE_SIGWAIT], [1], [POSIX sigwait])
fi

if test "$mysql_cv_sigwait" != "POSIX"
then
unset mysql_cv_sigwait
# Check definition of posix sigwait()
AC_CACHE_CHECK("style of sigwait", mysql_cv_sigwait,
AC_TRY_LINK(
[#if !defined(SCO) && !defined(__osf__)
#define _REENTRANT
#endif
#define _POSIX_PTHREAD_SEMANTICS 
#include <pthread.h>
#include <signal.h>],
[sigset_t set;
int sig;
sigwait(&set);],
mysql_cv_sigwait=NONPOSIX, mysql_cv_sigwait=other))
if test "$mysql_cv_sigwait" = "NONPOSIX"
then
  AC_DEFINE([HAVE_NONPOSIX_SIGWAIT], [1], [sigwait with one argument])
fi
fi
#---END:

# Check if pthread_attr_setscope() exists
AC_CACHE_CHECK("for pthread_attr_setscope", mysql_cv_pthread_attr_setscope,
AC_TRY_LINK(
[#if !defined(SCO) && !defined(__osf__)
#define _REENTRANT
#endif
#define _POSIX_PTHREAD_SEMANTICS 
#include <pthread.h>],
[pthread_attr_t thr_attr;
pthread_attr_setscope(&thr_attr,0);],
mysql_cv_pthread_attr_setscope=yes, mysql_cv_pthread_attr_setscope=no))
if test "$mysql_cv_pthread_attr_setscope" = "yes"
then
  AC_DEFINE([HAVE_PTHREAD_ATTR_SETSCOPE], [1], [pthread_attr_setscope])
fi

# Check for bad includes
AC_MSG_CHECKING("can netinet files be included")
AC_TRY_COMPILE(
[#include <sys/types.h>
#include <sys/socket.h>
#include <netinet/in_systm.h>
#include <netinet/in.h>
#include <netinet/ip.h>
#include <netinet/tcp.h>],
[ printf("1\n"); ],
netinet_inc=yes, netinet_inc=no)
if test "$netinet_inc" = "no"
then
  AC_DEFINE([HAVE_BROKEN_NETINET_INCLUDES], [1], [Can netinet be included])
fi
AC_MSG_RESULT("$netinet_inc")

#--------------------------------------------------------------------
# Check for requested features
#--------------------------------------------------------------------

MYSQL_CHECK_BIG_TABLES
MYSQL_CHECK_MAX_INDEXES
MYSQL_CHECK_VIO
MYSQL_CHECK_SSL

#--------------------------------------------------------------------
# Declare our plugin modules
# Has to be done late, as the plugin may need to check for existence of
# functions tested above
#--------------------------------------------------------------------

MYSQL_STORAGE_ENGINE(partition, partition, [Partition Support],
        [MySQL Partitioning Support], [max,max-no-ndb])

dnl -- ndbcluster requires partition to be enabled

MYSQL_CONFIGURE_PLUGINS([none])

# Only build client code?
AC_ARG_WITH(server,
    [  --without-server        Only build the client.],
    [with_server=$withval],
    [with_server=yes]
)

AC_ARG_WITH(embedded-server,
    [  --with-embedded-server  Build the embedded server (libmysqld).],
    [with_embedded_server=$withval],
    [with_embedded_server=no]
)

AC_ARG_WITH(query_cache,
    [  --without-query-cache   Do not build query cache.],
    [with_query_cache=$withval],
    [with_query_cache=yes]
)

if test "$with_query_cache" = "yes"
then
  AC_DEFINE([HAVE_QUERY_CACHE], [1], [If we want to have query cache])
fi

AC_ARG_WITH(geometry,
    [  --without-geometry      Do not build geometry-related parts.],
    [with_geometry=$withval],
    [with_geometry=yes]
)

if test "$with_geometry" = "yes"
then
  AC_DEFINE([HAVE_SPATIAL], [1], [Spatial extentions])
  AC_DEFINE([HAVE_RTREE_KEYS], [1], [RTree keys])
fi

AC_ARG_WITH(embedded_privilege_control,
    [  --with-embedded-privilege-control
                          Build parts to check user's privileges.
			  Only affects embedded library.],
    [with_embedded_privilege_control=$withval],
    [with_embedded_privilege_control=no]
)

if test "$with_embedded_privilege_control" = "yes"
then
  AC_DEFINE([HAVE_EMBEDDED_PRIVILEGE_CONTROL], [1],
            [Access checks in embedded library])
fi

tools_dirs=""

AC_ARG_WITH([mysqlmanager],
  AC_HELP_STRING([--with-mysqlmanager], [Build the mysqlmanager binary: yes/no (default: build if server is built.)]),,)

if test "$with_mysqlmanager" = "yes" -o \
        '(' "$with_mysqlmanager:$with_server" = ":yes" -a \
            -d "$srcdir/server-tools" ')' ; then
  tools_dirs="server-tools"
fi

AC_SUBST(tools_dirs)

#MYSQL_CHECK_CPU

libmysqld_dirs=
if test "$with_embedded_server" = "yes"
then
  libmysqld_dirs=libmysqld

  # We can't build embedded library without building the server, because
  # we depend on libmysys, libmystrings, libmyisam, etc.
  with_server=yes
fi
# XXX: We need to add @libmysqld_extra_libs@ (or whatever) so that
# mysql_config --libmysqld-libs will print out something like
# -L/path/to/lib/mysql -lmysqld -lmyisam -lmysys -lmystrings -ldbug ...
AC_SUBST([libmysqld_dirs])

# Shall we build the docs?
AC_ARG_WITH(docs,
    [  --without-docs          Skip building of the documentation.],
    [with_docs=$withval],
    [with_docs=yes]
)

if test "$with_docs" = "yes"
then
  docs_dirs="Docs"
  if test -f "$srcdir/Docs/manual.chm" ; then
    extra_docs="manual.chm"
  fi
else
  docs_dirs=""
  extra_docs=""
fi
AC_SUBST(docs_dirs)
AC_SUBST(extra_docs)

# Shall we build the man pages?
AC_ARG_WITH(man,
    [  --without-man          Skip building of the man pages.],
    [with_man=$withval],
    [with_man=yes]
)

# Don't build readline, i have it already
AC_ARG_WITH(readline,
    [  --without-readline      Use system readline instead of bundled copy.],
    [ with_readline=$withval ],
    [ with_readline=undefined ]
    )
    
AC_ARG_WITH(libedit,
    [  --without-libedit       Use system libedit instead of bundled copy.],
    [ with_libedit=$withval ],
    [ with_libedit=undefined ]
    )

if test "$with_readline/$with_libedit" = "undefined/undefined" -a ! -e "$srcdir/cmd-line-utils"
then
  with_readline=no
  with_libedit=no
fi

#
# We support next variants of compilation:
#                              --with-readline
#                |       yes      |  no  |               undefined
# --with-libedit |                |      |
# ---------------+----------------+------+----------------------------------
#       yes      |      ERROR!    |   use libedit from mysql sources
# ---------------+----------------+------+----------------------------------
#       no       | use readline   | use system readline or external libedit
#                | from mysql     | according to results of m4 tests
# ---------------+ sources (if it +      +----------------------------------
#    undefined   | is presented)  |      | use libedit from mysql sources
                   

compile_readline="no"
compile_libedit="no"

if [test "$with_libedit" = "yes"] && [test "$with_readline" = "yes"]
then
    AC_MSG_ERROR([You can not use --with-readline and --with-libedit at the same time, please choose one of it])
fi

readline_topdir=""
readline_basedir=""
readline_dir=""
readline_h_ln_cmd=""
readline_link=""
want_to_use_readline="no"

if expr "$SYSTEM_TYPE" : ".*netware.*" > /dev/null
then
    # For NetWare, do not need readline
    echo "Skipping readline"
else
    if [test "$with_libedit" = "yes"] || [test "$with_libedit" = "undefined"] && [test "$with_readline" = "undefined"]
    then
	readline_topdir="cmd-line-utils"
	readline_basedir="libedit"
	readline_dir="$readline_topdir/$readline_basedir"
	readline_link="\$(top_builddir)/cmd-line-utils/libedit/libedit.a"
	readline_h_ln_cmd="\$(LN) -s \$(top_srcdir)/cmd-line-utils/libedit/readline readline"
	compile_libedit=yes
	AC_DEFINE_UNQUOTED(HAVE_HIST_ENTRY, 1)
	AC_DEFINE_UNQUOTED(USE_LIBEDIT_INTERFACE, 1)
    elif test "$with_readline" = "yes"
    then
	readline_topdir="cmd-line-utils"
	readline_basedir="readline"
	readline_dir="$readline_topdir/$readline_basedir"
	readline_link="\$(top_builddir)/cmd-line-utils/readline/libreadline.a"
	readline_h_ln_cmd="\$(LN) -s \$(top_srcdir)/cmd-line-utils/readline readline"
	compile_readline=yes
	want_to_use_readline="yes"
	AC_DEFINE_UNQUOTED(USE_NEW_READLINE_INTERFACE, 1)
    else
	# Use system readline library
	AC_LANG_SAVE
	AC_LANG_CPLUSPLUS
	MYSQL_CHECK_LIBEDIT_INTERFACE
	MYSQL_CHECK_NEW_RL_INTERFACE
	MYSQL_CHECK_READLINE_DECLARES_HIST_ENTRY
	AC_LANG_RESTORE
	if [test "$mysql_cv_new_rl_interface" = "yes"] && [test -d "$srcdir/cmd-line-utils/readline"]
	then
	    # Use the new readline interface, but only if the package includes a bundled libreadline
	    # this way we avoid linking commercial source with GPL readline
	    readline_link="-lreadline"
	    want_to_use_readline="yes"
	elif [test "$mysql_cv_libedit_interface" = "yes"]
	then
	    # Use libedit
	    readline_link="-ledit"
	else
	   AC_MSG_ERROR([Could not find system readline or libedit libraries
	      Use --with-readline or --with-libedit to use the bundled
	      versions of libedit or readline])
	fi
    fi

    # if there is no readline, but we want to build with readline, we fail
    if [test "$want_to_use_readline" = "yes"] && [test ! -d "./cmd-line-utils/readline"]
    then
	AC_MSG_ERROR([This commercially licensed MySQL source package can't
	      be built with libreadline. Please use --with-libedit to use
	      the bundled version of libedit instead.])
    fi
fi

AC_SUBST(readline_dir)
AC_SUBST(readline_topdir)
AC_SUBST(readline_basedir)
AC_SUBST(readline_link)
AC_SUBST(readline_h_ln_cmd)



# Include man pages, if desired, adapted to the configured parts.
if test X"$with_man" = Xyes
then
  # First, create the list of all man pages present.
  MANLISTFIL=manlist.$$
  TMPLISTFIL=`echo $MANLISTFIL | sed -e 's/manlist/tmplist/'`
  if test -f $MANLISTFIL -o -f $TMPLISTFIL
  then
    echo "Temp file '$MANLISTFIL' or '$TMPLISTFIL' already exists in '`pwd`' - aborting"
    exit 1
  fi
  touch $MANLISTFIL $TMPLISTFIL

  ls $srcdir/man/*.[[18]] > $MANLISTFIL

  # Then, remove all those pages from the list which are specific to parts
  # (table handlers, features, ...) which are not configured in this run.
  AC_MSG_CHECKING("for man pages to remove")
  MAN_DROP="dropping"
  if test X"$with_plugin_ndbcluster" != Xyes
  then
    MAN_DROP="$MAN_DROP ndbcluster"
    grep -v '/ndb' $MANLISTFIL > $TMPLISTFIL ; mv -f $TMPLISTFIL $MANLISTFIL
  fi
  if test X"$with_embedded_server" != Xyes
  then
    MAN_DROP="$MAN_DROP embedded"
    grep -v 'embedded' $MANLISTFIL > $TMPLISTFIL ; mv -f $TMPLISTFIL $MANLISTFIL
  fi
  if test X"$with_plugin_innobase" != Xyes
  then
    MAN_DROP="$MAN_DROP innodb"
    grep -v 'inno' $MANLISTFIL > $TMPLISTFIL ; mv -f $TMPLISTFIL $MANLISTFIL
  fi
  AC_MSG_RESULT([$MAN_DROP])

  # Finally, split the man pages into sections 1 and 8.
  # Get rid of line breaks.
  man1_files=`sed -n -e '/\.1$/s/^.*man\///p' <$MANLISTFIL`
  man8_files=`sed -n -e '/\.8$/s/^.*man\///p' <$MANLISTFIL`

  man_dirs="man"
  man1_files=`echo $man1_files`
  man8_files=`echo $man8_files`
  rm -f $MANLISTFIL $TMPLISTFIL
else
  man_dirs=""
  man1_files=""
  man8_files=""
fi
AC_SUBST(man_dirs)
AC_SUBST(man1_files)
AC_SUBST(man8_files)

# If we have threads generate some library functions and test programs
sql_server_dirs=
sql_server=
server_scripts=

dnl This probably should be cleaned up more - for now the threaded
dnl client is just using plain-old libs.
sql_client_dirs=

AM_CONDITIONAL(THREAD_SAFE_CLIENT, test "$THREAD_SAFE_CLIENT" != "no")

if test "$THREAD_SAFE_CLIENT" = "no"
then
  sql_client_dirs="strings regex mysys dbug extra libmysql client"
else
  sql_client_dirs="strings regex mysys dbug extra libmysql libmysql_r client"
  AC_DEFINE([THREAD_SAFE_CLIENT], [1], [Should the client be thread safe])
fi

CLIENT_LIBS="$NON_THREADED_LIBS $openssl_libs $ZLIB_LIBS $STATIC_NSS_FLAGS"

AC_SUBST(CLIENT_LIBS)
AC_SUBST(CLIENT_THREAD_LIBS)
AC_SUBST(NON_THREADED_LIBS)
AC_SUBST(STATIC_NSS_FLAGS)
AC_SUBST(sql_client_dirs)

# If configuring for NetWare, build the netware directory
netware_dir=
if expr "$SYSTEM_TYPE" : ".*netware.*" > /dev/null
then
  netware_dir="netware"
fi
AC_SUBST(netware_dir)
AM_CONDITIONAL(HAVE_NETWARE, test "$netware_dir" = "netware")

if test "$with_server" != "no" -o "$THREAD_SAFE_CLIENT" != "no"
then
  AC_DEFINE([THREAD], [1],
            [Define if you want to have threaded code. This may be undef on client code])
  # Avoid _PROGRAMS names
  THREAD_LOBJECTS="thr_alarm.o thr_lock.o thr_mutex.o thr_rwlock.o my_pthread.o my_thr_init.o mf_keycache.o"
  AC_SUBST(THREAD_LOBJECTS)
fi

if test "$with_server" != "no"
then
  server_scripts="mysqld_safe mysql_install_db"
  sql_server_dirs="strings mysys dbug extra regex"

  sql_server="vio sql"
fi

# IMPORTANT - do not modify LIBS past this line - this hack is the only way
# I know to add the static NSS magic if we have static NSS libraries with
# glibc - Sasha

LDFLAGS="$LDFLAGS $OTHER_LIBC_LIB"
LIBS="$LIBS $STATIC_NSS_FLAGS"

AC_SUBST(sql_server_dirs)
AC_SUBST(sql_server)
AC_SUBST(server_scripts)

AC_SUBST(mysql_plugin_dirs)
AC_SUBST(mysql_plugin_libs)
AC_SUBST(mysql_plugin_defs)


# Now that sql_client_dirs and sql_server_dirs are stable, determine the union.
# Start with the (longer) server list, add each client item not yet present.
sql_union_dirs=" $sql_server_dirs "
for DIR in $sql_client_dirs
do
  if echo " $sql_union_dirs " | grep " $DIR " >/dev/null
  then
    :  # already present, skip
  else
    sql_union_dirs="$sql_union_dirs $DIR "
  fi
done
AC_SUBST(sql_union_dirs)

# Some usefull subst
AC_SUBST(CC)
AC_SUBST(GXX)

# Set configuration options for make_binary_distribution
case $SYSTEM_TYPE in
  *netware*)
    MAKE_BINARY_DISTRIBUTION_OPTIONS="$MAKE_BINARY_DISTRIBUTION_OPTIONS --no-strip"
    ;;
  *)
    : # no change for other platforms yet
    ;;
esac
AC_SUBST(MAKE_BINARY_DISTRIBUTION_OPTIONS)

# Output results
if test -d "$srcdir/pstack" ; then
  AC_CONFIG_FILES(pstack/Makefile pstack/aout/Makefile)
fi
if test -d "$srcdir/cmd-line-utils/readline" ; then
  AC_CONFIG_FILES(cmd-line-utils/readline/Makefile)
fi

AC_CONFIG_FILES(Makefile extra/Makefile mysys/Makefile dnl
 unittest/Makefile unittest/mytap/Makefile unittest/mytap/t/Makefile dnl
 unittest/mysys/Makefile unittest/examples/Makefile dnl
 strings/Makefile regex/Makefile storage/Makefile dnl
 man/Makefile BUILD/Makefile vio/Makefile dnl
 libmysql/Makefile libmysql_r/Makefile client/Makefile dnl
 sql/Makefile sql/share/Makefile dnl
 sql/sql_builtin.cc sql-common/Makefile dnl
 dbug/Makefile scripts/Makefile include/Makefile dnl
 tests/Makefile Docs/Makefile support-files/Makefile dnl
 support-files/MacOSX/Makefile support-files/RHEL4-SElinux/Makefile dnl
 server-tools/Makefile server-tools/instance-manager/Makefile dnl
 cmd-line-utils/Makefile cmd-line-utils/libedit/Makefile dnl
 libmysqld/Makefile libmysqld/examples/Makefile dnl
 mysql-test/Makefile dnl
 mysql-test/ndb/Makefile netware/Makefile sql-bench/Makefile dnl
 include/mysql_version.h plugin/Makefile win/Makefile)

AC_CONFIG_COMMANDS([default], , test -z "$CONFIG_HEADERS" || echo timestamp > stamp-h)

# Ensure that table handlers gets all modifications to CFLAGS/CXXFLAGS
AC_CONFIG_COMMANDS_POST(ac_configure_args="$ac_configure_args CFLAGS='$CFLAGS' CXXFLAGS='$CXXFLAGS'")

AC_OUTPUT

echo
echo "MySQL has a Web site at http://www.mysql.com/ which carries details on the"
echo "latest release, upcoming features, and other information to make your"
echo "work or play with MySQL more productive. There you can also find"
echo "information about mailing lists for MySQL discussion."
echo
echo "Remember to check the platform specific part of the reference manual for"
echo "hints about installing MySQL on your platform. Also have a look at the"
echo "files in the Docs directory."
echo
# The following text is checked in ./Do-compile to verify that configure
# ended sucessfully - don't remove it.
echo "Thank you for choosing MySQL!"
echo<|MERGE_RESOLUTION|>--- conflicted
+++ resolved
@@ -1490,12 +1490,8 @@
     if test "$with_posix_threads" = "no"
     then
       LIBS=" $ac_save_LIBS -lpthreads"
-<<<<<<< HEAD
       CLIENT_THREAD_LIBS="-lpthreads"
-      AC_MSG_CHECKING("for pthread_create in -lpthreads");
-=======
       AC_MSG_CHECKING("for pthread_create in -lpthreads")
->>>>>>> 2e6c65dc
       AC_TRY_LINK(
       [#include <pthread.h>],
       [ pthread_create((pthread_t*) 0,(pthread_attr_t*) 0, 0, 0); ],
@@ -1505,12 +1501,8 @@
       then
         # This is for FreeBSD
         LIBS="$ac_save_LIBS -pthread"
-<<<<<<< HEAD
         CLIENT_THREAD_LIBS="-pthread"
-        AC_MSG_CHECKING("for pthread_create in -pthread");
-=======
         AC_MSG_CHECKING("for pthread_create in -pthread")
->>>>>>> 2e6c65dc
         AC_TRY_LINK(
         [#include <pthread.h>],
         [ pthread_create((pthread_t*) 0,(pthread_attr_t*) 0, 0, 0); ],
