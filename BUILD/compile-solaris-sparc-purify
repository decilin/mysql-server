--- conflicted
+++ resolved
@@ -10,33 +10,23 @@
 while test $# -gt 0
 do
   case "$1" in
-<<<<<<< HEAD
-    --debug) EXTRA_CONFIG_FLAGS=--with-debug; shift ;;
-    -h | --help )
-      echo "Usage: $0 [-h|-n] [configure-options]"
-      echo "  --debug		Compile with DBUG enabled"
-      exit 0 ;;
-    *)  echo "No such option '$1'" ; exit ;;
-=======
     --debug) EXTRA_CONFIG_FLAGS=--with-debug ;;
     --purify)   mode=purify ;;
     --purecov*) mode=purecov ;;
     --quantify) mode=quantify ;;
     --cxxfilt)  shift ; cxxfilt=$1 ;;
-    -h | --help ) cat <<EOF; exit 0 ;;
-Usage: $0 [ options ]
-
-Where the 'options' are
-
-  --debug               Compile with DBUG enabled
-  --purify              Only prepare for Purify
-  --purecov             Only prepare for PureCover
-  --quantify            Only prepare for Quantify
-  --cxxfilt <cxxfilt>   Path to cxxfilt/c++filt program 
-                        This program is needed for gcc 3.X 
-EOF
-   *)  echo "No such option '$1'" ; exit 1 ;;
->>>>>>> c40daa03
+    -h | --help )
+      echo "Usage: $0 [ options ]"
+      echo "Where the 'options' are"
+      echo "  --help | -h           Display this help"
+      echo "  --debug               Compile with DBUG enabled"
+      echo "  --purify              Only prepare for Purify"
+      echo "  --purecov             Only prepare for PureCover"
+      echo "  --quantify            Only prepare for Quantify"
+      echo "  --cxxfilt <cxxfilt>   Path to cxxfilt/c++filt program"
+      echo "                        This program is needed for gcc 3.X"
+      exit 0 ;;
+    *)  echo "No such option '$1'" ; exit 1 ;;
   esac
   shift
 done
@@ -44,20 +34,13 @@
 gmake -k clean || true 
 /bin/rm -f */.deps/*.P config.cache
 aclocal && autoheader && aclocal && automake && autoconf
-# (cd bdb/dist && sh s_all)
+(cd bdb/dist && sh s_all)
 (cd innobase && aclocal && autoheader && aclocal && automake && autoconf)
 
-CFLAGS="-g -Wimplicit -Wreturn-type -Wswitch -Wtrigraphs -Wcomment -W -Wchar-subscripts -Wformat -Wimplicit-int -Wparentheses -Wsign-compare -Wwrite-strings -Wunused  -DHAVE_purify -DEXTRA_DEBUG -O2" CXX=gcc CXXLD=g++ CXXFLAGS="-g -Wimplicit -Wreturn-type -Wswitch -Wtrigraphs -Wcomment -W -Wchar-subscripts -Wformat -Wparentheses -Wsign-compare -Wwrite-strings -Woverloaded-virtual -Wsign-promo -Wreorder -Wctor-dtor-privacy -Wnon-virtual-dtor -felide-constructors -fno-exceptions -fno-rtti  -DHAVE_purify -DEXTRA_DEBUG -O2" ./configure --prefix=/usr/local/mysql --enable-assembler --with-extra-charsets=complex --enable-thread-safe-client --without-berkeley-db --with-embedded-server --with-innodb $EXTRA_CONFIG_FLAGS
+CFLAGS="-g -Wimplicit -Wreturn-type -Wswitch -Wtrigraphs -Wcomment -W -Wchar-subscripts -Wformat -Wimplicit-int -Wparentheses -Wsign-compare -Wwrite-strings -Wunused  -DHAVE_purify -DEXTRA_DEBUG -O2" CXX=gcc CXXLD=g++ CXXFLAGS="-g -Wimplicit -Wreturn-type -Wswitch -Wtrigraphs -Wcomment -W -Wchar-subscripts -Wformat -Wparentheses -Wsign-compare -Wwrite-strings -Woverloaded-virtual -Wsign-promo -Wreorder -Wctor-dtor-privacy -Wnon-virtual-dtor -felide-constructors -fno-exceptions -fno-rtti  -DHAVE_purify -DEXTRA_DEBUG -O2" ./configure --prefix=/usr/local/mysql --enable-assembler --with-extra-charsets=complex --enable-thread-safe-client --with-berkeley-db --with-embedded-server --with-innodb $EXTRA_CONFIG_FLAGS
 
 gmake -j 4
 
-<<<<<<< HEAD
-cd sql ; mv mysqld mysqld-org ;
-gmake CXXLD="purify -best-effort g++"  mysqld ; mv mysqld mysqld-purify
-gmake CXXLD="quantify -best-effort g++"  mysqld ; mv mysqld mysqld-quantify
-gmake CXXLD="purecov -best-effort g++"  mysqld ; mv mysqld mysqld-purecov
-mv mysqld-org mysqld
-=======
 # ----------------------------------------------------------------------
 
 #set -x
@@ -124,4 +107,3 @@
   libmysqld/examples mysql_client_test_embedded mysql_client_test_embedded
 
 # ----------------------------------------------------------------------
->>>>>>> c40daa03
