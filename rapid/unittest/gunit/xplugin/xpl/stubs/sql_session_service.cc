/* Copyright (c) 2015, 2017, Oracle and/or its affiliates. All rights reserved.

   This program is free software; you can redistribute it and/or modify
   it under the terms of the GNU General Public License as published by
   the Free Software Foundation; version 2 of the License.

   This program is distributed in the hope that it will be useful,
   but WITHOUT ANY WARRANTY; without even the implied warranty of
   MERCHANTABILITY or FITNESS FOR A PARTICULAR PURPOSE.  See the
   GNU General Public License for more details.

   You should have received a copy of the GNU General Public License
   along with this program; if not, write to the Free Software
   Foundation, Inc., 51 Franklin St, Fifth Floor, Boston, MA  02110-1301  USA */

#include "my_dbug.h"
#include "mysql/service_srv_session.h"

int srv_session_init_thread(const void*)
{
  DBUG_ASSERT(0);
  return 0;
}

void srv_session_deinit_thread()
{
  DBUG_ASSERT(0);
}

MYSQL_THD srv_session_info_get_thd(MYSQL_SESSION)
{
  DBUG_ASSERT(0);
  return 0;
}

MYSQL_SESSION srv_session_open(srv_session_error_cb,
                               void*)
{
  DBUG_ASSERT(0);
  return 0;
}

int srv_session_close(MYSQL_SESSION)
{
  DBUG_ASSERT(0);
  return 0;
}

<<<<<<< HEAD
int srv_session_detach(MYSQL_SESSION)
{
  DBUG_ASSERT(0);
  return 0;
}
=======
  int srv_session_attach(MYSQL_SESSION, MYSQL_THD *)
  {
    DBUG_ASSERT(0);
    return 0;
  }

  my_thread_id srv_session_info_get_session_id(MYSQL_SESSION)
  {
    DBUG_ASSERT(0);
    return 0;
  }
>>>>>>> 0aba1fdc

my_thread_id srv_session_info_get_session_id(MYSQL_SESSION)
{
  DBUG_ASSERT(0);
  return 0;
}

int srv_session_server_is_available()
{
  DBUG_ASSERT(0);
  return 0;
}

int srv_session_info_set_client_port(Srv_session*, uint16_t)
{
  DBUG_ASSERT(0);
  return 0;
}

int srv_session_info_set_connection_type(Srv_session*, enum_vio_type)
{
  DBUG_ASSERT(0);
  return 0;
}

int srv_session_info_killed(MYSQL_SESSION)
{
  DBUG_ASSERT(0);
  return 0;
}<|MERGE_RESOLUTION|>--- conflicted
+++ resolved
@@ -46,25 +46,17 @@
   return 0;
 }
 
-<<<<<<< HEAD
 int srv_session_detach(MYSQL_SESSION)
 {
   DBUG_ASSERT(0);
   return 0;
 }
-=======
+
   int srv_session_attach(MYSQL_SESSION, MYSQL_THD *)
   {
     DBUG_ASSERT(0);
     return 0;
   }
-
-  my_thread_id srv_session_info_get_session_id(MYSQL_SESSION)
-  {
-    DBUG_ASSERT(0);
-    return 0;
-  }
->>>>>>> 0aba1fdc
 
 my_thread_id srv_session_info_get_session_id(MYSQL_SESSION)
 {
