install plugin mysqlx soname "mysqlx.so";
call mtr.add_suppression("Plugin mysqlx reported: .Failed at SSL configuration: .SSL context is not usable without certificate and private key..");
call mtr.add_suppression("Plugin mysqlx reported: .SSL_CTX_load_verify_locations failed.");
check with password function which is deprecated
Mysqlx.Resultset.ColumnMetaData {
  type: DECIMAL
  name: "1/0"
  original_name: ""
  table: ""
  original_table: ""
  schema: ""
  catalog: "def"
  collation: 0
  fractional_digits: 4
  length: 7
  flags: 0
}

Mysqlx.Resultset.ColumnMetaData {
  type: DECIMAL
  name: "1/0"
  original_name: ""
  table: ""
  original_table: ""
  schema: ""
  catalog: "def"
  collation: 0
  fractional_digits: 4
  length: 7
  flags: 0
}

Mysqlx.Resultset.ColumnMetaData {
  type: BYTES
  name: "password(\'test\')"
  original_name: ""
  table: ""
  original_table: ""
  schema: ""
  catalog: "def"
  collation: 45
  fractional_digits: 31
  length: 164
  flags: 0
}

Mysqlx.Resultset.ColumnMetaData {
  type: BYTES
  name: "password(\'\')"
  original_name: ""
  table: ""
  original_table: ""
  schema: ""
  catalog: "def"
  collation: 45
  fractional_digits: 31
  length: 0
  flags: 0
}

Mysqlx.Resultset.Row {
  field: ""
  field: ""
  field: "*94BDCEBE19083CE2A1F959FD02F964C7AF4CFC29\000"
  field: "\000"
}

Mysqlx.Resultset.FetchDone {
}

Mysqlx.Notice.Frame {
  type: 1
  scope: LOCAL
  payload: "Mysqlx.Notice.Warning { level: WARNING\ncode: 1681\nmsg: \"\\\'PASSWORD\\\' is deprecated and will be removed in a future release.\"\n }"
}

Mysqlx.Notice.Frame {
  type: 1
  scope: LOCAL
  payload: "Mysqlx.Notice.Warning { level: WARNING\ncode: 1365\nmsg: \"Division by 0\"\n }"
}

Mysqlx.Notice.Frame {
  type: 1
  scope: LOCAL
  payload: "Mysqlx.Notice.Warning { level: WARNING\ncode: 1365\nmsg: \"Division by 0\"\n }"
}

Mysqlx.Notice.Frame {
  type: 3
  scope: LOCAL
  payload: "Mysqlx.Notice.SessionStateChanged { param: ROWS_AFFECTED\nvalue {\n  type: V_UINT\n  v_unsigned_int: 0\n}\n }"
}

Mysqlx.Sql.StmtExecuteOk {
}

check with dropping db which doesn't exists
Mysqlx.Notice.Frame {
  type: 1
  scope: LOCAL
  payload: "Mysqlx.Notice.Warning { level: NOTE\ncode: 1008\nmsg: \"Can\\\'t drop database \\\'mysqltest\\\'; database doesn\\\'t exist\"\n }"
}

Mysqlx.Notice.Frame {
  type: 3
  scope: LOCAL
  payload: "Mysqlx.Notice.SessionStateChanged { param: ROWS_AFFECTED\nvalue {\n  type: V_UINT\n  v_unsigned_int: 0\n}\n }"
}

Mysqlx.Sql.StmtExecuteOk {
}

check with dropping table which doesn't exists
Mysqlx.Notice.Frame {
  type: 1
  scope: LOCAL
  payload: "Mysqlx.Notice.Warning { level: NOTE\ncode: 1051\nmsg: \"Unknown table \\\'test.mysqltest\\\'\"\n }"
}

Mysqlx.Notice.Frame {
  type: 3
  scope: LOCAL
  payload: "Mysqlx.Notice.SessionStateChanged { param: ROWS_AFFECTED\nvalue {\n  type: V_UINT\n  v_unsigned_int: 0\n}\n }"
}

Mysqlx.Sql.StmtExecuteOk {
}

check with show variables like version
Mysqlx.Resultset.ColumnMetaData {
  type: BYTES
  name: "Variable_name"
  original_name: "Variable_name"
  table: "session_variables"
  original_table: "session_variables"
  schema: ""
  catalog: "def"
  collation: 33
  fractional_digits: 0
  length: 192
  flags: 16
}

Mysqlx.Resultset.ColumnMetaData {
  type: BYTES
  name: "Value"
  original_name: "Value"
  table: "session_variables"
  original_table: "session_variables"
  schema: ""
  catalog: "def"
  collation: 33
  fractional_digits: 0
  length: 3072
  flags: 0
}

Mysqlx.Resultset.FetchDone {
}

Mysqlx.Notice.Frame {
  type: 3
  scope: LOCAL
  payload: "Mysqlx.Notice.SessionStateChanged { param: ROWS_AFFECTED\nvalue {\n  type: V_UINT\n  v_unsigned_int: 0\n}\n }"
}

Mysqlx.Sql.StmtExecuteOk {
}

check with dropping procedure which doesn't exists
Mysqlx.Notice.Frame {
  type: 1
  scope: LOCAL
  payload: "Mysqlx.Notice.Warning { level: NOTE\ncode: 1305\nmsg: \"PROCEDURE test.test_invalid does not exist\"\n }"
}

Mysqlx.Notice.Frame {
  type: 3
  scope: LOCAL
  payload: "Mysqlx.Notice.SessionStateChanged { param: ROWS_AFFECTED\nvalue {\n  type: V_UINT\n  v_unsigned_int: 0\n}\n }"
}

Mysqlx.Sql.StmtExecuteOk {
}

check with dropping function which doesn't exists
Mysqlx.Notice.Frame {
  type: 1
  scope: LOCAL
  payload: "Mysqlx.Notice.Warning { level: NOTE\ncode: 1305\nmsg: \"FUNCTION test.test_signal_func does not exist\"\n }"
}

Mysqlx.Notice.Frame {
  type: 3
  scope: LOCAL
  payload: "Mysqlx.Notice.SessionStateChanged { param: ROWS_AFFECTED\nvalue {\n  type: V_UINT\n  v_unsigned_int: 0\n}\n }"
}

Mysqlx.Sql.StmtExecuteOk {
}

check with dropping view which doesn't exists
Mysqlx.Notice.Frame {
  type: 1
  scope: LOCAL
  payload: "Mysqlx.Notice.Warning { level: NOTE\ncode: 1051\nmsg: \"Unknown table \\\'test.v1\\\'\"\n }"
}

Mysqlx.Notice.Frame {
  type: 3
  scope: LOCAL
  payload: "Mysqlx.Notice.SessionStateChanged { param: ROWS_AFFECTED\nvalue {\n  type: V_UINT\n  v_unsigned_int: 0\n}\n }"
}

Mysqlx.Sql.StmtExecuteOk {
}

out of range values for INT,UNSIGN INT
Mysqlx.Notice.Frame {
  type: 3
  scope: LOCAL
  payload: "Mysqlx.Notice.SessionStateChanged { param: ROWS_AFFECTED\nvalue {\n  type: V_UINT\n  v_unsigned_int: 0\n}\n }"
}

Mysqlx.Sql.StmtExecuteOk {
}

Mysqlx.Notice.Frame {
  type: 1
  scope: LOCAL
  payload: "Mysqlx.Notice.Warning { level: WARNING\ncode: 1264\nmsg: \"Out of range value for column \\\'c1\\\' at row 1\"\n }"
}

Mysqlx.Notice.Frame {
  type: 1
  scope: LOCAL
  payload: "Mysqlx.Notice.Warning { level: WARNING\ncode: 1264\nmsg: \"Out of range value for column \\\'c2\\\' at row 1\"\n }"
}

Mysqlx.Notice.Frame {
  type: 3
  scope: LOCAL
  payload: "Mysqlx.Notice.SessionStateChanged { param: ROWS_AFFECTED\nvalue {\n  type: V_UINT\n  v_unsigned_int: 1\n}\n }"
}

Mysqlx.Sql.StmtExecuteOk {
}

Mysqlx.Notice.Frame {
  type: 1
  scope: LOCAL
  payload: "Mysqlx.Notice.Warning { level: WARNING\ncode: 1264\nmsg: \"Out of range value for column \\\'c1\\\' at row 1\"\n }"
}

Mysqlx.Notice.Frame {
  type: 1
  scope: LOCAL
  payload: "Mysqlx.Notice.Warning { level: WARNING\ncode: 1264\nmsg: \"Out of range value for column \\\'c2\\\' at row 1\"\n }"
}

Mysqlx.Notice.Frame {
  type: 3
  scope: LOCAL
  payload: "Mysqlx.Notice.SessionStateChanged { param: ROWS_AFFECTED\nvalue {\n  type: V_UINT\n  v_unsigned_int: 1\n}\n }"
}

Mysqlx.Sql.StmtExecuteOk {
}

Mysqlx.Notice.Frame {
  type: 3
  scope: LOCAL
  payload: "Mysqlx.Notice.SessionStateChanged { param: ROWS_AFFECTED\nvalue {\n  type: V_UINT\n  v_unsigned_int: 0\n}\n }"
}

Mysqlx.Sql.StmtExecuteOk {
}

checking double data type
Mysqlx.Notice.Frame {
  type: 3
  scope: LOCAL
  payload: "Mysqlx.Notice.SessionStateChanged { param: ROWS_AFFECTED\nvalue {\n  type: V_UINT\n  v_unsigned_int: 0\n}\n }"
}

Mysqlx.Sql.StmtExecuteOk {
}

Mysqlx.Notice.Frame {
  type: 3
  scope: LOCAL
  payload: "Mysqlx.Notice.SessionStateChanged { param: ROWS_AFFECTED\nvalue {\n  type: V_UINT\n  v_unsigned_int: 1\n}\n }"
}

Mysqlx.Sql.StmtExecuteOk {
}

Mysqlx.Notice.Frame {
  type: 3
  scope: LOCAL
  payload: "Mysqlx.Notice.SessionStateChanged { param: ROWS_AFFECTED\nvalue {\n  type: V_UINT\n  v_unsigned_int: 1\n}\n }"
}

Mysqlx.Sql.StmtExecuteOk {
}

Mysqlx.Notice.Frame {
  type: 3
  scope: LOCAL
  payload: "Mysqlx.Notice.SessionStateChanged { param: ROWS_AFFECTED\nvalue {\n  type: V_UINT\n  v_unsigned_int: 1\n}\n }"
}

Mysqlx.Sql.StmtExecuteOk {
}

Mysqlx.Notice.Frame {
  type: 3
  scope: LOCAL
  payload: "Mysqlx.Notice.SessionStateChanged { param: ROWS_AFFECTED\nvalue {\n  type: V_UINT\n  v_unsigned_int: 1\n}\n }"
}

Mysqlx.Sql.StmtExecuteOk {
}

Mysqlx.Notice.Frame {
  type: 3
  scope: LOCAL
  payload: "Mysqlx.Notice.SessionStateChanged { param: ROWS_AFFECTED\nvalue {\n  type: V_UINT\n  v_unsigned_int: 1\n}\n }"
}

Mysqlx.Sql.StmtExecuteOk {
}

Mysqlx.Notice.Frame {
  type: 3
  scope: LOCAL
  payload: "Mysqlx.Notice.SessionStateChanged { param: ROWS_AFFECTED\nvalue {\n  type: V_UINT\n  v_unsigned_int: 1\n}\n }"
}

Mysqlx.Sql.StmtExecuteOk {
}

Mysqlx.Notice.Frame {
  type: 3
  scope: LOCAL
  payload: "Mysqlx.Notice.SessionStateChanged { param: ROWS_AFFECTED\nvalue {\n  type: V_UINT\n  v_unsigned_int: 1\n}\n }"
}

Mysqlx.Sql.StmtExecuteOk {
}

Mysqlx.Notice.Frame {
  type: 3
  scope: LOCAL
  payload: "Mysqlx.Notice.SessionStateChanged { param: ROWS_AFFECTED\nvalue {\n  type: V_UINT\n  v_unsigned_int: 1\n}\n }"
}

Mysqlx.Sql.StmtExecuteOk {
}

Mysqlx.Notice.Frame {
  type: 3
  scope: LOCAL
  payload: "Mysqlx.Notice.SessionStateChanged { param: ROWS_AFFECTED\nvalue {\n  type: V_UINT\n  v_unsigned_int: 1\n}\n }"
}

Mysqlx.Sql.StmtExecuteOk {
}

Mysqlx.Resultset.ColumnMetaData {
  type: SINT
  name: "grp"
  original_name: "grp"
  table: "t1"
  original_table: "t1"
  schema: "test"
  catalog: "def"
  collation: 0
  fractional_digits: 0
  length: 11
  flags: 128
}

Mysqlx.Resultset.ColumnMetaData {
  type: BYTES
  name: "group_concat(a order by a,d-ascii(c)-a)"
  original_name: ""
  table: ""
  original_table: ""
  schema: ""
  catalog: "def"
  collation: 45
  fractional_digits: 0
  length: 1024
  flags: 0
}

Mysqlx.Resultset.Row {
  field: "\002"
  field: "1\000"
}

Mysqlx.Resultset.Row {
  field: "\004"
  field: "2,3\000"
}

Mysqlx.Resultset.Row {
  field: "\006"
  field: "4,5,6,7,8,9\000"
}

Mysqlx.Resultset.FetchDone {
}

Mysqlx.Notice.Frame {
  type: 1
  scope: LOCAL
  payload: "Mysqlx.Notice.Warning { level: WARNING\ncode: 1292\nmsg: \"Truncated incorrect DOUBLE value: \\\'a\\\'\"\n }"
}

Mysqlx.Notice.Frame {
  type: 1
  scope: LOCAL
  payload: "Mysqlx.Notice.Warning { level: WARNING\ncode: 1292\nmsg: \"Truncated incorrect DOUBLE value: \\\'a\\\'\"\n }"
}

Mysqlx.Notice.Frame {
  type: 1
  scope: LOCAL
  payload: "Mysqlx.Notice.Warning { level: WARNING\ncode: 1292\nmsg: \"Truncated incorrect DOUBLE value: \\\'b\\\'\"\n }"
}

Mysqlx.Notice.Frame {
  type: 1
  scope: LOCAL
  payload: "Mysqlx.Notice.Warning { level: WARNING\ncode: 1292\nmsg: \"Truncated incorrect DOUBLE value: \\\'a\\\'\"\n }"
}

Mysqlx.Notice.Frame {
  type: 1
  scope: LOCAL
  payload: "Mysqlx.Notice.Warning { level: WARNING\ncode: 1292\nmsg: \"Truncated incorrect DOUBLE value: \\\'b\\\'\"\n }"
}

Mysqlx.Notice.Frame {
  type: 1
  scope: LOCAL
  payload: "Mysqlx.Notice.Warning { level: WARNING\ncode: 1292\nmsg: \"Truncated incorrect DOUBLE value: \\\'b\\\'\"\n }"
}

Mysqlx.Notice.Frame {
  type: 1
  scope: LOCAL
  payload: "Mysqlx.Notice.Warning { level: WARNING\ncode: 1292\nmsg: \"Truncated incorrect DOUBLE value: \\\'d\\\'\"\n }"
}

Mysqlx.Notice.Frame {
  type: 1
  scope: LOCAL
  payload: "Mysqlx.Notice.Warning { level: WARNING\ncode: 1292\nmsg: \"Truncated incorrect DOUBLE value: \\\'d\\\'\"\n }"
}

Mysqlx.Notice.Frame {
  type: 1
  scope: LOCAL
  payload: "Mysqlx.Notice.Warning { level: WARNING\ncode: 1292\nmsg: \"Truncated incorrect DOUBLE value: \\\'c\\\'\"\n }"
}

Mysqlx.Notice.Frame {
  type: 3
  scope: LOCAL
  payload: "Mysqlx.Notice.SessionStateChanged { param: ROWS_AFFECTED\nvalue {\n  type: V_UINT\n  v_unsigned_int: 0\n}\n }"
}

Mysqlx.Sql.StmtExecuteOk {
}

Mysqlx.Resultset.ColumnMetaData {
  type: SINT
  name: "grp"
  original_name: "grp"
  table: "t1"
  original_table: "t1"
  schema: "test"
  catalog: "def"
  collation: 0
  fractional_digits: 0
  length: 11
  flags: 128
}

Mysqlx.Resultset.ColumnMetaData {
  type: BYTES
  name: "group_concat(a order by c-ascii(c),a)"
  original_name: ""
  table: ""
  original_table: ""
  schema: ""
  catalog: "def"
  collation: 45
  fractional_digits: 0
  length: 1024
  flags: 0
}

Mysqlx.Resultset.Row {
  field: "\002"
  field: "1\000"
}

Mysqlx.Resultset.Row {
  field: "\004"
  field: "3,2\000"
}

Mysqlx.Resultset.Row {
  field: "\006"
  field: "7,8,4,6,9,5\000"
}

Mysqlx.Resultset.FetchDone {
}

Mysqlx.Notice.Frame {
  type: 1
  scope: LOCAL
  payload: "Mysqlx.Notice.Warning { level: WARNING\ncode: 1292\nmsg: \"Truncated incorrect DOUBLE value: \\\'a\\\'\"\n }"
}

Mysqlx.Notice.Frame {
  type: 1
  scope: LOCAL
  payload: "Mysqlx.Notice.Warning { level: WARNING\ncode: 1292\nmsg: \"Truncated incorrect DOUBLE value: \\\'b\\\'\"\n }"
}

Mysqlx.Notice.Frame {
  type: 1
  scope: LOCAL
  payload: "Mysqlx.Notice.Warning { level: WARNING\ncode: 1292\nmsg: \"Truncated incorrect DOUBLE value: \\\'c\\\'\"\n }"
}

Mysqlx.Notice.Frame {
  type: 1
  scope: LOCAL
  payload: "Mysqlx.Notice.Warning { level: WARNING\ncode: 1292\nmsg: \"Truncated incorrect DOUBLE value: \\\'E\\\'\"\n }"
}

Mysqlx.Notice.Frame {
  type: 1
  scope: LOCAL
  payload: "Mysqlx.Notice.Warning { level: WARNING\ncode: 1292\nmsg: \"Truncated incorrect DOUBLE value: \\\'C\\\'\"\n }"
}

Mysqlx.Notice.Frame {
  type: 1
  scope: LOCAL
  payload: "Mysqlx.Notice.Warning { level: WARNING\ncode: 1292\nmsg: \"Truncated incorrect DOUBLE value: \\\'D\\\'\"\n }"
}

Mysqlx.Notice.Frame {
  type: 1
  scope: LOCAL
  payload: "Mysqlx.Notice.Warning { level: WARNING\ncode: 1292\nmsg: \"Truncated incorrect DOUBLE value: \\\'d\\\'\"\n }"
}

Mysqlx.Notice.Frame {
  type: 1
  scope: LOCAL
  payload: "Mysqlx.Notice.Warning { level: WARNING\ncode: 1292\nmsg: \"Truncated incorrect DOUBLE value: \\\'d\\\'\"\n }"
}

Mysqlx.Notice.Frame {
  type: 1
  scope: LOCAL
  payload: "Mysqlx.Notice.Warning { level: WARNING\ncode: 1292\nmsg: \"Truncated incorrect DOUBLE value: \\\'D\\\'\"\n }"
}

Mysqlx.Notice.Frame {
  type: 3
  scope: LOCAL
  payload: "Mysqlx.Notice.SessionStateChanged { param: ROWS_AFFECTED\nvalue {\n  type: V_UINT\n  v_unsigned_int: 0\n}\n }"
}

Mysqlx.Sql.StmtExecuteOk {
}

Mysqlx.Notice.Frame {
  type: 3
  scope: LOCAL
  payload: "Mysqlx.Notice.SessionStateChanged { param: ROWS_AFFECTED\nvalue {\n  type: V_UINT\n  v_unsigned_int: 0\n}\n }"
}

Mysqlx.Sql.StmtExecuteOk {
}

Mysqlx.Resultset.ColumnMetaData {
  type: SINT
  name: "grp"
  original_name: "grp"
  table: "t1"
  original_table: "t1"
  schema: "test"
  catalog: "def"
  collation: 0
  fractional_digits: 0
  length: 11
  flags: 128
}

Mysqlx.Resultset.ColumnMetaData {
  type: BYTES
  name: "group_concat(c order by c)"
  original_name: ""
  table: ""
  original_table: ""
  schema: ""
  catalog: "def"
  collation: 8
  fractional_digits: 0
  length: 4
  flags: 0
}

Mysqlx.Resultset.Row {
  field: "\002"
  field: "a\000"
}

Mysqlx.Resultset.Row {
  field: "\004"
  field: "b,c\000"
}

Mysqlx.Resultset.Row {
  field: "\006"
  field: "C,D,\000"
}

Mysqlx.Resultset.FetchDone {
}

Mysqlx.Notice.Frame {
  type: 1
  scope: LOCAL
  payload: "Mysqlx.Notice.Warning { level: WARNING\ncode: 1260\nmsg: \"Row 6 was cut by GROUP_CONCAT()\"\n }"
}

Mysqlx.Notice.Frame {
  type: 3
  scope: LOCAL
  payload: "Mysqlx.Notice.SessionStateChanged { param: ROWS_AFFECTED\nvalue {\n  type: V_UINT\n  v_unsigned_int: 0\n}\n }"
}

Mysqlx.Sql.StmtExecuteOk {
}

Mysqlx.Notice.Frame {
  type: 3
  scope: LOCAL
  payload: "Mysqlx.Notice.SessionStateChanged { param: ROWS_AFFECTED\nvalue {\n  type: V_UINT\n  v_unsigned_int: 0\n}\n }"
}

Mysqlx.Sql.StmtExecuteOk {
}

checking character data type
Error is returned instead of warning for insert operation with xplugin
Mysqlx.Notice.Frame {
  type: 1
  scope: LOCAL
  payload: "Mysqlx.Notice.Warning { level: WARNING\ncode: 3090\nmsg: \"Changing sql mode \\\'NO_AUTO_CREATE_USER\\\' is deprecated. It will be removed in a future release.\"\n }"
}

Mysqlx.Notice.Frame {
  type: 3
  scope: LOCAL
  payload: "Mysqlx.Notice.SessionStateChanged { param: ROWS_AFFECTED\nvalue {\n  type: V_UINT\n  v_unsigned_int: 0\n}\n }"
}

Mysqlx.Sql.StmtExecuteOk {
}

Mysqlx.Notice.Frame {
  type: 3
  scope: LOCAL
  payload: "Mysqlx.Notice.SessionStateChanged { param: ROWS_AFFECTED\nvalue {\n  type: V_UINT\n  v_unsigned_int: 0\n}\n }"
}

Mysqlx.Notice.Frame {
  type: 3
  scope: LOCAL
  payload: "Mysqlx.Notice.SessionStateChanged { param: PRODUCED_MESSAGE\nvalue {\n  type: V_STRING\n  v_string {\n    value: \"Statement prepared\"\n  }\n}\n }"
}

Mysqlx.Sql.StmtExecuteOk {
}

Mysqlx.Notice.Frame {
  type: 3
  scope: LOCAL
  payload: "Mysqlx.Notice.SessionStateChanged { param: ROWS_AFFECTED\nvalue {\n  type: V_UINT\n  v_unsigned_int: 0\n}\n }"
}

Mysqlx.Sql.StmtExecuteOk {
}

Mysqlx.Notice.Frame {
  type: 1
  scope: LOCAL
  payload: "Mysqlx.Notice.Warning { level: WARNING\ncode: 1265\nmsg: \"Data truncated for column \\\'a\\\' at row 1\"\n }"
}

Mysqlx.Notice.Frame {
  type: 3
  scope: LOCAL
  payload: "Mysqlx.Notice.SessionStateChanged { param: ROWS_AFFECTED\nvalue {\n  type: V_UINT\n  v_unsigned_int: 1\n}\n }"
}

Mysqlx.Sql.StmtExecuteOk {
}

Mysqlx.Resultset.ColumnMetaData {
  type: SINT
  name: "length(a)"
  original_name: ""
  table: ""
  original_table: ""
  schema: ""
  catalog: "def"
  collation: 0
  fractional_digits: 0
  length: 10
  flags: 0
}

Mysqlx.Resultset.Row {
  field: "\024"
}

Mysqlx.Resultset.FetchDone {
}

Mysqlx.Notice.Frame {
  type: 3
  scope: LOCAL
  payload: "Mysqlx.Notice.SessionStateChanged { param: ROWS_AFFECTED\nvalue {\n  type: V_UINT\n  v_unsigned_int: 0\n}\n }"
}

Mysqlx.Sql.StmtExecuteOk {
}

Mysqlx.Notice.Frame {
  type: 3
  scope: LOCAL
  payload: "Mysqlx.Notice.SessionStateChanged { param: ROWS_AFFECTED\nvalue {\n  type: V_UINT\n  v_unsigned_int: 0\n}\n }"
}

Mysqlx.Sql.StmtExecuteOk {
}

Mysqlx.Notice.Frame {
  type: 3
  scope: LOCAL
  payload: "Mysqlx.Notice.SessionStateChanged { param: ROWS_AFFECTED\nvalue {\n  type: V_UINT\n  v_unsigned_int: 0\n}\n }"
}

Mysqlx.Sql.StmtExecuteOk {
}

checking directly from IS tables
Mysqlx.Resultset.ColumnMetaData {
  type: BYTES
  name: "Variable_name"
  original_name: "Variable_name"
  table: "session_variables"
  original_table: "session_variables"
  schema: ""
  catalog: "def"
  collation: 33
  fractional_digits: 0
  length: 192
  flags: 16
}

Mysqlx.Resultset.ColumnMetaData {
  type: BYTES
  name: "Value"
  original_name: "Value"
  table: "session_variables"
  original_table: "session_variables"
  schema: ""
  catalog: "def"
  collation: 33
  fractional_digits: 0
  length: 3072
  flags: 0
}

Mysqlx.Resultset.Row {
  field: "max_join_size\000"
  field: "18446744073709551615\000"
}

Mysqlx.Resultset.FetchDone {
}

Mysqlx.Notice.Frame {
  type: 3
  scope: LOCAL
  payload: "Mysqlx.Notice.SessionStateChanged { param: ROWS_AFFECTED\nvalue {\n  type: V_UINT\n  v_unsigned_int: 0\n}\n }"
}

Mysqlx.Sql.StmtExecuteOk {
}

Mysqlx.Resultset.ColumnMetaData {
  type: BYTES
  name: "Variable_name"
  original_name: "Variable_name"
  table: "session_variables"
  original_table: "session_variables"
  schema: ""
  catalog: "def"
  collation: 33
  fractional_digits: 0
  length: 192
  flags: 16
}

Mysqlx.Resultset.ColumnMetaData {
  type: BYTES
  name: "Value"
  original_name: "Value"
  table: "session_variables"
  original_table: "session_variables"
  schema: ""
  catalog: "def"
  collation: 33
  fractional_digits: 0
  length: 3072
  flags: 0
}

Mysqlx.Resultset.Row {
  field: "concurrent_insert\000"
  field: "AUTO\000"
}

Mysqlx.Resultset.FetchDone {
}

Mysqlx.Notice.Frame {
  type: 3
  scope: LOCAL
  payload: "Mysqlx.Notice.SessionStateChanged { param: ROWS_AFFECTED\nvalue {\n  type: V_UINT\n  v_unsigned_int: 0\n}\n }"
}

Mysqlx.Sql.StmtExecuteOk {
}

Mysqlx.Resultset.ColumnMetaData {
  type: BYTES
  name: "Variable_name"
  original_name: "Variable_name"
  table: "session_variables"
  original_table: "session_variables"
  schema: ""
  catalog: "def"
  collation: 33
  fractional_digits: 0
  length: 192
  flags: 16
}

Mysqlx.Resultset.ColumnMetaData {
  type: BYTES
  name: "Value"
  original_name: "Value"
  table: "session_variables"
  original_table: "session_variables"
  schema: ""
  catalog: "def"
  collation: 33
  fractional_digits: 0
  length: 3072
  flags: 0
}

Mysqlx.Resultset.Row {
  field: "default_storage_engine\000"
  field: "InnoDB\000"
}

Mysqlx.Resultset.FetchDone {
}

Mysqlx.Notice.Frame {
  type: 3
  scope: LOCAL
  payload: "Mysqlx.Notice.SessionStateChanged { param: ROWS_AFFECTED\nvalue {\n  type: V_UINT\n  v_unsigned_int: 0\n}\n }"
}

Mysqlx.Sql.StmtExecuteOk {
}

checking errors and warnings with duplicate table
Mysqlx.Notice.Frame {
  type: 3
  scope: LOCAL
  payload: "Mysqlx.Notice.SessionStateChanged { param: ROWS_AFFECTED\nvalue {\n  type: V_UINT\n  v_unsigned_int: 0\n}\n }"
}

Mysqlx.Sql.StmtExecuteOk {
}

checking errors and warnings with duplicate table names
Mysqlx.Notice.Frame {
  type: 3
  scope: LOCAL
  payload: "Mysqlx.Notice.SessionStateChanged { param: ROWS_AFFECTED\nvalue {\n  type: V_UINT\n  v_unsigned_int: 0\n}\n }"
}

Mysqlx.Sql.StmtExecuteOk {
}

Mysqlx.Error {
  severity: ERROR
  code: 1050
  msg: "Table \'dup\' already exists"
  sql_state: "42S01"
}

Mysqlx.Resultset.ColumnMetaData {
  type: UINT
  name: "@@session.error_count"
  original_name: ""
  table: ""
  original_table: ""
  schema: ""
  catalog: "def"
  collation: 0
  fractional_digits: 0
  length: 21
  flags: 0
}

Mysqlx.Resultset.Row {
  field: "\001"
}

Mysqlx.Resultset.FetchDone {
}

Mysqlx.Notice.Frame {
  type: 3
  scope: LOCAL
  payload: "Mysqlx.Notice.SessionStateChanged { param: ROWS_AFFECTED\nvalue {\n  type: V_UINT\n  v_unsigned_int: 0\n}\n }"
}

Mysqlx.Sql.StmtExecuteOk {
}

Mysqlx.Resultset.ColumnMetaData {
  type: BYTES
  name: "Level"
  original_name: ""
  table: ""
  original_table: ""
  schema: ""
  catalog: "def"
  collation: 33
  fractional_digits: 31
  length: 21
  flags: 16
}

Mysqlx.Resultset.ColumnMetaData {
  type: UINT
  name: "Code"
  original_name: ""
  table: ""
  original_table: ""
  schema: ""
  catalog: "def"
  collation: 0
  fractional_digits: 0
  length: 4
  flags: 16
}

Mysqlx.Resultset.ColumnMetaData {
  type: BYTES
  name: "Message"
  original_name: ""
  table: ""
  original_table: ""
  schema: ""
  catalog: "def"
  collation: 33
  fractional_digits: 31
  length: 1536
  flags: 16
}

Mysqlx.Resultset.Row {
  field: "Error\000"
  field: "\232\010"
  field: "Table \'dup\' already exists\000"
}

Mysqlx.Resultset.FetchDone {
}

Mysqlx.Notice.Frame {
  type: 3
  scope: LOCAL
  payload: "Mysqlx.Notice.SessionStateChanged { param: ROWS_AFFECTED\nvalue {\n  type: V_UINT\n  v_unsigned_int: 0\n}\n }"
}

Mysqlx.Sql.StmtExecuteOk {
}

Mysqlx.Notice.Frame {
  type: 3
  scope: LOCAL
  payload: "Mysqlx.Notice.SessionStateChanged { param: ROWS_AFFECTED\nvalue {\n  type: V_UINT\n  v_unsigned_int: 0\n}\n }"
}

Mysqlx.Sql.StmtExecuteOk {
}

checking creating table with if not exists
Mysqlx.Notice.Frame {
  type: 3
  scope: LOCAL
  payload: "Mysqlx.Notice.SessionStateChanged { param: ROWS_AFFECTED\nvalue {\n  type: V_UINT\n  v_unsigned_int: 0\n}\n }"
}

Mysqlx.Sql.StmtExecuteOk {
}

Mysqlx.Notice.Frame {
  type: 3
  scope: LOCAL
  payload: "Mysqlx.Notice.SessionStateChanged { param: ROWS_AFFECTED\nvalue {\n  type: V_UINT\n  v_unsigned_int: 0\n}\n }"
}

Mysqlx.Sql.StmtExecuteOk {
}

Mysqlx.Error {
  severity: ERROR
  code: 1050
  msg: "Table \'t1\' already exists"
  sql_state: "42S01"
}

Mysqlx.Notice.Frame {
  type: 1
  scope: LOCAL
  payload: "Mysqlx.Notice.Warning { level: NOTE\ncode: 1050\nmsg: \"Table \\\'t1\\\' already exists\"\n }"
}

Mysqlx.Notice.Frame {
  type: 3
  scope: LOCAL
  payload: "Mysqlx.Notice.SessionStateChanged { param: ROWS_AFFECTED\nvalue {\n  type: V_UINT\n  v_unsigned_int: 0\n}\n }"
}

Mysqlx.Sql.StmtExecuteOk {
}

Mysqlx.Resultset.ColumnMetaData {
  type: BYTES
  name: "a"
  original_name: "a"
  table: "t1"
  original_table: "t1"
  schema: "test"
  catalog: "def"
  collation: 33
  fractional_digits: 0
  length: 30
  flags: 0
}

Mysqlx.Resultset.FetchDone {
}

Mysqlx.Notice.Frame {
  type: 3
  scope: LOCAL
  payload: "Mysqlx.Notice.SessionStateChanged { param: ROWS_AFFECTED\nvalue {\n  type: V_UINT\n  v_unsigned_int: 0\n}\n }"
}

Mysqlx.Sql.StmtExecuteOk {
}

Mysqlx.Notice.Frame {
  type: 1
  scope: LOCAL
  payload: "Mysqlx.Notice.Warning { level: NOTE\ncode: 1050\nmsg: \"Table \\\'t1\\\' already exists\"\n }"
}

Mysqlx.Notice.Frame {
  type: 3
  scope: LOCAL
  payload: "Mysqlx.Notice.SessionStateChanged { param: ROWS_AFFECTED\nvalue {\n  type: V_UINT\n  v_unsigned_int: 0\n}\n }"
}

Mysqlx.Sql.StmtExecuteOk {
}

Mysqlx.Resultset.ColumnMetaData {
  type: BYTES
  name: "Variable_name"
  original_name: "Variable_name"
  table: "session_status"
  original_table: "session_status"
  schema: ""
  catalog: "def"
  collation: 33
  fractional_digits: 0
  length: 192
  flags: 16
}

Mysqlx.Resultset.ColumnMetaData {
  type: BYTES
  name: "Value"
  original_name: "Value"
  table: "session_status"
  original_table: "session_status"
  schema: ""
  catalog: "def"
  collation: 33
  fractional_digits: 0
  length: 3072
  flags: 0
}

Mysqlx.Resultset.Row {
  field: "Opened_tables\000"
  field: "1\000"
}

Mysqlx.Resultset.FetchDone {
}

Mysqlx.Notice.Frame {
  type: 3
  scope: LOCAL
  payload: "Mysqlx.Notice.SessionStateChanged { param: ROWS_AFFECTED\nvalue {\n  type: V_UINT\n  v_unsigned_int: 0\n}\n }"
}

Mysqlx.Sql.StmtExecuteOk {
}

Mysqlx.Resultset.ColumnMetaData {
  type: BYTES
  name: "a"
  original_name: "a"
  table: "t1"
  original_table: "t1"
  schema: "test"
  catalog: "def"
  collation: 33
  fractional_digits: 0
  length: 30
  flags: 0
}

Mysqlx.Resultset.FetchDone {
}

Mysqlx.Notice.Frame {
  type: 3
  scope: LOCAL
  payload: "Mysqlx.Notice.SessionStateChanged { param: ROWS_AFFECTED\nvalue {\n  type: V_UINT\n  v_unsigned_int: 0\n}\n }"
}

Mysqlx.Sql.StmtExecuteOk {
}

Mysqlx.Notice.Frame {
  type: 3
  scope: LOCAL
  payload: "Mysqlx.Notice.SessionStateChanged { param: ROWS_AFFECTED\nvalue {\n  type: V_UINT\n  v_unsigned_int: 0\n}\n }"
}

Mysqlx.Sql.StmtExecuteOk {
}

try droping mutliplt tables with if exists and check multiple warnings
Mysqlx.Notice.Frame {
  type: 3
  scope: LOCAL
  payload: "Mysqlx.Notice.SessionStateChanged { param: ROWS_AFFECTED\nvalue {\n  type: V_UINT\n  v_unsigned_int: 0\n}\n }"
}

Mysqlx.Sql.StmtExecuteOk {
}

Mysqlx.Notice.Frame {
  type: 1
  scope: LOCAL
  payload: "Mysqlx.Notice.Warning { level: NOTE\ncode: 1051\nmsg: \"Unknown table \\\'test.t1\\\'\"\n }"
}

Mysqlx.Notice.Frame {
  type: 1
  scope: LOCAL
  payload: "Mysqlx.Notice.Warning { level: NOTE\ncode: 1051\nmsg: \"Unknown table \\\'test.t2\\\'\"\n }"
}

Mysqlx.Notice.Frame {
  type: 3
  scope: LOCAL
  payload: "Mysqlx.Notice.SessionStateChanged { param: ROWS_AFFECTED\nvalue {\n  type: V_UINT\n  v_unsigned_int: 0\n}\n }"
}

Mysqlx.Sql.StmtExecuteOk {
}

try checking may warnings
Mysqlx.Notice.Frame {
  type: 1
  scope: LOCAL
  payload: "Mysqlx.Notice.Warning { level: NOTE\ncode: 1051\nmsg: \"Unknown table \\\'test.t1\\\'\"\n }"
}

Mysqlx.Notice.Frame {
  type: 1
  scope: LOCAL
  payload: "Mysqlx.Notice.Warning { level: NOTE\ncode: 1051\nmsg: \"Unknown table \\\'test.t2\\\'\"\n }"
}

Mysqlx.Notice.Frame {
  type: 1
  scope: LOCAL
  payload: "Mysqlx.Notice.Warning { level: NOTE\ncode: 1051\nmsg: \"Unknown table \\\'test.t3\\\'\"\n }"
}

Mysqlx.Notice.Frame {
  type: 1
  scope: LOCAL
  payload: "Mysqlx.Notice.Warning { level: NOTE\ncode: 1051\nmsg: \"Unknown table \\\'test.t4\\\'\"\n }"
}

Mysqlx.Notice.Frame {
  type: 1
  scope: LOCAL
  payload: "Mysqlx.Notice.Warning { level: NOTE\ncode: 1051\nmsg: \"Unknown table \\\'test.t5\\\'\"\n }"
}

Mysqlx.Notice.Frame {
  type: 1
  scope: LOCAL
  payload: "Mysqlx.Notice.Warning { level: NOTE\ncode: 1051\nmsg: \"Unknown table \\\'test.t6\\\'\"\n }"
}

Mysqlx.Notice.Frame {
  type: 1
  scope: LOCAL
  payload: "Mysqlx.Notice.Warning { level: NOTE\ncode: 1051\nmsg: \"Unknown table \\\'test.t7\\\'\"\n }"
}

Mysqlx.Notice.Frame {
  type: 1
  scope: LOCAL
  payload: "Mysqlx.Notice.Warning { level: NOTE\ncode: 1051\nmsg: \"Unknown table \\\'test.t8\\\'\"\n }"
}

Mysqlx.Notice.Frame {
  type: 1
  scope: LOCAL
  payload: "Mysqlx.Notice.Warning { level: NOTE\ncode: 1051\nmsg: \"Unknown table \\\'test.t9\\\'\"\n }"
}

Mysqlx.Notice.Frame {
  type: 1
  scope: LOCAL
  payload: "Mysqlx.Notice.Warning { level: NOTE\ncode: 1051\nmsg: \"Unknown table \\\'test.t10\\\'\"\n }"
}

Mysqlx.Notice.Frame {
  type: 1
  scope: LOCAL
  payload: "Mysqlx.Notice.Warning { level: NOTE\ncode: 1051\nmsg: \"Unknown table \\\'test.t11\\\'\"\n }"
}

Mysqlx.Notice.Frame {
  type: 1
  scope: LOCAL
  payload: "Mysqlx.Notice.Warning { level: NOTE\ncode: 1051\nmsg: \"Unknown table \\\'test.t12\\\'\"\n }"
}

Mysqlx.Notice.Frame {
  type: 1
  scope: LOCAL
  payload: "Mysqlx.Notice.Warning { level: NOTE\ncode: 1051\nmsg: \"Unknown table \\\'test.t13\\\'\"\n }"
}

Mysqlx.Notice.Frame {
  type: 1
  scope: LOCAL
  payload: "Mysqlx.Notice.Warning { level: NOTE\ncode: 1051\nmsg: \"Unknown table \\\'test.t14\\\'\"\n }"
}

Mysqlx.Notice.Frame {
  type: 1
  scope: LOCAL
  payload: "Mysqlx.Notice.Warning { level: NOTE\ncode: 1051\nmsg: \"Unknown table \\\'test.t15\\\'\"\n }"
}

Mysqlx.Notice.Frame {
  type: 1
  scope: LOCAL
  payload: "Mysqlx.Notice.Warning { level: NOTE\ncode: 1051\nmsg: \"Unknown table \\\'test.t16\\\'\"\n }"
}

Mysqlx.Notice.Frame {
  type: 1
  scope: LOCAL
  payload: "Mysqlx.Notice.Warning { level: NOTE\ncode: 1051\nmsg: \"Unknown table \\\'test.t17\\\'\"\n }"
}

Mysqlx.Notice.Frame {
  type: 1
  scope: LOCAL
  payload: "Mysqlx.Notice.Warning { level: NOTE\ncode: 1051\nmsg: \"Unknown table \\\'test.t18\\\'\"\n }"
}

Mysqlx.Notice.Frame {
  type: 1
  scope: LOCAL
  payload: "Mysqlx.Notice.Warning { level: NOTE\ncode: 1051\nmsg: \"Unknown table \\\'test.t19\\\'\"\n }"
}

Mysqlx.Notice.Frame {
  type: 1
  scope: LOCAL
  payload: "Mysqlx.Notice.Warning { level: NOTE\ncode: 1051\nmsg: \"Unknown table \\\'test.t20\\\'\"\n }"
}

Mysqlx.Notice.Frame {
  type: 1
  scope: LOCAL
  payload: "Mysqlx.Notice.Warning { level: NOTE\ncode: 1051\nmsg: \"Unknown table \\\'test.t21\\\'\"\n }"
}

Mysqlx.Notice.Frame {
  type: 1
  scope: LOCAL
  payload: "Mysqlx.Notice.Warning { level: NOTE\ncode: 1051\nmsg: \"Unknown table \\\'test.t22\\\'\"\n }"
}

Mysqlx.Notice.Frame {
  type: 1
  scope: LOCAL
  payload: "Mysqlx.Notice.Warning { level: NOTE\ncode: 1051\nmsg: \"Unknown table \\\'test.t23\\\'\"\n }"
}

Mysqlx.Notice.Frame {
  type: 1
  scope: LOCAL
  payload: "Mysqlx.Notice.Warning { level: NOTE\ncode: 1051\nmsg: \"Unknown table \\\'test.t24\\\'\"\n }"
}

Mysqlx.Notice.Frame {
  type: 1
  scope: LOCAL
  payload: "Mysqlx.Notice.Warning { level: NOTE\ncode: 1051\nmsg: \"Unknown table \\\'test.t25\\\'\"\n }"
}

Mysqlx.Notice.Frame {
  type: 1
  scope: LOCAL
  payload: "Mysqlx.Notice.Warning { level: NOTE\ncode: 1051\nmsg: \"Unknown table \\\'test.t26\\\'\"\n }"
}

Mysqlx.Notice.Frame {
  type: 1
  scope: LOCAL
  payload: "Mysqlx.Notice.Warning { level: NOTE\ncode: 1051\nmsg: \"Unknown table \\\'test.t27\\\'\"\n }"
}

Mysqlx.Notice.Frame {
  type: 1
  scope: LOCAL
  payload: "Mysqlx.Notice.Warning { level: NOTE\ncode: 1051\nmsg: \"Unknown table \\\'test.t28\\\'\"\n }"
}

Mysqlx.Notice.Frame {
  type: 1
  scope: LOCAL
  payload: "Mysqlx.Notice.Warning { level: NOTE\ncode: 1051\nmsg: \"Unknown table \\\'test.t29\\\'\"\n }"
}

Mysqlx.Notice.Frame {
  type: 1
  scope: LOCAL
  payload: "Mysqlx.Notice.Warning { level: NOTE\ncode: 1051\nmsg: \"Unknown table \\\'test.t30\\\'\"\n }"
}

Mysqlx.Notice.Frame {
  type: 1
  scope: LOCAL
  payload: "Mysqlx.Notice.Warning { level: NOTE\ncode: 1051\nmsg: \"Unknown table \\\'test.a1\\\'\"\n }"
}

Mysqlx.Notice.Frame {
  type: 1
  scope: LOCAL
  payload: "Mysqlx.Notice.Warning { level: NOTE\ncode: 1051\nmsg: \"Unknown table \\\'test.a2\\\'\"\n }"
}

Mysqlx.Notice.Frame {
  type: 1
  scope: LOCAL
  payload: "Mysqlx.Notice.Warning { level: NOTE\ncode: 1051\nmsg: \"Unknown table \\\'test.a3\\\'\"\n }"
}

Mysqlx.Notice.Frame {
  type: 1
  scope: LOCAL
  payload: "Mysqlx.Notice.Warning { level: NOTE\ncode: 1051\nmsg: \"Unknown table \\\'test.a4\\\'\"\n }"
}

Mysqlx.Notice.Frame {
  type: 1
  scope: LOCAL
  payload: "Mysqlx.Notice.Warning { level: NOTE\ncode: 1051\nmsg: \"Unknown table \\\'test.a5\\\'\"\n }"
}

Mysqlx.Notice.Frame {
  type: 1
  scope: LOCAL
  payload: "Mysqlx.Notice.Warning { level: NOTE\ncode: 1051\nmsg: \"Unknown table \\\'test.a6\\\'\"\n }"
}

Mysqlx.Notice.Frame {
  type: 1
  scope: LOCAL
  payload: "Mysqlx.Notice.Warning { level: NOTE\ncode: 1051\nmsg: \"Unknown table \\\'test.a7\\\'\"\n }"
}

Mysqlx.Notice.Frame {
  type: 1
  scope: LOCAL
  payload: "Mysqlx.Notice.Warning { level: NOTE\ncode: 1051\nmsg: \"Unknown table \\\'test.a8\\\'\"\n }"
}

Mysqlx.Notice.Frame {
  type: 1
  scope: LOCAL
  payload: "Mysqlx.Notice.Warning { level: NOTE\ncode: 1051\nmsg: \"Unknown table \\\'test.a9\\\'\"\n }"
}

Mysqlx.Notice.Frame {
  type: 1
  scope: LOCAL
  payload: "Mysqlx.Notice.Warning { level: NOTE\ncode: 1051\nmsg: \"Unknown table \\\'test.a10\\\'\"\n }"
}

Mysqlx.Notice.Frame {
  type: 1
  scope: LOCAL
  payload: "Mysqlx.Notice.Warning { level: NOTE\ncode: 1051\nmsg: \"Unknown table \\\'test.a11\\\'\"\n }"
}

Mysqlx.Notice.Frame {
  type: 1
  scope: LOCAL
  payload: "Mysqlx.Notice.Warning { level: NOTE\ncode: 1051\nmsg: \"Unknown table \\\'test.a12\\\'\"\n }"
}

Mysqlx.Notice.Frame {
  type: 1
  scope: LOCAL
  payload: "Mysqlx.Notice.Warning { level: NOTE\ncode: 1051\nmsg: \"Unknown table \\\'test.a13\\\'\"\n }"
}

Mysqlx.Notice.Frame {
  type: 1
  scope: LOCAL
  payload: "Mysqlx.Notice.Warning { level: NOTE\ncode: 1051\nmsg: \"Unknown table \\\'test.a14\\\'\"\n }"
}

Mysqlx.Notice.Frame {
  type: 1
  scope: LOCAL
  payload: "Mysqlx.Notice.Warning { level: NOTE\ncode: 1051\nmsg: \"Unknown table \\\'test.a15\\\'\"\n }"
}

Mysqlx.Notice.Frame {
  type: 1
  scope: LOCAL
  payload: "Mysqlx.Notice.Warning { level: NOTE\ncode: 1051\nmsg: \"Unknown table \\\'test.a16\\\'\"\n }"
}

Mysqlx.Notice.Frame {
  type: 1
  scope: LOCAL
  payload: "Mysqlx.Notice.Warning { level: NOTE\ncode: 1051\nmsg: \"Unknown table \\\'test.a17\\\'\"\n }"
}

Mysqlx.Notice.Frame {
  type: 1
  scope: LOCAL
  payload: "Mysqlx.Notice.Warning { level: NOTE\ncode: 1051\nmsg: \"Unknown table \\\'test.a18\\\'\"\n }"
}

Mysqlx.Notice.Frame {
  type: 1
  scope: LOCAL
  payload: "Mysqlx.Notice.Warning { level: NOTE\ncode: 1051\nmsg: \"Unknown table \\\'test.a19\\\'\"\n }"
}

Mysqlx.Notice.Frame {
  type: 1
  scope: LOCAL
  payload: "Mysqlx.Notice.Warning { level: NOTE\ncode: 1051\nmsg: \"Unknown table \\\'test.a20\\\'\"\n }"
}

Mysqlx.Notice.Frame {
  type: 1
  scope: LOCAL
  payload: "Mysqlx.Notice.Warning { level: NOTE\ncode: 1051\nmsg: \"Unknown table \\\'test.a21\\\'\"\n }"
}

Mysqlx.Notice.Frame {
  type: 1
  scope: LOCAL
  payload: "Mysqlx.Notice.Warning { level: NOTE\ncode: 1051\nmsg: \"Unknown table \\\'test.a22\\\'\"\n }"
}

Mysqlx.Notice.Frame {
  type: 1
  scope: LOCAL
  payload: "Mysqlx.Notice.Warning { level: NOTE\ncode: 1051\nmsg: \"Unknown table \\\'test.a23\\\'\"\n }"
}

Mysqlx.Notice.Frame {
  type: 1
  scope: LOCAL
  payload: "Mysqlx.Notice.Warning { level: NOTE\ncode: 1051\nmsg: \"Unknown table \\\'test.a24\\\'\"\n }"
}

Mysqlx.Notice.Frame {
  type: 1
  scope: LOCAL
  payload: "Mysqlx.Notice.Warning { level: NOTE\ncode: 1051\nmsg: \"Unknown table \\\'test.a25\\\'\"\n }"
}

Mysqlx.Notice.Frame {
  type: 1
  scope: LOCAL
  payload: "Mysqlx.Notice.Warning { level: NOTE\ncode: 1051\nmsg: \"Unknown table \\\'test.a26\\\'\"\n }"
}

Mysqlx.Notice.Frame {
  type: 1
  scope: LOCAL
  payload: "Mysqlx.Notice.Warning { level: NOTE\ncode: 1051\nmsg: \"Unknown table \\\'test.a27\\\'\"\n }"
}

Mysqlx.Notice.Frame {
  type: 1
  scope: LOCAL
  payload: "Mysqlx.Notice.Warning { level: NOTE\ncode: 1051\nmsg: \"Unknown table \\\'test.a28\\\'\"\n }"
}

Mysqlx.Notice.Frame {
  type: 1
  scope: LOCAL
  payload: "Mysqlx.Notice.Warning { level: NOTE\ncode: 1051\nmsg: \"Unknown table \\\'test.a29\\\'\"\n }"
}

Mysqlx.Notice.Frame {
  type: 1
  scope: LOCAL
  payload: "Mysqlx.Notice.Warning { level: NOTE\ncode: 1051\nmsg: \"Unknown table \\\'test.a30\\\'\"\n }"
}

Mysqlx.Notice.Frame {
  type: 1
  scope: LOCAL
  payload: "Mysqlx.Notice.Warning { level: NOTE\ncode: 1051\nmsg: \"Unknown table \\\'test.aa1\\\'\"\n }"
}

Mysqlx.Notice.Frame {
  type: 1
  scope: LOCAL
  payload: "Mysqlx.Notice.Warning { level: NOTE\ncode: 1051\nmsg: \"Unknown table \\\'test.aa2\\\'\"\n }"
}

Mysqlx.Notice.Frame {
  type: 1
  scope: LOCAL
  payload: "Mysqlx.Notice.Warning { level: NOTE\ncode: 1051\nmsg: \"Unknown table \\\'test.aa3\\\'\"\n }"
}

Mysqlx.Notice.Frame {
  type: 1
  scope: LOCAL
  payload: "Mysqlx.Notice.Warning { level: NOTE\ncode: 1051\nmsg: \"Unknown table \\\'test.aa4\\\'\"\n }"
}

Mysqlx.Notice.Frame {
  type: 3
  scope: LOCAL
  payload: "Mysqlx.Notice.SessionStateChanged { param: ROWS_AFFECTED\nvalue {\n  type: V_UINT\n  v_unsigned_int: 0\n}\n }"
}

Mysqlx.Sql.StmtExecuteOk {
}

dropping same table with if exists and observe error/wrarnings
Mysqlx.Error {
  severity: ERROR
  code: 1066
  msg: "Not unique table/alias: \'t1\'"
  sql_state: "42000"
}

Mysqlx.Notice.Frame {
  type: 3
  scope: LOCAL
  payload: "Mysqlx.Notice.SessionStateChanged { param: ROWS_AFFECTED\nvalue {\n  type: V_UINT\n  v_unsigned_int: 0\n}\n }"
}

Mysqlx.Sql.StmtExecuteOk {
}

check more than 64 warnings returned
Mysqlx.Notice.Frame {
  type: 1
  scope: LOCAL
  payload: "Mysqlx.Notice.Warning { level: NOTE\ncode: 1051\nmsg: \"Unknown table \\\'test.t1\\\'\"\n }"
}

Mysqlx.Notice.Frame {
  type: 1
  scope: LOCAL
  payload: "Mysqlx.Notice.Warning { level: NOTE\ncode: 1051\nmsg: \"Unknown table \\\'test.t2\\\'\"\n }"
}

Mysqlx.Notice.Frame {
  type: 1
  scope: LOCAL
  payload: "Mysqlx.Notice.Warning { level: NOTE\ncode: 1051\nmsg: \"Unknown table \\\'test.t3\\\'\"\n }"
}

Mysqlx.Notice.Frame {
  type: 1
  scope: LOCAL
  payload: "Mysqlx.Notice.Warning { level: NOTE\ncode: 1051\nmsg: \"Unknown table \\\'test.t4\\\'\"\n }"
}

Mysqlx.Notice.Frame {
  type: 1
  scope: LOCAL
  payload: "Mysqlx.Notice.Warning { level: NOTE\ncode: 1051\nmsg: \"Unknown table \\\'test.t5\\\'\"\n }"
}

Mysqlx.Notice.Frame {
  type: 1
  scope: LOCAL
  payload: "Mysqlx.Notice.Warning { level: NOTE\ncode: 1051\nmsg: \"Unknown table \\\'test.t6\\\'\"\n }"
}

Mysqlx.Notice.Frame {
  type: 1
  scope: LOCAL
  payload: "Mysqlx.Notice.Warning { level: NOTE\ncode: 1051\nmsg: \"Unknown table \\\'test.t7\\\'\"\n }"
}

Mysqlx.Notice.Frame {
  type: 1
  scope: LOCAL
  payload: "Mysqlx.Notice.Warning { level: NOTE\ncode: 1051\nmsg: \"Unknown table \\\'test.t8\\\'\"\n }"
}

Mysqlx.Notice.Frame {
  type: 1
  scope: LOCAL
  payload: "Mysqlx.Notice.Warning { level: NOTE\ncode: 1051\nmsg: \"Unknown table \\\'test.t9\\\'\"\n }"
}

Mysqlx.Notice.Frame {
  type: 1
  scope: LOCAL
  payload: "Mysqlx.Notice.Warning { level: NOTE\ncode: 1051\nmsg: \"Unknown table \\\'test.t10\\\'\"\n }"
}

Mysqlx.Notice.Frame {
  type: 1
  scope: LOCAL
  payload: "Mysqlx.Notice.Warning { level: NOTE\ncode: 1051\nmsg: \"Unknown table \\\'test.t11\\\'\"\n }"
}

Mysqlx.Notice.Frame {
  type: 1
  scope: LOCAL
  payload: "Mysqlx.Notice.Warning { level: NOTE\ncode: 1051\nmsg: \"Unknown table \\\'test.t12\\\'\"\n }"
}

Mysqlx.Notice.Frame {
  type: 1
  scope: LOCAL
  payload: "Mysqlx.Notice.Warning { level: NOTE\ncode: 1051\nmsg: \"Unknown table \\\'test.t13\\\'\"\n }"
}

Mysqlx.Notice.Frame {
  type: 1
  scope: LOCAL
  payload: "Mysqlx.Notice.Warning { level: NOTE\ncode: 1051\nmsg: \"Unknown table \\\'test.t14\\\'\"\n }"
}

Mysqlx.Notice.Frame {
  type: 1
  scope: LOCAL
  payload: "Mysqlx.Notice.Warning { level: NOTE\ncode: 1051\nmsg: \"Unknown table \\\'test.t15\\\'\"\n }"
}

Mysqlx.Notice.Frame {
  type: 1
  scope: LOCAL
  payload: "Mysqlx.Notice.Warning { level: NOTE\ncode: 1051\nmsg: \"Unknown table \\\'test.t16\\\'\"\n }"
}

Mysqlx.Notice.Frame {
  type: 1
  scope: LOCAL
  payload: "Mysqlx.Notice.Warning { level: NOTE\ncode: 1051\nmsg: \"Unknown table \\\'test.t17\\\'\"\n }"
}

Mysqlx.Notice.Frame {
  type: 1
  scope: LOCAL
  payload: "Mysqlx.Notice.Warning { level: NOTE\ncode: 1051\nmsg: \"Unknown table \\\'test.t18\\\'\"\n }"
}

Mysqlx.Notice.Frame {
  type: 1
  scope: LOCAL
  payload: "Mysqlx.Notice.Warning { level: NOTE\ncode: 1051\nmsg: \"Unknown table \\\'test.t19\\\'\"\n }"
}

Mysqlx.Notice.Frame {
  type: 1
  scope: LOCAL
  payload: "Mysqlx.Notice.Warning { level: NOTE\ncode: 1051\nmsg: \"Unknown table \\\'test.t20\\\'\"\n }"
}

Mysqlx.Notice.Frame {
  type: 1
  scope: LOCAL
  payload: "Mysqlx.Notice.Warning { level: NOTE\ncode: 1051\nmsg: \"Unknown table \\\'test.t21\\\'\"\n }"
}

Mysqlx.Notice.Frame {
  type: 1
  scope: LOCAL
  payload: "Mysqlx.Notice.Warning { level: NOTE\ncode: 1051\nmsg: \"Unknown table \\\'test.t22\\\'\"\n }"
}

Mysqlx.Notice.Frame {
  type: 1
  scope: LOCAL
  payload: "Mysqlx.Notice.Warning { level: NOTE\ncode: 1051\nmsg: \"Unknown table \\\'test.t23\\\'\"\n }"
}

Mysqlx.Notice.Frame {
  type: 1
  scope: LOCAL
  payload: "Mysqlx.Notice.Warning { level: NOTE\ncode: 1051\nmsg: \"Unknown table \\\'test.t24\\\'\"\n }"
}

Mysqlx.Notice.Frame {
  type: 1
  scope: LOCAL
  payload: "Mysqlx.Notice.Warning { level: NOTE\ncode: 1051\nmsg: \"Unknown table \\\'test.t25\\\'\"\n }"
}

Mysqlx.Notice.Frame {
  type: 1
  scope: LOCAL
  payload: "Mysqlx.Notice.Warning { level: NOTE\ncode: 1051\nmsg: \"Unknown table \\\'test.t26\\\'\"\n }"
}

Mysqlx.Notice.Frame {
  type: 1
  scope: LOCAL
  payload: "Mysqlx.Notice.Warning { level: NOTE\ncode: 1051\nmsg: \"Unknown table \\\'test.t27\\\'\"\n }"
}

Mysqlx.Notice.Frame {
  type: 1
  scope: LOCAL
  payload: "Mysqlx.Notice.Warning { level: NOTE\ncode: 1051\nmsg: \"Unknown table \\\'test.t28\\\'\"\n }"
}

Mysqlx.Notice.Frame {
  type: 1
  scope: LOCAL
  payload: "Mysqlx.Notice.Warning { level: NOTE\ncode: 1051\nmsg: \"Unknown table \\\'test.t29\\\'\"\n }"
}

Mysqlx.Notice.Frame {
  type: 1
  scope: LOCAL
  payload: "Mysqlx.Notice.Warning { level: NOTE\ncode: 1051\nmsg: \"Unknown table \\\'test.t30\\\'\"\n }"
}

Mysqlx.Notice.Frame {
  type: 1
  scope: LOCAL
  payload: "Mysqlx.Notice.Warning { level: NOTE\ncode: 1051\nmsg: \"Unknown table \\\'test.a1\\\'\"\n }"
}

Mysqlx.Notice.Frame {
  type: 1
  scope: LOCAL
  payload: "Mysqlx.Notice.Warning { level: NOTE\ncode: 1051\nmsg: \"Unknown table \\\'test.a2\\\'\"\n }"
}

Mysqlx.Notice.Frame {
  type: 1
  scope: LOCAL
  payload: "Mysqlx.Notice.Warning { level: NOTE\ncode: 1051\nmsg: \"Unknown table \\\'test.a3\\\'\"\n }"
}

Mysqlx.Notice.Frame {
  type: 1
  scope: LOCAL
  payload: "Mysqlx.Notice.Warning { level: NOTE\ncode: 1051\nmsg: \"Unknown table \\\'test.a4\\\'\"\n }"
}

Mysqlx.Notice.Frame {
  type: 1
  scope: LOCAL
  payload: "Mysqlx.Notice.Warning { level: NOTE\ncode: 1051\nmsg: \"Unknown table \\\'test.a5\\\'\"\n }"
}

Mysqlx.Notice.Frame {
  type: 1
  scope: LOCAL
  payload: "Mysqlx.Notice.Warning { level: NOTE\ncode: 1051\nmsg: \"Unknown table \\\'test.a6\\\'\"\n }"
}

Mysqlx.Notice.Frame {
  type: 1
  scope: LOCAL
  payload: "Mysqlx.Notice.Warning { level: NOTE\ncode: 1051\nmsg: \"Unknown table \\\'test.a7\\\'\"\n }"
}

Mysqlx.Notice.Frame {
  type: 1
  scope: LOCAL
  payload: "Mysqlx.Notice.Warning { level: NOTE\ncode: 1051\nmsg: \"Unknown table \\\'test.a8\\\'\"\n }"
}

Mysqlx.Notice.Frame {
  type: 1
  scope: LOCAL
  payload: "Mysqlx.Notice.Warning { level: NOTE\ncode: 1051\nmsg: \"Unknown table \\\'test.a9\\\'\"\n }"
}

Mysqlx.Notice.Frame {
  type: 1
  scope: LOCAL
  payload: "Mysqlx.Notice.Warning { level: NOTE\ncode: 1051\nmsg: \"Unknown table \\\'test.a10\\\'\"\n }"
}

Mysqlx.Notice.Frame {
  type: 1
  scope: LOCAL
  payload: "Mysqlx.Notice.Warning { level: NOTE\ncode: 1051\nmsg: \"Unknown table \\\'test.a11\\\'\"\n }"
}

Mysqlx.Notice.Frame {
  type: 1
  scope: LOCAL
  payload: "Mysqlx.Notice.Warning { level: NOTE\ncode: 1051\nmsg: \"Unknown table \\\'test.a12\\\'\"\n }"
}

Mysqlx.Notice.Frame {
  type: 1
  scope: LOCAL
  payload: "Mysqlx.Notice.Warning { level: NOTE\ncode: 1051\nmsg: \"Unknown table \\\'test.a13\\\'\"\n }"
}

Mysqlx.Notice.Frame {
  type: 1
  scope: LOCAL
  payload: "Mysqlx.Notice.Warning { level: NOTE\ncode: 1051\nmsg: \"Unknown table \\\'test.a14\\\'\"\n }"
}

Mysqlx.Notice.Frame {
  type: 1
  scope: LOCAL
  payload: "Mysqlx.Notice.Warning { level: NOTE\ncode: 1051\nmsg: \"Unknown table \\\'test.a15\\\'\"\n }"
}

Mysqlx.Notice.Frame {
  type: 1
  scope: LOCAL
  payload: "Mysqlx.Notice.Warning { level: NOTE\ncode: 1051\nmsg: \"Unknown table \\\'test.a16\\\'\"\n }"
}

Mysqlx.Notice.Frame {
  type: 1
  scope: LOCAL
  payload: "Mysqlx.Notice.Warning { level: NOTE\ncode: 1051\nmsg: \"Unknown table \\\'test.a17\\\'\"\n }"
}

Mysqlx.Notice.Frame {
  type: 1
  scope: LOCAL
  payload: "Mysqlx.Notice.Warning { level: NOTE\ncode: 1051\nmsg: \"Unknown table \\\'test.a18\\\'\"\n }"
}

Mysqlx.Notice.Frame {
  type: 1
  scope: LOCAL
  payload: "Mysqlx.Notice.Warning { level: NOTE\ncode: 1051\nmsg: \"Unknown table \\\'test.a19\\\'\"\n }"
}

Mysqlx.Notice.Frame {
  type: 1
  scope: LOCAL
  payload: "Mysqlx.Notice.Warning { level: NOTE\ncode: 1051\nmsg: \"Unknown table \\\'test.a20\\\'\"\n }"
}

Mysqlx.Notice.Frame {
  type: 1
  scope: LOCAL
  payload: "Mysqlx.Notice.Warning { level: NOTE\ncode: 1051\nmsg: \"Unknown table \\\'test.a21\\\'\"\n }"
}

Mysqlx.Notice.Frame {
  type: 1
  scope: LOCAL
  payload: "Mysqlx.Notice.Warning { level: NOTE\ncode: 1051\nmsg: \"Unknown table \\\'test.a22\\\'\"\n }"
}

Mysqlx.Notice.Frame {
  type: 1
  scope: LOCAL
  payload: "Mysqlx.Notice.Warning { level: NOTE\ncode: 1051\nmsg: \"Unknown table \\\'test.a23\\\'\"\n }"
}

Mysqlx.Notice.Frame {
  type: 1
  scope: LOCAL
  payload: "Mysqlx.Notice.Warning { level: NOTE\ncode: 1051\nmsg: \"Unknown table \\\'test.a24\\\'\"\n }"
}

Mysqlx.Notice.Frame {
  type: 1
  scope: LOCAL
  payload: "Mysqlx.Notice.Warning { level: NOTE\ncode: 1051\nmsg: \"Unknown table \\\'test.a25\\\'\"\n }"
}

Mysqlx.Notice.Frame {
  type: 1
  scope: LOCAL
  payload: "Mysqlx.Notice.Warning { level: NOTE\ncode: 1051\nmsg: \"Unknown table \\\'test.a26\\\'\"\n }"
}

Mysqlx.Notice.Frame {
  type: 1
  scope: LOCAL
  payload: "Mysqlx.Notice.Warning { level: NOTE\ncode: 1051\nmsg: \"Unknown table \\\'test.a27\\\'\"\n }"
}

Mysqlx.Notice.Frame {
  type: 1
  scope: LOCAL
  payload: "Mysqlx.Notice.Warning { level: NOTE\ncode: 1051\nmsg: \"Unknown table \\\'test.a28\\\'\"\n }"
}

Mysqlx.Notice.Frame {
  type: 1
  scope: LOCAL
  payload: "Mysqlx.Notice.Warning { level: NOTE\ncode: 1051\nmsg: \"Unknown table \\\'test.a29\\\'\"\n }"
}

Mysqlx.Notice.Frame {
  type: 1
  scope: LOCAL
  payload: "Mysqlx.Notice.Warning { level: NOTE\ncode: 1051\nmsg: \"Unknown table \\\'test.a30\\\'\"\n }"
}

Mysqlx.Notice.Frame {
  type: 1
  scope: LOCAL
  payload: "Mysqlx.Notice.Warning { level: NOTE\ncode: 1051\nmsg: \"Unknown table \\\'test.aa1\\\'\"\n }"
}

Mysqlx.Notice.Frame {
  type: 1
  scope: LOCAL
  payload: "Mysqlx.Notice.Warning { level: NOTE\ncode: 1051\nmsg: \"Unknown table \\\'test.aa2\\\'\"\n }"
}

Mysqlx.Notice.Frame {
  type: 1
  scope: LOCAL
  payload: "Mysqlx.Notice.Warning { level: NOTE\ncode: 1051\nmsg: \"Unknown table \\\'test.aa3\\\'\"\n }"
}

Mysqlx.Notice.Frame {
  type: 1
  scope: LOCAL
  payload: "Mysqlx.Notice.Warning { level: NOTE\ncode: 1051\nmsg: \"Unknown table \\\'test.aa4\\\'\"\n }"
}

Mysqlx.Notice.Frame {
  type: 1
  scope: LOCAL
  payload: "Mysqlx.Notice.Warning { level: NOTE\ncode: 1051\nmsg: \"Unknown table \\\'test.aa5\\\'\"\n }"
}

Mysqlx.Notice.Frame {
  type: 1
  scope: LOCAL
  payload: "Mysqlx.Notice.Warning { level: NOTE\ncode: 1051\nmsg: \"Unknown table \\\'test.aa6\\\'\"\n }"
}

Mysqlx.Notice.Frame {
  type: 1
  scope: LOCAL
  payload: "Mysqlx.Notice.Warning { level: NOTE\ncode: 1051\nmsg: \"Unknown table \\\'test.aa7\\\'\"\n }"
}

Mysqlx.Notice.Frame {
  type: 1
  scope: LOCAL
  payload: "Mysqlx.Notice.Warning { level: NOTE\ncode: 1051\nmsg: \"Unknown table \\\'test.aa8\\\'\"\n }"
}

Mysqlx.Notice.Frame {
  type: 1
  scope: LOCAL
  payload: "Mysqlx.Notice.Warning { level: NOTE\ncode: 1051\nmsg: \"Unknown table \\\'test.aa9\\\'\"\n }"
}

Mysqlx.Notice.Frame {
  type: 1
  scope: LOCAL
  payload: "Mysqlx.Notice.Warning { level: NOTE\ncode: 1051\nmsg: \"Unknown table \\\'test.aa10\\\'\"\n }"
}

Mysqlx.Notice.Frame {
  type: 1
  scope: LOCAL
  payload: "Mysqlx.Notice.Warning { level: NOTE\ncode: 1051\nmsg: \"Unknown table \\\'test.aa11\\\'\"\n }"
}

Mysqlx.Notice.Frame {
  type: 1
  scope: LOCAL
  payload: "Mysqlx.Notice.Warning { level: NOTE\ncode: 1051\nmsg: \"Unknown table \\\'test.aa12\\\'\"\n }"
}

Mysqlx.Notice.Frame {
  type: 1
  scope: LOCAL
  payload: "Mysqlx.Notice.Warning { level: NOTE\ncode: 1051\nmsg: \"Unknown table \\\'test.aa13\\\'\"\n }"
}

Mysqlx.Notice.Frame {
  type: 1
  scope: LOCAL
  payload: "Mysqlx.Notice.Warning { level: NOTE\ncode: 1051\nmsg: \"Unknown table \\\'test.aa14\\\'\"\n }"
}

Mysqlx.Notice.Frame {
  type: 1
  scope: LOCAL
  payload: "Mysqlx.Notice.Warning { level: NOTE\ncode: 1051\nmsg: \"Unknown table \\\'test.aa15\\\'\"\n }"
}

Mysqlx.Notice.Frame {
  type: 1
  scope: LOCAL
  payload: "Mysqlx.Notice.Warning { level: NOTE\ncode: 1051\nmsg: \"Unknown table \\\'test.aa16\\\'\"\n }"
}

Mysqlx.Notice.Frame {
  type: 1
  scope: LOCAL
  payload: "Mysqlx.Notice.Warning { level: NOTE\ncode: 1051\nmsg: \"Unknown table \\\'test.aa17\\\'\"\n }"
}

Mysqlx.Notice.Frame {
  type: 1
  scope: LOCAL
  payload: "Mysqlx.Notice.Warning { level: NOTE\ncode: 1051\nmsg: \"Unknown table \\\'test.aa18\\\'\"\n }"
}

Mysqlx.Notice.Frame {
  type: 1
  scope: LOCAL
  payload: "Mysqlx.Notice.Warning { level: NOTE\ncode: 1051\nmsg: \"Unknown table \\\'test.aa19\\\'\"\n }"
}

Mysqlx.Notice.Frame {
  type: 1
  scope: LOCAL
  payload: "Mysqlx.Notice.Warning { level: NOTE\ncode: 1051\nmsg: \"Unknown table \\\'test.aa20\\\'\"\n }"
}

Mysqlx.Notice.Frame {
  type: 1
  scope: LOCAL
  payload: "Mysqlx.Notice.Warning { level: NOTE\ncode: 1051\nmsg: \"Unknown table \\\'test.aa21\\\'\"\n }"
}

Mysqlx.Notice.Frame {
  type: 1
  scope: LOCAL
  payload: "Mysqlx.Notice.Warning { level: NOTE\ncode: 1051\nmsg: \"Unknown table \\\'test.aa22\\\'\"\n }"
}

Mysqlx.Notice.Frame {
  type: 1
  scope: LOCAL
  payload: "Mysqlx.Notice.Warning { level: NOTE\ncode: 1051\nmsg: \"Unknown table \\\'test.aa23\\\'\"\n }"
}

Mysqlx.Notice.Frame {
  type: 1
  scope: LOCAL
  payload: "Mysqlx.Notice.Warning { level: NOTE\ncode: 1051\nmsg: \"Unknown table \\\'test.aa24\\\'\"\n }"
}

Mysqlx.Notice.Frame {
  type: 1
  scope: LOCAL
  payload: "Mysqlx.Notice.Warning { level: NOTE\ncode: 1051\nmsg: \"Unknown table \\\'test.aa25\\\'\"\n }"
}

Mysqlx.Notice.Frame {
  type: 1
  scope: LOCAL
  payload: "Mysqlx.Notice.Warning { level: NOTE\ncode: 1051\nmsg: \"Unknown table \\\'test.aa26\\\'\"\n }"
}

Mysqlx.Notice.Frame {
  type: 1
  scope: LOCAL
  payload: "Mysqlx.Notice.Warning { level: NOTE\ncode: 1051\nmsg: \"Unknown table \\\'test.aa27\\\'\"\n }"
}

Mysqlx.Notice.Frame {
  type: 1
  scope: LOCAL
  payload: "Mysqlx.Notice.Warning { level: NOTE\ncode: 1051\nmsg: \"Unknown table \\\'test.aa28\\\'\"\n }"
}

Mysqlx.Notice.Frame {
  type: 1
  scope: LOCAL
  payload: "Mysqlx.Notice.Warning { level: NOTE\ncode: 1051\nmsg: \"Unknown table \\\'test.aa29\\\'\"\n }"
}

Mysqlx.Notice.Frame {
  type: 1
  scope: LOCAL
  payload: "Mysqlx.Notice.Warning { level: NOTE\ncode: 1051\nmsg: \"Unknown table \\\'test.aa30\\\'\"\n }"
}

Mysqlx.Notice.Frame {
  type: 1
  scope: LOCAL
  payload: "Mysqlx.Notice.Warning { level: NOTE\ncode: 1051\nmsg: \"Unknown table \\\'test.aaaa1\\\'\"\n }"
}

Mysqlx.Notice.Frame {
  type: 1
  scope: LOCAL
  payload: "Mysqlx.Notice.Warning { level: NOTE\ncode: 1051\nmsg: \"Unknown table \\\'test.aaaa2\\\'\"\n }"
}

Mysqlx.Notice.Frame {
  type: 1
  scope: LOCAL
  payload: "Mysqlx.Notice.Warning { level: NOTE\ncode: 1051\nmsg: \"Unknown table \\\'test.aaaa3\\\'\"\n }"
}

Mysqlx.Notice.Frame {
  type: 1
  scope: LOCAL
  payload: "Mysqlx.Notice.Warning { level: NOTE\ncode: 1051\nmsg: \"Unknown table \\\'test.aaaa4\\\'\"\n }"
}

Mysqlx.Notice.Frame {
  type: 1
  scope: LOCAL
  payload: "Mysqlx.Notice.Warning { level: NOTE\ncode: 1051\nmsg: \"Unknown table \\\'test.aaaa5\\\'\"\n }"
}

Mysqlx.Notice.Frame {
  type: 1
  scope: LOCAL
  payload: "Mysqlx.Notice.Warning { level: NOTE\ncode: 1051\nmsg: \"Unknown table \\\'test.aaaa6\\\'\"\n }"
}

Mysqlx.Notice.Frame {
  type: 1
  scope: LOCAL
  payload: "Mysqlx.Notice.Warning { level: NOTE\ncode: 1051\nmsg: \"Unknown table \\\'test.aaaa7\\\'\"\n }"
}

Mysqlx.Notice.Frame {
  type: 1
  scope: LOCAL
  payload: "Mysqlx.Notice.Warning { level: NOTE\ncode: 1051\nmsg: \"Unknown table \\\'test.aaaa8\\\'\"\n }"
}

Mysqlx.Notice.Frame {
  type: 1
  scope: LOCAL
  payload: "Mysqlx.Notice.Warning { level: NOTE\ncode: 1051\nmsg: \"Unknown table \\\'test.aaaa9\\\'\"\n }"
}

Mysqlx.Notice.Frame {
  type: 1
  scope: LOCAL
  payload: "Mysqlx.Notice.Warning { level: NOTE\ncode: 1051\nmsg: \"Unknown table \\\'test.aaaa10\\\'\"\n }"
}

Mysqlx.Notice.Frame {
  type: 1
  scope: LOCAL
  payload: "Mysqlx.Notice.Warning { level: NOTE\ncode: 1051\nmsg: \"Unknown table \\\'test.aaaa11\\\'\"\n }"
}

Mysqlx.Notice.Frame {
  type: 1
  scope: LOCAL
  payload: "Mysqlx.Notice.Warning { level: NOTE\ncode: 1051\nmsg: \"Unknown table \\\'test.aaaa12\\\'\"\n }"
}

Mysqlx.Notice.Frame {
  type: 1
  scope: LOCAL
  payload: "Mysqlx.Notice.Warning { level: NOTE\ncode: 1051\nmsg: \"Unknown table \\\'test.aaaa13\\\'\"\n }"
}

Mysqlx.Notice.Frame {
  type: 1
  scope: LOCAL
  payload: "Mysqlx.Notice.Warning { level: NOTE\ncode: 1051\nmsg: \"Unknown table \\\'test.aaaa14\\\'\"\n }"
}

Mysqlx.Notice.Frame {
  type: 1
  scope: LOCAL
  payload: "Mysqlx.Notice.Warning { level: NOTE\ncode: 1051\nmsg: \"Unknown table \\\'test.aaaa15\\\'\"\n }"
}

Mysqlx.Notice.Frame {
  type: 1
  scope: LOCAL
  payload: "Mysqlx.Notice.Warning { level: NOTE\ncode: 1051\nmsg: \"Unknown table \\\'test.aaaa16\\\'\"\n }"
}

Mysqlx.Notice.Frame {
  type: 1
  scope: LOCAL
  payload: "Mysqlx.Notice.Warning { level: NOTE\ncode: 1051\nmsg: \"Unknown table \\\'test.aaaa17\\\'\"\n }"
}

Mysqlx.Notice.Frame {
  type: 1
  scope: LOCAL
  payload: "Mysqlx.Notice.Warning { level: NOTE\ncode: 1051\nmsg: \"Unknown table \\\'test.aaaa18\\\'\"\n }"
}

Mysqlx.Notice.Frame {
  type: 1
  scope: LOCAL
  payload: "Mysqlx.Notice.Warning { level: NOTE\ncode: 1051\nmsg: \"Unknown table \\\'test.aaaa19\\\'\"\n }"
}

Mysqlx.Notice.Frame {
  type: 1
  scope: LOCAL
  payload: "Mysqlx.Notice.Warning { level: NOTE\ncode: 1051\nmsg: \"Unknown table \\\'test.aaaa20\\\'\"\n }"
}

Mysqlx.Notice.Frame {
  type: 1
  scope: LOCAL
  payload: "Mysqlx.Notice.Warning { level: NOTE\ncode: 1051\nmsg: \"Unknown table \\\'test.aaaa21\\\'\"\n }"
}

Mysqlx.Notice.Frame {
  type: 1
  scope: LOCAL
  payload: "Mysqlx.Notice.Warning { level: NOTE\ncode: 1051\nmsg: \"Unknown table \\\'test.aaaa22\\\'\"\n }"
}

Mysqlx.Notice.Frame {
  type: 1
  scope: LOCAL
  payload: "Mysqlx.Notice.Warning { level: NOTE\ncode: 1051\nmsg: \"Unknown table \\\'test.aaaa23\\\'\"\n }"
}

Mysqlx.Notice.Frame {
  type: 1
  scope: LOCAL
  payload: "Mysqlx.Notice.Warning { level: NOTE\ncode: 1051\nmsg: \"Unknown table \\\'test.aaaa24\\\'\"\n }"
}

Mysqlx.Notice.Frame {
  type: 1
  scope: LOCAL
  payload: "Mysqlx.Notice.Warning { level: NOTE\ncode: 1051\nmsg: \"Unknown table \\\'test.aaaa25\\\'\"\n }"
}

Mysqlx.Notice.Frame {
  type: 1
  scope: LOCAL
  payload: "Mysqlx.Notice.Warning { level: NOTE\ncode: 1051\nmsg: \"Unknown table \\\'test.aaaa26\\\'\"\n }"
}

Mysqlx.Notice.Frame {
  type: 1
  scope: LOCAL
  payload: "Mysqlx.Notice.Warning { level: NOTE\ncode: 1051\nmsg: \"Unknown table \\\'test.aaaa27\\\'\"\n }"
}

Mysqlx.Notice.Frame {
  type: 1
  scope: LOCAL
  payload: "Mysqlx.Notice.Warning { level: NOTE\ncode: 1051\nmsg: \"Unknown table \\\'test.aaaa28\\\'\"\n }"
}

Mysqlx.Notice.Frame {
  type: 1
  scope: LOCAL
  payload: "Mysqlx.Notice.Warning { level: NOTE\ncode: 1051\nmsg: \"Unknown table \\\'test.aaaa29\\\'\"\n }"
}

Mysqlx.Notice.Frame {
  type: 1
  scope: LOCAL
  payload: "Mysqlx.Notice.Warning { level: NOTE\ncode: 1051\nmsg: \"Unknown table \\\'test.aaaa30\\\'\"\n }"
}

Mysqlx.Notice.Frame {
  type: 1
  scope: LOCAL
  payload: "Mysqlx.Notice.Warning { level: NOTE\ncode: 1051\nmsg: \"Unknown table \\\'test.bb1\\\'\"\n }"
}

Mysqlx.Notice.Frame {
  type: 1
  scope: LOCAL
  payload: "Mysqlx.Notice.Warning { level: NOTE\ncode: 1051\nmsg: \"Unknown table \\\'test.bb2\\\'\"\n }"
}

Mysqlx.Notice.Frame {
  type: 1
  scope: LOCAL
  payload: "Mysqlx.Notice.Warning { level: NOTE\ncode: 1051\nmsg: \"Unknown table \\\'test.bb3\\\'\"\n }"
}

Mysqlx.Notice.Frame {
  type: 1
  scope: LOCAL
  payload: "Mysqlx.Notice.Warning { level: NOTE\ncode: 1051\nmsg: \"Unknown table \\\'test.bb4\\\'\"\n }"
}

Mysqlx.Notice.Frame {
  type: 1
  scope: LOCAL
  payload: "Mysqlx.Notice.Warning { level: NOTE\ncode: 1051\nmsg: \"Unknown table \\\'test.bb5\\\'\"\n }"
}

Mysqlx.Notice.Frame {
  type: 1
  scope: LOCAL
  payload: "Mysqlx.Notice.Warning { level: NOTE\ncode: 1051\nmsg: \"Unknown table \\\'test.bb6\\\'\"\n }"
}

Mysqlx.Notice.Frame {
  type: 1
  scope: LOCAL
  payload: "Mysqlx.Notice.Warning { level: NOTE\ncode: 1051\nmsg: \"Unknown table \\\'test.bb7\\\'\"\n }"
}

Mysqlx.Notice.Frame {
  type: 1
  scope: LOCAL
  payload: "Mysqlx.Notice.Warning { level: NOTE\ncode: 1051\nmsg: \"Unknown table \\\'test.bb8\\\'\"\n }"
}

Mysqlx.Notice.Frame {
  type: 1
  scope: LOCAL
  payload: "Mysqlx.Notice.Warning { level: NOTE\ncode: 1051\nmsg: \"Unknown table \\\'test.bb9\\\'\"\n }"
}

Mysqlx.Notice.Frame {
  type: 1
  scope: LOCAL
  payload: "Mysqlx.Notice.Warning { level: NOTE\ncode: 1051\nmsg: \"Unknown table \\\'test.bb10\\\'\"\n }"
}

Mysqlx.Notice.Frame {
  type: 1
  scope: LOCAL
  payload: "Mysqlx.Notice.Warning { level: NOTE\ncode: 1051\nmsg: \"Unknown table \\\'test.bb11\\\'\"\n }"
}

Mysqlx.Notice.Frame {
  type: 1
  scope: LOCAL
  payload: "Mysqlx.Notice.Warning { level: NOTE\ncode: 1051\nmsg: \"Unknown table \\\'test.bb12\\\'\"\n }"
}

Mysqlx.Notice.Frame {
  type: 1
  scope: LOCAL
  payload: "Mysqlx.Notice.Warning { level: NOTE\ncode: 1051\nmsg: \"Unknown table \\\'test.bb13\\\'\"\n }"
}

Mysqlx.Notice.Frame {
  type: 1
  scope: LOCAL
  payload: "Mysqlx.Notice.Warning { level: NOTE\ncode: 1051\nmsg: \"Unknown table \\\'test.bb14\\\'\"\n }"
}

Mysqlx.Notice.Frame {
  type: 1
  scope: LOCAL
  payload: "Mysqlx.Notice.Warning { level: NOTE\ncode: 1051\nmsg: \"Unknown table \\\'test.bb15\\\'\"\n }"
}

Mysqlx.Notice.Frame {
  type: 1
  scope: LOCAL
  payload: "Mysqlx.Notice.Warning { level: NOTE\ncode: 1051\nmsg: \"Unknown table \\\'test.bb16\\\'\"\n }"
}

Mysqlx.Notice.Frame {
  type: 1
  scope: LOCAL
  payload: "Mysqlx.Notice.Warning { level: NOTE\ncode: 1051\nmsg: \"Unknown table \\\'test.bb17\\\'\"\n }"
}

Mysqlx.Notice.Frame {
  type: 1
  scope: LOCAL
  payload: "Mysqlx.Notice.Warning { level: NOTE\ncode: 1051\nmsg: \"Unknown table \\\'test.bb18\\\'\"\n }"
}

Mysqlx.Notice.Frame {
  type: 1
  scope: LOCAL
  payload: "Mysqlx.Notice.Warning { level: NOTE\ncode: 1051\nmsg: \"Unknown table \\\'test.bb19\\\'\"\n }"
}

Mysqlx.Notice.Frame {
  type: 1
  scope: LOCAL
  payload: "Mysqlx.Notice.Warning { level: NOTE\ncode: 1051\nmsg: \"Unknown table \\\'test.bb20\\\'\"\n }"
}

Mysqlx.Notice.Frame {
  type: 1
  scope: LOCAL
  payload: "Mysqlx.Notice.Warning { level: NOTE\ncode: 1051\nmsg: \"Unknown table \\\'test.bb21\\\'\"\n }"
}

Mysqlx.Notice.Frame {
  type: 1
  scope: LOCAL
  payload: "Mysqlx.Notice.Warning { level: NOTE\ncode: 1051\nmsg: \"Unknown table \\\'test.bb22\\\'\"\n }"
}

Mysqlx.Notice.Frame {
  type: 1
  scope: LOCAL
  payload: "Mysqlx.Notice.Warning { level: NOTE\ncode: 1051\nmsg: \"Unknown table \\\'test.bb23\\\'\"\n }"
}

Mysqlx.Notice.Frame {
  type: 1
  scope: LOCAL
  payload: "Mysqlx.Notice.Warning { level: NOTE\ncode: 1051\nmsg: \"Unknown table \\\'test.bb24\\\'\"\n }"
}

Mysqlx.Notice.Frame {
  type: 1
  scope: LOCAL
  payload: "Mysqlx.Notice.Warning { level: NOTE\ncode: 1051\nmsg: \"Unknown table \\\'test.bb25\\\'\"\n }"
}

Mysqlx.Notice.Frame {
  type: 1
  scope: LOCAL
  payload: "Mysqlx.Notice.Warning { level: NOTE\ncode: 1051\nmsg: \"Unknown table \\\'test.bb26\\\'\"\n }"
}

Mysqlx.Notice.Frame {
  type: 1
  scope: LOCAL
  payload: "Mysqlx.Notice.Warning { level: NOTE\ncode: 1051\nmsg: \"Unknown table \\\'test.bb27\\\'\"\n }"
}

Mysqlx.Notice.Frame {
  type: 1
  scope: LOCAL
  payload: "Mysqlx.Notice.Warning { level: NOTE\ncode: 1051\nmsg: \"Unknown table \\\'test.bb28\\\'\"\n }"
}

Mysqlx.Notice.Frame {
  type: 1
  scope: LOCAL
  payload: "Mysqlx.Notice.Warning { level: NOTE\ncode: 1051\nmsg: \"Unknown table \\\'test.bb29\\\'\"\n }"
}

Mysqlx.Notice.Frame {
  type: 1
  scope: LOCAL
  payload: "Mysqlx.Notice.Warning { level: NOTE\ncode: 1051\nmsg: \"Unknown table \\\'test.bb30\\\'\"\n }"
}

Mysqlx.Notice.Frame {
  type: 1
  scope: LOCAL
  payload: "Mysqlx.Notice.Warning { level: NOTE\ncode: 1051\nmsg: \"Unknown table \\\'test.b1\\\'\"\n }"
}

Mysqlx.Notice.Frame {
  type: 1
  scope: LOCAL
  payload: "Mysqlx.Notice.Warning { level: NOTE\ncode: 1051\nmsg: \"Unknown table \\\'test.b2\\\'\"\n }"
}

Mysqlx.Notice.Frame {
  type: 1
  scope: LOCAL
  payload: "Mysqlx.Notice.Warning { level: NOTE\ncode: 1051\nmsg: \"Unknown table \\\'test.b3\\\'\"\n }"
}

Mysqlx.Notice.Frame {
  type: 1
  scope: LOCAL
  payload: "Mysqlx.Notice.Warning { level: NOTE\ncode: 1051\nmsg: \"Unknown table \\\'test.b4\\\'\"\n }"
}

Mysqlx.Notice.Frame {
  type: 1
  scope: LOCAL
  payload: "Mysqlx.Notice.Warning { level: NOTE\ncode: 1051\nmsg: \"Unknown table \\\'test.b5\\\'\"\n }"
}

Mysqlx.Notice.Frame {
  type: 1
  scope: LOCAL
  payload: "Mysqlx.Notice.Warning { level: NOTE\ncode: 1051\nmsg: \"Unknown table \\\'test.b6\\\'\"\n }"
}

Mysqlx.Notice.Frame {
  type: 1
  scope: LOCAL
  payload: "Mysqlx.Notice.Warning { level: NOTE\ncode: 1051\nmsg: \"Unknown table \\\'test.b7\\\'\"\n }"
}

Mysqlx.Notice.Frame {
  type: 1
  scope: LOCAL
  payload: "Mysqlx.Notice.Warning { level: NOTE\ncode: 1051\nmsg: \"Unknown table \\\'test.b8\\\'\"\n }"
}

Mysqlx.Notice.Frame {
  type: 1
  scope: LOCAL
  payload: "Mysqlx.Notice.Warning { level: NOTE\ncode: 1051\nmsg: \"Unknown table \\\'test.b9\\\'\"\n }"
}

Mysqlx.Notice.Frame {
  type: 1
  scope: LOCAL
  payload: "Mysqlx.Notice.Warning { level: NOTE\ncode: 1051\nmsg: \"Unknown table \\\'test.b10\\\'\"\n }"
}

Mysqlx.Notice.Frame {
  type: 1
  scope: LOCAL
  payload: "Mysqlx.Notice.Warning { level: NOTE\ncode: 1051\nmsg: \"Unknown table \\\'test.b11\\\'\"\n }"
}

Mysqlx.Notice.Frame {
  type: 1
  scope: LOCAL
  payload: "Mysqlx.Notice.Warning { level: NOTE\ncode: 1051\nmsg: \"Unknown table \\\'test.b12\\\'\"\n }"
}

Mysqlx.Notice.Frame {
  type: 1
  scope: LOCAL
  payload: "Mysqlx.Notice.Warning { level: NOTE\ncode: 1051\nmsg: \"Unknown table \\\'test.b13\\\'\"\n }"
}

Mysqlx.Notice.Frame {
  type: 1
  scope: LOCAL
  payload: "Mysqlx.Notice.Warning { level: NOTE\ncode: 1051\nmsg: \"Unknown table \\\'test.b14\\\'\"\n }"
}

Mysqlx.Notice.Frame {
  type: 1
  scope: LOCAL
  payload: "Mysqlx.Notice.Warning { level: NOTE\ncode: 1051\nmsg: \"Unknown table \\\'test.b15\\\'\"\n }"
}

Mysqlx.Notice.Frame {
  type: 1
  scope: LOCAL
  payload: "Mysqlx.Notice.Warning { level: NOTE\ncode: 1051\nmsg: \"Unknown table \\\'test.b16\\\'\"\n }"
}

Mysqlx.Notice.Frame {
  type: 1
  scope: LOCAL
  payload: "Mysqlx.Notice.Warning { level: NOTE\ncode: 1051\nmsg: \"Unknown table \\\'test.b17\\\'\"\n }"
}

Mysqlx.Notice.Frame {
  type: 1
  scope: LOCAL
  payload: "Mysqlx.Notice.Warning { level: NOTE\ncode: 1051\nmsg: \"Unknown table \\\'test.b18\\\'\"\n }"
}

Mysqlx.Notice.Frame {
  type: 1
  scope: LOCAL
  payload: "Mysqlx.Notice.Warning { level: NOTE\ncode: 1051\nmsg: \"Unknown table \\\'test.b19\\\'\"\n }"
}

Mysqlx.Notice.Frame {
  type: 1
  scope: LOCAL
  payload: "Mysqlx.Notice.Warning { level: NOTE\ncode: 1051\nmsg: \"Unknown table \\\'test.b20\\\'\"\n }"
}

Mysqlx.Notice.Frame {
  type: 1
  scope: LOCAL
  payload: "Mysqlx.Notice.Warning { level: NOTE\ncode: 1051\nmsg: \"Unknown table \\\'test.b21\\\'\"\n }"
}

Mysqlx.Notice.Frame {
  type: 1
  scope: LOCAL
  payload: "Mysqlx.Notice.Warning { level: NOTE\ncode: 1051\nmsg: \"Unknown table \\\'test.b22\\\'\"\n }"
}

Mysqlx.Notice.Frame {
  type: 1
  scope: LOCAL
  payload: "Mysqlx.Notice.Warning { level: NOTE\ncode: 1051\nmsg: \"Unknown table \\\'test.b23\\\'\"\n }"
}

Mysqlx.Notice.Frame {
  type: 1
  scope: LOCAL
  payload: "Mysqlx.Notice.Warning { level: NOTE\ncode: 1051\nmsg: \"Unknown table \\\'test.b24\\\'\"\n }"
}

Mysqlx.Notice.Frame {
  type: 1
  scope: LOCAL
  payload: "Mysqlx.Notice.Warning { level: NOTE\ncode: 1051\nmsg: \"Unknown table \\\'test.b25\\\'\"\n }"
}

Mysqlx.Notice.Frame {
  type: 1
  scope: LOCAL
  payload: "Mysqlx.Notice.Warning { level: NOTE\ncode: 1051\nmsg: \"Unknown table \\\'test.b26\\\'\"\n }"
}

Mysqlx.Notice.Frame {
  type: 1
  scope: LOCAL
  payload: "Mysqlx.Notice.Warning { level: NOTE\ncode: 1051\nmsg: \"Unknown table \\\'test.b27\\\'\"\n }"
}

Mysqlx.Notice.Frame {
  type: 1
  scope: LOCAL
  payload: "Mysqlx.Notice.Warning { level: NOTE\ncode: 1051\nmsg: \"Unknown table \\\'test.b28\\\'\"\n }"
}

Mysqlx.Notice.Frame {
  type: 1
  scope: LOCAL
  payload: "Mysqlx.Notice.Warning { level: NOTE\ncode: 1051\nmsg: \"Unknown table \\\'test.b29\\\'\"\n }"
}

Mysqlx.Notice.Frame {
  type: 1
  scope: LOCAL
  payload: "Mysqlx.Notice.Warning { level: NOTE\ncode: 1051\nmsg: \"Unknown table \\\'test.b30\\\'\"\n }"
}

Mysqlx.Notice.Frame {
  type: 3
  scope: LOCAL
  payload: "Mysqlx.Notice.SessionStateChanged { param: ROWS_AFFECTED\nvalue {\n  type: V_UINT\n  v_unsigned_int: 0\n}\n }"
}

Mysqlx.Sql.StmtExecuteOk {
}

check no warnings based on max_error_count parameter set
Mysqlx.Notice.Frame {
  type: 3
  scope: LOCAL
  payload: "Mysqlx.Notice.SessionStateChanged { param: ROWS_AFFECTED\nvalue {\n  type: V_UINT\n  v_unsigned_int: 0\n}\n }"
}

Mysqlx.Sql.StmtExecuteOk {
}

Mysqlx.Notice.Frame {
  type: 3
  scope: LOCAL
  payload: "Mysqlx.Notice.SessionStateChanged { param: ROWS_AFFECTED\nvalue {\n  type: V_UINT\n  v_unsigned_int: 0\n}\n }"
}

Mysqlx.Sql.StmtExecuteOk {
}

Mysqlx.Notice.Frame {
  type: 3
  scope: LOCAL
  payload: "Mysqlx.Notice.SessionStateChanged { param: ROWS_AFFECTED\nvalue {\n  type: V_UINT\n  v_unsigned_int: 0\n}\n }"
}

Mysqlx.Sql.StmtExecuteOk {
}

Mysqlx.Resultset.ColumnMetaData {
  type: BYTES
  name: "Variable_name"
  original_name: "Variable_name"
  table: "session_variables"
  original_table: "session_variables"
  schema: ""
  catalog: "def"
  collation: 33
  fractional_digits: 0
  length: 192
  flags: 16
}

Mysqlx.Resultset.ColumnMetaData {
  type: BYTES
  name: "Value"
  original_name: "Value"
  table: "session_variables"
  original_table: "session_variables"
  schema: ""
  catalog: "def"
  collation: 33
  fractional_digits: 0
  length: 3072
  flags: 0
}

Mysqlx.Resultset.Row {
  field: "max_error_count\000"
  field: "0\000"
}

Mysqlx.Resultset.FetchDone {
}

Mysqlx.Notice.Frame {
  type: 3
  scope: LOCAL
  payload: "Mysqlx.Notice.SessionStateChanged { param: ROWS_AFFECTED\nvalue {\n  type: V_UINT\n  v_unsigned_int: 0\n}\n }"
}

Mysqlx.Sql.StmtExecuteOk {
}

Mysqlx.Notice.Frame {
  type: 3
  scope: LOCAL
  payload: "Mysqlx.Notice.SessionStateChanged { param: ROWS_AFFECTED\nvalue {\n  type: V_UINT\n  v_unsigned_int: 0\n}\n }"
}

Mysqlx.Sql.StmtExecuteOk {
}

checking creating temporary table when normal and temp table exists
Mysqlx.Notice.Frame {
  type: 3
  scope: LOCAL
  payload: "Mysqlx.Notice.SessionStateChanged { param: ROWS_AFFECTED\nvalue {\n  type: V_UINT\n  v_unsigned_int: 0\n}\n }"
}

Mysqlx.Sql.StmtExecuteOk {
}

Mysqlx.Notice.Frame {
  type: 3
  scope: LOCAL
  payload: "Mysqlx.Notice.SessionStateChanged { param: ROWS_AFFECTED\nvalue {\n  type: V_UINT\n  v_unsigned_int: 1\n}\n }"
}

Mysqlx.Notice.Frame {
  type: 3
  scope: LOCAL
  payload: "Mysqlx.Notice.SessionStateChanged { param: PRODUCED_MESSAGE\nvalue {\n  type: V_STRING\n  v_string {\n    value: \"Records: 1  Duplicates: 0  Warnings: 0\"\n  }\n}\n }"
}

Mysqlx.Sql.StmtExecuteOk {
}

Mysqlx.Notice.Frame {
  type: 3
  scope: LOCAL
  payload: "Mysqlx.Notice.SessionStateChanged { param: ROWS_AFFECTED\nvalue {\n  type: V_UINT\n  v_unsigned_int: 1\n}\n }"
}

Mysqlx.Notice.Frame {
  type: 3
  scope: LOCAL
  payload: "Mysqlx.Notice.SessionStateChanged { param: PRODUCED_MESSAGE\nvalue {\n  type: V_STRING\n  v_string {\n    value: \"Records: 1  Duplicates: 0  Warnings: 0\"\n  }\n}\n }"
}

Mysqlx.Sql.StmtExecuteOk {
}

Mysqlx.Resultset.ColumnMetaData {
  type: SINT
  name: "a"
  original_name: "a"
  table: "t1"
  original_table: "t1"
  schema: "test"
  catalog: "def"
  collation: 0
  fractional_digits: 0
  length: 11
  flags: 0
}

Mysqlx.Resultset.Row {
  field: "\004"
}

Mysqlx.Resultset.FetchDone {
}

Mysqlx.Notice.Frame {
  type: 3
  scope: LOCAL
  payload: "Mysqlx.Notice.SessionStateChanged { param: ROWS_AFFECTED\nvalue {\n  type: V_UINT\n  v_unsigned_int: 0\n}\n }"
}

Mysqlx.Sql.StmtExecuteOk {
}

Mysqlx.Notice.Frame {
  type: 1
  scope: LOCAL
  payload: "Mysqlx.Notice.Warning { level: NOTE\ncode: 1050\nmsg: \"Table \\\'t1\\\' already exists\"\n }"
}

Mysqlx.Notice.Frame {
  type: 3
  scope: LOCAL
  payload: "Mysqlx.Notice.SessionStateChanged { param: ROWS_AFFECTED\nvalue {\n  type: V_UINT\n  v_unsigned_int: 0\n}\n }"
}

Mysqlx.Sql.StmtExecuteOk {
}

Mysqlx.Resultset.ColumnMetaData {
  type: SINT
  name: "a"
  original_name: "a"
  table: "t1"
  original_table: "t1"
  schema: "test"
  catalog: "def"
  collation: 0
  fractional_digits: 0
  length: 11
  flags: 0
}

Mysqlx.Resultset.Row {
  field: "\004"
}

Mysqlx.Resultset.FetchDone {
}

Mysqlx.Notice.Frame {
  type: 3
  scope: LOCAL
  payload: "Mysqlx.Notice.SessionStateChanged { param: ROWS_AFFECTED\nvalue {\n  type: V_UINT\n  v_unsigned_int: 0\n}\n }"
}

Mysqlx.Sql.StmtExecuteOk {
}

Mysqlx.Notice.Frame {
  type: 3
  scope: LOCAL
  payload: "Mysqlx.Notice.SessionStateChanged { param: ROWS_AFFECTED\nvalue {\n  type: V_UINT\n  v_unsigned_int: 0\n}\n }"
}

Mysqlx.Sql.StmtExecuteOk {
}

Mysqlx.Notice.Frame {
  type: 3
  scope: LOCAL
  payload: "Mysqlx.Notice.SessionStateChanged { param: ROWS_AFFECTED\nvalue {\n  type: V_UINT\n  v_unsigned_int: 0\n}\n }"
}

Mysqlx.Sql.StmtExecuteOk {
}

checking data truncation warnings for default values
Mysqlx.Notice.Frame {
  type: 3
  scope: LOCAL
  payload: "Mysqlx.Notice.SessionStateChanged { param: ROWS_AFFECTED\nvalue {\n  type: V_UINT\n  v_unsigned_int: 0\n}\n }"
}

Mysqlx.Sql.StmtExecuteOk {
}

Mysqlx.Notice.Frame {
  type: 1
  scope: LOCAL
  payload: "Mysqlx.Notice.Warning { level: NOTE\ncode: 1265\nmsg: \"Data truncated for column \\\'f1\\\' at row 1\"\n }"
}

Mysqlx.Notice.Frame {
  type: 3
  scope: LOCAL
  payload: "Mysqlx.Notice.SessionStateChanged { param: ROWS_AFFECTED\nvalue {\n  type: V_UINT\n  v_unsigned_int: 1\n}\n }"
}

Mysqlx.Notice.Frame {
  type: 3
  scope: LOCAL
  payload: "Mysqlx.Notice.SessionStateChanged { param: PRODUCED_MESSAGE\nvalue {\n  type: V_STRING\n  v_string {\n    value: \"Records: 1  Duplicates: 0  Warnings: 1\"\n  }\n}\n }"
}

Mysqlx.Sql.StmtExecuteOk {
}

Mysqlx.Notice.Frame {
  type: 3
  scope: LOCAL
  payload: "Mysqlx.Notice.SessionStateChanged { param: ROWS_AFFECTED\nvalue {\n  type: V_UINT\n  v_unsigned_int: 0\n}\n }"
}

Mysqlx.Sql.StmtExecuteOk {
}

checking data truncation warnings while creating table with expression
Mysqlx.Notice.Frame {
  type: 3
  scope: LOCAL
  payload: "Mysqlx.Notice.SessionStateChanged { param: ROWS_AFFECTED\nvalue {\n  type: V_UINT\n  v_unsigned_int: 0\n}\n }"
}

Mysqlx.Sql.StmtExecuteOk {
}

Mysqlx.Notice.Frame {
  type: 1
  scope: LOCAL
  payload: "Mysqlx.Notice.Warning { level: NOTE\ncode: 1265\nmsg: \"Data truncated for column \\\'5.05 / 0.014\\\' at row 1\"\n }"
}

Mysqlx.Notice.Frame {
  type: 3
  scope: LOCAL
  payload: "Mysqlx.Notice.SessionStateChanged { param: ROWS_AFFECTED\nvalue {\n  type: V_UINT\n  v_unsigned_int: 1\n}\n }"
}

Mysqlx.Notice.Frame {
  type: 3
  scope: LOCAL
  payload: "Mysqlx.Notice.SessionStateChanged { param: PRODUCED_MESSAGE\nvalue {\n  type: V_STRING\n  v_string {\n    value: \"Records: 1  Duplicates: 0  Warnings: 1\"\n  }\n}\n }"
}

Mysqlx.Sql.StmtExecuteOk {
}

Mysqlx.Notice.Frame {
  type: 3
  scope: LOCAL
  payload: "Mysqlx.Notice.SessionStateChanged { param: ROWS_AFFECTED\nvalue {\n  type: V_UINT\n  v_unsigned_int: 0\n}\n }"
}

Mysqlx.Sql.StmtExecuteOk {
}

checking warnings with insert and select operations
below insert into t1 returns 17775 warnings,checking only limited warnings as test takes more time to render the warnings
Mysqlx.Notice.Frame {
  type: 3
  scope: LOCAL
  payload: "Mysqlx.Notice.SessionStateChanged { param: ROWS_AFFECTED\nvalue {\n  type: V_UINT\n  v_unsigned_int: 0\n}\n }"
}

Mysqlx.Sql.StmtExecuteOk {
}

Mysqlx.Notice.Frame {
  type: 3
  scope: LOCAL
  payload: "Mysqlx.Notice.SessionStateChanged { param: ROWS_AFFECTED\nvalue {\n  type: V_UINT\n  v_unsigned_int: 0\n}\n }"
}

Mysqlx.Sql.StmtExecuteOk {
}

Mysqlx.Notice.Frame {
  type: 3
  scope: LOCAL
  payload: "Mysqlx.Notice.SessionStateChanged { param: ROWS_AFFECTED\nvalue {\n  type: V_UINT\n  v_unsigned_int: 8\n}\n }"
}

Mysqlx.Notice.Frame {
  type: 3
  scope: LOCAL
  payload: "Mysqlx.Notice.SessionStateChanged { param: PRODUCED_MESSAGE\nvalue {\n  type: V_STRING\n  v_string {\n    value: \"Records: 8  Duplicates: 0  Warnings: 0\"\n  }\n}\n }"
}

Mysqlx.Sql.StmtExecuteOk {
}

Mysqlx.Notice.Frame {
  type: 3
  scope: LOCAL
  payload: "Mysqlx.Notice.SessionStateChanged { param: ROWS_AFFECTED\nvalue {\n  type: V_UINT\n  v_unsigned_int: 8\n}\n }"
}

Mysqlx.Notice.Frame {
  type: 3
  scope: LOCAL
  payload: "Mysqlx.Notice.SessionStateChanged { param: PRODUCED_MESSAGE\nvalue {\n  type: V_STRING\n  v_string {\n    value: \"Records: 8  Duplicates: 0  Warnings: 0\"\n  }\n}\n }"
}

Mysqlx.Sql.StmtExecuteOk {
}

Mysqlx.Notice.Frame {
  type: 3
  scope: LOCAL
  payload: "Mysqlx.Notice.SessionStateChanged { param: ROWS_AFFECTED\nvalue {\n  type: V_UINT\n  v_unsigned_int: 0\n}\n }"
}

Mysqlx.Sql.StmtExecuteOk {
}

checking for more than default 64 warnings
Mysqlx.Notice.Frame {
  type: 3
  scope: LOCAL
  payload: "Mysqlx.Notice.SessionStateChanged { param: ROWS_AFFECTED\nvalue {\n  type: V_UINT\n  v_unsigned_int: 0\n}\n }"
}

Mysqlx.Sql.StmtExecuteOk {
}

Mysqlx.Notice.Frame {
  type: 1
  scope: LOCAL
  payload: "Mysqlx.Notice.Warning { level: WARNING\ncode: 1366\nmsg: \"Incorrect string value: \\\'\\\\x80\\\' for column \\\'a\\\' at row 17\"\n }"
}

Mysqlx.Notice.Frame {
  type: 1
  scope: LOCAL
  payload: "Mysqlx.Notice.Warning { level: WARNING\ncode: 1366\nmsg: \"Incorrect string value: \\\'\\\\x81\\\' for column \\\'a\\\' at row 17\"\n }"
}

Mysqlx.Notice.Frame {
  type: 1
  scope: LOCAL
  payload: "Mysqlx.Notice.Warning { level: WARNING\ncode: 1366\nmsg: \"Incorrect string value: \\\'\\\\x82\\\' for column \\\'a\\\' at row 17\"\n }"
}

Mysqlx.Notice.Frame {
  type: 1
  scope: LOCAL
  payload: "Mysqlx.Notice.Warning { level: WARNING\ncode: 1366\nmsg: \"Incorrect string value: \\\'\\\\x83\\\' for column \\\'a\\\' at row 17\"\n }"
}

Mysqlx.Notice.Frame {
  type: 1
  scope: LOCAL
  payload: "Mysqlx.Notice.Warning { level: WARNING\ncode: 1366\nmsg: \"Incorrect string value: \\\'\\\\x84\\\' for column \\\'a\\\' at row 17\"\n }"
}

Mysqlx.Notice.Frame {
  type: 1
  scope: LOCAL
  payload: "Mysqlx.Notice.Warning { level: WARNING\ncode: 1366\nmsg: \"Incorrect string value: \\\'\\\\x85\\\' for column \\\'a\\\' at row 17\"\n }"
}

Mysqlx.Notice.Frame {
  type: 1
  scope: LOCAL
  payload: "Mysqlx.Notice.Warning { level: WARNING\ncode: 1366\nmsg: \"Incorrect string value: \\\'\\\\x86\\\' for column \\\'a\\\' at row 17\"\n }"
}

Mysqlx.Notice.Frame {
  type: 1
  scope: LOCAL
  payload: "Mysqlx.Notice.Warning { level: WARNING\ncode: 1366\nmsg: \"Incorrect string value: \\\'\\\\x87\\\' for column \\\'a\\\' at row 17\"\n }"
}

Mysqlx.Notice.Frame {
  type: 1
  scope: LOCAL
  payload: "Mysqlx.Notice.Warning { level: WARNING\ncode: 1366\nmsg: \"Incorrect string value: \\\'\\\\x88\\\' for column \\\'a\\\' at row 17\"\n }"
}

Mysqlx.Notice.Frame {
  type: 1
  scope: LOCAL
  payload: "Mysqlx.Notice.Warning { level: WARNING\ncode: 1366\nmsg: \"Incorrect string value: \\\'\\\\x89\\\' for column \\\'a\\\' at row 17\"\n }"
}

Mysqlx.Notice.Frame {
  type: 1
  scope: LOCAL
  payload: "Mysqlx.Notice.Warning { level: WARNING\ncode: 1366\nmsg: \"Incorrect string value: \\\'\\\\x8A\\\' for column \\\'a\\\' at row 17\"\n }"
}

Mysqlx.Notice.Frame {
  type: 1
  scope: LOCAL
  payload: "Mysqlx.Notice.Warning { level: WARNING\ncode: 1366\nmsg: \"Incorrect string value: \\\'\\\\x8B\\\' for column \\\'a\\\' at row 17\"\n }"
}

Mysqlx.Notice.Frame {
  type: 1
  scope: LOCAL
  payload: "Mysqlx.Notice.Warning { level: WARNING\ncode: 1366\nmsg: \"Incorrect string value: \\\'\\\\x8C\\\' for column \\\'a\\\' at row 17\"\n }"
}

Mysqlx.Notice.Frame {
  type: 1
  scope: LOCAL
  payload: "Mysqlx.Notice.Warning { level: WARNING\ncode: 1366\nmsg: \"Incorrect string value: \\\'\\\\x8D\\\' for column \\\'a\\\' at row 17\"\n }"
}

Mysqlx.Notice.Frame {
  type: 1
  scope: LOCAL
  payload: "Mysqlx.Notice.Warning { level: WARNING\ncode: 1366\nmsg: \"Incorrect string value: \\\'\\\\x8E\\\' for column \\\'a\\\' at row 17\"\n }"
}

Mysqlx.Notice.Frame {
  type: 1
  scope: LOCAL
  payload: "Mysqlx.Notice.Warning { level: WARNING\ncode: 1366\nmsg: \"Incorrect string value: \\\'\\\\x8F\\\' for column \\\'a\\\' at row 17\"\n }"
}

Mysqlx.Notice.Frame {
  type: 1
  scope: LOCAL
  payload: "Mysqlx.Notice.Warning { level: WARNING\ncode: 1366\nmsg: \"Incorrect string value: \\\'\\\\x90\\\' for column \\\'a\\\' at row 17\"\n }"
}

Mysqlx.Notice.Frame {
  type: 1
  scope: LOCAL
  payload: "Mysqlx.Notice.Warning { level: WARNING\ncode: 1366\nmsg: \"Incorrect string value: \\\'\\\\x91\\\' for column \\\'a\\\' at row 17\"\n }"
}

Mysqlx.Notice.Frame {
  type: 1
  scope: LOCAL
  payload: "Mysqlx.Notice.Warning { level: WARNING\ncode: 1366\nmsg: \"Incorrect string value: \\\'\\\\x92\\\' for column \\\'a\\\' at row 17\"\n }"
}

Mysqlx.Notice.Frame {
  type: 1
  scope: LOCAL
  payload: "Mysqlx.Notice.Warning { level: WARNING\ncode: 1366\nmsg: \"Incorrect string value: \\\'\\\\x93\\\' for column \\\'a\\\' at row 17\"\n }"
}

Mysqlx.Notice.Frame {
  type: 1
  scope: LOCAL
  payload: "Mysqlx.Notice.Warning { level: WARNING\ncode: 1366\nmsg: \"Incorrect string value: \\\'\\\\x94\\\' for column \\\'a\\\' at row 17\"\n }"
}

Mysqlx.Notice.Frame {
  type: 1
  scope: LOCAL
  payload: "Mysqlx.Notice.Warning { level: WARNING\ncode: 1366\nmsg: \"Incorrect string value: \\\'\\\\x95\\\' for column \\\'a\\\' at row 17\"\n }"
}

Mysqlx.Notice.Frame {
  type: 1
  scope: LOCAL
  payload: "Mysqlx.Notice.Warning { level: WARNING\ncode: 1366\nmsg: \"Incorrect string value: \\\'\\\\x96\\\' for column \\\'a\\\' at row 17\"\n }"
}

Mysqlx.Notice.Frame {
  type: 1
  scope: LOCAL
  payload: "Mysqlx.Notice.Warning { level: WARNING\ncode: 1366\nmsg: \"Incorrect string value: \\\'\\\\x97\\\' for column \\\'a\\\' at row 17\"\n }"
}

Mysqlx.Notice.Frame {
  type: 1
  scope: LOCAL
  payload: "Mysqlx.Notice.Warning { level: WARNING\ncode: 1366\nmsg: \"Incorrect string value: \\\'\\\\x98\\\' for column \\\'a\\\' at row 17\"\n }"
}

Mysqlx.Notice.Frame {
  type: 1
  scope: LOCAL
  payload: "Mysqlx.Notice.Warning { level: WARNING\ncode: 1366\nmsg: \"Incorrect string value: \\\'\\\\x99\\\' for column \\\'a\\\' at row 17\"\n }"
}

Mysqlx.Notice.Frame {
  type: 1
  scope: LOCAL
  payload: "Mysqlx.Notice.Warning { level: WARNING\ncode: 1366\nmsg: \"Incorrect string value: \\\'\\\\x9A\\\' for column \\\'a\\\' at row 17\"\n }"
}

Mysqlx.Notice.Frame {
  type: 1
  scope: LOCAL
  payload: "Mysqlx.Notice.Warning { level: WARNING\ncode: 1366\nmsg: \"Incorrect string value: \\\'\\\\x9B\\\' for column \\\'a\\\' at row 17\"\n }"
}

Mysqlx.Notice.Frame {
  type: 1
  scope: LOCAL
  payload: "Mysqlx.Notice.Warning { level: WARNING\ncode: 1366\nmsg: \"Incorrect string value: \\\'\\\\x9C\\\' for column \\\'a\\\' at row 17\"\n }"
}

Mysqlx.Notice.Frame {
  type: 1
  scope: LOCAL
  payload: "Mysqlx.Notice.Warning { level: WARNING\ncode: 1366\nmsg: \"Incorrect string value: \\\'\\\\x9D\\\' for column \\\'a\\\' at row 17\"\n }"
}

Mysqlx.Notice.Frame {
  type: 1
  scope: LOCAL
  payload: "Mysqlx.Notice.Warning { level: WARNING\ncode: 1366\nmsg: \"Incorrect string value: \\\'\\\\x9E\\\' for column \\\'a\\\' at row 17\"\n }"
}

Mysqlx.Notice.Frame {
  type: 1
  scope: LOCAL
  payload: "Mysqlx.Notice.Warning { level: WARNING\ncode: 1366\nmsg: \"Incorrect string value: \\\'\\\\x9F\\\' for column \\\'a\\\' at row 17\"\n }"
}

Mysqlx.Notice.Frame {
  type: 1
  scope: LOCAL
  payload: "Mysqlx.Notice.Warning { level: WARNING\ncode: 1366\nmsg: \"Incorrect string value: \\\'\\\\xA0\\\' for column \\\'a\\\' at row 17\"\n }"
}

Mysqlx.Notice.Frame {
  type: 1
  scope: LOCAL
  payload: "Mysqlx.Notice.Warning { level: WARNING\ncode: 1366\nmsg: \"Incorrect string value: \\\'\\\\xE0\\\' for column \\\'a\\\' at row 17\"\n }"
}

Mysqlx.Notice.Frame {
  type: 1
  scope: LOCAL
  payload: "Mysqlx.Notice.Warning { level: WARNING\ncode: 1366\nmsg: \"Incorrect string value: \\\'\\\\xE1\\\' for column \\\'a\\\' at row 17\"\n }"
}

Mysqlx.Notice.Frame {
  type: 1
  scope: LOCAL
  payload: "Mysqlx.Notice.Warning { level: WARNING\ncode: 1366\nmsg: \"Incorrect string value: \\\'\\\\xE2\\\' for column \\\'a\\\' at row 17\"\n }"
}

Mysqlx.Notice.Frame {
  type: 1
  scope: LOCAL
  payload: "Mysqlx.Notice.Warning { level: WARNING\ncode: 1366\nmsg: \"Incorrect string value: \\\'\\\\xE3\\\' for column \\\'a\\\' at row 17\"\n }"
}

Mysqlx.Notice.Frame {
  type: 1
  scope: LOCAL
  payload: "Mysqlx.Notice.Warning { level: WARNING\ncode: 1366\nmsg: \"Incorrect string value: \\\'\\\\xE4\\\' for column \\\'a\\\' at row 17\"\n }"
}

Mysqlx.Notice.Frame {
  type: 1
  scope: LOCAL
  payload: "Mysqlx.Notice.Warning { level: WARNING\ncode: 1366\nmsg: \"Incorrect string value: \\\'\\\\xE5\\\' for column \\\'a\\\' at row 17\"\n }"
}

Mysqlx.Notice.Frame {
  type: 1
  scope: LOCAL
  payload: "Mysqlx.Notice.Warning { level: WARNING\ncode: 1366\nmsg: \"Incorrect string value: \\\'\\\\xE6\\\' for column \\\'a\\\' at row 17\"\n }"
}

Mysqlx.Notice.Frame {
  type: 1
  scope: LOCAL
  payload: "Mysqlx.Notice.Warning { level: WARNING\ncode: 1366\nmsg: \"Incorrect string value: \\\'\\\\xE7\\\' for column \\\'a\\\' at row 17\"\n }"
}

Mysqlx.Notice.Frame {
  type: 1
  scope: LOCAL
  payload: "Mysqlx.Notice.Warning { level: WARNING\ncode: 1366\nmsg: \"Incorrect string value: \\\'\\\\xE8\\\' for column \\\'a\\\' at row 17\"\n }"
}

Mysqlx.Notice.Frame {
  type: 1
  scope: LOCAL
  payload: "Mysqlx.Notice.Warning { level: WARNING\ncode: 1366\nmsg: \"Incorrect string value: \\\'\\\\xE9\\\' for column \\\'a\\\' at row 17\"\n }"
}

Mysqlx.Notice.Frame {
  type: 1
  scope: LOCAL
  payload: "Mysqlx.Notice.Warning { level: WARNING\ncode: 1366\nmsg: \"Incorrect string value: \\\'\\\\xEA\\\' for column \\\'a\\\' at row 17\"\n }"
}

Mysqlx.Notice.Frame {
  type: 1
  scope: LOCAL
  payload: "Mysqlx.Notice.Warning { level: WARNING\ncode: 1366\nmsg: \"Incorrect string value: \\\'\\\\xEB\\\' for column \\\'a\\\' at row 17\"\n }"
}

Mysqlx.Notice.Frame {
  type: 1
  scope: LOCAL
  payload: "Mysqlx.Notice.Warning { level: WARNING\ncode: 1366\nmsg: \"Incorrect string value: \\\'\\\\xEC\\\' for column \\\'a\\\' at row 17\"\n }"
}

Mysqlx.Notice.Frame {
  type: 1
  scope: LOCAL
  payload: "Mysqlx.Notice.Warning { level: WARNING\ncode: 1366\nmsg: \"Incorrect string value: \\\'\\\\xED\\\' for column \\\'a\\\' at row 17\"\n }"
}

Mysqlx.Notice.Frame {
  type: 1
  scope: LOCAL
  payload: "Mysqlx.Notice.Warning { level: WARNING\ncode: 1366\nmsg: \"Incorrect string value: \\\'\\\\xEE\\\' for column \\\'a\\\' at row 17\"\n }"
}

Mysqlx.Notice.Frame {
  type: 1
  scope: LOCAL
  payload: "Mysqlx.Notice.Warning { level: WARNING\ncode: 1366\nmsg: \"Incorrect string value: \\\'\\\\xEF\\\' for column \\\'a\\\' at row 17\"\n }"
}

Mysqlx.Notice.Frame {
  type: 1
  scope: LOCAL
  payload: "Mysqlx.Notice.Warning { level: WARNING\ncode: 1366\nmsg: \"Incorrect string value: \\\'\\\\xF0\\\' for column \\\'a\\\' at row 17\"\n }"
}

Mysqlx.Notice.Frame {
  type: 1
  scope: LOCAL
  payload: "Mysqlx.Notice.Warning { level: WARNING\ncode: 1366\nmsg: \"Incorrect string value: \\\'\\\\xF1\\\' for column \\\'a\\\' at row 17\"\n }"
}

Mysqlx.Notice.Frame {
  type: 1
  scope: LOCAL
  payload: "Mysqlx.Notice.Warning { level: WARNING\ncode: 1366\nmsg: \"Incorrect string value: \\\'\\\\xF2\\\' for column \\\'a\\\' at row 17\"\n }"
}

Mysqlx.Notice.Frame {
  type: 1
  scope: LOCAL
  payload: "Mysqlx.Notice.Warning { level: WARNING\ncode: 1366\nmsg: \"Incorrect string value: \\\'\\\\xF3\\\' for column \\\'a\\\' at row 17\"\n }"
}

Mysqlx.Notice.Frame {
  type: 1
  scope: LOCAL
  payload: "Mysqlx.Notice.Warning { level: WARNING\ncode: 1366\nmsg: \"Incorrect string value: \\\'\\\\xF4\\\' for column \\\'a\\\' at row 17\"\n }"
}

Mysqlx.Notice.Frame {
  type: 1
  scope: LOCAL
  payload: "Mysqlx.Notice.Warning { level: WARNING\ncode: 1366\nmsg: \"Incorrect string value: \\\'\\\\xF5\\\' for column \\\'a\\\' at row 17\"\n }"
}

Mysqlx.Notice.Frame {
  type: 1
  scope: LOCAL
  payload: "Mysqlx.Notice.Warning { level: WARNING\ncode: 1366\nmsg: \"Incorrect string value: \\\'\\\\xF6\\\' for column \\\'a\\\' at row 17\"\n }"
}

Mysqlx.Notice.Frame {
  type: 1
  scope: LOCAL
  payload: "Mysqlx.Notice.Warning { level: WARNING\ncode: 1366\nmsg: \"Incorrect string value: \\\'\\\\xF7\\\' for column \\\'a\\\' at row 17\"\n }"
}

Mysqlx.Notice.Frame {
  type: 1
  scope: LOCAL
  payload: "Mysqlx.Notice.Warning { level: WARNING\ncode: 1366\nmsg: \"Incorrect string value: \\\'\\\\xF8\\\' for column \\\'a\\\' at row 17\"\n }"
}

Mysqlx.Notice.Frame {
  type: 1
  scope: LOCAL
  payload: "Mysqlx.Notice.Warning { level: WARNING\ncode: 1366\nmsg: \"Incorrect string value: \\\'\\\\xF9\\\' for column \\\'a\\\' at row 17\"\n }"
}

Mysqlx.Notice.Frame {
  type: 1
  scope: LOCAL
  payload: "Mysqlx.Notice.Warning { level: WARNING\ncode: 1366\nmsg: \"Incorrect string value: \\\'\\\\xFA\\\' for column \\\'a\\\' at row 17\"\n }"
}

Mysqlx.Notice.Frame {
  type: 1
  scope: LOCAL
  payload: "Mysqlx.Notice.Warning { level: WARNING\ncode: 1366\nmsg: \"Incorrect string value: \\\'\\\\xFB\\\' for column \\\'a\\\' at row 17\"\n }"
}

Mysqlx.Notice.Frame {
  type: 1
  scope: LOCAL
  payload: "Mysqlx.Notice.Warning { level: WARNING\ncode: 1366\nmsg: \"Incorrect string value: \\\'\\\\xFC\\\' for column \\\'a\\\' at row 17\"\n }"
}

Mysqlx.Notice.Frame {
  type: 1
  scope: LOCAL
  payload: "Mysqlx.Notice.Warning { level: WARNING\ncode: 1366\nmsg: \"Incorrect string value: \\\'\\\\xFD\\\' for column \\\'a\\\' at row 17\"\n }"
}

Mysqlx.Notice.Frame {
  type: 1
  scope: LOCAL
  payload: "Mysqlx.Notice.Warning { level: WARNING\ncode: 1366\nmsg: \"Incorrect string value: \\\'\\\\xFE\\\' for column \\\'a\\\' at row 17\"\n }"
}

Mysqlx.Notice.Frame {
  type: 1
  scope: LOCAL
  payload: "Mysqlx.Notice.Warning { level: WARNING\ncode: 1366\nmsg: \"Incorrect string value: \\\'\\\\xFF\\\' for column \\\'a\\\' at row 17\"\n }"
}

Mysqlx.Notice.Frame {
  type: 1
  scope: LOCAL
  payload: "Mysqlx.Notice.Warning { level: WARNING\ncode: 1366\nmsg: \"Incorrect string value: \\\'\\\\x80\\\' for column \\\'a\\\' at row 17\"\n }"
}

Mysqlx.Notice.Frame {
  type: 1
  scope: LOCAL
  payload: "Mysqlx.Notice.Warning { level: WARNING\ncode: 1366\nmsg: \"Incorrect string value: \\\'\\\\x81\\\' for column \\\'a\\\' at row 17\"\n }"
}

Mysqlx.Notice.Frame {
  type: 1
  scope: LOCAL
  payload: "Mysqlx.Notice.Warning { level: WARNING\ncode: 1366\nmsg: \"Incorrect string value: \\\'\\\\x82\\\' for column \\\'a\\\' at row 17\"\n }"
}

Mysqlx.Notice.Frame {
  type: 1
  scope: LOCAL
  payload: "Mysqlx.Notice.Warning { level: WARNING\ncode: 1366\nmsg: \"Incorrect string value: \\\'\\\\x83\\\' for column \\\'a\\\' at row 17\"\n }"
}

Mysqlx.Notice.Frame {
  type: 1
  scope: LOCAL
  payload: "Mysqlx.Notice.Warning { level: WARNING\ncode: 1366\nmsg: \"Incorrect string value: \\\'\\\\x84\\\' for column \\\'a\\\' at row 17\"\n }"
}

Mysqlx.Notice.Frame {
  type: 1
  scope: LOCAL
  payload: "Mysqlx.Notice.Warning { level: WARNING\ncode: 1366\nmsg: \"Incorrect string value: \\\'\\\\x85\\\' for column \\\'a\\\' at row 17\"\n }"
}

Mysqlx.Notice.Frame {
  type: 1
  scope: LOCAL
  payload: "Mysqlx.Notice.Warning { level: WARNING\ncode: 1366\nmsg: \"Incorrect string value: \\\'\\\\x86\\\' for column \\\'a\\\' at row 17\"\n }"
}

Mysqlx.Notice.Frame {
  type: 1
  scope: LOCAL
  payload: "Mysqlx.Notice.Warning { level: WARNING\ncode: 1366\nmsg: \"Incorrect string value: \\\'\\\\x87\\\' for column \\\'a\\\' at row 17\"\n }"
}

Mysqlx.Notice.Frame {
  type: 1
  scope: LOCAL
  payload: "Mysqlx.Notice.Warning { level: WARNING\ncode: 1366\nmsg: \"Incorrect string value: \\\'\\\\x88\\\' for column \\\'a\\\' at row 17\"\n }"
}

Mysqlx.Notice.Frame {
  type: 1
  scope: LOCAL
  payload: "Mysqlx.Notice.Warning { level: WARNING\ncode: 1366\nmsg: \"Incorrect string value: \\\'\\\\x89\\\' for column \\\'a\\\' at row 17\"\n }"
}

Mysqlx.Notice.Frame {
  type: 1
  scope: LOCAL
  payload: "Mysqlx.Notice.Warning { level: WARNING\ncode: 1366\nmsg: \"Incorrect string value: \\\'\\\\x8A\\\' for column \\\'a\\\' at row 17\"\n }"
}

Mysqlx.Notice.Frame {
  type: 1
  scope: LOCAL
  payload: "Mysqlx.Notice.Warning { level: WARNING\ncode: 1366\nmsg: \"Incorrect string value: \\\'\\\\x8B\\\' for column \\\'a\\\' at row 17\"\n }"
}

Mysqlx.Notice.Frame {
  type: 1
  scope: LOCAL
  payload: "Mysqlx.Notice.Warning { level: WARNING\ncode: 1366\nmsg: \"Incorrect string value: \\\'\\\\x8C\\\' for column \\\'a\\\' at row 17\"\n }"
}

Mysqlx.Notice.Frame {
  type: 1
  scope: LOCAL
  payload: "Mysqlx.Notice.Warning { level: WARNING\ncode: 1366\nmsg: \"Incorrect string value: \\\'\\\\x8D\\\' for column \\\'a\\\' at row 17\"\n }"
}

Mysqlx.Notice.Frame {
  type: 1
  scope: LOCAL
  payload: "Mysqlx.Notice.Warning { level: WARNING\ncode: 1366\nmsg: \"Incorrect string value: \\\'\\\\x8E\\\' for column \\\'a\\\' at row 17\"\n }"
}

Mysqlx.Notice.Frame {
  type: 1
  scope: LOCAL
  payload: "Mysqlx.Notice.Warning { level: WARNING\ncode: 1366\nmsg: \"Incorrect string value: \\\'\\\\x8F\\\' for column \\\'a\\\' at row 17\"\n }"
}

Mysqlx.Notice.Frame {
  type: 1
  scope: LOCAL
  payload: "Mysqlx.Notice.Warning { level: WARNING\ncode: 1366\nmsg: \"Incorrect string value: \\\'\\\\x90\\\' for column \\\'a\\\' at row 17\"\n }"
}

Mysqlx.Notice.Frame {
  type: 1
  scope: LOCAL
  payload: "Mysqlx.Notice.Warning { level: WARNING\ncode: 1366\nmsg: \"Incorrect string value: \\\'\\\\x91\\\' for column \\\'a\\\' at row 17\"\n }"
}

Mysqlx.Notice.Frame {
  type: 1
  scope: LOCAL
  payload: "Mysqlx.Notice.Warning { level: WARNING\ncode: 1366\nmsg: \"Incorrect string value: \\\'\\\\x92\\\' for column \\\'a\\\' at row 17\"\n }"
}

Mysqlx.Notice.Frame {
  type: 1
  scope: LOCAL
  payload: "Mysqlx.Notice.Warning { level: WARNING\ncode: 1366\nmsg: \"Incorrect string value: \\\'\\\\x93\\\' for column \\\'a\\\' at row 17\"\n }"
}

Mysqlx.Notice.Frame {
  type: 1
  scope: LOCAL
  payload: "Mysqlx.Notice.Warning { level: WARNING\ncode: 1366\nmsg: \"Incorrect string value: \\\'\\\\x94\\\' for column \\\'a\\\' at row 17\"\n }"
}

Mysqlx.Notice.Frame {
  type: 1
  scope: LOCAL
  payload: "Mysqlx.Notice.Warning { level: WARNING\ncode: 1366\nmsg: \"Incorrect string value: \\\'\\\\x95\\\' for column \\\'a\\\' at row 17\"\n }"
}

Mysqlx.Notice.Frame {
  type: 1
  scope: LOCAL
  payload: "Mysqlx.Notice.Warning { level: WARNING\ncode: 1366\nmsg: \"Incorrect string value: \\\'\\\\x96\\\' for column \\\'a\\\' at row 17\"\n }"
}

Mysqlx.Notice.Frame {
  type: 1
  scope: LOCAL
  payload: "Mysqlx.Notice.Warning { level: WARNING\ncode: 1366\nmsg: \"Incorrect string value: \\\'\\\\x97\\\' for column \\\'a\\\' at row 17\"\n }"
}

Mysqlx.Notice.Frame {
  type: 1
  scope: LOCAL
  payload: "Mysqlx.Notice.Warning { level: WARNING\ncode: 1366\nmsg: \"Incorrect string value: \\\'\\\\x98\\\' for column \\\'a\\\' at row 17\"\n }"
}

Mysqlx.Notice.Frame {
  type: 1
  scope: LOCAL
  payload: "Mysqlx.Notice.Warning { level: WARNING\ncode: 1366\nmsg: \"Incorrect string value: \\\'\\\\x99\\\' for column \\\'a\\\' at row 17\"\n }"
}

Mysqlx.Notice.Frame {
  type: 1
  scope: LOCAL
  payload: "Mysqlx.Notice.Warning { level: WARNING\ncode: 1366\nmsg: \"Incorrect string value: \\\'\\\\x9A\\\' for column \\\'a\\\' at row 17\"\n }"
}

Mysqlx.Notice.Frame {
  type: 1
  scope: LOCAL
  payload: "Mysqlx.Notice.Warning { level: WARNING\ncode: 1366\nmsg: \"Incorrect string value: \\\'\\\\x9B\\\' for column \\\'a\\\' at row 17\"\n }"
}

Mysqlx.Notice.Frame {
  type: 1
  scope: LOCAL
  payload: "Mysqlx.Notice.Warning { level: WARNING\ncode: 1366\nmsg: \"Incorrect string value: \\\'\\\\x9C\\\' for column \\\'a\\\' at row 17\"\n }"
}

Mysqlx.Notice.Frame {
  type: 1
  scope: LOCAL
  payload: "Mysqlx.Notice.Warning { level: WARNING\ncode: 1366\nmsg: \"Incorrect string value: \\\'\\\\x9D\\\' for column \\\'a\\\' at row 17\"\n }"
}

Mysqlx.Notice.Frame {
  type: 1
  scope: LOCAL
  payload: "Mysqlx.Notice.Warning { level: WARNING\ncode: 1366\nmsg: \"Incorrect string value: \\\'\\\\x9E\\\' for column \\\'a\\\' at row 17\"\n }"
}

Mysqlx.Notice.Frame {
  type: 1
  scope: LOCAL
  payload: "Mysqlx.Notice.Warning { level: WARNING\ncode: 1366\nmsg: \"Incorrect string value: \\\'\\\\x9F\\\' for column \\\'a\\\' at row 17\"\n }"
}

Mysqlx.Notice.Frame {
  type: 1
  scope: LOCAL
  payload: "Mysqlx.Notice.Warning { level: WARNING\ncode: 1366\nmsg: \"Incorrect string value: \\\'\\\\xA0\\\' for column \\\'a\\\' at row 17\"\n }"
}

Mysqlx.Notice.Frame {
  type: 1
  scope: LOCAL
  payload: "Mysqlx.Notice.Warning { level: WARNING\ncode: 1366\nmsg: \"Incorrect string value: \\\'\\\\xE0\\\' for column \\\'a\\\' at row 17\"\n }"
}

Mysqlx.Notice.Frame {
  type: 1
  scope: LOCAL
  payload: "Mysqlx.Notice.Warning { level: WARNING\ncode: 1366\nmsg: \"Incorrect string value: \\\'\\\\xE1\\\' for column \\\'a\\\' at row 17\"\n }"
}

Mysqlx.Notice.Frame {
  type: 1
  scope: LOCAL
  payload: "Mysqlx.Notice.Warning { level: WARNING\ncode: 1366\nmsg: \"Incorrect string value: \\\'\\\\xE2\\\' for column \\\'a\\\' at row 17\"\n }"
}

Mysqlx.Notice.Frame {
  type: 1
  scope: LOCAL
  payload: "Mysqlx.Notice.Warning { level: WARNING\ncode: 1366\nmsg: \"Incorrect string value: \\\'\\\\xE3\\\' for column \\\'a\\\' at row 17\"\n }"
}

Mysqlx.Notice.Frame {
  type: 1
  scope: LOCAL
  payload: "Mysqlx.Notice.Warning { level: WARNING\ncode: 1366\nmsg: \"Incorrect string value: \\\'\\\\xE4\\\' for column \\\'a\\\' at row 17\"\n }"
}

Mysqlx.Notice.Frame {
  type: 1
  scope: LOCAL
  payload: "Mysqlx.Notice.Warning { level: WARNING\ncode: 1366\nmsg: \"Incorrect string value: \\\'\\\\xE5\\\' for column \\\'a\\\' at row 17\"\n }"
}

Mysqlx.Notice.Frame {
  type: 1
  scope: LOCAL
  payload: "Mysqlx.Notice.Warning { level: WARNING\ncode: 1366\nmsg: \"Incorrect string value: \\\'\\\\xE6\\\' for column \\\'a\\\' at row 17\"\n }"
}

Mysqlx.Notice.Frame {
  type: 1
  scope: LOCAL
  payload: "Mysqlx.Notice.Warning { level: WARNING\ncode: 1366\nmsg: \"Incorrect string value: \\\'\\\\xE7\\\' for column \\\'a\\\' at row 17\"\n }"
}

Mysqlx.Notice.Frame {
  type: 1
  scope: LOCAL
  payload: "Mysqlx.Notice.Warning { level: WARNING\ncode: 1366\nmsg: \"Incorrect string value: \\\'\\\\xE8\\\' for column \\\'a\\\' at row 17\"\n }"
}

Mysqlx.Notice.Frame {
  type: 1
  scope: LOCAL
  payload: "Mysqlx.Notice.Warning { level: WARNING\ncode: 1366\nmsg: \"Incorrect string value: \\\'\\\\xE9\\\' for column \\\'a\\\' at row 17\"\n }"
}

Mysqlx.Notice.Frame {
  type: 1
  scope: LOCAL
  payload: "Mysqlx.Notice.Warning { level: WARNING\ncode: 1366\nmsg: \"Incorrect string value: \\\'\\\\xEA\\\' for column \\\'a\\\' at row 17\"\n }"
}

Mysqlx.Notice.Frame {
  type: 1
  scope: LOCAL
  payload: "Mysqlx.Notice.Warning { level: WARNING\ncode: 1366\nmsg: \"Incorrect string value: \\\'\\\\xEB\\\' for column \\\'a\\\' at row 17\"\n }"
}

Mysqlx.Notice.Frame {
  type: 1
  scope: LOCAL
  payload: "Mysqlx.Notice.Warning { level: WARNING\ncode: 1366\nmsg: \"Incorrect string value: \\\'\\\\xEC\\\' for column \\\'a\\\' at row 17\"\n }"
}

Mysqlx.Notice.Frame {
  type: 1
  scope: LOCAL
  payload: "Mysqlx.Notice.Warning { level: WARNING\ncode: 1366\nmsg: \"Incorrect string value: \\\'\\\\xED\\\' for column \\\'a\\\' at row 17\"\n }"
}

Mysqlx.Notice.Frame {
  type: 1
  scope: LOCAL
  payload: "Mysqlx.Notice.Warning { level: WARNING\ncode: 1366\nmsg: \"Incorrect string value: \\\'\\\\xEE\\\' for column \\\'a\\\' at row 17\"\n }"
}

Mysqlx.Notice.Frame {
  type: 1
  scope: LOCAL
  payload: "Mysqlx.Notice.Warning { level: WARNING\ncode: 1366\nmsg: \"Incorrect string value: \\\'\\\\xEF\\\' for column \\\'a\\\' at row 17\"\n }"
}

Mysqlx.Notice.Frame {
  type: 1
  scope: LOCAL
  payload: "Mysqlx.Notice.Warning { level: WARNING\ncode: 1366\nmsg: \"Incorrect string value: \\\'\\\\xF0\\\' for column \\\'a\\\' at row 17\"\n }"
}

Mysqlx.Notice.Frame {
  type: 1
  scope: LOCAL
  payload: "Mysqlx.Notice.Warning { level: WARNING\ncode: 1366\nmsg: \"Incorrect string value: \\\'\\\\xF1\\\' for column \\\'a\\\' at row 17\"\n }"
}

Mysqlx.Notice.Frame {
  type: 1
  scope: LOCAL
  payload: "Mysqlx.Notice.Warning { level: WARNING\ncode: 1366\nmsg: \"Incorrect string value: \\\'\\\\xF2\\\' for column \\\'a\\\' at row 17\"\n }"
}

Mysqlx.Notice.Frame {
  type: 1
  scope: LOCAL
  payload: "Mysqlx.Notice.Warning { level: WARNING\ncode: 1366\nmsg: \"Incorrect string value: \\\'\\\\xF3\\\' for column \\\'a\\\' at row 17\"\n }"
}

Mysqlx.Notice.Frame {
  type: 1
  scope: LOCAL
  payload: "Mysqlx.Notice.Warning { level: WARNING\ncode: 1366\nmsg: \"Incorrect string value: \\\'\\\\xF4\\\' for column \\\'a\\\' at row 17\"\n }"
}

Mysqlx.Notice.Frame {
  type: 1
  scope: LOCAL
  payload: "Mysqlx.Notice.Warning { level: WARNING\ncode: 1366\nmsg: \"Incorrect string value: \\\'\\\\xF5\\\' for column \\\'a\\\' at row 17\"\n }"
}

Mysqlx.Notice.Frame {
  type: 1
  scope: LOCAL
  payload: "Mysqlx.Notice.Warning { level: WARNING\ncode: 1366\nmsg: \"Incorrect string value: \\\'\\\\xF6\\\' for column \\\'a\\\' at row 17\"\n }"
}

Mysqlx.Notice.Frame {
  type: 1
  scope: LOCAL
  payload: "Mysqlx.Notice.Warning { level: WARNING\ncode: 1366\nmsg: \"Incorrect string value: \\\'\\\\xF7\\\' for column \\\'a\\\' at row 17\"\n }"
}

Mysqlx.Notice.Frame {
  type: 1
  scope: LOCAL
  payload: "Mysqlx.Notice.Warning { level: WARNING\ncode: 1366\nmsg: \"Incorrect string value: \\\'\\\\xF8\\\' for column \\\'a\\\' at row 17\"\n }"
}

Mysqlx.Notice.Frame {
  type: 1
  scope: LOCAL
  payload: "Mysqlx.Notice.Warning { level: WARNING\ncode: 1366\nmsg: \"Incorrect string value: \\\'\\\\xF9\\\' for column \\\'a\\\' at row 17\"\n }"
}

Mysqlx.Notice.Frame {
  type: 1
  scope: LOCAL
  payload: "Mysqlx.Notice.Warning { level: WARNING\ncode: 1366\nmsg: \"Incorrect string value: \\\'\\\\xFA\\\' for column \\\'a\\\' at row 17\"\n }"
}

Mysqlx.Notice.Frame {
  type: 1
  scope: LOCAL
  payload: "Mysqlx.Notice.Warning { level: WARNING\ncode: 1366\nmsg: \"Incorrect string value: \\\'\\\\xFB\\\' for column \\\'a\\\' at row 17\"\n }"
}

Mysqlx.Notice.Frame {
  type: 1
  scope: LOCAL
  payload: "Mysqlx.Notice.Warning { level: WARNING\ncode: 1366\nmsg: \"Incorrect string value: \\\'\\\\xFC\\\' for column \\\'a\\\' at row 17\"\n }"
}

Mysqlx.Notice.Frame {
  type: 1
  scope: LOCAL
  payload: "Mysqlx.Notice.Warning { level: WARNING\ncode: 1366\nmsg: \"Incorrect string value: \\\'\\\\xFD\\\' for column \\\'a\\\' at row 17\"\n }"
}

Mysqlx.Notice.Frame {
  type: 1
  scope: LOCAL
  payload: "Mysqlx.Notice.Warning { level: WARNING\ncode: 1366\nmsg: \"Incorrect string value: \\\'\\\\xFE\\\' for column \\\'a\\\' at row 17\"\n }"
}

Mysqlx.Notice.Frame {
  type: 1
  scope: LOCAL
  payload: "Mysqlx.Notice.Warning { level: WARNING\ncode: 1366\nmsg: \"Incorrect string value: \\\'\\\\xFF\\\' for column \\\'a\\\' at row 17\"\n }"
}

Mysqlx.Notice.Frame {
  type: 1
  scope: LOCAL
  payload: "Mysqlx.Notice.Warning { level: WARNING\ncode: 1366\nmsg: \"Incorrect string value: \\\'\\\\x80\\\' for column \\\'a\\\' at row 17\"\n }"
}

Mysqlx.Notice.Frame {
  type: 1
  scope: LOCAL
  payload: "Mysqlx.Notice.Warning { level: WARNING\ncode: 1366\nmsg: \"Incorrect string value: \\\'\\\\x81\\\' for column \\\'a\\\' at row 17\"\n }"
}

Mysqlx.Notice.Frame {
  type: 1
  scope: LOCAL
  payload: "Mysqlx.Notice.Warning { level: WARNING\ncode: 1366\nmsg: \"Incorrect string value: \\\'\\\\x82\\\' for column \\\'a\\\' at row 17\"\n }"
}

Mysqlx.Notice.Frame {
  type: 1
  scope: LOCAL
  payload: "Mysqlx.Notice.Warning { level: WARNING\ncode: 1366\nmsg: \"Incorrect string value: \\\'\\\\x83\\\' for column \\\'a\\\' at row 17\"\n }"
}

Mysqlx.Notice.Frame {
  type: 1
  scope: LOCAL
  payload: "Mysqlx.Notice.Warning { level: WARNING\ncode: 1366\nmsg: \"Incorrect string value: \\\'\\\\x84\\\' for column \\\'a\\\' at row 17\"\n }"
}

Mysqlx.Notice.Frame {
  type: 1
  scope: LOCAL
  payload: "Mysqlx.Notice.Warning { level: WARNING\ncode: 1366\nmsg: \"Incorrect string value: \\\'\\\\x85\\\' for column \\\'a\\\' at row 17\"\n }"
}

Mysqlx.Notice.Frame {
  type: 1
  scope: LOCAL
  payload: "Mysqlx.Notice.Warning { level: WARNING\ncode: 1366\nmsg: \"Incorrect string value: \\\'\\\\x86\\\' for column \\\'a\\\' at row 17\"\n }"
}

Mysqlx.Notice.Frame {
  type: 1
  scope: LOCAL
  payload: "Mysqlx.Notice.Warning { level: WARNING\ncode: 1366\nmsg: \"Incorrect string value: \\\'\\\\x87\\\' for column \\\'a\\\' at row 17\"\n }"
}

Mysqlx.Notice.Frame {
  type: 1
  scope: LOCAL
  payload: "Mysqlx.Notice.Warning { level: WARNING\ncode: 1366\nmsg: \"Incorrect string value: \\\'\\\\x88\\\' for column \\\'a\\\' at row 17\"\n }"
}

Mysqlx.Notice.Frame {
  type: 1
  scope: LOCAL
  payload: "Mysqlx.Notice.Warning { level: WARNING\ncode: 1366\nmsg: \"Incorrect string value: \\\'\\\\x89\\\' for column \\\'a\\\' at row 17\"\n }"
}

Mysqlx.Notice.Frame {
  type: 1
  scope: LOCAL
  payload: "Mysqlx.Notice.Warning { level: WARNING\ncode: 1366\nmsg: \"Incorrect string value: \\\'\\\\x8A\\\' for column \\\'a\\\' at row 17\"\n }"
}

Mysqlx.Notice.Frame {
  type: 1
  scope: LOCAL
  payload: "Mysqlx.Notice.Warning { level: WARNING\ncode: 1366\nmsg: \"Incorrect string value: \\\'\\\\x8B\\\' for column \\\'a\\\' at row 17\"\n }"
}

Mysqlx.Notice.Frame {
  type: 1
  scope: LOCAL
  payload: "Mysqlx.Notice.Warning { level: WARNING\ncode: 1366\nmsg: \"Incorrect string value: \\\'\\\\x8C\\\' for column \\\'a\\\' at row 17\"\n }"
}

Mysqlx.Notice.Frame {
  type: 1
  scope: LOCAL
  payload: "Mysqlx.Notice.Warning { level: WARNING\ncode: 1366\nmsg: \"Incorrect string value: \\\'\\\\x8D\\\' for column \\\'a\\\' at row 17\"\n }"
}

Mysqlx.Notice.Frame {
  type: 1
  scope: LOCAL
  payload: "Mysqlx.Notice.Warning { level: WARNING\ncode: 1366\nmsg: \"Incorrect string value: \\\'\\\\x8E\\\' for column \\\'a\\\' at row 17\"\n }"
}

Mysqlx.Notice.Frame {
  type: 1
  scope: LOCAL
  payload: "Mysqlx.Notice.Warning { level: WARNING\ncode: 1366\nmsg: \"Incorrect string value: \\\'\\\\x8F\\\' for column \\\'a\\\' at row 17\"\n }"
}

Mysqlx.Notice.Frame {
  type: 1
  scope: LOCAL
  payload: "Mysqlx.Notice.Warning { level: WARNING\ncode: 1366\nmsg: \"Incorrect string value: \\\'\\\\x90\\\' for column \\\'a\\\' at row 17\"\n }"
}

Mysqlx.Notice.Frame {
  type: 1
  scope: LOCAL
  payload: "Mysqlx.Notice.Warning { level: WARNING\ncode: 1366\nmsg: \"Incorrect string value: \\\'\\\\x91\\\' for column \\\'a\\\' at row 17\"\n }"
}

Mysqlx.Notice.Frame {
  type: 1
  scope: LOCAL
  payload: "Mysqlx.Notice.Warning { level: WARNING\ncode: 1366\nmsg: \"Incorrect string value: \\\'\\\\x92\\\' for column \\\'a\\\' at row 17\"\n }"
}

Mysqlx.Notice.Frame {
  type: 1
  scope: LOCAL
  payload: "Mysqlx.Notice.Warning { level: WARNING\ncode: 1366\nmsg: \"Incorrect string value: \\\'\\\\x93\\\' for column \\\'a\\\' at row 17\"\n }"
}

Mysqlx.Notice.Frame {
  type: 1
  scope: LOCAL
  payload: "Mysqlx.Notice.Warning { level: WARNING\ncode: 1366\nmsg: \"Incorrect string value: \\\'\\\\x94\\\' for column \\\'a\\\' at row 17\"\n }"
}

Mysqlx.Notice.Frame {
  type: 1
  scope: LOCAL
  payload: "Mysqlx.Notice.Warning { level: WARNING\ncode: 1366\nmsg: \"Incorrect string value: \\\'\\\\x95\\\' for column \\\'a\\\' at row 17\"\n }"
}

Mysqlx.Notice.Frame {
  type: 1
  scope: LOCAL
  payload: "Mysqlx.Notice.Warning { level: WARNING\ncode: 1366\nmsg: \"Incorrect string value: \\\'\\\\x96\\\' for column \\\'a\\\' at row 17\"\n }"
}

Mysqlx.Notice.Frame {
  type: 1
  scope: LOCAL
  payload: "Mysqlx.Notice.Warning { level: WARNING\ncode: 1366\nmsg: \"Incorrect string value: \\\'\\\\x97\\\' for column \\\'a\\\' at row 17\"\n }"
}

Mysqlx.Notice.Frame {
  type: 1
  scope: LOCAL
  payload: "Mysqlx.Notice.Warning { level: WARNING\ncode: 1366\nmsg: \"Incorrect string value: \\\'\\\\x98\\\' for column \\\'a\\\' at row 17\"\n }"
}

Mysqlx.Notice.Frame {
  type: 1
  scope: LOCAL
  payload: "Mysqlx.Notice.Warning { level: WARNING\ncode: 1366\nmsg: \"Incorrect string value: \\\'\\\\x99\\\' for column \\\'a\\\' at row 17\"\n }"
}

Mysqlx.Notice.Frame {
  type: 1
  scope: LOCAL
  payload: "Mysqlx.Notice.Warning { level: WARNING\ncode: 1366\nmsg: \"Incorrect string value: \\\'\\\\x9A\\\' for column \\\'a\\\' at row 17\"\n }"
}

Mysqlx.Notice.Frame {
  type: 1
  scope: LOCAL
  payload: "Mysqlx.Notice.Warning { level: WARNING\ncode: 1366\nmsg: \"Incorrect string value: \\\'\\\\x9B\\\' for column \\\'a\\\' at row 17\"\n }"
}

Mysqlx.Notice.Frame {
  type: 1
  scope: LOCAL
  payload: "Mysqlx.Notice.Warning { level: WARNING\ncode: 1366\nmsg: \"Incorrect string value: \\\'\\\\x9C\\\' for column \\\'a\\\' at row 17\"\n }"
}

Mysqlx.Notice.Frame {
  type: 1
  scope: LOCAL
  payload: "Mysqlx.Notice.Warning { level: WARNING\ncode: 1366\nmsg: \"Incorrect string value: \\\'\\\\x9D\\\' for column \\\'a\\\' at row 17\"\n }"
}

Mysqlx.Notice.Frame {
  type: 1
  scope: LOCAL
  payload: "Mysqlx.Notice.Warning { level: WARNING\ncode: 1366\nmsg: \"Incorrect string value: \\\'\\\\x9E\\\' for column \\\'a\\\' at row 17\"\n }"
}

Mysqlx.Notice.Frame {
  type: 1
  scope: LOCAL
  payload: "Mysqlx.Notice.Warning { level: WARNING\ncode: 1366\nmsg: \"Incorrect string value: \\\'\\\\x9F\\\' for column \\\'a\\\' at row 17\"\n }"
}

Mysqlx.Notice.Frame {
  type: 1
  scope: LOCAL
  payload: "Mysqlx.Notice.Warning { level: WARNING\ncode: 1366\nmsg: \"Incorrect string value: \\\'\\\\xA0\\\' for column \\\'a\\\' at row 17\"\n }"
}

Mysqlx.Notice.Frame {
  type: 1
  scope: LOCAL
  payload: "Mysqlx.Notice.Warning { level: WARNING\ncode: 1366\nmsg: \"Incorrect string value: \\\'\\\\xE0\\\' for column \\\'a\\\' at row 17\"\n }"
}

Mysqlx.Notice.Frame {
  type: 1
  scope: LOCAL
  payload: "Mysqlx.Notice.Warning { level: WARNING\ncode: 1366\nmsg: \"Incorrect string value: \\\'\\\\xE1\\\' for column \\\'a\\\' at row 17\"\n }"
}

Mysqlx.Notice.Frame {
  type: 1
  scope: LOCAL
  payload: "Mysqlx.Notice.Warning { level: WARNING\ncode: 1366\nmsg: \"Incorrect string value: \\\'\\\\xE2\\\' for column \\\'a\\\' at row 17\"\n }"
}

Mysqlx.Notice.Frame {
  type: 1
  scope: LOCAL
  payload: "Mysqlx.Notice.Warning { level: WARNING\ncode: 1366\nmsg: \"Incorrect string value: \\\'\\\\xE3\\\' for column \\\'a\\\' at row 17\"\n }"
}

Mysqlx.Notice.Frame {
  type: 1
  scope: LOCAL
  payload: "Mysqlx.Notice.Warning { level: WARNING\ncode: 1366\nmsg: \"Incorrect string value: \\\'\\\\xE4\\\' for column \\\'a\\\' at row 17\"\n }"
}

Mysqlx.Notice.Frame {
  type: 1
  scope: LOCAL
  payload: "Mysqlx.Notice.Warning { level: WARNING\ncode: 1366\nmsg: \"Incorrect string value: \\\'\\\\xE5\\\' for column \\\'a\\\' at row 17\"\n }"
}

Mysqlx.Notice.Frame {
  type: 1
  scope: LOCAL
  payload: "Mysqlx.Notice.Warning { level: WARNING\ncode: 1366\nmsg: \"Incorrect string value: \\\'\\\\xE6\\\' for column \\\'a\\\' at row 17\"\n }"
}

Mysqlx.Notice.Frame {
  type: 1
  scope: LOCAL
  payload: "Mysqlx.Notice.Warning { level: WARNING\ncode: 1366\nmsg: \"Incorrect string value: \\\'\\\\xE7\\\' for column \\\'a\\\' at row 17\"\n }"
}

Mysqlx.Notice.Frame {
  type: 1
  scope: LOCAL
  payload: "Mysqlx.Notice.Warning { level: WARNING\ncode: 1366\nmsg: \"Incorrect string value: \\\'\\\\xE8\\\' for column \\\'a\\\' at row 17\"\n }"
}

Mysqlx.Notice.Frame {
  type: 1
  scope: LOCAL
  payload: "Mysqlx.Notice.Warning { level: WARNING\ncode: 1366\nmsg: \"Incorrect string value: \\\'\\\\xE9\\\' for column \\\'a\\\' at row 17\"\n }"
}

Mysqlx.Notice.Frame {
  type: 1
  scope: LOCAL
  payload: "Mysqlx.Notice.Warning { level: WARNING\ncode: 1366\nmsg: \"Incorrect string value: \\\'\\\\xEA\\\' for column \\\'a\\\' at row 17\"\n }"
}

Mysqlx.Notice.Frame {
  type: 1
  scope: LOCAL
  payload: "Mysqlx.Notice.Warning { level: WARNING\ncode: 1366\nmsg: \"Incorrect string value: \\\'\\\\xEB\\\' for column \\\'a\\\' at row 17\"\n }"
}

Mysqlx.Notice.Frame {
  type: 1
  scope: LOCAL
  payload: "Mysqlx.Notice.Warning { level: WARNING\ncode: 1366\nmsg: \"Incorrect string value: \\\'\\\\xEC\\\' for column \\\'a\\\' at row 17\"\n }"
}

Mysqlx.Notice.Frame {
  type: 1
  scope: LOCAL
  payload: "Mysqlx.Notice.Warning { level: WARNING\ncode: 1366\nmsg: \"Incorrect string value: \\\'\\\\xED\\\' for column \\\'a\\\' at row 17\"\n }"
}

Mysqlx.Notice.Frame {
  type: 1
  scope: LOCAL
  payload: "Mysqlx.Notice.Warning { level: WARNING\ncode: 1366\nmsg: \"Incorrect string value: \\\'\\\\xEE\\\' for column \\\'a\\\' at row 17\"\n }"
}

Mysqlx.Notice.Frame {
  type: 1
  scope: LOCAL
  payload: "Mysqlx.Notice.Warning { level: WARNING\ncode: 1366\nmsg: \"Incorrect string value: \\\'\\\\xEF\\\' for column \\\'a\\\' at row 17\"\n }"
}

Mysqlx.Notice.Frame {
  type: 1
  scope: LOCAL
  payload: "Mysqlx.Notice.Warning { level: WARNING\ncode: 1366\nmsg: \"Incorrect string value: \\\'\\\\xF0\\\' for column \\\'a\\\' at row 17\"\n }"
}

Mysqlx.Notice.Frame {
  type: 1
  scope: LOCAL
  payload: "Mysqlx.Notice.Warning { level: WARNING\ncode: 1366\nmsg: \"Incorrect string value: \\\'\\\\xF1\\\' for column \\\'a\\\' at row 17\"\n }"
}

Mysqlx.Notice.Frame {
  type: 1
  scope: LOCAL
  payload: "Mysqlx.Notice.Warning { level: WARNING\ncode: 1366\nmsg: \"Incorrect string value: \\\'\\\\xF2\\\' for column \\\'a\\\' at row 17\"\n }"
}

Mysqlx.Notice.Frame {
  type: 1
  scope: LOCAL
  payload: "Mysqlx.Notice.Warning { level: WARNING\ncode: 1366\nmsg: \"Incorrect string value: \\\'\\\\xF3\\\' for column \\\'a\\\' at row 17\"\n }"
}

Mysqlx.Notice.Frame {
  type: 1
  scope: LOCAL
  payload: "Mysqlx.Notice.Warning { level: WARNING\ncode: 1366\nmsg: \"Incorrect string value: \\\'\\\\xF4\\\' for column \\\'a\\\' at row 17\"\n }"
}

Mysqlx.Notice.Frame {
  type: 1
  scope: LOCAL
  payload: "Mysqlx.Notice.Warning { level: WARNING\ncode: 1366\nmsg: \"Incorrect string value: \\\'\\\\xF5\\\' for column \\\'a\\\' at row 17\"\n }"
}

Mysqlx.Notice.Frame {
  type: 1
  scope: LOCAL
  payload: "Mysqlx.Notice.Warning { level: WARNING\ncode: 1366\nmsg: \"Incorrect string value: \\\'\\\\xF6\\\' for column \\\'a\\\' at row 17\"\n }"
}

Mysqlx.Notice.Frame {
  type: 1
  scope: LOCAL
  payload: "Mysqlx.Notice.Warning { level: WARNING\ncode: 1366\nmsg: \"Incorrect string value: \\\'\\\\xF7\\\' for column \\\'a\\\' at row 17\"\n }"
}

Mysqlx.Notice.Frame {
  type: 1
  scope: LOCAL
  payload: "Mysqlx.Notice.Warning { level: WARNING\ncode: 1366\nmsg: \"Incorrect string value: \\\'\\\\xF8\\\' for column \\\'a\\\' at row 17\"\n }"
}

Mysqlx.Notice.Frame {
  type: 1
  scope: LOCAL
  payload: "Mysqlx.Notice.Warning { level: WARNING\ncode: 1366\nmsg: \"Incorrect string value: \\\'\\\\xF9\\\' for column \\\'a\\\' at row 17\"\n }"
}

Mysqlx.Notice.Frame {
  type: 1
  scope: LOCAL
  payload: "Mysqlx.Notice.Warning { level: WARNING\ncode: 1366\nmsg: \"Incorrect string value: \\\'\\\\xFA\\\' for column \\\'a\\\' at row 17\"\n }"
}

Mysqlx.Notice.Frame {
  type: 1
  scope: LOCAL
  payload: "Mysqlx.Notice.Warning { level: WARNING\ncode: 1366\nmsg: \"Incorrect string value: \\\'\\\\xFB\\\' for column \\\'a\\\' at row 17\"\n }"
}

Mysqlx.Notice.Frame {
  type: 1
  scope: LOCAL
  payload: "Mysqlx.Notice.Warning { level: WARNING\ncode: 1366\nmsg: \"Incorrect string value: \\\'\\\\xFC\\\' for column \\\'a\\\' at row 17\"\n }"
}

Mysqlx.Notice.Frame {
  type: 1
  scope: LOCAL
  payload: "Mysqlx.Notice.Warning { level: WARNING\ncode: 1366\nmsg: \"Incorrect string value: \\\'\\\\xFD\\\' for column \\\'a\\\' at row 17\"\n }"
}

Mysqlx.Notice.Frame {
  type: 1
  scope: LOCAL
  payload: "Mysqlx.Notice.Warning { level: WARNING\ncode: 1366\nmsg: \"Incorrect string value: \\\'\\\\xFE\\\' for column \\\'a\\\' at row 17\"\n }"
}

Mysqlx.Notice.Frame {
  type: 1
  scope: LOCAL
  payload: "Mysqlx.Notice.Warning { level: WARNING\ncode: 1366\nmsg: \"Incorrect string value: \\\'\\\\xFF\\\' for column \\\'a\\\' at row 17\"\n }"
}

Mysqlx.Notice.Frame {
  type: 1
  scope: LOCAL
  payload: "Mysqlx.Notice.Warning { level: WARNING\ncode: 1366\nmsg: \"Incorrect string value: \\\'\\\\x80\\\' for column \\\'a\\\' at row 17\"\n }"
}

Mysqlx.Notice.Frame {
  type: 1
  scope: LOCAL
  payload: "Mysqlx.Notice.Warning { level: WARNING\ncode: 1366\nmsg: \"Incorrect string value: \\\'\\\\x81\\\' for column \\\'a\\\' at row 17\"\n }"
}

Mysqlx.Notice.Frame {
  type: 1
  scope: LOCAL
  payload: "Mysqlx.Notice.Warning { level: WARNING\ncode: 1366\nmsg: \"Incorrect string value: \\\'\\\\x82\\\' for column \\\'a\\\' at row 17\"\n }"
}

Mysqlx.Notice.Frame {
  type: 1
  scope: LOCAL
  payload: "Mysqlx.Notice.Warning { level: WARNING\ncode: 1366\nmsg: \"Incorrect string value: \\\'\\\\x83\\\' for column \\\'a\\\' at row 17\"\n }"
}

Mysqlx.Notice.Frame {
  type: 1
  scope: LOCAL
  payload: "Mysqlx.Notice.Warning { level: WARNING\ncode: 1366\nmsg: \"Incorrect string value: \\\'\\\\x84\\\' for column \\\'a\\\' at row 17\"\n }"
}

Mysqlx.Notice.Frame {
  type: 1
  scope: LOCAL
  payload: "Mysqlx.Notice.Warning { level: WARNING\ncode: 1366\nmsg: \"Incorrect string value: \\\'\\\\x85\\\' for column \\\'a\\\' at row 17\"\n }"
}

Mysqlx.Notice.Frame {
  type: 1
  scope: LOCAL
  payload: "Mysqlx.Notice.Warning { level: WARNING\ncode: 1366\nmsg: \"Incorrect string value: \\\'\\\\x86\\\' for column \\\'a\\\' at row 17\"\n }"
}

Mysqlx.Notice.Frame {
  type: 1
  scope: LOCAL
  payload: "Mysqlx.Notice.Warning { level: WARNING\ncode: 1366\nmsg: \"Incorrect string value: \\\'\\\\x87\\\' for column \\\'a\\\' at row 17\"\n }"
}

Mysqlx.Notice.Frame {
  type: 1
  scope: LOCAL
  payload: "Mysqlx.Notice.Warning { level: WARNING\ncode: 1366\nmsg: \"Incorrect string value: \\\'\\\\x88\\\' for column \\\'a\\\' at row 17\"\n }"
}

Mysqlx.Notice.Frame {
  type: 1
  scope: LOCAL
  payload: "Mysqlx.Notice.Warning { level: WARNING\ncode: 1366\nmsg: \"Incorrect string value: \\\'\\\\x89\\\' for column \\\'a\\\' at row 17\"\n }"
}

Mysqlx.Notice.Frame {
  type: 1
  scope: LOCAL
  payload: "Mysqlx.Notice.Warning { level: WARNING\ncode: 1366\nmsg: \"Incorrect string value: \\\'\\\\x8A\\\' for column \\\'a\\\' at row 17\"\n }"
}

Mysqlx.Notice.Frame {
  type: 1
  scope: LOCAL
  payload: "Mysqlx.Notice.Warning { level: WARNING\ncode: 1366\nmsg: \"Incorrect string value: \\\'\\\\x8B\\\' for column \\\'a\\\' at row 17\"\n }"
}

Mysqlx.Notice.Frame {
  type: 1
  scope: LOCAL
  payload: "Mysqlx.Notice.Warning { level: WARNING\ncode: 1366\nmsg: \"Incorrect string value: \\\'\\\\x8C\\\' for column \\\'a\\\' at row 17\"\n }"
}

Mysqlx.Notice.Frame {
  type: 1
  scope: LOCAL
  payload: "Mysqlx.Notice.Warning { level: WARNING\ncode: 1366\nmsg: \"Incorrect string value: \\\'\\\\x8D\\\' for column \\\'a\\\' at row 17\"\n }"
}

Mysqlx.Notice.Frame {
  type: 1
  scope: LOCAL
  payload: "Mysqlx.Notice.Warning { level: WARNING\ncode: 1366\nmsg: \"Incorrect string value: \\\'\\\\x8E\\\' for column \\\'a\\\' at row 17\"\n }"
}

Mysqlx.Notice.Frame {
  type: 1
  scope: LOCAL
  payload: "Mysqlx.Notice.Warning { level: WARNING\ncode: 1366\nmsg: \"Incorrect string value: \\\'\\\\x8F\\\' for column \\\'a\\\' at row 17\"\n }"
}

Mysqlx.Notice.Frame {
  type: 1
  scope: LOCAL
  payload: "Mysqlx.Notice.Warning { level: WARNING\ncode: 1366\nmsg: \"Incorrect string value: \\\'\\\\x90\\\' for column \\\'a\\\' at row 17\"\n }"
}

Mysqlx.Notice.Frame {
  type: 1
  scope: LOCAL
  payload: "Mysqlx.Notice.Warning { level: WARNING\ncode: 1366\nmsg: \"Incorrect string value: \\\'\\\\x91\\\' for column \\\'a\\\' at row 17\"\n }"
}

Mysqlx.Notice.Frame {
  type: 1
  scope: LOCAL
  payload: "Mysqlx.Notice.Warning { level: WARNING\ncode: 1366\nmsg: \"Incorrect string value: \\\'\\\\x92\\\' for column \\\'a\\\' at row 17\"\n }"
}

Mysqlx.Notice.Frame {
  type: 1
  scope: LOCAL
  payload: "Mysqlx.Notice.Warning { level: WARNING\ncode: 1366\nmsg: \"Incorrect string value: \\\'\\\\x93\\\' for column \\\'a\\\' at row 17\"\n }"
}

Mysqlx.Notice.Frame {
  type: 1
  scope: LOCAL
  payload: "Mysqlx.Notice.Warning { level: WARNING\ncode: 1366\nmsg: \"Incorrect string value: \\\'\\\\x94\\\' for column \\\'a\\\' at row 17\"\n }"
}

Mysqlx.Notice.Frame {
  type: 1
  scope: LOCAL
  payload: "Mysqlx.Notice.Warning { level: WARNING\ncode: 1366\nmsg: \"Incorrect string value: \\\'\\\\x95\\\' for column \\\'a\\\' at row 17\"\n }"
}

Mysqlx.Notice.Frame {
  type: 1
  scope: LOCAL
  payload: "Mysqlx.Notice.Warning { level: WARNING\ncode: 1366\nmsg: \"Incorrect string value: \\\'\\\\x96\\\' for column \\\'a\\\' at row 17\"\n }"
}

Mysqlx.Notice.Frame {
  type: 1
  scope: LOCAL
  payload: "Mysqlx.Notice.Warning { level: WARNING\ncode: 1366\nmsg: \"Incorrect string value: \\\'\\\\x97\\\' for column \\\'a\\\' at row 17\"\n }"
}

Mysqlx.Notice.Frame {
  type: 1
  scope: LOCAL
  payload: "Mysqlx.Notice.Warning { level: WARNING\ncode: 1366\nmsg: \"Incorrect string value: \\\'\\\\x98\\\' for column \\\'a\\\' at row 17\"\n }"
}

Mysqlx.Notice.Frame {
  type: 1
  scope: LOCAL
  payload: "Mysqlx.Notice.Warning { level: WARNING\ncode: 1366\nmsg: \"Incorrect string value: \\\'\\\\x99\\\' for column \\\'a\\\' at row 17\"\n }"
}

Mysqlx.Notice.Frame {
  type: 1
  scope: LOCAL
  payload: "Mysqlx.Notice.Warning { level: WARNING\ncode: 1366\nmsg: \"Incorrect string value: \\\'\\\\x9A\\\' for column \\\'a\\\' at row 17\"\n }"
}

Mysqlx.Notice.Frame {
  type: 1
  scope: LOCAL
  payload: "Mysqlx.Notice.Warning { level: WARNING\ncode: 1366\nmsg: \"Incorrect string value: \\\'\\\\x9B\\\' for column \\\'a\\\' at row 17\"\n }"
}

Mysqlx.Notice.Frame {
  type: 1
  scope: LOCAL
  payload: "Mysqlx.Notice.Warning { level: WARNING\ncode: 1366\nmsg: \"Incorrect string value: \\\'\\\\x9C\\\' for column \\\'a\\\' at row 17\"\n }"
}

Mysqlx.Notice.Frame {
  type: 1
  scope: LOCAL
  payload: "Mysqlx.Notice.Warning { level: WARNING\ncode: 1366\nmsg: \"Incorrect string value: \\\'\\\\x9D\\\' for column \\\'a\\\' at row 17\"\n }"
}

Mysqlx.Notice.Frame {
  type: 1
  scope: LOCAL
  payload: "Mysqlx.Notice.Warning { level: WARNING\ncode: 1366\nmsg: \"Incorrect string value: \\\'\\\\x9E\\\' for column \\\'a\\\' at row 17\"\n }"
}

Mysqlx.Notice.Frame {
  type: 1
  scope: LOCAL
  payload: "Mysqlx.Notice.Warning { level: WARNING\ncode: 1366\nmsg: \"Incorrect string value: \\\'\\\\x9F\\\' for column \\\'a\\\' at row 17\"\n }"
}

Mysqlx.Notice.Frame {
  type: 1
  scope: LOCAL
  payload: "Mysqlx.Notice.Warning { level: WARNING\ncode: 1366\nmsg: \"Incorrect string value: \\\'\\\\xA0\\\' for column \\\'a\\\' at row 17\"\n }"
}

Mysqlx.Notice.Frame {
  type: 1
  scope: LOCAL
  payload: "Mysqlx.Notice.Warning { level: WARNING\ncode: 1366\nmsg: \"Incorrect string value: \\\'\\\\xE0\\\' for column \\\'a\\\' at row 17\"\n }"
}

Mysqlx.Notice.Frame {
  type: 1
  scope: LOCAL
  payload: "Mysqlx.Notice.Warning { level: WARNING\ncode: 1366\nmsg: \"Incorrect string value: \\\'\\\\xE1\\\' for column \\\'a\\\' at row 17\"\n }"
}

Mysqlx.Notice.Frame {
  type: 1
  scope: LOCAL
  payload: "Mysqlx.Notice.Warning { level: WARNING\ncode: 1366\nmsg: \"Incorrect string value: \\\'\\\\xE2\\\' for column \\\'a\\\' at row 17\"\n }"
}

Mysqlx.Notice.Frame {
  type: 1
  scope: LOCAL
  payload: "Mysqlx.Notice.Warning { level: WARNING\ncode: 1366\nmsg: \"Incorrect string value: \\\'\\\\xE3\\\' for column \\\'a\\\' at row 17\"\n }"
}

Mysqlx.Notice.Frame {
  type: 1
  scope: LOCAL
  payload: "Mysqlx.Notice.Warning { level: WARNING\ncode: 1366\nmsg: \"Incorrect string value: \\\'\\\\xE4\\\' for column \\\'a\\\' at row 17\"\n }"
}

Mysqlx.Notice.Frame {
  type: 1
  scope: LOCAL
  payload: "Mysqlx.Notice.Warning { level: WARNING\ncode: 1366\nmsg: \"Incorrect string value: \\\'\\\\xE5\\\' for column \\\'a\\\' at row 17\"\n }"
}

Mysqlx.Notice.Frame {
  type: 1
  scope: LOCAL
  payload: "Mysqlx.Notice.Warning { level: WARNING\ncode: 1366\nmsg: \"Incorrect string value: \\\'\\\\xE6\\\' for column \\\'a\\\' at row 17\"\n }"
}

Mysqlx.Notice.Frame {
  type: 1
  scope: LOCAL
  payload: "Mysqlx.Notice.Warning { level: WARNING\ncode: 1366\nmsg: \"Incorrect string value: \\\'\\\\xE7\\\' for column \\\'a\\\' at row 17\"\n }"
}

Mysqlx.Notice.Frame {
  type: 1
  scope: LOCAL
  payload: "Mysqlx.Notice.Warning { level: WARNING\ncode: 1366\nmsg: \"Incorrect string value: \\\'\\\\xE8\\\' for column \\\'a\\\' at row 17\"\n }"
}

Mysqlx.Notice.Frame {
  type: 1
  scope: LOCAL
  payload: "Mysqlx.Notice.Warning { level: WARNING\ncode: 1366\nmsg: \"Incorrect string value: \\\'\\\\xE9\\\' for column \\\'a\\\' at row 17\"\n }"
}

Mysqlx.Notice.Frame {
  type: 1
  scope: LOCAL
  payload: "Mysqlx.Notice.Warning { level: WARNING\ncode: 1366\nmsg: \"Incorrect string value: \\\'\\\\xEA\\\' for column \\\'a\\\' at row 17\"\n }"
}

Mysqlx.Notice.Frame {
  type: 1
  scope: LOCAL
  payload: "Mysqlx.Notice.Warning { level: WARNING\ncode: 1366\nmsg: \"Incorrect string value: \\\'\\\\xEB\\\' for column \\\'a\\\' at row 17\"\n }"
}

Mysqlx.Notice.Frame {
  type: 1
  scope: LOCAL
  payload: "Mysqlx.Notice.Warning { level: WARNING\ncode: 1366\nmsg: \"Incorrect string value: \\\'\\\\xEC\\\' for column \\\'a\\\' at row 17\"\n }"
}

Mysqlx.Notice.Frame {
  type: 1
  scope: LOCAL
  payload: "Mysqlx.Notice.Warning { level: WARNING\ncode: 1366\nmsg: \"Incorrect string value: \\\'\\\\xED\\\' for column \\\'a\\\' at row 17\"\n }"
}

Mysqlx.Notice.Frame {
  type: 1
  scope: LOCAL
  payload: "Mysqlx.Notice.Warning { level: WARNING\ncode: 1366\nmsg: \"Incorrect string value: \\\'\\\\xEE\\\' for column \\\'a\\\' at row 17\"\n }"
}

Mysqlx.Notice.Frame {
  type: 1
  scope: LOCAL
  payload: "Mysqlx.Notice.Warning { level: WARNING\ncode: 1366\nmsg: \"Incorrect string value: \\\'\\\\xEF\\\' for column \\\'a\\\' at row 17\"\n }"
}

Mysqlx.Notice.Frame {
  type: 1
  scope: LOCAL
  payload: "Mysqlx.Notice.Warning { level: WARNING\ncode: 1366\nmsg: \"Incorrect string value: \\\'\\\\xF0\\\' for column \\\'a\\\' at row 17\"\n }"
}

Mysqlx.Notice.Frame {
  type: 1
  scope: LOCAL
  payload: "Mysqlx.Notice.Warning { level: WARNING\ncode: 1366\nmsg: \"Incorrect string value: \\\'\\\\xF1\\\' for column \\\'a\\\' at row 17\"\n }"
}

Mysqlx.Notice.Frame {
  type: 1
  scope: LOCAL
  payload: "Mysqlx.Notice.Warning { level: WARNING\ncode: 1366\nmsg: \"Incorrect string value: \\\'\\\\xF2\\\' for column \\\'a\\\' at row 17\"\n }"
}

Mysqlx.Notice.Frame {
  type: 1
  scope: LOCAL
  payload: "Mysqlx.Notice.Warning { level: WARNING\ncode: 1366\nmsg: \"Incorrect string value: \\\'\\\\xF3\\\' for column \\\'a\\\' at row 17\"\n }"
}

Mysqlx.Notice.Frame {
  type: 1
  scope: LOCAL
  payload: "Mysqlx.Notice.Warning { level: WARNING\ncode: 1366\nmsg: \"Incorrect string value: \\\'\\\\xF4\\\' for column \\\'a\\\' at row 17\"\n }"
}

Mysqlx.Notice.Frame {
  type: 1
  scope: LOCAL
  payload: "Mysqlx.Notice.Warning { level: WARNING\ncode: 1366\nmsg: \"Incorrect string value: \\\'\\\\xF5\\\' for column \\\'a\\\' at row 17\"\n }"
}

Mysqlx.Notice.Frame {
  type: 1
  scope: LOCAL
  payload: "Mysqlx.Notice.Warning { level: WARNING\ncode: 1366\nmsg: \"Incorrect string value: \\\'\\\\xF6\\\' for column \\\'a\\\' at row 17\"\n }"
}

Mysqlx.Notice.Frame {
  type: 1
  scope: LOCAL
  payload: "Mysqlx.Notice.Warning { level: WARNING\ncode: 1366\nmsg: \"Incorrect string value: \\\'\\\\xF7\\\' for column \\\'a\\\' at row 17\"\n }"
}

Mysqlx.Notice.Frame {
  type: 1
  scope: LOCAL
  payload: "Mysqlx.Notice.Warning { level: WARNING\ncode: 1366\nmsg: \"Incorrect string value: \\\'\\\\xF8\\\' for column \\\'a\\\' at row 17\"\n }"
}

Mysqlx.Notice.Frame {
  type: 1
  scope: LOCAL
  payload: "Mysqlx.Notice.Warning { level: WARNING\ncode: 1366\nmsg: \"Incorrect string value: \\\'\\\\xF9\\\' for column \\\'a\\\' at row 17\"\n }"
}

Mysqlx.Notice.Frame {
  type: 1
  scope: LOCAL
  payload: "Mysqlx.Notice.Warning { level: WARNING\ncode: 1366\nmsg: \"Incorrect string value: \\\'\\\\xFA\\\' for column \\\'a\\\' at row 17\"\n }"
}

Mysqlx.Notice.Frame {
  type: 1
  scope: LOCAL
  payload: "Mysqlx.Notice.Warning { level: WARNING\ncode: 1366\nmsg: \"Incorrect string value: \\\'\\\\xFB\\\' for column \\\'a\\\' at row 17\"\n }"
}

Mysqlx.Notice.Frame {
  type: 1
  scope: LOCAL
  payload: "Mysqlx.Notice.Warning { level: WARNING\ncode: 1366\nmsg: \"Incorrect string value: \\\'\\\\xFC\\\' for column \\\'a\\\' at row 17\"\n }"
}

Mysqlx.Notice.Frame {
  type: 1
  scope: LOCAL
  payload: "Mysqlx.Notice.Warning { level: WARNING\ncode: 1366\nmsg: \"Incorrect string value: \\\'\\\\xFD\\\' for column \\\'a\\\' at row 17\"\n }"
}

Mysqlx.Notice.Frame {
  type: 1
  scope: LOCAL
  payload: "Mysqlx.Notice.Warning { level: WARNING\ncode: 1366\nmsg: \"Incorrect string value: \\\'\\\\xFE\\\' for column \\\'a\\\' at row 17\"\n }"
}

Mysqlx.Notice.Frame {
  type: 1
  scope: LOCAL
  payload: "Mysqlx.Notice.Warning { level: WARNING\ncode: 1366\nmsg: \"Incorrect string value: \\\'\\\\xFF\\\' for column \\\'a\\\' at row 17\"\n }"
}

Mysqlx.Notice.Frame {
  type: 1
  scope: LOCAL
  payload: "Mysqlx.Notice.Warning { level: WARNING\ncode: 1366\nmsg: \"Incorrect string value: \\\'\\\\x80\\\' for column \\\'a\\\' at row 17\"\n }"
}

Mysqlx.Notice.Frame {
  type: 1
  scope: LOCAL
  payload: "Mysqlx.Notice.Warning { level: WARNING\ncode: 1366\nmsg: \"Incorrect string value: \\\'\\\\x81\\\' for column \\\'a\\\' at row 17\"\n }"
}

Mysqlx.Notice.Frame {
  type: 1
  scope: LOCAL
  payload: "Mysqlx.Notice.Warning { level: WARNING\ncode: 1366\nmsg: \"Incorrect string value: \\\'\\\\x82\\\' for column \\\'a\\\' at row 17\"\n }"
}

Mysqlx.Notice.Frame {
  type: 1
  scope: LOCAL
  payload: "Mysqlx.Notice.Warning { level: WARNING\ncode: 1366\nmsg: \"Incorrect string value: \\\'\\\\x83\\\' for column \\\'a\\\' at row 17\"\n }"
}

Mysqlx.Notice.Frame {
  type: 1
  scope: LOCAL
  payload: "Mysqlx.Notice.Warning { level: WARNING\ncode: 1366\nmsg: \"Incorrect string value: \\\'\\\\x84\\\' for column \\\'a\\\' at row 17\"\n }"
}

Mysqlx.Notice.Frame {
  type: 1
  scope: LOCAL
  payload: "Mysqlx.Notice.Warning { level: WARNING\ncode: 1366\nmsg: \"Incorrect string value: \\\'\\\\x85\\\' for column \\\'a\\\' at row 17\"\n }"
}

Mysqlx.Notice.Frame {
  type: 1
  scope: LOCAL
  payload: "Mysqlx.Notice.Warning { level: WARNING\ncode: 1366\nmsg: \"Incorrect string value: \\\'\\\\x86\\\' for column \\\'a\\\' at row 17\"\n }"
}

Mysqlx.Notice.Frame {
  type: 1
  scope: LOCAL
  payload: "Mysqlx.Notice.Warning { level: WARNING\ncode: 1366\nmsg: \"Incorrect string value: \\\'\\\\x87\\\' for column \\\'a\\\' at row 17\"\n }"
}

Mysqlx.Notice.Frame {
  type: 1
  scope: LOCAL
  payload: "Mysqlx.Notice.Warning { level: WARNING\ncode: 1366\nmsg: \"Incorrect string value: \\\'\\\\x88\\\' for column \\\'a\\\' at row 17\"\n }"
}

Mysqlx.Notice.Frame {
  type: 1
  scope: LOCAL
  payload: "Mysqlx.Notice.Warning { level: WARNING\ncode: 1366\nmsg: \"Incorrect string value: \\\'\\\\x89\\\' for column \\\'a\\\' at row 17\"\n }"
}

Mysqlx.Notice.Frame {
  type: 1
  scope: LOCAL
  payload: "Mysqlx.Notice.Warning { level: WARNING\ncode: 1366\nmsg: \"Incorrect string value: \\\'\\\\x8A\\\' for column \\\'a\\\' at row 17\"\n }"
}

Mysqlx.Notice.Frame {
  type: 1
  scope: LOCAL
  payload: "Mysqlx.Notice.Warning { level: WARNING\ncode: 1366\nmsg: \"Incorrect string value: \\\'\\\\x8B\\\' for column \\\'a\\\' at row 17\"\n }"
}

Mysqlx.Notice.Frame {
  type: 1
  scope: LOCAL
  payload: "Mysqlx.Notice.Warning { level: WARNING\ncode: 1366\nmsg: \"Incorrect string value: \\\'\\\\x8C\\\' for column \\\'a\\\' at row 17\"\n }"
}

Mysqlx.Notice.Frame {
  type: 1
  scope: LOCAL
  payload: "Mysqlx.Notice.Warning { level: WARNING\ncode: 1366\nmsg: \"Incorrect string value: \\\'\\\\x8D\\\' for column \\\'a\\\' at row 17\"\n }"
}

Mysqlx.Notice.Frame {
  type: 1
  scope: LOCAL
  payload: "Mysqlx.Notice.Warning { level: WARNING\ncode: 1366\nmsg: \"Incorrect string value: \\\'\\\\x8E\\\' for column \\\'a\\\' at row 17\"\n }"
}

Mysqlx.Notice.Frame {
  type: 1
  scope: LOCAL
  payload: "Mysqlx.Notice.Warning { level: WARNING\ncode: 1366\nmsg: \"Incorrect string value: \\\'\\\\x8F\\\' for column \\\'a\\\' at row 17\"\n }"
}

Mysqlx.Notice.Frame {
  type: 1
  scope: LOCAL
  payload: "Mysqlx.Notice.Warning { level: WARNING\ncode: 1366\nmsg: \"Incorrect string value: \\\'\\\\x90\\\' for column \\\'a\\\' at row 17\"\n }"
}

Mysqlx.Notice.Frame {
  type: 1
  scope: LOCAL
  payload: "Mysqlx.Notice.Warning { level: WARNING\ncode: 1366\nmsg: \"Incorrect string value: \\\'\\\\x91\\\' for column \\\'a\\\' at row 17\"\n }"
}

Mysqlx.Notice.Frame {
  type: 1
  scope: LOCAL
  payload: "Mysqlx.Notice.Warning { level: WARNING\ncode: 1366\nmsg: \"Incorrect string value: \\\'\\\\x92\\\' for column \\\'a\\\' at row 17\"\n }"
}

Mysqlx.Notice.Frame {
  type: 1
  scope: LOCAL
  payload: "Mysqlx.Notice.Warning { level: WARNING\ncode: 1366\nmsg: \"Incorrect string value: \\\'\\\\x93\\\' for column \\\'a\\\' at row 17\"\n }"
}

Mysqlx.Notice.Frame {
  type: 1
  scope: LOCAL
  payload: "Mysqlx.Notice.Warning { level: WARNING\ncode: 1366\nmsg: \"Incorrect string value: \\\'\\\\x94\\\' for column \\\'a\\\' at row 17\"\n }"
}

Mysqlx.Notice.Frame {
  type: 1
  scope: LOCAL
  payload: "Mysqlx.Notice.Warning { level: WARNING\ncode: 1366\nmsg: \"Incorrect string value: \\\'\\\\x95\\\' for column \\\'a\\\' at row 17\"\n }"
}

Mysqlx.Notice.Frame {
  type: 1
  scope: LOCAL
  payload: "Mysqlx.Notice.Warning { level: WARNING\ncode: 1366\nmsg: \"Incorrect string value: \\\'\\\\x96\\\' for column \\\'a\\\' at row 17\"\n }"
}

Mysqlx.Notice.Frame {
  type: 1
  scope: LOCAL
  payload: "Mysqlx.Notice.Warning { level: WARNING\ncode: 1366\nmsg: \"Incorrect string value: \\\'\\\\x97\\\' for column \\\'a\\\' at row 17\"\n }"
}

Mysqlx.Notice.Frame {
  type: 1
  scope: LOCAL
  payload: "Mysqlx.Notice.Warning { level: WARNING\ncode: 1366\nmsg: \"Incorrect string value: \\\'\\\\x98\\\' for column \\\'a\\\' at row 17\"\n }"
}

Mysqlx.Notice.Frame {
  type: 1
  scope: LOCAL
  payload: "Mysqlx.Notice.Warning { level: WARNING\ncode: 1366\nmsg: \"Incorrect string value: \\\'\\\\x99\\\' for column \\\'a\\\' at row 17\"\n }"
}

Mysqlx.Notice.Frame {
  type: 1
  scope: LOCAL
  payload: "Mysqlx.Notice.Warning { level: WARNING\ncode: 1366\nmsg: \"Incorrect string value: \\\'\\\\x9A\\\' for column \\\'a\\\' at row 17\"\n }"
}

Mysqlx.Notice.Frame {
  type: 1
  scope: LOCAL
  payload: "Mysqlx.Notice.Warning { level: WARNING\ncode: 1366\nmsg: \"Incorrect string value: \\\'\\\\x9B\\\' for column \\\'a\\\' at row 17\"\n }"
}

Mysqlx.Notice.Frame {
  type: 1
  scope: LOCAL
  payload: "Mysqlx.Notice.Warning { level: WARNING\ncode: 1366\nmsg: \"Incorrect string value: \\\'\\\\x9C\\\' for column \\\'a\\\' at row 17\"\n }"
}

Mysqlx.Notice.Frame {
  type: 1
  scope: LOCAL
  payload: "Mysqlx.Notice.Warning { level: WARNING\ncode: 1366\nmsg: \"Incorrect string value: \\\'\\\\x9D\\\' for column \\\'a\\\' at row 17\"\n }"
}

Mysqlx.Notice.Frame {
  type: 1
  scope: LOCAL
  payload: "Mysqlx.Notice.Warning { level: WARNING\ncode: 1366\nmsg: \"Incorrect string value: \\\'\\\\x9E\\\' for column \\\'a\\\' at row 17\"\n }"
}

Mysqlx.Notice.Frame {
  type: 1
  scope: LOCAL
  payload: "Mysqlx.Notice.Warning { level: WARNING\ncode: 1366\nmsg: \"Incorrect string value: \\\'\\\\x9F\\\' for column \\\'a\\\' at row 17\"\n }"
}

Mysqlx.Notice.Frame {
  type: 1
  scope: LOCAL
  payload: "Mysqlx.Notice.Warning { level: WARNING\ncode: 1366\nmsg: \"Incorrect string value: \\\'\\\\xA0\\\' for column \\\'a\\\' at row 17\"\n }"
}

Mysqlx.Notice.Frame {
  type: 1
  scope: LOCAL
  payload: "Mysqlx.Notice.Warning { level: WARNING\ncode: 1366\nmsg: \"Incorrect string value: \\\'\\\\xE0\\\' for column \\\'a\\\' at row 17\"\n }"
}

Mysqlx.Notice.Frame {
  type: 1
  scope: LOCAL
  payload: "Mysqlx.Notice.Warning { level: WARNING\ncode: 1366\nmsg: \"Incorrect string value: \\\'\\\\xE1\\\' for column \\\'a\\\' at row 17\"\n }"
}

Mysqlx.Notice.Frame {
  type: 1
  scope: LOCAL
  payload: "Mysqlx.Notice.Warning { level: WARNING\ncode: 1366\nmsg: \"Incorrect string value: \\\'\\\\xE2\\\' for column \\\'a\\\' at row 17\"\n }"
}

Mysqlx.Notice.Frame {
  type: 1
  scope: LOCAL
  payload: "Mysqlx.Notice.Warning { level: WARNING\ncode: 1366\nmsg: \"Incorrect string value: \\\'\\\\xE3\\\' for column \\\'a\\\' at row 17\"\n }"
}

Mysqlx.Notice.Frame {
  type: 1
  scope: LOCAL
  payload: "Mysqlx.Notice.Warning { level: WARNING\ncode: 1366\nmsg: \"Incorrect string value: \\\'\\\\xE4\\\' for column \\\'a\\\' at row 17\"\n }"
}

Mysqlx.Notice.Frame {
  type: 1
  scope: LOCAL
  payload: "Mysqlx.Notice.Warning { level: WARNING\ncode: 1366\nmsg: \"Incorrect string value: \\\'\\\\xE5\\\' for column \\\'a\\\' at row 17\"\n }"
}

Mysqlx.Notice.Frame {
  type: 1
  scope: LOCAL
  payload: "Mysqlx.Notice.Warning { level: WARNING\ncode: 1366\nmsg: \"Incorrect string value: \\\'\\\\xE6\\\' for column \\\'a\\\' at row 17\"\n }"
}

Mysqlx.Notice.Frame {
  type: 1
  scope: LOCAL
  payload: "Mysqlx.Notice.Warning { level: WARNING\ncode: 1366\nmsg: \"Incorrect string value: \\\'\\\\xE7\\\' for column \\\'a\\\' at row 17\"\n }"
}

Mysqlx.Notice.Frame {
  type: 1
  scope: LOCAL
  payload: "Mysqlx.Notice.Warning { level: WARNING\ncode: 1366\nmsg: \"Incorrect string value: \\\'\\\\xE8\\\' for column \\\'a\\\' at row 17\"\n }"
}

Mysqlx.Notice.Frame {
  type: 1
  scope: LOCAL
  payload: "Mysqlx.Notice.Warning { level: WARNING\ncode: 1366\nmsg: \"Incorrect string value: \\\'\\\\xE9\\\' for column \\\'a\\\' at row 17\"\n }"
}

Mysqlx.Notice.Frame {
  type: 1
  scope: LOCAL
  payload: "Mysqlx.Notice.Warning { level: WARNING\ncode: 1366\nmsg: \"Incorrect string value: \\\'\\\\xEA\\\' for column \\\'a\\\' at row 17\"\n }"
}

Mysqlx.Notice.Frame {
  type: 1
  scope: LOCAL
  payload: "Mysqlx.Notice.Warning { level: WARNING\ncode: 1366\nmsg: \"Incorrect string value: \\\'\\\\xEB\\\' for column \\\'a\\\' at row 17\"\n }"
}

Mysqlx.Notice.Frame {
  type: 1
  scope: LOCAL
  payload: "Mysqlx.Notice.Warning { level: WARNING\ncode: 1366\nmsg: \"Incorrect string value: \\\'\\\\xEC\\\' for column \\\'a\\\' at row 17\"\n }"
}

Mysqlx.Notice.Frame {
  type: 1
  scope: LOCAL
  payload: "Mysqlx.Notice.Warning { level: WARNING\ncode: 1366\nmsg: \"Incorrect string value: \\\'\\\\xED\\\' for column \\\'a\\\' at row 17\"\n }"
}

Mysqlx.Notice.Frame {
  type: 1
  scope: LOCAL
  payload: "Mysqlx.Notice.Warning { level: WARNING\ncode: 1366\nmsg: \"Incorrect string value: \\\'\\\\xEE\\\' for column \\\'a\\\' at row 17\"\n }"
}

Mysqlx.Notice.Frame {
  type: 1
  scope: LOCAL
  payload: "Mysqlx.Notice.Warning { level: WARNING\ncode: 1366\nmsg: \"Incorrect string value: \\\'\\\\xEF\\\' for column \\\'a\\\' at row 17\"\n }"
}

Mysqlx.Notice.Frame {
  type: 1
  scope: LOCAL
  payload: "Mysqlx.Notice.Warning { level: WARNING\ncode: 1366\nmsg: \"Incorrect string value: \\\'\\\\xF0\\\' for column \\\'a\\\' at row 17\"\n }"
}

Mysqlx.Notice.Frame {
  type: 1
  scope: LOCAL
  payload: "Mysqlx.Notice.Warning { level: WARNING\ncode: 1366\nmsg: \"Incorrect string value: \\\'\\\\xF1\\\' for column \\\'a\\\' at row 17\"\n }"
}

Mysqlx.Notice.Frame {
  type: 1
  scope: LOCAL
  payload: "Mysqlx.Notice.Warning { level: WARNING\ncode: 1366\nmsg: \"Incorrect string value: \\\'\\\\xF2\\\' for column \\\'a\\\' at row 17\"\n }"
}

Mysqlx.Notice.Frame {
  type: 1
  scope: LOCAL
  payload: "Mysqlx.Notice.Warning { level: WARNING\ncode: 1366\nmsg: \"Incorrect string value: \\\'\\\\xF3\\\' for column \\\'a\\\' at row 17\"\n }"
}

Mysqlx.Notice.Frame {
  type: 1
  scope: LOCAL
  payload: "Mysqlx.Notice.Warning { level: WARNING\ncode: 1366\nmsg: \"Incorrect string value: \\\'\\\\xF4\\\' for column \\\'a\\\' at row 17\"\n }"
}

Mysqlx.Notice.Frame {
  type: 1
  scope: LOCAL
  payload: "Mysqlx.Notice.Warning { level: WARNING\ncode: 1366\nmsg: \"Incorrect string value: \\\'\\\\xF5\\\' for column \\\'a\\\' at row 17\"\n }"
}

Mysqlx.Notice.Frame {
  type: 1
  scope: LOCAL
  payload: "Mysqlx.Notice.Warning { level: WARNING\ncode: 1366\nmsg: \"Incorrect string value: \\\'\\\\xF6\\\' for column \\\'a\\\' at row 17\"\n }"
}

Mysqlx.Notice.Frame {
  type: 1
  scope: LOCAL
  payload: "Mysqlx.Notice.Warning { level: WARNING\ncode: 1366\nmsg: \"Incorrect string value: \\\'\\\\xF7\\\' for column \\\'a\\\' at row 17\"\n }"
}

Mysqlx.Notice.Frame {
  type: 1
  scope: LOCAL
  payload: "Mysqlx.Notice.Warning { level: WARNING\ncode: 1366\nmsg: \"Incorrect string value: \\\'\\\\xF8\\\' for column \\\'a\\\' at row 17\"\n }"
}

Mysqlx.Notice.Frame {
  type: 1
  scope: LOCAL
  payload: "Mysqlx.Notice.Warning { level: WARNING\ncode: 1366\nmsg: \"Incorrect string value: \\\'\\\\xF9\\\' for column \\\'a\\\' at row 17\"\n }"
}

Mysqlx.Notice.Frame {
  type: 1
  scope: LOCAL
  payload: "Mysqlx.Notice.Warning { level: WARNING\ncode: 1366\nmsg: \"Incorrect string value: \\\'\\\\xFA\\\' for column \\\'a\\\' at row 17\"\n }"
}

Mysqlx.Notice.Frame {
  type: 1
  scope: LOCAL
  payload: "Mysqlx.Notice.Warning { level: WARNING\ncode: 1366\nmsg: \"Incorrect string value: \\\'\\\\xFB\\\' for column \\\'a\\\' at row 17\"\n }"
}

Mysqlx.Notice.Frame {
  type: 1
  scope: LOCAL
  payload: "Mysqlx.Notice.Warning { level: WARNING\ncode: 1366\nmsg: \"Incorrect string value: \\\'\\\\xFC\\\' for column \\\'a\\\' at row 17\"\n }"
}

Mysqlx.Notice.Frame {
  type: 1
  scope: LOCAL
  payload: "Mysqlx.Notice.Warning { level: WARNING\ncode: 1366\nmsg: \"Incorrect string value: \\\'\\\\xFD\\\' for column \\\'a\\\' at row 17\"\n }"
}

Mysqlx.Notice.Frame {
  type: 1
  scope: LOCAL
  payload: "Mysqlx.Notice.Warning { level: WARNING\ncode: 1366\nmsg: \"Incorrect string value: \\\'\\\\xFE\\\' for column \\\'a\\\' at row 17\"\n }"
}

Mysqlx.Notice.Frame {
  type: 1
  scope: LOCAL
  payload: "Mysqlx.Notice.Warning { level: WARNING\ncode: 1366\nmsg: \"Incorrect string value: \\\'\\\\xFF\\\' for column \\\'a\\\' at row 17\"\n }"
}

Mysqlx.Notice.Frame {
  type: 1
  scope: LOCAL
  payload: "Mysqlx.Notice.Warning { level: WARNING\ncode: 1366\nmsg: \"Incorrect string value: \\\'\\\\x80\\\' for column \\\'a\\\' at row 17\"\n }"
}

Mysqlx.Notice.Frame {
  type: 1
  scope: LOCAL
  payload: "Mysqlx.Notice.Warning { level: WARNING\ncode: 1366\nmsg: \"Incorrect string value: \\\'\\\\x81\\\' for column \\\'a\\\' at row 17\"\n }"
}

Mysqlx.Notice.Frame {
  type: 1
  scope: LOCAL
  payload: "Mysqlx.Notice.Warning { level: WARNING\ncode: 1366\nmsg: \"Incorrect string value: \\\'\\\\x82\\\' for column \\\'a\\\' at row 17\"\n }"
}

Mysqlx.Notice.Frame {
  type: 1
  scope: LOCAL
  payload: "Mysqlx.Notice.Warning { level: WARNING\ncode: 1366\nmsg: \"Incorrect string value: \\\'\\\\x83\\\' for column \\\'a\\\' at row 17\"\n }"
}

Mysqlx.Notice.Frame {
  type: 1
  scope: LOCAL
  payload: "Mysqlx.Notice.Warning { level: WARNING\ncode: 1366\nmsg: \"Incorrect string value: \\\'\\\\x84\\\' for column \\\'a\\\' at row 17\"\n }"
}

Mysqlx.Notice.Frame {
  type: 1
  scope: LOCAL
  payload: "Mysqlx.Notice.Warning { level: WARNING\ncode: 1366\nmsg: \"Incorrect string value: \\\'\\\\x85\\\' for column \\\'a\\\' at row 17\"\n }"
}

Mysqlx.Notice.Frame {
  type: 1
  scope: LOCAL
  payload: "Mysqlx.Notice.Warning { level: WARNING\ncode: 1366\nmsg: \"Incorrect string value: \\\'\\\\x86\\\' for column \\\'a\\\' at row 17\"\n }"
}

Mysqlx.Notice.Frame {
  type: 1
  scope: LOCAL
  payload: "Mysqlx.Notice.Warning { level: WARNING\ncode: 1366\nmsg: \"Incorrect string value: \\\'\\\\x87\\\' for column \\\'a\\\' at row 17\"\n }"
}

Mysqlx.Notice.Frame {
  type: 1
  scope: LOCAL
  payload: "Mysqlx.Notice.Warning { level: WARNING\ncode: 1366\nmsg: \"Incorrect string value: \\\'\\\\x88\\\' for column \\\'a\\\' at row 17\"\n }"
}

Mysqlx.Notice.Frame {
  type: 1
  scope: LOCAL
  payload: "Mysqlx.Notice.Warning { level: WARNING\ncode: 1366\nmsg: \"Incorrect string value: \\\'\\\\x89\\\' for column \\\'a\\\' at row 17\"\n }"
}

Mysqlx.Notice.Frame {
  type: 1
  scope: LOCAL
  payload: "Mysqlx.Notice.Warning { level: WARNING\ncode: 1366\nmsg: \"Incorrect string value: \\\'\\\\x8A\\\' for column \\\'a\\\' at row 17\"\n }"
}

Mysqlx.Notice.Frame {
  type: 1
  scope: LOCAL
  payload: "Mysqlx.Notice.Warning { level: WARNING\ncode: 1366\nmsg: \"Incorrect string value: \\\'\\\\x8B\\\' for column \\\'a\\\' at row 17\"\n }"
}

Mysqlx.Notice.Frame {
  type: 1
  scope: LOCAL
  payload: "Mysqlx.Notice.Warning { level: WARNING\ncode: 1366\nmsg: \"Incorrect string value: \\\'\\\\x8C\\\' for column \\\'a\\\' at row 17\"\n }"
}

Mysqlx.Notice.Frame {
  type: 1
  scope: LOCAL
  payload: "Mysqlx.Notice.Warning { level: WARNING\ncode: 1366\nmsg: \"Incorrect string value: \\\'\\\\x8D\\\' for column \\\'a\\\' at row 17\"\n }"
}

Mysqlx.Notice.Frame {
  type: 1
  scope: LOCAL
  payload: "Mysqlx.Notice.Warning { level: WARNING\ncode: 1366\nmsg: \"Incorrect string value: \\\'\\\\x8E\\\' for column \\\'a\\\' at row 17\"\n }"
}

Mysqlx.Notice.Frame {
  type: 1
  scope: LOCAL
  payload: "Mysqlx.Notice.Warning { level: WARNING\ncode: 1366\nmsg: \"Incorrect string value: \\\'\\\\x8F\\\' for column \\\'a\\\' at row 17\"\n }"
}

Mysqlx.Notice.Frame {
  type: 1
  scope: LOCAL
  payload: "Mysqlx.Notice.Warning { level: WARNING\ncode: 1366\nmsg: \"Incorrect string value: \\\'\\\\x90\\\' for column \\\'a\\\' at row 17\"\n }"
}

Mysqlx.Notice.Frame {
  type: 1
  scope: LOCAL
  payload: "Mysqlx.Notice.Warning { level: WARNING\ncode: 1366\nmsg: \"Incorrect string value: \\\'\\\\x91\\\' for column \\\'a\\\' at row 17\"\n }"
}

Mysqlx.Notice.Frame {
  type: 1
  scope: LOCAL
  payload: "Mysqlx.Notice.Warning { level: WARNING\ncode: 1366\nmsg: \"Incorrect string value: \\\'\\\\x92\\\' for column \\\'a\\\' at row 17\"\n }"
}

Mysqlx.Notice.Frame {
  type: 1
  scope: LOCAL
  payload: "Mysqlx.Notice.Warning { level: WARNING\ncode: 1366\nmsg: \"Incorrect string value: \\\'\\\\x93\\\' for column \\\'a\\\' at row 17\"\n }"
}

Mysqlx.Notice.Frame {
  type: 1
  scope: LOCAL
  payload: "Mysqlx.Notice.Warning { level: WARNING\ncode: 1366\nmsg: \"Incorrect string value: \\\'\\\\x94\\\' for column \\\'a\\\' at row 17\"\n }"
}

Mysqlx.Notice.Frame {
  type: 1
  scope: LOCAL
  payload: "Mysqlx.Notice.Warning { level: WARNING\ncode: 1366\nmsg: \"Incorrect string value: \\\'\\\\x95\\\' for column \\\'a\\\' at row 17\"\n }"
}

Mysqlx.Notice.Frame {
  type: 1
  scope: LOCAL
  payload: "Mysqlx.Notice.Warning { level: WARNING\ncode: 1366\nmsg: \"Incorrect string value: \\\'\\\\x96\\\' for column \\\'a\\\' at row 17\"\n }"
}

Mysqlx.Notice.Frame {
  type: 1
  scope: LOCAL
  payload: "Mysqlx.Notice.Warning { level: WARNING\ncode: 1366\nmsg: \"Incorrect string value: \\\'\\\\x97\\\' for column \\\'a\\\' at row 17\"\n }"
}

Mysqlx.Notice.Frame {
  type: 1
  scope: LOCAL
  payload: "Mysqlx.Notice.Warning { level: WARNING\ncode: 1366\nmsg: \"Incorrect string value: \\\'\\\\x98\\\' for column \\\'a\\\' at row 17\"\n }"
}

Mysqlx.Notice.Frame {
  type: 1
  scope: LOCAL
  payload: "Mysqlx.Notice.Warning { level: WARNING\ncode: 1366\nmsg: \"Incorrect string value: \\\'\\\\x99\\\' for column \\\'a\\\' at row 17\"\n }"
}

Mysqlx.Notice.Frame {
  type: 1
  scope: LOCAL
  payload: "Mysqlx.Notice.Warning { level: WARNING\ncode: 1366\nmsg: \"Incorrect string value: \\\'\\\\x9A\\\' for column \\\'a\\\' at row 17\"\n }"
}

Mysqlx.Notice.Frame {
  type: 1
  scope: LOCAL
  payload: "Mysqlx.Notice.Warning { level: WARNING\ncode: 1366\nmsg: \"Incorrect string value: \\\'\\\\x9B\\\' for column \\\'a\\\' at row 17\"\n }"
}

Mysqlx.Notice.Frame {
  type: 1
  scope: LOCAL
  payload: "Mysqlx.Notice.Warning { level: WARNING\ncode: 1366\nmsg: \"Incorrect string value: \\\'\\\\x9C\\\' for column \\\'a\\\' at row 17\"\n }"
}

Mysqlx.Notice.Frame {
  type: 1
  scope: LOCAL
  payload: "Mysqlx.Notice.Warning { level: WARNING\ncode: 1366\nmsg: \"Incorrect string value: \\\'\\\\x9D\\\' for column \\\'a\\\' at row 17\"\n }"
}

Mysqlx.Notice.Frame {
  type: 1
  scope: LOCAL
  payload: "Mysqlx.Notice.Warning { level: WARNING\ncode: 1366\nmsg: \"Incorrect string value: \\\'\\\\x9E\\\' for column \\\'a\\\' at row 17\"\n }"
}

Mysqlx.Notice.Frame {
  type: 1
  scope: LOCAL
  payload: "Mysqlx.Notice.Warning { level: WARNING\ncode: 1366\nmsg: \"Incorrect string value: \\\'\\\\x9F\\\' for column \\\'a\\\' at row 17\"\n }"
}

Mysqlx.Notice.Frame {
  type: 1
  scope: LOCAL
  payload: "Mysqlx.Notice.Warning { level: WARNING\ncode: 1366\nmsg: \"Incorrect string value: \\\'\\\\xA0\\\' for column \\\'a\\\' at row 17\"\n }"
}

Mysqlx.Notice.Frame {
  type: 1
  scope: LOCAL
  payload: "Mysqlx.Notice.Warning { level: WARNING\ncode: 1366\nmsg: \"Incorrect string value: \\\'\\\\xE0\\\' for column \\\'a\\\' at row 17\"\n }"
}

Mysqlx.Notice.Frame {
  type: 1
  scope: LOCAL
  payload: "Mysqlx.Notice.Warning { level: WARNING\ncode: 1366\nmsg: \"Incorrect string value: \\\'\\\\xE1\\\' for column \\\'a\\\' at row 17\"\n }"
}

Mysqlx.Notice.Frame {
  type: 1
  scope: LOCAL
  payload: "Mysqlx.Notice.Warning { level: WARNING\ncode: 1366\nmsg: \"Incorrect string value: \\\'\\\\xE2\\\' for column \\\'a\\\' at row 17\"\n }"
}

Mysqlx.Notice.Frame {
  type: 1
  scope: LOCAL
  payload: "Mysqlx.Notice.Warning { level: WARNING\ncode: 1366\nmsg: \"Incorrect string value: \\\'\\\\xE3\\\' for column \\\'a\\\' at row 17\"\n }"
}

Mysqlx.Notice.Frame {
  type: 1
  scope: LOCAL
  payload: "Mysqlx.Notice.Warning { level: WARNING\ncode: 1366\nmsg: \"Incorrect string value: \\\'\\\\xE4\\\' for column \\\'a\\\' at row 17\"\n }"
}

Mysqlx.Notice.Frame {
  type: 1
  scope: LOCAL
  payload: "Mysqlx.Notice.Warning { level: WARNING\ncode: 1366\nmsg: \"Incorrect string value: \\\'\\\\xE5\\\' for column \\\'a\\\' at row 17\"\n }"
}

Mysqlx.Notice.Frame {
  type: 1
  scope: LOCAL
  payload: "Mysqlx.Notice.Warning { level: WARNING\ncode: 1366\nmsg: \"Incorrect string value: \\\'\\\\xE6\\\' for column \\\'a\\\' at row 17\"\n }"
}

Mysqlx.Notice.Frame {
  type: 1
  scope: LOCAL
  payload: "Mysqlx.Notice.Warning { level: WARNING\ncode: 1366\nmsg: \"Incorrect string value: \\\'\\\\xE7\\\' for column \\\'a\\\' at row 17\"\n }"
}

Mysqlx.Notice.Frame {
  type: 1
  scope: LOCAL
  payload: "Mysqlx.Notice.Warning { level: WARNING\ncode: 1366\nmsg: \"Incorrect string value: \\\'\\\\xE8\\\' for column \\\'a\\\' at row 17\"\n }"
}

Mysqlx.Notice.Frame {
  type: 1
  scope: LOCAL
  payload: "Mysqlx.Notice.Warning { level: WARNING\ncode: 1366\nmsg: \"Incorrect string value: \\\'\\\\xE9\\\' for column \\\'a\\\' at row 17\"\n }"
}

Mysqlx.Notice.Frame {
  type: 1
  scope: LOCAL
  payload: "Mysqlx.Notice.Warning { level: WARNING\ncode: 1366\nmsg: \"Incorrect string value: \\\'\\\\xEA\\\' for column \\\'a\\\' at row 17\"\n }"
}

Mysqlx.Notice.Frame {
  type: 1
  scope: LOCAL
  payload: "Mysqlx.Notice.Warning { level: WARNING\ncode: 1366\nmsg: \"Incorrect string value: \\\'\\\\xEB\\\' for column \\\'a\\\' at row 17\"\n }"
}

Mysqlx.Notice.Frame {
  type: 1
  scope: LOCAL
  payload: "Mysqlx.Notice.Warning { level: WARNING\ncode: 1366\nmsg: \"Incorrect string value: \\\'\\\\xEC\\\' for column \\\'a\\\' at row 17\"\n }"
}

Mysqlx.Notice.Frame {
  type: 1
  scope: LOCAL
  payload: "Mysqlx.Notice.Warning { level: WARNING\ncode: 1366\nmsg: \"Incorrect string value: \\\'\\\\xED\\\' for column \\\'a\\\' at row 17\"\n }"
}

Mysqlx.Notice.Frame {
  type: 1
  scope: LOCAL
  payload: "Mysqlx.Notice.Warning { level: WARNING\ncode: 1366\nmsg: \"Incorrect string value: \\\'\\\\xEE\\\' for column \\\'a\\\' at row 17\"\n }"
}

Mysqlx.Notice.Frame {
  type: 1
  scope: LOCAL
  payload: "Mysqlx.Notice.Warning { level: WARNING\ncode: 1366\nmsg: \"Incorrect string value: \\\'\\\\xEF\\\' for column \\\'a\\\' at row 17\"\n }"
}

Mysqlx.Notice.Frame {
  type: 1
  scope: LOCAL
  payload: "Mysqlx.Notice.Warning { level: WARNING\ncode: 1366\nmsg: \"Incorrect string value: \\\'\\\\xF0\\\' for column \\\'a\\\' at row 17\"\n }"
}

Mysqlx.Notice.Frame {
  type: 1
  scope: LOCAL
  payload: "Mysqlx.Notice.Warning { level: WARNING\ncode: 1366\nmsg: \"Incorrect string value: \\\'\\\\xF1\\\' for column \\\'a\\\' at row 17\"\n }"
}

Mysqlx.Notice.Frame {
  type: 1
  scope: LOCAL
  payload: "Mysqlx.Notice.Warning { level: WARNING\ncode: 1366\nmsg: \"Incorrect string value: \\\'\\\\xF2\\\' for column \\\'a\\\' at row 17\"\n }"
}

Mysqlx.Notice.Frame {
  type: 1
  scope: LOCAL
  payload: "Mysqlx.Notice.Warning { level: WARNING\ncode: 1366\nmsg: \"Incorrect string value: \\\'\\\\xF3\\\' for column \\\'a\\\' at row 17\"\n }"
}

Mysqlx.Notice.Frame {
  type: 1
  scope: LOCAL
  payload: "Mysqlx.Notice.Warning { level: WARNING\ncode: 1366\nmsg: \"Incorrect string value: \\\'\\\\xF4\\\' for column \\\'a\\\' at row 17\"\n }"
}

Mysqlx.Notice.Frame {
  type: 1
  scope: LOCAL
  payload: "Mysqlx.Notice.Warning { level: WARNING\ncode: 1366\nmsg: \"Incorrect string value: \\\'\\\\xF5\\\' for column \\\'a\\\' at row 17\"\n }"
}

Mysqlx.Notice.Frame {
  type: 1
  scope: LOCAL
  payload: "Mysqlx.Notice.Warning { level: WARNING\ncode: 1366\nmsg: \"Incorrect string value: \\\'\\\\xF6\\\' for column \\\'a\\\' at row 17\"\n }"
}

Mysqlx.Notice.Frame {
  type: 1
  scope: LOCAL
  payload: "Mysqlx.Notice.Warning { level: WARNING\ncode: 1366\nmsg: \"Incorrect string value: \\\'\\\\xF7\\\' for column \\\'a\\\' at row 17\"\n }"
}

Mysqlx.Notice.Frame {
  type: 1
  scope: LOCAL
  payload: "Mysqlx.Notice.Warning { level: WARNING\ncode: 1366\nmsg: \"Incorrect string value: \\\'\\\\xF8\\\' for column \\\'a\\\' at row 17\"\n }"
}

Mysqlx.Notice.Frame {
  type: 1
  scope: LOCAL
  payload: "Mysqlx.Notice.Warning { level: WARNING\ncode: 1366\nmsg: \"Incorrect string value: \\\'\\\\xF9\\\' for column \\\'a\\\' at row 17\"\n }"
}

Mysqlx.Notice.Frame {
  type: 1
  scope: LOCAL
  payload: "Mysqlx.Notice.Warning { level: WARNING\ncode: 1366\nmsg: \"Incorrect string value: \\\'\\\\xFA\\\' for column \\\'a\\\' at row 17\"\n }"
}

Mysqlx.Notice.Frame {
  type: 1
  scope: LOCAL
  payload: "Mysqlx.Notice.Warning { level: WARNING\ncode: 1366\nmsg: \"Incorrect string value: \\\'\\\\xFB\\\' for column \\\'a\\\' at row 17\"\n }"
}

Mysqlx.Notice.Frame {
  type: 1
  scope: LOCAL
  payload: "Mysqlx.Notice.Warning { level: WARNING\ncode: 1366\nmsg: \"Incorrect string value: \\\'\\\\xFC\\\' for column \\\'a\\\' at row 17\"\n }"
}

Mysqlx.Notice.Frame {
  type: 1
  scope: LOCAL
  payload: "Mysqlx.Notice.Warning { level: WARNING\ncode: 1366\nmsg: \"Incorrect string value: \\\'\\\\xFD\\\' for column \\\'a\\\' at row 17\"\n }"
}

Mysqlx.Notice.Frame {
  type: 1
  scope: LOCAL
  payload: "Mysqlx.Notice.Warning { level: WARNING\ncode: 1366\nmsg: \"Incorrect string value: \\\'\\\\xFE\\\' for column \\\'a\\\' at row 17\"\n }"
}

Mysqlx.Notice.Frame {
  type: 1
  scope: LOCAL
  payload: "Mysqlx.Notice.Warning { level: WARNING\ncode: 1366\nmsg: \"Incorrect string value: \\\'\\\\xFF\\\' for column \\\'a\\\' at row 17\"\n }"
}

Mysqlx.Notice.Frame {
  type: 1
  scope: LOCAL
  payload: "Mysqlx.Notice.Warning { level: WARNING\ncode: 1366\nmsg: \"Incorrect string value: \\\'\\\\x80\\\' for column \\\'a\\\' at row 17\"\n }"
}

Mysqlx.Notice.Frame {
  type: 1
  scope: LOCAL
  payload: "Mysqlx.Notice.Warning { level: WARNING\ncode: 1366\nmsg: \"Incorrect string value: \\\'\\\\x81\\\' for column \\\'a\\\' at row 17\"\n }"
}

Mysqlx.Notice.Frame {
  type: 1
  scope: LOCAL
  payload: "Mysqlx.Notice.Warning { level: WARNING\ncode: 1366\nmsg: \"Incorrect string value: \\\'\\\\x82\\\' for column \\\'a\\\' at row 17\"\n }"
}

Mysqlx.Notice.Frame {
  type: 1
  scope: LOCAL
  payload: "Mysqlx.Notice.Warning { level: WARNING\ncode: 1366\nmsg: \"Incorrect string value: \\\'\\\\x83\\\' for column \\\'a\\\' at row 17\"\n }"
}

Mysqlx.Notice.Frame {
  type: 1
  scope: LOCAL
  payload: "Mysqlx.Notice.Warning { level: WARNING\ncode: 1366\nmsg: \"Incorrect string value: \\\'\\\\x84\\\' for column \\\'a\\\' at row 17\"\n }"
}

Mysqlx.Notice.Frame {
  type: 1
  scope: LOCAL
  payload: "Mysqlx.Notice.Warning { level: WARNING\ncode: 1366\nmsg: \"Incorrect string value: \\\'\\\\x85\\\' for column \\\'a\\\' at row 17\"\n }"
}

Mysqlx.Notice.Frame {
  type: 1
  scope: LOCAL
  payload: "Mysqlx.Notice.Warning { level: WARNING\ncode: 1366\nmsg: \"Incorrect string value: \\\'\\\\x86\\\' for column \\\'a\\\' at row 17\"\n }"
}

Mysqlx.Notice.Frame {
  type: 1
  scope: LOCAL
  payload: "Mysqlx.Notice.Warning { level: WARNING\ncode: 1366\nmsg: \"Incorrect string value: \\\'\\\\x87\\\' for column \\\'a\\\' at row 17\"\n }"
}

Mysqlx.Notice.Frame {
  type: 1
  scope: LOCAL
  payload: "Mysqlx.Notice.Warning { level: WARNING\ncode: 1366\nmsg: \"Incorrect string value: \\\'\\\\x88\\\' for column \\\'a\\\' at row 17\"\n }"
}

Mysqlx.Notice.Frame {
  type: 1
  scope: LOCAL
  payload: "Mysqlx.Notice.Warning { level: WARNING\ncode: 1366\nmsg: \"Incorrect string value: \\\'\\\\x89\\\' for column \\\'a\\\' at row 17\"\n }"
}

Mysqlx.Notice.Frame {
  type: 1
  scope: LOCAL
  payload: "Mysqlx.Notice.Warning { level: WARNING\ncode: 1366\nmsg: \"Incorrect string value: \\\'\\\\x8A\\\' for column \\\'a\\\' at row 17\"\n }"
}

Mysqlx.Notice.Frame {
  type: 1
  scope: LOCAL
  payload: "Mysqlx.Notice.Warning { level: WARNING\ncode: 1366\nmsg: \"Incorrect string value: \\\'\\\\x8B\\\' for column \\\'a\\\' at row 17\"\n }"
}

Mysqlx.Notice.Frame {
  type: 1
  scope: LOCAL
  payload: "Mysqlx.Notice.Warning { level: WARNING\ncode: 1366\nmsg: \"Incorrect string value: \\\'\\\\x8C\\\' for column \\\'a\\\' at row 17\"\n }"
}

Mysqlx.Notice.Frame {
  type: 1
  scope: LOCAL
  payload: "Mysqlx.Notice.Warning { level: WARNING\ncode: 1366\nmsg: \"Incorrect string value: \\\'\\\\x8D\\\' for column \\\'a\\\' at row 17\"\n }"
}

Mysqlx.Notice.Frame {
  type: 1
  scope: LOCAL
  payload: "Mysqlx.Notice.Warning { level: WARNING\ncode: 1366\nmsg: \"Incorrect string value: \\\'\\\\x8E\\\' for column \\\'a\\\' at row 17\"\n }"
}

Mysqlx.Notice.Frame {
  type: 1
  scope: LOCAL
  payload: "Mysqlx.Notice.Warning { level: WARNING\ncode: 1366\nmsg: \"Incorrect string value: \\\'\\\\x8F\\\' for column \\\'a\\\' at row 17\"\n }"
}

Mysqlx.Notice.Frame {
  type: 1
  scope: LOCAL
  payload: "Mysqlx.Notice.Warning { level: WARNING\ncode: 1366\nmsg: \"Incorrect string value: \\\'\\\\x90\\\' for column \\\'a\\\' at row 17\"\n }"
}

Mysqlx.Notice.Frame {
  type: 1
  scope: LOCAL
  payload: "Mysqlx.Notice.Warning { level: WARNING\ncode: 1366\nmsg: \"Incorrect string value: \\\'\\\\x91\\\' for column \\\'a\\\' at row 17\"\n }"
}

Mysqlx.Notice.Frame {
  type: 1
  scope: LOCAL
  payload: "Mysqlx.Notice.Warning { level: WARNING\ncode: 1366\nmsg: \"Incorrect string value: \\\'\\\\x92\\\' for column \\\'a\\\' at row 17\"\n }"
}

Mysqlx.Notice.Frame {
  type: 1
  scope: LOCAL
  payload: "Mysqlx.Notice.Warning { level: WARNING\ncode: 1366\nmsg: \"Incorrect string value: \\\'\\\\x93\\\' for column \\\'a\\\' at row 17\"\n }"
}

Mysqlx.Notice.Frame {
  type: 1
  scope: LOCAL
  payload: "Mysqlx.Notice.Warning { level: WARNING\ncode: 1366\nmsg: \"Incorrect string value: \\\'\\\\x94\\\' for column \\\'a\\\' at row 17\"\n }"
}

Mysqlx.Notice.Frame {
  type: 1
  scope: LOCAL
  payload: "Mysqlx.Notice.Warning { level: WARNING\ncode: 1366\nmsg: \"Incorrect string value: \\\'\\\\x95\\\' for column \\\'a\\\' at row 17\"\n }"
}

Mysqlx.Notice.Frame {
  type: 1
  scope: LOCAL
  payload: "Mysqlx.Notice.Warning { level: WARNING\ncode: 1366\nmsg: \"Incorrect string value: \\\'\\\\x96\\\' for column \\\'a\\\' at row 17\"\n }"
}

Mysqlx.Notice.Frame {
  type: 1
  scope: LOCAL
  payload: "Mysqlx.Notice.Warning { level: WARNING\ncode: 1366\nmsg: \"Incorrect string value: \\\'\\\\x97\\\' for column \\\'a\\\' at row 17\"\n }"
}

Mysqlx.Notice.Frame {
  type: 1
  scope: LOCAL
  payload: "Mysqlx.Notice.Warning { level: WARNING\ncode: 1366\nmsg: \"Incorrect string value: \\\'\\\\x98\\\' for column \\\'a\\\' at row 17\"\n }"
}

Mysqlx.Notice.Frame {
  type: 1
  scope: LOCAL
  payload: "Mysqlx.Notice.Warning { level: WARNING\ncode: 1366\nmsg: \"Incorrect string value: \\\'\\\\x99\\\' for column \\\'a\\\' at row 17\"\n }"
}

Mysqlx.Notice.Frame {
  type: 1
  scope: LOCAL
  payload: "Mysqlx.Notice.Warning { level: WARNING\ncode: 1366\nmsg: \"Incorrect string value: \\\'\\\\x9A\\\' for column \\\'a\\\' at row 17\"\n }"
}

Mysqlx.Notice.Frame {
  type: 1
  scope: LOCAL
  payload: "Mysqlx.Notice.Warning { level: WARNING\ncode: 1366\nmsg: \"Incorrect string value: \\\'\\\\x9B\\\' for column \\\'a\\\' at row 17\"\n }"
}

Mysqlx.Notice.Frame {
  type: 1
  scope: LOCAL
  payload: "Mysqlx.Notice.Warning { level: WARNING\ncode: 1366\nmsg: \"Incorrect string value: \\\'\\\\x9C\\\' for column \\\'a\\\' at row 17\"\n }"
}

Mysqlx.Notice.Frame {
  type: 1
  scope: LOCAL
  payload: "Mysqlx.Notice.Warning { level: WARNING\ncode: 1366\nmsg: \"Incorrect string value: \\\'\\\\x9D\\\' for column \\\'a\\\' at row 17\"\n }"
}

Mysqlx.Notice.Frame {
  type: 1
  scope: LOCAL
  payload: "Mysqlx.Notice.Warning { level: WARNING\ncode: 1366\nmsg: \"Incorrect string value: \\\'\\\\x9E\\\' for column \\\'a\\\' at row 17\"\n }"
}

Mysqlx.Notice.Frame {
  type: 1
  scope: LOCAL
  payload: "Mysqlx.Notice.Warning { level: WARNING\ncode: 1366\nmsg: \"Incorrect string value: \\\'\\\\x9F\\\' for column \\\'a\\\' at row 17\"\n }"
}

Mysqlx.Notice.Frame {
  type: 1
  scope: LOCAL
  payload: "Mysqlx.Notice.Warning { level: WARNING\ncode: 1366\nmsg: \"Incorrect string value: \\\'\\\\xA0\\\' for column \\\'a\\\' at row 17\"\n }"
}

Mysqlx.Notice.Frame {
  type: 1
  scope: LOCAL
  payload: "Mysqlx.Notice.Warning { level: WARNING\ncode: 1366\nmsg: \"Incorrect string value: \\\'\\\\xE0\\\' for column \\\'a\\\' at row 17\"\n }"
}

Mysqlx.Notice.Frame {
  type: 1
  scope: LOCAL
  payload: "Mysqlx.Notice.Warning { level: WARNING\ncode: 1366\nmsg: \"Incorrect string value: \\\'\\\\xE1\\\' for column \\\'a\\\' at row 17\"\n }"
}

Mysqlx.Notice.Frame {
  type: 1
  scope: LOCAL
  payload: "Mysqlx.Notice.Warning { level: WARNING\ncode: 1366\nmsg: \"Incorrect string value: \\\'\\\\xE2\\\' for column \\\'a\\\' at row 17\"\n }"
}

Mysqlx.Notice.Frame {
  type: 1
  scope: LOCAL
  payload: "Mysqlx.Notice.Warning { level: WARNING\ncode: 1366\nmsg: \"Incorrect string value: \\\'\\\\xE3\\\' for column \\\'a\\\' at row 17\"\n }"
}

Mysqlx.Notice.Frame {
  type: 1
  scope: LOCAL
  payload: "Mysqlx.Notice.Warning { level: WARNING\ncode: 1366\nmsg: \"Incorrect string value: \\\'\\\\xE4\\\' for column \\\'a\\\' at row 17\"\n }"
}

Mysqlx.Notice.Frame {
  type: 1
  scope: LOCAL
  payload: "Mysqlx.Notice.Warning { level: WARNING\ncode: 1366\nmsg: \"Incorrect string value: \\\'\\\\xE5\\\' for column \\\'a\\\' at row 17\"\n }"
}

Mysqlx.Notice.Frame {
  type: 1
  scope: LOCAL
  payload: "Mysqlx.Notice.Warning { level: WARNING\ncode: 1366\nmsg: \"Incorrect string value: \\\'\\\\xE6\\\' for column \\\'a\\\' at row 17\"\n }"
}

Mysqlx.Notice.Frame {
  type: 1
  scope: LOCAL
  payload: "Mysqlx.Notice.Warning { level: WARNING\ncode: 1366\nmsg: \"Incorrect string value: \\\'\\\\xE7\\\' for column \\\'a\\\' at row 17\"\n }"
}

Mysqlx.Notice.Frame {
  type: 1
  scope: LOCAL
  payload: "Mysqlx.Notice.Warning { level: WARNING\ncode: 1366\nmsg: \"Incorrect string value: \\\'\\\\xE8\\\' for column \\\'a\\\' at row 17\"\n }"
}

Mysqlx.Notice.Frame {
  type: 1
  scope: LOCAL
  payload: "Mysqlx.Notice.Warning { level: WARNING\ncode: 1366\nmsg: \"Incorrect string value: \\\'\\\\xE9\\\' for column \\\'a\\\' at row 17\"\n }"
}

Mysqlx.Notice.Frame {
  type: 1
  scope: LOCAL
  payload: "Mysqlx.Notice.Warning { level: WARNING\ncode: 1366\nmsg: \"Incorrect string value: \\\'\\\\xEA\\\' for column \\\'a\\\' at row 17\"\n }"
}

Mysqlx.Notice.Frame {
  type: 1
  scope: LOCAL
  payload: "Mysqlx.Notice.Warning { level: WARNING\ncode: 1366\nmsg: \"Incorrect string value: \\\'\\\\xEB\\\' for column \\\'a\\\' at row 17\"\n }"
}

Mysqlx.Notice.Frame {
  type: 1
  scope: LOCAL
  payload: "Mysqlx.Notice.Warning { level: WARNING\ncode: 1366\nmsg: \"Incorrect string value: \\\'\\\\xEC\\\' for column \\\'a\\\' at row 17\"\n }"
}

Mysqlx.Notice.Frame {
  type: 1
  scope: LOCAL
  payload: "Mysqlx.Notice.Warning { level: WARNING\ncode: 1366\nmsg: \"Incorrect string value: \\\'\\\\xED\\\' for column \\\'a\\\' at row 17\"\n }"
}

Mysqlx.Notice.Frame {
  type: 1
  scope: LOCAL
  payload: "Mysqlx.Notice.Warning { level: WARNING\ncode: 1366\nmsg: \"Incorrect string value: \\\'\\\\xEE\\\' for column \\\'a\\\' at row 17\"\n }"
}

Mysqlx.Notice.Frame {
  type: 1
  scope: LOCAL
  payload: "Mysqlx.Notice.Warning { level: WARNING\ncode: 1366\nmsg: \"Incorrect string value: \\\'\\\\xEF\\\' for column \\\'a\\\' at row 17\"\n }"
}

Mysqlx.Notice.Frame {
  type: 1
  scope: LOCAL
  payload: "Mysqlx.Notice.Warning { level: WARNING\ncode: 1366\nmsg: \"Incorrect string value: \\\'\\\\xF0\\\' for column \\\'a\\\' at row 17\"\n }"
}

Mysqlx.Notice.Frame {
  type: 1
  scope: LOCAL
  payload: "Mysqlx.Notice.Warning { level: WARNING\ncode: 1366\nmsg: \"Incorrect string value: \\\'\\\\xF1\\\' for column \\\'a\\\' at row 17\"\n }"
}

Mysqlx.Notice.Frame {
  type: 1
  scope: LOCAL
  payload: "Mysqlx.Notice.Warning { level: WARNING\ncode: 1366\nmsg: \"Incorrect string value: \\\'\\\\xF2\\\' for column \\\'a\\\' at row 17\"\n }"
}

Mysqlx.Notice.Frame {
  type: 1
  scope: LOCAL
  payload: "Mysqlx.Notice.Warning { level: WARNING\ncode: 1366\nmsg: \"Incorrect string value: \\\'\\\\xF3\\\' for column \\\'a\\\' at row 17\"\n }"
}

Mysqlx.Notice.Frame {
  type: 1
  scope: LOCAL
  payload: "Mysqlx.Notice.Warning { level: WARNING\ncode: 1366\nmsg: \"Incorrect string value: \\\'\\\\xF4\\\' for column \\\'a\\\' at row 17\"\n }"
}

Mysqlx.Notice.Frame {
  type: 1
  scope: LOCAL
  payload: "Mysqlx.Notice.Warning { level: WARNING\ncode: 1366\nmsg: \"Incorrect string value: \\\'\\\\xF5\\\' for column \\\'a\\\' at row 17\"\n }"
}

Mysqlx.Notice.Frame {
  type: 1
  scope: LOCAL
  payload: "Mysqlx.Notice.Warning { level: WARNING\ncode: 1366\nmsg: \"Incorrect string value: \\\'\\\\xF6\\\' for column \\\'a\\\' at row 17\"\n }"
}

Mysqlx.Notice.Frame {
  type: 1
  scope: LOCAL
  payload: "Mysqlx.Notice.Warning { level: WARNING\ncode: 1366\nmsg: \"Incorrect string value: \\\'\\\\xF7\\\' for column \\\'a\\\' at row 17\"\n }"
}

Mysqlx.Notice.Frame {
  type: 1
  scope: LOCAL
  payload: "Mysqlx.Notice.Warning { level: WARNING\ncode: 1366\nmsg: \"Incorrect string value: \\\'\\\\xF8\\\' for column \\\'a\\\' at row 17\"\n }"
}

Mysqlx.Notice.Frame {
  type: 1
  scope: LOCAL
  payload: "Mysqlx.Notice.Warning { level: WARNING\ncode: 1366\nmsg: \"Incorrect string value: \\\'\\\\xF9\\\' for column \\\'a\\\' at row 17\"\n }"
}

Mysqlx.Notice.Frame {
  type: 1
  scope: LOCAL
  payload: "Mysqlx.Notice.Warning { level: WARNING\ncode: 1366\nmsg: \"Incorrect string value: \\\'\\\\xFA\\\' for column \\\'a\\\' at row 17\"\n }"
}

Mysqlx.Notice.Frame {
  type: 1
  scope: LOCAL
  payload: "Mysqlx.Notice.Warning { level: WARNING\ncode: 1366\nmsg: \"Incorrect string value: \\\'\\\\xFB\\\' for column \\\'a\\\' at row 17\"\n }"
}

Mysqlx.Notice.Frame {
  type: 1
  scope: LOCAL
  payload: "Mysqlx.Notice.Warning { level: WARNING\ncode: 1366\nmsg: \"Incorrect string value: \\\'\\\\xFC\\\' for column \\\'a\\\' at row 17\"\n }"
}

Mysqlx.Notice.Frame {
  type: 1
  scope: LOCAL
  payload: "Mysqlx.Notice.Warning { level: WARNING\ncode: 1366\nmsg: \"Incorrect string value: \\\'\\\\xFD\\\' for column \\\'a\\\' at row 17\"\n }"
}

Mysqlx.Notice.Frame {
  type: 1
  scope: LOCAL
  payload: "Mysqlx.Notice.Warning { level: WARNING\ncode: 1366\nmsg: \"Incorrect string value: \\\'\\\\xFE\\\' for column \\\'a\\\' at row 17\"\n }"
}

Mysqlx.Notice.Frame {
  type: 1
  scope: LOCAL
  payload: "Mysqlx.Notice.Warning { level: WARNING\ncode: 1366\nmsg: \"Incorrect string value: \\\'\\\\xFF\\\' for column \\\'a\\\' at row 17\"\n }"
}

Mysqlx.Notice.Frame {
  type: 1
  scope: LOCAL
  payload: "Mysqlx.Notice.Warning { level: WARNING\ncode: 1366\nmsg: \"Incorrect string value: \\\'\\\\x80\\\' for column \\\'a\\\' at row 17\"\n }"
}

Mysqlx.Notice.Frame {
  type: 1
  scope: LOCAL
  payload: "Mysqlx.Notice.Warning { level: WARNING\ncode: 1366\nmsg: \"Incorrect string value: \\\'\\\\x81\\\' for column \\\'a\\\' at row 17\"\n }"
}

Mysqlx.Notice.Frame {
  type: 1
  scope: LOCAL
  payload: "Mysqlx.Notice.Warning { level: WARNING\ncode: 1366\nmsg: \"Incorrect string value: \\\'\\\\x82\\\' for column \\\'a\\\' at row 17\"\n }"
}

Mysqlx.Notice.Frame {
  type: 1
  scope: LOCAL
  payload: "Mysqlx.Notice.Warning { level: WARNING\ncode: 1366\nmsg: \"Incorrect string value: \\\'\\\\x83\\\' for column \\\'a\\\' at row 17\"\n }"
}

Mysqlx.Notice.Frame {
  type: 1
  scope: LOCAL
  payload: "Mysqlx.Notice.Warning { level: WARNING\ncode: 1366\nmsg: \"Incorrect string value: \\\'\\\\x84\\\' for column \\\'a\\\' at row 17\"\n }"
}

Mysqlx.Notice.Frame {
  type: 1
  scope: LOCAL
  payload: "Mysqlx.Notice.Warning { level: WARNING\ncode: 1366\nmsg: \"Incorrect string value: \\\'\\\\x85\\\' for column \\\'a\\\' at row 17\"\n }"
}

Mysqlx.Notice.Frame {
  type: 1
  scope: LOCAL
  payload: "Mysqlx.Notice.Warning { level: WARNING\ncode: 1366\nmsg: \"Incorrect string value: \\\'\\\\x86\\\' for column \\\'a\\\' at row 17\"\n }"
}

Mysqlx.Notice.Frame {
  type: 1
  scope: LOCAL
  payload: "Mysqlx.Notice.Warning { level: WARNING\ncode: 1366\nmsg: \"Incorrect string value: \\\'\\\\x87\\\' for column \\\'a\\\' at row 17\"\n }"
}

Mysqlx.Notice.Frame {
  type: 1
  scope: LOCAL
  payload: "Mysqlx.Notice.Warning { level: WARNING\ncode: 1366\nmsg: \"Incorrect string value: \\\'\\\\x88\\\' for column \\\'a\\\' at row 17\"\n }"
}

Mysqlx.Notice.Frame {
  type: 1
  scope: LOCAL
  payload: "Mysqlx.Notice.Warning { level: WARNING\ncode: 1366\nmsg: \"Incorrect string value: \\\'\\\\x89\\\' for column \\\'a\\\' at row 17\"\n }"
}

Mysqlx.Notice.Frame {
  type: 1
  scope: LOCAL
  payload: "Mysqlx.Notice.Warning { level: WARNING\ncode: 1366\nmsg: \"Incorrect string value: \\\'\\\\x8A\\\' for column \\\'a\\\' at row 17\"\n }"
}

Mysqlx.Notice.Frame {
  type: 1
  scope: LOCAL
  payload: "Mysqlx.Notice.Warning { level: WARNING\ncode: 1366\nmsg: \"Incorrect string value: \\\'\\\\x8B\\\' for column \\\'a\\\' at row 17\"\n }"
}

Mysqlx.Notice.Frame {
  type: 1
  scope: LOCAL
  payload: "Mysqlx.Notice.Warning { level: WARNING\ncode: 1366\nmsg: \"Incorrect string value: \\\'\\\\x8C\\\' for column \\\'a\\\' at row 17\"\n }"
}

Mysqlx.Notice.Frame {
  type: 1
  scope: LOCAL
  payload: "Mysqlx.Notice.Warning { level: WARNING\ncode: 1366\nmsg: \"Incorrect string value: \\\'\\\\x8D\\\' for column \\\'a\\\' at row 17\"\n }"
}

Mysqlx.Notice.Frame {
  type: 1
  scope: LOCAL
  payload: "Mysqlx.Notice.Warning { level: WARNING\ncode: 1366\nmsg: \"Incorrect string value: \\\'\\\\x8E\\\' for column \\\'a\\\' at row 17\"\n }"
}

Mysqlx.Notice.Frame {
  type: 1
  scope: LOCAL
  payload: "Mysqlx.Notice.Warning { level: WARNING\ncode: 1366\nmsg: \"Incorrect string value: \\\'\\\\x8F\\\' for column \\\'a\\\' at row 17\"\n }"
}

Mysqlx.Notice.Frame {
  type: 1
  scope: LOCAL
  payload: "Mysqlx.Notice.Warning { level: WARNING\ncode: 1366\nmsg: \"Incorrect string value: \\\'\\\\x90\\\' for column \\\'a\\\' at row 17\"\n }"
}

Mysqlx.Notice.Frame {
  type: 1
  scope: LOCAL
  payload: "Mysqlx.Notice.Warning { level: WARNING\ncode: 1366\nmsg: \"Incorrect string value: \\\'\\\\x91\\\' for column \\\'a\\\' at row 17\"\n }"
}

Mysqlx.Notice.Frame {
  type: 1
  scope: LOCAL
  payload: "Mysqlx.Notice.Warning { level: WARNING\ncode: 1366\nmsg: \"Incorrect string value: \\\'\\\\x92\\\' for column \\\'a\\\' at row 17\"\n }"
}

Mysqlx.Notice.Frame {
  type: 1
  scope: LOCAL
  payload: "Mysqlx.Notice.Warning { level: WARNING\ncode: 1366\nmsg: \"Incorrect string value: \\\'\\\\x93\\\' for column \\\'a\\\' at row 17\"\n }"
}

Mysqlx.Notice.Frame {
  type: 1
  scope: LOCAL
  payload: "Mysqlx.Notice.Warning { level: WARNING\ncode: 1366\nmsg: \"Incorrect string value: \\\'\\\\x94\\\' for column \\\'a\\\' at row 17\"\n }"
}

Mysqlx.Notice.Frame {
  type: 1
  scope: LOCAL
  payload: "Mysqlx.Notice.Warning { level: WARNING\ncode: 1366\nmsg: \"Incorrect string value: \\\'\\\\x95\\\' for column \\\'a\\\' at row 17\"\n }"
}

Mysqlx.Notice.Frame {
  type: 1
  scope: LOCAL
  payload: "Mysqlx.Notice.Warning { level: WARNING\ncode: 1366\nmsg: \"Incorrect string value: \\\'\\\\x96\\\' for column \\\'a\\\' at row 17\"\n }"
}

Mysqlx.Notice.Frame {
  type: 1
  scope: LOCAL
  payload: "Mysqlx.Notice.Warning { level: WARNING\ncode: 1366\nmsg: \"Incorrect string value: \\\'\\\\x97\\\' for column \\\'a\\\' at row 17\"\n }"
}

Mysqlx.Notice.Frame {
  type: 1
  scope: LOCAL
  payload: "Mysqlx.Notice.Warning { level: WARNING\ncode: 1366\nmsg: \"Incorrect string value: \\\'\\\\x98\\\' for column \\\'a\\\' at row 17\"\n }"
}

Mysqlx.Notice.Frame {
  type: 1
  scope: LOCAL
  payload: "Mysqlx.Notice.Warning { level: WARNING\ncode: 1366\nmsg: \"Incorrect string value: \\\'\\\\x99\\\' for column \\\'a\\\' at row 17\"\n }"
}

Mysqlx.Notice.Frame {
  type: 1
  scope: LOCAL
  payload: "Mysqlx.Notice.Warning { level: WARNING\ncode: 1366\nmsg: \"Incorrect string value: \\\'\\\\x9A\\\' for column \\\'a\\\' at row 17\"\n }"
}

Mysqlx.Notice.Frame {
  type: 1
  scope: LOCAL
  payload: "Mysqlx.Notice.Warning { level: WARNING\ncode: 1366\nmsg: \"Incorrect string value: \\\'\\\\x9B\\\' for column \\\'a\\\' at row 17\"\n }"
}

Mysqlx.Notice.Frame {
  type: 1
  scope: LOCAL
  payload: "Mysqlx.Notice.Warning { level: WARNING\ncode: 1366\nmsg: \"Incorrect string value: \\\'\\\\x9C\\\' for column \\\'a\\\' at row 17\"\n }"
}

Mysqlx.Notice.Frame {
  type: 1
  scope: LOCAL
  payload: "Mysqlx.Notice.Warning { level: WARNING\ncode: 1366\nmsg: \"Incorrect string value: \\\'\\\\x9D\\\' for column \\\'a\\\' at row 17\"\n }"
}

Mysqlx.Notice.Frame {
  type: 1
  scope: LOCAL
  payload: "Mysqlx.Notice.Warning { level: WARNING\ncode: 1366\nmsg: \"Incorrect string value: \\\'\\\\x9E\\\' for column \\\'a\\\' at row 17\"\n }"
}

Mysqlx.Notice.Frame {
  type: 1
  scope: LOCAL
  payload: "Mysqlx.Notice.Warning { level: WARNING\ncode: 1366\nmsg: \"Incorrect string value: \\\'\\\\x9F\\\' for column \\\'a\\\' at row 17\"\n }"
}

Mysqlx.Notice.Frame {
  type: 1
  scope: LOCAL
  payload: "Mysqlx.Notice.Warning { level: WARNING\ncode: 1366\nmsg: \"Incorrect string value: \\\'\\\\xA0\\\' for column \\\'a\\\' at row 17\"\n }"
}

Mysqlx.Notice.Frame {
  type: 1
  scope: LOCAL
  payload: "Mysqlx.Notice.Warning { level: WARNING\ncode: 1366\nmsg: \"Incorrect string value: \\\'\\\\xE0\\\' for column \\\'a\\\' at row 17\"\n }"
}

Mysqlx.Notice.Frame {
  type: 1
  scope: LOCAL
  payload: "Mysqlx.Notice.Warning { level: WARNING\ncode: 1366\nmsg: \"Incorrect string value: \\\'\\\\xE1\\\' for column \\\'a\\\' at row 17\"\n }"
}

Mysqlx.Notice.Frame {
  type: 1
  scope: LOCAL
  payload: "Mysqlx.Notice.Warning { level: WARNING\ncode: 1366\nmsg: \"Incorrect string value: \\\'\\\\xE2\\\' for column \\\'a\\\' at row 17\"\n }"
}

Mysqlx.Notice.Frame {
  type: 1
  scope: LOCAL
  payload: "Mysqlx.Notice.Warning { level: WARNING\ncode: 1366\nmsg: \"Incorrect string value: \\\'\\\\xE3\\\' for column \\\'a\\\' at row 17\"\n }"
}

Mysqlx.Notice.Frame {
  type: 1
  scope: LOCAL
  payload: "Mysqlx.Notice.Warning { level: WARNING\ncode: 1366\nmsg: \"Incorrect string value: \\\'\\\\xE4\\\' for column \\\'a\\\' at row 17\"\n }"
}

Mysqlx.Notice.Frame {
  type: 1
  scope: LOCAL
  payload: "Mysqlx.Notice.Warning { level: WARNING\ncode: 1366\nmsg: \"Incorrect string value: \\\'\\\\xE5\\\' for column \\\'a\\\' at row 17\"\n }"
}

Mysqlx.Notice.Frame {
  type: 1
  scope: LOCAL
  payload: "Mysqlx.Notice.Warning { level: WARNING\ncode: 1366\nmsg: \"Incorrect string value: \\\'\\\\xE6\\\' for column \\\'a\\\' at row 17\"\n }"
}

Mysqlx.Notice.Frame {
  type: 1
  scope: LOCAL
  payload: "Mysqlx.Notice.Warning { level: WARNING\ncode: 1366\nmsg: \"Incorrect string value: \\\'\\\\xE7\\\' for column \\\'a\\\' at row 17\"\n }"
}

Mysqlx.Notice.Frame {
  type: 1
  scope: LOCAL
  payload: "Mysqlx.Notice.Warning { level: WARNING\ncode: 1366\nmsg: \"Incorrect string value: \\\'\\\\xE8\\\' for column \\\'a\\\' at row 17\"\n }"
}

Mysqlx.Notice.Frame {
  type: 1
  scope: LOCAL
  payload: "Mysqlx.Notice.Warning { level: WARNING\ncode: 1366\nmsg: \"Incorrect string value: \\\'\\\\xE9\\\' for column \\\'a\\\' at row 17\"\n }"
}

Mysqlx.Notice.Frame {
  type: 1
  scope: LOCAL
  payload: "Mysqlx.Notice.Warning { level: WARNING\ncode: 1366\nmsg: \"Incorrect string value: \\\'\\\\xEA\\\' for column \\\'a\\\' at row 17\"\n }"
}

Mysqlx.Notice.Frame {
  type: 1
  scope: LOCAL
  payload: "Mysqlx.Notice.Warning { level: WARNING\ncode: 1366\nmsg: \"Incorrect string value: \\\'\\\\xEB\\\' for column \\\'a\\\' at row 17\"\n }"
}

Mysqlx.Notice.Frame {
  type: 3
  scope: LOCAL
  payload: "Mysqlx.Notice.SessionStateChanged { param: ROWS_AFFECTED\nvalue {\n  type: V_UINT\n  v_unsigned_int: 65536\n}\n }"
}

Mysqlx.Notice.Frame {
  type: 3
  scope: LOCAL
  payload: "Mysqlx.Notice.SessionStateChanged { param: PRODUCED_MESSAGE\nvalue {\n  type: V_STRING\n  v_string {\n    value: \"Records: 65536  Duplicates: 0  Warnings: 17775\"\n  }\n}\n }"
}

Mysqlx.Sql.StmtExecuteOk {
}

Mysqlx.Notice.Frame {
  type: 3
  scope: LOCAL
  payload: "Mysqlx.Notice.SessionStateChanged { param: ROWS_AFFECTED\nvalue {\n  type: V_UINT\n  v_unsigned_int: 0\n}\n }"
}

Mysqlx.Sql.StmtExecuteOk {
}

Mysqlx.Notice.Frame {
  type: 3
  scope: LOCAL
  payload: "Mysqlx.Notice.SessionStateChanged { param: ROWS_AFFECTED\nvalue {\n  type: V_UINT\n  v_unsigned_int: 0\n}\n }"
}

Mysqlx.Sql.StmtExecuteOk {
}

checking warnings with prepare and execute statmenets
Mysqlx.Notice.Frame {
  type: 3
  scope: LOCAL
  payload: "Mysqlx.Notice.SessionStateChanged { param: ROWS_AFFECTED\nvalue {\n  type: V_UINT\n  v_unsigned_int: 0\n}\n }"
}

Mysqlx.Sql.StmtExecuteOk {
}

Mysqlx.Notice.Frame {
  type: 3
  scope: LOCAL
  payload: "Mysqlx.Notice.SessionStateChanged { param: ROWS_AFFECTED\nvalue {\n  type: V_UINT\n  v_unsigned_int: 0\n}\n }"
}

Mysqlx.Sql.StmtExecuteOk {
}

Mysqlx.Notice.Frame {
  type: 3
  scope: LOCAL
  payload: "Mysqlx.Notice.SessionStateChanged { param: ROWS_AFFECTED\nvalue {\n  type: V_UINT\n  v_unsigned_int: 1\n}\n }"
}

Mysqlx.Sql.StmtExecuteOk {
}

Mysqlx.Resultset.ColumnMetaData {
  type: SINT
  name: "1"
  original_name: ""
  table: ""
  original_table: ""
  schema: ""
  catalog: "def"
  collation: 0
  fractional_digits: 0
  length: 1
  flags: 16
}

Mysqlx.Resultset.Row {
  field: "\002"
}

Mysqlx.Resultset.FetchDone {
}

Mysqlx.Notice.Frame {
  type: 1
  scope: LOCAL
  payload: "Mysqlx.Notice.Warning { level: WARNING\ncode: 1292\nmsg: \"Truncated incorrect INTEGER value: \\\'test\\\'\"\n }"
}

Mysqlx.Notice.Frame {
  type: 3
  scope: LOCAL
  payload: "Mysqlx.Notice.SessionStateChanged { param: ROWS_AFFECTED\nvalue {\n  type: V_UINT\n  v_unsigned_int: 0\n}\n }"
}

Mysqlx.Sql.StmtExecuteOk {
}

Mysqlx.Notice.Frame {
  type: 3
  scope: LOCAL
  payload: "Mysqlx.Notice.SessionStateChanged { param: ROWS_AFFECTED\nvalue {\n  type: V_UINT\n  v_unsigned_int: 0\n}\n }"
}

Mysqlx.Notice.Frame {
  type: 3
  scope: LOCAL
  payload: "Mysqlx.Notice.SessionStateChanged { param: PRODUCED_MESSAGE\nvalue {\n  type: V_STRING\n  v_string {\n    value: \"Statement prepared\"\n  }\n}\n }"
}

Mysqlx.Sql.StmtExecuteOk {
}

Mysqlx.Resultset.ColumnMetaData {
  type: SINT
  name: "1"
  original_name: ""
  table: ""
  original_table: ""
  schema: ""
  catalog: "def"
  collation: 0
  fractional_digits: 0
  length: 1
  flags: 16
}

Mysqlx.Resultset.Row {
  field: "\002"
}

Mysqlx.Resultset.FetchDone {
}

Mysqlx.Notice.Frame {
  type: 1
  scope: LOCAL
  payload: "Mysqlx.Notice.Warning { level: WARNING\ncode: 1292\nmsg: \"Truncated incorrect INTEGER value: \\\'test\\\'\"\n }"
}

Mysqlx.Notice.Frame {
  type: 3
  scope: LOCAL
  payload: "Mysqlx.Notice.SessionStateChanged { param: ROWS_AFFECTED\nvalue {\n  type: V_UINT\n  v_unsigned_int: 0\n}\n }"
}

Mysqlx.Sql.StmtExecuteOk {
}

Mysqlx.Resultset.ColumnMetaData {
  type: SINT
  name: "1"
  original_name: ""
  table: ""
  original_table: ""
  schema: ""
  catalog: "def"
  collation: 0
  fractional_digits: 0
  length: 1
  flags: 16
}

Mysqlx.Resultset.Row {
  field: "\002"
}

Mysqlx.Resultset.FetchDone {
}

Mysqlx.Notice.Frame {
  type: 1
  scope: LOCAL
  payload: "Mysqlx.Notice.Warning { level: WARNING\ncode: 1292\nmsg: \"Truncated incorrect INTEGER value: \\\'test\\\'\"\n }"
}

Mysqlx.Notice.Frame {
  type: 3
  scope: LOCAL
  payload: "Mysqlx.Notice.SessionStateChanged { param: ROWS_AFFECTED\nvalue {\n  type: V_UINT\n  v_unsigned_int: 0\n}\n }"
}

Mysqlx.Sql.StmtExecuteOk {
}

Mysqlx.Notice.Frame {
  type: 3
  scope: LOCAL
  payload: "Mysqlx.Notice.SessionStateChanged { param: ROWS_AFFECTED\nvalue {\n  type: V_UINT\n  v_unsigned_int: 0\n}\n }"
}

Mysqlx.Sql.StmtExecuteOk {
}

Mysqlx.Notice.Frame {
  type: 3
  scope: LOCAL
  payload: "Mysqlx.Notice.SessionStateChanged { param: ROWS_AFFECTED\nvalue {\n  type: V_UINT\n  v_unsigned_int: 0\n}\n }"
}

Mysqlx.Notice.Frame {
  type: 3
  scope: LOCAL
  payload: "Mysqlx.Notice.SessionStateChanged { param: PRODUCED_MESSAGE\nvalue {\n  type: V_STRING\n  v_string {\n    value: \"Statement prepared\"\n  }\n}\n }"
}

Mysqlx.Sql.StmtExecuteOk {
}

Mysqlx.Resultset.ColumnMetaData {
  type: SINT
  name: "1"
  original_name: ""
  table: ""
  original_table: ""
  schema: ""
  catalog: "def"
  collation: 0
  fractional_digits: 0
  length: 1
  flags: 16
}

Mysqlx.Resultset.Row {
  field: "\002"
}

Mysqlx.Resultset.FetchDone {
}

Mysqlx.Notice.Frame {
  type: 3
  scope: LOCAL
  payload: "Mysqlx.Notice.SessionStateChanged { param: ROWS_AFFECTED\nvalue {\n  type: V_UINT\n  v_unsigned_int: 0\n}\n }"
}

Mysqlx.Sql.StmtExecuteOk {
}

Mysqlx.Resultset.ColumnMetaData {
  type: SINT
  name: "1"
  original_name: ""
  table: ""
  original_table: ""
  schema: ""
  catalog: "def"
  collation: 0
  fractional_digits: 0
  length: 1
  flags: 16
}

Mysqlx.Resultset.Row {
  field: "\002"
}

Mysqlx.Resultset.FetchDone {
}

Mysqlx.Notice.Frame {
  type: 3
  scope: LOCAL
  payload: "Mysqlx.Notice.SessionStateChanged { param: ROWS_AFFECTED\nvalue {\n  type: V_UINT\n  v_unsigned_int: 0\n}\n }"
}

Mysqlx.Sql.StmtExecuteOk {
}

Mysqlx.Notice.Frame {
  type: 3
  scope: LOCAL
  payload: "Mysqlx.Notice.SessionStateChanged { param: ROWS_AFFECTED\nvalue {\n  type: V_UINT\n  v_unsigned_int: 0\n}\n }"
}

Mysqlx.Sql.StmtExecuteOk {
}

Mysqlx.Notice.Frame {
  type: 3
  scope: LOCAL
  payload: "Mysqlx.Notice.SessionStateChanged { param: ROWS_AFFECTED\nvalue {\n  type: V_UINT\n  v_unsigned_int: 0\n}\n }"
}

Mysqlx.Sql.StmtExecuteOk {
}

checking warnings with group by when sql_mode is no_engine_substitution
Mysqlx.Notice.Frame {
  type: 3
  scope: LOCAL
  payload: "Mysqlx.Notice.SessionStateChanged { param: ROWS_AFFECTED\nvalue {\n  type: V_UINT\n  v_unsigned_int: 0\n}\n }"
}

Mysqlx.Sql.StmtExecuteOk {
}

Mysqlx.Notice.Frame {
  type: 3
  scope: LOCAL
  payload: "Mysqlx.Notice.SessionStateChanged { param: ROWS_AFFECTED\nvalue {\n  type: V_UINT\n  v_unsigned_int: 0\n}\n }"
}

Mysqlx.Sql.StmtExecuteOk {
}

Mysqlx.Notice.Frame {
  type: 3
  scope: LOCAL
  payload: "Mysqlx.Notice.SessionStateChanged { param: ROWS_AFFECTED\nvalue {\n  type: V_UINT\n  v_unsigned_int: 0\n}\n }"
}

Mysqlx.Sql.StmtExecuteOk {
}

Mysqlx.Notice.Frame {
  type: 3
  scope: LOCAL
  payload: "Mysqlx.Notice.SessionStateChanged { param: ROWS_AFFECTED\nvalue {\n  type: V_UINT\n  v_unsigned_int: 0\n}\n }"
}

Mysqlx.Sql.StmtExecuteOk {
}

Mysqlx.Notice.Frame {
  type: 3
  scope: LOCAL
  payload: "Mysqlx.Notice.SessionStateChanged { param: ROWS_AFFECTED\nvalue {\n  type: V_UINT\n  v_unsigned_int: 2\n}\n }"
}

Mysqlx.Notice.Frame {
  type: 3
  scope: LOCAL
  payload: "Mysqlx.Notice.SessionStateChanged { param: PRODUCED_MESSAGE\nvalue {\n  type: V_STRING\n  v_string {\n    value: \"Records: 2  Duplicates: 0  Warnings: 0\"\n  }\n}\n }"
}

Mysqlx.Sql.StmtExecuteOk {
}

Mysqlx.Notice.Frame {
  type: 3
  scope: LOCAL
  payload: "Mysqlx.Notice.SessionStateChanged { param: ROWS_AFFECTED\nvalue {\n  type: V_UINT\n  v_unsigned_int: 2\n}\n }"
}

Mysqlx.Notice.Frame {
  type: 3
  scope: LOCAL
  payload: "Mysqlx.Notice.SessionStateChanged { param: PRODUCED_MESSAGE\nvalue {\n  type: V_STRING\n  v_string {\n    value: \"Records: 2  Duplicates: 0  Warnings: 0\"\n  }\n}\n }"
}

Mysqlx.Sql.StmtExecuteOk {
}

Mysqlx.Resultset.ColumnMetaData {
  type: BYTES
  name: "c2"
  original_name: "c1"
  table: "t1"
  original_table: "t1"
  schema: "test"
  catalog: "def"
  collation: 8
  fractional_digits: 0
  length: 3
  flags: 1
}

Mysqlx.Resultset.Row {
  field: "aaa\000"
}

Mysqlx.Resultset.Row {
  field: "aaa\000"
}

Mysqlx.Resultset.FetchDone {
}

Mysqlx.Notice.Frame {
  type: 1
  scope: LOCAL
  payload: "Mysqlx.Notice.Warning { level: WARNING\ncode: 1052\nmsg: \"Column \\\'c2\\\' in group statement is ambiguous\"\n }"
}

Mysqlx.Notice.Frame {
  type: 3
  scope: LOCAL
  payload: "Mysqlx.Notice.SessionStateChanged { param: ROWS_AFFECTED\nvalue {\n  type: V_UINT\n  v_unsigned_int: 0\n}\n }"
}

Mysqlx.Sql.StmtExecuteOk {
}

Mysqlx.Resultset.ColumnMetaData {
  type: BYTES
  name: "c2"
  original_name: "c1"
  table: "t1"
  original_table: "t1"
  schema: "test"
  catalog: "def"
  collation: 8
  fractional_digits: 0
  length: 3
  flags: 1
}

Mysqlx.Resultset.Row {
  field: "aaa\000"
}

Mysqlx.Resultset.FetchDone {
}

Mysqlx.Notice.Frame {
  type: 3
  scope: LOCAL
  payload: "Mysqlx.Notice.SessionStateChanged { param: ROWS_AFFECTED\nvalue {\n  type: V_UINT\n  v_unsigned_int: 0\n}\n }"
}

Mysqlx.Sql.StmtExecuteOk {
}

Mysqlx.Notice.Frame {
  type: 3
  scope: LOCAL
  payload: "Mysqlx.Notice.SessionStateChanged { param: ROWS_AFFECTED\nvalue {\n  type: V_UINT\n  v_unsigned_int: 0\n}\n }"
}

Mysqlx.Sql.StmtExecuteOk {
}

setting back to default of sql_mode
Mysqlx.Notice.Frame {
  type: 1
  scope: LOCAL
  payload: "Mysqlx.Notice.Warning { level: WARNING\ncode: 3135\nmsg: \"\\\'NO_ZERO_DATE\\\', \\\'NO_ZERO_IN_DATE\\\' and \\\'ERROR_FOR_DIVISION_BY_ZERO\\\' sql modes should be used with strict mode. They will be merged with strict mode in a future release.\"\n }"
}

Mysqlx.Notice.Frame {
  type: 1
  scope: LOCAL
  payload: "Mysqlx.Notice.Warning { level: WARNING\ncode: 3090\nmsg: \"Changing sql mode \\\'NO_AUTO_CREATE_USER\\\' is deprecated. It will be removed in a future release.\"\n }"
}

Mysqlx.Notice.Frame {
  type: 3
  scope: LOCAL
  payload: "Mysqlx.Notice.SessionStateChanged { param: ROWS_AFFECTED\nvalue {\n  type: V_UINT\n  v_unsigned_int: 0\n}\n }"
}

Mysqlx.Sql.StmtExecuteOk {
}

checking with group by where both error and warnings expected with default sql_mode
Mysqlx.Notice.Frame {
  type: 3
  scope: LOCAL
  payload: "Mysqlx.Notice.SessionStateChanged { param: ROWS_AFFECTED\nvalue {\n  type: V_UINT\n  v_unsigned_int: 0\n}\n }"
}

Mysqlx.Sql.StmtExecuteOk {
}

Mysqlx.Notice.Frame {
  type: 3
  scope: LOCAL
  payload: "Mysqlx.Notice.SessionStateChanged { param: ROWS_AFFECTED\nvalue {\n  type: V_UINT\n  v_unsigned_int: 0\n}\n }"
}

Mysqlx.Sql.StmtExecuteOk {
}

Mysqlx.Notice.Frame {
  type: 3
  scope: LOCAL
  payload: "Mysqlx.Notice.SessionStateChanged { param: ROWS_AFFECTED\nvalue {\n  type: V_UINT\n  v_unsigned_int: 0\n}\n }"
}

Mysqlx.Sql.StmtExecuteOk {
}

Mysqlx.Notice.Frame {
  type: 3
  scope: LOCAL
  payload: "Mysqlx.Notice.SessionStateChanged { param: ROWS_AFFECTED\nvalue {\n  type: V_UINT\n  v_unsigned_int: 2\n}\n }"
}

Mysqlx.Notice.Frame {
  type: 3
  scope: LOCAL
  payload: "Mysqlx.Notice.SessionStateChanged { param: PRODUCED_MESSAGE\nvalue {\n  type: V_STRING\n  v_string {\n    value: \"Records: 2  Duplicates: 0  Warnings: 0\"\n  }\n}\n }"
}

Mysqlx.Sql.StmtExecuteOk {
}

Mysqlx.Notice.Frame {
  type: 3
  scope: LOCAL
  payload: "Mysqlx.Notice.SessionStateChanged { param: ROWS_AFFECTED\nvalue {\n  type: V_UINT\n  v_unsigned_int: 2\n}\n }"
}

Mysqlx.Notice.Frame {
  type: 3
  scope: LOCAL
  payload: "Mysqlx.Notice.SessionStateChanged { param: PRODUCED_MESSAGE\nvalue {\n  type: V_STRING\n  v_string {\n    value: \"Records: 2  Duplicates: 0  Warnings: 0\"\n  }\n}\n }"
}

Mysqlx.Sql.StmtExecuteOk {
}

Mysqlx.Notice.Frame {
  type: 1
  scope: LOCAL
  payload: "Mysqlx.Notice.Warning { level: WARNING\ncode: 1052\nmsg: \"Column \\\'c2\\\' in group statement is ambiguous\"\n }"
}

Mysqlx.Error {
  severity: ERROR
  code: 1055
  msg: "Expression #1 of SELECT list is not in GROUP BY clause and contains nonaggregated column \'test.t1.c1\' which is not functionally dependent on columns in GROUP BY clause; this is incompatible with sql_mode=only_full_group_by"
  sql_state: "42000"
}

expect both error and warning
change result file once Bug#21524666 is fixed
Mysqlx.Resultset.ColumnMetaData {
  type: BYTES
  name: "c2"
  original_name: "c1"
  table: "t1"
  original_table: "t1"
  schema: "test"
  catalog: "def"
  collation: 8
  fractional_digits: 0
  length: 3
  flags: 1
}

Mysqlx.Resultset.Row {
  field: "aaa\000"
}

Mysqlx.Resultset.FetchDone {
}

Mysqlx.Notice.Frame {
  type: 3
  scope: LOCAL
  payload: "Mysqlx.Notice.SessionStateChanged { param: ROWS_AFFECTED\nvalue {\n  type: V_UINT\n  v_unsigned_int: 0\n}\n }"
}

Mysqlx.Sql.StmtExecuteOk {
}

Mysqlx.Notice.Frame {
  type: 3
  scope: LOCAL
  payload: "Mysqlx.Notice.SessionStateChanged { param: ROWS_AFFECTED\nvalue {\n  type: V_UINT\n  v_unsigned_int: 0\n}\n }"
}

Mysqlx.Sql.StmtExecuteOk {
}

checking warnings with rollback on non-transactional tables
Mysqlx.Notice.Frame {
  type: 3
  scope: LOCAL
  payload: "Mysqlx.Notice.SessionStateChanged { param: ROWS_AFFECTED\nvalue {\n  type: V_UINT\n  v_unsigned_int: 0\n}\n }"
}

Mysqlx.Sql.StmtExecuteOk {
}

Mysqlx.Notice.Frame {
  type: 3
  scope: LOCAL
  payload: "Mysqlx.Notice.SessionStateChanged { param: ROWS_AFFECTED\nvalue {\n  type: V_UINT\n  v_unsigned_int: 0\n}\n }"
}

Mysqlx.Sql.StmtExecuteOk {
}

Mysqlx.Notice.Frame {
  type: 3
  scope: LOCAL
  payload: "Mysqlx.Notice.SessionStateChanged { param: ROWS_AFFECTED\nvalue {\n  type: V_UINT\n  v_unsigned_int: 0\n}\n }"
}

Mysqlx.Sql.StmtExecuteOk {
}

Mysqlx.Notice.Frame {
  type: 3
  scope: LOCAL
  payload: "Mysqlx.Notice.SessionStateChanged { param: ROWS_AFFECTED\nvalue {\n  type: V_UINT\n  v_unsigned_int: 1\n}\n }"
}

Mysqlx.Sql.StmtExecuteOk {
}

Mysqlx.Notice.Frame {
  type: 3
  scope: LOCAL
  payload: "Mysqlx.Notice.SessionStateChanged { param: ROWS_AFFECTED\nvalue {\n  type: V_UINT\n  v_unsigned_int: 1\n}\n }"
}

Mysqlx.Sql.StmtExecuteOk {
}

Mysqlx.Notice.Frame {
  type: 1
  scope: LOCAL
  payload: "Mysqlx.Notice.Warning { level: WARNING\ncode: 1196\nmsg: \"Some non-transactional changed tables couldn\\\'t be rolled back\"\n }"
}

Mysqlx.Notice.Frame {
  type: 3
  scope: LOCAL
  payload: "Mysqlx.Notice.SessionStateChanged { param: ROWS_AFFECTED\nvalue {\n  type: V_UINT\n  v_unsigned_int: 0\n}\n }"
}

Mysqlx.Sql.StmtExecuteOk {
}

Mysqlx.Resultset.ColumnMetaData {
  type: BYTES
  name: "Level"
  original_name: ""
  table: ""
  original_table: ""
  schema: ""
  catalog: "def"
  collation: 33
  fractional_digits: 31
  length: 21
  flags: 16
}

Mysqlx.Resultset.ColumnMetaData {
  type: UINT
  name: "Code"
  original_name: ""
  table: ""
  original_table: ""
  schema: ""
  catalog: "def"
  collation: 0
  fractional_digits: 0
  length: 4
  flags: 16
}

Mysqlx.Resultset.ColumnMetaData {
  type: BYTES
  name: "Message"
  original_name: ""
  table: ""
  original_table: ""
  schema: ""
  catalog: "def"
  collation: 33
  fractional_digits: 31
  length: 1536
  flags: 16
}

Mysqlx.Resultset.Row {
  field: "Warning\000"
  field: "\254\t"
  field: "Some non-transactional changed tables couldn\'t be rolled back\000"
}

Mysqlx.Resultset.FetchDone {
}

Mysqlx.Notice.Frame {
  type: 3
  scope: LOCAL
  payload: "Mysqlx.Notice.SessionStateChanged { param: ROWS_AFFECTED\nvalue {\n  type: V_UINT\n  v_unsigned_int: 0\n}\n }"
}

Mysqlx.Sql.StmtExecuteOk {
}

Mysqlx.Resultset.ColumnMetaData {
  type: BYTES
  name: "Level"
  original_name: ""
  table: ""
  original_table: ""
  schema: ""
  catalog: "def"
  collation: 33
  fractional_digits: 31
  length: 21
  flags: 16
}

Mysqlx.Resultset.ColumnMetaData {
  type: UINT
  name: "Code"
  original_name: ""
  table: ""
  original_table: ""
  schema: ""
  catalog: "def"
  collation: 0
  fractional_digits: 0
  length: 4
  flags: 16
}

Mysqlx.Resultset.ColumnMetaData {
  type: BYTES
  name: "Message"
  original_name: ""
  table: ""
  original_table: ""
  schema: ""
  catalog: "def"
  collation: 33
  fractional_digits: 31
  length: 1536
  flags: 16
}

Mysqlx.Resultset.FetchDone {
}

Mysqlx.Notice.Frame {
  type: 3
  scope: LOCAL
  payload: "Mysqlx.Notice.SessionStateChanged { param: ROWS_AFFECTED\nvalue {\n  type: V_UINT\n  v_unsigned_int: 0\n}\n }"
}

Mysqlx.Sql.StmtExecuteOk {
}

Mysqlx.Resultset.ColumnMetaData {
  type: UINT
  name: "@@warning_count"
  original_name: ""
  table: ""
  original_table: ""
  schema: ""
  catalog: "def"
  collation: 0
  fractional_digits: 0
  length: 21
  flags: 0
}

Mysqlx.Resultset.ColumnMetaData {
  type: UINT
  name: "@@error_count"
  original_name: ""
  table: ""
  original_table: ""
  schema: ""
  catalog: "def"
  collation: 0
  fractional_digits: 0
  length: 21
  flags: 0
}

Mysqlx.Resultset.Row {
  field: "\001"
  field: "\000"
}

Mysqlx.Resultset.FetchDone {
}

Mysqlx.Notice.Frame {
  type: 3
  scope: LOCAL
  payload: "Mysqlx.Notice.SessionStateChanged { param: ROWS_AFFECTED\nvalue {\n  type: V_UINT\n  v_unsigned_int: 0\n}\n }"
}

Mysqlx.Sql.StmtExecuteOk {
}

Mysqlx.Resultset.ColumnMetaData {
  type: SINT
  name: "n"
  original_name: "n"
  table: "t1"
  original_table: "t1"
  schema: "test"
  catalog: "def"
  collation: 0
  fractional_digits: 0
  length: 11
  flags: 48
}

Mysqlx.Resultset.Row {
  field: "\010"
}

Mysqlx.Resultset.Row {
  field: "\n"
}

Mysqlx.Resultset.FetchDone {
}

Mysqlx.Notice.Frame {
  type: 3
  scope: LOCAL
  payload: "Mysqlx.Notice.SessionStateChanged { param: ROWS_AFFECTED\nvalue {\n  type: V_UINT\n  v_unsigned_int: 0\n}\n }"
}

Mysqlx.Sql.StmtExecuteOk {
}

Mysqlx.Resultset.ColumnMetaData {
  type: BYTES
  name: "Level"
  original_name: ""
  table: ""
  original_table: ""
  schema: ""
  catalog: "def"
  collation: 33
  fractional_digits: 31
  length: 21
  flags: 16
}

Mysqlx.Resultset.ColumnMetaData {
  type: UINT
  name: "Code"
  original_name: ""
  table: ""
  original_table: ""
  schema: ""
  catalog: "def"
  collation: 0
  fractional_digits: 0
  length: 4
  flags: 16
}

Mysqlx.Resultset.ColumnMetaData {
  type: BYTES
  name: "Message"
  original_name: ""
  table: ""
  original_table: ""
  schema: ""
  catalog: "def"
  collation: 33
  fractional_digits: 31
  length: 1536
  flags: 16
}

Mysqlx.Resultset.FetchDone {
}

Mysqlx.Notice.Frame {
  type: 3
  scope: LOCAL
  payload: "Mysqlx.Notice.SessionStateChanged { param: ROWS_AFFECTED\nvalue {\n  type: V_UINT\n  v_unsigned_int: 0\n}\n }"
}

Mysqlx.Sql.StmtExecuteOk {
}

Mysqlx.Resultset.ColumnMetaData {
  type: UINT
  name: "@@warning_count"
  original_name: ""
  table: ""
  original_table: ""
  schema: ""
  catalog: "def"
  collation: 0
  fractional_digits: 0
  length: 21
  flags: 0
}

Mysqlx.Resultset.Row {
  field: "\000"
}

Mysqlx.Resultset.FetchDone {
}

Mysqlx.Notice.Frame {
  type: 3
  scope: LOCAL
  payload: "Mysqlx.Notice.SessionStateChanged { param: ROWS_AFFECTED\nvalue {\n  type: V_UINT\n  v_unsigned_int: 0\n}\n }"
}

Mysqlx.Sql.StmtExecuteOk {
}

Mysqlx.Notice.Frame {
  type: 3
  scope: LOCAL
  payload: "Mysqlx.Notice.SessionStateChanged { param: ROWS_AFFECTED\nvalue {\n  type: V_UINT\n  v_unsigned_int: 0\n}\n }"
}

Mysqlx.Sql.StmtExecuteOk {
}

expect 2 warnings for insert related to truncation and incorrect date value

0 rows affected

0 rows affected

0 rows affected
Mysqlx.Notice.Frame {
  type: 1
  scope: LOCAL
  payload: "Mysqlx.Notice.Warning { level: WARNING\ncode: 1265\nmsg: \"Data truncated for column \\\'a\\\' at row 1\"\n }"
}

Mysqlx.Notice.Frame {
  type: 1
  scope: LOCAL
  payload: "Mysqlx.Notice.Warning { level: WARNING\ncode: 1292\nmsg: \"Incorrect date value: \\\'0\\\' for column \\\'a\\\' at row 1\"\n }"
}

Mysqlx.Notice.Frame {
  type: 3
  scope: LOCAL
  payload: "Mysqlx.Notice.SessionStateChanged { param: ROWS_AFFECTED\nvalue {\n  type: V_UINT\n  v_unsigned_int: 1\n}\n }"
}

Mysqlx.Notice.Frame {
  type: 3
  scope: LOCAL
  payload: "Mysqlx.Notice.SessionStateChanged { param: PRODUCED_MESSAGE\nvalue {\n  type: V_STRING\n  v_string {\n    value: \"Records: 1  Duplicates: 0  Warnings: 2\"\n  }\n}\n }"
}

Mysqlx.Sql.StmtExecuteOk {
}


0 rows affected

0 rows affected
checking warnings while creating index which is more than row size

0 rows affected

0 rows affected

0 rows affected

0 rows affected

0 rows affected
below statement throws warning as Error and actual error is missing
change result file once Bug#21529270 fixed
Mysqlx.Error {
  severity: ERROR
  code: 1071
  msg: "Specified key was too long; max key length is 3072 bytes"
  sql_state: "42000"
}

<<<<<<< HEAD
RUN set global innodb_large_prefix=1
While executing set global innodb_large_prefix=1:
Got expected error: Unknown system variable 'innodb_large_prefix' (code 1193)
RUN drop table worklog5743_1
=======

0 rows affected
>>>>>>> a3ffed57

0 rows affected

0 rows affected

0 rows affected

0 rows affected
checking warnings with different innodb file format

0 rows affected
Mysqlx.Notice.Frame {
  type: 3
  scope: LOCAL
  payload: "Mysqlx.Notice.SessionStateChanged { param: ROWS_AFFECTED\nvalue {\n  type: V_UINT\n  v_unsigned_int: 0\n}\n }"
}

Mysqlx.Sql.StmtExecuteOk {
}

Mysqlx.Notice.Frame {
  type: 3
  scope: LOCAL
  payload: "Mysqlx.Notice.SessionStateChanged { param: ROWS_AFFECTED\nvalue {\n  type: V_UINT\n  v_unsigned_int: 0\n}\n }"
}

Mysqlx.Sql.StmtExecuteOk {
}

Mysqlx.Notice.Frame {
  type: 1
  scope: LOCAL
  payload: "Mysqlx.Notice.Warning { level: WARNING\ncode: 1478\nmsg: \"InnoDB: ROW_FORMAT=COMPRESSED is ignored for TEMPORARY TABLE.\"\n }"
}

Mysqlx.Notice.Frame {
  type: 1
  scope: LOCAL
  payload: "Mysqlx.Notice.Warning { level: WARNING\ncode: 1478\nmsg: \"InnoDB: assuming ROW_FORMAT=DYNAMIC.\"\n }"
}

Mysqlx.Notice.Frame {
  type: 3
  scope: LOCAL
  payload: "Mysqlx.Notice.SessionStateChanged { param: ROWS_AFFECTED\nvalue {\n  type: V_UINT\n  v_unsigned_int: 0\n}\n }"
}

Mysqlx.Sql.StmtExecuteOk {
}


0 rows affected

0 rows affected

0 rows affected
checking warnings with different innodb row format

0 rows affected
expect one Error and Warning
modify the result file once Bug#21524666 is fixed
Mysqlx.Notice.Frame {
  type: 1
  scope: LOCAL
  payload: "Mysqlx.Notice.Warning { level: WARNING\ncode: 1478\nmsg: \"InnoDB: invalid KEY_BLOCK_SIZE = 9. Valid values are [1, 2, 4, 8, 16]\"\n }"
}

Mysqlx.Error {
  severity: ERROR
  code: 1031
  msg: "Table storage engine for \'t2\' doesn\'t have this option"
  sql_state: "HY000"
}

expect 2 warnings and 1 Error
modify the result file once Bug#21524666 is fixed
Mysqlx.Notice.Frame {
  type: 1
  scope: LOCAL
  payload: "Mysqlx.Notice.Warning { level: WARNING\ncode: 1478\nmsg: \"InnoDB: invalid KEY_BLOCK_SIZE = 9. Valid values are [1, 2, 4, 8, 16]\"\n }"
}

Mysqlx.Notice.Frame {
  type: 1
  scope: LOCAL
  payload: "Mysqlx.Notice.Warning { level: WARNING\ncode: 1478\nmsg: \"InnoDB: cannot specify ROW_FORMAT = REDUNDANT with KEY_BLOCK_SIZE.\"\n }"
}

Mysqlx.Error {
  severity: ERROR
  code: 1031
  msg: "Table storage engine for \'t2\' doesn\'t have this option"
  sql_state: "HY000"
}

expect 1 warning and 2 Error
modify the result file once Bug#21524666 is fixed
Mysqlx.Notice.Frame {
  type: 1
  scope: LOCAL
  payload: "Mysqlx.Notice.Warning { level: WARNING\ncode: 1280\nmsg: \"Cannot Create Index with name \\\'GEN_CLUST_INDEX\\\'. The name is reserved for the system default primary index.\"\n }"
}

Mysqlx.Notice.Frame {
  type: 1
  scope: LOCAL
  payload: "Mysqlx.Notice.Warning { level: ERROR\ncode: 1280\nmsg: \"Incorrect index name \\\'GEN_CLUST_INDEX\\\'\"\n }"
}

Mysqlx.Notice.Frame {
  type: 1
  scope: LOCAL
  payload: "Mysqlx.Notice.Warning { level: ERROR\ncode: 1030\nmsg: \"Got error 124 - \\\'Wrong index given to function\\\' from storage engine\"\n }"
}

Mysqlx.Error {
  severity: ERROR
  code: 1280
  msg: "Incorrect index name \'GEN_CLUST_INDEX\'"
  sql_state: "42000"
}

<<<<<<< HEAD
check with show variables like versio and expect warning related to GTID session
send Mysqlx.Sql.StmtExecute {
  stmt: "show variables like \'versio\';"
}

=======
resetting mtr non-default value of show_compatibility_56 to OFF to check warnings returned by xplugin for below operations
Mysqlx.Notice.Frame {
  type: 3
  scope: LOCAL
  payload: "Mysqlx.Notice.SessionStateChanged { param: ROWS_AFFECTED\nvalue {\n  type: V_UINT\n  v_unsigned_int: 0\n}\n }"
}

Mysqlx.Sql.StmtExecuteOk {
}

check with show variables like versio and expect warning related to GTID session when show_compatibility_56 OFF
>>>>>>> a3ffed57
Mysqlx.Resultset.ColumnMetaData {
  type: BYTES
  name: "Variable_name"
  original_name: "Variable_name"
  table: "session_variables"
  original_table: "session_variables"
  schema: ""
  catalog: "def"
  collation: 33
  fractional_digits: 0
  length: 192
  flags: 16
}

Mysqlx.Resultset.ColumnMetaData {
  type: BYTES
  name: "Value"
  original_name: "Value"
  table: "session_variables"
  original_table: "session_variables"
  schema: ""
  catalog: "def"
  collation: 33
  fractional_digits: 0
  length: 3072
  flags: 0
}

Mysqlx.Resultset.FetchDone {
}

Mysqlx.Notice.Frame {
  type: 3
  scope: LOCAL
  payload: "Mysqlx.Notice.SessionStateChanged { param: ROWS_AFFECTED\nvalue {\n  type: V_UINT\n  v_unsigned_int: 0\n}\n }"
}

Mysqlx.Sql.StmtExecuteOk {
}

<<<<<<< HEAD
check with show variables like versio and expect warning related to GTID session
send Mysqlx.Sql.StmtExecute {
  stmt: "show session variables like \'max_join_size\';"
}

=======
check with show variables like versio and expect warning related to GTID session when show_compatibility_56 OFF
>>>>>>> a3ffed57
Mysqlx.Resultset.ColumnMetaData {
  type: BYTES
  name: "Variable_name"
  original_name: "Variable_name"
  table: "session_variables"
  original_table: "session_variables"
  schema: ""
  catalog: "def"
  collation: 33
  fractional_digits: 0
  length: 192
  flags: 16
}

Mysqlx.Resultset.ColumnMetaData {
  type: BYTES
  name: "Value"
  original_name: "Value"
  table: "session_variables"
  original_table: "session_variables"
  schema: ""
  catalog: "def"
  collation: 33
  fractional_digits: 0
  length: 3072
  flags: 0
}

Mysqlx.Resultset.Row {
  field: "max_join_size\000"
  field: "18446744073709551615\000"
}

Mysqlx.Resultset.FetchDone {
}

Mysqlx.Notice.Frame {
  type: 3
  scope: LOCAL
  payload: "Mysqlx.Notice.SessionStateChanged { param: ROWS_AFFECTED\nvalue {\n  type: V_UINT\n  v_unsigned_int: 0\n}\n }"
}

Mysqlx.Sql.StmtExecuteOk {
}

Mysqlx.Resultset.ColumnMetaData {
  type: BYTES
  name: "Variable_name"
  original_name: "Variable_name"
  table: "session_variables"
  original_table: "session_variables"
  schema: ""
  catalog: "def"
  collation: 33
  fractional_digits: 0
  length: 192
  flags: 16
}

Mysqlx.Resultset.ColumnMetaData {
  type: BYTES
  name: "Value"
  original_name: "Value"
  table: "session_variables"
  original_table: "session_variables"
  schema: ""
  catalog: "def"
  collation: 33
  fractional_digits: 0
  length: 3072
  flags: 0
}

Mysqlx.Resultset.Row {
  field: "concurrent_insert\000"
  field: "AUTO\000"
}

Mysqlx.Resultset.FetchDone {
}

Mysqlx.Notice.Frame {
  type: 3
  scope: LOCAL
  payload: "Mysqlx.Notice.SessionStateChanged { param: ROWS_AFFECTED\nvalue {\n  type: V_UINT\n  v_unsigned_int: 0\n}\n }"
}

Mysqlx.Sql.StmtExecuteOk {
}

Mysqlx.Resultset.ColumnMetaData {
  type: BYTES
  name: "Variable_name"
  original_name: "Variable_name"
  table: "session_variables"
  original_table: "session_variables"
  schema: ""
  catalog: "def"
  collation: 33
  fractional_digits: 0
  length: 192
  flags: 16
}

Mysqlx.Resultset.ColumnMetaData {
  type: BYTES
  name: "Value"
  original_name: "Value"
  table: "session_variables"
  original_table: "session_variables"
  schema: ""
  catalog: "def"
  collation: 33
  fractional_digits: 0
  length: 3072
  flags: 0
}

Mysqlx.Resultset.Row {
  field: "default_storage_engine\000"
  field: "InnoDB\000"
}

Mysqlx.Resultset.FetchDone {
}

Mysqlx.Notice.Frame {
  type: 3
  scope: LOCAL
  payload: "Mysqlx.Notice.SessionStateChanged { param: ROWS_AFFECTED\nvalue {\n  type: V_UINT\n  v_unsigned_int: 0\n}\n }"
}

Mysqlx.Sql.StmtExecuteOk {
}

<<<<<<< HEAD
=======
resetting mtr default value of show_compatibility_56 to ON otherwise other tests might fail due to this
Mysqlx.Notice.Frame {
  type: 3
  scope: LOCAL
  payload: "Mysqlx.Notice.SessionStateChanged { param: ROWS_AFFECTED\nvalue {\n  type: V_UINT\n  v_unsigned_int: 0\n}\n }"
}

Mysqlx.Sql.StmtExecuteOk {
}

>>>>>>> a3ffed57
Try to enable fixed notice, should be ok

command ok
Namespace 'xplugin' is deprecated, please use 'mysqlx' instead
<<<<<<< HEAD
RUN show status like 'Mysqlx%notice%'
Variable_name	Value
Mysqlx_notice_other_sent	1232
Mysqlx_notice_warning_sent	547
Mysqlx_stmt_disable_notices	0
Mysqlx_stmt_enable_notices	1
Mysqlx_stmt_list_notices	0
0 rows affected
=======
Verify [Status variable "Mysqlx_notice_other_sent" needs to have a value of 172]
Verify [Status variable "Mysqlx_notice_warning_sent" needs to have a value of 806]
Verify [Status variable "Mysqlx_stmt_disable_notices" needs to have a value of 0]
Verify [Status variable "Mysqlx_stmt_enable_notices" needs to have a value of 1]
Verify [Status variable "Mysqlx_stmt_list_notices" needs to have a value of 0]
>>>>>>> a3ffed57
Mysqlx.Ok {
  msg: "bye!"
}
ok
<<<<<<< HEAD
show status like 'Mysqlx%notice%';
Variable_name	Value
Mysqlx_notice_other_sent	1233
Mysqlx_notice_warning_sent	547
Mysqlx_stmt_disable_notices	0
Mysqlx_stmt_enable_notices	1
Mysqlx_stmt_list_notices	0
=======
>>>>>>> a3ffed57
checking warnings with procedure execution

0 rows affected
@start_global_value
64
0 rows affected

0 rows affected
@start_session_value
64
0 rows affected

0 rows affected

1 rows affected

0 rows affected

0 rows affected

0 rows affected

0 rows affected

0 rows affected

0 rows affected

0 rows affected

0 rows affected

0 rows affected

0 rows affected
Mysqlx.Notice.Frame {
  type: 1
  scope: LOCAL
  payload: "Mysqlx.Notice.Warning { level: ERROR\ncode: 1051\nmsg: \"Unknown table \\\'demo.oops_it_is_not_here\\\'\"\n }"
}

Mysqlx.Notice.Frame {
  type: 1
  scope: LOCAL
  payload: "Mysqlx.Notice.Warning { level: ERROR\ncode: 1644\nmsg: \"Oops in proc_9\"\n }"
}

Mysqlx.Notice.Frame {
  type: 1
  scope: LOCAL
  payload: "Mysqlx.Notice.Warning { level: ERROR\ncode: 1644\nmsg: \"Oops in proc_8\"\n }"
}

Mysqlx.Notice.Frame {
  type: 1
  scope: LOCAL
  payload: "Mysqlx.Notice.Warning { level: ERROR\ncode: 1644\nmsg: \"Oops in proc_7\"\n }"
}

Mysqlx.Notice.Frame {
  type: 1
  scope: LOCAL
  payload: "Mysqlx.Notice.Warning { level: ERROR\ncode: 1644\nmsg: \"Oops in proc_6\"\n }"
}

Mysqlx.Notice.Frame {
  type: 1
  scope: LOCAL
  payload: "Mysqlx.Notice.Warning { level: ERROR\ncode: 1644\nmsg: \"Oops in proc_5\"\n }"
}

Mysqlx.Notice.Frame {
  type: 1
  scope: LOCAL
  payload: "Mysqlx.Notice.Warning { level: ERROR\ncode: 1644\nmsg: \"Oops in proc_4\"\n }"
}

Mysqlx.Notice.Frame {
  type: 1
  scope: LOCAL
  payload: "Mysqlx.Notice.Warning { level: ERROR\ncode: 1644\nmsg: \"Oops in proc_3\"\n }"
}

Mysqlx.Notice.Frame {
  type: 1
  scope: LOCAL
  payload: "Mysqlx.Notice.Warning { level: ERROR\ncode: 1644\nmsg: \"Oops in proc_2\"\n }"
}

Mysqlx.Notice.Frame {
  type: 1
  scope: LOCAL
  payload: "Mysqlx.Notice.Warning { level: ERROR\ncode: 1644\nmsg: \"Oops in proc_1\"\n }"
}

Mysqlx.Error {
  severity: ERROR
  code: 1644
  msg: "Oops in proc_1"
  sql_state: "45000"
}


0 rows affected
@@session.max_error_count
5
0 rows affected
Mysqlx.Notice.Frame {
  type: 1
  scope: LOCAL
  payload: "Mysqlx.Notice.Warning { level: ERROR\ncode: 1644\nmsg: \"Oops in proc_5\"\n }"
}

Mysqlx.Notice.Frame {
  type: 1
  scope: LOCAL
  payload: "Mysqlx.Notice.Warning { level: ERROR\ncode: 1644\nmsg: \"Oops in proc_4\"\n }"
}

Mysqlx.Notice.Frame {
  type: 1
  scope: LOCAL
  payload: "Mysqlx.Notice.Warning { level: ERROR\ncode: 1644\nmsg: \"Oops in proc_3\"\n }"
}

Mysqlx.Notice.Frame {
  type: 1
  scope: LOCAL
  payload: "Mysqlx.Notice.Warning { level: ERROR\ncode: 1644\nmsg: \"Oops in proc_2\"\n }"
}

Mysqlx.Notice.Frame {
  type: 1
  scope: LOCAL
  payload: "Mysqlx.Notice.Warning { level: ERROR\ncode: 1644\nmsg: \"Oops in proc_1\"\n }"
}

Mysqlx.Error {
  severity: ERROR
  code: 1644
  msg: "Oops in proc_1"
  sql_state: "45000"
}


0 rows affected
@@session.max_error_count
7
0 rows affected
Mysqlx.Notice.Frame {
  type: 1
  scope: LOCAL
  payload: "Mysqlx.Notice.Warning { level: ERROR\ncode: 1644\nmsg: \"Oops in proc_7\"\n }"
}

Mysqlx.Notice.Frame {
  type: 1
  scope: LOCAL
  payload: "Mysqlx.Notice.Warning { level: ERROR\ncode: 1644\nmsg: \"Oops in proc_6\"\n }"
}

Mysqlx.Notice.Frame {
  type: 1
  scope: LOCAL
  payload: "Mysqlx.Notice.Warning { level: ERROR\ncode: 1644\nmsg: \"Oops in proc_5\"\n }"
}

Mysqlx.Notice.Frame {
  type: 1
  scope: LOCAL
  payload: "Mysqlx.Notice.Warning { level: ERROR\ncode: 1644\nmsg: \"Oops in proc_4\"\n }"
}

Mysqlx.Notice.Frame {
  type: 1
  scope: LOCAL
  payload: "Mysqlx.Notice.Warning { level: ERROR\ncode: 1644\nmsg: \"Oops in proc_3\"\n }"
}

Mysqlx.Notice.Frame {
  type: 1
  scope: LOCAL
  payload: "Mysqlx.Notice.Warning { level: ERROR\ncode: 1644\nmsg: \"Oops in proc_2\"\n }"
}

Mysqlx.Notice.Frame {
  type: 1
  scope: LOCAL
  payload: "Mysqlx.Notice.Warning { level: ERROR\ncode: 1644\nmsg: \"Oops in proc_1\"\n }"
}

Mysqlx.Error {
  severity: ERROR
  code: 1644
  msg: "Oops in proc_1"
  sql_state: "45000"
}


0 rows affected
@@session.max_error_count
9
0 rows affected
Mysqlx.Notice.Frame {
  type: 1
  scope: LOCAL
  payload: "Mysqlx.Notice.Warning { level: ERROR\ncode: 1644\nmsg: \"Oops in proc_9\"\n }"
}

Mysqlx.Notice.Frame {
  type: 1
  scope: LOCAL
  payload: "Mysqlx.Notice.Warning { level: ERROR\ncode: 1644\nmsg: \"Oops in proc_8\"\n }"
}

Mysqlx.Notice.Frame {
  type: 1
  scope: LOCAL
  payload: "Mysqlx.Notice.Warning { level: ERROR\ncode: 1644\nmsg: \"Oops in proc_7\"\n }"
}

Mysqlx.Notice.Frame {
  type: 1
  scope: LOCAL
  payload: "Mysqlx.Notice.Warning { level: ERROR\ncode: 1644\nmsg: \"Oops in proc_6\"\n }"
}

Mysqlx.Notice.Frame {
  type: 1
  scope: LOCAL
  payload: "Mysqlx.Notice.Warning { level: ERROR\ncode: 1644\nmsg: \"Oops in proc_5\"\n }"
}

Mysqlx.Notice.Frame {
  type: 1
  scope: LOCAL
  payload: "Mysqlx.Notice.Warning { level: ERROR\ncode: 1644\nmsg: \"Oops in proc_4\"\n }"
}

Mysqlx.Notice.Frame {
  type: 1
  scope: LOCAL
  payload: "Mysqlx.Notice.Warning { level: ERROR\ncode: 1644\nmsg: \"Oops in proc_3\"\n }"
}

Mysqlx.Notice.Frame {
  type: 1
  scope: LOCAL
  payload: "Mysqlx.Notice.Warning { level: ERROR\ncode: 1644\nmsg: \"Oops in proc_2\"\n }"
}

Mysqlx.Notice.Frame {
  type: 1
  scope: LOCAL
  payload: "Mysqlx.Notice.Warning { level: ERROR\ncode: 1644\nmsg: \"Oops in proc_1\"\n }"
}

Mysqlx.Error {
  severity: ERROR
  code: 1644
  msg: "Oops in proc_1"
  sql_state: "45000"
}


0 rows affected

0 rows affected
@@global.max_error_count
64
0 rows affected

0 rows affected
@@session.max_error_count
64
0 rows affected
checking warnings while creating index with more than row size

0 rows affected

0 rows affected

0 rows affected

0 rows affected

0 rows affected
below statement throwing warning as an Error and actual error is missing
change result file once Bug#21529270 is fixed
Mysqlx.Error {
  severity: ERROR
  code: 1071
  msg: "Specified key was too long; max key length is 3072 bytes"
  sql_state: "42000"
}


0 rows affected

0 rows affected

0 rows affected

0 rows affected
Verify [Status variable "Mysqlx_notice_other_sent" needs to have a value of 37]
Verify [Status variable "Mysqlx_notice_warning_sent" needs to have a value of 32]
Verify [Status variable "Mysqlx_stmt_disable_notices" needs to have a value of 0]
Verify [Status variable "Mysqlx_stmt_enable_notices" needs to have a value of 0]
Verify [Status variable "Mysqlx_stmt_list_notices" needs to have a value of 0]
Mysqlx.Ok {
  msg: "bye!"
}
ok
<<<<<<< HEAD
show status like 'Mysqlx%notice%';
Variable_name	Value
Mysqlx_notice_other_sent	1304
Mysqlx_notice_warning_sent	547
Mysqlx_stmt_disable_notices	0
Mysqlx_stmt_enable_notices	1
Mysqlx_stmt_list_notices	0
=======
>>>>>>> a3ffed57
Try enable warnings

command ok
Namespace 'xplugin' is deprecated, please use 'mysqlx' instead
Try enable account_expired
Mysqlx.Sql.StmtExecuteOk {
}

Try enable generated_insert_id
Mysqlx.Sql.StmtExecuteOk {
}

Try enable rows_affected
Mysqlx.Sql.StmtExecuteOk {
}

Try enable produced_message
Mysqlx.Sql.StmtExecuteOk {
}

Verify [Status variable "Mysqlx_notice_other_sent" needs to have a value of 2]
Verify [Status variable "Mysqlx_notice_warning_sent" needs to have a value of 0]
Verify [Status variable "Mysqlx_stmt_disable_notices" needs to have a value of 0]
Verify [Status variable "Mysqlx_stmt_enable_notices" needs to have a value of 5]
Verify [Status variable "Mysqlx_stmt_list_notices" needs to have a value of 0]
Mysqlx.Ok {
  msg: "bye!"
}
ok
<<<<<<< HEAD
show status like 'Mysqlx%notice%';
Variable_name	Value
Mysqlx_notice_other_sent	1307
Mysqlx_notice_warning_sent	547
Mysqlx_stmt_disable_notices	0
Mysqlx_stmt_enable_notices	6
Mysqlx_stmt_list_notices	0
=======
>>>>>>> a3ffed57
create user xplugin@localhost identified by 'xplugin';
Try enable warnings

command ok
Namespace 'xplugin' is deprecated, please use 'mysqlx' instead
Try enable account_expired
Mysqlx.Sql.StmtExecuteOk {
}

Try enable generated_insert_id
Mysqlx.Sql.StmtExecuteOk {
}

Try enable rows_affected
Mysqlx.Sql.StmtExecuteOk {
}

Try enable produced_message
Mysqlx.Sql.StmtExecuteOk {
}

Verify [Status variable "Mysqlx_notice_other_sent" needs to have a value of 2]
Verify [Status variable "Mysqlx_notice_warning_sent" needs to have a value of 0]
Verify [Status variable "Mysqlx_stmt_disable_notices" needs to have a value of 0]
Verify [Status variable "Mysqlx_stmt_enable_notices" needs to have a value of 5]
Verify [Status variable "Mysqlx_stmt_list_notices" needs to have a value of 0]
Mysqlx.Ok {
  msg: "bye!"
}
ok
<<<<<<< HEAD
show status like 'Mysqlx%notice%';
Variable_name	Value
Mysqlx_notice_other_sent	1310
Mysqlx_notice_warning_sent	547
Mysqlx_stmt_disable_notices	0
Mysqlx_stmt_enable_notices	11
Mysqlx_stmt_list_notices	0
=======
>>>>>>> a3ffed57
Enable multiple notices both read-only and read-write with single StmtExecute,expect success

command ok
Namespace 'xplugin' is deprecated, please use 'mysqlx' instead
Mysqlx.Resultset.ColumnMetaData {
  type: BYTES
  name: "notice"
  original_name: ""
  table: ""
  original_table: ""
  schema: ""
  catalog: ""
  collation: 0
  fractional_digits: 0
  length: 0
  flags: 0
}

Mysqlx.Resultset.ColumnMetaData {
  type: SINT
  name: "enabled"
  original_name: ""
  table: ""
  original_table: ""
  schema: ""
  catalog: ""
  collation: 0
  fractional_digits: 0
  length: 0
  flags: 0
}

Mysqlx.Resultset.Row {
  field: "warnings\000"
  field: "\002"
}

Mysqlx.Resultset.Row {
  field: "account_expired\000"
  field: "\002"
}

Mysqlx.Resultset.Row {
  field: "generated_insert_id\000"
  field: "\002"
}

Mysqlx.Resultset.Row {
  field: "rows_affected\000"
  field: "\002"
}

Mysqlx.Resultset.Row {
  field: "produced_message\000"
  field: "\002"
}

Mysqlx.Resultset.FetchDone {
}

Mysqlx.Sql.StmtExecuteOk {
}

Verify [Status variable "Mysqlx_notice_other_sent" needs to have a value of 2]
Verify [Status variable "Mysqlx_notice_warning_sent" needs to have a value of 0]
Verify [Status variable "Mysqlx_stmt_disable_notices" needs to have a value of 0]
Verify [Status variable "Mysqlx_stmt_enable_notices" needs to have a value of 1]
Verify [Status variable "Mysqlx_stmt_list_notices" needs to have a value of 1]
Mysqlx.Ok {
  msg: "bye!"
}
ok
<<<<<<< HEAD
show status like 'Mysqlx%notice%';
Variable_name	Value
Mysqlx_notice_other_sent	1313
Mysqlx_notice_warning_sent	547
Mysqlx_stmt_disable_notices	0
Mysqlx_stmt_enable_notices	12
Mysqlx_stmt_list_notices	1
RUN show status like 'Mysqlx%notice%'
Variable_name	Value
Mysqlx_notice_other_sent	1
Mysqlx_notice_warning_sent	0
Mysqlx_stmt_disable_notices	0
Mysqlx_stmt_enable_notices	0
Mysqlx_stmt_list_notices	0
0 rows affected
=======
>>>>>>> a3ffed57
check with password function which is deprecated
Mysqlx.Resultset.ColumnMetaData {
  type: DECIMAL
  name: "1/0"
  original_name: ""
  table: ""
  original_table: ""
  schema: ""
  catalog: "def"
  collation: 0
  fractional_digits: 4
  length: 7
  flags: 0
}

Mysqlx.Resultset.ColumnMetaData {
  type: DECIMAL
  name: "1/0"
  original_name: ""
  table: ""
  original_table: ""
  schema: ""
  catalog: "def"
  collation: 0
  fractional_digits: 4
  length: 7
  flags: 0
}

Mysqlx.Resultset.ColumnMetaData {
  type: BYTES
  name: "password(\'test\')"
  original_name: ""
  table: ""
  original_table: ""
  schema: ""
  catalog: "def"
  collation: 45
  fractional_digits: 31
  length: 164
  flags: 0
}

Mysqlx.Resultset.ColumnMetaData {
  type: BYTES
  name: "password(\'\')"
  original_name: ""
  table: ""
  original_table: ""
  schema: ""
  catalog: "def"
  collation: 45
  fractional_digits: 31
  length: 0
  flags: 0
}

Mysqlx.Resultset.Row {
  field: ""
  field: ""
  field: "*94BDCEBE19083CE2A1F959FD02F964C7AF4CFC29\000"
  field: "\000"
}

Mysqlx.Resultset.FetchDone {
}

Mysqlx.Notice.Frame {
  type: 1
  scope: LOCAL
  payload: "Mysqlx.Notice.Warning { level: WARNING\ncode: 1681\nmsg: \"\\\'PASSWORD\\\' is deprecated and will be removed in a future release.\"\n }"
}

Mysqlx.Notice.Frame {
  type: 1
  scope: LOCAL
  payload: "Mysqlx.Notice.Warning { level: WARNING\ncode: 1365\nmsg: \"Division by 0\"\n }"
}

Mysqlx.Notice.Frame {
  type: 1
  scope: LOCAL
  payload: "Mysqlx.Notice.Warning { level: WARNING\ncode: 1365\nmsg: \"Division by 0\"\n }"
}

Mysqlx.Notice.Frame {
  type: 3
  scope: LOCAL
  payload: "Mysqlx.Notice.SessionStateChanged { param: ROWS_AFFECTED\nvalue {\n  type: V_UINT\n  v_unsigned_int: 0\n}\n }"
}

Mysqlx.Sql.StmtExecuteOk {
}


0 rows affected
Mysqlx.Notice.Frame {
  type: 1
  scope: LOCAL
  payload: "Mysqlx.Notice.Warning { level: NOTE\ncode: 1051\nmsg: \"Unknown table \\\'mysql.t1\\\'\"\n }"
}

Mysqlx.Notice.Frame {
  type: 3
  scope: LOCAL
  payload: "Mysqlx.Notice.SessionStateChanged { param: ROWS_AFFECTED\nvalue {\n  type: V_UINT\n  v_unsigned_int: 0\n}\n }"
}

Mysqlx.Sql.StmtExecuteOk {
}

disable warnings notice and observe stats

command ok
Namespace 'xplugin' is deprecated, please use 'mysqlx' instead
Mysqlx.Resultset.ColumnMetaData {
  type: DECIMAL
  name: "1/0"
  original_name: ""
  table: ""
  original_table: ""
  schema: ""
  catalog: "def"
  collation: 0
  fractional_digits: 4
  length: 7
  flags: 0
}

Mysqlx.Resultset.ColumnMetaData {
  type: DECIMAL
  name: "1/0"
  original_name: ""
  table: ""
  original_table: ""
  schema: ""
  catalog: "def"
  collation: 0
  fractional_digits: 4
  length: 7
  flags: 0
}

Mysqlx.Resultset.ColumnMetaData {
  type: BYTES
  name: "password(\'test\')"
  original_name: ""
  table: ""
  original_table: ""
  schema: ""
  catalog: "def"
  collation: 45
  fractional_digits: 31
  length: 164
  flags: 0
}

Mysqlx.Resultset.ColumnMetaData {
  type: BYTES
  name: "password(\'\')"
  original_name: ""
  table: ""
  original_table: ""
  schema: ""
  catalog: "def"
  collation: 45
  fractional_digits: 31
  length: 0
  flags: 0
}

Mysqlx.Resultset.Row {
  field: ""
  field: ""
  field: "*94BDCEBE19083CE2A1F959FD02F964C7AF4CFC29\000"
  field: "\000"
}

Mysqlx.Resultset.FetchDone {
}

Mysqlx.Notice.Frame {
  type: 3
  scope: LOCAL
  payload: "Mysqlx.Notice.SessionStateChanged { param: ROWS_AFFECTED\nvalue {\n  type: V_UINT\n  v_unsigned_int: 0\n}\n }"
}

Mysqlx.Sql.StmtExecuteOk {
}

enable account_expired notice and check stats
Mysqlx.Sql.StmtExecuteOk {
}

enable account_expired notice and check stats
Mysqlx.Sql.StmtExecuteOk {
}

listing notices after enabling warnings,account_expired notices
Mysqlx.Resultset.ColumnMetaData {
  type: BYTES
  name: "notice"
  original_name: ""
  table: ""
  original_table: ""
  schema: ""
  catalog: ""
  collation: 0
  fractional_digits: 0
  length: 0
  flags: 0
}

Mysqlx.Resultset.ColumnMetaData {
  type: SINT
  name: "enabled"
  original_name: ""
  table: ""
  original_table: ""
  schema: ""
  catalog: ""
  collation: 0
  fractional_digits: 0
  length: 0
  flags: 0
}

Mysqlx.Resultset.Row {
  field: "warnings\000"
  field: "\002"
}

Mysqlx.Resultset.Row {
  field: "account_expired\000"
  field: "\002"
}

Mysqlx.Resultset.Row {
  field: "generated_insert_id\000"
  field: "\002"
}

Mysqlx.Resultset.Row {
  field: "rows_affected\000"
  field: "\002"
}

Mysqlx.Resultset.Row {
  field: "produced_message\000"
  field: "\002"
}

Mysqlx.Resultset.FetchDone {
}

Mysqlx.Sql.StmtExecuteOk {
}

listing notices with mixed case
Mysqlx.Resultset.ColumnMetaData {
  type: BYTES
  name: "notice"
  original_name: ""
  table: ""
  original_table: ""
  schema: ""
  catalog: ""
  collation: 0
  fractional_digits: 0
  length: 0
  flags: 0
}

Mysqlx.Resultset.ColumnMetaData {
  type: SINT
  name: "enabled"
  original_name: ""
  table: ""
  original_table: ""
  schema: ""
  catalog: ""
  collation: 0
  fractional_digits: 0
  length: 0
  flags: 0
}

Mysqlx.Resultset.Row {
  field: "warnings\000"
  field: "\002"
}

Mysqlx.Resultset.Row {
  field: "account_expired\000"
  field: "\002"
}

Mysqlx.Resultset.Row {
  field: "generated_insert_id\000"
  field: "\002"
}

Mysqlx.Resultset.Row {
  field: "rows_affected\000"
  field: "\002"
}

Mysqlx.Resultset.Row {
  field: "produced_message\000"
  field: "\002"
}

Mysqlx.Resultset.FetchDone {
}

Mysqlx.Sql.StmtExecuteOk {
}

Verify [Status variable "Mysqlx_notice_other_sent" needs to have a value of 6]
Verify [Status variable "Mysqlx_notice_warning_sent" needs to have a value of 4]
Verify [Status variable "Mysqlx_stmt_disable_notices" needs to have a value of 1]
Verify [Status variable "Mysqlx_stmt_enable_notices" needs to have a value of 2]
Verify [Status variable "Mysqlx_stmt_list_notices" needs to have a value of 2]
Mysqlx.Ok {
  msg: "bye!"
}
ok
<<<<<<< HEAD
show status like 'Mysqlx%notice%';
Variable_name	Value
Mysqlx_notice_other_sent	1331
Mysqlx_notice_warning_sent	550
Mysqlx_stmt_disable_notices	1
Mysqlx_stmt_enable_notices	14
Mysqlx_stmt_list_notices	3
# restart: 
send Mysqlx.Sql.StmtExecute {
  stmt: "select 1/0,1/0,password(\'test\'),password(\'\')"
}

=======
# restart: --show_compatibility_56=OFF
>>>>>>> a3ffed57
Mysqlx.Resultset.ColumnMetaData {
  type: DECIMAL
  name: "1/0"
  original_name: ""
  table: ""
  original_table: ""
  schema: ""
  catalog: "def"
  collation: 0
  fractional_digits: 4
  length: 7
  flags: 0
}

Mysqlx.Resultset.ColumnMetaData {
  type: DECIMAL
  name: "1/0"
  original_name: ""
  table: ""
  original_table: ""
  schema: ""
  catalog: "def"
  collation: 0
  fractional_digits: 4
  length: 7
  flags: 0
}

Mysqlx.Resultset.ColumnMetaData {
  type: BYTES
  name: "password(\'test\')"
  original_name: ""
  table: ""
  original_table: ""
  schema: ""
  catalog: "def"
  collation: 45
  fractional_digits: 31
  length: 164
  flags: 0
}

Mysqlx.Resultset.ColumnMetaData {
  type: BYTES
  name: "password(\'\')"
  original_name: ""
  table: ""
  original_table: ""
  schema: ""
  catalog: "def"
  collation: 45
  fractional_digits: 31
  length: 0
  flags: 0
}

Mysqlx.Resultset.Row {
  field: ""
  field: ""
  field: "*94BDCEBE19083CE2A1F959FD02F964C7AF4CFC29\000"
  field: "\000"
}

Mysqlx.Resultset.FetchDone {
}

Mysqlx.Notice.Frame {
  type: 1
  scope: LOCAL
  payload: "Mysqlx.Notice.Warning { level: WARNING\ncode: 1681\nmsg: \"\\\'PASSWORD\\\' is deprecated and will be removed in a future release.\"\n }"
}

Mysqlx.Notice.Frame {
  type: 1
  scope: LOCAL
  payload: "Mysqlx.Notice.Warning { level: WARNING\ncode: 1365\nmsg: \"Division by 0\"\n }"
}

Mysqlx.Notice.Frame {
  type: 1
  scope: LOCAL
  payload: "Mysqlx.Notice.Warning { level: WARNING\ncode: 1365\nmsg: \"Division by 0\"\n }"
}

Mysqlx.Notice.Frame {
  type: 3
  scope: LOCAL
  payload: "Mysqlx.Notice.SessionStateChanged { param: ROWS_AFFECTED\nvalue {\n  type: V_UINT\n  v_unsigned_int: 0\n}\n }"
}

Mysqlx.Sql.StmtExecuteOk {
}


0 rows affected
Mysqlx.Notice.Frame {
  type: 1
  scope: LOCAL
  payload: "Mysqlx.Notice.Warning { level: NOTE\ncode: 1051\nmsg: \"Unknown table \\\'mysql.t1\\\'\"\n }"
}

Mysqlx.Notice.Frame {
  type: 3
  scope: LOCAL
  payload: "Mysqlx.Notice.SessionStateChanged { param: ROWS_AFFECTED\nvalue {\n  type: V_UINT\n  v_unsigned_int: 0\n}\n }"
}

Mysqlx.Sql.StmtExecuteOk {
}

Verify [Status variable "Mysqlx_notice_other_sent" needs to have a value of 4]
Verify [Status variable "Mysqlx_notice_warning_sent" needs to have a value of 4]
Verify [Status variable "Mysqlx_stmt_disable_notices" needs to have a value of 0]
Verify [Status variable "Mysqlx_stmt_enable_notices" needs to have a value of 0]
Verify [Status variable "Mysqlx_stmt_list_notices" needs to have a value of 0]
Mysqlx.Ok {
  msg: "bye!"
}
ok
<<<<<<< HEAD
show status like 'Mysqlx%notice%';
Variable_name	Value
Mysqlx_notice_other_sent	10
Mysqlx_notice_warning_sent	3
Mysqlx_stmt_disable_notices	0
Mysqlx_stmt_enable_notices	0
Mysqlx_stmt_list_notices	0
# restart: 
=======
# restart: --show_compatibility_56=ON
>>>>>>> a3ffed57
create user noti@localhost identified by 'noti';
Mysqlx.Resultset.ColumnMetaData {
  type: DECIMAL
  name: "1/0"
  original_name: ""
  table: ""
  original_table: ""
  schema: ""
  catalog: "def"
  collation: 0
  fractional_digits: 4
  length: 7
  flags: 0
}

Mysqlx.Resultset.ColumnMetaData {
  type: DECIMAL
  name: "1/0"
  original_name: ""
  table: ""
  original_table: ""
  schema: ""
  catalog: "def"
  collation: 0
  fractional_digits: 4
  length: 7
  flags: 0
}

Mysqlx.Resultset.ColumnMetaData {
  type: BYTES
  name: "password(\'test\')"
  original_name: ""
  table: ""
  original_table: ""
  schema: ""
  catalog: "def"
  collation: 45
  fractional_digits: 31
  length: 164
  flags: 0
}

Mysqlx.Resultset.ColumnMetaData {
  type: BYTES
  name: "password(\'\')"
  original_name: ""
  table: ""
  original_table: ""
  schema: ""
  catalog: "def"
  collation: 45
  fractional_digits: 31
  length: 0
  flags: 0
}

Mysqlx.Resultset.Row {
  field: ""
  field: ""
  field: "*94BDCEBE19083CE2A1F959FD02F964C7AF4CFC29\000"
  field: "\000"
}

Mysqlx.Resultset.FetchDone {
}

Mysqlx.Notice.Frame {
  type: 1
  scope: LOCAL
  payload: "Mysqlx.Notice.Warning { level: WARNING\ncode: 1681\nmsg: \"\\\'PASSWORD\\\' is deprecated and will be removed in a future release.\"\n }"
}

Mysqlx.Notice.Frame {
  type: 1
  scope: LOCAL
  payload: "Mysqlx.Notice.Warning { level: WARNING\ncode: 1365\nmsg: \"Division by 0\"\n }"
}

Mysqlx.Notice.Frame {
  type: 1
  scope: LOCAL
  payload: "Mysqlx.Notice.Warning { level: WARNING\ncode: 1365\nmsg: \"Division by 0\"\n }"
}

Mysqlx.Notice.Frame {
  type: 3
  scope: LOCAL
  payload: "Mysqlx.Notice.SessionStateChanged { param: ROWS_AFFECTED\nvalue {\n  type: V_UINT\n  v_unsigned_int: 0\n}\n }"
}

Mysqlx.Sql.StmtExecuteOk {
}

While executing use mysql:
Got expected error: Access denied for user 'noti'@'localhost' to database 'mysql' (code 1044)
Mysqlx.Error {
  severity: ERROR
  code: 1046
  msg: "No database selected"
  sql_state: "3D000"
}

Verify [Status variable "Mysqlx_notice_other_sent" needs to have a value of 2]
Verify [Status variable "Mysqlx_notice_warning_sent" needs to have a value of 3]
Verify [Status variable "Mysqlx_stmt_disable_notices" needs to have a value of 0]
Verify [Status variable "Mysqlx_stmt_enable_notices" needs to have a value of 0]
Verify [Status variable "Mysqlx_stmt_list_notices" needs to have a value of 0]
Mysqlx.Ok {
  msg: "bye!"
}
ok
drop user noti@localhost;
drop user xplugin@localhost;
uninstall plugin mysqlx;<|MERGE_RESOLUTION|>--- conflicted
+++ resolved
@@ -7060,15 +7060,8 @@
   sql_state: "42000"
 }
 
-<<<<<<< HEAD
-RUN set global innodb_large_prefix=1
 While executing set global innodb_large_prefix=1:
 Got expected error: Unknown system variable 'innodb_large_prefix' (code 1193)
-RUN drop table worklog5743_1
-=======
-
-0 rows affected
->>>>>>> a3ffed57
 
 0 rows affected
 
@@ -7191,25 +7184,7 @@
   sql_state: "42000"
 }
 
-<<<<<<< HEAD
 check with show variables like versio and expect warning related to GTID session
-send Mysqlx.Sql.StmtExecute {
-  stmt: "show variables like \'versio\';"
-}
-
-=======
-resetting mtr non-default value of show_compatibility_56 to OFF to check warnings returned by xplugin for below operations
-Mysqlx.Notice.Frame {
-  type: 3
-  scope: LOCAL
-  payload: "Mysqlx.Notice.SessionStateChanged { param: ROWS_AFFECTED\nvalue {\n  type: V_UINT\n  v_unsigned_int: 0\n}\n }"
-}
-
-Mysqlx.Sql.StmtExecuteOk {
-}
-
-check with show variables like versio and expect warning related to GTID session when show_compatibility_56 OFF
->>>>>>> a3ffed57
 Mysqlx.Resultset.ColumnMetaData {
   type: BYTES
   name: "Variable_name"
@@ -7250,15 +7225,7 @@
 Mysqlx.Sql.StmtExecuteOk {
 }
 
-<<<<<<< HEAD
 check with show variables like versio and expect warning related to GTID session
-send Mysqlx.Sql.StmtExecute {
-  stmt: "show session variables like \'max_join_size\';"
-}
-
-=======
-check with show variables like versio and expect warning related to GTID session when show_compatibility_56 OFF
->>>>>>> a3ffed57
 Mysqlx.Resultset.ColumnMetaData {
   type: BYTES
   name: "Variable_name"
@@ -7394,53 +7361,19 @@
 Mysqlx.Sql.StmtExecuteOk {
 }
 
-<<<<<<< HEAD
-=======
-resetting mtr default value of show_compatibility_56 to ON otherwise other tests might fail due to this
-Mysqlx.Notice.Frame {
-  type: 3
-  scope: LOCAL
-  payload: "Mysqlx.Notice.SessionStateChanged { param: ROWS_AFFECTED\nvalue {\n  type: V_UINT\n  v_unsigned_int: 0\n}\n }"
-}
-
-Mysqlx.Sql.StmtExecuteOk {
-}
-
->>>>>>> a3ffed57
 Try to enable fixed notice, should be ok
 
 command ok
 Namespace 'xplugin' is deprecated, please use 'mysqlx' instead
-<<<<<<< HEAD
-RUN show status like 'Mysqlx%notice%'
-Variable_name	Value
-Mysqlx_notice_other_sent	1232
-Mysqlx_notice_warning_sent	547
-Mysqlx_stmt_disable_notices	0
-Mysqlx_stmt_enable_notices	1
-Mysqlx_stmt_list_notices	0
-0 rows affected
-=======
-Verify [Status variable "Mysqlx_notice_other_sent" needs to have a value of 172]
-Verify [Status variable "Mysqlx_notice_warning_sent" needs to have a value of 806]
+Verify [Status variable "Mysqlx_notice_other_sent" needs to have a value of 169]
+Verify [Status variable "Mysqlx_notice_warning_sent" needs to have a value of 807]
 Verify [Status variable "Mysqlx_stmt_disable_notices" needs to have a value of 0]
 Verify [Status variable "Mysqlx_stmt_enable_notices" needs to have a value of 1]
 Verify [Status variable "Mysqlx_stmt_list_notices" needs to have a value of 0]
->>>>>>> a3ffed57
 Mysqlx.Ok {
   msg: "bye!"
 }
 ok
-<<<<<<< HEAD
-show status like 'Mysqlx%notice%';
-Variable_name	Value
-Mysqlx_notice_other_sent	1233
-Mysqlx_notice_warning_sent	547
-Mysqlx_stmt_disable_notices	0
-Mysqlx_stmt_enable_notices	1
-Mysqlx_stmt_list_notices	0
-=======
->>>>>>> a3ffed57
 checking warnings with procedure execution
 
 0 rows affected
@@ -7754,16 +7687,6 @@
   msg: "bye!"
 }
 ok
-<<<<<<< HEAD
-show status like 'Mysqlx%notice%';
-Variable_name	Value
-Mysqlx_notice_other_sent	1304
-Mysqlx_notice_warning_sent	547
-Mysqlx_stmt_disable_notices	0
-Mysqlx_stmt_enable_notices	1
-Mysqlx_stmt_list_notices	0
-=======
->>>>>>> a3ffed57
 Try enable warnings
 
 command ok
@@ -7793,16 +7716,6 @@
   msg: "bye!"
 }
 ok
-<<<<<<< HEAD
-show status like 'Mysqlx%notice%';
-Variable_name	Value
-Mysqlx_notice_other_sent	1307
-Mysqlx_notice_warning_sent	547
-Mysqlx_stmt_disable_notices	0
-Mysqlx_stmt_enable_notices	6
-Mysqlx_stmt_list_notices	0
-=======
->>>>>>> a3ffed57
 create user xplugin@localhost identified by 'xplugin';
 Try enable warnings
 
@@ -7833,16 +7746,6 @@
   msg: "bye!"
 }
 ok
-<<<<<<< HEAD
-show status like 'Mysqlx%notice%';
-Variable_name	Value
-Mysqlx_notice_other_sent	1310
-Mysqlx_notice_warning_sent	547
-Mysqlx_stmt_disable_notices	0
-Mysqlx_stmt_enable_notices	11
-Mysqlx_stmt_list_notices	0
-=======
->>>>>>> a3ffed57
 Enable multiple notices both read-only and read-write with single StmtExecute,expect success
 
 command ok
@@ -7915,24 +7818,6 @@
   msg: "bye!"
 }
 ok
-<<<<<<< HEAD
-show status like 'Mysqlx%notice%';
-Variable_name	Value
-Mysqlx_notice_other_sent	1313
-Mysqlx_notice_warning_sent	547
-Mysqlx_stmt_disable_notices	0
-Mysqlx_stmt_enable_notices	12
-Mysqlx_stmt_list_notices	1
-RUN show status like 'Mysqlx%notice%'
-Variable_name	Value
-Mysqlx_notice_other_sent	1
-Mysqlx_notice_warning_sent	0
-Mysqlx_stmt_disable_notices	0
-Mysqlx_stmt_enable_notices	0
-Mysqlx_stmt_list_notices	0
-0 rows affected
-=======
->>>>>>> a3ffed57
 check with password function which is deprecated
 Mysqlx.Resultset.ColumnMetaData {
   type: DECIMAL
@@ -8260,22 +8145,7 @@
   msg: "bye!"
 }
 ok
-<<<<<<< HEAD
-show status like 'Mysqlx%notice%';
-Variable_name	Value
-Mysqlx_notice_other_sent	1331
-Mysqlx_notice_warning_sent	550
-Mysqlx_stmt_disable_notices	1
-Mysqlx_stmt_enable_notices	14
-Mysqlx_stmt_list_notices	3
 # restart: 
-send Mysqlx.Sql.StmtExecute {
-  stmt: "select 1/0,1/0,password(\'test\'),password(\'\')"
-}
-
-=======
-# restart: --show_compatibility_56=OFF
->>>>>>> a3ffed57
 Mysqlx.Resultset.ColumnMetaData {
   type: DECIMAL
   name: "1/0"
@@ -8395,18 +8265,7 @@
   msg: "bye!"
 }
 ok
-<<<<<<< HEAD
-show status like 'Mysqlx%notice%';
-Variable_name	Value
-Mysqlx_notice_other_sent	10
-Mysqlx_notice_warning_sent	3
-Mysqlx_stmt_disable_notices	0
-Mysqlx_stmt_enable_notices	0
-Mysqlx_stmt_list_notices	0
 # restart: 
-=======
-# restart: --show_compatibility_56=ON
->>>>>>> a3ffed57
 create user noti@localhost identified by 'noti';
 Mysqlx.Resultset.ColumnMetaData {
   type: DECIMAL
