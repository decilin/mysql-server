--- conflicted
+++ resolved
@@ -690,7 +690,6 @@
 #
 # Alter mysql.ndb_binlog_index only if it exists already.
 #
-<<<<<<< HEAD
 
 SET @cmd="ALTER TABLE ndb_binlog_index
   ADD COLUMN next_position BIGINT UNSIGNED NOT NULL";
@@ -707,13 +706,14 @@
 PREPARE stmt FROM @str;
 EXECUTE stmt;
 DROP PREPARE stmt;
-=======
-ALTER TABLE ndb_binlog_index
-  ADD COLUMN next_position BIGINT UNSIGNED NOT NULL;
-ALTER TABLE ndb_binlog_index
-  ADD COLUMN next_file VARCHAR(255) NOT NULL;
-ALTER TABLE ndb_binlog_index ENGINE=InnoDB STATS_PERSISTENT=0;
->>>>>>> a096e28e
+
+SET @cmd="ALTER TABLE ndb_binlog_index
+  ENGINE=InnoDB STATS_PERSISTENT=0";
+
+SET @str = IF(@have_ndb_binlog_index = 1, @cmd, 'SET @dummy = 0');
+PREPARE stmt FROM @str;
+EXECUTE stmt;
+DROP PREPARE stmt;
 
 --
 -- Check for non-empty host table and issue a warning
