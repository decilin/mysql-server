--- conflicted
+++ resolved
@@ -347,11 +347,7 @@
 DROP PREPARE stmt;
 
 # ndbinfo.memoryusage
-<<<<<<< HEAD
-SET @str=IF(@have_ndbinfo,'CREATE OR REPLACE DEFINER=`root@localhost` SQL SECURITY INVOKER VIEW `ndbinfo`.`memoryusage` AS SELECT node_id, "DATA_MEMORY" as memory_type, used, max FROM ndbinfo.ndb$resources WHERE resource_id = 3 UNION SELECT node_id, "INDEX_MEMORY", used, total FROM ndbinfo.ndb$pools WHERE block_number = 248 AND pool_name = "Index memory" ','SET @dummy = 0');
-=======
 SET @str=IF(@have_ndbinfo,'CREATE OR REPLACE SQL SECURITY INVOKER VIEW `ndbinfo`.`memoryusage` AS SELECT node_id,  pool_name AS memory_type,  SUM(used*entry_size) AS used,  SUM(used) AS used_pages,  SUM(total*entry_size) AS total,  SUM(total) AS total_pages FROM ndbinfo.ndb$pools WHERE block_number IN (248, 254) AND   (pool_name = "Index memory" OR pool_name = "Data memory") GROUP BY node_id, memory_type','SET @dummy = 0');
->>>>>>> 18155f43
-PREPARE stmt FROM @str;
-EXECUTE stmt;
-DROP PREPARE stmt;
+PREPARE stmt FROM @str;
+EXECUTE stmt;
+DROP PREPARE stmt;
