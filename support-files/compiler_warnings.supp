--- conflicted
+++ resolved
@@ -81,13 +81,8 @@
 .* : .*no matching operator delete found; memory will not be freed if initialization throws an exception.*
 ctype-simple.c : .*unary minus operator applied to unsigned type, result still unsigned.*
 
-<<<<<<< HEAD
 # Ignore warnings in instance manager
 listener.cc : .*conversion from 'SOCKET' to 'int'.*
 
 # Ignore warnings in innodb_plugin
 .*/storage/innodb_plugin/.* : .*
-=======
-# Ignore warnings in innodb_plugin
-.*/storage/innodb_plugin/.* : .*
->>>>>>> 9994583d
