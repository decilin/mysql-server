--- conflicted
+++ resolved
@@ -1,9 +1,5 @@
 /*
-<<<<<<< HEAD
-   Copyright (c) 2005, 2013, Oracle and/or its affiliates. All rights reserved.
-=======
    Copyright (c) 2005, 2014, Oracle and/or its affiliates. All rights reserved.
->>>>>>> a9800d0d
 
    This program is free software; you can redistribute it and/or modify
    it under the terms of the GNU General Public License as published by
@@ -343,11 +339,8 @@
   SSL_SET_OPTIONS(&mysql);
   if (opt_protocol)
     mysql_options(&mysql,MYSQL_OPT_PROTOCOL,(char*)&opt_protocol);
-<<<<<<< HEAD
-=======
   if (!opt_secure_auth && slap_connect(&mysql))
     mysql_options(&mysql, MYSQL_SECURE_AUTH,(char*)&opt_secure_auth);
->>>>>>> a9800d0d
 #if defined (_WIN32) && !defined (EMBEDDED_LIBRARY)
   if (shared_memory_base_name)
     mysql_options(&mysql,MYSQL_SHARED_MEMORY_BASE_NAME,shared_memory_base_name);
@@ -687,12 +680,9 @@
   {"query", 'q', "Query to run or file containing query to run.",
     &user_supplied_query, &user_supplied_query,
     0, GET_STR, REQUIRED_ARG, 0, 0, 0, 0, 0, 0},
-<<<<<<< HEAD
-=======
   {"secure-auth", OPT_SECURE_AUTH, "Refuse client connecting to server if it"
     " uses old (pre-4.1.1) protocol.", &opt_secure_auth,
     &opt_secure_auth, 0, GET_BOOL, NO_ARG, 1, 0, 0, 0, 0, 0},
->>>>>>> a9800d0d
 #if defined (_WIN32) && !defined (EMBEDDED_LIBRARY)
   {"shared-memory-base-name", OPT_SHARED_MEMORY_BASE_NAME,
     "Base name of shared memory.", &shared_memory_base_name,
