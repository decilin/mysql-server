/*
   Copyright (c) 2000, 2014, Oracle and/or its affiliates. All rights reserved.

   This program is free software; you can redistribute it and/or modify
   it under the terms of the GNU General Public License as published by
   the Free Software Foundation; version 2 of the License.

   This program is distributed in the hope that it will be useful,
   but WITHOUT ANY WARRANTY; without even the implied warranty of
   MERCHANTABILITY or FITNESS FOR A PARTICULAR PURPOSE.  See the
   GNU General Public License for more details.

   You should have received a copy of the GNU General Public License
   along with this program; if not, write to the Free Software
   Foundation, Inc., 51 Franklin St, Fifth Floor, Boston, MA 02110-1301  USA
*/

/* maintaince of mysql databases */

#include "client_priv.h"
#include "my_default.h"
#include <signal.h>
#include <my_pthread.h>				/* because of signal()	*/
#include <sys/stat.h>
#include <mysql.h>
#include <sql_common.h>
#include <welcome_copyright_notice.h>           /* ORACLE_WELCOME_COPYRIGHT_NOTICE */
#include <mysqld_error.h>                       /* to check server error codes */

#define ADMIN_VERSION "8.42"
#define MAX_MYSQL_VAR 512
#define SHUTDOWN_DEF_TIMEOUT 3600		/* Wait for shutdown */
#define MAX_TRUNC_LENGTH 3

char *host= NULL, *user= 0, *opt_password= 0,
     *default_charset= (char*) MYSQL_AUTODETECT_CHARSET_NAME;
char truncated_var_names[MAX_MYSQL_VAR][MAX_TRUNC_LENGTH];
char ex_var_names[MAX_MYSQL_VAR][FN_REFLEN];
ulonglong last_values[MAX_MYSQL_VAR];
static int interval=0;
static my_bool option_force=0,interrupted=0,new_line=0,
               opt_compress=0, opt_relative=0, opt_verbose=0, opt_vertical=0,
               tty_password= 0, opt_nobeep, opt_secure_auth= TRUE;
static my_bool debug_info_flag= 0, debug_check_flag= 0;
static uint tcp_port = 0, option_wait = 0, option_silent=0, nr_iterations;
static uint opt_count_iterations= 0, my_end_arg;
static char *opt_bind_addr = NULL;
static ulong opt_connect_timeout, opt_shutdown_timeout;
static char * unix_port=0;
static char *opt_plugin_dir= 0, *opt_default_auth= 0;
static uint opt_enable_cleartext_plugin= 0;
static my_bool using_opt_enable_cleartext_plugin= 0;

#ifdef HAVE_SMEM
static char *shared_memory_base_name=0;
#endif
static uint opt_protocol=0;
static myf error_flags; /* flags to pass to my_printf_error, like ME_BELL */

/*
  When using extended-status relatively, ex_val_max_len is the estimated
  maximum length for any relative value printed by extended-status. The
  idea is to try to keep the length of output as short as possible.
*/

static uint ex_val_max_len[MAX_MYSQL_VAR];
static my_bool ex_status_printed = 0; /* First output is not relative. */
static uint ex_var_count, max_var_length, max_val_length;

#include <sslopt-vars.h>

static void print_version(void);
static void usage(void);
extern "C" my_bool get_one_option(int optid, const struct my_option *opt,
                                  char *argument);
static my_bool sql_connect(MYSQL *mysql, uint wait);
static int execute_commands(MYSQL *mysql,int argc, char **argv);
static char **mask_password(int argc, char ***argv);
static int drop_db(MYSQL *mysql,const char *db);
extern "C" sig_handler endprog(int signal_number);
static void nice_time(ulong sec,char *buff);
static void print_header(MYSQL_RES *result);
static void print_top(MYSQL_RES *result);
static void print_row(MYSQL_RES *result,MYSQL_ROW cur, uint row);
static void print_relative_row(MYSQL_RES *result, MYSQL_ROW cur, uint row);
static void print_relative_row_vert(MYSQL_RES *result, MYSQL_ROW cur, uint row);
static void print_relative_header();
static void print_relative_line();
static void truncate_names();
static my_bool get_pidfile(MYSQL *mysql, char *pidfile);
static my_bool wait_pidfile(char *pidfile, time_t last_modified,
			    struct stat *pidfile_status);
static void store_values(MYSQL_RES *result);

/*
  The order of commands must be the same as command_names,
  except ADMIN_ERROR
*/
enum commands {
  ADMIN_ERROR,
  ADMIN_CREATE,           ADMIN_DROP,            ADMIN_SHUTDOWN,
  ADMIN_RELOAD,           ADMIN_REFRESH,         ADMIN_VER,
  ADMIN_PROCESSLIST,      ADMIN_STATUS,          ADMIN_KILL,
  ADMIN_DEBUG,            ADMIN_VARIABLES,       ADMIN_FLUSH_LOGS,
  ADMIN_FLUSH_HOSTS,      ADMIN_FLUSH_TABLES,    ADMIN_PASSWORD,
  ADMIN_PING,             ADMIN_EXTENDED_STATUS, ADMIN_FLUSH_STATUS,
  ADMIN_FLUSH_PRIVILEGES, ADMIN_START_SLAVE,     ADMIN_STOP_SLAVE,
  ADMIN_FLUSH_THREADS,    ADMIN_OLD_PASSWORD
};
static const char *command_names[]= {
  "create",               "drop",                "shutdown",
  "reload",               "refresh",             "version",
  "processlist",          "status",              "kill",
  "debug",                "variables",           "flush-logs",
  "flush-hosts",          "flush-tables",        "password",
  "ping",                 "extended-status",     "flush-status",
  "flush-privileges",     "start-slave",         "stop-slave",
  "flush-threads","old-password",
  NullS
};

static TYPELIB command_typelib=
{ array_elements(command_names)-1,"commands", command_names, NULL};

static struct my_option my_long_options[] =
{
  {"bind-address", 0, "IP address to bind to.",
   (uchar**) &opt_bind_addr, (uchar**) &opt_bind_addr, 0, GET_STR,
   REQUIRED_ARG, 0, 0, 0, 0, 0, 0},
  {"count", 'c',
   "Number of iterations to make. This works with -i (--sleep) only.",
   &nr_iterations, &nr_iterations, 0, GET_UINT,
   REQUIRED_ARG, 0, 0, 0, 0, 0, 0},
#ifndef DBUG_OFF
  {"debug", '#', "Output debug log. Often this is 'd:t:o,filename'.",
   0, 0, 0, GET_STR, OPT_ARG, 0, 0, 0, 0, 0, 0},
#endif
  {"debug-check", OPT_DEBUG_CHECK, "Check memory and open file usage at exit.",
   &debug_check_flag, &debug_check_flag, 0,
   GET_BOOL, NO_ARG, 0, 0, 0, 0, 0, 0},
  {"debug-info", OPT_DEBUG_INFO, "Print some debug info at exit.",
   &debug_info_flag, &debug_info_flag,
   0, GET_BOOL, NO_ARG, 0, 0, 0, 0, 0, 0},
  {"force", 'f',
   "Don't ask for confirmation on drop database; with multiple commands, "
   "continue even if an error occurs.",
   &option_force, &option_force, 0, GET_BOOL, NO_ARG, 0, 0,
   0, 0, 0, 0},
  {"compress", 'C', "Use compression in server/client protocol.",
   &opt_compress, &opt_compress, 0, GET_BOOL, NO_ARG, 0, 0, 0,
   0, 0, 0},
  {"character-sets-dir", OPT_CHARSETS_DIR,
   "Directory for character set files.", &charsets_dir,
   &charsets_dir, 0, GET_STR, REQUIRED_ARG, 0, 0, 0, 0, 0, 0},
  {"default-character-set", OPT_DEFAULT_CHARSET,
   "Set the default character set.", &default_charset,
   &default_charset, 0, GET_STR, REQUIRED_ARG, 0, 0, 0, 0, 0, 0},
  {"help", '?', "Display this help and exit.", 0, 0, 0, GET_NO_ARG,
   NO_ARG, 0, 0, 0, 0, 0, 0},
  {"host", 'h', "Connect to host.", &host, &host, 0, GET_STR,
   REQUIRED_ARG, 0, 0, 0, 0, 0, 0},
  {"no-beep", 'b', "Turn off beep on error.", &opt_nobeep,
   &opt_nobeep, 0, GET_BOOL, NO_ARG, 0, 0, 0, 0, 0, 0}, 
  {"password", 'p',
   "Password to use when connecting to server. If password is not given it's asked from the tty.",
   0, 0, 0, GET_PASSWORD, OPT_ARG, 0, 0, 0, 0, 0, 0},
#ifdef __WIN__
  {"pipe", 'W', "Use named pipes to connect to server.", 0, 0, 0, GET_NO_ARG,
   NO_ARG, 0, 0, 0, 0, 0, 0},
#endif
  {"port", 'P', "Port number to use for connection or 0 for default to, in "
   "order of preference, my.cnf, $MYSQL_TCP_PORT, "
#if MYSQL_PORT_DEFAULT == 0
   "/etc/services, "
#endif
   "built-in default (" STRINGIFY_ARG(MYSQL_PORT) ").",
   &tcp_port, &tcp_port, 0, GET_UINT, REQUIRED_ARG, 0, 0, 0, 0, 0, 0},
  {"protocol", OPT_MYSQL_PROTOCOL, "The protocol to use for connection (tcp, socket, pipe, memory).",
    0, 0, 0, GET_STR,  REQUIRED_ARG, 0, 0, 0, 0, 0, 0},
  {"relative", 'r',
   "Show difference between current and previous values when used with -i. "
   "Currently only works with extended-status.",
   &opt_relative, &opt_relative, 0, GET_BOOL, NO_ARG, 0, 0, 0,
  0, 0, 0},
  {"secure-auth", OPT_SECURE_AUTH, "Refuse client connecting to server if it"
    " uses old (pre-4.1.1) protocol.", &opt_secure_auth,
    &opt_secure_auth, 0, GET_BOOL, NO_ARG, 1, 0, 0, 0, 0, 0},
#ifdef HAVE_SMEM
  {"shared-memory-base-name", OPT_SHARED_MEMORY_BASE_NAME,
   "Base name of shared memory.", &shared_memory_base_name, &shared_memory_base_name,
   0, GET_STR_ALLOC, REQUIRED_ARG, 0, 0, 0, 0, 0, 0},
#endif
  {"silent", 's', "Silently exit if one can't connect to server.",
   0, 0, 0, GET_NO_ARG, NO_ARG, 0, 0, 0, 0, 0, 0},
  {"socket", 'S', "The socket file to use for connection.",
   &unix_port, &unix_port, 0, GET_STR, REQUIRED_ARG, 0, 0, 0,
   0, 0, 0},
  {"sleep", 'i', "Execute commands repeatedly with a sleep between.",
   &interval, &interval, 0, GET_INT, REQUIRED_ARG, 0, 0, 0, 0,
   0, 0},
#include <sslopt-longopts.h>
#ifndef DONT_ALLOW_USER_CHANGE
  {"user", 'u', "User for login if not current user.", &user,
   &user, 0, GET_STR_ALLOC, REQUIRED_ARG, 0, 0, 0, 0, 0, 0},
#endif
  {"verbose", 'v', "Write more information.", &opt_verbose,
   &opt_verbose, 0, GET_BOOL, NO_ARG, 0, 0, 0, 0, 0, 0},
  {"version", 'V', "Output version information and exit.", 0, 0, 0, GET_NO_ARG,
   NO_ARG, 0, 0, 0, 0, 0, 0},
  {"vertical", 'E',
   "Print output vertically. Is similar to --relative, but prints output vertically.",
   &opt_vertical, &opt_vertical, 0, GET_BOOL, NO_ARG, 0, 0, 0,
   0, 0, 0},
  {"wait", 'w', "Wait and retry if connection is down.", 0, 0, 0, GET_UINT,
   OPT_ARG, 0, 0, 0, 0, 0, 0},
  {"connect_timeout", OPT_CONNECT_TIMEOUT, "", &opt_connect_timeout,
   &opt_connect_timeout, 0, GET_ULONG, REQUIRED_ARG, 3600*12, 0,
   3600*12, 0, 1, 0},
  {"shutdown_timeout", OPT_SHUTDOWN_TIMEOUT, "", &opt_shutdown_timeout,
   &opt_shutdown_timeout, 0, GET_ULONG, REQUIRED_ARG,
   SHUTDOWN_DEF_TIMEOUT, 0, 3600*12, 0, 1, 0},
  {"plugin_dir", OPT_PLUGIN_DIR, "Directory for client-side plugins.",
    &opt_plugin_dir, &opt_plugin_dir, 0,
   GET_STR, REQUIRED_ARG, 0, 0, 0, 0, 0, 0},
  {"default_auth", OPT_DEFAULT_AUTH,
   "Default authentication client-side plugin to use.",
   &opt_default_auth, &opt_default_auth, 0,
   GET_STR, REQUIRED_ARG, 0, 0, 0, 0, 0, 0},
  {"enable_cleartext_plugin", OPT_ENABLE_CLEARTEXT_PLUGIN, 
    "Enable/disable the clear text authentication plugin.",
   &opt_enable_cleartext_plugin, &opt_enable_cleartext_plugin, 
   0, GET_BOOL, OPT_ARG, 0, 0, 0, 0, 0, 0},
  { 0, 0, 0, 0, 0, 0, GET_NO_ARG, NO_ARG, 0, 0, 0, 0, 0, 0}
};


static const char *load_default_groups[]= { "mysqladmin","client",0 };

my_bool
get_one_option(int optid, const struct my_option *opt __attribute__((unused)),
	       char *argument)
{
  int error = 0;

  switch(optid) {
  case 'c':
    opt_count_iterations= 1;
    break;
  case 'p':
    if (argument == disabled_my_option)
      argument= (char*) "";			// Don't require password
    if (argument)
    {
      char *start=argument;
      my_free(opt_password);
      opt_password=my_strdup(argument,MYF(MY_FAE));
      while (*argument) *argument++= 'x';		/* Destroy argument */
      if (*start)
	start[1]=0;				/* Cut length of argument */
      tty_password= 0;
    }
    else
      tty_password=1;
    break;
  case 's':
    option_silent++;
    break;
  case 'W':
#ifdef __WIN__
    opt_protocol = MYSQL_PROTOCOL_PIPE;
#endif
    break;
  case '#':
    DBUG_PUSH(argument ? argument : "d:t:o,/tmp/mysqladmin.trace");
    break;
#include <sslopt-case.h>
  case 'V':
    print_version();
    exit(0);
    break;
  case 'w':
    if (argument)
    {
      if ((option_wait=atoi(argument)) <= 0)
	option_wait=1;
    }
    else
      option_wait= ~(uint)0;
    break;
  case '?':
  case 'I':					/* Info */
    error++;
    break;
  case OPT_CHARSETS_DIR:
#if MYSQL_VERSION_ID > 32300
    charsets_dir = argument;
#endif
    break;
  case OPT_MYSQL_PROTOCOL:
    opt_protocol= find_type_or_exit(argument, &sql_protocol_typelib,
                                    opt->name);
    break;
  case OPT_ENABLE_CLEARTEXT_PLUGIN:
    using_opt_enable_cleartext_plugin= TRUE;
    break;
  }
  if (error)
  {
    usage();
    exit(1);
  }
  return 0;
}


int main(int argc,char *argv[])
{
<<<<<<< HEAD
  int error= 0, ho_error;
  int first_command;
  my_bool can_handle_passwords;
=======
  int error= 0, ho_error, temp_argc;
>>>>>>> 83836886
  MYSQL mysql;
  char **commands, **save_argv, **temp_argv;

  MY_INIT(argv[0]);
  mysql_init(&mysql);
  my_getopt_use_args_separator= TRUE;
  if (load_defaults("my",load_default_groups,&argc,&argv))
   exit(1); 
  my_getopt_use_args_separator= FALSE;

  save_argv = argv;				/* Save for free_defaults */
  if ((ho_error=handle_options(&argc, &argv, my_long_options, get_one_option)))
  {
    free_defaults(save_argv);
    exit(ho_error);
  }
  temp_argv= mask_password(argc, &argv);
  temp_argc= argc;

  if (debug_info_flag)
    my_end_arg= MY_CHECK_ERROR | MY_GIVE_INFO;
  if (debug_check_flag)
    my_end_arg= MY_CHECK_ERROR;

  if (argc == 0)
  {
    usage();
    exit(1);
  }
  commands = temp_argv;
  if (tty_password)
    opt_password = get_tty_password(NullS);

  (void) signal(SIGINT,endprog);			/* Here if abort */
  (void) signal(SIGTERM,endprog);		/* Here if abort */

  if (opt_bind_addr)
    mysql_options(&mysql,MYSQL_OPT_BIND,opt_bind_addr);
  if (!opt_secure_auth)
    mysql_options(&mysql, MYSQL_SECURE_AUTH,(char*)&opt_secure_auth);
  if (opt_compress)
    mysql_options(&mysql,MYSQL_OPT_COMPRESS,NullS);
  if (opt_connect_timeout)
  {
    uint tmp=opt_connect_timeout;
    mysql_options(&mysql,MYSQL_OPT_CONNECT_TIMEOUT, (char*) &tmp);
  }
#ifdef HAVE_OPENSSL
  if (opt_use_ssl)
  {
    mysql_ssl_set(&mysql, opt_ssl_key, opt_ssl_cert, opt_ssl_ca,
		  opt_ssl_capath, opt_ssl_cipher);
    mysql_options(&mysql, MYSQL_OPT_SSL_CRL, opt_ssl_crl);
    mysql_options(&mysql, MYSQL_OPT_SSL_CRLPATH, opt_ssl_crlpath);
  }
  mysql_options(&mysql,MYSQL_OPT_SSL_VERIFY_SERVER_CERT,
                (char*)&opt_ssl_verify_server_cert);
#endif
  if (opt_protocol)
    mysql_options(&mysql,MYSQL_OPT_PROTOCOL,(char*)&opt_protocol);
#ifdef HAVE_SMEM
  if (shared_memory_base_name)
    mysql_options(&mysql,MYSQL_SHARED_MEMORY_BASE_NAME,shared_memory_base_name);
#endif
  mysql_options(&mysql, MYSQL_SET_CHARSET_NAME, default_charset);
  error_flags= (myf)(opt_nobeep ? 0 : ME_BELL);

  if (opt_plugin_dir && *opt_plugin_dir)
    mysql_options(&mysql, MYSQL_PLUGIN_DIR, opt_plugin_dir);

  if (opt_default_auth && *opt_default_auth)
    mysql_options(&mysql, MYSQL_DEFAULT_AUTH, opt_default_auth);

  mysql_options(&mysql, MYSQL_OPT_CONNECT_ATTR_RESET, 0);
  mysql_options4(&mysql, MYSQL_OPT_CONNECT_ATTR_ADD,
                 "program_name", "mysqladmin");
  if (using_opt_enable_cleartext_plugin)
    mysql_options(&mysql, MYSQL_ENABLE_CLEARTEXT_PLUGIN, 
                  (char*) &opt_enable_cleartext_plugin);

  first_command= find_type(argv[0], &command_typelib, FIND_TYPE_BASIC);
  can_handle_passwords= 
    (first_command == ADMIN_PASSWORD || first_command == ADMIN_OLD_PASSWORD) ?
    TRUE : FALSE;
  mysql_options(&mysql, MYSQL_OPT_CAN_HANDLE_EXPIRED_PASSWORDS,
                &can_handle_passwords);

  if (sql_connect(&mysql, option_wait))
  {
    /*
      We couldn't get an initial connection and will definitely exit.
      The following just determines the exit-code we'll give.
    */

    unsigned int err= mysql_errno(&mysql);
    if (err >= CR_MIN_ERROR && err <= CR_MAX_ERROR)
      error= 1;
    else
    {
      /* Return 0 if all commands are PING */
      for (; argc > 0; argv++, argc--)
      {
        if (find_type(argv[0], &command_typelib, FIND_TYPE_BASIC) !=
            ADMIN_PING)
        {
          error= 1;
          break;
        }
      }
    }
  }
  else
  {
    /*
      --count=0 aborts right here. Otherwise iff --sleep=t ("interval")
      is given a t!=0, we get an endless loop, or n iterations if --count=n
      was given an n!=0. If --sleep wasn't given, we get one iteration.

      To wit, --wait loops the connection-attempts, while --sleep loops
      the command execution (endlessly if no --count is given).
    */

    while (!interrupted && (!opt_count_iterations || nr_iterations))
    {
      new_line = 0;

      if ((error= execute_commands(&mysql,argc,commands)))
      {
        /*
          Unknown/malformed command always aborts and can't be --forced.
          If the user got confused about the syntax, proceeding would be
          dangerous ...
        */
	if (error > 0)
	  break;

        /*
          Command was well-formed, but failed on the server. Might succeed
          on retry (if conditions on server change etc.), but needs --force
          to retry.
        */
        if (!option_force)
          break;
      }                                         /* if((error= ... */

      if (interval)                             /* --sleep=interval given */
      {
        if (opt_count_iterations && --nr_iterations == 0)
          break;

        /*
          If connection was dropped (unintentionally, or due to SHUTDOWN),
          re-establish it if --wait ("retry-connect") was given and user
          didn't signal for us to die. Otherwise, signal failure.
        */

	if (mysql.net.vio == 0)
	{
	  if (option_wait && !interrupted)
	  {
	    sleep(1);
	    sql_connect(&mysql, option_wait);
	    /*
	      continue normally and decrease counters so that
	      "mysqladmin --count=1 --wait=1 shutdown"
	      cannot loop endlessly.
	    */
	  }
	  else
	  {
	    /*
	      connexion broke, and we have no order to re-establish it. fail.
	    */
	    if (!option_force)
	      error= 1;
	    break;
	  }
	}                                       /* lost connection */

	sleep(interval);
	if (new_line)
	  puts("");
      }
      else
        break;                                  /* no --sleep, done looping */
    }                                           /* command-loop */
  }                                             /* got connection */

  mysql_close(&mysql);
  my_free(opt_password);
  my_free(user);
#ifdef HAVE_SMEM
  my_free(shared_memory_base_name);
#endif
  free_defaults(save_argv);
  temp_argc--;
  while(temp_argc >= 0)
  {
    my_free(temp_argv[temp_argc]);
    temp_argc--;
  }
  my_free(temp_argv);
  my_end(my_end_arg);
  exit(error ? 1 : 0);
  return 0;
}


sig_handler endprog(int signal_number __attribute__((unused)))
{
  interrupted=1;
}

/**
   @brief connect to server, optionally waiting for same to come up

   @param  mysql     connection struct
   @param  wait      wait for server to come up?
                     (0: no, ~0: forever, n: cycles)

   @return Operation result
   @retval 0         success
   @retval 1         failure
*/

static my_bool sql_connect(MYSQL *mysql, uint wait)
{
  my_bool info=0;

  for (;;)
  {
    if (mysql_real_connect(mysql,host,user,opt_password,NullS,tcp_port,
			   unix_port, CLIENT_REMEMBER_OPTIONS))
    {
      mysql->reconnect= 1;
      if (info)
      {
	fputs("\n",stderr);
	(void) fflush(stderr);
      }
      return 0;
    }

    if (!wait)                                  // was or reached 0, fail
    {
      if (!option_silent)                       // print diagnostics
      {
	if (!host)
	  host= (char*) LOCAL_HOST;
	my_printf_error(0,"connect to server at '%s' failed\nerror: '%s'",
			error_flags, host, mysql_error(mysql));
	if (mysql_errno(mysql) == CR_CONNECTION_ERROR)
	{
	  fprintf(stderr,
		  "Check that mysqld is running and that the socket: '%s' exists!\n",
		  unix_port ? unix_port : mysql_unix_port);
	}
	else if (mysql_errno(mysql) == CR_CONN_HOST_ERROR ||
		 mysql_errno(mysql) == CR_UNKNOWN_HOST)
	{
	  fprintf(stderr,"Check that mysqld is running on %s",host);
	  fprintf(stderr," and that the port is %d.\n",
		  tcp_port ? tcp_port: mysql_port);
	  fprintf(stderr,"You can check this by doing 'telnet %s %d'\n",
		  host, tcp_port ? tcp_port: mysql_port);
	}
      }
      return 1;
    }

    if (wait != (uint) ~0)
      wait--;				/* count down, one less retry */

    if ((mysql_errno(mysql) != CR_CONN_HOST_ERROR) &&
	(mysql_errno(mysql) != CR_CONNECTION_ERROR))
    {
      /*
        Error is worse than "server doesn't answer (yet?)";
        fail even if we still have "wait-coins" unless --force
        was also given.
      */
      fprintf(stderr,"Got error: %s\n", mysql_error(mysql));
      if (!option_force)
	return 1;
    }
    else if (!option_silent)
    {
      if (!info)
      {
	info=1;
	fputs("Waiting for MySQL server to answer",stderr);
	(void) fflush(stderr);
      }
      else
      {
	putc('.',stderr);
	(void) fflush(stderr);
      }
    }
    sleep(5);
  }
}


/**
   @brief Execute all commands

   @details We try to execute all commands we were given, in the order
            given, but return with non-zero as soon as we encounter trouble.
            By that token, individual commands can be considered a conjunction
            with boolean short-cut.

   @return success?
   @retval 0       Yes!  ALL commands worked!
   @retval 1       No, one failed and will never work (malformed): fatal error!
   @retval -1      No, one failed on the server, may work next time!
*/

static int execute_commands(MYSQL *mysql,int argc, char **argv)
{
  const char *status;
  /*
    MySQL documentation relies on the fact that mysqladmin will
    execute commands in the order specified, e.g.
    mysqladmin -u root flush-privileges password "newpassword"
    to reset a lost root password.
    If this behaviour is ever changed, Docs should be notified.
  */

  struct rand_struct rand_st;

  for (; argc > 0 ; argv++,argc--)
  {
    int option;
    switch (option= find_type(argv[0], &command_typelib, FIND_TYPE_BASIC)) {
    case ADMIN_CREATE:
    {
      char buff[FN_REFLEN+20];
      if (argc < 2)
      {
	my_printf_error(0, "Too few arguments to create", error_flags);
	return 1;
      }
      sprintf(buff,"create database `%.*s`",FN_REFLEN,argv[1]);
      if (mysql_query(mysql,buff))
      {
	my_printf_error(0,"CREATE DATABASE failed; error: '%-.200s'",
			error_flags, mysql_error(mysql));
	return -1;
      }
      argc--; argv++;
      break;
    }
    case ADMIN_DROP:
    {
      if (argc < 2)
      {
	my_printf_error(0, "Too few arguments to drop", error_flags);
	return 1;
      }
      if (drop_db(mysql,argv[1]))
	return -1;
      argc--; argv++;
      break;
    }
    case ADMIN_SHUTDOWN:
    {
      char pidfile[FN_REFLEN];
      my_bool got_pidfile= 0;
      time_t last_modified= 0;
      struct stat pidfile_status;

      /*
	Only wait for pidfile on local connections
	If pidfile doesn't exist, continue without pid file checking
      */
      if (mysql->unix_socket && (got_pidfile= !get_pidfile(mysql, pidfile)) &&
	  !stat(pidfile, &pidfile_status))
	last_modified= pidfile_status.st_mtime;

      if (mysql_shutdown(mysql, SHUTDOWN_DEFAULT))
      {
	my_printf_error(0, "shutdown failed; error: '%s'", error_flags,
			mysql_error(mysql));
	return -1;
      }
      argc=1;                   /* force SHUTDOWN to be the last command    */
      if (got_pidfile)
      {
	if (opt_verbose)
	  printf("Shutdown signal sent to server;  Waiting for pid file to disappear\n");

	/* Wait until pid file is gone */
	if (wait_pidfile(pidfile, last_modified, &pidfile_status))
	  return -1;
      }
      break;
    }
    case ADMIN_FLUSH_PRIVILEGES:
    case ADMIN_RELOAD:
      if (mysql_query(mysql,"flush privileges"))
      {
	my_printf_error(0, "reload failed; error: '%s'", error_flags,
			mysql_error(mysql));
	return -1;
      }
      break;
    case ADMIN_REFRESH:
      if (mysql_refresh(mysql,
			(uint) ~(REFRESH_GRANT | REFRESH_STATUS |
				 REFRESH_READ_LOCK | REFRESH_SLAVE |
				 REFRESH_MASTER)))
      {
	my_printf_error(0, "refresh failed; error: '%s'", error_flags,
			mysql_error(mysql));
	return -1;
      }
      break;
    case ADMIN_FLUSH_THREADS:
      if (mysql_refresh(mysql,(uint) REFRESH_THREADS))
      {
	my_printf_error(0, "refresh failed; error: '%s'", error_flags,
			mysql_error(mysql));
	return -1;
      }
      break;
    case ADMIN_VER:
      new_line=1;
      print_version();
      puts(ORACLE_WELCOME_COPYRIGHT_NOTICE("2000"));
      printf("Server version\t\t%s\n", mysql_get_server_info(mysql));
      printf("Protocol version\t%d\n", mysql_get_proto_info(mysql));
      printf("Connection\t\t%s\n",mysql_get_host_info(mysql));
      if (mysql->unix_socket)
	printf("UNIX socket\t\t%s\n", mysql->unix_socket);
      else
	printf("TCP port\t\t%d\n", mysql->port);
      status=mysql_stat(mysql);
      {
	char *pos,buff[40];
	ulong sec;
	pos= (char*) strchr(status,' ');
	*pos++=0;
	printf("%s\t\t\t",status);			/* print label */
	if ((status=str2int(pos,10,0,LONG_MAX,(long*) &sec)))
	{
	  nice_time(sec,buff);
	  puts(buff);				/* print nice time */
	  while (*status == ' ') status++;	/* to next info */
	}
      }
      putc('\n',stdout);
      if (status)
	puts(status);
      break;
    case ADMIN_PROCESSLIST:
    {
      MYSQL_RES *result;
      MYSQL_ROW row;

      if (mysql_query(mysql, (opt_verbose ? "show full processlist" :
			      "show processlist")) ||
	  !(result = mysql_store_result(mysql)))
      {
	my_printf_error(0, "process list failed; error: '%s'", error_flags,
			mysql_error(mysql));
	return -1;
      }
      print_header(result);
      while ((row=mysql_fetch_row(result)))
	print_row(result,row,0);
      print_top(result);
      mysql_free_result(result);
      new_line=1;
      break;
    }
    case ADMIN_STATUS:
      status=mysql_stat(mysql);
      if (status)
	puts(status);
      break;
    case ADMIN_KILL:
      {
	uint error=0;
	char *pos;
	if (argc < 2)
	{
	  my_printf_error(0, "Too few arguments to 'kill'", error_flags);
	  return 1;
	}
	pos=argv[1];
	for (;;)
	{
          /* We don't use mysql_kill(), since it only handles 32-bit IDs. */
          char buff[26], *out; /* "KILL " + max 20 digs + NUL */
          out= strxmov(buff, "KILL ", NullS);
          ullstr(strtoull(pos, NULL, 0), out);

          if (mysql_query(mysql, buff))
	  {
            /* out still points to just the number */
	    my_printf_error(0, "kill failed on %s; error: '%s'", error_flags,
			    out, mysql_error(mysql));
	    error=1;
	  }
	  if (!(pos=strchr(pos,',')))
	    break;
	  pos++;
	}
	argc--; argv++;
	if (error)
	  return -1;
	break;
      }
    case ADMIN_DEBUG:
      if (mysql_dump_debug_info(mysql))
      {
	my_printf_error(0, "debug failed; error: '%s'", error_flags,
			mysql_error(mysql));
	return -1;
      }
      break;
    case ADMIN_VARIABLES:
    {
      MYSQL_RES *res;
      MYSQL_ROW row;

      new_line=1;
      if (mysql_query(mysql,"show /*!40003 GLOBAL */ variables") ||
	  !(res=mysql_store_result(mysql)))
      {
	my_printf_error(0, "unable to show variables; error: '%s'", error_flags,
			mysql_error(mysql));
	return -1;
      }
      print_header(res);
      while ((row=mysql_fetch_row(res)))
	print_row(res,row,0);
      print_top(res);
      mysql_free_result(res);
      break;
    }
    case ADMIN_EXTENDED_STATUS:
    {
      MYSQL_RES *res;
      MYSQL_ROW row;
      uint rownr = 0;
      void (*func) (MYSQL_RES*, MYSQL_ROW, uint);

      new_line = 1;
      if (mysql_query(mysql, "show /*!50002 GLOBAL */ status") ||
	  !(res = mysql_store_result(mysql)))
      {
	my_printf_error(0, "unable to show status; error: '%s'", error_flags,
			mysql_error(mysql));
	return -1;
      }

      DBUG_ASSERT(mysql_num_rows(res) < MAX_MYSQL_VAR);

      if (!opt_vertical)
	print_header(res);
      else
      {
	if (!ex_status_printed)
	{
	  store_values(res);
	  truncate_names();   /* Does some printing also */
	}
	else
	{
	  print_relative_line();
	  print_relative_header();
	  print_relative_line();
	}
      }

      /*      void (*func) (MYSQL_RES*, MYSQL_ROW, uint); */
      if (opt_relative && !opt_vertical)
	func = print_relative_row;
      else if (opt_vertical)
	func = print_relative_row_vert;
      else
	func = print_row;

      while ((row = mysql_fetch_row(res)))
	(*func)(res, row, rownr++);
      if (opt_vertical)
      {
	if (ex_status_printed)
	{
	  putchar('\n');
	  print_relative_line();
	}
      }
      else
	print_top(res);

      ex_status_printed = 1; /* From now on the output will be relative */
      mysql_free_result(res);
      break;
    }
    case ADMIN_FLUSH_LOGS:
    {
      if (mysql_refresh(mysql,REFRESH_LOG))
      {
	my_printf_error(0, "refresh failed; error: '%s'", error_flags,
			mysql_error(mysql));
	return -1;
      }
      break;
    }
    case ADMIN_FLUSH_HOSTS:
    {
      if (mysql_query(mysql,"flush hosts"))
      {
	my_printf_error(0, "refresh failed; error: '%s'", error_flags,
			mysql_error(mysql));
	return -1;
      }
      break;
    }
    case ADMIN_FLUSH_TABLES:
    {
      if (mysql_query(mysql,"flush tables"))
      {
	my_printf_error(0, "refresh failed; error: '%s'", error_flags,
			mysql_error(mysql));
	return -1;
      }
      break;
    }
    case ADMIN_FLUSH_STATUS:
    {
      if (mysql_query(mysql,"flush status"))
      {
	my_printf_error(0, "refresh failed; error: '%s'", error_flags,
			mysql_error(mysql));
	return -1;
      }
      break;
    }
    case ADMIN_OLD_PASSWORD:
    case ADMIN_PASSWORD:
    {
      char buff[128],crypted_pw[64];
      time_t start_time;
      char *typed_password= NULL, *verified= NULL;
      bool log_off= true, err= false;
      int retry_count= 0;                       /* Attempts to SET PASSWORD */

      bool old= (option == ADMIN_OLD_PASSWORD);

      /* Do initialization the same way as we do in mysqld */
      start_time=time((time_t*) 0);
      randominit(&rand_st,(ulong) start_time,(ulong) start_time/2);

      if (argc < 1)
      {
	my_printf_error(0, "Too few arguments to change password", error_flags);
	return 1;
      }
      else if (argc == 1)
      {
        /* prompt for password */
        typed_password= get_tty_password("New password: ");
        verified= get_tty_password("Confirm new password: ");
        if (strcmp(typed_password, verified) != 0)
        {
          my_printf_error(0,"Passwords don't match",MYF(ME_BELL));
          err= true;
          goto error;
        }
      }
      else
        typed_password= argv[1];

      if (typed_password[0])
      {
#ifdef __WIN__
        size_t pw_len= strlen(typed_password);
        if (pw_len > 1 && typed_password[0] == '\'' &&
            typed_password[pw_len-1] == '\'')
          printf("Warning: single quotes were not trimmed from the password by"
                 " your command\nline client, as you might have expected.\n");
#endif
        /*
           If we don't already know to use an old-style password, see
           (if possible) what the server is using.
        */
        if (!old)
        {
          if (mysql_query(mysql, "SHOW VARIABLES LIKE 'old_passwords'"))
          {
            bool fatal= (mysql_errno(mysql) != ER_MUST_CHANGE_PASSWORD);
            if (fatal || opt_verbose)
              my_printf_error(0, "Could not determine old_passwords setting "
                              "from server; error: '%s'.", error_flags,
                              mysql_error(mysql));
            if (fatal)
            {
              err= true;
              goto error;
            }
          }
          else
          {
            MYSQL_RES *res= mysql_store_result(mysql);
            if (!res)
            {
              my_printf_error(0,
                              "Could not get old_passwords setting from "
                              "server; error: '%s'.",
                              error_flags, mysql_error(mysql));
              err= true;
              goto error;
            }
            if (!mysql_num_rows(res))
              old= 1;
            else
            {
              MYSQL_ROW row= mysql_fetch_row(res);
              old= (!strncmp(row[1], "ON", 2) || !strncmp(row[1], "1", 1));
            }
            mysql_free_result(res);
          }
        }
      /* turn logging off if we can */
      if (mysql_query(mysql,"set sql_log_off=1"))
      {
        if (opt_verbose)
          fprintf(stderr, "Note: Can't turn off logging; '%s'", mysql_error(mysql));
        log_off= false;
      }

retry:
        /*
          In case the password_expired flag is set ('Y'), then there is no way
          to determine the password format. So, we first try to set the
          password using native format. If it fails with ER_PASSWORD_LENGTH,
          we will give one more try with old format.
        */
        if (old)
          make_scrambled_password_323(crypted_pw, typed_password);
        else
          make_scrambled_password(crypted_pw, typed_password);
      }
      else
	crypted_pw[0]=0;			/* No password */

      sprintf(buff, "set password='%s'", crypted_pw);

      if (mysql_query(mysql,buff))
      {
        if ((mysql_errno(mysql) == ER_PASSWD_LENGTH) &&
            !(option == ADMIN_OLD_PASSWORD) && !retry_count)
        {
          /* Try to set the password using old format. */
          memset(crypted_pw, 0, 64);
          old= 0;
          retry_count ++;
          goto retry;
        }

	if (mysql_errno(mysql)!=1290)
	{
	  my_printf_error(0,"unable to change password; error: '%s'",
			  error_flags, mysql_error(mysql));
          err= true;
          goto error;
	}
	else
	{
	  /*
	    We don't try to execute 'update mysql.user set..'
	    because we can't perfectly find out the host
	   */
	  my_printf_error(0,"\n"
			  "You cannot use 'password' command as mysqld runs\n"
			  " with grant tables disabled (was started with"
			  " --skip-grant-tables).\n"
			  "Use: \"mysqladmin flush-privileges password '*'\""
			  " instead", error_flags);
          err= true;
          goto error;
	}
      }
      if (log_off && mysql_query(mysql, "set sql_log_off=0"))
      {
        if (opt_verbose)
          fprintf(stderr, "Note: Can't turn on logging; '%s'", mysql_error(mysql));
      }
error:
      /* free up memory from prompted password */
      if (typed_password != argv[1]) 
      {
        my_free(typed_password);
        my_free(verified);
      }
      if (err)
        return -1;

      argc--; argv++;
      break;
    }

    case ADMIN_START_SLAVE:
      if (mysql_query(mysql, "START SLAVE"))
      {
	my_printf_error(0, "Error starting slave: %s", error_flags,
			mysql_error(mysql));
	return -1;
      }
      else
	puts("Slave started");
      break;
    case ADMIN_STOP_SLAVE:
      if (mysql_query(mysql, "STOP SLAVE"))
      {
	  my_printf_error(0, "Error stopping slave: %s", error_flags,
			  mysql_error(mysql));
	  return -1;
      }
      else
	puts("Slave stopped");
      break;

    case ADMIN_PING:
      mysql->reconnect=0;	/* We want to know of reconnects */
      if (!mysql_ping(mysql))
      {
	if (option_silent < 2)
	  puts("mysqld is alive");
      }
      else
      {
	if (mysql_errno(mysql) == CR_SERVER_GONE_ERROR)
	{
	  mysql->reconnect=1;
	  if (!mysql_ping(mysql))
	    puts("connection was down, but mysqld is now alive");
	}
	else
	{
	  my_printf_error(0,"mysqld doesn't answer to ping, error: '%s'",
			  error_flags, mysql_error(mysql));
	  return -1;
	}
      }
      mysql->reconnect=1;	/* Automatic reconnect is default */
      break;
    default:
      my_printf_error(0, "Unknown command: '%-.60s'", error_flags, argv[0]);
      return 1;
    }
  }
  return 0;
}

/**
   @brief Masking the password if it is passed as command line argument.

   @details It works in Linux and changes cmdline in ps and /proc/pid/cmdline,
            but it won't work for history file of shell.
            The command line arguments are copied to another array and the
            password in the argv is masked. This function is called just after
            "handle_options" because in "handle_options", the agrv pointers
            are altered which makes freeing of dynamically allocated memory
            difficult. The password masking is done before all other operations
            in order to minimise the time frame of password visibility via cmdline.

   @param argc            command line options (count)
   @param argv            command line options (values)

   @return temp_argv      copy of argv
*/

static char **mask_password(int argc, char ***argv)
{
  char **temp_argv;
  temp_argv= (char **)(my_malloc(sizeof(char *) * argc, MYF(MY_WME)));
  argc--;
  while (argc > 0)
  {
    temp_argv[argc]= my_strdup((*argv)[argc], MYF(MY_FAE));
    if (find_type((*argv)[argc - 1],&command_typelib, FIND_TYPE_BASIC) == ADMIN_PASSWORD ||
        find_type((*argv)[argc - 1],&command_typelib, FIND_TYPE_BASIC) == ADMIN_OLD_PASSWORD)
    {
      char *start= (*argv)[argc];
      while (*start)
        *start++= 'x';
      start= (*argv)[argc];
      if (*start)
        start[1]= 0;                         /* Cut length of argument */
     }
    argc--;
  }
  temp_argv[argc]= my_strdup((*argv)[argc], MYF(MY_FAE));
  return(temp_argv);
}

static void print_version(void)
{
  printf("%s  Ver %s Distrib %s, for %s on %s\n",my_progname,ADMIN_VERSION,
	 MYSQL_SERVER_VERSION,SYSTEM_TYPE,MACHINE_TYPE);
}


static void usage(void)
{
  print_version();
  puts(ORACLE_WELCOME_COPYRIGHT_NOTICE("2000"));
  puts("Administration program for the mysqld daemon.");
  printf("Usage: %s [OPTIONS] command command....\n", my_progname);
  my_print_help(my_long_options);
  my_print_variables(my_long_options);
  print_defaults("my",load_default_groups);
  puts("\nWhere command is a one or more of: (Commands may be shortened)\n\
  create databasename	Create a new database\n\
  debug			Instruct server to write debug information to log\n\
  drop databasename	Delete a database and all its tables\n\
  extended-status       Gives an extended status message from the server\n\
  flush-hosts           Flush all cached hosts\n\
  flush-logs            Flush all logs\n\
  flush-status		Clear status variables\n\
  flush-tables          Flush all tables\n\
  flush-threads         Flush the thread cache\n\
  flush-privileges      Reload grant tables (same as reload)\n\
  kill id,id,...	Kill mysql threads");
#if MYSQL_VERSION_ID >= 32200
  puts("\
  password [new-password] Change old password to new-password in current format\n\
  old-password [new-password] Change old password to new-password in old format");
#endif
  puts("\
  ping			Check if mysqld is alive\n\
  processlist		Show list of active threads in server\n\
  reload		Reload grant tables\n\
  refresh		Flush all tables and close and open logfiles\n\
  shutdown		Take server down\n\
  status		Gives a short status message from the server\n\
  start-slave		Start slave\n\
  stop-slave		Stop slave\n\
  variables             Prints variables available\n\
  version		Get version info from server");
}


static int drop_db(MYSQL *mysql, const char *db)
{
  char name_buff[FN_REFLEN+20], buf[10];
  char *input;

  if (!option_force)
  {
    puts("Dropping the database is potentially a very bad thing to do.");
    puts("Any data stored in the database will be destroyed.\n");
    printf("Do you really want to drop the '%s' database [y/N] ",db);
    fflush(stdout);
    input= fgets(buf, sizeof(buf)-1, stdin);
    if (!input || ((*input != 'y') && (*input != 'Y')))
    {
      puts("\nOK, aborting database drop!");
      return -1;
    }
  }
  sprintf(name_buff,"drop database `%.*s`",FN_REFLEN,db);
  if (mysql_query(mysql,name_buff))
  {
    my_printf_error(0, "DROP DATABASE %s failed;\nerror: '%s'", error_flags,
		    db,mysql_error(mysql));
    return 1;
  }
  printf("Database \"%s\" dropped\n",db);
  return 0;
}


static void nice_time(ulong sec,char *buff)
{
  ulong tmp;

  if (sec >= 3600L*24)
  {
    tmp=sec/(3600L*24);
    sec-=3600L*24*tmp;
    buff=int10_to_str(tmp, buff, 10);
    buff=strmov(buff,tmp > 1 ? " days " : " day ");
  }
  if (sec >= 3600L)
  {
    tmp=sec/3600L;
    sec-=3600L*tmp;
    buff=int10_to_str(tmp, buff, 10);
    buff=strmov(buff,tmp > 1 ? " hours " : " hour ");
  }
  if (sec >= 60)
  {
    tmp=sec/60;
    sec-=60*tmp;
    buff=int10_to_str(tmp, buff, 10);
    buff=strmov(buff," min ");
  }
  strmov(int10_to_str(sec, buff, 10)," sec");
}


static void print_header(MYSQL_RES *result)
{
  MYSQL_FIELD *field;

  print_top(result);
  mysql_field_seek(result,0);
  putchar('|');
  while ((field = mysql_fetch_field(result)))
  {
    printf(" %-*s|",(int) field->max_length+1,field->name);
  }
  putchar('\n');
  print_top(result);
}


static void print_top(MYSQL_RES *result)
{
  uint i,length;
  MYSQL_FIELD *field;

  putchar('+');
  mysql_field_seek(result,0);
  while((field = mysql_fetch_field(result)))
  {
    if ((length=(uint) strlen(field->name)) > field->max_length)
      field->max_length=length;
    else
      length=field->max_length;
    for (i=length+2 ; i--> 0 ; )
      putchar('-');
    putchar('+');
  }
  putchar('\n');
}


/* 3.rd argument, uint row, is not in use. Don't remove! */
static void print_row(MYSQL_RES *result, MYSQL_ROW cur,
		      uint row __attribute__((unused)))
{
  uint i,length;
  MYSQL_FIELD *field;

  putchar('|');
  mysql_field_seek(result,0);
  for (i=0 ; i < mysql_num_fields(result); i++)
  {
    field = mysql_fetch_field(result);
    length=field->max_length;
    printf(" %-*s|",length+1,cur[i] ? (char*) cur[i] : "");
  }
  putchar('\n');
}


static void print_relative_row(MYSQL_RES *result, MYSQL_ROW cur, uint row)
{
  ulonglong tmp;
  char buff[22];
  MYSQL_FIELD *field;

  mysql_field_seek(result, 0);
  field = mysql_fetch_field(result);
  printf("| %-*s|", (int) field->max_length + 1, cur[0]);

  field = mysql_fetch_field(result);
  tmp = cur[1] ? strtoull(cur[1], NULL, 10) : (ulonglong) 0;
  printf(" %-*s|\n", (int) field->max_length + 1,
	 llstr((tmp - last_values[row]), buff));
  last_values[row] = tmp;
}


static void print_relative_row_vert(MYSQL_RES *result __attribute__((unused)),
				    MYSQL_ROW cur,
				    uint row __attribute__((unused)))
{
  uint length;
  ulonglong tmp;
  char buff[22];

  if (!row)
    putchar('|');

  tmp = cur[1] ? strtoull(cur[1], NULL, 10) : (ulonglong) 0;
  printf(" %-*s|", ex_val_max_len[row] + 1,
	 llstr((tmp - last_values[row]), buff));

  /* Find the minimum row length needed to output the relative value */
  if ((length=(uint) strlen(buff) > ex_val_max_len[row]) && ex_status_printed)
    ex_val_max_len[row] = length;
  last_values[row] = tmp;
}


static void store_values(MYSQL_RES *result)
{
  uint i;
  MYSQL_ROW row;
  MYSQL_FIELD *field;

  field = mysql_fetch_field(result);
  max_var_length = field->max_length;
  field = mysql_fetch_field(result);
  max_val_length = field->max_length;

  for (i = 0; (row = mysql_fetch_row(result)); i++)
  {
    strmov(ex_var_names[i], row[0]);
    last_values[i]=strtoull(row[1],NULL,10);
    ex_val_max_len[i]=2;		/* Default print width for values */
  }
  ex_var_count = i;
  return;
}


static void print_relative_header()
{
  uint i;

  putchar('|');
  for (i = 0; i < ex_var_count; i++)
    printf(" %-*s|", ex_val_max_len[i] + 1, truncated_var_names[i]);
  putchar('\n');
}


static void print_relative_line()
{
  uint i;

  putchar('+');
  for (i = 0; i < ex_var_count; i++)
  {
    uint j;
    for (j = 0; j < ex_val_max_len[i] + 2; j++)
      putchar('-');
    putchar('+');
  }
  putchar('\n');
}


static void truncate_names()
{
  uint i;
  char *ptr,top_line[MAX_TRUNC_LENGTH+4+NAME_LEN+22+1],buff[22];

  ptr=top_line;
  *ptr++='+';
  ptr=strfill(ptr,max_var_length+2,'-');
  *ptr++='+';
  ptr=strfill(ptr,MAX_TRUNC_LENGTH+2,'-');
  *ptr++='+';
  ptr=strfill(ptr,max_val_length+2,'-');
  *ptr++='+';
  *ptr=0;
  puts(top_line);

  for (i = 0 ; i < ex_var_count; i++)
  {
    uint sfx=1,j;
    printf("| %-*s|", max_var_length + 1, ex_var_names[i]);
    ptr = ex_var_names[i];
    /* Make sure no two same truncated names will become */
    for (j = 0; j < i; j++)
      if (*truncated_var_names[j] == *ptr)
	sfx++;

    truncated_var_names[i][0]= *ptr;		/* Copy first var char */
    int10_to_str(sfx, truncated_var_names[i]+1,10);
    printf(" %-*s|", MAX_TRUNC_LENGTH + 1, truncated_var_names[i]);
    printf(" %-*s|\n", max_val_length + 1, llstr(last_values[i],buff));
  }
  puts(top_line);
  return;
}


static my_bool get_pidfile(MYSQL *mysql, char *pidfile)
{
  MYSQL_RES* result;

  if (mysql_query(mysql, "SHOW VARIABLES LIKE 'pid_file'"))
  {
    my_printf_error(0, "query failed; error: '%s'", error_flags,
		    mysql_error(mysql));
  }
  result = mysql_store_result(mysql);
  if (result)
  {
    MYSQL_ROW row=mysql_fetch_row(result);
    if (row)
      strmov(pidfile, row[1]);
    mysql_free_result(result);
    return row == 0;				/* Error if row = 0 */
  }
  return 1;					/* Error */
}

/*
  Return 1 if pid file didn't disappear or change
*/

static my_bool wait_pidfile(char *pidfile, time_t last_modified,
			    struct stat *pidfile_status)
{
  char buff[FN_REFLEN];
  int error= 1;
  uint count= 0;
  DBUG_ENTER("wait_pidfile");

  system_filename(buff, pidfile);
  do
  {
    int fd;
    if ((fd= my_open(buff, O_RDONLY, MYF(0))) < 0)
    {
      error= 0;
      break;
    }
    (void) my_close(fd,MYF(0));
    if (last_modified && !stat(pidfile, pidfile_status))
    {
      if (last_modified != pidfile_status->st_mtime)
      {
	/* File changed;  Let's assume that mysqld did restart */
	if (opt_verbose)
	  printf("pid file '%s' changed while waiting for it to disappear!\nmysqld did probably restart\n",
		 buff);
	error= 0;
	break;
      }
    }
    if (count++ == opt_shutdown_timeout)
      break;
    sleep(1);
  } while (!interrupted);

  if (error)
  {
    DBUG_PRINT("warning",("Pid file didn't disappear"));
    fprintf(stderr,
	    "Warning;  Aborted waiting on pid file: '%s' after %d seconds\n",
	    buff, count-1);
  }
  DBUG_RETURN(error);
}<|MERGE_RESOLUTION|>--- conflicted
+++ resolved
@@ -315,13 +315,9 @@
 
 int main(int argc,char *argv[])
 {
-<<<<<<< HEAD
-  int error= 0, ho_error;
+  int error= 0, ho_error, temp_argc;
   int first_command;
   my_bool can_handle_passwords;
-=======
-  int error= 0, ho_error, temp_argc;
->>>>>>> 83836886
   MYSQL mysql;
   char **commands, **save_argv, **temp_argv;
 
@@ -997,7 +993,10 @@
         }
       }
       else
+      {
+        print_cmdline_password_warning();
         typed_password= argv[1];
+      }
 
       if (typed_password[0])
       {
