/*
   Copyright (c) 2003, 2019, Oracle and/or its affiliates. All rights reserved.

   This program is free software; you can redistribute it and/or modify
   it under the terms of the GNU General Public License, version 2.0,
   as published by the Free Software Foundation.

   This program is also distributed with certain software (including
   but not limited to OpenSSL) that is licensed under separate terms,
   as designated in a particular file or component or in included license
   documentation.  The authors of MySQL hereby grant you an additional
   permission to link the program and your derivative works with the
   separately licensed software that they have included with MySQL.

   This program is distributed in the hope that it will be useful,
   but WITHOUT ANY WARRANTY; without even the implied warranty of
   MERCHANTABILITY or FITNESS FOR A PARTICULAR PURPOSE.  See the
   GNU General Public License, version 2.0, for more details.

   You should have received a copy of the GNU General Public License
   along with this program; if not, write to the Free Software
   Foundation, Inc., 51 Franklin St, Fifth Floor, Boston, MA 02110-1301  USA
*/

#include "Restore.hpp"
#include <NdbTCP.h>
#include <OutputStream.hpp>
#include <Bitmask.hpp>

#include <AttributeHeader.hpp>
#include <trigger_definitions.h>
#include <SimpleProperties.hpp>
#include <signaldata/DictTabInfo.hpp>
#include <ndb_limits.h>
#include <NdbAutoPtr.hpp>
#include "../src/kernel/blocks/backup/BackupFormat.hpp"
#include "../src/ndbapi/NdbDictionaryImpl.hpp"

#include "sql/ha_ndbcluster_tables.h"
#include "../../../../sql/ha_ndbcluster_tables.h"
#include <NdbThread.h>
#include "../src/kernel/vm/Emulator.hpp"

extern thread_local EmulatedJamBuffer* NDB_THREAD_TLS_JAM;

extern NdbRecordPrintFormat g_ndbrecord_print_format;
extern bool ga_skip_unknown_objects;
extern bool ga_skip_broken_objects;

#define LOG_MSGLEN 1024

Uint16 Twiddle16(Uint16 in); // Byte shift 16-bit data
Uint32 Twiddle32(Uint32 in); // Byte shift 32-bit data
Uint64 Twiddle64(Uint64 in); // Byte shift 64-bit data


/*
  TwiddleUtil

  Utility class used when swapping byteorder
  of one attribute in a table

*/

class TwiddleUtil {
  Uint32 m_twiddle_size;
  Uint32 m_twiddle_array_size;
public:
  TwiddleUtil(); // Not implemented
  TwiddleUtil(const TwiddleUtil&); // Not implemented

  TwiddleUtil(const AttributeDesc * const attr_desc) {
    const NdbDictionary::Column::Type attribute_type =
      attr_desc->m_column->getType();

    switch(attribute_type){
    case NdbDictionary::Column::Datetime:
      // Datetime is stored as 8x8, should be twiddled as 64 bit
      assert(attr_desc->size == 8);
      assert(attr_desc->arraySize == 8);
      m_twiddle_size = 64;
      m_twiddle_array_size = 1;
      break;

    case NdbDictionary::Column::Timestamp:
      // Timestamp is stored as 4x8, should be twiddled as 32 bit
      assert(attr_desc->size == 8);
      assert(attr_desc->arraySize == 4);
      m_twiddle_size = 32;
      m_twiddle_array_size = 1;
      break;

    case NdbDictionary::Column::Blob:
    case NdbDictionary::Column::Text:
      if (attr_desc->m_column->getArrayType() ==
          NdbDictionary::Column::ArrayTypeFixed)
      {
        // Length of fixed size blob which is stored in first 64 bit's
        // has to be twiddled, the remaining byte stream left as is
        assert(attr_desc->size == 8);
        assert(attr_desc->arraySize > 8);
        m_twiddle_size = 64;
        m_twiddle_array_size = 1;
        break;
      }
      // Fall through - for blob/text with ArrayTypeVar
    default:
      // Default twiddling parameters
      m_twiddle_size = attr_desc->size;
      m_twiddle_array_size = attr_desc->arraySize;
      break;
    }

    assert(m_twiddle_array_size);
    assert(m_twiddle_size);
  }

  bool is_aligned (void* data_ptr) const {
    switch (m_twiddle_size){
    case 8:
      // Always aligned
      return true;
      break;
    case 16:
      return ((((size_t)data_ptr) & 1) == 0);
      break;
    case 32:
      return ((((size_t)data_ptr) & 3) == 0);
      break;
    case 64:
      return ((((size_t)data_ptr) & 7) == 0);
      break;
    default:
      abort();
      break;
    }
    return false; // Never reached
  }

  void twiddle_aligned(void* const data_ptr) const {
    // Make sure the data pointer is properly aligned
    assert(is_aligned(data_ptr));

    switch(m_twiddle_size){
    case 8:
      // Nothing to swap
      break;
    case 16:
    {
      Uint16* ptr = (Uint16*)data_ptr;
      for (Uint32 i = 0; i < m_twiddle_array_size; i++){
        *ptr = Twiddle16(*ptr);
        ptr++;
      }
      break;
    }
    case 32:
    {
      Uint32* ptr = (Uint32*)data_ptr;
      for (Uint32 i = 0; i < m_twiddle_array_size; i++){
        *ptr = Twiddle32(*ptr);
        ptr++;
      }
      break;
    }
    case 64:
    {
      Uint64* ptr = (Uint64*)data_ptr;
      for (Uint32 i = 0; i < m_twiddle_array_size; i++){
        *ptr = Twiddle64(*ptr);
        ptr++;
      }
      break;
    }
    default:
      abort();
    } // switch
  }
};


/*
  BackupFile::twiddle_attribute

  Swap the byte order of one attribute whose data may or may not
  be properly aligned for the current datatype

*/

void
BackupFile::twiddle_atribute(const AttributeDesc * const attr_desc,
                             AttributeData* attr_data)
{
  TwiddleUtil map(attr_desc);

  // Check if data is aligned properly
  void* data_ptr = (char*)attr_data->void_value;
  Uint32 data_sz = attr_desc->getSizeInBytes();
  bool aligned= map.is_aligned(data_ptr);
  if (!aligned)
  {
    // The pointer is not properly aligned, copy the data
    // to aligned memory before twiddling
    m_twiddle_buffer.assign(data_ptr, data_sz);
    data_ptr = m_twiddle_buffer.get_data();
  }

  // Swap the byteorder of the aligned data
  map.twiddle_aligned(data_ptr);

  if (!aligned)
  {
    // Copy data back from aligned memory
    memcpy(attr_data->void_value,
           m_twiddle_buffer.get_data(),
           data_sz);
  }
}


/*
  BackupFile::Twiddle

  Swap the byteorder for one attribute if it was stored
  in different byteorder than current host

*/

bool
BackupFile::Twiddle(const AttributeDesc * const attr_desc,
                    AttributeData* attr_data)
{
  // Check parameters are not NULL
  assert(attr_desc);
  assert(attr_data);

  // Make sure there is data to fiddle with
  assert(!attr_data->null);
  assert(attr_data->void_value);

  if(unlikely(!m_hostByteOrder))
  {
    // The data file is not in host byte order, the
    // attribute need byte order swapped
    twiddle_atribute(attr_desc, attr_data);
  }
#ifdef VM_TRACE
  else
  {
    // Increase test converage in debug mode by doing
    // a double byte order swap to prove that both ways work
    twiddle_atribute(attr_desc, attr_data);
    twiddle_atribute(attr_desc, attr_data);
  }
#endif

  return true;
}


FilteredNdbOut err(* new FileOutputStream(stderr), 0, 0);
FilteredNdbOut info(* new FileOutputStream(stdout), 1, 1);
FilteredNdbOut debug(* new FileOutputStream(stdout), 2, 0);
RestoreLogger restoreLogger;

// To decide in what byte order data is
const Uint32 magicByteOrder = 0x12345678;
const Uint32 swappedMagicByteOrder = 0x78563412;

RestoreMetaData::RestoreMetaData(const char* path, Uint32 nodeId,
                                 Uint32 bNo, Uint32 partId, Uint32 partCount)
{
  debug << "RestoreMetaData constructor" << endl;
  m_part_id = partId;
  m_part_count = partCount;
  setCtlFile(nodeId, bNo, path);
}

RestoreMetaData::~RestoreMetaData(){
  for(Uint32 i= 0; i < allTables.size(); i++)
  {
    TableS *table = allTables[i];
    for(Uint32 j= 0; j < table->m_fragmentInfo.size(); j++)
      delete table->m_fragmentInfo[j];
    delete table;
  }

  for (Uint32 i = 0; i < m_objects.size(); i++)
  {
    switch (m_objects[i].m_objType)
    {
    case DictTabInfo::Tablespace:
    {
      NdbDictionary::Tablespace * dst =
        (NdbDictionary::Tablespace *)m_objects[i].m_objPtr;
      delete dst;
      break;
    }
    case DictTabInfo::LogfileGroup:
    {
      NdbDictionary::LogfileGroup * dst =
        (NdbDictionary::LogfileGroup *)m_objects[i].m_objPtr;
      delete dst;
      break;
    }
    case DictTabInfo::Datafile:
    {
      NdbDictionary::Datafile * dst =
        (NdbDictionary::Datafile *)m_objects[i].m_objPtr;
      delete dst;
      break;
    }
    case DictTabInfo::Undofile:
    {
      NdbDictionary::Undofile * dst =
        (NdbDictionary::Undofile *)m_objects[i].m_objPtr;
      delete dst;
      break;
    }
    case DictTabInfo::HashMap:
    {
      NdbDictionary::HashMap * dst =
        (NdbDictionary::HashMap *)m_objects[i].m_objPtr;
      delete dst;
      break;
    }
    case DictTabInfo::ForeignKey:
    {
      NdbDictionary::ForeignKey * dst =
        (NdbDictionary::ForeignKey *)m_objects[i].m_objPtr;
      delete dst;
      break;
    }
    default:
      err << "Unsupported table type!! " << endl;
      assert(false);
      break;
    }
  }
  m_objects.clear();
}

TableS * 
RestoreMetaData::getTable(Uint32 tableId) const {
  for(Uint32 i= 0; i < allTables.size(); i++)
    if(allTables[i]->getTableId() == tableId)
      return allTables[i];
  return NULL;
}

Uint32
RestoreMetaData::getStartGCP() const {
  return m_startGCP;
}

Uint32
RestoreMetaData::getStopGCP() const {
  return m_stopGCP;
}

int
RestoreMetaData::loadContent() 
{
  Uint32 noOfTables = readMetaTableList();
  if(noOfTables == 0) {
    return 1;
  }
  for(Uint32 i = 0; i<noOfTables; i++){
    if(!readMetaTableDesc()){
      return 0;
    }
  }
  if (!markSysTables())
    return 0;
  if (!fixBlobs())
    return 0;
  if(!readGCPEntry())
    return 0;

  if(!readFragmentInfo())
    return 0;
  return 1;
}

Uint32
RestoreMetaData::readMetaTableList() {
  
  Uint32 sectionInfo[2];
  
  if (buffer_read(&sectionInfo, sizeof(sectionInfo), 1) != 1){
    restoreLogger.log_error("readMetaTableList read header error");
    return 0;
  }
  sectionInfo[0] = ntohl(sectionInfo[0]);
  sectionInfo[1] = ntohl(sectionInfo[1]);

  const Uint32 tabCount = sectionInfo[1] - 2;

  void *tmp;
  Uint32 tabsRead = 0;
  while (tabsRead < tabCount){
    int count = buffer_get_ptr(&tmp, 4, tabCount - tabsRead);
    if(count == 0)
      break;
    tabsRead += count;
  }
  if (tabsRead != tabCount){
    restoreLogger.log_error("readMetaTableList read tabCount error, "
            "expected count = %u, actual count = %u", tabCount, tabsRead);
    return 0;
  }
#ifdef ERROR_INSERT
  if(m_error_insert == NDB_RESTORE_ERROR_INSERT_SMALL_BUFFER)
  {
    // clear error insert
    m_error_insert = 0;
    m_buffer_sz = BUFFER_SIZE;
  }
#endif  
  return tabCount;
}

bool
RestoreMetaData::readMetaTableDesc() {
  
  Uint32 sectionInfo[3];
  
  // Read section header 
  Uint32 sz = sizeof(sectionInfo) >> 2;
  if (m_fileHeader.NdbVersion < NDBD_ROWID_VERSION ||
      ndbd_drop6(m_fileHeader.NdbVersion))
  {
    sz = 2;
    sectionInfo[2] = htonl(DictTabInfo::UserTable);
  }
  if (buffer_read(&sectionInfo, 4*sz, 1) != 1){
    restoreLogger.log_error("readMetaTableDesc read header error");
    return false;
  } // if
  sectionInfo[0] = ntohl(sectionInfo[0]);
  sectionInfo[1] = ntohl(sectionInfo[1]);
  sectionInfo[2] = ntohl(sectionInfo[2]);
  
  assert(sectionInfo[0] == BackupFormat::TABLE_DESCRIPTION);
  
  // Read dictTabInfo buffer
  const Uint32 len = (sectionInfo[1] - sz);
  void *ptr;
  if (buffer_get_ptr(&ptr, 4, len) != len){
    restoreLogger.log_error("readMetaTableDesc read error");
    return false;
  } // if
  
  int errcode = 0;
  DictObject obj = { sectionInfo[2], 0 };
  switch(obj.m_objType){
  case DictTabInfo::SystemTable:
  case DictTabInfo::UserTable:
  case DictTabInfo::UniqueHashIndex:
  case DictTabInfo::OrderedIndex:
    return parseTableDescriptor((Uint32*)ptr, len);	     
    break;
  case DictTabInfo::Tablespace:
  {
    NdbDictionary::Tablespace * dst = new NdbDictionary::Tablespace;
    errcode = 
      NdbDictInterface::parseFilegroupInfo(NdbTablespaceImpl::getImpl(* dst), 
					   (Uint32*)ptr, len);
    if (errcode)
      delete dst;
    obj.m_objPtr = dst;
    restoreLogger.log_debug("%p %u %s", obj.m_objPtr, dst->getObjectId(), dst->getName());
    break;
  }
  case DictTabInfo::LogfileGroup:
  {
    NdbDictionary::LogfileGroup * dst = new NdbDictionary::LogfileGroup;
    errcode = 
      NdbDictInterface::parseFilegroupInfo(NdbLogfileGroupImpl::getImpl(* dst),
					   (Uint32*)ptr, len);
    if (errcode)
      delete dst;
    obj.m_objPtr = dst;
    restoreLogger.log_debug("%p %u %s", obj.m_objPtr, dst->getObjectId(), dst->getName());
    break;
  }
  case DictTabInfo::Datafile:
  {
    NdbDictionary::Datafile * dst = new NdbDictionary::Datafile;
    errcode = 
      NdbDictInterface::parseFileInfo(NdbDatafileImpl::getImpl(* dst), 
				      (Uint32*)ptr, len);
    if (errcode)
      delete dst;
    obj.m_objPtr = dst;
    restoreLogger.log_debug("%p %u %s", obj.m_objPtr, dst->getObjectId(), dst->getPath());
    break;
  }
  case DictTabInfo::Undofile:
  {
    NdbDictionary::Undofile * dst = new NdbDictionary::Undofile;
    errcode = 
      NdbDictInterface::parseFileInfo(NdbUndofileImpl::getImpl(* dst), 
				      (Uint32*)ptr, len);
    if (errcode)
      delete dst;
    obj.m_objPtr = dst;
    restoreLogger.log_debug("%p %u %s", obj.m_objPtr, dst->getObjectId(), dst->getPath());
    break;
  }
  case DictTabInfo::HashMap:
  {
    NdbDictionary::HashMap * dst = new NdbDictionary::HashMap;
    errcode =
      NdbDictInterface::parseHashMapInfo(NdbHashMapImpl::getImpl(* dst),
                                         (Uint32*)ptr, len);
    if (errcode)
      delete dst;
    obj.m_objPtr = dst;

    if (!m_hostByteOrder)
    {
      /**
       * Bloddy byte-array, need to twiddle
       */
      Vector<Uint32> values;
      Uint32 len = dst->getMapLen();
      Uint32 zero = 0;
      values.fill(len - 1, zero);
      dst->getMapValues(values.getBase(), values.size());
      for (Uint32 i = 0; i<len; i++)
      {
        values[i] = Twiddle16(values[i]);
      }
      dst->setMap(values.getBase(), values.size());
    }

    m_objects.push(obj, 0); // Put first
    return true;
    break;
  }
  case DictTabInfo::ForeignKey:
  {
    NdbDictionary::ForeignKey * dst = new NdbDictionary::ForeignKey;
    errcode =
      NdbDictInterface::parseForeignKeyInfo(NdbForeignKeyImpl::getImpl(* dst),
                                            (const Uint32*)ptr, len);
    if (errcode)
      delete dst;
    obj.m_objPtr = dst;
    restoreLogger.log_debug("%p %u %s", obj.m_objPtr, dst->getObjectId(), dst->getName());
    break;
  }
  default:
    if (ga_skip_unknown_objects)
    {
      restoreLogger.log_info("Skipping schema object with unknown table type %u",
                              sectionInfo[2]);
      return true;
    }
    else
    {
      restoreLogger.log_error("Unsupported table type!! %u", sectionInfo[2]);
      return false;
    }
  }
  if (errcode)
  {
    restoreLogger.log_error("Unable to parse dict info...%u %u",
       sectionInfo[2], errcode);
    return false;
  }

  /**
   * DD objects need to be sorted...
   */
  for(Uint32 i = 0; i<m_objects.size(); i++)
  {
    switch(sectionInfo[2]){
    case DictTabInfo::Tablespace:
      if (DictTabInfo::isFile(m_objects[i].m_objType))
      {
	m_objects.push(obj, i);
	goto end;
      }
      break;
    case DictTabInfo::LogfileGroup:
    {
      if (DictTabInfo::isFile(m_objects[i].m_objType) ||
	  m_objects[i].m_objType == DictTabInfo::Tablespace)
      {
	m_objects.push(obj, i);
	goto end;
      }
      break;
    }
    default:
      m_objects.push_back(obj);
      goto end;
    }
  }
  m_objects.push_back(obj);
  
end:
  return true;
}

#define OLD_NDB_REP_DB  "cluster"
#define OLD_NDB_APPLY_TABLE "apply_status"
#define OLD_NDB_SCHEMA_TABLE "schema"

bool
RestoreMetaData::markSysTables()
{
  Uint32 i;
  for (i = 0; i < getNoOfTables(); i++) {
    TableS* table = allTables[i];
    table->m_local_id = i;
    const char* tableName = table->getTableName();
    if ( // XXX should use type
        strcmp(tableName, "SYSTAB_0") == 0 ||
        strcmp(tableName, "NDB$EVENTS_0") == 0 ||
        strcmp(tableName, "sys/def/SYSTAB_0") == 0 ||
        strcmp(tableName, "sys/def/NDB$EVENTS_0") == 0 ||
        // index stats tables and indexes
        strncmp(tableName, NDB_INDEX_STAT_PREFIX,
                sizeof(NDB_INDEX_STAT_PREFIX)-1) == 0 ||
        strstr(tableName, "/" NDB_INDEX_STAT_PREFIX) != 0 ||
        /*
          The following is for old MySQL versions,
           before we changed the database name of the tables from
           "cluster_replication" -> "cluster" -> "mysql"
        */
        strcmp(tableName, "cluster_replication/def/" OLD_NDB_APPLY_TABLE) == 0 ||
        strcmp(tableName, OLD_NDB_REP_DB "/def/" OLD_NDB_APPLY_TABLE) == 0 ||
        strcmp(tableName, OLD_NDB_REP_DB "/def/" OLD_NDB_SCHEMA_TABLE) == 0 ||
        strcmp(tableName, NDB_REP_DB "/def/" NDB_APPLY_TABLE) == 0 ||
        strcmp(tableName, NDB_REP_DB "/def/" NDB_SCHEMA_TABLE)== 0 ||
        strcmp(tableName, "mysql/def/ndb_schema_result") == 0)
    {
      table->m_isSysTable = true;
      if (strcmp(tableName, "SYSTAB_0") == 0 ||
          strcmp(tableName, "sys/def/SYSTAB_0") == 0)
        table->m_isSYSTAB_0 = true;
    }
  }
  for (i = 0; i < getNoOfTables(); i++) {
    TableS* blobTable = allTables[i];
    const char* blobTableName = blobTable->getTableName();
    // yet another match blob
    int cnt, id1, id2;
    char buf[256];
    cnt = sscanf(blobTableName, "%[^/]/%[^/]/NDB$BLOB_%d_%d",
                 buf, buf, &id1, &id2);
    if (cnt == 4) {
      Uint32 j;
      for (j = 0; j < getNoOfTables(); j++) {
        TableS* table = allTables[j];
        if (table->getTableId() == (Uint32) id1) {
          if (table->m_isSysTable)
            blobTable->m_isSysTable = true;
          blobTable->m_main_table = table;
          blobTable->m_main_column_id = id2;
          break;
        }
      }
      if (j == getNoOfTables()) {
        restoreLogger.log_error("Restore: Bad primary table id in %s", blobTableName);
        return false;
      }
    }
  }
  return true;
}

bool
RestoreMetaData::fixBlobs()
{
  Uint32 i;
  for (i = 0; i < getNoOfTables(); i++) {
    TableS* table = allTables[i];
    assert(table->m_dictTable != NULL);
    NdbTableImpl& t = NdbTableImpl::getImpl(*table->m_dictTable);
    const Uint32 noOfBlobs = t.m_noOfBlobs;
    if (noOfBlobs == 0)
      continue;
    Uint32 n = 0;
    Uint32 j;
    for (j = 0; n < noOfBlobs; j++) {
      NdbColumnImpl* c = t.getColumn(j);
      assert(c != NULL);
      if (!c->getBlobType())
        continue;
      // tinyblobs are counted in noOfBlobs...
      n++;
      if (c->getPartSize() == 0)
        continue;
      Uint32 k;
      TableS* blobTable = NULL;
      for (k = 0; k < getNoOfTables(); k++) {
        TableS* tmp = allTables[k];
        if (tmp->m_main_table == table &&
            tmp->m_main_column_id == j) {
          blobTable = tmp;
          break;
        }
      }
      if (blobTable == NULL)
      {
        table->m_broken = true;
        /* Corrupt backup, has main table, but no blob table */
        restoreLogger.log_error("Table %s has blob column %u (%s)"
               " with missing parts table in backup.",
               table->m_dictTable->getName(), j, c->m_name.c_str());
        if (ga_skip_broken_objects)
        {
          continue;
        }
        else
        {
          return false;
        }
      }
      assert(blobTable->m_dictTable != NULL);
      NdbTableImpl& bt = NdbTableImpl::getImpl(*blobTable->m_dictTable);
      const char* colName = c->m_blobVersion == 1 ? "DATA" : "NDB$DATA";
      const NdbColumnImpl* bc = bt.getColumn(colName);
      assert(bc != NULL);
      assert(c->m_storageType == NDB_STORAGETYPE_MEMORY);
      c->m_storageType = bc->m_storageType;
    }
  }
  return true;
}

bool
RestoreMetaData::readGCPEntry() {

  BackupFormat::CtlFile::GCPEntry dst;
  
  if(buffer_read(&dst, 1, sizeof(dst)) != sizeof(dst)){
    restoreLogger.log_error("readGCPEntry read error");
    return false;
  }
  
  dst.SectionType = ntohl(dst.SectionType);
  dst.SectionLength = ntohl(dst.SectionLength);
  
  if(dst.SectionType != BackupFormat::GCP_ENTRY){
    restoreLogger.log_error("readGCPEntry invalid format");
    return false;
  }
  
  dst.StartGCP = ntohl(dst.StartGCP);
  dst.StopGCP = ntohl(dst.StopGCP);
  
  m_startGCP = dst.StartGCP;
  /**
   * Stop GCP is recorded as StopGCP -1 by Backup.cpp
   * We correct this here
   * Backup format not changed
   */
  m_stopGCP = dst.StopGCP + 1;
  return true;
}

bool
RestoreMetaData::readFragmentInfo()
{
  BackupFormat::CtlFile::FragmentInfo fragInfo;
  TableS * table = 0;
  Uint32 tableId = RNIL;

  while (buffer_read(&fragInfo, 4, 2) == 2)
  {
    fragInfo.SectionType = ntohl(fragInfo.SectionType);
    fragInfo.SectionLength = ntohl(fragInfo.SectionLength);

    if (fragInfo.SectionType != BackupFormat::FRAGMENT_INFO)
    {
      restoreLogger.log_error("readFragmentInfo invalid section type: %u",
        fragInfo.SectionType);
      return false;
    }

    if (buffer_read(&fragInfo.TableId, (fragInfo.SectionLength-2)*4, 1) != 1)
    {
      restoreLogger.log_error("readFragmentInfo invalid section length: %u",
        fragInfo.SectionLength);
      return false;
    }

    fragInfo.TableId = ntohl(fragInfo.TableId);
    if (fragInfo.TableId != tableId)
    {
      tableId = fragInfo.TableId;
      table = getTable(tableId);
    }

    FragmentInfo * tmp = new FragmentInfo;
    tmp->fragmentNo = ntohl(fragInfo.FragmentNo);
    tmp->noOfRecords = ntohl(fragInfo.NoOfRecordsLow) +
      (((Uint64)ntohl(fragInfo.NoOfRecordsHigh)) << 32);
    tmp->filePosLow = ntohl(fragInfo.FilePosLow);
    tmp->filePosHigh = ntohl(fragInfo.FilePosHigh);

    table->m_fragmentInfo.push_back(tmp);
    table->m_noOfRecords += tmp->noOfRecords;
  }
  return true;
}

TableS::TableS(Uint32 version, NdbTableImpl* tableImpl)
  : m_dictTable(tableImpl)
{
  m_noOfNullable = m_nullBitmaskSize = 0;
  m_auto_val_attrib = 0;
  m_max_auto_val= 0;
  m_noOfRecords= 0;
  backupVersion = version;
  m_isSysTable = false;
  m_isSYSTAB_0 = false;
  m_broken = false;
  m_main_table = NULL;
  m_main_column_id = ~(Uint32)0;
  
  for (int i = 0; i < tableImpl->getNoOfColumns(); i++)
    createAttr(tableImpl->getColumn(i));

  m_staging = false;
  m_stagingTable = NULL;
  m_stagingFlags = 0;
}

TableS::~TableS()
{
  for (Uint32 i= 0; i < allAttributesDesc.size(); i++)
  {
    if (allAttributesDesc[i]->parameter)
      free(allAttributesDesc[i]->parameter);
    delete allAttributesDesc[i];
  }
  delete m_stagingTable;
  delete m_dictTable;
}


// Parse dictTabInfo buffer and pushback to to vector storage 
bool
RestoreMetaData::parseTableDescriptor(const Uint32 * data, Uint32 len)
{
  NdbTableImpl* tableImpl = 0;
  int ret = NdbDictInterface::parseTableInfo
    (&tableImpl, data, len, false,
     ndbd_drop6(m_fileHeader.NdbVersion) ? MAKE_VERSION(5,1,2) :
     m_fileHeader.NdbVersion);
  
  if (ret != 0) {
    restoreLogger.log_error("parseTableInfo failed");
    return false;
  }
  if(tableImpl == 0)
    return false;

  restoreLogger.log_debug("parseTableInfo %s done", tableImpl->getName());
  TableS * table = new TableS(m_fileHeader.NdbVersion, tableImpl);
  if(table == NULL) {
    return false;
  }

  restoreLogger.log_debug("Parsed table id %u\nParsed table #attr %u\n"
        "Parsed table schema version not used",
        table->getTableId(),
        table->getNoOfAttributes());

  restoreLogger.log_debug("Pushing table %s\n    with %u attributes",
        table->getTableName(), table->getNoOfAttributes());
  
  allTables.push_back(table);

  return true;
}

// Constructor
RestoreDataIterator::RestoreDataIterator(const RestoreMetaData & md, void (* _free_data_callback)(void*), void *ctx)
  : BackupFile(_free_data_callback, ctx), m_metaData(md)
{
  restoreLogger.log_debug("RestoreDataIterator constructor");
  setDataFile(md, 0);

  m_bitfield_storage_len = 8192;
  m_bitfield_storage_ptr = (Uint32*)malloc(4*m_bitfield_storage_len);
  m_bitfield_storage_curr_ptr = m_bitfield_storage_ptr;
  m_row_bitfield_len = 0;
}


bool
RestoreDataIterator::validateRestoreDataIterator()
{
    if (!m_bitfield_storage_ptr)
    {
        restoreLogger.log_error("m_bitfield_storage_ptr is NULL");
        return false;
    }
    return true;
}


RestoreDataIterator::~RestoreDataIterator()
{
  free_bitfield_storage();
}

void
RestoreDataIterator::init_bitfield_storage(const NdbDictionary::Table* tab)
{
  Uint32 len = 0;
  for (Uint32 i = 0; i<(Uint32)tab->getNoOfColumns(); i++)
  {
    if (tab->getColumn(i)->getType() == NdbDictionary::Column::Bit)
    {
      len += (tab->getColumn(i)->getLength() + 31) >> 5;
    }
  }

  m_row_bitfield_len = len;
}

void
RestoreDataIterator::reset_bitfield_storage()
{
  m_bitfield_storage_curr_ptr = m_bitfield_storage_ptr;
}

void
RestoreDataIterator::free_bitfield_storage()
{
  if (m_bitfield_storage_ptr)
    free(m_bitfield_storage_ptr);
  m_bitfield_storage_ptr = 0;
  m_bitfield_storage_curr_ptr = 0;
  m_bitfield_storage_len = 0;
}

Uint32
RestoreDataIterator::get_free_bitfield_storage() const
{
  
  return Uint32((m_bitfield_storage_ptr + m_bitfield_storage_len) - 
    m_bitfield_storage_curr_ptr);
}

Uint32*
RestoreDataIterator::get_bitfield_storage(Uint32 len)
{
  Uint32 * currptr = m_bitfield_storage_curr_ptr;
  Uint32 * nextptr = currptr + len;
  Uint32 * endptr = m_bitfield_storage_ptr + m_bitfield_storage_len;

  if (nextptr <= endptr)
  {
    m_bitfield_storage_curr_ptr = nextptr;
    return currptr;
  }
  
  abort();
  return 0;
}

TupleS & TupleS::operator=(const TupleS& tuple)
{
  prepareRecord(*tuple.m_currentTable);

  if (allAttrData)
    memcpy(allAttrData, tuple.allAttrData, getNoOfAttributes()*sizeof(AttributeData));
  
  return *this;
}
int TupleS::getNoOfAttributes() const {
  if (m_currentTable == 0)
    return 0;
  return m_currentTable->getNoOfAttributes();
}

TableS * TupleS::getTable() const {
  return m_currentTable;
}

AttributeDesc * TupleS::getDesc(int i) const {
  return m_currentTable->allAttributesDesc[i];
}

AttributeData * TupleS::getData(int i) const{
  return &(allAttrData[i]);
}

bool
TupleS::prepareRecord(TableS & tab){
  if (allAttrData) {
    if (getNoOfAttributes() == tab.getNoOfAttributes())
    {
      m_currentTable = &tab;
      return true;
    }
    delete [] allAttrData;
    m_currentTable= 0;
  }
  
  allAttrData = new AttributeData[tab.getNoOfAttributes()];
  if (allAttrData == 0)
    return false;
  
  m_currentTable = &tab;

  return true;
}

static
inline
Uint8*
pad(Uint8* src, Uint32 align, Uint32 bitPos)
{
  UintPtr ptr = UintPtr(src);
  switch(align){
  case DictTabInfo::aBit:
  case DictTabInfo::a32Bit:
  case DictTabInfo::a64Bit:
  case DictTabInfo::a128Bit:
    return (Uint8*)(((ptr + 3) & ~(UintPtr)3) + 4 * ((bitPos + 31) >> 5));
charpad:
  case DictTabInfo::an8Bit:
  case DictTabInfo::a16Bit:
    return src + 4 * ((bitPos + 31) >> 5);
  default:
#ifdef VM_TRACE
    abort();
#endif
    goto charpad;
  }
}

const TupleS *
RestoreDataIterator::getNextTuple(int  & res)
{
  if (m_currentTable->backupVersion >= NDBD_RAW_LCP)
  {
    if (m_row_bitfield_len >= get_free_bitfield_storage())
    {
      /**
       * Informing buffer reader that it does not need to cache
       * "old" data here would be clever...
       * But I can't find a good/easy way to do this
       */
      if (free_data_callback)
        (*free_data_callback)(m_ctx);
      reset_bitfield_storage();
    }
  }
  
  Uint32  dataLength = 0;
  // Read record length
  if (buffer_read(&dataLength, sizeof(dataLength), 1) != 1){
    restoreLogger.log_error("getNextTuple:Error reading length of data part");
    res = -1;
    return NULL;
  } // if
  
  // Convert length from network byte order
  dataLength = ntohl(dataLength);
  const Uint32 dataLenBytes = 4 * dataLength;
  
  if (dataLength == 0) {
    // Zero length for last tuple
    // End of this data fragment
    restoreLogger.log_debug("End of fragment");
    res = 0;
    return NULL;
  } // if

  // Read tuple data
  void *_buf_ptr;
  if (buffer_get_ptr(&_buf_ptr, 1, dataLenBytes) != dataLenBytes) {
    restoreLogger.log_error("getNextTuple:Read error: ");
    res = -1;
    return NULL;
  }

  Uint32 *buf_ptr = (Uint32*)_buf_ptr;
  if (m_currentTable->backupVersion >= NDBD_RAW_LCP)
  {
    res = readTupleData_packed(buf_ptr, dataLength);
  }
  else
  {
    res = readTupleData_old(buf_ptr, dataLength);
  }
  
  if (res)
  {
    return NULL;
  }

  m_count ++;  
  res = 0;
  return &m_tuple;
} // RestoreDataIterator::getNextTuple

TableS *
RestoreDataIterator::getCurrentTable()
{
  return m_currentTable;
}

int
RestoreDataIterator::readTupleData_packed(Uint32 *buf_ptr, 
                                          Uint32 dataLength)
{
  Uint32 * ptr = buf_ptr;
  /**
   * Unpack READ_PACKED header
   */
  Uint32 rp = * ptr;
  if(unlikely(!m_hostByteOrder))
    rp = Twiddle32(rp);

  AttributeHeader ah(rp);
  assert(ah.getAttributeId() == AttributeHeader::READ_PACKED);
  Uint32 bmlen = ah.getByteSize();
  assert((bmlen & 3) == 0);
  Uint32 bmlen32 = bmlen / 4;

  /**
   * Twiddle READ_BACKED header
   */
  if (!m_hostByteOrder)
  {
    for (Uint32 i = 0; i < 1 + bmlen32; i++)
    {
      ptr[i] = Twiddle32(ptr[i]);
    }
  }
  
  const NdbDictionary::Table* tab = m_currentTable->m_dictTable;
  
  // All columns should be present...
  assert(((tab->getNoOfColumns() + 31) >> 5) <= (int)bmlen32);
  
  /**
   * Iterate through attributes...
   */
  const Uint32 * bmptr = ptr + 1;
  Uint8* src = (Uint8*)(bmptr + bmlen32);
  Uint32 bmpos = 0;
  Uint32 bitPos = 0;
  for (Uint32 i = 0; i < (Uint32)tab->getNoOfColumns(); i++, bmpos++)
  {
    // All columns should be present
    assert(BitmaskImpl::get(bmlen32, bmptr, bmpos));
    const NdbColumnImpl & col = NdbColumnImpl::getImpl(* tab->getColumn(i));
    AttributeData * attr_data = m_tuple.getData(i);
    const AttributeDesc * attr_desc = m_tuple.getDesc(i);
    if (col.getNullable())
    {
      bmpos++;
      if (BitmaskImpl::get(bmlen32, bmptr, bmpos))
      {
        attr_data->null = true;
        attr_data->void_value = NULL;
        continue;
      }
    }
    
    attr_data->null = false;
    
    /**
     * Handle padding
     */
    Uint32 align = col.m_orgAttrSize;
    Uint32 attrSize = col.m_attrSize;
    Uint32 array = col.m_arraySize;
    Uint32 len = col.m_length;
    Uint32 sz = attrSize * array;
    Uint32 arrayType = col.m_arrayType;
    
    switch(align){
    case DictTabInfo::aBit:{ // Bit
      src = pad(src, 0, 0);
      Uint32* src32 = (Uint32*)src;
      
      Uint32 len32 = (len + 31) >> 5;
      Uint32* tmp = get_bitfield_storage(len32);
      attr_data->null = false;
      attr_data->void_value = tmp;
      attr_data->size = 4*len32;
      
      if (m_hostByteOrder)
      {
        BitmaskImpl::getField(1 + len32, src32, bitPos, len, tmp);
      }
      else
      {
        Uint32 ii;
        for (ii = 0; ii< (1 + len32); ii++)
          src32[ii] = Twiddle32(src32[ii]);
        BitmaskImpl::getField(1 + len32, (Uint32*)src, bitPos, len, tmp);
        for (ii = 0; ii< (1 + len32); ii++)
          src32[ii] = Twiddle32(src32[ii]);
      }
      
      src += 4 * ((bitPos + len) >> 5);
      bitPos = (bitPos + len) & 31;
      goto next;
    }
    default:
      src = pad(src, align, bitPos);
    }
    switch(arrayType){
    case NDB_ARRAYTYPE_FIXED:
      break;
    case NDB_ARRAYTYPE_SHORT_VAR:
      sz = 1 + src[0];
      break;
    case NDB_ARRAYTYPE_MEDIUM_VAR:
      sz = 2 + src[0] + 256 * src[1];
      break;
    default:
      abort();
    }
    
    attr_data->void_value = src;
    attr_data->size = sz;
    
    if(!Twiddle(attr_desc, attr_data))
    {
      return -1;
    }
    
    /**
     * Next
     */
    bitPos = 0;
    src += sz;
next:
    (void)1;
  }
  return 0;
}

int
RestoreDataIterator::readTupleData_old(Uint32 *buf_ptr, 
                                       Uint32 dataLength)
{
  Uint32 * ptr = buf_ptr;
  ptr += m_currentTable->m_nullBitmaskSize;
  Uint32 i;
  for(i= 0; i < m_currentTable->m_fixedKeys.size(); i++){
    assert(ptr < buf_ptr + dataLength);
 
    const Uint32 attrId = m_currentTable->m_fixedKeys[i]->attrId;

    AttributeData * attr_data = m_tuple.getData(attrId);
    const AttributeDesc * attr_desc = m_tuple.getDesc(attrId);

    const Uint32 sz = attr_desc->getSizeInWords();

    attr_data->null = false;
    attr_data->void_value = ptr;
    attr_data->size = 4*sz;

    if(!Twiddle(attr_desc, attr_data))
    {
      return -1;
    }
    ptr += sz;
  }
  
  for(i = 0; i < m_currentTable->m_fixedAttribs.size(); i++){
    assert(ptr < buf_ptr + dataLength);

    const Uint32 attrId = m_currentTable->m_fixedAttribs[i]->attrId;

    AttributeData * attr_data = m_tuple.getData(attrId);
    const AttributeDesc * attr_desc = m_tuple.getDesc(attrId);

    const Uint32 sz = attr_desc->getSizeInWords();

    attr_data->null = false;
    attr_data->void_value = ptr;
    attr_data->size = 4*sz;

    if(!Twiddle(attr_desc, attr_data))
    {
      return -1;
    }
    
    ptr += sz;
  }

  // init to NULL
  for(i = 0; i < m_currentTable->m_variableAttribs.size(); i++){
    const Uint32 attrId = m_currentTable->m_variableAttribs[i]->attrId;

    AttributeData * attr_data = m_tuple.getData(attrId);
    
    attr_data->null = true;
    attr_data->void_value = NULL;
  }

  int res;
  if (!ndbd_drop6(m_currentTable->backupVersion))
  {
    if ((res = readVarData(buf_ptr, ptr, dataLength)))
      return res;
  }
  else
  {
    if ((res = readVarData_drop6(buf_ptr, ptr, dataLength)))
      return res;
  }

  return 0;
}

int
RestoreDataIterator::readVarData(Uint32 *buf_ptr, Uint32 *ptr,
                                  Uint32 dataLength)
{
  while (ptr + 2 < buf_ptr + dataLength)
  {
    typedef BackupFormat::DataFile::VariableData VarData;
    VarData * data = (VarData *)ptr;
    Uint32 sz = ntohl(data->Sz);
    Uint32 attrId = ntohl(data->Id); // column_no

    AttributeData * attr_data = m_tuple.getData(attrId);
    const AttributeDesc * attr_desc = m_tuple.getDesc(attrId);
    
    // just a reminder - remove when backwards compat implemented
    if (m_currentTable->backupVersion < MAKE_VERSION(5,1,3) && 
        attr_desc->m_column->getNullable())
    {
      const Uint32 ind = attr_desc->m_nullBitIndex;
      if(BitmaskImpl::get(m_currentTable->m_nullBitmaskSize, 
                          buf_ptr,ind))
      {
        attr_data->null = true;
        attr_data->void_value = NULL;
        continue;
      }
    }

    if (m_currentTable->backupVersion < MAKE_VERSION(5,1,3))
    {
      sz *= 4;
    }
    
    attr_data->null = false;
    attr_data->void_value = &data->Data[0];
    attr_data->size = sz;

    //convert the length of blob(v1) and text(v1)
    if(!Twiddle(attr_desc, attr_data))
    {
      return -1;
    }
    
    ptr += ((sz + 3) >> 2) + 2;
  }

  assert(ptr == buf_ptr + dataLength);

  return 0;
}


int
RestoreDataIterator::readVarData_drop6(Uint32 *buf_ptr, Uint32 *ptr,
                                       Uint32 dataLength)
{
  Uint32 i;
  for (i = 0; i < m_currentTable->m_variableAttribs.size(); i++)
  {
    const Uint32 attrId = m_currentTable->m_variableAttribs[i]->attrId;

    AttributeData * attr_data = m_tuple.getData(attrId);
    const AttributeDesc * attr_desc = m_tuple.getDesc(attrId);

    if(attr_desc->m_column->getNullable())
    {
      const Uint32 ind = attr_desc->m_nullBitIndex;
      if(BitmaskImpl::get(m_currentTable->m_nullBitmaskSize, 
                          buf_ptr,ind))
      {
        attr_data->null = true;
        attr_data->void_value = NULL;
        continue;
      }
    }

    assert(ptr < buf_ptr + dataLength);

    typedef BackupFormat::DataFile::VariableData VarData;
    VarData * data = (VarData *)ptr;
    Uint32 sz = ntohl(data->Sz);
    assert(ntohl(data->Id) == attrId);

    attr_data->null = false;
    attr_data->void_value = &data->Data[0];

    if (!Twiddle(attr_desc, attr_data))
    {
      return -1;
    }
    ptr += (sz + 2);
  }
  assert(ptr == buf_ptr + dataLength);
  return 0;
}

BackupFile::BackupFile(void (* _free_data_callback)(void*), void *ctx)
  : free_data_callback(_free_data_callback), m_ctx(ctx)
{
  memset(&m_file,0,sizeof(m_file));
  m_path[0] = 0;
  m_fileName[0] = 0;

  m_buffer_sz = BUFFER_SIZE;
  m_buffer = malloc(m_buffer_sz);
  m_buffer_ptr = m_buffer;
  m_buffer_data_left = 0;

  m_file_size = 0;
  m_file_pos = 0;
  m_is_undolog = false;

  m_part_count = 1;
#ifdef ERROR_INSERT
  m_error_insert = 0;
#endif
}

bool
BackupFile::validateBackupFile()
{
    if (!m_buffer)
    {
        restoreLogger.log_error("m_buffer is NULL");
        return false;
    }
    return true;
}

BackupFile::~BackupFile()
{
  (void)ndbzclose(&m_file);

  if(m_buffer != 0)
    free(m_buffer);
}

bool
BackupFile::openFile(){
  (void)ndbzclose(&m_file);
  m_file_size = 0;
  m_file_pos = 0;

  info.setLevel(254);
  restoreLogger.log_info("Opening file '%s'", m_fileName);
  int r= ndbzopen(&m_file, m_fileName, O_RDONLY);

  if(r != 1)
    return false;

  size_t size;
  if (ndbz_file_size(&m_file, &size) == 0)
  {
    m_file_size = (Uint64)size;
    restoreLogger.log_info("File size %llu bytes", m_file_size);
  }
  else
  {
    restoreLogger.log_info("Progress reporting degraded output since fstat failed,"
         "errno: %u", errno);
    m_file_size = 0;
  }

  return true;
}

Uint32 BackupFile::buffer_get_ptr_ahead(void **p_buf_ptr, Uint32 size, Uint32 nmemb)
{
  Uint32 sz = size*nmemb;
  if (sz > m_buffer_data_left) {

    if (free_data_callback)
      (*free_data_callback)(m_ctx);

    reset_buffers();

    if (m_is_undolog)
    {
      /* move the left data to the end of buffer
       */
      size_t r = 0;
      int error;
      /* move the left data to the end of buffer
       * m_buffer_ptr point the end of the left data. buffer_data_start point the start of left data
       * m_buffer_data_left is the length of left data.
       */
      Uint64 file_left_entry_data = 0;
      Uint32 buffer_free_space = m_buffer_sz - m_buffer_data_left;
      void * buffer_end = (char *)m_buffer + m_buffer_sz;
      void * buffer_data_start = (char *)m_buffer_ptr - m_buffer_data_left;

      memmove((char *)buffer_end - m_buffer_data_left, buffer_data_start, m_buffer_data_left);
      buffer_data_start = (char *)buffer_end - m_buffer_data_left;
      /*
       * For undo log file we should read log entris backwards from log file.
       *   That mean the first entries should start at sizeof(m_fileHeader).
       *   The end of the last entries should be the end of log file(EOF-1).
       * If ther are entries left in log file to read.
       *   m_file_pos should bigger than sizeof(m_fileHeader).
       * If the length of left log entries less than the residual length of buffer,
       *   we just need to read all the left entries from log file into the buffer.
       *   and all the left entries in log file should been read into buffer. Or
       * If the length of left entries is bigger than the residual length of buffer,
       *   we should fill the buffer because the current buffer can't contain
           all the left log entries, we should read more times.
       * 
       */
      if (m_file_pos > sizeof(m_fileHeader))
      {
        /*
         * We read(consume) data from the end of the buffer.
         * If the left data is not enough for next read in buffer,
         *   we move the residual data to the end of buffer.
         *   Then we will fill the start of buffer with new data from log file.
         * eg. If the buffer length is 10. "+" denotes useless content.
         *                          top        end
         *   Bytes in file        abcdefgh0123456789
         *   Byte in buffer       0123456789             --after first read
         *   Consume datas...     (6789) (2345)
         *   Bytes in buffer      01++++++++             --after several consumes
         *   Move data to end     ++++++++01
         *   Bytes in buffer      abcdefgh01             --after second read
         */
	file_left_entry_data = m_file_pos - sizeof(m_fileHeader);
        if (file_left_entry_data <= buffer_free_space)
        {
          /* All remaining data fits in space available in buffer. 
	   * Read data into buffer before existing data.
	   */
          // Move to the start of data to be read
          ndbzseek(&m_file, sizeof(m_fileHeader), SEEK_SET);
          r = ndbzread(&m_file,
                       (char *)buffer_data_start - file_left_entry_data,
                       Uint32(file_left_entry_data),
                       &error);
          //move back
          ndbzseek(&m_file, sizeof(m_fileHeader), SEEK_SET);
        }
        else
        {
	  // Fill remaing space at start of buffer with data from file.
          ndbzseek(&m_file, m_file_pos-buffer_free_space, SEEK_SET);
          r = ndbzread(&m_file, ((char *)m_buffer), buffer_free_space, &error);
          ndbzseek(&m_file, m_file_pos-buffer_free_space, SEEK_SET);
        }
      }
      m_file_pos -= r;
      m_buffer_data_left += (Uint32)r;
      //move to the end of buffer
      m_buffer_ptr = buffer_end;
    }
    else
    {
      memmove(m_buffer, m_buffer_ptr, m_buffer_data_left);
      int error;
      Uint32 r = ndbzread(&m_file,
                          ((char *)m_buffer) + m_buffer_data_left,
                          m_buffer_sz - m_buffer_data_left, &error);
      m_file_pos += r;
      m_buffer_data_left += r;
      m_buffer_ptr = m_buffer;
    }

    if (sz > m_buffer_data_left)
      sz = size * (m_buffer_data_left / size);
  }

  /*
   * For undolog, the m_buffer_ptr points to the end of the left data.
   * After we get data from the end of buffer, the data-end move forward.
   *   So we should move m_buffer_ptr to the right place.
   */
  if(m_is_undolog)
    *p_buf_ptr = (char *)m_buffer_ptr - sz;
  else
    *p_buf_ptr = m_buffer_ptr;

  return sz/size;
}
Uint32 BackupFile::buffer_get_ptr(void **p_buf_ptr, Uint32 size, Uint32 nmemb)
{
  Uint32 r = buffer_get_ptr_ahead(p_buf_ptr, size, nmemb);

  if(m_is_undolog)
  {
    /* we read from end of buffer to start of buffer.
     * m_buffer_ptr keep at the end of real data in buffer.
     */
    m_buffer_ptr = ((char*)m_buffer_ptr)-(r*size);
    m_buffer_data_left -= (r*size);
  }
  else
  {
    m_buffer_ptr = ((char*)m_buffer_ptr)+(r*size);
    m_buffer_data_left -= (r*size);
  }

  return r;
}

Uint32 BackupFile::buffer_read_ahead(void *ptr, Uint32 size, Uint32 nmemb)
{
  void *buf_ptr;
  Uint32 r = buffer_get_ptr_ahead(&buf_ptr, size, nmemb);
  memcpy(ptr, buf_ptr, r*size);

  return r;
}

Uint32 BackupFile::buffer_read(void *ptr, Uint32 size, Uint32 nmemb)
{
  void *buf_ptr;
  Uint32 r = buffer_get_ptr(&buf_ptr, size, nmemb);
  memcpy(ptr, buf_ptr, r*size);

  return r;
}

void
BackupFile::setCtlFile(Uint32 nodeId, Uint32 backupId, const char * path){
  m_nodeId = nodeId;
  m_expectedFileHeader.BackupId = backupId;
  m_expectedFileHeader.FileType = BackupFormat::CTL_FILE;

  char name[PATH_MAX]; const Uint32 sz = sizeof(name);
  BaseString::snprintf(name, sz, "BACKUP-%u.%d.ctl", backupId, nodeId);  

  if (m_part_count > 1)
  {
    char multiset_name[PATH_MAX];
    BaseString::snprintf(multiset_name, sizeof(multiset_name),
                    "BACKUP-%u-PART-%u-OF-%u%s%s", backupId, m_part_id, m_part_count, DIR_SEPARATOR, name);
    setName(path, multiset_name);
  }
  else
  {
    setName(path, name);
  }
}

void
BackupFile::setDataFile(const BackupFile & bf, Uint32 no){
  m_nodeId = bf.m_nodeId;
  m_expectedFileHeader = bf.m_fileHeader;
  m_expectedFileHeader.FileType = BackupFormat::DATA_FILE;
  
  char name[PATH_MAX]; const Uint32 sz = sizeof(name);
  Uint32 backupId = m_expectedFileHeader.BackupId;
  if (bf.m_part_count > 1)
  {
    BaseString::snprintf(name, sz, "BACKUP-%u-PART-%d-OF-%d%sBACKUP-%u-%u.%d.Data",
          backupId, bf.m_part_id, bf.m_part_count, DIR_SEPARATOR, backupId, no, m_nodeId);
  }
  else
  {
    BaseString::snprintf(name, sz, "BACKUP-%u-%u.%d.Data",
          backupId, no, m_nodeId);
  }
  setName(bf.m_path, name);
}

void
BackupFile::setLogFile(const BackupFile & bf, Uint32 no){
  m_nodeId = bf.m_nodeId;
  m_expectedFileHeader = bf.m_fileHeader;
  m_expectedFileHeader.FileType = BackupFormat::LOG_FILE;
  
  char name[PATH_MAX]; const Uint32 sz = sizeof(name);
  Uint32 backupId = m_expectedFileHeader.BackupId;
  if (bf.m_part_count > 1)
  {
    BaseString::snprintf(name, sz, "BACKUP-%u-PART-%d-OF-%d%sBACKUP-%u.%d.log",
          backupId, bf.m_part_id, bf.m_part_count, DIR_SEPARATOR, backupId, m_nodeId);
  }
  else
  {
    BaseString::snprintf(name, sz, "BACKUP-%u.%d.log",
          backupId, m_nodeId);
  }
  setName(bf.m_path, name);
}

void
BackupFile::setName(const char * p, const char * n){
  const Uint32 sz = sizeof(m_path);
  if(p != 0 && strlen(p) > 0){
    if(p[strlen(p)-1] == DIR_SEPARATOR[0]){
      BaseString::snprintf(m_path, sz, "%s", p);
    } else {
      BaseString::snprintf(m_path, sz, "%s%s", p, DIR_SEPARATOR);
    }
  } else {
    m_path[0] = 0;
  }

  BaseString::snprintf(m_fileName, sizeof(m_fileName), "%s%s", m_path, n);
  restoreLogger.log_debug("Filename = %s", m_fileName);
}

bool
BackupFile::readHeader(){
  if(!openFile()){
    return false;
  }
  
  Uint32 oldsz = sizeof(BackupFormat::FileHeader_pre_backup_version);
  if(buffer_read(&m_fileHeader, oldsz, 1) != 1){
    restoreLogger.log_error("readDataFileHeader: Error reading header");
    return false;
  }
  
  // Convert from network to host byte order for platform compatibility
  /*
    Due to some optimization going on when using gcc 4.2.3 we
    have to read 'backup_version' into tmp variable. If
    'm_fileHeader.BackupVersion' is used directly in the if statement
    below it will have the wrong value.
  */
  Uint32 backup_version = ntohl(m_fileHeader.BackupVersion);
  m_fileHeader.BackupVersion = backup_version;
  m_fileHeader.SectionType = ntohl(m_fileHeader.SectionType);
  m_fileHeader.SectionLength = ntohl(m_fileHeader.SectionLength);
  m_fileHeader.FileType = ntohl(m_fileHeader.FileType);
  m_fileHeader.BackupId = ntohl(m_fileHeader.BackupId);
  m_fileHeader.BackupKey_0 = ntohl(m_fileHeader.BackupKey_0);
  m_fileHeader.BackupKey_1 = ntohl(m_fileHeader.BackupKey_1);

  if (backup_version >= NDBD_RAW_LCP)
  {
    if (buffer_read(&m_fileHeader.NdbVersion, 
                    sizeof(m_fileHeader) - oldsz, 1) != 1)
    {
      restoreLogger.log_error("readDataFileHeader: Error reading header");
      return false;
    }
    
    m_fileHeader.NdbVersion = ntohl(m_fileHeader.NdbVersion);
    m_fileHeader.MySQLVersion = ntohl(m_fileHeader.MySQLVersion);
  }
  else
  {
    m_fileHeader.NdbVersion = m_fileHeader.BackupVersion;
    m_fileHeader.MySQLVersion = 0;
  }
  
  restoreLogger.log_debug("FileHeader: %s %u %u %u %u %u %u %u %u",
                          m_fileHeader.Magic,
                          m_fileHeader.BackupVersion,
                          m_fileHeader.SectionType,
                          m_fileHeader.SectionLength,
                          m_fileHeader.FileType,
                          m_fileHeader.BackupId,
                          m_fileHeader.BackupKey_0,
                          m_fileHeader.BackupKey_1,
                          m_fileHeader.ByteOrder);

  restoreLogger.log_debug("ByteOrder is %u", m_fileHeader.ByteOrder);
  restoreLogger.log_debug("magicByteOrder is %u", magicByteOrder);
  

  if (m_fileHeader.FileType != m_expectedFileHeader.FileType &&
      !(m_expectedFileHeader.FileType == BackupFormat::LOG_FILE &&
      m_fileHeader.FileType == BackupFormat::UNDO_FILE)){
    // UNDO_FILE will do in case where we expect LOG_FILE
    abort();
  }
  
  if(m_fileHeader.FileType == BackupFormat::UNDO_FILE){
      m_is_undolog = true;
      /* move pointer to end of data part. 
         move 4 bytes from the end of file 
         because footer contain 4 bytes 0 at the end of file.
         we discard the remain data stored in m_buffer.
      */
      size_t size;
      if (ndbz_file_size(&m_file, &size) == 0)
        m_file_size = (Uint64)size;
      ndbzseek(&m_file, 4, SEEK_END);
      m_file_pos = m_file_size - 4;
      m_buffer_data_left = 0;
      m_buffer_ptr = m_buffer;
  }

  // Check for BackupFormat::FileHeader::ByteOrder if swapping is needed
  if (m_fileHeader.ByteOrder == magicByteOrder) {
    m_hostByteOrder = true;
  } else if (m_fileHeader.ByteOrder == swappedMagicByteOrder){
    m_hostByteOrder = false;
  } else {
    abort();
  }
  
  return true;
} // BackupFile::readHeader

bool
BackupFile::validateFooter(){
  return true;
}

#ifdef ERROR_INSERT
void BackupFile::error_insert(unsigned int code)
{
  if(code == NDB_RESTORE_ERROR_INSERT_SMALL_BUFFER)
  {
    // Reduce size of buffer to test buffer overflow
    // handling. The buffer must still be large enough to
    // accommodate the file header.
    m_buffer_sz = 256;
    m_error_insert = NDB_RESTORE_ERROR_INSERT_SMALL_BUFFER;
  }
}
#endif

bool RestoreDataIterator::readFragmentHeader(int & ret, Uint32 *fragmentId)
{
  BackupFormat::DataFile::FragmentHeader Header;
  
  restoreLogger.log_debug("RestoreDataIterator::getNextFragment");
  
  while (1)
  {
    /* read first part of header */
    if (buffer_read(&Header, 8, 1) != 1)
    {
      ret = 0;
      return false;
    } // if

    /* skip if EMPTY_ENTRY */
    Header.SectionType  = ntohl(Header.SectionType);
    Header.SectionLength  = ntohl(Header.SectionLength);
    if (Header.SectionType == BackupFormat::EMPTY_ENTRY)
    {
      void *tmp;
      if (Header.SectionLength < 2)
      {
        restoreLogger.log_error("getFragmentFooter:Error reading fragment footer");
        return false;
      }
      if (Header.SectionLength > 2)
        buffer_get_ptr(&tmp, Header.SectionLength*4-8, 1);
      continue;
    }
    break;
  }
  /* read rest of header */
  if (buffer_read(((char*)&Header)+8, Header.SectionLength*4-8, 1) != 1)
  {
    ret = 0;
    return false;
  }
  Header.TableId  = ntohl(Header.TableId);
  Header.FragmentNo  = ntohl(Header.FragmentNo);
  Header.ChecksumType  = ntohl(Header.ChecksumType);
  
  restoreLogger.log_debug("FragmentHeader: %u %u %u %u %u",
                           Header.SectionType,
                           Header.SectionLength,
                           Header.TableId,
                           Header.FragmentNo,
                           Header.ChecksumType);
  
  m_currentTable = m_metaData.getTable(Header.TableId);
  if(m_currentTable == 0){
    ret = -1;
    return false;
  }
  
  if(!m_tuple.prepareRecord(*m_currentTable))
  {
    ret =-1;
    return false;
  }

  init_bitfield_storage(m_currentTable->m_dictTable);
  info.setLevel(254);
  restoreLogger.log_info("_____________________________________________________"
                         "\nProcessing data in table: %s(%u) fragment %u",
                           m_currentTable->getTableName(),
                           Header.TableId, Header.FragmentNo);
  
  m_count = 0;
  ret = 0;
  *fragmentId = Header.FragmentNo;
  return true;
} // RestoreDataIterator::getNextFragment


bool
RestoreDataIterator::validateFragmentFooter() {
  BackupFormat::DataFile::FragmentFooter footer;
  
  if (buffer_read(&footer, sizeof(footer), 1) != 1){
    restoreLogger.log_error("getFragmentFooter:Error reading fragment footer");
    return false;
  } 
  
  // TODO: Handle footer, nothing yet
  footer.SectionType  = ntohl(footer.SectionType);
  footer.SectionLength  = ntohl(footer.SectionLength);
  footer.TableId  = ntohl(footer.TableId);
  footer.FragmentNo  = ntohl(footer.FragmentNo);
  footer.NoOfRecords  = ntohl(footer.NoOfRecords);
  footer.Checksum  = ntohl(footer.Checksum);

  assert(m_count == footer.NoOfRecords);
  
  return true;
} // RestoreDataIterator::getFragmentFooter

AttributeDesc::AttributeDesc(NdbDictionary::Column *c)
  : m_column(c), truncation_detected(false)
{
  size = 8*NdbColumnImpl::getImpl(* c).m_attrSize;
  arraySize = NdbColumnImpl::getImpl(* c).m_arraySize;
  staging = false;
  parameterSz = 0;
}

void TableS::createAttr(NdbDictionary::Column *column)
{
  AttributeDesc * d = new AttributeDesc(column);
  if(d == NULL) {
    restoreLogger.log_error("Restore: Failed to allocate memory");
    abort();
  }
  d->attrId = allAttributesDesc.size();
  d->convertFunc = NULL;
  d->parameter = NULL;
  d->m_exclude = false;
  allAttributesDesc.push_back(d);

  if (d->m_column->getAutoIncrement())
    m_auto_val_attrib = d;

  if(d->m_column->getPrimaryKey() && backupVersion <= MAKE_VERSION(4,1,7))
  {
    m_fixedKeys.push_back(d);
    return;
  }
  
  if (d->m_column->getArrayType() == NDB_ARRAYTYPE_FIXED &&
      ! d->m_column->getNullable())
  {
    m_fixedAttribs.push_back(d);
    return;
  }

  // just a reminder - does not solve backwards compat
  if (backupVersion < MAKE_VERSION(5,1,3) || ndbd_drop6(backupVersion))
  {
    d->m_nullBitIndex = m_noOfNullable; 
    m_noOfNullable++;
    m_nullBitmaskSize = (m_noOfNullable + 31) / 32;
  }
  m_variableAttribs.push_back(d);
} // TableS::createAttr

bool
TableS::get_auto_data(const TupleS & tuple, Uint32 * syskey, Uint64 * nextid) const
{
  /*
    Read current (highest) auto_increment value for
    a table. Currently there can only be one per table.
    The values are stored in sustable SYSTAB_0 as
    {SYSKEY,NEXTID} values where SYSKEY (32-bit) is
    the table_id and NEXTID (64-bit) is the next auto_increment
    value in the sequence (note though that sequences of
    values can have been fetched and that are cached in NdbAPI).
    SYSTAB_0 can contain other data so we need to check that
    the found SYSKEY value is a valid table_id (< 0x10000000).
   */
  AttributeData * attr_data = tuple.getData(0);
  AttributeDesc * attr_desc = tuple.getDesc(0);
  const AttributeS attr1 = {attr_desc, *attr_data};
  memcpy(syskey ,attr1.Data.u_int32_value, sizeof(Uint32));
  attr_data = tuple.getData(1);
  attr_desc = tuple.getDesc(1);
  const AttributeS attr2 = {attr_desc, *attr_data};
  memcpy(nextid, attr2.Data.u_int64_value, sizeof(Uint64));
  if (*syskey < 0x10000000)
  {
    return true;
  }
  return false;
}

Uint16 Twiddle16(Uint16 in)
{
  Uint16 retVal = 0;

  retVal = ((in & 0xFF00) >> 8) |
    ((in & 0x00FF) << 8);

  return(retVal);
} // Twiddle16

Uint32 Twiddle32(Uint32 in)
{
  Uint32 retVal = 0;

  retVal = ((in & 0x000000FF) << 24) | 
    ((in & 0x0000FF00) << 8)  |
    ((in & 0x00FF0000) >> 8)  |
    ((in & 0xFF000000) >> 24);
  
  return(retVal);
} // Twiddle32

Uint64 Twiddle64(Uint64 in)
{
  Uint64 retVal = 0;

  retVal = 
    ((in & (Uint64)0x00000000000000FFLL) << 56) | 
    ((in & (Uint64)0x000000000000FF00LL) << 40) | 
    ((in & (Uint64)0x0000000000FF0000LL) << 24) | 
    ((in & (Uint64)0x00000000FF000000LL) << 8) | 
    ((in & (Uint64)0x000000FF00000000LL) >> 8) | 
    ((in & (Uint64)0x0000FF0000000000LL) >> 24) | 
    ((in & (Uint64)0x00FF000000000000LL) >> 40) | 
    ((in & (Uint64)0xFF00000000000000LL) >> 56);

  return(retVal);
} // Twiddle64

RestoreLogIterator::RestoreLogIterator(const RestoreMetaData & md)
  : m_metaData(md) 
{
  restoreLogger.log_debug("RestoreLog constructor");
  setLogFile(md, 0);

  m_count = 0;
  m_last_gci = 0;
}

const LogEntry *
RestoreLogIterator::getNextLogEntry(int & res) {
  // Read record length
  const Uint32 startGCP = m_metaData.getStartGCP();
  const Uint32 stopGCP = m_metaData.getStopGCP();
  Uint32 tableId;
  Uint32 triggerEvent;
  Uint32 frag_id;
  Uint32 *attr_data;
  Uint32 attr_data_len;
  bool skip_entry = false;
  do {
    Uint32 len;
    Uint32 *logEntryPtr;
    if(m_is_undolog){
      int read_result = 0;
      read_result = buffer_read(&len, sizeof(Uint32), 1);
      //no more log data to read
      if (read_result == 0 ) {
        res = 0;
        return 0;
      }
      if (read_result != 1) {
        res= -1;
        return 0;
      }
    }
    else{
      if (buffer_read_ahead(&len, sizeof(Uint32), 1) != 1){
        res= -1;
        return 0;
      }
    }
    len= ntohl(len);

    Uint32 data_len = sizeof(Uint32) + len*4;
    if (buffer_get_ptr((void **)(&logEntryPtr), 1, data_len) != data_len) {
      res= -2;
      return 0;
    }
    
    if(len == 0){
      res= 0;
      return 0;
    }

    const Uint32 backup_file_version = m_metaData.getFileHeader().NdbVersion;
    if (unlikely(!ndbd_backup_file_fragid(backup_file_version)))
    {
      /*
        FragId was introduced in LogEntry in version
        5.1.6
        We set FragId to 0 in older versions (these versions
        do not support restore of user defined partitioned
        tables.
      */
      typedef BackupFormat::LogFile::LogEntry_no_fragid LogE_no_fragid;
      LogE_no_fragid * logE_no_fragid= (LogE_no_fragid *)logEntryPtr;
      tableId= ntohl(logE_no_fragid->TableId);
      triggerEvent= ntohl(logE_no_fragid->TriggerEvent);
      frag_id= 0;
      attr_data= &logE_no_fragid->Data[0];
      attr_data_len=
        len - BackupFormat::LogFile::LogEntry_no_fragid::HEADER_LENGTH_WORDS;
    }
    else /* normal case */
    {
      typedef BackupFormat::LogFile::LogEntry LogE;
      LogE * logE= (LogE *)logEntryPtr;
      tableId= ntohl(logE->TableId);
      triggerEvent= ntohl(logE->TriggerEvent);
      frag_id= ntohl(logE->FragId);
      attr_data= &logE->Data[0];
      attr_data_len=
        len - BackupFormat::LogFile::LogEntry::HEADER_LENGTH_WORDS;
    }
    
    const bool hasGcp= (triggerEvent & 0x10000) != 0;
    triggerEvent &= 0xFFFF;

    if(hasGcp){
      // last attr_data is gci info
      attr_data_len--;
      m_last_gci = ntohl(*(attr_data + attr_data_len));
    }
    if (m_is_undolog)
    {
      // Do not apply anything from startGCP or lower
      skip_entry = (m_last_gci <= startGCP);
    }
    else
    {
      // Do not apply anything after stopGCP
      skip_entry = (m_last_gci > stopGCP);
    }
    // Skip entries instead of stopping scan since entries are not ordered
    // by GCP. Entries from different GCPs may be interleaved, so scan till
    // EOF to read all matching entries.
  } while (skip_entry);

  m_logEntry.m_table = m_metaData.getTable(tableId);
  /* We should 'invert' the operation type when we restore an Undo log.
   *   To undo an insert operation, a delete is required.
   *   To undo a delete operation, an insert is required.
   * The backup have collected 'before values' for undoing 'delete+update' to make this work.
   * To undo insert, we only need primary key.
   */
  switch(triggerEvent){
  case TriggerEvent::TE_INSERT:
    if(m_is_undolog)
      m_logEntry.m_type = LogEntry::LE_DELETE;
    else
      m_logEntry.m_type = LogEntry::LE_INSERT;
    break;
  case TriggerEvent::TE_UPDATE:
    m_logEntry.m_type = LogEntry::LE_UPDATE;
    break;
  case TriggerEvent::TE_DELETE:
    if(m_is_undolog)
      m_logEntry.m_type = LogEntry::LE_INSERT;
    else
      m_logEntry.m_type = LogEntry::LE_DELETE;
    break;
  default:
    res = -1;
    return NULL;
  }

  const TableS * tab = m_logEntry.m_table;
  m_logEntry.clear();

  AttributeHeader * ah = (AttributeHeader *)attr_data;
  AttributeHeader *end = (AttributeHeader *)(attr_data + attr_data_len);
  AttributeS * attr;
  m_logEntry.m_frag_id = frag_id;
  while(ah < end){
    attr = m_logEntry.add_attr();
    if(attr == NULL) {
      restoreLogger.log_error("Restore: Failed to allocate memory");
      res = -1;
      return 0;
    }

    if(unlikely(!m_hostByteOrder))
      *(Uint32*)ah = Twiddle32(*(Uint32*)ah);

    attr->Desc = tab->getAttributeDesc(ah->getAttributeId());
    assert(attr->Desc != 0);

    const Uint32 sz = ah->getByteSize();
    if(sz == 0){
      attr->Data.null = true;
      attr->Data.void_value = NULL;
      attr->Data.size = 0;
    } else {
      attr->Data.null = false;
      attr->Data.void_value = ah->getDataPtr();
      attr->Data.size = sz;
      Twiddle(attr->Desc, &(attr->Data));
    }
    
    
    ah = ah->getNext();
  }

  m_count ++;
  res = 0;
  return &m_logEntry;
}

NdbOut &
operator<<(NdbOut& ndbout, const AttributeS& attr){
  const AttributeData & data = attr.Data;
  const AttributeDesc & desc = *(attr.Desc);

  if (data.null)
  {
    ndbout << g_ndbrecord_print_format.null_string;
    return ndbout;
  }
  
  NdbRecAttr tmprec(0);
  tmprec.setup(desc.m_column, 0);

  assert(desc.size % 8 == 0);
#ifndef NDEBUG
  const Uint32 length = (desc.size)/8 * (desc.arraySize);
#endif
  assert((desc.m_column->getArrayType() == NdbDictionary::Column::ArrayTypeFixed)
         ? (data.size == length)
         : (data.size <= length));

  tmprec.receive_data((Uint32*)data.void_value, data.size);

  ndbrecattr_print_formatted(ndbout, tmprec, g_ndbrecord_print_format);

  return ndbout;
}

// Print tuple data
NdbOut& 
operator<<(NdbOut& ndbout, const TupleS& tuple)
{
  for (int i = 0; i < tuple.getNoOfAttributes(); i++) 
  {
    if (i > 0)
      ndbout << g_ndbrecord_print_format.fields_terminated_by;
    AttributeData * attr_data = tuple.getData(i);
    AttributeDesc * attr_desc = tuple.getDesc(i);
    const AttributeS attr = {attr_desc, *attr_data};
    debug << i << " " << attr_desc->m_column->getName();
    ndbout << attr;
  } // for
  return ndbout;
}

// Print tuple data
NdbOut& 
operator<<(NdbOut& ndbout, const LogEntry& logE)
{
  switch(logE.m_type)
  {
  case LogEntry::LE_INSERT:
    ndbout << "INSERT " << logE.m_table->getTableName() << " ";
    break;
  case LogEntry::LE_DELETE:
    ndbout << "DELETE " << logE.m_table->getTableName() << " ";
    break;
  case LogEntry::LE_UPDATE:
    ndbout << "UPDATE " << logE.m_table->getTableName() << " ";
    break;
  default:
    ndbout << "Unknown log entry type (not insert, delete or update)" ;
  }
  
  for (Uint32 i= 0; i < logE.size();i++) 
  {
    const AttributeS * attr = logE[i];
    ndbout << attr->Desc->m_column->getName() << "=";
    ndbout << (* attr);
    if (i < (logE.size() - 1))
      ndbout << ", ";
  }
  return ndbout;
}

void
AttributeS::printAttributeValue() const {
  NdbDictionary::Column::Type columnType =
      this->Desc->m_column->getType();
  switch(columnType)
  {
    case NdbDictionary::Column::Char:
    case NdbDictionary::Column::Varchar:
    case NdbDictionary::Column::Binary:
    case NdbDictionary::Column::Varbinary:
    case NdbDictionary::Column::Datetime:
    case NdbDictionary::Column::Date:
    case NdbDictionary::Column::Longvarchar:
    case NdbDictionary::Column::Longvarbinary:
    case NdbDictionary::Column::Time:
    case NdbDictionary::Column::Timestamp:
    case NdbDictionary::Column::Time2:
    case NdbDictionary::Column::Datetime2:
    case NdbDictionary::Column::Timestamp2:
      ndbout << "\'" << (* this) << "\'";
      break;
    default:
      ndbout << (* this);
  }
}

void
LogEntry::printSqlLog() const {
  /* Extract the table name from log entry which is stored in
   * database/schema/table and convert to database.table format
   */
  BaseString tableName(m_table->getTableName());
  Vector<BaseString> tableNameParts;
  Uint32 noOfPK = m_table->m_dictTable->getNoOfPrimaryKeys();
  tableName.split(tableNameParts, "/");
  tableName.assign("");
  tableName.assign(tableNameParts[0]);
  tableName.append(".");
  tableName.append(tableNameParts[2]);
  switch(m_type)
  {
    case LE_INSERT:
      ndbout << "INSERT INTO " << tableName.c_str() << " VALUES(";
      for (Uint32 i = noOfPK; i < size(); i++)
      {
        /* Skip the first field(s) which contains additional
         * instance of the primary key */
        const AttributeS * attr = m_values[i];
        attr->printAttributeValue();
        if (i < (size() - 1))
          ndbout << ",";
      }
      ndbout << ")";
      break;
    case LE_DELETE:
      ndbout << "DELETE FROM " << tableName.c_str() << " WHERE ";
      for (Uint32 i = 0; i < size();i++)
      {
        /* Primary key(s) clauses */
        const AttributeS * attr = m_values[i];
        const char* columnName = attr->Desc->m_column->getName();
        ndbout << columnName << "=";
        attr->printAttributeValue();
        if (i < (size() - 1))
          ndbout << " AND ";
      }
      break;
    case LE_UPDATE:
      ndbout << "UPDATE " << tableName.c_str() << " SET ";
      for (Uint32 i = noOfPK; i < size(); i++)
      {
        /* Print column(s) being set*/
        const AttributeS * attr = m_values[i];
        const char* columnName = attr->Desc->m_column->getName();
        ndbout << columnName << "=";
        attr->printAttributeValue();
        if (i < (size() - 1))
          ndbout << ", ";
      }
      /*Print where clause with primary key(s)*/
      ndbout << " WHERE ";
      for (Uint32 i = 0; i < noOfPK; i++)
      {
        const AttributeS * attr = m_values[i];
        const char* columnName = attr->Desc->m_column->getName();
        ndbout << columnName << "=";
        attr->printAttributeValue();
        if(i < noOfPK-1)
          ndbout << " AND ";
      }
      break;
    default:
      ndbout << "Unknown log entry type (not insert, delete or update)" ;
  }
  ndbout << ";";
}

<<<<<<< HEAD
RestoreLogger::RestoreLogger()
{
  m_mutex = NdbMutex_Create();
}

RestoreLogger::~RestoreLogger()
{
  NdbMutex_Destroy(m_mutex);
}

void RestoreLogger::log_error(const char* fmt, ...)
{
  va_list ap;
  va_start(ap, fmt);
  char buf[LOG_MSGLEN];
  vsnprintf(buf, sizeof(buf), fmt, ap);
  va_end(ap);

  NdbMutex_Lock(m_mutex);
  err << getThreadPrefix() << buf << endl;
  NdbMutex_Unlock(m_mutex);
}

void RestoreLogger::log_info(const char* fmt, ...)
{
  va_list ap;
  va_start(ap, fmt);
  char buf[LOG_MSGLEN];
  vsnprintf(buf, sizeof(buf), fmt, ap);
  va_end(ap);

  NdbMutex_Lock(m_mutex);
  info << getThreadPrefix() << buf << endl;
  NdbMutex_Unlock(m_mutex);
}

void RestoreLogger::log_debug(const char* fmt, ...)
{
  va_list ap;
  va_start(ap, fmt);
  char buf[LOG_MSGLEN];
  vsnprintf(buf, sizeof(buf), fmt, ap);
  va_end(ap);

  NdbMutex_Lock(m_mutex);
  debug << getThreadPrefix() << buf << endl;
  NdbMutex_Unlock(m_mutex);
}

void
RestoreLogger::setThreadPrefix(const char* prefix)
{
   /* Reuse 'JAM buffer' Tls key for a per-thread prefix string buffer pointer */
   NDB_THREAD_TLS_JAM = (EmulatedJamBuffer*)prefix;
}

const char*
RestoreLogger::getThreadPrefix() const
{
   const char* prefix = (const char*) NDB_THREAD_TLS_JAM;
   if (prefix == NULL)
   {
      prefix =  "";
    }
   return prefix;
}
#include <NDBT.hpp>

NdbOut & 
operator<<(NdbOut& ndbout, const TableS & table){
  
  ndbout << (* (NDBT_Table*)table.m_dictTable) << endl;
=======
NdbOut &
operator<<(NdbOut& ndbout, const TableS & table)
{
  ndbout << "-- " << table.getTableName() << " --" << endl;
  ndbout << *(table.m_dictTable) << endl;
>>>>>>> b03008fb
  return ndbout;
}

template class Vector<TableS*>;
template class Vector<AttributeS*>;
template class Vector<AttributeDesc*>;
template class Vector<FragmentInfo*>;
template class Vector<DictObject>;<|MERGE_RESOLUTION|>--- conflicted
+++ resolved
@@ -2402,7 +2402,6 @@
   ndbout << ";";
 }
 
-<<<<<<< HEAD
 RestoreLogger::RestoreLogger()
 {
   m_mutex = NdbMutex_Create();
@@ -2469,19 +2468,12 @@
     }
    return prefix;
 }
-#include <NDBT.hpp>
-
-NdbOut & 
-operator<<(NdbOut& ndbout, const TableS & table){
-  
-  ndbout << (* (NDBT_Table*)table.m_dictTable) << endl;
-=======
+
 NdbOut &
 operator<<(NdbOut& ndbout, const TableS & table)
 {
   ndbout << "-- " << table.getTableName() << " --" << endl;
   ndbout << *(table.m_dictTable) << endl;
->>>>>>> b03008fb
   return ndbout;
 }
 
