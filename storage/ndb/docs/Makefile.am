--- conflicted
+++ resolved
@@ -126,8 +126,3 @@
 testdoc: DUMMY
 	mkdir -p $(OUTDIR)
 	cd $(top_srcdir)/storage/ndb ; $(DOXYGEN) $(DOXYDIR)/Doxyfile.test
-<<<<<<< HEAD
-
-windoze-dsp:
-=======
->>>>>>> f83397ce
