--- conflicted
+++ resolved
@@ -1,9 +1,5 @@
 /*
-<<<<<<< HEAD
- Copyright (c) 2011, 2016, Oracle and/or its affiliates. All rights
-=======
  Copyright (c) 2011, 2017, Oracle and/or its affiliates. All rights
->>>>>>> e8852f64
  reserved.
  
  This program is free software; you can redistribute it and/or
