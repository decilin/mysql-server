/* 
   Copyright (C) 2003-2008 MySQL AB, 2008 Sun Microsystems, Inc.
    All rights reserved. Use is subject to license terms.

   This program is free software; you can redistribute it and/or modify
   it under the terms of the GNU General Public License as published by
   the Free Software Foundation; version 2 of the License.

   This program is distributed in the hope that it will be useful,
   but WITHOUT ANY WARRANTY; without even the implied warranty of
   MERCHANTABILITY or FITNESS FOR A PARTICULAR PURPOSE.  See the
   GNU General Public License for more details.

   You should have received a copy of the GNU General Public License
   along with this program; if not, write to the Free Software
   Foundation, Inc., 51 Franklin St, Fifth Floor, Boston, MA 02110-1301  USA
*/

#include <ndb_global.h>
#ifndef NDB_MGMAPI
#include <ndb_opt_defaults.h>

#include <NdbTCP.h>
#include "ConfigInfo.hpp"
#include <mgmapi_config_parameters.h>
#include <ndb_limits.h>
#include "InitConfigFileParser.hpp"
#include <m_string.h>
#include <Bitmask.hpp>
#include <ndb_opts.h>
#include <ndb_version.h>

#else
#include "ConfigInfo.hpp"
#include <mgmapi_config_parameters.h>
#endif /* NDB_MGMAPI */

#define MAX_LINE_LENGTH 255
#define KEY_INTERNAL 0
#define MAX_INT_RNIL 0xfffffeff
#define MAX_PORT_NO 65535

#define _STR_VALUE(x) #x
#define STR_VALUE(x) _STR_VALUE(x)

/****************************************************************************
 * Section names
 ****************************************************************************/

#define DB_TOKEN_PRINT  "ndbd(DB)"
#define MGM_TOKEN_PRINT "ndb_mgmd(MGM)"
#define API_TOKEN_PRINT "mysqld(API)"

#define DB_TOKEN "DB"
#define MGM_TOKEN "MGM"
#define API_TOKEN "API"

#ifndef NDB_MGMAPI
const ConfigInfo::AliasPair
ConfigInfo::m_sectionNameAliases[]={
  {API_TOKEN, "MYSQLD"},
  {DB_TOKEN,  "NDBD"},
  {MGM_TOKEN, "NDB_MGMD"},
  {0, 0}
};

const char* 
ConfigInfo::m_sectionNames[]={
  "SYSTEM",
  "COMPUTER",

  DB_TOKEN,
  MGM_TOKEN,
  API_TOKEN,

  "TCP",
  "SCI",
  "SHM"
};
const int ConfigInfo::m_noOfSectionNames = 
sizeof(m_sectionNames)/sizeof(char*);

/****************************************************************************
 * Section Rules declarations
 ****************************************************************************/
static bool transformComputer(InitConfigFileParser::Context & ctx, const char *);
static bool transformSystem(InitConfigFileParser::Context & ctx, const char *);
static bool transformNode(InitConfigFileParser::Context & ctx, const char *);
static bool checkConnectionSupport(InitConfigFileParser::Context & ctx, const char *);
static bool transformConnection(InitConfigFileParser::Context & ctx, const char *);
static bool applyDefaultValues(InitConfigFileParser::Context & ctx, const char *);
static bool checkMandatory(InitConfigFileParser::Context & ctx, const char *);
static bool fixPortNumber(InitConfigFileParser::Context & ctx, const char *);
static bool fixShmKey(InitConfigFileParser::Context & ctx, const char *);
static bool checkDbConstraints(InitConfigFileParser::Context & ctx, const char *);
static bool checkConnectionConstraints(InitConfigFileParser::Context &, const char *);
static bool checkTCPConstraints(InitConfigFileParser::Context &, const char *);
static bool fixNodeHostname(InitConfigFileParser::Context & ctx, const char * data);
static bool fixHostname(InitConfigFileParser::Context & ctx, const char * data);
static bool fixNodeId(InitConfigFileParser::Context & ctx, const char * data);
static bool fixDepricated(InitConfigFileParser::Context & ctx, const char *);
static bool fixFileSystemPath(InitConfigFileParser::Context & ctx, const char * data);
static bool fixBackupDataDir(InitConfigFileParser::Context & ctx, const char * data);
static bool fixShmUniqueId(InitConfigFileParser::Context & ctx, const char * data);
static bool checkLocalhostHostnameMix(InitConfigFileParser::Context & ctx, const char * data);

const ConfigInfo::SectionRule 
ConfigInfo::m_SectionRules[] = {
  { "SYSTEM", transformSystem, 0 },
  { "COMPUTER", transformComputer, 0 },

  { DB_TOKEN,   transformNode, 0 },
  { API_TOKEN,  transformNode, 0 },
  { MGM_TOKEN,  transformNode, 0 },

  { MGM_TOKEN,  fixShmUniqueId, 0 },

  { "TCP",  checkConnectionSupport, 0 },
  { "SHM",  checkConnectionSupport, 0 },
  { "SCI",  checkConnectionSupport, 0 },

  { "TCP",  transformConnection, 0 },
  { "SHM",  transformConnection, 0 },
  { "SCI",  transformConnection, 0 },

  { DB_TOKEN,   fixNodeHostname, 0 },
  { API_TOKEN,  fixNodeHostname, 0 },
  { MGM_TOKEN,  fixNodeHostname, 0 },

  { "TCP",  fixNodeId, "NodeId1" },
  { "TCP",  fixNodeId, "NodeId2" },
  { "SHM",  fixNodeId, "NodeId1" },
  { "SHM",  fixNodeId, "NodeId2" },
  { "SCI",  fixNodeId, "NodeId1" },
  { "SCI",  fixNodeId, "NodeId2" },

  { "TCP",  fixHostname, "HostName1" },
  { "TCP",  fixHostname, "HostName2" },
  { "SHM",  fixHostname, "HostName1" },
  { "SHM",  fixHostname, "HostName2" },
  { "SCI",  fixHostname, "HostName1" },
  { "SCI",  fixHostname, "HostName2" },
  { "SHM",  fixHostname, "HostName1" },
  { "SHM",  fixHostname, "HostName2" },

  { "TCP",  fixPortNumber, 0 }, // has to come after fixHostName
  { "SHM",  fixPortNumber, 0 }, // has to come after fixHostName
  { "SCI",  fixPortNumber, 0 }, // has to come after fixHostName

  { "*",    applyDefaultValues, "user" },
  { "*",    fixDepricated, 0 },
  { "*",    applyDefaultValues, "system" },

  { "SHM",  fixShmKey, 0 }, // has to come after apply default values

  { DB_TOKEN,   checkLocalhostHostnameMix, 0 },
  { API_TOKEN,  checkLocalhostHostnameMix, 0 },
  { MGM_TOKEN,  checkLocalhostHostnameMix, 0 },

  { DB_TOKEN,   fixFileSystemPath, 0 },
  { DB_TOKEN,   fixBackupDataDir, 0 },

  { DB_TOKEN,   checkDbConstraints, 0 },

  { "TCP",  checkConnectionConstraints, 0 },
  { "SHM",  checkConnectionConstraints, 0 },
  { "SCI",  checkConnectionConstraints, 0 },

  { "TCP",  checkTCPConstraints, "HostName1" },
  { "TCP",  checkTCPConstraints, "HostName2" },
  { "SCI",  checkTCPConstraints, "HostName1" },
  { "SCI",  checkTCPConstraints, "HostName2" },
  { "SHM",  checkTCPConstraints, "HostName1" },
  { "SHM",  checkTCPConstraints, "HostName2" },
  
  { "*",    checkMandatory, 0 }
};
const int ConfigInfo::m_NoOfRules = sizeof(m_SectionRules)/sizeof(SectionRule);

/****************************************************************************
 * Config Rules declarations
 ****************************************************************************/
static bool add_system_section(Vector<ConfigInfo::ConfigRuleSection>&sections,
                               struct InitConfigFileParser::Context &ctx,
                               const char * rule_data);
static bool sanity_checks(Vector<ConfigInfo::ConfigRuleSection>&sections, 
			  struct InitConfigFileParser::Context &ctx, 
			  const char * rule_data);
static bool add_node_connections(Vector<ConfigInfo::ConfigRuleSection>&sections, 
				 struct InitConfigFileParser::Context &ctx, 
				 const char * rule_data);
static bool set_connection_priorities(Vector<ConfigInfo::ConfigRuleSection>&sections, 
				 struct InitConfigFileParser::Context &ctx, 
				 const char * rule_data);
static bool check_node_vs_replicas(Vector<ConfigInfo::ConfigRuleSection>&sections, 
			    struct InitConfigFileParser::Context &ctx, 
			    const char * rule_data);


static bool saveSectionsInConfigValues(Vector<ConfigInfo::ConfigRuleSection>&,
                                       struct InitConfigFileParser::Context &,
                                       const char * rule_data);

const ConfigInfo::ConfigRule 
ConfigInfo::m_ConfigRules[] = {
  { add_system_section, 0 },
  { sanity_checks, 0 },
  { add_node_connections, 0 },
  { set_connection_priorities, 0 },
  { check_node_vs_replicas, 0 },
  { saveSectionsInConfigValues, "SYSTEM,Node,Connection" },
  { 0, 0 }
};
	  
struct DepricationTransform {
  const char * m_section;
  const char * m_oldName;
  const char * m_newName;
  double m_add;
  double m_mul;
};

static
const DepricationTransform f_deprication[] = {
  { DB_TOKEN, "Discless", "Diskless", 0, 1 },
  { DB_TOKEN, "Id", "NodeId", 0, 1 },
  { API_TOKEN, "Id", "NodeId", 0, 1 },
  { MGM_TOKEN, "Id", "NodeId", 0, 1 },
  { 0, 0, 0, 0, 0}
};
#endif /* NDB_MGMAPI */

static
const ConfigInfo::Typelib arbit_method_typelib[] = {
  { "Disabled", ARBIT_METHOD_DISABLED },
  { "Default", ARBIT_METHOD_DEFAULT },
  { "WaitExternal", ARBIT_METHOD_WAITEXTERNAL },
  { 0, 0 }
};


/**
 * The default constructors create objects with suitable values for the
 * configuration parameters. 
 *
 * Some are however given the value MANDATORY which means that the value
 * must be specified in the configuration file. 
 *
 * Min and max values are also given for some parameters.
 * - Attr1:  Name in file (initial config file)
 * - Attr2:  Name in prop (properties object)
 * - Attr3:  Name of Section (in init config file)
 * - Attr4:  Updateable
 * - Attr5:  Type of parameter (INT or BOOL)
 * - Attr6:  Default Value (number only)
 * - Attr7:  Min value
 * - Attr8:  Max value
 * 
 * Parameter constraints are coded in file Config.cpp.
 *
 * *******************************************************************
 * Parameters used under development should be marked "NOTIMPLEMENTED"
 * *******************************************************************
 */

const ConfigInfo::ParamInfo ConfigInfo::m_ParamInfo[] = {

  /****************************************************************************
   * COMPUTER
   ***************************************************************************/
  {
    KEY_INTERNAL,
    "COMPUTER",
    "COMPUTER",
    "Computer section",
    ConfigInfo::CI_INTERNAL,
    false,
    ConfigInfo::CI_SECTION,
    0,
    0, 0 },
  
  {
    KEY_INTERNAL,
    "Id",
    "COMPUTER",
    "Name of computer",
    ConfigInfo::CI_USED,
    false,
    ConfigInfo::CI_STRING,
    MANDATORY,
    0, 0 },

  {
    KEY_INTERNAL,
    "HostName",
    "COMPUTER",
    "Hostname of computer (e.g. mysql.com)",
    ConfigInfo::CI_USED,
    false,
    ConfigInfo::CI_STRING,
    MANDATORY,
    0, 0 },

  {
    KEY_INTERNAL,
    "ByteOrder",
    "COMPUTER",
    0,
    ConfigInfo::CI_DEPRICATED,
    false,
    ConfigInfo::CI_STRING,
    UNDEFINED,
    0,
    0 },
  
  /****************************************************************************
   * SYSTEM
   ***************************************************************************/
  {
    CFG_SECTION_SYSTEM,
    "SYSTEM",
    "SYSTEM",
    "System section",
    ConfigInfo::CI_USED,
    false,
    ConfigInfo::CI_SECTION,
    (const char *)CFG_SECTION_SYSTEM,
    0, 0 },

  {
    CFG_SYS_NAME,
    "Name",
    "SYSTEM",
    "Name of system (NDB Cluster)",
    ConfigInfo::CI_USED,
    false,
    ConfigInfo::CI_STRING,
    MANDATORY,
    0, 0 },
  
  {
    CFG_SYS_PRIMARY_MGM_NODE,
    "PrimaryMGMNode",
    "SYSTEM",
    "Node id of Primary "MGM_TOKEN_PRINT" node",
    ConfigInfo::CI_USED,
    false,
    ConfigInfo::CI_INT,
    "0",
    "0",
    STR_VALUE(MAX_INT_RNIL) },

  /***************************************************************************
   * DB
   ***************************************************************************/

  {
    CFG_SYS_CONFIG_GENERATION,
    "ConfigGenerationNumber",
    "SYSTEM",
    "Configuration generation number",
    ConfigInfo::CI_USED,
    false,
    ConfigInfo::CI_INT,
    "0",
    "0",
    STR_VALUE(MAX_INT_RNIL) },

  /***************************************************************************
   * DB
   ***************************************************************************/
  {
    CFG_SECTION_NODE,
    DB_TOKEN,
    DB_TOKEN,
    "[DB] section",
    ConfigInfo::CI_USED,
    false,
    ConfigInfo::CI_SECTION,
    (const char *)NODE_TYPE_DB,
    0, 0
  },

  {
    CFG_DB_SUBSCRIPTIONS,
    "MaxNoOfSubscriptions",
    DB_TOKEN,
    "Max no of subscriptions (default 0 == MaxNoOfTables)",
    ConfigInfo::CI_USED,
    false,
    ConfigInfo::CI_INT,
    "0",
    "0",
    STR_VALUE(MAX_INT_RNIL) },

  {
    CFG_DB_SUBSCRIBERS,
    "MaxNoOfSubscribers",
    DB_TOKEN,
    "Max no of subscribers (default 0 == 2 * MaxNoOfTables)",
    ConfigInfo::CI_USED,
    false,
    ConfigInfo::CI_INT,
    "0",
    "0",
    STR_VALUE(MAX_INT_RNIL) },

  {
    CFG_DB_SUB_OPERATIONS,
    "MaxNoOfConcurrentSubOperations",
    DB_TOKEN,
    "Max no of concurrent subscriber operations",
    ConfigInfo::CI_USED,
    false,
    ConfigInfo::CI_INT,
    "256",
    "0",
    STR_VALUE(MAX_INT_RNIL) },

  {
    KEY_INTERNAL,
    "TcpBind_INADDR_ANY",
    DB_TOKEN,
    "Bind IP_ADDR_ANY so that connections can be made from anywhere (for autogenerated connections)",
    ConfigInfo::CI_USED,
    false,
    ConfigInfo::CI_BOOL,
    "false",
    "false",
    "true"},
<<<<<<< HEAD

  {
    CFG_SECTION_NODE,
    DB_TOKEN,
    DB_TOKEN,
    "Node section",
    ConfigInfo::CI_USED,
    false,
    ConfigInfo::CI_SECTION,
    (const char *)NODE_TYPE_DB, 
    0, 0
  },
=======
>>>>>>> 46b823b3

  {
    CFG_NODE_HOST,
    "HostName",
    DB_TOKEN,
    "Name of computer for this node",
    ConfigInfo::CI_USED,
    false,
    ConfigInfo::CI_STRING,
    "localhost",
    0, 0 },

  {
    CFG_NODE_SYSTEM,
    "System",
    DB_TOKEN,
    "Name of system for this node",
    ConfigInfo::CI_INTERNAL,
    false,
    ConfigInfo::CI_STRING,
    UNDEFINED,
    0, 0 },

  {
    KEY_INTERNAL,
    "Id",
    DB_TOKEN,
    "",
    ConfigInfo::CI_DEPRICATED,
    false,
    ConfigInfo::CI_INT,
    MANDATORY,
    "1",
    STR_VALUE(MAX_DATA_NODE_ID) },

  {
    CFG_NODE_ID,
    "NodeId",
    DB_TOKEN,
    "Number identifying the database node ("DB_TOKEN_PRINT")",
    ConfigInfo::CI_USED,
    false,
    ConfigInfo::CI_INT,
    MANDATORY,
    "1",
    STR_VALUE(MAX_DATA_NODE_ID) },

  {
    KEY_INTERNAL,
    "ServerPort",
    DB_TOKEN,
    "Port used to setup transporter for incoming connections from API nodes",
    ConfigInfo::CI_USED,
    false,
    ConfigInfo::CI_INT,
    UNDEFINED,
    "1",
    STR_VALUE(MAX_PORT_NO) },

  {
    CFG_DB_NO_REPLICAS,
    "NoOfReplicas",
    DB_TOKEN,
    "Number of copies of all data in the database (1-4)",
    ConfigInfo::CI_USED,
    CI_RESTART_SYSTEM | CI_RESTART_INITIAL,
    ConfigInfo::CI_INT,
    "2",
    "1",
    "4" },

  {
    CFG_DB_NO_ATTRIBUTES,
    "MaxNoOfAttributes",
    DB_TOKEN,
    "Total number of attributes stored in database. I.e. sum over all tables",
    ConfigInfo::CI_USED,
    false,
    ConfigInfo::CI_INT,
    "1000",
    "32",
    STR_VALUE(MAX_INT_RNIL) },
  
  {
    CFG_DB_NO_TABLES,
    "MaxNoOfTables",
    DB_TOKEN,
    "Total number of tables stored in the database",
    ConfigInfo::CI_USED,
    false,
    ConfigInfo::CI_INT,
    "128",
    "8",
    STR_VALUE(NDB_MAX_TABLES) },
  
  {
    CFG_DB_NO_ORDERED_INDEXES,
    "MaxNoOfOrderedIndexes",
    DB_TOKEN,
    "Total number of ordered indexes that can be defined in the system",
    ConfigInfo::CI_USED,
    false,
    ConfigInfo::CI_INT,
    "128",
    "0",
    STR_VALUE(MAX_INT_RNIL) },

  {
    CFG_DB_NO_UNIQUE_HASH_INDEXES,
    "MaxNoOfUniqueHashIndexes",
    DB_TOKEN,
    "Total number of unique hash indexes that can be defined in the system",
    ConfigInfo::CI_USED,
    false,
    ConfigInfo::CI_INT,
    "64",
    "0",
    STR_VALUE(MAX_INT_RNIL) },

  {
    CFG_DB_NO_INDEXES,
    "MaxNoOfIndexes",
    DB_TOKEN,
    "Total number of indexes that can be defined in the system",
    ConfigInfo::CI_DEPRICATED,
    false,
    ConfigInfo::CI_INT,
    "128",
    "0",
    STR_VALUE(MAX_INT_RNIL) },

  {
    CFG_DB_NO_INDEX_OPS,
    "MaxNoOfConcurrentIndexOperations",
    DB_TOKEN,
    "Total number of index operations that can execute simultaneously on one "DB_TOKEN_PRINT" node",
    ConfigInfo::CI_USED,
    false,
    ConfigInfo::CI_INT,
    "8K",
    "0",
    STR_VALUE(MAX_INT_RNIL) 
   },

  {
    CFG_DB_NO_TRIGGERS,
    "MaxNoOfTriggers",
    DB_TOKEN,
    "Total number of triggers that can be defined in the system",
    ConfigInfo::CI_USED,
    false,
    ConfigInfo::CI_INT,
    "768",
    "0",
    STR_VALUE(MAX_INT_RNIL) },

  {
    CFG_DB_NO_TRIGGER_OPS,
    "MaxNoOfFiredTriggers",
    DB_TOKEN,
    "Total number of triggers that can fire simultaneously in one "DB_TOKEN_PRINT" node",
    ConfigInfo::CI_USED,
    false,
    ConfigInfo::CI_INT,
    "4000",
    "0",
    STR_VALUE(MAX_INT_RNIL) },

  {
    KEY_INTERNAL,
    "ExecuteOnComputer",
    DB_TOKEN,
    "String referencing an earlier defined COMPUTER",
    ConfigInfo::CI_USED,
    false,
    ConfigInfo::CI_STRING,
    UNDEFINED,
    0, 0 },
  
  {
    CFG_DB_NO_SAVE_MSGS,
    "MaxNoOfSavedMessages",
    DB_TOKEN,
    "Max number of error messages in error log and max number of trace files",
    ConfigInfo::CI_USED,
    0,
    ConfigInfo::CI_INT,
    "25",
    "0",
    STR_VALUE(MAX_INT_RNIL) },

  {
    CFG_DB_EXECUTE_LOCK_CPU,
    "LockExecuteThreadToCPU",
    DB_TOKEN,
    "CPU list indicating which CPU will run the execution thread(s)",
    ConfigInfo::CI_USED,
<<<<<<< HEAD
    true,
    ConfigInfo::CI_STRING,
    UNDEFINED,
=======
    0,
    ConfigInfo::CI_INT,
    "65535",
>>>>>>> 46b823b3
    "0",
    "65535" },

  {
    CFG_DB_MAINT_LOCK_CPU,
    "LockMaintThreadsToCPU",
    DB_TOKEN,
    "CPU ID indicating which CPU will run the maintenance threads",
    ConfigInfo::CI_USED,
    0,
    ConfigInfo::CI_INT,
    UNDEFINED,
    "0",
    "65535" },

  {
    CFG_DB_REALTIME_SCHEDULER,
    "RealtimeScheduler",
    DB_TOKEN,
    "If yes, then NDB Cluster threads will be scheduled as real-time threads",
    ConfigInfo::CI_USED,
    0,
    ConfigInfo::CI_BOOL,
    "false",
    "false",
    "true" },

  {
    CFG_DB_MEMLOCK,
    "LockPagesInMainMemory",
    DB_TOKEN,
    "If set to yes, then NDB Cluster data will not be swapped out to disk",
    ConfigInfo::CI_USED,
    0,
    ConfigInfo::CI_INT,
    "0",
    "0",
    "2" },

  {
    CFG_DB_WATCHDOG_INTERVAL,
    "TimeBetweenWatchDogCheck",
    DB_TOKEN,
    "Time between execution checks inside a database node",
    ConfigInfo::CI_USED,
    0,
    ConfigInfo::CI_INT,
    "6000",
    "70",
    STR_VALUE(MAX_INT_RNIL) },

  {
    CFG_DB_SCHED_EXEC_TIME,
    "SchedulerExecutionTimer",
    DB_TOKEN,
    "Number of microseconds to execute in scheduler before sending",
    ConfigInfo::CI_USED,
    false,
    ConfigInfo::CI_INT,
    "50",
    "0",
    "11000" },

  {
    CFG_DB_SCHED_SPIN_TIME,
    "SchedulerSpinTimer",
    DB_TOKEN,
    "Number of microseconds to execute in scheduler before sleeping",
    ConfigInfo::CI_USED,
    false,
    ConfigInfo::CI_INT,
    "0",
    "0",
    "500" },

  {
    CFG_DB_WATCHDOG_INTERVAL_INITIAL,
    "TimeBetweenWatchDogCheckInitial",
    DB_TOKEN,
    "Time between execution checks inside a database node in the early start phases when memory is allocated",
    ConfigInfo::CI_USED,
    0,
    ConfigInfo::CI_INT,
    "6000",
    "70",
    STR_VALUE(MAX_INT_RNIL) },

  {
    CFG_DB_STOP_ON_ERROR,
    "StopOnError",
    DB_TOKEN,
    "If set to N, "DB_TOKEN_PRINT" automatically restarts/recovers in case of node failure",
    ConfigInfo::CI_USED,
    0,
    ConfigInfo::CI_BOOL,
    "true",
    "false",
    "true" },

  { 
    CFG_DB_STOP_ON_ERROR_INSERT,
    "RestartOnErrorInsert",
    DB_TOKEN,
    "See src/kernel/vm/Emulator.hpp NdbRestartType for details",
    ConfigInfo::CI_INTERNAL,
    0,
    ConfigInfo::CI_INT,
    "2",
    "0",
    "4" },
  
  {
    CFG_DB_NO_OPS,
    "MaxNoOfConcurrentOperations",
    DB_TOKEN,
    "Max number of operation records in transaction coordinator",
    ConfigInfo::CI_USED,
    false,
    ConfigInfo::CI_INT,
    "32k",
    "32",
    STR_VALUE(MAX_INT_RNIL) },

  {
    CFG_DB_NO_LOCAL_OPS,
    "MaxNoOfLocalOperations",
    DB_TOKEN,
    "Max number of operation records defined in the local storage node",
    ConfigInfo::CI_USED,
    false,
    ConfigInfo::CI_INT,
    UNDEFINED,
    "32",
    STR_VALUE(MAX_INT_RNIL) },

  {
    CFG_DB_NO_LOCAL_SCANS,
    "MaxNoOfLocalScans",
    DB_TOKEN,
    "Max number of fragment scans in parallel in the local storage node",
    ConfigInfo::CI_USED,
    false,
    ConfigInfo::CI_INT,
    UNDEFINED,
    "32",
    STR_VALUE(MAX_INT_RNIL) },

  {
    CFG_DB_BATCH_SIZE,
    "BatchSizePerLocalScan",
    DB_TOKEN,
    "Used to calculate the number of lock records for scan with hold lock",
    ConfigInfo::CI_USED,
    false,
    ConfigInfo::CI_INT,
    STR_VALUE(DEF_BATCH_SIZE),
    "1",
    STR_VALUE(MAX_PARALLEL_OP_PER_SCAN) },

  {
    CFG_DB_NO_TRANSACTIONS,
    "MaxNoOfConcurrentTransactions",
    DB_TOKEN,
    "Max number of transaction executing concurrently on the "DB_TOKEN_PRINT" node",
    ConfigInfo::CI_USED,
    false,
    ConfigInfo::CI_INT,
    "4096",
    "32",
    STR_VALUE(MAX_INT_RNIL) },

  {
    CFG_DB_NO_SCANS,
    "MaxNoOfConcurrentScans",
    DB_TOKEN,
    "Max number of scans executing concurrently on the "DB_TOKEN_PRINT" node",
    ConfigInfo::CI_USED,
    false,
    ConfigInfo::CI_INT,
    "256",
    "2",
    "500" },

  {
    CFG_DB_TRANS_BUFFER_MEM,
    "TransactionBufferMemory",
    DB_TOKEN,
    "Dynamic buffer space (in bytes) for key and attribute data allocated for each "DB_TOKEN_PRINT" node",
    ConfigInfo::CI_USED,
    false,
    ConfigInfo::CI_INT,
    "1M",
    "1K",
    STR_VALUE(MAX_INT_RNIL) },
 
  {
    CFG_DB_INDEX_MEM,
    "IndexMemory",
    DB_TOKEN,
    "Number bytes on each "DB_TOKEN_PRINT" node allocated for storing indexes",
    ConfigInfo::CI_USED,
    false,
    ConfigInfo::CI_INT64,
    "18M",
    "1M",
    "1024G" },

  {
    CFG_DB_DATA_MEM,
    "DataMemory",
    DB_TOKEN,
    "Number bytes on each "DB_TOKEN_PRINT" node allocated for storing data",
    ConfigInfo::CI_USED,
    false,
    ConfigInfo::CI_INT64,
    "80M",
    "1M",
    "1024G" },

  {
    CFG_DB_UNDO_INDEX_BUFFER,
    "UndoIndexBuffer",
    DB_TOKEN,
    "Number bytes on each "DB_TOKEN_PRINT" node allocated for writing UNDO logs for index part",
    ConfigInfo::CI_USED,
    false,
    ConfigInfo::CI_INT,
    "2M",
    "1M",
    STR_VALUE(MAX_INT_RNIL)},

  {
    CFG_DB_UNDO_DATA_BUFFER,
    "UndoDataBuffer",
    DB_TOKEN,
    "Number bytes on each "DB_TOKEN_PRINT" node allocated for writing UNDO logs for data part",
    ConfigInfo::CI_USED,
    false,
    ConfigInfo::CI_INT,
    "16M",
    "1M",
    STR_VALUE(MAX_INT_RNIL)},

  {
    CFG_DB_REDO_BUFFER,
    "RedoBuffer",
    DB_TOKEN,
    "Number bytes on each "DB_TOKEN_PRINT" node allocated for writing REDO logs",
    ConfigInfo::CI_USED,
    false,
    ConfigInfo::CI_INT,
    "32M",
    "1M",
    STR_VALUE(MAX_INT_RNIL)},

  {
    CFG_DB_LONG_SIGNAL_BUFFER,
    "LongMessageBuffer",
    DB_TOKEN,
    "Number bytes on each "DB_TOKEN_PRINT" node allocated for internal long messages",
    ConfigInfo::CI_USED,
    false,
    ConfigInfo::CI_INT,
    "4M",
    "512k",
    STR_VALUE(MAX_INT_RNIL)},

  {
    CFG_DB_DISK_PAGE_BUFFER_MEMORY,
    "DiskPageBufferMemory",
    DB_TOKEN,
    "Number bytes on each "DB_TOKEN_PRINT" node allocated for disk page buffer cache",
    ConfigInfo::CI_USED,
    false,
    ConfigInfo::CI_INT64,
    "64M",
    "4M",
    "1024G" },

  {
    CFG_DB_SGA,
    "SharedGlobalMemory",
    DB_TOKEN,
    "Total number bytes on each "DB_TOKEN_PRINT" node allocated for any use",
    ConfigInfo::CI_USED,
    false,
    ConfigInfo::CI_INT64,
    "20M",
    "0",
    "65536G" }, // 32k pages * 32-bit i value
  
  {
    CFG_DB_START_PARTIAL_TIMEOUT,
    "StartPartialTimeout",
    DB_TOKEN,
    "Time to wait before trying to start wo/ all nodes. 0=Wait forever",
    ConfigInfo::CI_USED,
    0,
    ConfigInfo::CI_INT,
    "30000",
    "0",
    STR_VALUE(MAX_INT_RNIL) },

  {
    CFG_DB_START_PARTITION_TIMEOUT,
    "StartPartitionedTimeout",
    DB_TOKEN,
    "Time to wait before trying to start partitioned. 0=Wait forever",
    ConfigInfo::CI_USED,
    0,
    ConfigInfo::CI_INT,
    "60000",
    "0",
    STR_VALUE(MAX_INT_RNIL) },
  
  {
    CFG_DB_START_FAILURE_TIMEOUT,
    "StartFailureTimeout",
    DB_TOKEN,
    "Time to wait before terminating. 0=Wait forever",
    ConfigInfo::CI_USED,
    0,
    ConfigInfo::CI_INT,
    "0",
    "0",
    STR_VALUE(MAX_INT_RNIL) },
  
  {
    CFG_DB_HEARTBEAT_INTERVAL,
    "HeartbeatIntervalDbDb",
    DB_TOKEN,
    "Time between "DB_TOKEN_PRINT"-"DB_TOKEN_PRINT" heartbeats. "DB_TOKEN_PRINT" considered dead after 3 missed HBs",
    ConfigInfo::CI_USED,
    0,
    ConfigInfo::CI_INT,
    "1500",
    "10",
    STR_VALUE(MAX_INT_RNIL) },

  {
    CFG_DB_API_HEARTBEAT_INTERVAL,
    "HeartbeatIntervalDbApi",
    DB_TOKEN,
    "Time between "API_TOKEN_PRINT"-"DB_TOKEN_PRINT" heartbeats. "API_TOKEN_PRINT" connection closed after 3 missed HBs",
    ConfigInfo::CI_USED,
    0,
    ConfigInfo::CI_INT,
    "1500",
    "100",
    STR_VALUE(MAX_INT_RNIL) },

  {
    CFG_DB_LCP_INTERVAL,
    "TimeBetweenLocalCheckpoints",
    DB_TOKEN,
    "Time between taking snapshots of the database (expressed in 2log of bytes)",
    ConfigInfo::CI_USED,
    0,
    ConfigInfo::CI_INT,
    "20",
    "0",
    "31" },

  {
    CFG_DB_GCP_INTERVAL,
    "TimeBetweenGlobalCheckpoints",
    DB_TOKEN,
    "Time between doing group commit of transactions to disk",
    ConfigInfo::CI_USED,
    0,
    ConfigInfo::CI_INT,
    "2000",
    "20",
    "32000" },

  {
    CFG_DB_MICRO_GCP_INTERVAL,
    "TimeBetweenEpochs",
    DB_TOKEN,
    "Time between epochs (syncronization used e.g for replication)",
    ConfigInfo::CI_USED,
    0,
    ConfigInfo::CI_INT,
    "100",
    "0",
    "32000" },

  {
    CFG_DB_MICRO_GCP_TIMEOUT,
    "TimeBetweenEpochsTimeout",
    DB_TOKEN,
    "Timeout for time between epochs.  Exceeding will cause node shutdown.",
    ConfigInfo::CI_USED,
    0,
    ConfigInfo::CI_INT,
    "4000",
    "0",
    "32000" },

  {
    CFG_DB_MAX_BUFFERED_EPOCHS,
    "MaxBufferedEpochs",
    DB_TOKEN,
    "Allowed numbered of epochs that a subscribing node can lag behind (unprocessed epochs).  Exceeding will cause lagging subscribers to be disconnected.",
    ConfigInfo::CI_USED,
    0,
    ConfigInfo::CI_INT,
    "100",
    "0",
    "100000" },

  {
    CFG_DB_NO_REDOLOG_FILES,
    "NoOfFragmentLogFiles",
    DB_TOKEN,
    "No of 16 Mbyte Redo log files in each of 4 file sets belonging to "DB_TOKEN_PRINT" node",
    ConfigInfo::CI_USED,
    CI_RESTART_INITIAL,
    ConfigInfo::CI_INT,
    "16",
    "3",
    STR_VALUE(MAX_INT_RNIL) },

  {
    CFG_DB_REDOLOG_FILE_SIZE,
    "FragmentLogFileSize",
    DB_TOKEN,
    "Size of each Redo log file",
    ConfigInfo::CI_USED,
    CI_RESTART_INITIAL,
    ConfigInfo::CI_INT,
    "16M",
    "4M",
    "1G" },

  {
    CFG_DB_INIT_REDO,
    "InitFragmentLogFiles",
    DB_TOKEN,
    "Initialize fragment logfiles (sparse/full)",
    ConfigInfo::CI_USED,
    CI_RESTART_INITIAL,
    ConfigInfo::CI_STRING,
    UNDEFINED,
    0, 0 },

  {
    CFG_DB_THREAD_POOL,
    "DiskIOThreadPool",
    DB_TOKEN,
    "No of unbound threads for file access (currently only for DD)",
    ConfigInfo::CI_USED,
    false,
    ConfigInfo::CI_INT,
    "2",
    "0",  
    STR_VALUE(MAX_INT_RNIL) },

  {
    CFG_DB_MAX_OPEN_FILES,
    "MaxNoOfOpenFiles",
    DB_TOKEN,
    "Max number of files open per "DB_TOKEN_PRINT" node.(One thread is created per file)",
    ConfigInfo::CI_USED,
    false,
    ConfigInfo::CI_INT,
    UNDEFINED,
    "20",
    STR_VALUE(MAX_INT_RNIL) },
  
  {
    CFG_DB_INITIAL_OPEN_FILES,
    "InitialNoOfOpenFiles",
    DB_TOKEN,
    "Initial number of files open per "DB_TOKEN_PRINT" node.(One thread is created per file)",
    ConfigInfo::CI_USED,
    false,
    ConfigInfo::CI_INT,
    "27",
    "20",
    STR_VALUE(MAX_INT_RNIL) },
  
  {
    CFG_DB_TRANSACTION_CHECK_INTERVAL,
    "TimeBetweenInactiveTransactionAbortCheck",
    DB_TOKEN,
    "Time between inactive transaction checks",
    ConfigInfo::CI_USED,
    0,
    ConfigInfo::CI_INT,
    "1000",
    "1000",
    STR_VALUE(MAX_INT_RNIL) },
  
  {
    CFG_DB_TRANSACTION_INACTIVE_TIMEOUT,
    "TransactionInactiveTimeout",
    DB_TOKEN,
    "Time application can wait before executing another transaction part (ms).\n"
    "This is the time the transaction coordinator waits for the application\n"
    "to execute or send another part (query, statement) of the transaction.\n"
    "If the application takes too long time, the transaction gets aborted.\n"
    "Timeout set to 0 means that we don't timeout at all on application wait.",
    ConfigInfo::CI_USED,
    0,
    ConfigInfo::CI_INT,
    STR_VALUE(MAX_INT_RNIL),
    "0",
    STR_VALUE(MAX_INT_RNIL) },

  {
    CFG_DB_TRANSACTION_DEADLOCK_TIMEOUT,
    "TransactionDeadlockDetectionTimeout",
    DB_TOKEN,
    "Time transaction can be executing in a DB node (ms).\n"
    "This is the time the transaction coordinator waits for each database node\n"
    "of the transaction to execute a request. If the database node takes too\n"
    "long time, the transaction gets aborted.",
    ConfigInfo::CI_USED,
    0,
    ConfigInfo::CI_INT,
    "1200",
    "50",
    STR_VALUE(MAX_INT_RNIL) },

  {
    CFG_DB_LCP_DISC_PAGES_TUP_SR,
    "NoOfDiskPagesToDiskDuringRestartTUP",
    DB_TOKEN,
    "DiskCheckpointSpeedSr",
    ConfigInfo::CI_DEPRICATED,
    0,
    ConfigInfo::CI_INT,
    "40",
    "1",
    STR_VALUE(MAX_INT_RNIL) },

  {
    CFG_DB_LCP_DISC_PAGES_TUP,
    "NoOfDiskPagesToDiskAfterRestartTUP",
    DB_TOKEN,
    "DiskCheckpointSpeed",
    ConfigInfo::CI_DEPRICATED,
    0,
    ConfigInfo::CI_INT,
    "40",
    "1",
    STR_VALUE(MAX_INT_RNIL) },

  {
    CFG_DB_LCP_DISC_PAGES_ACC_SR,
    "NoOfDiskPagesToDiskDuringRestartACC",
    DB_TOKEN,
    "DiskCheckpointSpeedSr",
    ConfigInfo::CI_DEPRICATED,
    0,
    ConfigInfo::CI_INT,
    "20",
    "1",
    STR_VALUE(MAX_INT_RNIL) },

  {
    CFG_DB_LCP_DISC_PAGES_ACC,
    "NoOfDiskPagesToDiskAfterRestartACC",
    DB_TOKEN,
    "DiskCheckpointSpeed",
    ConfigInfo::CI_DEPRICATED,
    0,
    ConfigInfo::CI_INT,
    "20",
    "1",
    STR_VALUE(MAX_INT_RNIL) },
  

  {
    CFG_DB_DISCLESS,
    "Diskless",
    DB_TOKEN,
    "Run wo/ disk",
    ConfigInfo::CI_USED,
    CI_RESTART_INITIAL | CI_RESTART_SYSTEM,
    ConfigInfo::CI_BOOL,
    "false",
    "false",
    "true"},

  {
    KEY_INTERNAL,
    "Discless",
    DB_TOKEN,
    "Diskless",
    ConfigInfo::CI_DEPRICATED,
    CI_RESTART_INITIAL | CI_RESTART_SYSTEM,
    ConfigInfo::CI_BOOL,
    "false",
    "false",
    "true"},
  

  
  {
    CFG_DB_ARBIT_TIMEOUT,
    "ArbitrationTimeout",
    DB_TOKEN,
    "Max time (milliseconds) database partion waits for arbitration signal",
    ConfigInfo::CI_USED,
    false,
    ConfigInfo::CI_INT,
    "3000",
    "10",
    STR_VALUE(MAX_INT_RNIL) },

  {
    CFG_DB_ARBIT_METHOD,
    "Arbitration",
    DB_TOKEN,
    "How to perform arbitration to avoid split-brain issue when node(s) fail",
    ConfigInfo::CI_USED,
    false,
    ConfigInfo::CI_ENUM,
    UNDEFINED,
    (const char*)arbit_method_typelib,
    0
  },

  {
    CFG_NODE_DATADIR,
    "DataDir",
    DB_TOKEN,
    "Data directory for this node",
    ConfigInfo::CI_USED,
    CI_CHECK_WRITABLE | CI_RESTART_INITIAL,
    ConfigInfo::CI_STRING,
    ".",
    0, 0 },

  {
    CFG_DB_FILESYSTEM_PATH,
    "FileSystemPath",
    DB_TOKEN,
    "Path to directory where the "DB_TOKEN_PRINT" node stores its data (directory must exist)",
    ConfigInfo::CI_USED,
    CI_CHECK_WRITABLE | CI_RESTART_INITIAL,
    ConfigInfo::CI_STRING,
    UNDEFINED,
    0, 0 },

  {
    CFG_LOGLEVEL_STARTUP,
    "LogLevelStartup",
    DB_TOKEN,
    "Node startup info printed on stdout",
    ConfigInfo::CI_USED,
    false,
    ConfigInfo::CI_INT,
    "1",
    "0",
    "15" },
  
  {
    CFG_LOGLEVEL_SHUTDOWN,
    "LogLevelShutdown",
    DB_TOKEN,
    "Node shutdown info printed on stdout",
    ConfigInfo::CI_USED,
    false,
    ConfigInfo::CI_INT,
    "0",
    "0",
    "15" },

  {
    CFG_LOGLEVEL_STATISTICS,
    "LogLevelStatistic",
    DB_TOKEN,
    "Transaction, operation, transporter info printed on stdout",
    ConfigInfo::CI_USED,
    false,
    ConfigInfo::CI_INT,
    "0",
    "0",
    "15" },

  {
    CFG_LOGLEVEL_CHECKPOINT,
    "LogLevelCheckpoint",
    DB_TOKEN,
    "Local and Global checkpoint info printed on stdout",
    ConfigInfo::CI_USED,
    false,
    ConfigInfo::CI_INT,
    "0",
    "0",
    "15" },

  {
    CFG_LOGLEVEL_NODERESTART,
    "LogLevelNodeRestart",
    DB_TOKEN,
    "Node restart, node failure info printed on stdout",
    ConfigInfo::CI_USED,
    false,
    ConfigInfo::CI_INT,
    "0",
    "0",
    "15" },

  {
    CFG_LOGLEVEL_CONNECTION,
    "LogLevelConnection",
    DB_TOKEN,
    "Node connect/disconnect info printed on stdout",
    ConfigInfo::CI_USED,
    false,
    ConfigInfo::CI_INT,
    "0",
    "0",
    "15" },

  {
    CFG_LOGLEVEL_CONGESTION,
    "LogLevelCongestion",
    DB_TOKEN,
    "Congestion info printed on stdout",
    ConfigInfo::CI_USED,
    false,
    ConfigInfo::CI_INT,
    "0",
    "0",
    "15" },

  {
    CFG_LOGLEVEL_ERROR,
    "LogLevelError",
    DB_TOKEN,
    "Transporter, heartbeat errors printed on stdout",
    ConfigInfo::CI_USED,
    false,
    ConfigInfo::CI_INT,
    "0",
    "0",
    "15" },

  {
    CFG_LOGLEVEL_INFO,
    "LogLevelInfo",
    DB_TOKEN,
    "Heartbeat and log info printed on stdout",
    ConfigInfo::CI_USED,
    false,
    ConfigInfo::CI_INT,
    "0",
    "0",
    "15" },

  /**
   * Backup
   */
  { 
    CFG_DB_PARALLEL_BACKUPS,
    "ParallelBackups",
    DB_TOKEN,
    "Maximum number of parallel backups",
    ConfigInfo::CI_NOTIMPLEMENTED,
    false,
    ConfigInfo::CI_INT,
    "1",
    "1",
    "1" },
  
  { 
    CFG_DB_BACKUP_DATADIR,
    "BackupDataDir",
    DB_TOKEN,
    "Path to where to store backups",
    ConfigInfo::CI_USED,
    CI_CHECK_WRITABLE | CI_RESTART_INITIAL,
    ConfigInfo::CI_STRING,
    UNDEFINED,
    0, 0 },
  
  { 
    CFG_DB_DISK_SYNCH_SIZE,
    "DiskSyncSize",
    DB_TOKEN,
    "Data written to a file before a synch is forced",
    ConfigInfo::CI_USED,
    false,
    ConfigInfo::CI_INT,
    "4M",
    "32k",
    STR_VALUE(MAX_INT_RNIL) },
  
  { 
    CFG_DB_CHECKPOINT_SPEED,
    "DiskCheckpointSpeed",
    DB_TOKEN,
    "Bytes per second allowed to be written by checkpoint",
    ConfigInfo::CI_USED,
    false,
    ConfigInfo::CI_INT,
    "10M",
    "1M",
    STR_VALUE(MAX_INT_RNIL) },
  
  { 
    CFG_DB_CHECKPOINT_SPEED_SR,
    "DiskCheckpointSpeedInRestart",
    DB_TOKEN,
    "Bytes per second allowed to be written by checkpoint during restart",
    ConfigInfo::CI_USED,
    false,
    ConfigInfo::CI_INT,
    "100M",
    "1M",
    STR_VALUE(MAX_INT_RNIL) },
  
  { 
    CFG_DB_BACKUP_MEM,
    "BackupMemory",
    DB_TOKEN,
    "Total memory allocated for backups per node (in bytes)",
    ConfigInfo::CI_USED,
    false,
    ConfigInfo::CI_INT,
    "32M", // sum of BackupDataBufferSize and BackupLogBufferSize
    "0",
    STR_VALUE(MAX_INT_RNIL) },
  
  { 
    CFG_DB_BACKUP_DATA_BUFFER_MEM,
    "BackupDataBufferSize",
    DB_TOKEN,
    "Default size of databuffer for a backup (in bytes)",
    ConfigInfo::CI_USED,
    false,
    ConfigInfo::CI_INT,
    "16M", // remember to change BackupMemory
    "0",
    STR_VALUE(MAX_INT_RNIL) },

  { 
    CFG_DB_BACKUP_LOG_BUFFER_MEM,
    "BackupLogBufferSize",
    DB_TOKEN,
    "Default size of logbuffer for a backup (in bytes)",
    ConfigInfo::CI_USED,
    false,
    ConfigInfo::CI_INT,
    "16M", // remember to change BackupMemory
    "0",
    STR_VALUE(MAX_INT_RNIL) },

  { 
    CFG_DB_BACKUP_WRITE_SIZE,
    "BackupWriteSize",
    DB_TOKEN,
    "Default size of filesystem writes made by backup (in bytes)",
    ConfigInfo::CI_USED,
    false,
    ConfigInfo::CI_INT,
    "256K",
    "2K",
    STR_VALUE(MAX_INT_RNIL) },

  { 
    CFG_DB_BACKUP_MAX_WRITE_SIZE,
    "BackupMaxWriteSize",
    DB_TOKEN,
    "Max size of filesystem writes made by backup (in bytes)",
    ConfigInfo::CI_USED,
    false,
    ConfigInfo::CI_INT,
    "1M",
    "2K",
    STR_VALUE(MAX_INT_RNIL) },

  { 
    CFG_DB_STRING_MEMORY,
    "StringMemory",
    DB_TOKEN,
    "Default size of string memory (1-100 -> %of max, >100 -> actual bytes)",
    ConfigInfo::CI_USED,
    false,
    ConfigInfo::CI_INT,
    "25",
    "0",
    STR_VALUE(MAX_INT_RNIL) },

  { 
    CFG_DB_MAX_ALLOCATE,
    "MaxAllocate",
    DB_TOKEN,
    "Maximum size of allocation to use when allocating memory for tables",
    ConfigInfo::CI_USED,
    false,
    ConfigInfo::CI_INT,
    "32M",
    "1M",
    "1G" },

  { 
    CFG_DB_MEMREPORT_FREQUENCY,
    "MemReportFrequency",
    DB_TOKEN,
    "Frequency of mem reports in seconds, 0 = only when passing %-limits",
    ConfigInfo::CI_USED,
    false,
    ConfigInfo::CI_INT,
    "0",
    "0",
    STR_VALUE(MAX_INT_RNIL) },
  
  { 
    CFG_DB_BACKUP_REPORT_FREQUENCY,
    "BackupReportFrequency",
    DB_TOKEN,
    "Frequency of backup status reports during backup in seconds",
    ConfigInfo::CI_USED,
    false,
    ConfigInfo::CI_INT,
    "0",
    "0",
    STR_VALUE(MAX_INT_RNIL) },

   {
    CFG_DB_STARTUP_REPORT_FREQUENCY,
    "StartupStatusReportFrequency",
    DB_TOKEN,
    "Frequency of various status reports during startup in seconds",
    ConfigInfo::CI_USED,
    false,
    ConfigInfo::CI_INT,
    "0",
    "0",
    STR_VALUE(MAX_INT_RNIL) },
 
  {
    CFG_DB_O_DIRECT,
    "ODirect",
    DB_TOKEN,
    "Use O_DIRECT file write/read when possible",
    ConfigInfo::CI_USED,
    false,
    ConfigInfo::CI_BOOL,
    "false",
    "false",
    "true"},
  {
    CFG_DB_COMPRESSED_BACKUP,
    "CompressedBackup",
    DB_TOKEN,
    "Use zlib to compress BACKUPs as they are written",
    ConfigInfo::CI_USED,
    0,
    ConfigInfo::CI_BOOL,
    "false",
    "false",
    "true"},
  {
    CFG_DB_COMPRESSED_LCP,
    "CompressedLCP",
    DB_TOKEN,
    "Write compressed LCPs using zlib",
    ConfigInfo::CI_USED,
    CI_RESTART_INITIAL,
    ConfigInfo::CI_BOOL,
    "false",
    "false",
    "true"},

  {
    CFG_TOTAL_SEND_BUFFER_MEMORY,
    "TotalSendBufferMemory",
    DB_TOKEN,
    "Total memory to use for send buffers in all transporters",
    ConfigInfo::CI_USED,
    false,
    ConfigInfo::CI_INT,
    "0",
    "256K",
    STR_VALUE(MAX_INT_RNIL)
  },

  {
    CFG_RESERVED_SEND_BUFFER_MEMORY,
    "ReservedSendBufferMemory",
    DB_TOKEN,
    "Amount of bytes (out of TotalSendBufferMemory) to reserve for connection\n"
    "between data nodes. This memory will not be available for connections to\n"
    "management server or API nodes.",
    ConfigInfo::CI_USED,
    false,
    ConfigInfo::CI_INT,
    "0",
    "256K",
    STR_VALUE(MAX_INT_RNIL)
  },

  {
    CFG_DB_NODEGROUP,
    "Nodegroup",
    DB_TOKEN,
    "Nodegroup for node, only used during initial cluster start",
    ConfigInfo::CI_USED,
    false,
    ConfigInfo::CI_INT,
    UNDEFINED,
    "0",
    STR_VALUE(NDB_NO_NODEGROUP)
  },

  {
    CFG_DB_MT_THREADS,
    "MaxNoOfExecutionThreads",
    DB_TOKEN,
    "For ndbmtd, specify max no of execution threads",
    ConfigInfo::CI_USED,
    false,
    ConfigInfo::CI_INT,
    "2",
    "2",
    "8"
  },

  {
    CFG_NDBMT_LQH_WORKERS,
    "__ndbmt_lqh_workers",
    DB_TOKEN,
    "For ndbmtd specify no of lqh workers",
    ConfigInfo::CI_USED,
    false,
    ConfigInfo::CI_INT,
    UNDEFINED,
    "1",
    "4"
  },

  {
    CFG_NDBMT_LQH_THREADS,
    "__ndbmt_lqh_threads",
    DB_TOKEN,
    "For ndbmtd specify no of lqh threads",
    ConfigInfo::CI_USED,
    false,
    ConfigInfo::CI_INT,
    UNDEFINED,
    "1",
    "4"
  },
  
  {
    CFG_NDBMT_CLASSIC,
    "__ndbmt_classic",
    DB_TOKEN,
    "For ndbmtd use mt-classic",
    ConfigInfo::CI_USED,
    false,
    ConfigInfo::CI_BOOL,
    UNDEFINED,
    "false",
    "true"
  },

  {
    CFG_DB_DD_FILESYSTEM_PATH,
    "FileSystemPathDD",
    DB_TOKEN,
    "Path to directory where the "DB_TOKEN_PRINT" node stores its disk-data/undo-files",
    ConfigInfo::CI_USED,
    CI_CHECK_WRITABLE | CI_RESTART_INITIAL,
    ConfigInfo::CI_STRING,
    UNDEFINED,
    0, 0 },

  {
    CFG_DB_DD_DATAFILE_PATH,
    "FileSystemPathDataFiles",
    DB_TOKEN,
    "Path to directory where the "DB_TOKEN_PRINT" node stores its disk-data-files",
    ConfigInfo::CI_USED,
    CI_CHECK_WRITABLE | CI_RESTART_INITIAL,
    ConfigInfo::CI_STRING,
    UNDEFINED,
    0, 0 },

  {
    CFG_DB_DD_UNDOFILE_PATH,
    "FileSystemPathUndoFiles",
    DB_TOKEN,
    "Path to directory where the "DB_TOKEN_PRINT" node stores its disk-undo-files",
    ConfigInfo::CI_USED,
    CI_CHECK_WRITABLE | CI_RESTART_INITIAL,
    ConfigInfo::CI_STRING,
    UNDEFINED,
    0, 0 },

  {
    CFG_DB_DD_LOGFILEGROUP_SPEC,
    "InitialLogfileGroup",
    DB_TOKEN,
    "Logfile group that will be created during initial start",
    ConfigInfo::CI_USED,
    CI_RESTART_SYSTEM | CI_RESTART_INITIAL,
    ConfigInfo::CI_STRING,
    UNDEFINED,
    0, 0 },

  {
    CFG_DB_DD_TABLEPACE_SPEC,
    "InitialTablespace",
    DB_TOKEN,
    "Tablespace that will be created during initial start",
    ConfigInfo::CI_USED,
    CI_RESTART_SYSTEM | CI_RESTART_INITIAL,
    ConfigInfo::CI_STRING,
    UNDEFINED,
    0, 0 },

  {
    CFG_DB_LCP_TRY_LOCK_TIMEOUT,
    "MaxLCPStartDelay",
    DB_TOKEN,
    "Time in seconds that LCP will poll for checkpoint mutex, before putting it self in lock-queue",
    ConfigInfo::CI_USED,
    false,
    ConfigInfo::CI_INT,
    "0",
    "0",
    "600" },

// 7.0 NodeGroup -> initial, system

  /***************************************************************************
   * API
   ***************************************************************************/
  {
    CFG_SECTION_NODE,
    API_TOKEN,
    API_TOKEN,
    "Node section",
    ConfigInfo::CI_USED,
    false,
    ConfigInfo::CI_SECTION,
    (const char *)NODE_TYPE_API, 
    0, 0
  },

  {
    KEY_INTERNAL,
    "wan",
    API_TOKEN,
    "Use WAN TCP setting as default",
    ConfigInfo::CI_USED,
    false,
    ConfigInfo::CI_BOOL,
    "false",
    "false",
    "true"
  },
  
  {
    CFG_NODE_HOST,
    "HostName",
    API_TOKEN,
    "Name of computer for this node",
    ConfigInfo::CI_USED,
    false,
    ConfigInfo::CI_STRING,
    "",
    0, 0 },

  {
    CFG_NODE_SYSTEM,
    "System",
    API_TOKEN,
    "Name of system for this node",
    ConfigInfo::CI_INTERNAL,
    false,
    ConfigInfo::CI_STRING,
    UNDEFINED,
    0, 0 },

  {
    KEY_INTERNAL,
    "Id",
    API_TOKEN,
    "",
    ConfigInfo::CI_DEPRICATED,
    false,
    ConfigInfo::CI_INT,
    MANDATORY,
    "1",
    STR_VALUE(MAX_NODES_ID) },

  {
    CFG_NODE_ID,
    "NodeId",
    API_TOKEN,
    "Number identifying application node ("API_TOKEN_PRINT")",
    ConfigInfo::CI_USED,
    false,
    ConfigInfo::CI_INT,
    MANDATORY,
    "1",
    STR_VALUE(MAX_NODES_ID) },

  {
    KEY_INTERNAL,
    "ExecuteOnComputer",
    API_TOKEN,
    "String referencing an earlier defined COMPUTER",
    ConfigInfo::CI_USED,
    false,
    ConfigInfo::CI_STRING,
    UNDEFINED,
    0, 0 },

  {
    CFG_NODE_ARBIT_RANK,
    "ArbitrationRank",
    API_TOKEN,
    "If 0, then "API_TOKEN_PRINT" is not arbitrator. Kernel selects arbitrators in order 1, 2",
    ConfigInfo::CI_USED,
    false,
    ConfigInfo::CI_INT,
    "0",
    "0",
    "2" },

  {
    CFG_NODE_ARBIT_DELAY,
    "ArbitrationDelay",
    API_TOKEN,
    "When asked to arbitrate, arbitrator waits this long before voting (msec)",
    ConfigInfo::CI_USED,
    0,
    ConfigInfo::CI_INT,
    "0",
    "0",
    STR_VALUE(MAX_INT_RNIL) },

  {
    CFG_MAX_SCAN_BATCH_SIZE,
    "MaxScanBatchSize",
    "API",
    "The maximum collective batch size for one scan",
    ConfigInfo::CI_USED,
    false,
    ConfigInfo::CI_INT,
    STR_VALUE(MAX_SCAN_BATCH_SIZE),
    "32k",
    "16M" },
  
  {
    CFG_BATCH_BYTE_SIZE,
    "BatchByteSize",
    "API",
    "The default batch size in bytes",
    ConfigInfo::CI_USED,
    false,
    ConfigInfo::CI_INT,
    STR_VALUE(SCAN_BATCH_SIZE),
    "1k",
    "1M" },

  {
    CFG_BATCH_SIZE,
    "BatchSize",
    "API",
    "The default batch size in number of records",
    ConfigInfo::CI_USED,
    false,
    ConfigInfo::CI_INT,
    STR_VALUE(DEF_BATCH_SIZE),
    "1",
    STR_VALUE(MAX_PARALLEL_OP_PER_SCAN) },

  {
    KEY_INTERNAL,
    "ConnectionMap",
    "API",
    "Specifies which DB nodes to connect",
    ConfigInfo::CI_USED,
    false,
    ConfigInfo::CI_STRING,
    UNDEFINED,
    0,
    0
  },

  {
    CFG_TOTAL_SEND_BUFFER_MEMORY,
    "TotalSendBufferMemory",
    "API",
    "Total memory to use for send buffers in all transporters",
    ConfigInfo::CI_USED,
    false,
    ConfigInfo::CI_INT,
    "0",
    "256K",
    STR_VALUE(MAX_INT_RNIL)
  },

  {
    CFG_AUTO_RECONNECT,
    "AutoReconnect",
    "API",
    "Specifies if an api node should reconnect when fully disconnected from cluster",
    ConfigInfo::CI_USED,
    false,
    ConfigInfo::CI_BOOL,
    "true",
    "false",
    "true"
  },


  /****************************************************************************
   * MGM
   ***************************************************************************/
  {
    CFG_SECTION_NODE,
    MGM_TOKEN,
    MGM_TOKEN,
    "Node section",
    ConfigInfo::CI_USED,
    false,
    ConfigInfo::CI_SECTION,
    (const char *)NODE_TYPE_MGM, 
    0, 0
  },

  {
    KEY_INTERNAL,
    "wan",
    MGM_TOKEN,
    "Use WAN TCP setting as default",
    ConfigInfo::CI_USED,
    false,
    ConfigInfo::CI_BOOL,
    "false",
    "false",
    "true"
  },
  
  {
    CFG_NODE_HOST,
    "HostName",
    MGM_TOKEN,
    "Name of computer for this node",
    ConfigInfo::CI_USED,
    false,
    ConfigInfo::CI_STRING,
    "",
    0, 0 },

  {
    CFG_NODE_DATADIR,
    "DataDir",
    MGM_TOKEN,
    "Data directory for this node",
    ConfigInfo::CI_USED,
    CI_CHECK_WRITABLE,
    ConfigInfo::CI_STRING,
    "",
    0, 0 },

  {
    CFG_NODE_SYSTEM,
    "System",
    MGM_TOKEN,
    "Name of system for this node",
    ConfigInfo::CI_INTERNAL,
    false,
    ConfigInfo::CI_STRING,
    UNDEFINED,
    0, 0 },

  {
    KEY_INTERNAL,
    "Id",
    MGM_TOKEN,
    "",
    ConfigInfo::CI_DEPRICATED,
    false,
    ConfigInfo::CI_INT,
    MANDATORY,
    "1",
    STR_VALUE(MAX_NODES_ID) },
  
  {
    CFG_NODE_ID,
    "NodeId",
    MGM_TOKEN,
    "Number identifying the management server node ("MGM_TOKEN_PRINT")",
    ConfigInfo::CI_USED,
    false,
    ConfigInfo::CI_INT,
    MANDATORY,
    "1",
    STR_VALUE(MAX_NODES_ID) },
  
  {
    CFG_LOG_DESTINATION,
    "LogDestination",
    MGM_TOKEN,
    "String describing where logmessages are sent",
    ConfigInfo::CI_USED,
    false,
    ConfigInfo::CI_STRING,
    0,
    0, 0 },
  
  {
    KEY_INTERNAL,
    "ExecuteOnComputer",
    MGM_TOKEN,
    "String referencing an earlier defined COMPUTER",
    ConfigInfo::CI_USED,
    false,
    ConfigInfo::CI_STRING,
    0,
    0, 0 },

  {
    KEY_INTERNAL,
    "MaxNoOfSavedEvents",
    MGM_TOKEN,
    "",
    ConfigInfo::CI_USED,
    false,
    ConfigInfo::CI_INT,
    "100",
    "0",
    STR_VALUE(MAX_INT_RNIL) },

  {
    CFG_MGM_PORT,
    "PortNumber",
    MGM_TOKEN,
    "Port number to give commands to/fetch configurations from management server",
    ConfigInfo::CI_USED,
    false,
    ConfigInfo::CI_INT,
    STR_VALUE(NDB_PORT),
    "0",
    STR_VALUE(MAX_PORT_NO) },

  {
    KEY_INTERNAL,
    "PortNumberStats",
    MGM_TOKEN,
    "Port number used to get statistical information from a management server",
    ConfigInfo::CI_USED,
    false,
    ConfigInfo::CI_INT,
    UNDEFINED,
    "0",
    STR_VALUE(MAX_PORT_NO) },

  {
    CFG_NODE_ARBIT_RANK,
    "ArbitrationRank",
    MGM_TOKEN,
    "If 0, then "MGM_TOKEN_PRINT" is not arbitrator. Kernel selects arbitrators in order 1, 2",
    ConfigInfo::CI_USED,
    false,
    ConfigInfo::CI_INT,
    "1",
    "0",
    "2" },

  {
    CFG_NODE_ARBIT_DELAY,
    "ArbitrationDelay",
    MGM_TOKEN,
    "",
    ConfigInfo::CI_USED,
    false,
    ConfigInfo::CI_INT,
    "0",
    "0",
    STR_VALUE(MAX_INT_RNIL) },

  {
    CFG_TOTAL_SEND_BUFFER_MEMORY,
    "TotalSendBufferMemory",
    MGM_TOKEN,
    "Total memory to use for send buffers in all transporters",
    ConfigInfo::CI_USED,
    false,
    ConfigInfo::CI_INT,
    "0",
    "256K",
    STR_VALUE(MAX_INT_RNIL)
  },

  /****************************************************************************
   * TCP
   ***************************************************************************/
  {
    CFG_SECTION_CONNECTION,
    "TCP",
    "TCP",
    "Connection section",
    ConfigInfo::CI_USED,
    false,
    ConfigInfo::CI_SECTION,
    (const char *)CONNECTION_TYPE_TCP, 
    0, 0
  },

  {
    CFG_CONNECTION_HOSTNAME_1,
    "HostName1",
    "TCP",
    "Name/IP of computer on one side of the connection",
    ConfigInfo::CI_INTERNAL,
    false,
    ConfigInfo::CI_STRING,
    UNDEFINED,
    0, 0 },

  {
    CFG_CONNECTION_HOSTNAME_2,
    "HostName2",
    "TCP",
    "Name/IP of computer on one side of the connection",
    ConfigInfo::CI_INTERNAL,
    false,
    ConfigInfo::CI_STRING,
    UNDEFINED,
    0, 0 },

  {
    CFG_CONNECTION_NODE_1,
    "NodeId1",
    "TCP",
    "Id of node ("DB_TOKEN_PRINT", "API_TOKEN_PRINT" or "MGM_TOKEN_PRINT") on one side of the connection",
    ConfigInfo::CI_USED,
    false,
    ConfigInfo::CI_STRING,
    MANDATORY,
    0, 0 },

  {
    CFG_CONNECTION_NODE_2,
    "NodeId2",
    "TCP",
    "Id of node ("DB_TOKEN_PRINT", "API_TOKEN_PRINT" or "MGM_TOKEN_PRINT") on one side of the connection",
    ConfigInfo::CI_USED,
    false,
    ConfigInfo::CI_STRING,
    MANDATORY,
    0, 0 },

  {
    CFG_CONNECTION_GROUP,
    "Group",
    "TCP",
    "",
    ConfigInfo::CI_USED,
    false,
    ConfigInfo::CI_INT,
    "55",
    "0", "200" },

  {
    CFG_CONNECTION_NODE_ID_SERVER,
    "NodeIdServer",
    "TCP",
    "",
    ConfigInfo::CI_USED,
    false,
    ConfigInfo::CI_INT,
    MANDATORY,
    "1", "63" },

  {
    CFG_CONNECTION_SEND_SIGNAL_ID,
    "SendSignalId",
    "TCP",
    "Sends id in each signal.  Used in trace files.",
    ConfigInfo::CI_USED,
    false,
    ConfigInfo::CI_BOOL,
    "true",
    "false",
    "true" },


  {
    CFG_CONNECTION_CHECKSUM,
    "Checksum",
    "TCP",
    "If checksum is enabled, all signals between nodes are checked for errors",
    ConfigInfo::CI_USED,
    false,
    ConfigInfo::CI_BOOL,
    "false",
    "false",
    "true" },

  {
    CFG_CONNECTION_SERVER_PORT,
    "PortNumber",
    "TCP",
    "Port used for this transporter",
    ConfigInfo::CI_DEPRICATED,
    false,
    ConfigInfo::CI_INT,
    MANDATORY,
    "0",
    STR_VALUE(MAX_PORT_NO) },

  {
    CFG_TCP_SEND_BUFFER_SIZE,
    "SendBufferMemory",
    "TCP",
    "Bytes of buffer for signals sent from this node",
    ConfigInfo::CI_USED,
    false,
    ConfigInfo::CI_INT,
    "2M",
    "64K",
    STR_VALUE(MAX_INT_RNIL) },

  {
    CFG_TCP_RECEIVE_BUFFER_SIZE,
    "ReceiveBufferMemory",
    "TCP",
    "Bytes of buffer for signals received by this node",
    ConfigInfo::CI_USED,
    false,
    ConfigInfo::CI_INT,
    "2M",
    "16K",
    STR_VALUE(MAX_INT_RNIL) },

  {
    CFG_TCP_PROXY,
    "Proxy",
    "TCP",
    "",
    ConfigInfo::CI_USED,
    false,
    ConfigInfo::CI_STRING,
    UNDEFINED,
    0, 0 },

  {
    CFG_CONNECTION_NODE_1_SYSTEM,
    "NodeId1_System",
    "TCP",
    "System for node 1 in connection",
    ConfigInfo::CI_INTERNAL,
    false,
    ConfigInfo::CI_STRING,
    UNDEFINED,
    0, 0 },

  {
    CFG_CONNECTION_NODE_2_SYSTEM,
    "NodeId2_System",
    "TCP",
    "System for node 2 in connection",
    ConfigInfo::CI_INTERNAL,
    false,
    ConfigInfo::CI_STRING,
    UNDEFINED,
    0, 0 },

  {
    CFG_TCP_SND_BUF_SIZE,
    "TCP_SND_BUF_SIZE",
    "TCP",
    "Value used for SO_SNDBUF",
    ConfigInfo::CI_USED,
    false,
    ConfigInfo::CI_INT,
    "71540",
    "1", 
    "2G"
  },

  {
    CFG_TCP_RCV_BUF_SIZE,
    "TCP_RCV_BUF_SIZE",
    "TCP",
    "Value used for SO_RCVBUF",
    ConfigInfo::CI_USED,
    false,
    ConfigInfo::CI_INT,
    "70080",
    "1", 
    "2G" 
  },
  
  {
    CFG_TCP_MAXSEG_SIZE,
    "TCP_MAXSEG_SIZE",
    "TCP",
    "Value used for TCP_MAXSEG",
    ConfigInfo::CI_USED,
    false,
    ConfigInfo::CI_INT,
    "0",
    "0", 
    "2G" 
  },

  {
    CFG_TCP_BIND_INADDR_ANY,
    "TcpBind_INADDR_ANY",
    "TCP",
    "Bind InAddrAny instead of hostname for server part of connection",
    ConfigInfo::CI_USED,
    false,
    ConfigInfo::CI_BOOL,
    "false",
    "false", "true" },

  {
    CFG_CONNECTION_OVERLOAD,
    "OverloadLimit",
    "TCP",
    "Number of unsent bytes that must be in the send buffer before the\n"
    "connection is considered overloaded",
    ConfigInfo::CI_USED,
    false,
    ConfigInfo::CI_INT,
    "0",
    "0",
    "0"
  },

  /****************************************************************************
   * SHM
   ***************************************************************************/
  {
    CFG_SECTION_CONNECTION,
    "SHM",
    "SHM",
    "Connection section",
    ConfigInfo::CI_EXPERIMENTAL,
    false,
    ConfigInfo::CI_SECTION,
    (const char *)CONNECTION_TYPE_SHM, 
    0, 0 },

  {
    CFG_CONNECTION_HOSTNAME_1,
    "HostName1",
    "SHM",
    "Name/IP of computer on one side of the connection",
    ConfigInfo::CI_INTERNAL,
    false,
    ConfigInfo::CI_STRING,
    UNDEFINED,
    0, 0 },

  {
    CFG_CONNECTION_HOSTNAME_2,
    "HostName2",
    "SHM",
    "Name/IP of computer on one side of the connection",
    ConfigInfo::CI_INTERNAL,
    false,
    ConfigInfo::CI_STRING,
    UNDEFINED,
    0, 0 },

  {
    CFG_CONNECTION_SERVER_PORT,
    "PortNumber",
    "SHM",
    "Port used for this transporter",
    ConfigInfo::CI_DEPRICATED,
    false,
    ConfigInfo::CI_INT,
    MANDATORY,
    "0", 
    STR_VALUE(MAX_PORT_NO) },

  {
    CFG_SHM_SIGNUM,
    "Signum",
    "SHM",
    "Signum to be used for signalling",
    ConfigInfo::CI_EXPERIMENTAL,
    false,
    ConfigInfo::CI_INT,
    UNDEFINED,
    "0", 
    STR_VALUE(MAX_INT_RNIL) },

  {
    CFG_CONNECTION_NODE_1,
    "NodeId1",
    "SHM",
    "Id of node ("DB_TOKEN_PRINT", "API_TOKEN_PRINT" or "MGM_TOKEN_PRINT") on one side of the connection",
    ConfigInfo::CI_EXPERIMENTAL,
    false,
    ConfigInfo::CI_STRING,
    MANDATORY,
    0, 0 },
  
  {
    CFG_CONNECTION_NODE_2,
    "NodeId2",
    "SHM",
    "Id of node ("DB_TOKEN_PRINT", "API_TOKEN_PRINT" or "MGM_TOKEN_PRINT") on one side of the connection",
    ConfigInfo::CI_EXPERIMENTAL,
    false,
    ConfigInfo::CI_STRING,
    MANDATORY,
    0, 0 },
  
  {
    CFG_CONNECTION_GROUP,
    "Group",
    "SHM",
    "",
    ConfigInfo::CI_EXPERIMENTAL,
    false,
    ConfigInfo::CI_INT,
    "35",
    "0", "200" },

  {
    CFG_CONNECTION_NODE_ID_SERVER,
    "NodeIdServer",
    "SHM",
    "",
    ConfigInfo::CI_EXPERIMENTAL,
    false,
    ConfigInfo::CI_INT,
    MANDATORY,
    "1", "63" },

  {
    CFG_CONNECTION_SEND_SIGNAL_ID,
    "SendSignalId",
    "SHM",
    "Sends id in each signal.  Used in trace files.",
    ConfigInfo::CI_EXPERIMENTAL,
    false,
    ConfigInfo::CI_BOOL,
    "false",
    "false",
    "true" },
  
  
  {
    CFG_CONNECTION_CHECKSUM,
    "Checksum",
    "SHM",
    "If checksum is enabled, all signals between nodes are checked for errors",
    ConfigInfo::CI_EXPERIMENTAL,
    false,
    ConfigInfo::CI_BOOL,
    "true",
    "false",
    "true" },
  
  {
    CFG_SHM_KEY,
    "ShmKey",
    "SHM",
    "A shared memory key",
    ConfigInfo::CI_EXPERIMENTAL,
    false,
    ConfigInfo::CI_INT,
    UNDEFINED,
    "0",
    STR_VALUE(MAX_INT_RNIL) },
  
  {
    CFG_SHM_BUFFER_MEM,
    "ShmSize",
    "SHM",
    "Size of shared memory segment",
    ConfigInfo::CI_EXPERIMENTAL,
    false,
    ConfigInfo::CI_INT,
    "1M",
    "64K",
    STR_VALUE(MAX_INT_RNIL) },

  {
    CFG_CONNECTION_NODE_1_SYSTEM,
    "NodeId1_System",
    "SHM",
    "System for node 1 in connection",
    ConfigInfo::CI_INTERNAL,
    false,
    ConfigInfo::CI_STRING,
    UNDEFINED,
    0, 0 },

  {
    CFG_CONNECTION_NODE_2_SYSTEM,
    "NodeId2_System",
    "SHM",
    "System for node 2 in connection",
    ConfigInfo::CI_INTERNAL,
    false,
    ConfigInfo::CI_STRING,
    UNDEFINED,
    0, 0 },

  {
    CFG_CONNECTION_OVERLOAD,
    "OverloadLimit",
    "SHM",
    "Number of unsent bytes that must be in the send buffer before the\n"
    "connection is considered overloaded",
    ConfigInfo::CI_USED,
    false,
    ConfigInfo::CI_INT,
    "0",
    "0",
    STR_VALUE(MAX_INT_RNIL)
  },

  /****************************************************************************
   * SCI
   ***************************************************************************/
  {
    CFG_SECTION_CONNECTION,
    "SCI",
    "SCI",
    "Connection section",
    ConfigInfo::CI_EXPERIMENTAL,
    false,
    ConfigInfo::CI_SECTION,
    (const char *)CONNECTION_TYPE_SCI, 
    0, 0 
  },

  {
    CFG_CONNECTION_NODE_1,
    "NodeId1",
    "SCI",
    "Id of node ("DB_TOKEN_PRINT", "API_TOKEN_PRINT" or "MGM_TOKEN_PRINT") on one side of the connection",
    ConfigInfo::CI_EXPERIMENTAL,
    false,
    ConfigInfo::CI_STRING,
    MANDATORY,
    "0",
    STR_VALUE(MAX_INT_RNIL) },

  {
    CFG_CONNECTION_NODE_2,
    "NodeId2",
    "SCI",
    "Id of node ("DB_TOKEN_PRINT", "API_TOKEN_PRINT" or "MGM_TOKEN_PRINT") on one side of the connection",
    ConfigInfo::CI_EXPERIMENTAL,
    false,
    ConfigInfo::CI_STRING,
    MANDATORY,
    "0",
    STR_VALUE(MAX_INT_RNIL) },

  {
    CFG_CONNECTION_GROUP,
    "Group",
    "SCI",
    "",
    ConfigInfo::CI_EXPERIMENTAL,
    false,
    ConfigInfo::CI_INT,
    "15",
    "0", "200" },

  {
    CFG_CONNECTION_NODE_ID_SERVER,
    "NodeIdServer",
    "SCI",
    "",
    ConfigInfo::CI_EXPERIMENTAL,
    false,
    ConfigInfo::CI_INT,
    MANDATORY,
    "1", "63" },

  {
    CFG_CONNECTION_HOSTNAME_1,
    "HostName1",
    "SCI",
    "Name/IP of computer on one side of the connection",
    ConfigInfo::CI_INTERNAL,
    false,
    ConfigInfo::CI_STRING,
    UNDEFINED,
    0, 0 },

  {
    CFG_CONNECTION_HOSTNAME_2,
    "HostName2",
    "SCI",
    "Name/IP of computer on one side of the connection",
    ConfigInfo::CI_INTERNAL,
    false,
    ConfigInfo::CI_STRING,
    UNDEFINED,
    0, 0 },

  {
    CFG_CONNECTION_SERVER_PORT,
    "PortNumber",
    "SCI",
    "Port used for this transporter",
    ConfigInfo::CI_DEPRICATED,
    false,
    ConfigInfo::CI_INT,
    MANDATORY,
    "0", 
    STR_VALUE(MAX_PORT_NO) },

  {
    CFG_SCI_HOST1_ID_0,
    "Host1SciId0",
    "SCI",
    "SCI-node id for adapter 0 on Host1 (a computer can have two adapters)",
    ConfigInfo::CI_EXPERIMENTAL,
    false,
    ConfigInfo::CI_INT,
    MANDATORY,
    "0",
    STR_VALUE(MAX_INT_RNIL) },

  {
    CFG_SCI_HOST1_ID_1,
    "Host1SciId1",
    "SCI",
    "SCI-node id for adapter 1 on Host1 (a computer can have two adapters)",
    ConfigInfo::CI_EXPERIMENTAL,
    false,
    ConfigInfo::CI_INT,
    "0",
    "0",
    STR_VALUE(MAX_INT_RNIL) },

  {
    CFG_SCI_HOST2_ID_0,
    "Host2SciId0",
    "SCI",
    "SCI-node id for adapter 0 on Host2 (a computer can have two adapters)",
    ConfigInfo::CI_EXPERIMENTAL,
    false,
    ConfigInfo::CI_INT,
    MANDATORY,
    "0",
    STR_VALUE(MAX_INT_RNIL) },

  {
    CFG_SCI_HOST2_ID_1,
    "Host2SciId1",
    "SCI",
    "SCI-node id for adapter 1 on Host2 (a computer can have two adapters)",
    ConfigInfo::CI_EXPERIMENTAL,
    false,
    ConfigInfo::CI_INT,
    "0",
    "0",
    STR_VALUE(MAX_INT_RNIL) },

  {
    CFG_CONNECTION_SEND_SIGNAL_ID,
    "SendSignalId",
    "SCI",
    "Sends id in each signal.  Used in trace files.",
    ConfigInfo::CI_EXPERIMENTAL,
    false,
    ConfigInfo::CI_BOOL,
    "true",
    "false",
    "true" },

  {
    CFG_CONNECTION_CHECKSUM,
    "Checksum",
    "SCI",
    "If checksum is enabled, all signals between nodes are checked for errors",
    ConfigInfo::CI_EXPERIMENTAL,
    false,
    ConfigInfo::CI_BOOL,
    "false",
    "false",
    "true" },

  {
    CFG_SCI_SEND_LIMIT,
    "SendLimit",
    "SCI",
    "Transporter send buffer contents are sent when this no of bytes is buffered",
    ConfigInfo::CI_EXPERIMENTAL,
    false,
    ConfigInfo::CI_INT,
    "8K",
    "128",
    "32K" },

  {
    CFG_SCI_BUFFER_MEM,
    "SharedBufferSize",
    "SCI",
    "Size of shared memory segment",
    ConfigInfo::CI_EXPERIMENTAL,
    false,
    ConfigInfo::CI_INT,
    "1M",
    "64K",
    STR_VALUE(MAX_INT_RNIL) },

  {
    CFG_CONNECTION_NODE_1_SYSTEM,
    "NodeId1_System",
    "SCI",
    "System for node 1 in connection",
    ConfigInfo::CI_INTERNAL,
    false,
    ConfigInfo::CI_STRING,
    UNDEFINED,
    0, 0 },

  {
    CFG_CONNECTION_NODE_2_SYSTEM,
    "NodeId2_System",
    "SCI",
    "System for node 2 in connection",
    ConfigInfo::CI_INTERNAL,
    false,
    ConfigInfo::CI_STRING,
    UNDEFINED,
    0, 0 },

  {
    CFG_CONNECTION_OVERLOAD,
    "OverloadLimit",
    "SCI",
    "Number of unsent bytes that must be in the send buffer before the\n"
    "connection is considered overloaded",
    ConfigInfo::CI_EXPERIMENTAL,
    false,
    ConfigInfo::CI_INT,
    "0",
    "0",
    STR_VALUE(MAX_INT_RNIL)
  }

};

const int ConfigInfo::m_NoOfParams = sizeof(m_ParamInfo) / sizeof(ParamInfo);

#ifndef NDB_MGMAPI
/****************************************************************************
 * Ctor
 ****************************************************************************/
static void
_require(bool v, const char* expr, unsigned line)
{
  if(!v)
  {
    fprintf(stderr, "require(%s) failed at %s:%d\n",
            expr, __FILE__, line);
    fflush(stderr);
    if (opt_core)
      abort();
    else
      exit(-1);
  }
}
#define require(x) _require(x, #x, __LINE__)

ConfigInfo::ConfigInfo()
  : m_info(true), m_systemDefaults(true)
{
  int i;
  Properties *section;
  const Properties *oldpinfo;

  for (i=0; i<m_NoOfParams; i++) {
    const ParamInfo & param = m_ParamInfo[i];
    Uint64 default_uint64;
    bool   default_bool;
    
    // Create new section if it did not exist
    if (!m_info.getCopy(param._section, &section)) {
      Properties newsection(true);
      m_info.put(param._section, &newsection);

      // Get copy of section
      m_info.getCopy(param._section, &section);
    }

    // Create pinfo (parameter info) entry 
    Properties pinfo(true); 
    pinfo.put("Id",          param._paramId);
    pinfo.put("Fname",       param._fname);
    pinfo.put("Description", param._description);

    /*
      Check that flags are set according to current rules
    */
    const Uint32 flags = param._flags;
    const Uint32 allowed_flags = (CI_ONLINE_UPDATEABLE | CI_CHECK_WRITABLE |
                                  CI_RESTART_SYSTEM | CI_RESTART_INITIAL);
    // Check that no other flags then the defined are set
    require((flags & ~allowed_flags) == 0);

    if (flags & CI_ONLINE_UPDATEABLE)
    {
      // Check that online updateable parameter does
      // not have any CI_RESTART_* flag(s)
      require((flags & CI_RESTART_INITIAL) == 0 &&
              (flags & CI_RESTART_SYSTEM) == 0);

      // Currently no online updatable parameters have been implemented
      require(false);
    }

    // only DB nodes should have CI_RESTART_*
    if ((flags & CI_RESTART_INITIAL) || (flags & CI_RESTART_SYSTEM))
      require(strcmp(param._section, DB_TOKEN) == 0);

    pinfo.put("Flags", flags);

    pinfo.put("Type",        param._type);

    const Status status = param._status;
    require(status == CI_USED ||
            status == CI_EXPERIMENTAL ||
            status == CI_DEPRICATED ||
            status == CI_NOTIMPLEMENTED ||
            status == CI_INTERNAL);
    pinfo.put("Status", status);

    switch (param._type) {
      case CI_BOOL:
      {
	bool tmp_bool;
	require(InitConfigFileParser::convertStringToBool(param._min, tmp_bool));
	pinfo.put64("Min", tmp_bool);
	require(InitConfigFileParser::convertStringToBool(param._max, tmp_bool));
	pinfo.put64("Max", tmp_bool);

        if(param._default == MANDATORY)
          pinfo.put("Mandatory", (Uint32)1);
        else if(param._default != UNDEFINED)
        {
          require(InitConfigFileParser::convertStringToBool(param._default,
                                                            tmp_bool));
          pinfo.put("Default", tmp_bool);
        }

	break;
      }
      case CI_INT:
      case CI_INT64:
      {
	Uint64 tmp_uint64;
	require(InitConfigFileParser::convertStringToUint64(param._min, tmp_uint64));
	pinfo.put64("Min", tmp_uint64);
	require(InitConfigFileParser::convertStringToUint64(param._max, tmp_uint64));
	pinfo.put64("Max", tmp_uint64);

        if(param._default == MANDATORY)
          pinfo.put("Mandatory", (Uint32)1);
        else if(param._default != UNDEFINED)
        {
          require(InitConfigFileParser::convertStringToUint64(param._default,
                                                              tmp_uint64));
          pinfo.put64("Default", tmp_uint64);
        }
	break;
      }
      case CI_SECTION:
	pinfo.put("SectionType", (Uint32)UintPtr(param._default));
	break;
      case CI_ENUM:
      {
        Properties values(true); // case insensitive
        // Put the list of allowed enum values in pinfo
        for (const Typelib* entry = param._typelib;
             entry->name != 0; entry++)
          values.put(entry->name, entry->value);
        require(pinfo.put("values", &values));
        // fallthrough
      }
      case CI_STRING:
        if(param._default == MANDATORY)
          pinfo.put("Mandatory", (Uint32)1);
        else if(param._default != UNDEFINED)
          pinfo.put("Default", param._default);
	break;
    }

    // Check that pinfo is really new
    if (section->get(param._fname, &oldpinfo)) {
      ndbout << "Error: Parameter " << param._fname
	     << " defined twice in section " << param._section
	     << "." << endl;
      require(false);
    }
    
    // Add new pinfo to section
    section->put(param._fname, &pinfo);

    // Replace section with modified section
    m_info.put(param._section, section, true);
    delete section;
    
    if(param._type != ConfigInfo::CI_SECTION){
      Properties * p;
      if(!m_systemDefaults.getCopy(param._section, &p)){
	p = new Properties(true);
      }
      if(param._default != UNDEFINED &&
	 param._default != MANDATORY){
	switch (param._type)
        {
	  case CI_SECTION:
	    break;
	  case CI_ENUM:
	  case CI_STRING:
	    require(p->put(param._fname, param._default));
	    break;
	  case CI_BOOL:
	    {
	      require(InitConfigFileParser::convertStringToBool(param._default, default_bool));
	      require(p->put(param._fname, default_bool));

	      break;
	    }
	  case CI_INT:
	  case CI_INT64:
	    {
	      require(InitConfigFileParser::convertStringToUint64(param._default, default_uint64));
	      require(p->put64(param._fname, Uint64(default_uint64)));
	      break;
	    }
	}
      }
      require(m_systemDefaults.put(param._section, p, true));
      delete p;
    }
  }
  
  for (i=0; i<m_NoOfParams; i++) {
    if(m_ParamInfo[i]._section == NULL){
      ndbout << "Check that each entry has a section failed." << endl;
      ndbout << "Parameter \"" << m_ParamInfo[i]._fname << endl; 
      ndbout << "Edit file " << __FILE__ << "." << endl;
      require(false);
    }
    
    if(m_ParamInfo[i]._type == ConfigInfo::CI_SECTION)
      continue;

    const Properties * p = getInfo(m_ParamInfo[i]._section);
    if (!p || !p->contains(m_ParamInfo[i]._fname)) {
      ndbout << "Check that each pname has an fname failed." << endl;
      ndbout << "Parameter \"" << m_ParamInfo[i]._fname 
	     << "\" does not exist in section \"" 
	     << m_ParamInfo[i]._section << "\"." << endl;
      ndbout << "Edit file " << __FILE__ << "." << endl;
      require(false);
    }
  }

}

/****************************************************************************
 * Getters
 ****************************************************************************/
inline void warning(const char * src, const char * arg){
  ndbout << "Illegal call to ConfigInfo::" << src << "() - " << arg << endl;
  require(false);
}

const Properties * 
ConfigInfo::getInfo(const char * section) const {
  const Properties * p;
  if(!m_info.get(section, &p)){
    return 0;
    //    warning("getInfo", section);
  }
  return p;
}

const Properties * 
ConfigInfo::getDefaults(const char * section) const {
  const Properties * p;
  if(!m_systemDefaults.get(section, &p)){
    return 0;
    //warning("getDefaults", section);
  }
  return p;
}

static
Uint64
getInfoInt(const Properties * section, 
	   const char* fname, const char * type){
  Uint32 val32;
  const Properties * p;
  if (section->get(fname, &p) && p->get(type, &val32)) {
    return val32;
  }

  Uint64 val64;
  if(p && p->get(type, &val64)){
    return val64;
  }
  
  section->print();
  if(section->get(fname, &p)){
    p->print();
  }

  warning(type, fname);
  return 0;
}

static
const char *
getInfoString(const Properties * section, 
	      const char* fname, const char * type){
  const char* val;
  const Properties * p;
  if (section->get(fname, &p) && p->get(type, &val)) {
    return val;
  }
  warning(type, fname);
  return val;
}

Uint64
ConfigInfo::getMax(const Properties * section, const char* fname) const {
  return getInfoInt(section, fname, "Max");
}

Uint64
ConfigInfo::getMin(const Properties * section, const char* fname) const {
  return getInfoInt(section, fname, "Min");
}

Uint64
ConfigInfo::getDefault(const Properties * section, const char* fname) const {
  return getInfoInt(section, fname, "Default");
}

const char*
ConfigInfo::getDefaultString(const Properties * section,
                             const char* fname) const {
  return getInfoString(section, fname, "Default");
}

bool
ConfigInfo::hasDefault(const Properties * section, const char* fname) const {
  const Properties * p;
  require(section->get(fname, &p));
  return p->contains("Default");
}

bool
ConfigInfo::getMandatory(const Properties * section, const char* fname) const {
  const Properties * p;
  require(section->get(fname, &p));
  return p->contains("Mandatory");
}

const char*
ConfigInfo::getDescription(const Properties * section,
                           const char* fname) const {
  return getInfoString(section, fname, "Description");
}

bool
ConfigInfo::isSection(const char * section) const {
  for (int i = 0; i<m_noOfSectionNames; i++) {
    if(!strcasecmp(section, m_sectionNames[i])) return true;
  }
  return false;
}

const char*
ConfigInfo::nameToAlias(const char * name) {
  for (int i = 0; m_sectionNameAliases[i].name != 0; i++)
    if(!strcasecmp(name, m_sectionNameAliases[i].name))
      return m_sectionNameAliases[i].alias;
  return 0;
}

const char*
ConfigInfo::getAlias(const char * section) {
  for (int i = 0; m_sectionNameAliases[i].name != 0; i++)
    if(!strcasecmp(section, m_sectionNameAliases[i].alias))
      return m_sectionNameAliases[i].name;
  return 0;
}

const char*
ConfigInfo::sectionName(Uint32 section_type, Uint32 type) const {

  switch (section_type){
  case CFG_SECTION_SYSTEM:
    return "SYSTEM";
    break;

  case CFG_SECTION_NODE:
    switch(type){
    case NODE_TYPE_DB:
      return DB_TOKEN_PRINT;
      break;
    case NODE_TYPE_MGM:
      return MGM_TOKEN_PRINT;
      break;
    case NODE_TYPE_API:
      return API_TOKEN_PRINT;
      break;
    default:
      assert(false);
      break;
    }
    break;

  case CFG_SECTION_CONNECTION:
    switch(type){
    case CONNECTION_TYPE_TCP:
      return "TCP";
      break;
    case CONNECTION_TYPE_SHM:
      return "SHM";
      break;
    case CONNECTION_TYPE_SCI:
      return "SCI";
      break;
    default:
      assert(false);
      break;
    }
    break;

  default:
    assert(false);
    break;
  }

  return "<unknown section>";
}

const ConfigInfo::AliasPair
section2PrimaryKeys[]={
  {API_TOKEN, "NodeId"},
  {DB_TOKEN,  "NodeId"},
  {MGM_TOKEN, "NodeId"},
  {"TCP", "NodeId1,NodeId2"},
  {"SCI", "NodeId1,NodeId2"},
  {"SHM", "NodeId1,NodeId2"},
  {0, 0}
};

static const char*
sectionPrimaryKeys(const char * name) {
  for (int i = 0; section2PrimaryKeys[i].name != 0; i++)
    if(!strcasecmp(name, section2PrimaryKeys[i].name))
      return section2PrimaryKeys[i].alias;
  return 0;
}

bool
ConfigInfo::verify(const Properties * section, const char* fname, 
		   Uint64 value) const {
  Uint64 min, max;

  min = getInfoInt(section, fname, "Min");
  max = getInfoInt(section, fname, "Max");
  if(min > max){
    warning("verify", fname);
  }
  if (value >= min && value <= max)
    return true;
  else 
    return false;
}


bool
ConfigInfo::verify_enum(const Properties * section, const char* fname,
                        const char* value, Uint32& value_int) const {
  const Properties * p;
  const Properties * values;
  require(section->get(fname, &p));
  require(p->get("values", &values));

  if (values->get(value, &value_int))
    return true;
  return false;
}


void
ConfigInfo::get_enum_values(const Properties * section, const char* fname,
                      BaseString& list) const {
  const Properties * p;
  const Properties * values;
  require(section->get(fname, &p));
  require(p->get("values", &values));

  const char* separator = "";
  Properties::Iterator it(values);
  for (const char* name = it.first(); name != NULL; name = it.next())
  {
    list.appfmt("%s%s", separator, name);
    separator = " ";
  }
}


ConfigInfo::Type 
ConfigInfo::getType(const Properties * section, const char* fname) const {
  return (ConfigInfo::Type) getInfoInt(section, fname, "Type");
}

ConfigInfo::Status
ConfigInfo::getStatus(const Properties * section, const char* fname) const {
  return (ConfigInfo::Status) getInfoInt(section, fname, "Status");
}

Uint32
ConfigInfo::getFlags(const Properties* section, const char* fname) const {
  return (Uint32)getInfoInt(section, fname, "Flags");
}

/****************************************************************************
 * Printers
 ****************************************************************************/

class ConfigPrinter {
protected:
  FILE* m_out;
public:
  ConfigPrinter(FILE* out = stdout) :
    m_out(out)
    {}
  virtual ~ConfigPrinter() {};

  virtual void start() {}
  virtual void end() {}

  virtual void section_start(const char* name, const char* alias,
                             const char* primarykeys = NULL) {}
  virtual void section_end(const char* name) {}

  virtual void parameter(const char* section_name,
                         const Properties* section,
                         const char* param_name,
                         const ConfigInfo& info){}
};


class PrettyPrinter : public ConfigPrinter {
public:
  PrettyPrinter(FILE* out = stdout) : ConfigPrinter(out) {}
  virtual ~PrettyPrinter() {}

  virtual void section_start(const char* name, const char* alias,
                             const char* primarykeys = NULL) {
    fprintf(m_out, "****** %s ******\n\n", name);
  }

  virtual void parameter(const char* section_name,
                         const Properties* section,
                         const char* param_name,
                         const ConfigInfo& info){
    switch (info.getType(section, param_name)) {
    case ConfigInfo::CI_BOOL:
      fprintf(m_out, "%s (Boolean value)\n", param_name);
      fprintf(m_out, "%s\n", info.getDescription(section, param_name));

      if (info.getMandatory(section, param_name))
        fprintf(m_out, "MANDATORY (Legal values: Y, N)\n");
      else if (info.hasDefault(section, param_name))
      {
        if (info.getDefault(section, param_name) == false)
          fprintf(m_out, "Default: N (Legal values: Y, N)\n");
        else if (info.getDefault(section, param_name) == true)
          fprintf(m_out, "Default: Y (Legal values: Y, N)\n");
        else
          fprintf(m_out, "UNKNOWN\n");
      }
      fprintf(m_out, "\n");
      break;

    case ConfigInfo::CI_INT:
    case ConfigInfo::CI_INT64:
      fprintf(m_out, "%s (Non-negative Integer)\n", param_name);
      fprintf(m_out, "%s\n", info.getDescription(section, param_name));
      if (info.getMandatory(section, param_name))
        fprintf(m_out, "MANDATORY (");
      else if (info.hasDefault(section, param_name))
        fprintf(m_out, "Default: %llu (",
                info.getDefault(section, param_name));
      else
        fprintf(m_out, "(");
      fprintf(m_out, "Min: %llu, ", info.getMin(section, param_name));
      fprintf(m_out, "Max: %llu)\n", info.getMax(section, param_name));
      fprintf(m_out, "\n");
      break;

    case ConfigInfo::CI_ENUM:
    case ConfigInfo::CI_STRING:
      fprintf(m_out, "%s (String)\n", param_name);
      fprintf(m_out, "%s\n", info.getDescription(section, param_name));
      if (info.getMandatory(section, param_name))
        fprintf(m_out, "MANDATORY\n");
      else if (info.hasDefault(section, param_name))
        fprintf(m_out, "Default: %s\n",
              info.getDefaultString(section, param_name));
      fprintf(m_out, "\n");
      break;
    case ConfigInfo::CI_SECTION:
      break;
    }
  }
};


class XMLPrinter : public ConfigPrinter {
  int m_indent;

  void print_xml(const char* name, const Properties& pairs,
                 bool close = true) {
    const char* value;
    Properties::Iterator it(&pairs);
    for (int i= 0; i < m_indent; i++)
      fprintf(m_out, "  ");
    fprintf(m_out, "<%s", name);
    for (const char* name = it.first(); name != NULL; name = it.next()) {
      require(pairs.get(name, &value));
      fprintf(m_out, " %s=\"%s\"", name, value);
    }
    if (close)
      fprintf(m_out, "/");
    fprintf(m_out, ">\n");
  }

public:
  XMLPrinter(FILE* out = stdout) : ConfigPrinter(out), m_indent(0) {}
  virtual ~XMLPrinter() {
    assert(m_indent == 0);
  }

  virtual void start() {
    BaseString buf;
    Properties pairs;
    pairs.put("protocolversion", "1");
    pairs.put("ndbversionstring", ndbGetOwnVersionString());
    Uint32 ndbversion = ndbGetOwnVersion();
    buf.assfmt("%u", ndbversion);
    pairs.put("ndbversion", buf.c_str());
    buf.assfmt("%u", ndbGetMajor(ndbversion));
    pairs.put("ndbversionmajor", buf.c_str());
    buf.assfmt("%u", ndbGetMinor(ndbversion));
    pairs.put("ndbversionminor", buf.c_str());
    buf.assfmt("%u", ndbGetBuild(ndbversion));
    pairs.put("ndbversionbuild", buf.c_str());

    print_xml("configvariables", pairs, false);
    m_indent++;
  }
  virtual void end() {
    m_indent--;
    Properties pairs;
    print_xml("/configvariables", pairs, false);
  }

  virtual void section_start(const char* name, const char* alias,
                             const char* primarykeys = NULL) {
    Properties pairs;
    pairs.put("name", alias ? alias : name);
    if (primarykeys)
      pairs.put("primarykeys", primarykeys);
    print_xml("section", pairs, false);
    m_indent++;
  }
  virtual void section_end(const char* name) {
    m_indent--;
    Properties pairs;
    print_xml("/section", pairs, false);
  }

  virtual void parameter(const char* section_name,
                         const Properties* section,
                         const char* param_name,
                         const ConfigInfo& info){
    BaseString buf;
    Properties pairs;
    pairs.put("name", param_name);
    pairs.put("comment", info.getDescription(section, param_name));

    switch (info.getType(section, param_name)) {
    case ConfigInfo::CI_BOOL:
      pairs.put("type", "bool");

      if (info.getMandatory(section, param_name))
        pairs.put("mandatory", "true");
      else if (info.hasDefault(section, param_name))
      {
        if (info.getDefault(section, param_name) == false)
          pairs.put("default", "false");
        else if (info.getDefault(section, param_name) == true)
          pairs.put("default", "true");
      }
      break;

    case ConfigInfo::CI_INT:
    case ConfigInfo::CI_INT64:
      pairs.put("type", "unsigned");

      if (info.getMandatory(section, param_name))
        pairs.put("mandatory", "true");
      else if (info.hasDefault(section, param_name))
      {
        buf.assfmt("%llu", info.getDefault(section, param_name));
        pairs.put("default", buf.c_str());
      }
      buf.assfmt("%llu", info.getMin(section, param_name));
      pairs.put("min", buf.c_str());
      buf.assfmt("%llu", info.getMax(section, param_name));
      pairs.put("max", buf.c_str());
    break;

    case ConfigInfo::CI_ENUM:
    case ConfigInfo::CI_STRING:
      pairs.put("type", "string");

      if (info.getMandatory(section, param_name))
        pairs.put("mandatory", "true");
      else if (info.hasDefault(section, param_name))
        pairs.put("default", info.getDefaultString(section, param_name));
      break;

    case ConfigInfo::CI_SECTION:
      return; // Don't print anything for the section itself
    }

    // Get "check" flag(s)
    Uint32 flags = info.getFlags(section, param_name);
    buf.clear();
    if (flags & ConfigInfo::CI_CHECK_WRITABLE)
      buf.append("writable");

    if (buf.length())
      pairs.put("check", buf.c_str());

    // Get "restart" flag
    if (flags & ConfigInfo::CI_RESTART_SYSTEM)
      pairs.put("restart", "system");

    // Get "initial" flag
    if (flags & ConfigInfo::CI_RESTART_INITIAL)
      pairs.put("initial", "true");

    // Get "supported" flag
    Uint32 status = info.getStatus(section, param_name);
    buf.clear();
    if (status & ConfigInfo::CI_EXPERIMENTAL)
      buf.append("experimental");

    if (buf.length())
      pairs.put("supported", buf.c_str());

    print_xml("param", pairs);
  }
};

void ConfigInfo::print(const char* section) const {
  PrettyPrinter pretty_printer;
  print_impl(section, pretty_printer);
}

void ConfigInfo::print_xml(const char* section) const {
  XMLPrinter xml_printer;
  print_impl(section, xml_printer);
}


bool
ConfigInfo::is_internal_section(const Properties* sec) const
{
  /* Check if the section is marked as internal */
  Properties::Iterator it(sec);
  for (const char* n = it.first(); n != NULL; n = it.next()) {
    if (getStatus(sec, n) == ConfigInfo::CI_INTERNAL &&
        getType(sec, n) == ConfigInfo:: CI_SECTION)
      return true;
  }
  return false;
}


void ConfigInfo::print_impl(const char* section_filter,
                            ConfigPrinter& printer) const {
  printer.start();
  /* Iterate through all sections */
  Properties::Iterator it(&m_info);
  for (const char* s = it.first(); s != NULL; s = it.next()) {
    if (section_filter && strcmp(section_filter, s))
      continue; // Skip this section

    const Properties * sec = getInfo(s);

    if (is_internal_section(sec))
      continue; // Skip whole section

    const char* section_alias = nameToAlias(s);
    printer.section_start(s, section_alias, sectionPrimaryKeys(s));
 
    /* Iterate through all parameters in section */
    Properties::Iterator it(sec);
    for (const char* n = it.first(); n != NULL; n = it.next()) {
      // Skip entries with different F- and P-names
      if (getStatus(sec, n) == ConfigInfo::CI_INTERNAL) continue;
      if (getStatus(sec, n) == ConfigInfo::CI_DEPRICATED) continue;
      if (getStatus(sec, n) == ConfigInfo::CI_NOTIMPLEMENTED) continue;
      printer.parameter(s, sec, n, *this);
    }
    printer.section_end(s);

    // Print [<section> DEFAULT] for all sections but SYSTEM
    if (strcmp(s, "SYSTEM") == 0)
      continue; // Skip SYSTEM section

    BaseString default_section_name;
    default_section_name.assfmt("%s %s",
                                section_alias ? section_alias : s,
                                "DEFAULT");
    printer.section_start(s, default_section_name.c_str());

    /* Iterate through all parameters in section */
    for (const char* n = it.first(); n != NULL; n = it.next()) {
      // Skip entries with different F- and P-names
      if (getStatus(sec, n) == ConfigInfo::CI_INTERNAL) continue;
      if (getStatus(sec, n) == ConfigInfo::CI_DEPRICATED) continue;
      if (getStatus(sec, n) == ConfigInfo::CI_NOTIMPLEMENTED) continue;
      printer.parameter(s, sec, n, *this);
    }
    printer.section_end(s);

  }
  printer.end();
}



/****************************************************************************
 * Section Rules
 ****************************************************************************/

/**
 * Node rule: Add "Type" and update "NoOfNodes"
 */
bool
transformNode(InitConfigFileParser::Context & ctx, const char * data){

  Uint32 id, line;
  if(!ctx.m_currentSection->get("NodeId", &id) && !ctx.m_currentSection->get("Id", &id)){
    Uint32 nextNodeId= 1;
    ctx.m_userProperties.get("NextNodeId", &nextNodeId);
    id= nextNodeId;
    while (ctx.m_userProperties.get("AllocatedNodeId_", id, &line))
      id++;
    if (id != nextNodeId)
    {
      fprintf(stderr,"Cluster configuration warning line %d: "
	       "Could not use next node id %d for section [%s], "
	       "using next unused node id %d.\n",
	       ctx.m_sectionLineno, nextNodeId, ctx.fname, id);
    }
    ctx.m_currentSection->put("NodeId", id);
  } else if(ctx.m_userProperties.get("AllocatedNodeId_", id, &line)) {
    ctx.reportError("Duplicate nodeid in section "
		    "[%s] starting at line: %d. Previously used on line %d.",
		    ctx.fname, ctx.m_sectionLineno, line);
    return false;
  }

  if(id >= MAX_NODES)
  {
    ctx.reportError("too many nodes configured, only up to %d nodes supported.",
            MAX_NODES);
    return false;
  } 

  // next node id _always_ next numbers after last used id
  ctx.m_userProperties.put("NextNodeId", id+1, true);

  ctx.m_userProperties.put("AllocatedNodeId_", id, ctx.m_sectionLineno);
  BaseString::snprintf(ctx.pname, sizeof(ctx.pname), "Node_%d", id);
  
  ctx.m_currentSection->put("Type", ctx.fname);

  Uint32 nodes = 0;
  ctx.m_userProperties.get("NoOfNodes", &nodes);
  ctx.m_userProperties.put("NoOfNodes", ++nodes, true);

  /**
   * Update count (per type)
   */
  nodes = 0;
  ctx.m_userProperties.get(ctx.fname, &nodes);
  ctx.m_userProperties.put(ctx.fname, ++nodes, true);

  return true;
}

static bool checkLocalhostHostnameMix(InitConfigFileParser::Context & ctx, const char * data)
{
  DBUG_ENTER("checkLocalhostHostnameMix");
  const char * hostname= 0;
  ctx.m_currentSection->get("HostName", &hostname);
  if (hostname == 0 || hostname[0] == 0)
    DBUG_RETURN(true);

  Uint32 localhost_used= 0;
  if(!strcmp(hostname, "localhost") || !strcmp(hostname, "127.0.0.1")){
    localhost_used= 1;
    ctx.m_userProperties.put("$computer-localhost-used", localhost_used);
    if(!ctx.m_userProperties.get("$computer-localhost", &hostname))
      DBUG_RETURN(true);
  } else {
    ctx.m_userProperties.get("$computer-localhost-used", &localhost_used);
    ctx.m_userProperties.put("$computer-localhost", hostname);
  }

  if (localhost_used) {
    ctx.reportError("Mixing of localhost (default for [NDBD]HostName) with other hostname(%s) is illegal",
		    hostname);
    DBUG_RETURN(false);
  }

  DBUG_RETURN(true);
}

bool
fixNodeHostname(InitConfigFileParser::Context & ctx, const char * data)
{
  const char * hostname;
  DBUG_ENTER("fixNodeHostname");

  if (ctx.m_currentSection->get("HostName", &hostname))
    DBUG_RETURN(checkLocalhostHostnameMix(ctx,0));

  const char * compId;
  if(!ctx.m_currentSection->get("ExecuteOnComputer", &compId))
    DBUG_RETURN(true);
  
  const Properties * computer;
  char tmp[255];
  BaseString::snprintf(tmp, sizeof(tmp), "Computer_%s", compId);
  if(!ctx.m_config->get(tmp, &computer)){
    ctx.reportError("Computer \"%s\" not declared"
		    "- [%s] starting at line: %d",
		    compId, ctx.fname, ctx.m_sectionLineno);
    DBUG_RETURN(false);
  }
  
  if(!computer->get("HostName", &hostname)){
    ctx.reportError("HostName missing in [COMPUTER] (Id: %s) "
		    " - [%s] starting at line: %d",
		    compId, ctx.fname, ctx.m_sectionLineno);
    DBUG_RETURN(false);
  }
  
  require(ctx.m_currentSection->put("HostName", hostname));
  DBUG_RETURN(checkLocalhostHostnameMix(ctx,0));
}

bool
fixFileSystemPath(InitConfigFileParser::Context & ctx, const char * data){
  DBUG_ENTER("fixFileSystemPath");

  const char * path;
  if (ctx.m_currentSection->get("FileSystemPath", &path))
    DBUG_RETURN(true);

  if (ctx.m_currentSection->get("DataDir", &path)) {
    require(ctx.m_currentSection->put("FileSystemPath", path));
    DBUG_RETURN(true);
  }

  require(false);
  DBUG_RETURN(false);
}

bool
fixBackupDataDir(InitConfigFileParser::Context & ctx, const char * data){
  
  const char * path;
  if (ctx.m_currentSection->get("BackupDataDir", &path))
    return true;

  if (ctx.m_currentSection->get("FileSystemPath", &path)) {
    require(ctx.m_currentSection->put("BackupDataDir", path));
    return true;
  }

  require(false);
  return false;
}

/**
 * Connection rule: Check support of connection
 */
bool
checkConnectionSupport(InitConfigFileParser::Context & ctx, const char * data)
{
  int error= 0;
  if (strcasecmp("TCP",ctx.fname) == 0)
  {
    // always enabled
  }
  else if (strcasecmp("SHM",ctx.fname) == 0)
  {
#ifndef NDB_SHM_TRANSPORTER
    error= 1;
#endif
  }
  else if (strcasecmp("SCI",ctx.fname) == 0)
  {
#ifndef NDB_SCI_TRANSPORTER
    error= 1;
#endif
  }

  if (error)
  {
    ctx.reportError("Binary not compiled with this connection support, "
		    "[%s] starting at line: %d",
		    ctx.fname, ctx.m_sectionLineno);
    return false;
  }
  return true;
}

/**
 * Connection rule: Update "NoOfConnections"
 */
bool
transformConnection(InitConfigFileParser::Context & ctx, const char * data)
{
  Uint32 connections = 0;
  ctx.m_userProperties.get("NoOfConnections", &connections);
  BaseString::snprintf(ctx.pname, sizeof(ctx.pname), "Connection_%d", connections);
  ctx.m_userProperties.put("NoOfConnections", ++connections, true);
  
  ctx.m_currentSection->put("Type", ctx.fname);
  return true;
}

/**
 * System rule: Just add it
 */
bool
transformSystem(InitConfigFileParser::Context & ctx, const char * data){

  const char * name;
  if(!ctx.m_currentSection->get("Name", &name)){
    ctx.reportError("Mandatory parameter Name missing from section "
		    "[%s] starting at line: %d",
		    ctx.fname, ctx.m_sectionLineno);
    return false;
  }

  BaseString::snprintf(ctx.pname, sizeof(ctx.pname), "SYSTEM_%s", name);

  ctx.m_currentSection->put("Type", ctx.fname);
  
  return true;
}

/**
 * Computer rule: Update "NoOfComputers", add "Type"
 */
bool
transformComputer(InitConfigFileParser::Context & ctx, const char * data){
  const char * id;
  if(!ctx.m_currentSection->get("Id", &id)){
    ctx.reportError("Mandatory parameter Id missing from section "
		    "[%s] starting at line: %d",
		    ctx.fname, ctx.m_sectionLineno);
    return false;
  }
  BaseString::snprintf(ctx.pname, sizeof(ctx.pname), "Computer_%s", id);
  
  Uint32 computers = 0;
  ctx.m_userProperties.get("NoOfComputers", &computers);
  ctx.m_userProperties.put("NoOfComputers", ++computers, true);
  
  const char * hostname = 0;
  ctx.m_currentSection->get("HostName", &hostname);
  if(!hostname){
    return true;
  }
  
  return checkLocalhostHostnameMix(ctx,0);
}

/**
 * Apply default values
 */
void 
applyDefaultValues(InitConfigFileParser::Context & ctx,
		   const Properties * defaults)
{
  DBUG_ENTER("applyDefaultValues");
  if(defaults != NULL){
    Properties::Iterator it(defaults);

    for(const char * name = it.first(); name != NULL; name = it.next()){
      (void) ctx.m_info->getStatus(ctx.m_currentInfo, name);
      if(!ctx.m_currentSection->contains(name)){
	switch (ctx.m_info->getType(ctx.m_currentInfo, name)){
	case ConfigInfo::CI_ENUM:
	case ConfigInfo::CI_INT:
	case ConfigInfo::CI_BOOL:{
	  Uint32 val = 0;
	  ::require(defaults->get(name, &val));
	  ctx.m_currentSection->put(name, val);
          DBUG_PRINT("info",("%s=%d #default",name,val));
	  break;
	}
	case ConfigInfo::CI_INT64:{
	  Uint64 val = 0;
	  ::require(defaults->get(name, &val));
	  ctx.m_currentSection->put64(name, val);
          DBUG_PRINT("info",("%s=%lld #default",name,val));
	  break;
	}
	case ConfigInfo::CI_STRING:{
	  const char * val;
	  ::require(defaults->get(name, &val));
	  ctx.m_currentSection->put(name, val);
          DBUG_PRINT("info",("%s=%s #default",name,val));
	  break;
	}
	case ConfigInfo::CI_SECTION:
	  break;
        }
      }
#ifndef DBUG_OFF
      else
      {
        switch (ctx.m_info->getType(ctx.m_currentInfo, name)){
        case ConfigInfo::CI_INT:
        case ConfigInfo::CI_BOOL:{
          Uint32 val = 0;
          ::require(ctx.m_currentSection->get(name, &val));
          DBUG_PRINT("info",("%s=%d",name,val));
          break;
        }
        case ConfigInfo::CI_INT64:{
          Uint64 val = 0;
          ::require(ctx.m_currentSection->get(name, &val));
          DBUG_PRINT("info",("%s=%lld",name,val));
          break;
        }
        case ConfigInfo::CI_ENUM:
        case ConfigInfo::CI_STRING:{
          const char * val;
          ::require(ctx.m_currentSection->get(name, &val));
          DBUG_PRINT("info",("%s=%s",name,val));
          break;
        }
        case ConfigInfo::CI_SECTION:
          break;
        }
      }
#endif
    }
  }
  DBUG_VOID_RETURN;
}

bool
applyDefaultValues(InitConfigFileParser::Context & ctx, const char * data){
  
  if(strcmp(data, "user") == 0)
    applyDefaultValues(ctx, ctx.m_userDefaults);
  else if (strcmp(data, "system") == 0)
    applyDefaultValues(ctx, ctx.m_systemDefaults);
  else 
    return false;

  return true;
}

/**
 * Check that a section contains all MANDATORY parameters
 */
bool
checkMandatory(InitConfigFileParser::Context & ctx, const char * data){

  Properties::Iterator it(ctx.m_currentInfo);
  for(const char * name = it.first(); name != NULL; name = it.next()){
    const Properties * info = NULL;
    ::require(ctx.m_currentInfo->get(name, &info));
    Uint32 val;
    if(info->get("Mandatory", &val)){
      const char * fname;
      ::require(info->get("Fname", &fname));
      if(!ctx.m_currentSection->contains(fname)){
	ctx.reportError("Mandatory parameter %s missing from section "
			"[%s] starting at line: %d",
			fname, ctx.fname, ctx.m_sectionLineno);
	return false;
      }
    }
  }
  return true;
}

/**
 * Connection rule: Fix node id
 *
 * Transform a string "NodeidX" (e.g. "uppsala.32") 
 * into a Uint32 "NodeIdX" (e.g. 32) and a string "SystemX" (e.g. "uppsala").
 */
static bool fixNodeId(InitConfigFileParser::Context & ctx, const char * data)
{
  char buf[] = "NodeIdX";  buf[6] = data[sizeof("NodeI")];
  char sysbuf[] = "SystemX";  sysbuf[6] = data[sizeof("NodeI")];
  const char* nodeId;
  if(!ctx.m_currentSection->get(buf, &nodeId))
  {
    ctx.reportError("Mandatory parameter %s missing from section"
                    "[%s] starting at line: %d",
                    buf, ctx.fname, ctx.m_sectionLineno);
    return false;
  }

  char tmpLine[MAX_LINE_LENGTH];
  strncpy(tmpLine, nodeId, MAX_LINE_LENGTH);
  char* token1 = strtok(tmpLine, ".");
  char* token2 = strtok(NULL, ".");
  Uint32 id;
  
  if(!token1)
  {
    ctx.reportError("Value for mandatory parameter %s missing from section "
                    "[%s] starting at line: %d",
                    buf, ctx.fname, ctx.m_sectionLineno);
    return false;
  }
  if (token2 == NULL) {                // Only a number given
    errno = 0;
    char* p;
    id = strtol(token1, &p, 10);
    if (errno != 0 || id <= 0x0  || id > MAX_NODES)
    {
      ctx.reportError("Illegal value for mandatory parameter %s from section "
                    "[%s] starting at line: %d",
                    buf, ctx.fname, ctx.m_sectionLineno);
      return false;
    }
    require(ctx.m_currentSection->put(buf, id, true));
  } else {                             // A pair given (e.g. "uppsala.32")
    errno = 0;
    char* p;
    id = strtol(token2, &p, 10);
    if (errno != 0 || id <= 0x0  || id > MAX_NODES)
    {
      ctx.reportError("Illegal value for mandatory parameter %s from section "
                    "[%s] starting at line: %d",
                    buf, ctx.fname, ctx.m_sectionLineno);
      return false;
    }
    require(ctx.m_currentSection->put(buf, id, true));
    require(ctx.m_currentSection->put(sysbuf, token1));
  }
  return true;
}

/**
 * Connection rule: Fix hostname
 * 
 * Unless Hostname is not already specified, do steps:
 * -# Via Connection's NodeId lookup Node
 * -# Via Node's ExecuteOnComputer lookup Hostname
 * -# Add HostName to Connection
 */
static bool
fixHostname(InitConfigFileParser::Context & ctx, const char * data){
  
  char buf[] = "NodeIdX"; buf[6] = data[sizeof("HostNam")];
  char sysbuf[] = "SystemX"; sysbuf[6] = data[sizeof("HostNam")];
  
  if(!ctx.m_currentSection->contains(data)){
    Uint32 id = 0;
    require(ctx.m_currentSection->get(buf, &id));
    
    const Properties * node;
    if(!ctx.m_config->get("Node", id, &node))
    {
      ctx.reportError("Unknown node: \"%d\" specified in connection "
		      "[%s] starting at line: %d",
		      id, ctx.fname, ctx.m_sectionLineno);
      return false;
    }
    
    const char * hostname;
    require(node->get("HostName", &hostname));
    require(ctx.m_currentSection->put(data, hostname));
  }
  return true;
}

/**
 * Connection rule: Fix port number (using a port number adder)
 */
static bool
fixPortNumber(InitConfigFileParser::Context & ctx, const char * data){

  DBUG_ENTER("fixPortNumber");

  Uint32 id1, id2;
  const char *hostName1;
  const char *hostName2;
  require(ctx.m_currentSection->get("NodeId1", &id1));
  require(ctx.m_currentSection->get("NodeId2", &id2));
  require(ctx.m_currentSection->get("HostName1", &hostName1));
  require(ctx.m_currentSection->get("HostName2", &hostName2));
  DBUG_PRINT("info",("NodeId1=%d HostName1=\"%s\"",id1,hostName1));
  DBUG_PRINT("info",("NodeId2=%d HostName2=\"%s\"",id2,hostName2));

  const Properties *node1, *node2;
  require(ctx.m_config->get("Node", id1, &node1));
  require(ctx.m_config->get("Node", id2, &node2));

  const char *type1, *type2;
  require(node1->get("Type", &type1));
  require(node2->get("Type", &type2));

  /* add NodeIdServer info */
  {
    Uint32 nodeIdServer = id1 < id2 ? id1 : id2;
    if(strcmp(type1, API_TOKEN) == 0 || strcmp(type2, MGM_TOKEN) == 0)
      nodeIdServer = id2;
    else if(strcmp(type2, API_TOKEN) == 0 || strcmp(type1, MGM_TOKEN) == 0)
      nodeIdServer = id1;
    ctx.m_currentSection->put("NodeIdServer", nodeIdServer);

    if (id2 == nodeIdServer) {
      {
	const char *tmp= hostName1;
	hostName1= hostName2;
	hostName2= tmp;
      }
      {
	Uint32 tmp= id1;
	id1= id2;
	id2= tmp;
      }
      {
	const Properties *tmp= node1;
	node1= node2;
	node2= tmp;
      }
      {
	const char *tmp= type1;
	type1= type2;
	type2= tmp;
      }
    }
  }

  BaseString hostname(hostName1);
  
  if (hostname.c_str()[0] == 0) {
    ctx.reportError("Hostname required on nodeid %d since it will "
		    "act as server.", id1);
    DBUG_RETURN(false);
  }

  Uint32 bindAnyAddr = 0;
  node1->get("TcpBind_INADDR_ANY", &bindAnyAddr);
  if (bindAnyAddr)
  {
    ctx.m_currentSection->put("TcpBind_INADDR_ANY", 1, true);
  }
  
  Uint32 port= 0;
  if(strcmp(type1, MGM_TOKEN)==0)
    node1->get("PortNumber",&port);
  else if(strcmp(type2, MGM_TOKEN)==0)
    node2->get("PortNumber",&port);

  if (!port && 
      !node1->get("ServerPort", &port) &&
      !ctx.m_userProperties.get("ServerPort_", id1, &port))
  {
    Uint32 base= 0;
    /*
     * If the connection doesn't involve an mgm server,
     * and a default port number has been set, behave the old
     * way of allocating port numbers for transporters.
     */
    if(ctx.m_userDefaults && ctx.m_userDefaults->get("PortNumber", &base))
    {
      Uint32 adder= 0;
      {
	BaseString server_port_adder(hostname);
	server_port_adder.append("_ServerPortAdder");
	ctx.m_userProperties.get(server_port_adder.c_str(), &adder);
	ctx.m_userProperties.put(server_port_adder.c_str(), adder+1, true);
      }

      port= base + adder;
      ctx.m_userProperties.put("ServerPort_", id1, port);
    }
  }

  if(ctx.m_currentSection->contains("PortNumber")) {
    ndbout << "PortNumber should no longer be specificied "
	   << "per connection, please remove from config. "
	   << "Will be changed to " << port << endl;
    ctx.m_currentSection->put("PortNumber", port, true);
  } 
  else
  {
    ctx.m_currentSection->put("PortNumber", port);
  }

  DBUG_PRINT("info", ("connection %d-%d port %d host %s",
		      id1, id2, port, hostname.c_str()));

  DBUG_RETURN(true);
}

static bool 
fixShmUniqueId(InitConfigFileParser::Context & ctx, const char * data)
{
  DBUG_ENTER("fixShmUniqueId");
  Uint32 nodes= 0;
  ctx.m_userProperties.get(ctx.fname, &nodes);
  if (nodes == 1) // first management server
  {
    Uint32 portno= NDB_PORT;
    ctx.m_currentSection->get("PortNumber", &portno);
    ctx.m_userProperties.put("ShmUniqueId", portno);
  }
  DBUG_RETURN(true);
}

static 
bool 
fixShmKey(InitConfigFileParser::Context & ctx, const char *)
{
  DBUG_ENTER("fixShmKey");
  {
    static int last_signum= -1;
    Uint32 signum;
    if(!ctx.m_currentSection->get("Signum", &signum))
    {
      signum= OPT_NDB_SHM_SIGNUM_DEFAULT;
      if (signum <= 0)
      {
	  ctx.reportError("Unable to set default parameter for [SHM]Signum"
			  " please specify [SHM DEFAULT]Signum");
	  return false;
      }
      ctx.m_currentSection->put("Signum", signum);
      DBUG_PRINT("info",("Added Signum=%u", signum));
    }
    if ( last_signum != (int)signum && last_signum >= 0 )
    {
      ctx.reportError("All shared memory transporters must have same [SHM]Signum defined."
		      " Use [SHM DEFAULT]Signum");
      return false;
    }
    last_signum= (int)signum;
  }
  {
    Uint32 id1= 0, id2= 0, key= 0;
    require(ctx.m_currentSection->get("NodeId1", &id1));
    require(ctx.m_currentSection->get("NodeId2", &id2));
    if(!ctx.m_currentSection->get("ShmKey", &key))
    {
      require(ctx.m_userProperties.get("ShmUniqueId", &key));
      key= key << 16 | (id1 > id2 ? id1 << 8 | id2 : id2 << 8 | id1);
      ctx.m_currentSection->put("ShmKey", key);
      DBUG_PRINT("info",("Added ShmKey=0x%x", key));
    }
  }
  DBUG_RETURN(true);
}

/**
 * DB Node rule: Check various constraints
 */
static bool
checkDbConstraints(InitConfigFileParser::Context & ctx, const char *){

  Uint32 t1 = 0, t2 = 0;
  ctx.m_currentSection->get("MaxNoOfConcurrentOperations", &t1);
  ctx.m_currentSection->get("MaxNoOfConcurrentTransactions", &t2);
  
  if (t1 < t2) {
    ctx.reportError("MaxNoOfConcurrentOperations must be greater than "
		    "MaxNoOfConcurrentTransactions - [%s] starting at line: %d",
		    ctx.fname, ctx.m_sectionLineno);
    return false;
  }

  Uint32 replicas = 0, otherReplicas;
  ctx.m_currentSection->get("NoOfReplicas", &replicas);
  if(ctx.m_userProperties.get("NoOfReplicas", &otherReplicas)){
    if(replicas != otherReplicas){
      ctx.reportError("NoOfReplicas defined differently on different nodes"
		      " - [%s] starting at line: %d",
		      ctx.fname, ctx.m_sectionLineno);
      return false;
    }
  } else {
    ctx.m_userProperties.put("NoOfReplicas", replicas);
  }

  /**
   * In kernel, will calculate the MaxNoOfMeataTables use the following sum:
   * Uint32 noOfMetaTables = noOfTables + noOfOrderedIndexes + 
   *                         noOfUniqueHashIndexes + 2
   * 2 is the number of the SysTables.
   * So must check that the sum does't exceed the max value of Uint32.
   */
  Uint32 noOfTables = 0,
         noOfOrderedIndexes = 0,
         noOfUniqueHashIndexes = 0;
  ctx.m_currentSection->get("MaxNoOfTables", &noOfTables);
  ctx.m_currentSection->get("MaxNoOfOrderedIndexes", &noOfOrderedIndexes);
  ctx.m_currentSection->get("MaxNoOfUniqueHashIndexes", &noOfUniqueHashIndexes);

  Uint64 sum= (Uint64)noOfTables + noOfOrderedIndexes + noOfUniqueHashIndexes;
  
  if (sum > ((Uint32)~0 - 2)) {
    ctx.reportError("The sum of MaxNoOfTables, MaxNoOfOrderedIndexes and"
		    " MaxNoOfUniqueHashIndexes must not exceed %u - [%s]"
                    " starting at line: %d",
		    ((Uint32)~0 - 2), ctx.fname, ctx.m_sectionLineno);
    return false;
  } 

  return true;
}

/**
 * Connection rule: Check varius constraints
 */
static bool
checkConnectionConstraints(InitConfigFileParser::Context & ctx, const char *){

  Uint32 id1 = 0, id2 = 0;
  ctx.m_currentSection->get("NodeId1", &id1);
  ctx.m_currentSection->get("NodeId2", &id2);
  
  if(id1 == id2){
    ctx.reportError("Illegal connection from node to itself"
		    " - [%s] starting at line: %d",
		    ctx.fname, ctx.m_sectionLineno);
    return false;
  }

  const Properties * node1;
  if(!ctx.m_config->get("Node", id1, &node1)){
    ctx.reportError("Connection refering to undefined node: %d"
		    " - [%s] starting at line: %d",
		    id1, ctx.fname, ctx.m_sectionLineno);
    return false;
  }

  const Properties * node2;
  if(!ctx.m_config->get("Node", id2, &node2)){
    ctx.reportError("Connection refering to undefined node: %d"
		    " - [%s] starting at line: %d",
		    id2, ctx.fname, ctx.m_sectionLineno);
    return false;
  }

  const char * type1;
  const char * type2;
  require(node1->get("Type", &type1));
  require(node2->get("Type", &type2));

  /**
   * Report error if the following are true
   * -# None of the nodes is of type DB
   * -# Not both of them are MGMs
   */
  if((strcmp(type1, DB_TOKEN) != 0 && strcmp(type2, DB_TOKEN) != 0) &&
     !(strcmp(type1, MGM_TOKEN) == 0 && strcmp(type2, MGM_TOKEN) == 0))
  {
    ctx.reportError("Invalid connection between node %d (%s) and node %d (%s)"
		    " - [%s] starting at line: %d",
		    id1, type1, id2, type2, 
		    ctx.fname, ctx.m_sectionLineno);
    return false;
  }

  return true;
}

static bool
checkTCPConstraints(InitConfigFileParser::Context & ctx, const char * data){
  
  const char * host;
  struct in_addr addr;
  if(ctx.m_currentSection->get(data, &host) && strlen(host) && 
     Ndb_getInAddr(&addr, host)){
    ctx.reportError("Unable to lookup/illegal hostname %s"
		    " - [%s] starting at line: %d",
		    host, ctx.fname, ctx.m_sectionLineno);
    return false;
  }
  return true;
}

static
bool
transform(InitConfigFileParser::Context & ctx,
	  Properties & dst, 
	  const char * oldName,
	  const char * newName,
	  double add, double mul){
  
  if(ctx.m_currentSection->contains(newName)){
    ctx.reportError("Both %s and %s specified"
		    " - [%s] starting at line: %d",
		    oldName, newName,
		    ctx.fname, ctx.m_sectionLineno);
    return false;
  }
  
  PropertiesType oldType;
  require(ctx.m_currentSection->getTypeOf(oldName, &oldType));
  ConfigInfo::Type newType = ctx.m_info->getType(ctx.m_currentInfo, newName);  

  if(!((oldType == PropertiesType_Uint32 || oldType == PropertiesType_Uint64) 
       && (newType == ConfigInfo::CI_INT || newType == ConfigInfo::CI_INT64 || newType == ConfigInfo::CI_BOOL))){
    ndbout << "oldType: " << (int)oldType << ", newType: " << (int)newType << endl;
    ctx.reportError("Unable to handle type conversion w.r.t deprication %s %s"
		    "- [%s] starting at line: %d",
		    oldName, newName,
		    ctx.fname, ctx.m_sectionLineno);
    return false;
  }
  Uint64 oldVal;
  require(ctx.m_currentSection->get(oldName, &oldVal));

  Uint64 newVal = (Uint64)((Int64)oldVal * mul + add);
  if(!ctx.m_info->verify(ctx.m_currentInfo, newName, newVal)){
    ctx.reportError("Unable to handle deprication, new value not within bounds"
		    "%s %s - [%s] starting at line: %d",
		    oldName, newName,
		    ctx.fname, ctx.m_sectionLineno);
    return false;
  }

  if(newType == ConfigInfo::CI_INT || newType == ConfigInfo::CI_BOOL){
    require(dst.put(newName, (Uint32)newVal));
  } else if(newType == ConfigInfo::CI_INT64) {
    require(dst.put64(newName, newVal));    
  }
  return true;
}

static bool
fixDepricated(InitConfigFileParser::Context & ctx, const char * data){
  const char * name;
  /**
   * Transform old values to new values
   * Transform new values to old values (backward compatible)
   */
  Properties tmp(true);
  Properties::Iterator it(ctx.m_currentSection);
  for (name = it.first(); name != NULL; name = it.next()) {
    const DepricationTransform * p = &f_deprication[0];
    while(p->m_section != 0){
      if(strcmp(p->m_section, ctx.fname) == 0){
	double mul = p->m_mul;
	double add = p->m_add;
	if(strcasecmp(name, p->m_oldName) == 0){
	  if(!transform(ctx, tmp, name, p->m_newName, add, mul)){
	    return false;
	  }
	} else if(strcasecmp(name, p->m_newName) == 0) {
	  if(!transform(ctx, tmp, name, p->m_oldName, -add/mul,1.0/mul)){
	    return false;
	  }
	}
      }
      p++;
    }
  }
  
  Properties::Iterator it2(&tmp);
  for (name = it2.first(); name != NULL; name = it2.next()) {
    PropertiesType type;
    require(tmp.getTypeOf(name, &type));
    switch(type){
    case PropertiesType_Uint32:{
      Uint32 val;
      require(tmp.get(name, &val));
      ::require(ctx.m_currentSection->put(name, val));
      break;
    }
    case PropertiesType_char:{
      const char * val;
      require(tmp.get(name, &val));
      ::require(ctx.m_currentSection->put(name, val));
      break;
    }
    case PropertiesType_Uint64:{
      Uint64 val;
      require(tmp.get(name, &val));
      ::require(ctx.m_currentSection->put64(name, val));
      break;
    }
    case PropertiesType_Properties:
    default:
      ::require(false);
    }
  }
  return true;
}

static bool
saveInConfigValues(InitConfigFileParser::Context & ctx, const char * data){
  const Properties * sec;
  if(!ctx.m_currentInfo->get(ctx.fname, &sec)){
    require(false);
    return false;
  }
  
  do {
    const char *secName;
    Uint32 id, status, typeVal;
    require(sec->get("Fname", &secName));
    require(sec->get("Id", &id));
    require(sec->get("Status", &status));
    require(sec->get("SectionType", &typeVal));
    
    if(id == KEY_INTERNAL || status == ConfigInfo::CI_INTERNAL){
      ndbout_c("skipping section %s", ctx.fname);
      break;
    }

    Uint32 no = 0;
    ctx.m_userProperties.get("$Section", id, &no);
    ctx.m_userProperties.put("$Section", id, no+1, true);
    
    ctx.m_configValues.openSection(id, no);
    ctx.m_configValues.put(CFG_TYPE_OF_SECTION, typeVal);
    
    Properties::Iterator it(ctx.m_currentSection);
    for (const char* n = it.first(); n != NULL; n = it.next()) {
      const Properties * info;
      if(!ctx.m_currentInfo->get(n, &info))
	continue;

      id = 0;
      info->get("Id", &id);
      
      if(id == KEY_INTERNAL)
	continue;

      bool ok = true;
      PropertiesType type;
      require(ctx.m_currentSection->getTypeOf(n, &type));
      switch(type){
      case PropertiesType_Uint32:{
	Uint32 val;
	require(ctx.m_currentSection->get(n, &val));
	ok = ctx.m_configValues.put(id, val);
	break;
      }
      case PropertiesType_Uint64:{
	Uint64 val;
	require(ctx.m_currentSection->get(n, &val));
	ok = ctx.m_configValues.put64(id, val);
	break;
      }
      case PropertiesType_char:{
	const char * val;
	require(ctx.m_currentSection->get(n, &val));
	ok = ctx.m_configValues.put(id, val);
	break;
      }
      default:
	require(false);
      }
      require(ok);
    }
    ctx.m_configValues.closeSection();
  } while(0);
  return true;
}


static bool
add_system_section(Vector<ConfigInfo::ConfigRuleSection>&sections,
                   struct InitConfigFileParser::Context &ctx,
                   const char * rule_data)
{
  if (!ctx.m_userProperties.contains("SYSTEM")) {
    ConfigInfo::ConfigRuleSection s;

    // Generate a unique name for this new cluster
    time_t now = ::time((time_t*)NULL);
    struct tm* tm_now = ::localtime(&now);

    char name_buf[18];
    BaseString::snprintf(name_buf, sizeof(name_buf),
                         "MC_%d%.2d%.2d%.2d%.2d%.2d",
                         tm_now->tm_year + 1900,
                         tm_now->tm_mon + 1,
                         tm_now->tm_mday,
                         tm_now->tm_hour,
                         tm_now->tm_min,
                         tm_now->tm_sec);

    s.m_sectionType = BaseString("SYSTEM");
    s.m_sectionData = new Properties(true);
    s.m_sectionData->put("Name", name_buf);
    s.m_sectionData->put("Type", "SYSTEM");

    // ndbout_c("Generated new SYSTEM section with name '%s'", name_buf);

    sections.push_back(s);
  }
  return true;
}


static bool
sanity_checks(Vector<ConfigInfo::ConfigRuleSection>&sections, 
	      struct InitConfigFileParser::Context &ctx, 
	      const char * rule_data)
{
  Uint32 db_nodes = 0;
  Uint32 mgm_nodes = 0;
  Uint32 api_nodes = 0;
  if (!ctx.m_userProperties.get("DB", &db_nodes)) {
    ctx.reportError("At least one database node (ndbd) should be defined in config file");
    return false;
  }
  if (!ctx.m_userProperties.get("MGM", &mgm_nodes)) {
    ctx.reportError("At least one management server node (ndb_mgmd) should be defined in config file");
    return false;
  }
  if (!ctx.m_userProperties.get("API", &api_nodes)) {
    ctx.reportError("At least one application node (for the mysqld) should be defined in config file");
    return false;
  }
  return true;
}

static
int
check_connection(struct InitConfigFileParser::Context &ctx,
		 const char * map,
		 Uint32 nodeId1, const char * hostname,
		 Uint32 nodeId2)
{
  Bitmask<(MAX_NODES+31)/32> bitmap;

  BaseString str(map);
  Vector<BaseString> arr;
  str.split(arr, ",");
  for (Uint32 i = 0; i<arr.size(); i++)
  {
    char *endptr = 0;
    long val = strtol(arr[i].c_str(), &endptr, 10);
    if (*endptr)
    {
      ctx.reportError("Unable to parse ConnectionMap(\"%s\" for "
		      "node: %d, hostname: %s",
		      map, nodeId1, hostname);
      return -1;
    }
    if (! (val > 0 && val < MAX_NDB_NODES))
    {
      ctx.reportError("Invalid node in in ConnectionMap(\"%s\" for "
		      "node: %d, hostname: %s",
		      map, nodeId1, hostname);
      return -1;
    }
    bitmap.set(val);
  }
  return bitmap.get(nodeId2);
}

static
bool
add_a_connection(Vector<ConfigInfo::ConfigRuleSection>&sections,
		 struct InitConfigFileParser::Context &ctx,
		 Uint32 nodeId1, Uint32 nodeId2, bool use_shm)
{
  int ret;
  ConfigInfo::ConfigRuleSection s;
  const char * map = 0;
  const char *hostname1= 0, *hostname2= 0;
  const Properties *tmp;
  
  Uint32 wan = 0;
  require(ctx.m_config->get("Node", nodeId1, &tmp));
  tmp->get("HostName", &hostname1);
  if (!wan)
  {
    tmp->get("wan", &wan);
  }

  if (tmp->get("ConnectionMap", &map))
{
    if ((ret = check_connection(ctx, map, nodeId1, hostname1, nodeId2)) != 1)
    {
      return ret == 0 ? true : false;
    }
  }

  require(ctx.m_config->get("Node", nodeId2, &tmp));
  tmp->get("HostName", &hostname2);
  if (!wan)
  {
    tmp->get("wan", &wan);
  }
  
  if (tmp->get("ConnectionMap", &map))
  {
    if ((ret = check_connection(ctx, map, nodeId2, hostname2, nodeId1)) != 1)
    {
      return ret == 0 ? true : false;
    }
  }
  
  char buf[16];
  s.m_sectionData= new Properties(true);
  BaseString::snprintf(buf, sizeof(buf), "%u", nodeId1);
  s.m_sectionData->put("NodeId1", buf);
  BaseString::snprintf(buf, sizeof(buf), "%u", nodeId2);
  s.m_sectionData->put("NodeId2", buf);

  if (use_shm &&
      hostname1 && hostname1[0] &&
      hostname2 && hostname2[0] &&
      strcmp(hostname1,hostname2) == 0)
  {
    s.m_sectionType= BaseString("SHM");
    DBUG_PRINT("info",("adding SHM connection %d %d",nodeId1,nodeId2));
  }
  else
  {
    s.m_sectionType= BaseString("TCP");
    DBUG_PRINT("info",("adding TCP connection %d %d",nodeId1,nodeId2));

    if (wan)
    {
      s.m_sectionData->put("TCP_RCV_BUF_SIZE", 4194304);
      s.m_sectionData->put("TCP_SND_BUF_SIZE", 4194304);
      s.m_sectionData->put("TCP_MAXSEG_SIZE", 61440);
    }
  }
  
  sections.push_back(s);
  return true;
}

static bool
add_node_connections(Vector<ConfigInfo::ConfigRuleSection>&sections, 
  struct InitConfigFileParser::Context &ctx, 
  const char * rule_data)
{
  DBUG_ENTER("add_node_connections");
  Uint32 i;
  Properties * props= ctx.m_config;
  Properties p_connections(true);
  Properties p_connections2(true);

  for (i = 0;; i++){
    const Properties * tmp;
    Uint32 nodeId1, nodeId2;

    if(!props->get("Connection", i, &tmp)) break;

    if(!tmp->get("NodeId1", &nodeId1)) continue;
    p_connections.put("", nodeId1, nodeId1);
    if(!tmp->get("NodeId2", &nodeId2)) continue;
    p_connections.put("", nodeId2, nodeId2);

    p_connections2.put("", nodeId1 + (nodeId2<<16), nodeId1);
    p_connections2.put("", nodeId2 + (nodeId1<<16), nodeId2);
  }

  Uint32 nNodes;
  ctx.m_userProperties.get("NoOfNodes", &nNodes);

  Properties p_db_nodes(true);
  Properties p_api_nodes(true);
  Properties p_mgm_nodes(true);

  Uint32 i_db= 0, i_api= 0, i_mgm= 0, n;
  for (i= 0, n= 0; n < nNodes; i++){
    const Properties * tmp;
    if(!props->get("Node", i, &tmp)) continue;
    n++;

    const char * type;
    if(!tmp->get("Type", &type)) continue;

    if (strcmp(type,DB_TOKEN) == 0)
      p_db_nodes.put("", i_db++, i);
    else if (strcmp(type,API_TOKEN) == 0)
      p_api_nodes.put("", i_api++, i);
    else if (strcmp(type,MGM_TOKEN) == 0)
      p_mgm_nodes.put("", i_mgm++, i);
  }

  Uint32 nodeId1, nodeId2, dummy;

  // DB -> DB
  for (i= 0; p_db_nodes.get("", i, &nodeId1); i++){
    for (Uint32 j= i+1;; j++){
      if(!p_db_nodes.get("", j, &nodeId2)) break;
      if(!p_connections2.get("", nodeId1+(nodeId2<<16), &dummy)) 
      {
	if (!add_a_connection(sections,ctx,nodeId1,nodeId2,opt_ndb_shm))
	  goto err;
      }
    }
  }

  // API -> DB
  for (i= 0; p_api_nodes.get("", i, &nodeId1); i++){
    if(!p_connections.get("", nodeId1, &dummy)) {
      for (Uint32 j= 0;; j++){
	if(!p_db_nodes.get("", j, &nodeId2)) break;
	if (!add_a_connection(sections,ctx,nodeId1,nodeId2,opt_ndb_shm))
	  goto err;
      }
    }
  }

  // MGM -> DB
  for (i= 0; p_mgm_nodes.get("", i, &nodeId1); i++){
    if(!p_connections.get("", nodeId1, &dummy)) {
      for (Uint32 j= 0;; j++){
	if(!p_db_nodes.get("", j, &nodeId2)) break;
	if (!add_a_connection(sections,ctx,nodeId1,nodeId2,0))
	  goto err;
      }
    }
  }

  // MGM -> MGM
  for (i= 0; p_mgm_nodes.get("", i, &nodeId1); i++){
    for (Uint32 j= i+1;; j++){
      if(!p_mgm_nodes.get("", j, &nodeId2)) break;
      if(!p_connections2.get("", nodeId1+(nodeId2<<16), &dummy))
      {
	if (!add_a_connection(sections,ctx,nodeId1,nodeId2,0))
	  goto err;
     }
    }
  }

  DBUG_RETURN(true);
err:
  DBUG_RETURN(false);
}

static bool set_connection_priorities(Vector<ConfigInfo::ConfigRuleSection>&sections, 
				 struct InitConfigFileParser::Context &ctx, 
				 const char * rule_data)
{
  DBUG_ENTER("set_connection_priorities");
  DBUG_RETURN(true);
}

static bool
check_node_vs_replicas(Vector<ConfigInfo::ConfigRuleSection>&sections, 
		       struct InitConfigFileParser::Context &ctx, 
		       const char * rule_data)
{
  Uint32 i, n;
  Uint32 n_nodes;
  Uint32 replicas= 0;
  Uint32 db_host_count= 0;
  bool  with_arbitration_rank= false;
  ctx.m_userProperties.get("NoOfNodes", &n_nodes);
  ctx.m_userProperties.get("NoOfReplicas", &replicas);

  /**
   * Register user supplied values
   */
  Uint8 ng_cnt[MAX_NDB_NODES];
  Bitmask<(MAX_NDB_NODES+31)/32> nodes_wo_ng;
  bzero(ng_cnt, sizeof(ng_cnt));

  for (i= 0, n= 0; n < n_nodes; i++)
  {
    const Properties * tmp;
    if(!ctx.m_config->get("Node", i, &tmp)) continue;
    n++;

    const char * type;
    if(!tmp->get("Type", &type)) continue;

    if (strcmp(type,DB_TOKEN) == 0)
    {
      Uint32 id;
      tmp->get("NodeId", &id);

      Uint32 ng;
      if (tmp->get("Nodegroup", &ng))
      {
        if (ng == NDB_NO_NODEGROUP)
        {
          break;
        }
        else if (ng >= MAX_NDB_NODES)
        {
          ctx.reportError("Invalid nodegroup %u for node %u",
                          ng, id);
          return false;
        }
        ng_cnt[ng]++;
      }
      else
      {
        nodes_wo_ng.set(i);
      }
    }
  }

  /**
   * Auto-assign nodegroups if user didnt
   */
  Uint32 next_ng = 0;
  for (;ng_cnt[next_ng] >= replicas; next_ng++);
  for (i = nodes_wo_ng.find(0); i!=BitmaskImpl::NotFound;
       i = nodes_wo_ng.find(i + 1))
  {
    Properties* tmp = 0;
    ctx.m_config->getCopy("Node", i, &tmp);

    tmp->put("Nodegroup", next_ng, true);
    ctx.m_config->put("Node", i, tmp, true);
    ng_cnt[next_ng]++;

    Uint32 id;
    tmp->get("NodeId", &id);

    for (;ng_cnt[next_ng] >= replicas; next_ng++);

    delete tmp;
  }

  /**
   * Check node vs replicas
   */
  for (i = 0; i<MAX_NDB_NODES; i++)
  {
    if (ng_cnt[i] != 0 && ng_cnt[i] != (Uint8)replicas)
    {
      ctx.reportError("Nodegroup %u has %u members, NoOfReplicas=%u",
                      i, ng_cnt[i], replicas);
      return false;
    }
  }

  // check that node groups and arbitrators are ok
  // just issue warning if not
  if(replicas > 1){
    Properties p_db_hosts(true); // store hosts which db nodes run on
    Properties p_arbitrators(true); // store hosts which arbitrators run on
    // arbitrator should not run together with db node on same host
    Uint32 group= 0, i_group= 0;
    BaseString node_group_warning, arbitration_warning;
    const char *arbit_warn_fmt=
      "\n  arbitrator with id %d and db node with id %d on same host %s";
    const char *arbit_warn_fmt2=
      "\n  arbitrator with id %d has no hostname specified";

    ctx.m_userProperties.get("NoOfNodes", &n_nodes);
    for (i= 0, n= 0; n < n_nodes; i++){
      const Properties * tmp;
      if(!ctx.m_config->get("Node", i, &tmp)) continue;
      n++;

      const char * type;
      if(!tmp->get("Type", &type)) continue;

      const char* host= 0;
      tmp->get("HostName", &host);

      if (strcmp(type,DB_TOKEN) == 0)
      { 
        { 
          Uint32 ii; 
          if (!p_db_hosts.get(host,&ii)) 
            db_host_count++; 
          p_db_hosts.put(host,i); 
          if (p_arbitrators.get(host,&ii)) 
          { 
            arbitration_warning.appfmt(arbit_warn_fmt, ii, i, host); 
            p_arbitrators.remove(host); // only one warning per db node 
          } 
        } 
        { 
          unsigned j; 
          BaseString str, str2; 
          str.assfmt("#group%d_",group); 
          p_db_hosts.put(str.c_str(),i_group,host); 
          str2.assfmt("##group%d_",group); 
          p_db_hosts.put(str2.c_str(),i_group,i); 
          for (j= 0; j < i_group; j++) 
          { 
            const char *other_host; 
            p_db_hosts.get(str.c_str(),j,&other_host); 
            if (strcmp(host,other_host) == 0) { 
              unsigned int other_i, c= 0; 
              p_db_hosts.get(str2.c_str(),j,&other_i); 
              p_db_hosts.get(str.c_str(),&c); 
              if (c == 0) // first warning in this node group 
                node_group_warning.appfmt("  Node group %d", group); 
              c|= 1 << j; 
              p_db_hosts.put(str.c_str(),c); 
              node_group_warning.appfmt(",\n    db node with id %d and id %d " 
              "on same host %s", other_i, i, host); 
            } 
          } 
          i_group++; 
          DBUG_ASSERT(i_group <= replicas); 
          if (i_group == replicas) 
          { 
            unsigned c= 0; 
            p_db_hosts.get(str.c_str(),&c); 
            if (c+1 == (1u << (replicas-1))) // all nodes on same machine 
              node_group_warning.append(".\n    Host failure will " 
              "cause complete cluster shutdown."); 
            else if (c > 0) 
              node_group_warning.append(".\n    Host failure may " 
              "cause complete cluster shutdown."); 
            group++; 
            i_group= 0; 
          } 
        }
      }
      else if (strcmp(type,API_TOKEN) == 0 ||
	       strcmp(type,MGM_TOKEN) == 0)
      { 
        Uint32 rank; 
        if(tmp->get("ArbitrationRank", &rank) && rank > 0) 
        { 
          with_arbitration_rank = true;  //check whether MGM or API node configured with rank >0 
          if(host && host[0] != 0) 
          { 
            Uint32 ii; 
            p_arbitrators.put(host,i); 
            if (p_db_hosts.get(host,&ii)) 
            { 
              arbitration_warning.appfmt(arbit_warn_fmt, i, ii, host); 
            } 
          } 
          else 
          { 
            arbitration_warning.appfmt(arbit_warn_fmt2, i); 
          } 
        }
      }
    }
    if (db_host_count > 1 && node_group_warning.length() > 0)
      ctx.reportWarning("Cluster configuration warning:\n%s",node_group_warning.c_str());
    if (!with_arbitration_rank) 
    {
      ctx.reportWarning("Cluster configuration warning:" 
         "\n  Neither %s nor %s nodes are configured with arbitrator,"
         "\n  may cause complete cluster shutdown in case of host failure.", 
         MGM_TOKEN, API_TOKEN);
    }
    if (db_host_count > 1 && arbitration_warning.length() > 0)
      ctx.reportWarning("Cluster configuration warning:%s%s",arbitration_warning.c_str(),
	       "\n  Running arbitrator on the same host as a database node may"
	       "\n  cause complete cluster shutdown in case of host failure.");
  }
  return true;
}


ConfigInfo::ParamInfoIter::ParamInfoIter(const ConfigInfo& info,
                                         Uint32 section,
                                         Uint32 section_type) :
  m_info(info),
  m_section_name(NULL),
  m_curr_param(0)
{
  /* Find the section's name */
  for (int j=0; j<info.m_NoOfParams; j++) {
    const ConfigInfo::ParamInfo & param = info.m_ParamInfo[j];
    if (param._type == ConfigInfo::CI_SECTION &&
        param._paramId == section &&
        (section_type == ~(Uint32)0 || 
         Uint32(param._section_type) == section_type))
    {
      m_section_name= param._section;
      return;
    }
  }
  abort();
}


const ConfigInfo::ParamInfo*
ConfigInfo::ParamInfoIter::next(void) {
  assert(m_curr_param < m_info.m_NoOfParams);
  do {
    /*  Loop through the parameter and return a pointer to the next found */
    const ConfigInfo::ParamInfo* param = &m_info.m_ParamInfo[m_curr_param++];
    if (strcmp(param->_section, m_section_name) == 0 &&
        param->_type != ConfigInfo::CI_SECTION)
      return param;
  }
  while (m_curr_param<m_info.m_NoOfParams);

  return NULL;
}


static bool
is_name_in_list(const char* name, Vector<BaseString>& list)
{
  for (Uint32 i = 0; i<list.size(); i++)
  {
    if (strstr(name, list[i].c_str()))
      return true;
  }
  return false;
}


static
bool
saveSectionsInConfigValues(Vector<ConfigInfo::ConfigRuleSection>& notused,
                           struct InitConfigFileParser::Context &ctx,
                           const char * rule_data)
{
  if (rule_data == 0)
    return true;

  BaseString sections(rule_data);
  Vector<BaseString> list;
  sections.split(list, ",");

  Properties::Iterator it(ctx.m_config);

  {
    // Estimate size of Properties when saved as ConfigValues
    // and expand ConfigValues to that size in order to avoid
    // the need of allocating memory and copying from new to old
    Uint32 keys = 0, data_sz = 0;
    for (const char * name = it.first(); name != 0; name = it.next())
    {
      PropertiesType pt;
      if (is_name_in_list(name, list) &&
          ctx.m_config->getTypeOf(name, &pt) &&
          pt == PropertiesType_Properties)
      {
        const Properties* tmp;
        require(ctx.m_config->get(name, &tmp) != 0);

        keys += 2; // openSection(key + no)
        keys += 1; // CFG_TYPE_OF_SECTION

        Properties::Iterator it2(tmp);
        for (const char * name2 = it2.first(); name2 != 0; name2 = it2.next())
        {
          keys++;
          require(tmp->getTypeOf(name2, &pt) != 0);
          switch(pt){
          case PropertiesType_char:
            const char* value;
            require(tmp->get(name2, &value) != 0);
            data_sz += 1 + ((strlen(value) + 3) / 4);
            break;

          case PropertiesType_Uint32:
            data_sz += 1;
            break;

          case PropertiesType_Uint64:
            data_sz += 2;
            break;

          case PropertiesType_Properties:
          default:
            require(false);
            break;
          }
        }
      }
    }

    ctx.m_configValues.expand(keys, data_sz);
  }

  for (const char * name = it.first(); name != 0; name = it.next())
  {
    PropertiesType pt;
    if (is_name_in_list(name, list) &&
        ctx.m_config->getTypeOf(name, &pt) &&
        pt == PropertiesType_Properties)
    {
      const char * type;
      const Properties* tmp;
      require(ctx.m_config->get(name, &tmp) != 0);
      require(tmp->get("Type", &type) != 0);
      require((ctx.m_currentInfo = ctx.m_info->getInfo(type)) != 0);
      ctx.m_currentSection = const_cast<Properties*>(tmp);
      BaseString::snprintf(ctx.fname, sizeof(ctx.fname), type);
      saveInConfigValues(ctx, 0);
    }
  }

  return true;
}


template class Vector<ConfigInfo::ConfigRuleSection>;
#endif /* NDB_MGMAPI */<|MERGE_RESOLUTION|>--- conflicted
+++ resolved
@@ -428,21 +428,6 @@
     "false",
     "false",
     "true"},
-<<<<<<< HEAD
-
-  {
-    CFG_SECTION_NODE,
-    DB_TOKEN,
-    DB_TOKEN,
-    "Node section",
-    ConfigInfo::CI_USED,
-    false,
-    ConfigInfo::CI_SECTION,
-    (const char *)NODE_TYPE_DB, 
-    0, 0
-  },
-=======
->>>>>>> 46b823b3
 
   {
     CFG_NODE_HOST,
@@ -640,15 +625,9 @@
     DB_TOKEN,
     "CPU list indicating which CPU will run the execution thread(s)",
     ConfigInfo::CI_USED,
-<<<<<<< HEAD
-    true,
+    0,
     ConfigInfo::CI_STRING,
     UNDEFINED,
-=======
-    0,
-    ConfigInfo::CI_INT,
-    "65535",
->>>>>>> 46b823b3
     "0",
     "65535" },
 
