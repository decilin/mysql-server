--- conflicted
+++ resolved
@@ -375,18 +375,6 @@
     mgmd_exit(1);
   }
 
-<<<<<<< HEAD
-  /**
-    validation for initial or reload options is skipped when
-    config file is not specified.
-   */
-  if (opts.config_filename != nullptr && !(opts.initial || opts.reload)) {
-    fprintf(stderr,
-            "ERROR: Cannot start management node without --initial or --reload "
-            "when config-file(or -f) option is specified.\n");
-    mgmd_exit(1);
-  }
-
   /* Validation to prevent using relative path for config-dir */
   if (opts.config_cache && (opts.configdir != disabled_my_option) &&
       (strcmp(opts.configdir, MYSQLCLUSTERDIR) != 0)) {
@@ -411,8 +399,6 @@
     }
   }
 
-=======
->>>>>>> 940c8d77
   /*validation is added to prevent user using
   wrong short option for --config-file.*/
   if (opt_ndb_connectstring)
