/* Copyright (c) 2003-2006 MySQL AB


   This program is free software; you can redistribute it and/or modify
   it under the terms of the GNU General Public License as published by
   the Free Software Foundation; version 2 of the License.

   This program is distributed in the hope that it will be useful,
   but WITHOUT ANY WARRANTY; without even the implied warranty of
   MERCHANTABILITY or FITNESS FOR A PARTICULAR PURPOSE.  See the
   GNU General Public License for more details.

   You should have received a copy of the GNU General Public License
   along with this program; if not, write to the Free Software
   Foundation, Inc., 51 Franklin Street, Fifth Floor, Boston, MA  02110-1301, USA */



#include <ndb_global.h>

#include "Parser.hpp"
#include <Properties.hpp>


<<<<<<< HEAD
ParserImpl::ParserImpl(const DummyRow * rows, InputStream & in)
 : m_rows(rows), input(in)
{
=======
static void trim(char * str);

class ParseInputStream : public InputStream {
public:
  ParseInputStream(InputStream & in, bool trim = true, char eofComment = '#');
  
  char* gets(char * buf, int bufLen); 
  void push_back(const char *);
  void set_mutex(NdbMutex *m) { in.set_mutex(m); };
private:
  InputStream & in;
  char * buffer;
};

ParseInputStream::ParseInputStream(InputStream & _in, 
				   bool /* unused */, 
				   char /* unused */)
  : in(_in){
  buffer = 0;
}

char*
ParseInputStream::gets(char * buf, int bufLen){
  if(buffer != 0){
    strncpy(buf, buffer, bufLen);
    free(buffer);
    buffer = 0;
    return buf;
  }
  char *t = in.gets(buf, bufLen);
  return t;
}

void
ParseInputStream::push_back(const char * str){
  if(buffer != 0)
    abort();
  buffer = strdup(str);
}


void
ParserImpl::check_parser_rows(const DummyRow* rows) const
{
  // Simple validation of rows definitions
  while(rows->name)
  {
    assert(rows->type < rows->End);
    rows++;
  }

  // Check that last row has type End
  assert(rows->type == rows->End);
}


ParserImpl::ParserImpl(const DummyRow * rows, InputStream & in,
		       bool b_cmd, bool b_empty, bool b_iarg) 
  : m_rows(rows), input(* new ParseInputStream(in))
{
  m_breakOnCmd = b_cmd;
  m_breakOnEmpty = b_empty;
  m_breakOnInvalidArg = b_iarg;

#ifndef NDEBUG
  check_parser_rows(rows);
#endif
>>>>>>> ca352190
}

ParserImpl::~ParserImpl(){
}

static
bool
Empty(const char * str){
  if(str == 0)
    return true;
  const int len = (int)strlen(str);
  if(len == 0)
    return false;
  for(int i = 0; i<len; i++)
    if(str[i] != ' ' && str[i] != '\t' && str[i] != '\n')
      return false;
  return true;
}

static
bool
Eof(const char * str) { return str == 0;}

static
void
trim(char * str){
  if(str == NULL)
    return;
  int len = (int)strlen(str);
  for(len--; str[len] == '\n' || str[len] == ' ' || str[len] == '\t'; len--)
    str[len] = 0;
  
  int pos = 0;
  while(str[pos] == ' ' || str[pos] == '\t')
    pos++;
  
  if(str[pos] == '\"' && str[len] == '\"') {
    pos++;
    str[len] = 0;
    len--;
  }
  
  memmove(str, &str[pos], len - pos + 2);
}

static
bool
split(char * buf, char ** name, char ** value){

  for (*value=buf; **value; (*value)++) {
    if (**value == ':' || **value == '=') {
      break;
    }
  }

  if(* value == 0){
    return false;
  }
  (* value)[0] = 0;
  * value = (* value + 1);
  * name = buf;
  
  trim(* name);
  trim(* value);

  return true;
}

bool
ParserImpl::run(Context * ctx, const class Properties ** pDst,
		volatile bool * stop) const
{
  input.set_mutex(ctx->m_mutex);

  * pDst = 0;
  bool ownStop = false;
  if(stop == 0)
    stop = &ownStop;

  ctx->m_aliasUsed.clear();

  const unsigned sz = sizeof(ctx->m_tokenBuffer);
  ctx->m_currentToken = input.gets(ctx->m_tokenBuffer, sz);
  if(Eof(ctx->m_currentToken)){
    ctx->m_status = Parser<Dummy>::Eof;
    return false;
  }

  int last= (int)strlen(ctx->m_currentToken);
  if(last>0)
    last--;

  if(ctx->m_currentToken[last] !='\n'){
    ctx->m_status = Parser<Dummy>::NoLine;
    ctx->m_tokenBuffer[0]= '\0';
    return false;
  }

  if(Empty(ctx->m_currentToken)){
    ctx->m_status = Parser<Dummy>::EmptyLine;
    return false;
  }

  trim(ctx->m_currentToken);
  ctx->m_currentCmd = matchCommand(ctx, ctx->m_currentToken, m_rows);
  if(ctx->m_currentCmd == 0){
    ctx->m_status = Parser<Dummy>::UnknownCommand;
    return false;
  }

  Properties * p = new Properties();

  bool invalidArgument = false;
  ctx->m_currentToken = input.gets(ctx->m_tokenBuffer, sz);

  while((! * stop) &&
	!Eof(ctx->m_currentToken) &&
	!Empty(ctx->m_currentToken)){
    if(ctx->m_currentToken[0] != 0){
      trim(ctx->m_currentToken);
      if(!parseArg(ctx, ctx->m_currentToken, ctx->m_currentCmd + 1, p)){
	delete p;
	invalidArgument = true;
	break;
      }
    }
    ctx->m_currentToken = input.gets(ctx->m_tokenBuffer, sz);
  }

  if(invalidArgument){
    // Invalid argument found, return error
    return false;
  }

  if(* stop){
    delete p;
    ctx->m_status = Parser<Dummy>::ExternalStop;
    return false;
  }

  if(!checkMandatory(ctx, p)){
    ctx->m_status = Parser<Dummy>::MissingMandatoryArgument;
    delete p;
    return false;
  }

  /**
   * Add alias to properties
   */
  for(unsigned i = 0; i<ctx->m_aliasUsed.size(); i++){
    const ParserRow<Dummy> * alias = ctx->m_aliasUsed[i];
    Properties tmp;
    tmp.put("name", alias->name);
    tmp.put("realName", alias->realName);
    p->put("$ALIAS", i, &tmp);
  }
  p->put("$ALIAS", ctx->m_aliasUsed.size());

  ctx->m_status = Parser<Dummy>::Ok;
  * pDst = p;
  return true;
}

const ParserImpl::DummyRow* 
ParserImpl::matchCommand(Context* ctx, const char* buf, const DummyRow rows[]){
  const char * name = buf;
  const DummyRow * tmp = &rows[0];
  while(tmp->name != 0 && name != 0){
    if(strcmp(tmp->name, name) == 0){
      if(tmp->type == DummyRow::Cmd)
	return tmp;
      if(tmp->type == DummyRow::CmdAlias){
	if(ctx != 0)
	  ctx->m_aliasUsed.push_back(tmp);
	name = tmp->realName;
	tmp = &rows[0];
	continue;
      }
    }
    tmp++;
  }
  return 0;
}

const ParserImpl::DummyRow* 
ParserImpl::matchArg(Context* ctx, const char * buf, const DummyRow rows[]){
  const char * name = buf;
  const DummyRow * tmp = &rows[0];
  while(tmp->name != 0){
    const DummyRow::Type t = tmp->type;
    if(t != DummyRow::Arg && t != DummyRow::ArgAlias && t !=DummyRow::CmdAlias)
      break;
    if(t !=DummyRow::CmdAlias && strcmp(tmp->name, name) == 0){
      if(tmp->type == DummyRow::Arg){
	return tmp;
      }
      if(tmp->type == DummyRow::ArgAlias){
	if(ctx != 0)
	  ctx->m_aliasUsed.push_back(tmp);
	name = tmp->realName;
	tmp = &rows[0];
	continue;
      }
    }
    tmp++;
  }
  return 0;
}

bool
ParserImpl::parseArg(Context * ctx,
		     char * buf, 
		     const DummyRow * rows,
		     Properties * p){
  char * name;
  char * value;
  if(!split(buf, &name, &value)){
    ctx->m_status = Parser<Dummy>::InvalidArgumentFormat;
    return false;
  }
  const DummyRow * arg = matchArg(ctx, name, rows);
  if(arg == 0){
    ctx->m_status = Parser<Dummy>::UnknownArgument;
    return false;
  }
  
  switch(arg->argType){
  case DummyRow::String:
    if(p->put(arg->name, value))
      return true;
    break;
  case DummyRow::Int:{
    Uint32 i;
    int c = sscanf(value, "%u", &i);
    if(c != 1){
      ctx->m_status = Parser<Dummy>::TypeMismatch;
      return false;
    }
    if(p->put(arg->name, i))
      return true;
    break;
  }

  case DummyRow::Properties: {
    abort();
    break;
  }
  default:
    ctx->m_status = Parser<Dummy>::UnknownArgumentType;
    return false;
  }
  if(p->getPropertiesErrno() == E_PROPERTIES_ELEMENT_ALREADY_EXISTS){
    ctx->m_status = Parser<Dummy>::ArgumentGivenTwice;
    return false;
  }

  abort();
  return false;
}

bool
ParserImpl::checkMandatory(Context* ctx, const Properties* props){
  const DummyRow * tmp = &ctx->m_currentCmd[1];
  while(tmp->name != 0 && tmp->type == DummyRow::Arg){
    if(tmp->argRequired == ParserRow<Dummy>::Mandatory &&
       !props->contains(tmp->name)){
      ctx->m_status = Parser<Dummy>::MissingMandatoryArgument;
      ctx->m_currentArg = tmp;
      return false;
    }
    tmp++;
  }
  return true;
}

template class Vector<const ParserRow<ParserImpl::Dummy>*>;

#ifdef TEST_PARSER
#include <NdbTap.hpp>

TAPTEST(Parser)
{
  char *str, *name, *value;

  //split modifies arg so dup
  str = strdup("x=c:\\windows");
  OK(split(str, &name, &value));
  OK(!strcmp(name, "x"));
  OK(!strcmp(value, "c:\\windows"));

  return 1;
}
#endif<|MERGE_RESOLUTION|>--- conflicted
+++ resolved
@@ -20,52 +20,6 @@
 
 #include "Parser.hpp"
 #include <Properties.hpp>
-
-
-<<<<<<< HEAD
-ParserImpl::ParserImpl(const DummyRow * rows, InputStream & in)
- : m_rows(rows), input(in)
-{
-=======
-static void trim(char * str);
-
-class ParseInputStream : public InputStream {
-public:
-  ParseInputStream(InputStream & in, bool trim = true, char eofComment = '#');
-  
-  char* gets(char * buf, int bufLen); 
-  void push_back(const char *);
-  void set_mutex(NdbMutex *m) { in.set_mutex(m); };
-private:
-  InputStream & in;
-  char * buffer;
-};
-
-ParseInputStream::ParseInputStream(InputStream & _in, 
-				   bool /* unused */, 
-				   char /* unused */)
-  : in(_in){
-  buffer = 0;
-}
-
-char*
-ParseInputStream::gets(char * buf, int bufLen){
-  if(buffer != 0){
-    strncpy(buf, buffer, bufLen);
-    free(buffer);
-    buffer = 0;
-    return buf;
-  }
-  char *t = in.gets(buf, bufLen);
-  return t;
-}
-
-void
-ParseInputStream::push_back(const char * str){
-  if(buffer != 0)
-    abort();
-  buffer = strdup(str);
-}
 
 
 void
@@ -83,18 +37,12 @@
 }
 
 
-ParserImpl::ParserImpl(const DummyRow * rows, InputStream & in,
-		       bool b_cmd, bool b_empty, bool b_iarg) 
-  : m_rows(rows), input(* new ParseInputStream(in))
+ParserImpl::ParserImpl(const DummyRow * rows, InputStream & in)
+ : m_rows(rows), input(in)
 {
-  m_breakOnCmd = b_cmd;
-  m_breakOnEmpty = b_empty;
-  m_breakOnInvalidArg = b_iarg;
-
 #ifndef NDEBUG
   check_parser_rows(rows);
 #endif
->>>>>>> ca352190
 }
 
 ParserImpl::~ParserImpl(){
