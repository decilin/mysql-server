/*
   Copyright (c) 2003, 2015, Oracle and/or its affiliates. All rights reserved.

   This program is free software; you can redistribute it and/or modify
   it under the terms of the GNU General Public License as published by
   the Free Software Foundation; version 2 of the License.
   This program is distributed in the hope that it will be useful,
   but WITHOUT ANY WARRANTY; without even the implied warranty of
   MERCHANTABILITY or FITNESS FOR A PARTICULAR PURPOSE.  See the
   GNU General Public License for more details.

   You should have received a copy of the GNU General Public License
   along with this program; if not, write to the Free Software
   Foundation, Inc., 51 Franklin St, Fifth Floor, Boston, MA 02110-1301  USA
*/

#include <ndb_global.h>

#include <TransporterRegistry.hpp>
#include "TransporterInternalDefinitions.hpp"

#include "Transporter.hpp"
#include <SocketAuthenticator.hpp>

#ifdef NDB_TCP_TRANSPORTER
#include "TCP_Transporter.hpp"
#include "Loopback_Transporter.hpp"
#endif

#ifdef NDB_SCI_TRANSPORTER
#include "SCI_Transporter.hpp"
#endif

#ifdef NDB_SHM_TRANSPORTER
#include "SHM_Transporter.hpp"
extern int g_ndb_shm_signum;
#endif

#include "NdbOut.hpp"
#include <NdbSleep.h>
#include <InputStream.hpp>
#include <OutputStream.hpp>
#include <socket_io.h>

#include <mgmapi/mgmapi.h>
#include <mgmapi_internal.h>
#include <mgmapi/mgmapi_debug.h>

#include <EventLogger.hpp>
extern EventLogger * g_eventLogger;

/**
 * There is a requirement in the Transporter design that
 * ::performReceive() and ::update_connections()
 * on the same 'TransporterReceiveHandle' should not be 
 * run concurrently. class TransporterReceiveWatchdog provides a
 * simple mechanism to assert that this rule is followed.
 * Does nothing if NDEBUG is defined (in production code)
 */
class TransporterReceiveWatchdog
{
public:
#if NDEBUG 
  TransporterReceiveWatchdog(TransporterReceiveHandle& recvdata)
  {}

#else
  TransporterReceiveWatchdog(TransporterReceiveHandle& recvdata)
    : m_recvdata(recvdata)
  {
    assert(m_recvdata.m_active == false);
    m_recvdata.m_active = true;
  }

  ~TransporterReceiveWatchdog()
  {
    assert(m_recvdata.m_active == true);
    m_recvdata.m_active = false;
  }

private:
  TransporterReceiveHandle& m_recvdata;
#endif
};


struct in_addr
TransporterRegistry::get_connect_address(NodeId node_id) const
{
  return theTransporters[node_id]->m_connect_address;
}

Uint64
TransporterRegistry::get_bytes_sent(NodeId node_id) const
{
  return theTransporters[node_id]->m_bytes_sent;
}

Uint64
TransporterRegistry::get_bytes_received(NodeId node_id) const
{
  return theTransporters[node_id]->m_bytes_received;
}

SocketServer::Session * TransporterService::newSession(NDB_SOCKET_TYPE sockfd)
{
  DBUG_ENTER("SocketServer::Session * TransporterService::newSession");
  if (m_auth && !m_auth->server_authenticate(sockfd))
  {
    ndb_socket_close(sockfd, true); // Close with reset
    DBUG_RETURN(0);
  }

  BaseString msg;
  bool close_with_reset = true;
  if (!m_transporter_registry->connect_server(sockfd, msg, close_with_reset))
  {
    ndb_socket_close(sockfd, close_with_reset);
    DBUG_RETURN(0);
  }

  DBUG_RETURN(0);
}

TransporterReceiveData::TransporterReceiveData()
{
  /**
   * With multi receiver threads
   *   an interface to reassign these is needed...
   */
  m_transporters.set();            // Handle all
  m_transporters.clear(Uint32(0)); // Except wakeup socket...
  m_handled_transporters.clear();

#if defined(HAVE_EPOLL_CREATE)
  m_epoll_fd = -1;
  m_epoll_events = 0;
#endif
}

bool
TransporterReceiveData::init(unsigned maxTransporters)
{
  maxTransporters += 1; /* wakeup socket */
#if defined(HAVE_EPOLL_CREATE)
  m_epoll_fd = epoll_create(maxTransporters);
  if (m_epoll_fd == -1)
  {
    perror("epoll_create failed... falling back to select!");
    goto fallback;
  }
  m_epoll_events = new struct epoll_event[maxTransporters];
  if (m_epoll_events == 0)
  {
    perror("Failed to alloc epoll-array... falling back to select!");
    close(m_epoll_fd);
    m_epoll_fd = -1;
    goto fallback;
  }
  bzero(m_epoll_events, maxTransporters * sizeof(struct epoll_event));
  return true;
fallback:
#endif
  return m_socket_poller.set_max_count(maxTransporters);
}

bool
TransporterReceiveData::epoll_add(TCP_Transporter *t)
{
  assert(m_transporters.get(t->getRemoteNodeId()));
#if defined(HAVE_EPOLL_CREATE)
  if (m_epoll_fd != -1)
  {
    bool add = true;
    struct epoll_event event_poll;
    bzero(&event_poll, sizeof(event_poll));
    NDB_SOCKET_TYPE sock_fd = t->getSocket();
    int node_id = t->getRemoteNodeId();
    int op = EPOLL_CTL_ADD;
    int ret_val, error;

    if (!my_socket_valid(sock_fd))
      return FALSE;

    event_poll.data.u32 = t->getRemoteNodeId();
    event_poll.events = EPOLLIN;
    ret_val = epoll_ctl(m_epoll_fd, op, sock_fd.fd, &event_poll);
    if (!ret_val)
      goto ok;
    error= errno;
    if (error == ENOENT && !add)
    {
      /*
       * Could be that socket was closed premature to this call.
       * Not a problem that this occurs.
       */
      goto ok;
    }
    if (!add || (add && (error != ENOMEM)))
    {
      /*
       * Serious problems, we are either using wrong parameters,
       * have permission problems or the socket doesn't support
       * epoll!!
       */
      ndbout_c("Failed to %s epollfd: %u fd " MY_SOCKET_FORMAT
               " node %u to epoll-set,"
               " errno: %u %s",
               add ? "ADD" : "DEL",
               m_epoll_fd,
               MY_SOCKET_FORMAT_VALUE(sock_fd),
               node_id,
               error,
               strerror(error));
      abort();
    }
    ndbout << "We lacked memory to add the socket for node id ";
    ndbout << node_id << endl;
    return false;
  }

ok:
#endif
  return true;
}

TransporterReceiveData::~TransporterReceiveData()
{
#if defined(HAVE_EPOLL_CREATE)
  if (m_epoll_fd != -1)
  {
    close(m_epoll_fd);
    m_epoll_fd = -1;
  }

  if (m_epoll_events)
  {
    delete [] m_epoll_events;
    m_epoll_events = 0;
  }
#endif
}

TransporterRegistry::TransporterRegistry(TransporterCallback *callback,
                                         TransporterReceiveHandle * recvHandle,
                                         bool use_default_send_buffer,
                                         unsigned _maxTransporters) :
  m_mgm_handle(0),
  localNodeId(0),
  connectBackoffMaxTime(0),
  m_transp_count(0),
  m_use_default_send_buffer(use_default_send_buffer),
  m_send_buffers(0), m_page_freelist(0), m_send_buffer_memory(0),
  m_total_max_send_buffer(0)
{
  DBUG_ENTER("TransporterRegistry::TransporterRegistry");

  receiveHandle = recvHandle;
  maxTransporters = _maxTransporters;
  sendCounter = 1;
  
  callbackObj=callback;

  theTCPTransporters  = new TCP_Transporter * [maxTransporters];
  theSCITransporters  = new SCI_Transporter * [maxTransporters];
  theSHMTransporters  = new SHM_Transporter * [maxTransporters];
  theTransporterTypes = new TransporterType   [maxTransporters];
  theTransporters     = new Transporter     * [maxTransporters];
  performStates       = new PerformState      [maxTransporters];
  ioStates            = new IOState           [maxTransporters]; 
  peerUpIndicators    = new bool              [maxTransporters];
  connectingTime      = new Uint32            [maxTransporters];
  m_disconnect_errnum = new int               [maxTransporters];
  m_error_states      = new ErrorState        [maxTransporters];

  m_has_extra_wakeup_socket = false;

#ifdef ERROR_INSERT
  m_blocked.clear();
  m_blocked_disconnected.clear();
<<<<<<< HEAD
=======
  m_sendBlocked.clear();
>>>>>>> 64c88599

  m_mixology_level = 0;
#endif

  // Initialize member variables
  nTransporters    = 0;
  nTCPTransporters = 0;
  nSCITransporters = 0;
  nSHMTransporters = 0;
  
  // Initialize the transporter arrays
  ErrorState default_error_state = { TE_NO_ERROR, (const char *)~(UintPtr)0 };
  for (unsigned i=0; i<maxTransporters; i++) {
    theTCPTransporters[i] = NULL;
    theSCITransporters[i] = NULL;
    theSHMTransporters[i] = NULL;
    theTransporters[i]    = NULL;
    performStates[i]      = DISCONNECTED;
    ioStates[i]           = NoHalt;
    peerUpIndicators[i]   = true; // Assume all nodes are up, will be
                                  // cleared at first connect attempt
    connectingTime[i]     = 0;
    m_disconnect_errnum[i]= 0;
    m_error_states[i]     = default_error_state;
  }

  DBUG_VOID_RETURN;
}

#define MIN_SEND_BUFFER_SIZE (4 * 1024 * 1024)

void
TransporterRegistry::allocate_send_buffers(Uint64 total_send_buffer,
                                           Uint64 extra_send_buffer)
{
  if (!m_use_default_send_buffer)
    return;

  if (total_send_buffer == 0)
    total_send_buffer = get_total_max_send_buffer();

  total_send_buffer += extra_send_buffer;

  if (!extra_send_buffer)
  {
    /**
     * If extra send buffer memory is 0 it means we can decide on an
     * appropriate value for it. We select to always ensure that the
     * minimum send buffer memory is 4M, otherwise we simply don't
     * add any extra send buffer memory at all.
     */
    if (total_send_buffer < MIN_SEND_BUFFER_SIZE)
    {
      total_send_buffer = (Uint64)MIN_SEND_BUFFER_SIZE;
    }
  }

  if (m_send_buffers)
  {
    /* Send buffers already allocated -> resize the buffer pages */
    assert(m_send_buffer_memory);

    // TODO resize send buffer pages

    return;
  }

  /* Initialize transporter send buffers (initially empty). */
  m_send_buffers = new SendBuffer[maxTransporters];
  for (unsigned i = 0; i < maxTransporters; i++)
  {
    SendBuffer &b = m_send_buffers[i];
    b.m_first_page = NULL;
    b.m_last_page = NULL;
    b.m_used_bytes = 0;
  }

  /* Initialize the page freelist. */
  Uint64 send_buffer_pages =
    (total_send_buffer + SendBufferPage::PGSIZE - 1)/SendBufferPage::PGSIZE;
  /* Add one extra page of internal fragmentation overhead per transporter. */
  send_buffer_pages += nTransporters;

  m_send_buffer_memory =
    new unsigned char[UintPtr(send_buffer_pages * SendBufferPage::PGSIZE)];
  if (m_send_buffer_memory == NULL)
  {
    ndbout << "Unable to allocate "
           << send_buffer_pages * SendBufferPage::PGSIZE
           << " bytes of memory for send buffers, aborting." << endl;
    abort();
  }

  m_page_freelist = NULL;
  for (unsigned i = 0; i < send_buffer_pages; i++)
  {
    SendBufferPage *page =
      (SendBufferPage *)(m_send_buffer_memory + i * SendBufferPage::PGSIZE);
    page->m_bytes = 0;
    page->m_next = m_page_freelist;
    m_page_freelist = page;
  }
  m_tot_send_buffer_memory = SendBufferPage::PGSIZE * send_buffer_pages;
  m_tot_used_buffer_memory = 0;
}

void TransporterRegistry::set_mgm_handle(NdbMgmHandle h)
{
  DBUG_ENTER("TransporterRegistry::set_mgm_handle");
  if (m_mgm_handle)
    ndb_mgm_destroy_handle(&m_mgm_handle);
  m_mgm_handle= h;
  ndb_mgm_set_timeout(m_mgm_handle, 5000);
#ifndef DBUG_OFF
  if (h)
  {
    char buf[256];
    DBUG_PRINT("info",("handle set with connectstring: %s",
		       ndb_mgm_get_connectstring(h,buf, sizeof(buf))));
  }
  else
  {
    DBUG_PRINT("info",("handle set to NULL"));
  }
#endif
  DBUG_VOID_RETURN;
}

TransporterRegistry::~TransporterRegistry()
{
  DBUG_ENTER("TransporterRegistry::~TransporterRegistry");
 
  disconnectAll(); 
  removeAll();
  
  delete[] theTCPTransporters;
  delete[] theSCITransporters;
  delete[] theSHMTransporters;
  delete[] theTransporterTypes;
  delete[] theTransporters;
  delete[] performStates;
  delete[] ioStates;
  delete[] peerUpIndicators;
  delete[] connectingTime;
  delete[] m_disconnect_errnum;
  delete[] m_error_states;

  if (m_send_buffers)
    delete[] m_send_buffers;
  m_page_freelist = NULL;
  if (m_send_buffer_memory)
    delete[] m_send_buffer_memory;

  if (m_mgm_handle)
    ndb_mgm_destroy_handle(&m_mgm_handle);

  if (m_has_extra_wakeup_socket)
  {
    my_socket_close(m_extra_wakeup_sockets[0]);
    my_socket_close(m_extra_wakeup_sockets[1]);
  }

  DBUG_VOID_RETURN;
}

void
TransporterRegistry::removeAll(){
  for(unsigned i = 0; i<maxTransporters; i++){
    if(theTransporters[i] != NULL)
      removeTransporter(theTransporters[i]->getRemoteNodeId());
  }
}

void
TransporterRegistry::disconnectAll(){
  for(unsigned i = 0; i<maxTransporters; i++){
    if(theTransporters[i] != NULL)
      theTransporters[i]->doDisconnect();
  }
}

bool
TransporterRegistry::init(NodeId nodeId) {
  DBUG_ENTER("TransporterRegistry::init");
  assert(localNodeId == 0 ||
         localNodeId == nodeId);

  localNodeId = nodeId;

  DEBUG("TransporterRegistry started node: " << localNodeId);

  if (receiveHandle)
  {
    if (!init(* receiveHandle))
      DBUG_RETURN(false);
  }

  DBUG_RETURN(true);
}

bool
TransporterRegistry::init(TransporterReceiveHandle& recvhandle)
{
  return recvhandle.init(maxTransporters);
}

bool
TransporterRegistry::connect_server(NDB_SOCKET_TYPE sockfd,
                                    BaseString & msg,
                                    bool& close_with_reset) const
{
  DBUG_ENTER("TransporterRegistry::connect_server(sockfd)");

  // Read "hello" that consists of node id and transporter
  // type from client
  SocketInputStream s_input(sockfd);
  char buf[11+1+11+1]; // <int> <int>
  if (s_input.gets(buf, sizeof(buf)) == 0) {
    msg.assfmt("line: %u : Failed to get nodeid from client", __LINE__);
    DBUG_PRINT("error", ("Failed to read 'hello' from client"));
    DBUG_RETURN(false);
  }

  int nodeId, remote_transporter_type= -1;
  int r= sscanf(buf, "%d %d", &nodeId, &remote_transporter_type);
  switch (r) {
  case 2:
    break;
  case 1:
    // we're running version prior to 4.1.9
    // ok, but with no checks on transporter configuration compatability
    break;
  default:
    msg.assfmt("line: %u : Incorrect reply from client: >%s<", __LINE__, buf);
    DBUG_PRINT("error", ("Failed to parse 'hello' from client, buf: '%.*s'",
                         (int)sizeof(buf), buf));
    DBUG_RETURN(false);
  }

  DBUG_PRINT("info", ("Client hello, nodeId: %d transporter type: %d",
		      nodeId, remote_transporter_type));


  // Check that nodeid is in range before accessing the arrays
  if (nodeId < 0 ||
      nodeId >= (int)maxTransporters)
  {
    msg.assfmt("line: %u : Incorrect reply from client: >%s<", __LINE__, buf);
    DBUG_PRINT("error", ("Out of range nodeId: %d from client",
                         nodeId));
    DBUG_RETURN(false);
  }

  // Check that transporter is allocated
  Transporter *t= theTransporters[nodeId];
  if (t == 0)
  {
    msg.assfmt("line: %u : Incorrect reply from client: >%s<, node: %u",
               __LINE__, buf, nodeId);
    DBUG_PRINT("error", ("No transporter available for node id %d", nodeId));
    DBUG_RETURN(false);
  }

  // Check that the transporter should be connecting
  if (performStates[nodeId] != TransporterRegistry::CONNECTING)
  {
    msg.assfmt("line: %u : Incorrect state for node %u state: %s (%u)",
               __LINE__, nodeId,
               getPerformStateString(nodeId),
               performStates[nodeId]);

    DBUG_PRINT("error", ("Transporter for node id %d in wrong state",
                         nodeId));

    // Avoid TIME_WAIT on server by requesting client to close connection
    SocketOutputStream s_output(sockfd);
    if (s_output.println("BYE") < 0)
    {
      // Failed to request client close
      DBUG_PRINT("error", ("Failed to send client BYE"));
      DBUG_RETURN(false);
    }

    // Wait for to close connection by reading EOF(i.e read returns 0)
    const int read_eof_timeout = 1000; // Fairly short timeout
    if (read_socket(sockfd, read_eof_timeout,
                    buf, sizeof(buf)) == 0)
    {
      // Client gracefully closed connection, turn off close_with_reset
      close_with_reset = false;
      DBUG_RETURN(false);
    }

    // Failed to request client close
    DBUG_RETURN(false);
  }

  // Check transporter type
  if (remote_transporter_type != -1 &&
      remote_transporter_type != t->m_type)
  {
    g_eventLogger->error("Connection from node: %d uses different transporter "
                         "type: %d, expected type: %d",
                         nodeId, remote_transporter_type, t->m_type);
    DBUG_RETURN(false);
  }

  // Send reply to client
  SocketOutputStream s_output(sockfd);
  if (s_output.println("%d %d", t->getLocalNodeId(), t->m_type) < 0)
  {
    msg.assfmt("line: %u : Failed to reply to connecting socket (node: %u)",
               __LINE__, nodeId);
    DBUG_PRINT("error", ("Send of reply failed"));
    DBUG_RETURN(false);
  }

  // Setup transporter (transporter responsible for closing sockfd)
  bool res = t->connect_server(sockfd, msg);

  if (res && performStates[nodeId] != TransporterRegistry::CONNECTING)
  {
    msg.assfmt("line: %u : Incorrect state for node %u state: %s (%u)",
               __LINE__, nodeId,
               getPerformStateString(nodeId),
               performStates[nodeId]);
    // Connection suceeded, but not connecting anymore, return
    // false to close the connection
    DBUG_RETURN(false);
  }

  DBUG_RETURN(res);
}


bool
TransporterRegistry::configureTransporter(TransporterConfiguration *config)
{
  NodeId remoteNodeId = config->remoteNodeId;

  assert(localNodeId);
  assert(config->localNodeId == localNodeId);

  if (remoteNodeId >= maxTransporters)
    return false;

  Transporter* t = theTransporters[remoteNodeId];
  if(t != NULL)
  {
    // Transporter already exist, try to reconfigure it
    return t->configure(config);
  }

  DEBUG("Configuring transporter from " << localNodeId
	<< " to " << remoteNodeId);

  switch (config->type){
  case tt_TCP_TRANSPORTER:
    return createTCPTransporter(config);
  case tt_SHM_TRANSPORTER:
    return createSHMTransporter(config);
  case tt_SCI_TRANSPORTER:
    return createSCITransporter(config);
  default:
    abort();
    break;
  }
  return false;
}


bool
TransporterRegistry::createTCPTransporter(TransporterConfiguration *config) {
#ifdef NDB_TCP_TRANSPORTER

  TCP_Transporter * t = 0;
  if (config->remoteNodeId == config->localNodeId)
  {
    t = new Loopback_Transporter(* this, config);
  }
  else
  {
    t = new TCP_Transporter(*this, config);
  }

  if (t == NULL) 
    return false;
  else if (!t->initTransporter()) {
    delete t;
    return false;
  }

  // Put the transporter in the transporter arrays
  theTCPTransporters[nTCPTransporters]      = t;
  theTransporters[t->getRemoteNodeId()]     = t;
  theTransporterTypes[t->getRemoteNodeId()] = tt_TCP_TRANSPORTER;
  performStates[t->getRemoteNodeId()]       = DISCONNECTED;
  nTransporters++;
  nTCPTransporters++;
  m_total_max_send_buffer += t->get_max_send_buffer();

  return true;
#else
  return false;
#endif
}

bool
TransporterRegistry::createSCITransporter(TransporterConfiguration *config) {
#ifdef NDB_SCI_TRANSPORTER

  if(!SCI_Transporter::initSCI())
    abort();

  SCI_Transporter * t = new SCI_Transporter(*this,
                                            config->localHostName,
                                            config->remoteHostName,
                                            config->s_port,
					    config->isMgmConnection,
                                            config->sci.sendLimit, 
					    config->sci.bufferSize,
					    config->sci.nLocalAdapters,
					    config->sci.remoteSciNodeId0,
					    config->sci.remoteSciNodeId1,
					    localNodeId,
					    config->remoteNodeId,
					    config->serverNodeId,
					    config->checksum,
					    config->signalId);
  
  if (t == NULL) 
    return false;
  else if (!t->initTransporter()) {
    delete t;
    return false;
  }
  // Put the transporter in the transporter arrays
  theSCITransporters[nSCITransporters]      = t;
  theTransporters[t->getRemoteNodeId()]     = t;
  theTransporterTypes[t->getRemoteNodeId()] = tt_SCI_TRANSPORTER;
  performStates[t->getRemoteNodeId()]       = DISCONNECTED;
  nTransporters++;
  nSCITransporters++;
  m_total_max_send_buffer += t->get_max_send_buffer();
  
  return true;
#else
  return false;
#endif
}

bool
TransporterRegistry::createSHMTransporter(TransporterConfiguration *config) {
  DBUG_ENTER("TransporterRegistry::createTransporter SHM");
#ifdef NDB_SHM_TRANSPORTER

  if (!g_ndb_shm_signum) {
    g_ndb_shm_signum= config->shm.signum;
    DBUG_PRINT("info",("Block signum %d",g_ndb_shm_signum));
    /**
     * Make sure to block g_ndb_shm_signum
     *   TransporterRegistry::init is run from "main" thread
     */
    NdbThread_set_shm_sigmask(TRUE);
  }

  if(config->shm.signum != g_ndb_shm_signum)
    return false;

  SHM_Transporter * t = new SHM_Transporter(*this,
					    config->localHostName,
					    config->remoteHostName,
					    config->s_port,
					    config->isMgmConnection,
					    localNodeId,
					    config->remoteNodeId,
					    config->serverNodeId,
					    config->checksum,
					    config->signalId,
					    config->shm.shmKey,
					    config->shm.shmSize
					    );
  if (t == NULL)
    return false;
  else if (!t->initTransporter()) {
    delete t;
    return false;
  }
  // Put the transporter in the transporter arrays
  theSHMTransporters[nSHMTransporters]      = t;
  theTransporters[t->getRemoteNodeId()]     = t;
  theTransporterTypes[t->getRemoteNodeId()] = tt_SHM_TRANSPORTER;
  performStates[t->getRemoteNodeId()]       = DISCONNECTED;
  
  nTransporters++;
  nSHMTransporters++;
  m_total_max_send_buffer += t->get_max_send_buffer();

  DBUG_RETURN(true);
#else
  DBUG_RETURN(false);
#endif
}


void
TransporterRegistry::removeTransporter(NodeId nodeId) {

  DEBUG("Removing transporter from " << localNodeId
	<< " to " << nodeId);
  
  if(theTransporters[nodeId] == NULL)
    return;
  
  theTransporters[nodeId]->doDisconnect();
  
  const TransporterType type = theTransporterTypes[nodeId];

  int ind = 0;
  switch(type){
  case tt_TCP_TRANSPORTER:
#ifdef NDB_TCP_TRANSPORTER
    for(; ind < nTCPTransporters; ind++)
      if(theTCPTransporters[ind]->getRemoteNodeId() == nodeId)
	break;
    ind++;
    for(; ind<nTCPTransporters; ind++)
      theTCPTransporters[ind-1] = theTCPTransporters[ind];
    nTCPTransporters --;
#endif
    break;
  case tt_SCI_TRANSPORTER:
#ifdef NDB_SCI_TRANSPORTER
    for(; ind < nSCITransporters; ind++)
      if(theSCITransporters[ind]->getRemoteNodeId() == nodeId)
	break;
    ind++;
    for(; ind<nSCITransporters; ind++)
      theSCITransporters[ind-1] = theSCITransporters[ind];
    nSCITransporters --;
#endif
    break;
  case tt_SHM_TRANSPORTER:
#ifdef NDB_SHM_TRANSPORTER
    for(; ind < nSHMTransporters; ind++)
      if(theSHMTransporters[ind]->getRemoteNodeId() == nodeId)
	break;
    ind++;
    for(; ind<nSHMTransporters; ind++)
      theSHMTransporters[ind-1] = theSHMTransporters[ind];
    nSHMTransporters --;
#endif
    break;
  }

  nTransporters--;

  // Delete the transporter and remove it from theTransporters array
  delete theTransporters[nodeId];
  theTransporters[nodeId] = NULL;        
}

SendStatus
TransporterRegistry::prepareSend(TransporterSendBufferHandle *sendHandle,
                                 const SignalHeader * const signalHeader,
				 Uint8 prio,
				 const Uint32 * const signalData,
				 NodeId nodeId, 
				 const LinearSectionPtr ptr[3]){


  Transporter *t = theTransporters[nodeId];
  if(t != NULL && 
     (((ioStates[nodeId] != HaltOutput) && (ioStates[nodeId] != HaltIO)) || 
      ((signalHeader->theReceiversBlockNumber == 252) ||
       (signalHeader->theReceiversBlockNumber == 4002)))) {
	 
    if(t->isConnected()){
      Uint32 lenBytes = t->m_packer.getMessageLength(signalHeader, ptr);
      if(lenBytes <= MAX_SEND_MESSAGE_BYTESIZE){
	Uint32 * insertPtr = getWritePtr(sendHandle, nodeId, lenBytes, prio);
	if(insertPtr != 0){
	  t->m_packer.pack(insertPtr, prio, signalHeader, signalData, ptr);
	  updateWritePtr(sendHandle, nodeId, lenBytes, prio);
	  return SEND_OK;
	}

        set_status_overloaded(nodeId, true);
        int sleepTime = 2;

	/**
	 * @note: on linux/i386 the granularity is 10ms
	 *        so sleepTime = 2 generates a 10 ms sleep.
	 */
	for(int i = 0; i<50; i++){
	  if((nSHMTransporters+nSCITransporters) == 0)
	    NdbSleep_MilliSleep(sleepTime);
          /* FC : Consider counting sleeps here */
	  insertPtr = getWritePtr(sendHandle, nodeId, lenBytes, prio);
	  if(insertPtr != 0){
	    t->m_packer.pack(insertPtr, prio, signalHeader, signalData, ptr);
	    updateWritePtr(sendHandle, nodeId, lenBytes, prio);
	    break;
	  }
	}
	
	if(insertPtr != 0){
	  /**
	   * Send buffer full, but resend works
	   */
	  report_error(nodeId, TE_SEND_BUFFER_FULL);
	  return SEND_OK;
	}
	
	WARNING("Signal to " << nodeId << " lost(buffer)");
	report_error(nodeId, TE_SIGNAL_LOST_SEND_BUFFER_FULL);
	return SEND_BUFFER_FULL;
      } else {
	return SEND_MESSAGE_TOO_BIG;
      }
    } else {
#ifdef ERROR_INSERT
      if (m_blocked.get(nodeId))
      {
        /* Looks like it disconnected while blocked.  We'll pretend
         * not to notice for now
         */
        WARNING("Signal to " << nodeId << " discarded as node blocked + disconnected");
        return SEND_OK;
      }
#endif
      DEBUG("Signal to " << nodeId << " lost(disconnect) ");
      return SEND_DISCONNECTED;
    }
  } else {
    DEBUG("Discarding message to block: " 
	  << signalHeader->theReceiversBlockNumber 
	  << " node: " << nodeId);
    
    if(t == NULL)
      return SEND_UNKNOWN_NODE;
    
    return SEND_BLOCKED;
  }
}

SendStatus
TransporterRegistry::prepareSend(TransporterSendBufferHandle *sendHandle,
                                 const SignalHeader * const signalHeader,
				 Uint8 prio,
				 const Uint32 * const signalData,
				 NodeId nodeId, 
				 class SectionSegmentPool & thePool,
				 const SegmentedSectionPtr ptr[3]){
  

  Transporter *t = theTransporters[nodeId];
  if(t != NULL && 
     (((ioStates[nodeId] != HaltOutput) && (ioStates[nodeId] != HaltIO)) || 
      ((signalHeader->theReceiversBlockNumber == 252)|| 
       (signalHeader->theReceiversBlockNumber == 4002)))) {
    
    if(t->isConnected()){
      Uint32 lenBytes = t->m_packer.getMessageLength(signalHeader, ptr);
      if(lenBytes <= MAX_SEND_MESSAGE_BYTESIZE){
	Uint32 * insertPtr = getWritePtr(sendHandle, nodeId, lenBytes, prio);
	if(insertPtr != 0){
	  t->m_packer.pack(insertPtr, prio, signalHeader, signalData, thePool, ptr);
	  updateWritePtr(sendHandle, nodeId, lenBytes, prio);
	  return SEND_OK;
	}
	
	/**
	 * @note: on linux/i386 the granularity is 10ms
	 *        so sleepTime = 2 generates a 10 ms sleep.
	 */
        set_status_overloaded(nodeId, true);
        int sleepTime = 2;
	for(int i = 0; i<50; i++){
	  if((nSHMTransporters+nSCITransporters) == 0)
	    NdbSleep_MilliSleep(sleepTime); 
	  insertPtr = getWritePtr(sendHandle, nodeId, lenBytes, prio);
	  if(insertPtr != 0){
	    t->m_packer.pack(insertPtr, prio, signalHeader, signalData, thePool, ptr);
	    updateWritePtr(sendHandle, nodeId, lenBytes, prio);
	    break;
	  }
	}
	
	if(insertPtr != 0){
	  /**
	   * Send buffer full, but resend works
	   */
	  report_error(nodeId, TE_SEND_BUFFER_FULL);
	  return SEND_OK;
	}
	
	WARNING("Signal to " << nodeId << " lost(buffer)");
	report_error(nodeId, TE_SIGNAL_LOST_SEND_BUFFER_FULL);
	return SEND_BUFFER_FULL;
      } else {
	return SEND_MESSAGE_TOO_BIG;
      }
    } else {
#ifdef ERROR_INSERT
      if (m_blocked.get(nodeId))
      {
        /* Looks like it disconnected while blocked.  We'll pretend
         * not to notice for now
         */
        WARNING("Signal to " << nodeId << " discarded as node blocked + disconnected");
        return SEND_OK;
      }
#endif
      DEBUG("Signal to " << nodeId << " lost(disconnect) ");
      return SEND_DISCONNECTED;
    }
  } else {
    DEBUG("Discarding message to block: " 
	  << signalHeader->theReceiversBlockNumber 
	  << " node: " << nodeId);
    
    if(t == NULL)
      return SEND_UNKNOWN_NODE;
    
    return SEND_BLOCKED;
  }
}


SendStatus
TransporterRegistry::prepareSend(TransporterSendBufferHandle *sendHandle,
                                 const SignalHeader * const signalHeader,
				 Uint8 prio,
				 const Uint32 * const signalData,
				 NodeId nodeId, 
				 const GenericSectionPtr ptr[3]){


  Transporter *t = theTransporters[nodeId];
  if(t != NULL && 
     (((ioStates[nodeId] != HaltOutput) && (ioStates[nodeId] != HaltIO)) || 
      ((signalHeader->theReceiversBlockNumber == 252) ||
       (signalHeader->theReceiversBlockNumber == 4002)))) {
	 
    if(t->isConnected()){
      Uint32 lenBytes = t->m_packer.getMessageLength(signalHeader, ptr);
      if(lenBytes <= MAX_SEND_MESSAGE_BYTESIZE){
        Uint32 * insertPtr = getWritePtr(sendHandle, nodeId, lenBytes, prio);
        if(insertPtr != 0){
          t->m_packer.pack(insertPtr, prio, signalHeader, signalData, ptr);
          updateWritePtr(sendHandle, nodeId, lenBytes, prio);
          return SEND_OK;
	}

	/**
	 * @note: on linux/i386 the granularity is 10ms
	 *        so sleepTime = 2 generates a 10 ms sleep.
	 */
        set_status_overloaded(nodeId, true);
        int sleepTime = 2;
	for(int i = 0; i<50; i++){
	  if((nSHMTransporters+nSCITransporters) == 0)
	    NdbSleep_MilliSleep(sleepTime); 
	  insertPtr = getWritePtr(sendHandle, nodeId, lenBytes, prio);
	  if(insertPtr != 0){
	    t->m_packer.pack(insertPtr, prio, signalHeader, signalData, ptr);
	    updateWritePtr(sendHandle, nodeId, lenBytes, prio);
	    break;
	  }
	}
	
	if(insertPtr != 0){
	  /**
	   * Send buffer full, but resend works
	   */
	  report_error(nodeId, TE_SEND_BUFFER_FULL);
	  return SEND_OK;
	}
	
	WARNING("Signal to " << nodeId << " lost(buffer)");
	report_error(nodeId, TE_SIGNAL_LOST_SEND_BUFFER_FULL);
	return SEND_BUFFER_FULL;
      } else {
	return SEND_MESSAGE_TOO_BIG;
      }
    } else {
      DEBUG("Signal to " << nodeId << " lost(disconnect) ");
      return SEND_DISCONNECTED;
    }
  } else {
    DEBUG("Discarding message to block: " 
	  << signalHeader->theReceiversBlockNumber 
	  << " node: " << nodeId);
    
    if(t == NULL)
      return SEND_UNKNOWN_NODE;
    
    return SEND_BLOCKED;
  }
}

void
TransporterRegistry::external_IO(Uint32 timeOutMillis) {
  //-----------------------------------------------------------
  // Most of the time we will send the buffers here and then wait
  // for new signals. Thus we start by sending without timeout
  // followed by the receive part where we expect to sleep for
  // a while.
  //-----------------------------------------------------------
  if(pollReceive(timeOutMillis, * receiveHandle)){
    performReceive(* receiveHandle);
  }
  performSend();
}

bool
TransporterRegistry::setup_wakeup_socket(TransporterReceiveHandle& recvdata)
{
  assert((receiveHandle == &recvdata) || (receiveHandle == 0));

  if (m_has_extra_wakeup_socket)
  {
    return true;
  }

  assert(!recvdata.m_transporters.get(0));

  if (my_socketpair(m_extra_wakeup_sockets))
  {
    perror("socketpair failed!");
    return false;
  }

  if (!TCP_Transporter::setSocketNonBlocking(m_extra_wakeup_sockets[0]) ||
      !TCP_Transporter::setSocketNonBlocking(m_extra_wakeup_sockets[1]))
  {
    goto err;
  }

#if defined(HAVE_EPOLL_CREATE)
  if (recvdata.m_epoll_fd != -1)
  {
    int sock = m_extra_wakeup_sockets[0].fd;
    struct epoll_event event_poll;
    bzero(&event_poll, sizeof(event_poll));
    event_poll.data.u32 = 0;
    event_poll.events = EPOLLIN;
    int ret_val = epoll_ctl(recvdata.m_epoll_fd, EPOLL_CTL_ADD, sock,
                            &event_poll);
    if (ret_val != 0)
    {
      int error= errno;
      fprintf(stderr, "Failed to add extra sock %u to epoll-set: %u\n",
              sock, error);
      fflush(stderr);
      goto err;
    }
  }
#endif
  m_has_extra_wakeup_socket = true;
  recvdata.m_transporters.set(Uint32(0));
  return true;

err:
  my_socket_close(m_extra_wakeup_sockets[0]);
  my_socket_close(m_extra_wakeup_sockets[1]);
  my_socket_invalidate(m_extra_wakeup_sockets+0);
  my_socket_invalidate(m_extra_wakeup_sockets+1);
  return false;
}

void
TransporterRegistry::wakeup()
{
  if (m_has_extra_wakeup_socket)
  {
    static char c = 37;
    my_send(m_extra_wakeup_sockets[1], &c, 1, 0);
  }
}

Uint32
TransporterRegistry::pollReceive(Uint32 timeOutMillis,
                                 TransporterReceiveHandle& recvdata)
{
  assert((receiveHandle == &recvdata) || (receiveHandle == 0));

  Uint32 retVal = 0;
  recvdata.m_recv_transporters.clear();

  /**
   * If any transporters have left-over data that was not fully executed in
   * last loop, don't wait and return 'data available' even if nothing new
   */
  if (!recvdata.m_has_data_transporters.isclear())
  {
    timeOutMillis = 0;
    retVal = 1;
  }

  if (nSCITransporters > 0)
  {
    timeOutMillis=0;
  }

#ifdef NDB_SHM_TRANSPORTER
  if (nSHMTransporters > 0)
  {
    Uint32 res = poll_SHM(0, recvdata);
    if(res)
    {
      retVal |= res;
      timeOutMillis = 0;
    }
  }
#endif

#ifdef NDB_TCP_TRANSPORTER
#if defined(HAVE_EPOLL_CREATE)
  if (likely(recvdata.m_epoll_fd != -1))
  {
    int tcpReadSelectReply = 0;
    Uint32 num_trps = nTCPTransporters + (m_has_extra_wakeup_socket ? 1 : 0);

    if (num_trps)
    {
      tcpReadSelectReply = epoll_wait(recvdata.m_epoll_fd,
                                      recvdata.m_epoll_events,
                                      num_trps, timeOutMillis);
      retVal |= tcpReadSelectReply;
    }

    int num_socket_events = tcpReadSelectReply;
    if (num_socket_events > 0)
    {
      for (int i = 0; i < num_socket_events; i++)
      {
        const Uint32 trpid = recvdata.m_epoll_events[i].data.u32;
        /**
         * check that it's assigned to "us"
         */
        assert(recvdata.m_transporters.get(trpid));

        recvdata.m_recv_transporters.set(trpid);
      }
    }
    else if (num_socket_events < 0)
    {
      assert(errno == EINTR);
    }
  }
  else
#endif
  {
    if (nTCPTransporters > 0 || m_has_extra_wakeup_socket)
    {
      retVal |= poll_TCP(timeOutMillis, recvdata);
    }
  }
#endif
#ifdef NDB_SCI_TRANSPORTER
  if (nSCITransporters > 0)
    retVal |= poll_SCI(timeOutMillis, recvdata);
#endif
#ifdef NDB_SHM_TRANSPORTER
  if (nSHMTransporters > 0)
  {
    int res = poll_SHM(0, recvdata);
    retVal |= res;
  }
#endif
  return retVal;
}


#ifdef NDB_SCI_TRANSPORTER
Uint32
TransporterRegistry::poll_SCI(Uint32 timeOutMillis,
                              TransporterReceiveHandle& recvdata)
{
  assert((receiveHandle == &recvdata) || (receiveHandle == 0));

  Uint32 retVal = 0;
  for (int i = 0; i < nSCITransporters; i++)
  {
    SCI_Transporter * t = theSCITransporters[i];
    Uint32 node_id = t->getRemoteNodeId();

    if (!recvdata.m_transporters.get(nodeId))
      continue;

    if (t->isConnected() && is_connected(node_id))
    {
      if (t->hasDataToRead())
      {
        recvdata.m_has_data_transporters.set(node_id);
	retVal = 1;
      }
    }
  }
  return retVal;
}
#endif


#ifdef NDB_SHM_TRANSPORTER
static int g_shm_counter = 0;
Uint32
TransporterRegistry::poll_SHM(Uint32 timeOutMillis,
                              TransporterReceiveHandle& recvdata)
{
  assert((receiveHandle == &recvdata) || (receiveHandle == 0));

  Uint32 retVal = 0;
  for (int j = 0; j < 100; j++)
  {
    for (int i = 0; i<nSHMTransporters; i++)
    {
      SHM_Transporter * t = theSHMTransporters[i];
      Uint32 node_id = t->getRemoteNodeId();

      if (!recvdata.m_transporters.get(node_id))
        continue;

      if (t->isConnected() && is_connected(node_id))
      {
	if (t->hasDataToRead())
        {
          j = 100;
          recvdata.m_has_data_transporters.set(node_id);
          retVal = 1;
	}
      }
    }
  }
  return retVal;
}
#endif

#ifdef NDB_TCP_TRANSPORTER
/**
 * We do not want to hold any transporter locks during select(), so there
 * is no protection against a disconnect closing the socket during this call.
 *
 * That does not matter, at most we will get a spurious wakeup on the wrong
 * socket, which will be handled correctly in performReceive() (which _is_
 * protected by transporter locks on upper layer).
 */
Uint32
TransporterRegistry::poll_TCP(Uint32 timeOutMillis,
                              TransporterReceiveHandle& recvdata)
{
  assert((receiveHandle == &recvdata) || (receiveHandle == 0));

  recvdata.m_socket_poller.clear();

  const bool extra_socket = m_has_extra_wakeup_socket;
  if (extra_socket && recvdata.m_transporters.get(0))
  {
    const NDB_SOCKET_TYPE socket = m_extra_wakeup_sockets[0];
    assert(&recvdata == receiveHandle); // not used by ndbmtd...

    // Poll the wakup-socket for read
    recvdata.m_socket_poller.add(socket, true, false, false);
  }

  Uint16 idx[MAX_NODES];
  for (int i = 0; i < nTCPTransporters; i++)
  {
    TCP_Transporter * t = theTCPTransporters[i];
    const NDB_SOCKET_TYPE socket = t->getSocket();
    Uint32 node_id = t->getRemoteNodeId();

    idx[i] = MAX_NODES + 1;
    if (!recvdata.m_transporters.get(node_id))
      continue;

    if (is_connected(node_id) && t->isConnected() && my_socket_valid(socket))
    {
      idx[i] = recvdata.m_socket_poller.add(socket, true, false, false);
    }
  }

  int tcpReadSelectReply = recvdata.m_socket_poller.poll_unsafe(timeOutMillis);

  if (tcpReadSelectReply > 0)
  {
    if (extra_socket)
    {
      if (recvdata.m_socket_poller.has_read(0))
      {
        assert(recvdata.m_transporters.get(0));
        recvdata.m_recv_transporters.set((Uint32)0);
      }
    }

    for (int i = 0; i < nTCPTransporters; i++)
    {
      TCP_Transporter * t = theTCPTransporters[i];
      if (idx[i] != MAX_NODES + 1)
      {
        Uint32 node_id = t->getRemoteNodeId();
        if (recvdata.m_socket_poller.has_read(idx[i]))
          recvdata.m_recv_transporters.set(node_id);
      }
    }
  }

  return tcpReadSelectReply;
}
#endif

/**
 * Receive from the set of transporters in the bitmask
 * 'recvdata.m_transporters'. These has been polled by 
 * ::pollReceive() which recorded transporters with 
 * available data in the subset 'recvdata.m_recv_transporters'.
 *
 * In multi-threaded datanodes, there might be multiple 
 * receiver threads, each serving a disjunct set of
 * 'm_transporters'.
 *
 * Single-threaded datanodes does all ::performReceive
 * from the scheduler main-loop, and thus it will handle
 * all 'm_transporters'.
 *
 * Clients has to aquire a 'poll right' (see TransporterFacade)
 * which gives it the right to temporarily acts as a receive 
 * thread with the right to poll *all* transporters.
 *
 * Reception takes place on a set of transporters knowing to be in a
 * 'CONNECTED' state. Transporters can (asynch) become 'DISCONNECTING' 
 * while we performReceive(). There is *no* mutex lock protecting
 * 'disconnecting' from being started while we are in the receive-loop!
 * However, the contents of the buffers++  should still be in a 
 * consistent state, such that the current receive can complete
 * without failures. 
 *
 * With regular intervals we have to ::update_connections()
 * in order to bring DISCONNECTING transporters into
 * a DISCONNECTED state. At earlies at this point, resources
 * used by performReceive() may be reset or released.
 * A transporter should be brought to the DISCONNECTED state
 * before it can reconnect again. (Note: There is a break of
 * this rule in ::do_connect, see own note here)
 *
 * To not interfere with ::poll- or ::performReceive(),
 * ::update_connections() has to be synched with with these
 * methods. Either by being run within the same
 * receive thread (dataNodes), or protected by the 'poll rights'.
 *
 * In case we were unable to receive due to job buffers being full.
 * Returns 0 when receive succeeded from all Transporters having data,
 * else 1.
 */
Uint32
TransporterRegistry::performReceive(TransporterReceiveHandle& recvdata)
{
  TransporterReceiveWatchdog guard(recvdata);
  assert((receiveHandle == &recvdata) || (receiveHandle == 0));
  bool stopReceiving = false;

  if (recvdata.m_recv_transporters.get(0))
  {
    assert(recvdata.m_transporters.get(0));
    assert(&recvdata == receiveHandle); // not used by ndbmtd
    recvdata.m_recv_transporters.clear(Uint32(0));
    consume_extra_sockets();
  }

#ifdef ERROR_INSERT
  if (!m_blocked.isclear())
  {
    /* Exclude receive from blocked sockets. */
    recvdata.m_recv_transporters.bitANDC(m_blocked);

    if (recvdata.m_recv_transporters.isclear()  &&
        recvdata.m_has_data_transporters.isclear())
    {
        /* poll sees data, but we want to ignore for now
         * sleep a little to avoid busy loop
         */
      NdbSleep_MilliSleep(1);
    }
  }
#endif

#ifdef NDB_TCP_TRANSPORTER
  /**
   * Receive data from transporters polled to have data.
   * Add to set of transporters having pending data.
   */
  for(Uint32 id = recvdata.m_recv_transporters.find_first();
      id != BitmaskImpl::NotFound;
      id = recvdata.m_recv_transporters.find_next(id + 1))
  {
    TCP_Transporter * t = (TCP_Transporter*)theTransporters[id];
    assert(recvdata.m_transporters.get(id));

    /**
     * First check connection 'is CONNECTED.
     * A connection can only be set into, or taken out of, is_connected'
     * state by ::update_connections(). See comment there about 
     * synchronication between ::update_connections() and 
     * performReceive()
     *
     * Transporter::isConnected() state my change asynch.
     * A mismatch between the TransporterRegistry::is_connected(),
     * and Transporter::isConnected() state is possible, and indicate 
     * that a change is underway. (Completed by update_connections())
     */
    if (is_connected(id))
    {
      if (t->isConnected())
      {
        int nBytes = t->doReceive(recvdata);
        if (nBytes > 0)
        {
          recvdata.transporter_recv_from(id);
          recvdata.m_has_data_transporters.set(id);
        }
      }
    }
  }
  recvdata.m_recv_transporters.clear();

  /**
   * Unpack data either received above or pending from prev rounds.
   *
   * Data to be processed at this stage is in the Transporter 
   * receivebuffer. The data *is received*, and will stay in
   * the  receiveBuffer even if a disconnect is started during
   * unpack. 
   * When ::update_connection() finaly completes the disconnect,
   * (synced with ::performReceive()), 'm_has_data_transporters'
   * will be cleared, which will terminate further unpacking.
   *
   * NOTE:
   *  Without reading inconsistent date, we could have removed
   *  the 'connected' checks below, However, there is a requirement
   *  in the CLOSE_COMREQ/CONF protocol between TRPMAN and QMGR
   *  that no signals arrives from disconnecting nodes after a
   *  CLOSE_COMCONF was sent. For the moment the risk of taking
   *  advantage of this small optimization is not worth the risk.
   */
  for(Uint32 id = recvdata.m_has_data_transporters.find_first();
      id != BitmaskImpl::NotFound && !stopReceiving;
      id = recvdata.m_has_data_transporters.find_next(id + 1))
  {
    bool hasdata = false;
    TCP_Transporter * t = (TCP_Transporter*)theTransporters[id];

    assert(recvdata.m_transporters.get(id));

    if (is_connected(id))
    {
      if (t->isConnected())
      {
        if (unlikely(recvdata.checkJobBuffer()))
          return 1;     // Full, can't unpack more
        if (unlikely(recvdata.m_handled_transporters.get(id)))
          continue;     // Skip now to avoid starvation
        Uint32 * ptr;
        Uint32 sz = t->getReceiveData(&ptr);
        Uint32 szUsed = unpack(recvdata, ptr, sz, id, ioStates[id], stopReceiving);
        if (likely(szUsed))
        {
          t->updateReceiveDataPtr(szUsed);
          hasdata = t->hasReceiveData();
        }
        // else, we didn't unpack anything:
        //   Avail ReceiveData to short to be usefull, need to
        //   receive more before we can resume this transporter.
      }
    }
    // If transporter still have data, make sure that it's remember to next time
    recvdata.m_has_data_transporters.set(id, hasdata);
    recvdata.m_handled_transporters.set(id, hasdata);
  }
#endif
  
#ifdef NDB_SCI_TRANSPORTER
  //performReceive
  //do prepareReceive on the SCI transporters  (prepareReceive(t,,,,))
  for (int i=0; i<nSCITransporters && !stopReceiving; i++)
  {
    SCI_Transporter  *t = theSCITransporters[i];
    const NodeId nodeId = t->getRemoteNodeId();
    assert(recvdata.m_transporters.get(nodeId));
    if(is_connected(nodeId))
    {
      if(t->isConnected() && t->checkConnected())
      {
        if (unlikely(recvdata.checkJobBuffer()))
          return 1;      // Full, can't unpack more
        if (unlikely(recvdata.m_handled_transporters.get(nodeId)))
          continue;      // Skip now to avoid starvation

        Uint32 * readPtr, * eodPtr;
        t->getReceivePtr(&readPtr, &eodPtr);
        callbackObj->transporter_recv_from(nodeId);
        Uint32 *newPtr = unpack(recvdata, readPtr, eodPtr, nodeId, ioStates[nodeId], stopReceiving);
        t->updateReceivePtr(newPtr);
      }
    } 
    recvdata.m_handled_transporters.set(nodeId);
  }
#endif
#ifdef NDB_SHM_TRANSPORTER
  for (int i=0; i<nSHMTransporters && !stopReceiving; i++)
  {
    SHM_Transporter *t = theSHMTransporters[i];
    const NodeId nodeId = t->getRemoteNodeId();
    assert(recvdata.m_transporters.get(nodeId));
    if(is_connected(nodeId)){
      if(t->isConnected() && t->checkConnected())
      {
        if (unlikely(recvdata.checkJobBuffer()))
          return 1;      // Full, can't unpack more
        if (unlikely(recvdata.m_handled_transporters.get(nodeId)))
          continue;      // Previously handled, skip to avoid starvation

        Uint32 * readPtr, * eodPtr;
        t->getReceivePtr(&readPtr, &eodPtr);
        recvdata.transporter_recv_from(nodeId);
        Uint32 *newPtr = unpack(recvdata,
                                readPtr, eodPtr, nodeId, ioStates[nodeId],
				stopReceiving);
        t->updateReceivePtr(newPtr);
      }
    } 
    recvdata.m_handled_transporters.set(nodeId);
  }
#endif
  recvdata.m_handled_transporters.clear();
  return 0;
}

/**
 * In multi-threaded cases, this must be protected by send lock (can use
 * different locks for each node).
 */
bool
TransporterRegistry::performSend(NodeId nodeId)
{
  Transporter *t = get_transporter(nodeId);
  if (t && t->isConnected() && is_connected(nodeId))
  {
#ifdef ERROR_INSERT
    if (m_sendBlocked.get(nodeId))
    {
      return true;
    }
#endif

    return t->doSend();
  }

  return false;
}

void
TransporterRegistry::consume_extra_sockets()
{
  char buf[4096];
  ssize_t ret;
  int err;
  NDB_SOCKET_TYPE sock = m_extra_wakeup_sockets[0];
  do
  {
    ret = my_recv(sock, buf, sizeof(buf), 0);
    err = my_socket_errno();
  } while (ret == sizeof(buf) || (ret == -1 && err == EINTR));

  /* Notify upper layer of explicit wakeup */
  callbackObj->reportWakeup();
}

void
TransporterRegistry::performSend()
{
  int i; 
  sendCounter = 1;

#ifdef NDB_TCP_TRANSPORTER
  for (i = m_transp_count; i < nTCPTransporters; i++) 
  {
    TCP_Transporter *t = theTCPTransporters[i];
    if (t && t->has_data_to_send() &&
        t->isConnected() && is_connected(t->getRemoteNodeId())
#ifdef ERROR_INSERT
        && !m_sendBlocked.get(t->getRemoteNodeId())
#endif
        )
    {
      t->doSend();
    }
  }
  for (i = 0; i < m_transp_count && i < nTCPTransporters; i++) 
  {
    TCP_Transporter *t = theTCPTransporters[i];
    if (t && t->has_data_to_send() &&
        t->isConnected() && is_connected(t->getRemoteNodeId())
#ifdef ERROR_INSERT
        && !m_sendBlocked.get(t->getRemoteNodeId())
#endif
        )
    {
      t->doSend();
    }
  }
  m_transp_count++;
  if (m_transp_count == nTCPTransporters) m_transp_count = 0;
#endif
#ifdef NDB_SCI_TRANSPORTER
  //scroll through the SCI transporters, 
  // get each transporter, check if connected, send data
  for (i=0; i<nSCITransporters; i++) {
    SCI_Transporter  *t = theSCITransporters[i];
    const NodeId nodeId = t->getRemoteNodeId();
    
    if(is_connected(nodeId))
    {
      if(t->isConnected() && t->has_data_to_send()
#ifdef ERROR_INSERT
        && !m_sendBlocked.get(t->getRemoteNodeId())
#endif
        )
      {
	t->doSend();
      } //if
    } //if
  }
#endif
  
#ifdef NDB_SHM_TRANSPORTER
  for (i=0; i<nSHMTransporters; i++) 
  {
    SHM_Transporter  *t = theSHMTransporters[i];
    const NodeId nodeId = t->getRemoteNodeId();
    if(is_connected(nodeId))
    {
      if(t->isConnected()
#ifdef ERROR_INSERT
        && !m_sendBlocked.get(t->getRemoteNodeId())
#endif
         )
      {
	t->doSend();
      }
    }
  }
#endif
}

int
TransporterRegistry::forceSendCheck(int sendLimit){
  int tSendCounter = sendCounter;
  sendCounter = tSendCounter + 1;
  if (tSendCounter >= sendLimit) {
    performSend();
    sendCounter = 1;
    return 1;
  }//if
  return 0;
}//TransporterRegistry::forceSendCheck()

#ifdef DEBUG_TRANSPORTER
void
TransporterRegistry::printState(){
  ndbout << "-- TransporterRegistry -- " << endl << endl
	 << "Transporters = " << nTransporters << endl;
  for(int i = 0; i<maxTransporters; i++)
    if(theTransporters[i] != NULL){
      const NodeId remoteNodeId = theTransporters[i]->getRemoteNodeId();
      ndbout << "Transporter: " << remoteNodeId 
	     << " PerformState: " << performStates[remoteNodeId]
	     << " IOState: " << ioStates[remoteNodeId] << endl;
    }
}
#endif

#ifdef ERROR_INSERT
bool
TransporterRegistry::isBlocked(NodeId nodeId)
{
  return m_blocked.get(nodeId);
}

void
TransporterRegistry::blockReceive(TransporterReceiveHandle& recvdata,
                                  NodeId nodeId)
{
  assert((receiveHandle == &recvdata) || (receiveHandle == 0));
  assert(recvdata.m_transporters.get(nodeId));

  /* Check that node is not already blocked?
   * Stop pulling from its socket (but track received data etc)
   */
  /* Shouldn't already be blocked with data */
  assert(!m_blocked.get(nodeId));

  m_blocked.set(nodeId);
}

void
TransporterRegistry::unblockReceive(TransporterReceiveHandle& recvdata,
                                    NodeId nodeId)
{
  assert((receiveHandle == &recvdata) || (receiveHandle == 0));
  assert(recvdata.m_transporters.get(nodeId));

  /* Check that node is blocked?
   * Resume pulling from its socket
   * Ensure in-flight data is processed if there was some
   */
  assert(m_blocked.get(nodeId));
  assert(!recvdata.m_has_data_transporters.get(nodeId));

  m_blocked.clear(nodeId);

  if (m_blocked_disconnected.get(nodeId))
  {
    /* Process disconnect notification/handling now */
    m_blocked_disconnected.clear(nodeId);

    report_disconnect(recvdata, nodeId, m_disconnect_errors[nodeId]);
<<<<<<< HEAD
=======
  }
}

bool
TransporterRegistry::isSendBlocked(NodeId nodeId) const
{
  return m_sendBlocked.get(nodeId);
}

void
TransporterRegistry::blockSend(TransporterReceiveHandle& recvdata,
                               NodeId nodeId)
{
  assert((receiveHandle == &recvdata) || (receiveHandle == 0));
  assert(recvdata.m_transporters.get(nodeId));

  m_sendBlocked.set(nodeId);
}

void
TransporterRegistry::unblockSend(TransporterReceiveHandle& recvdata,
                                 NodeId nodeId)
{
  assert((receiveHandle == &recvdata) || (receiveHandle == 0));
  assert(recvdata.m_transporters.get(nodeId));

  m_sendBlocked.clear(nodeId);
}

#endif

#ifdef ERROR_INSERT
Uint32
TransporterRegistry::getMixologyLevel() const
{
  return m_mixology_level;
}

extern Uint32 MAX_RECEIVED_SIGNALS;  /* Packer.cpp */

#define MIXOLOGY_MIX_INCOMING_SIGNALS 4

void
TransporterRegistry::setMixologyLevel(Uint32 l)
{
  m_mixology_level = l;
  
  if (m_mixology_level & MIXOLOGY_MIX_INCOMING_SIGNALS)
  {
    ndbout_c("MIXOLOGY_MIX_INCOMING_SIGNALS on");
    /* Max one signal per transporter */
    MAX_RECEIVED_SIGNALS = 1;
>>>>>>> 64c88599
  }

  /* TODO : Add mixing of Send from NdbApi / MGMD */
}
#endif

#ifdef ERROR_INSERT
Uint32
TransporterRegistry::getMixologyLevel() const
{
  return m_mixology_level;
}

extern Uint32 MAX_RECEIVED_SIGNALS;  /* Packer.cpp */

#define MIXOLOGY_MIX_INCOMING_SIGNALS 4

void
TransporterRegistry::setMixologyLevel(Uint32 l)
{
  m_mixology_level = l;
  
  if (m_mixology_level & MIXOLOGY_MIX_INCOMING_SIGNALS)
  {
    ndbout_c("MIXOLOGY_MIX_INCOMING_SIGNALS on");
    /* Max one signal per transporter */
    MAX_RECEIVED_SIGNALS = 1;
  }

  /* TODO : Add mixing of Send from NdbApi / MGMD */
}
#endif

IOState
TransporterRegistry::ioState(NodeId nodeId) const { 
  return ioStates[nodeId]; 
}

void
TransporterRegistry::setIOState(NodeId nodeId, IOState state) {
  if (ioStates[nodeId] == state)
    return;

  DEBUG("TransporterRegistry::setIOState("
        << nodeId << ", " << state << ")");

  ioStates[nodeId] = state;
}

extern "C" void *
run_start_clients_C(void * me)
{
  ((TransporterRegistry*) me)->start_clients_thread();
  return 0;
}

/**
 * This method is used to initiate connection, called from the TRPMAN block.
 *
 * This works asynchronously, no actions are taken directly in the calling
 * thread.
 */
void
TransporterRegistry::do_connect(NodeId node_id)
{
  PerformState &curr_state = performStates[node_id];
  switch(curr_state){
  case DISCONNECTED:
    break;
  case CONNECTED:
    return;
  case CONNECTING:
    return;
  case DISCONNECTING:
    /**
     * NOTE (Need future work)
     * Going directly from DISCONNECTION to CONNECTING creates
     * a possile race with ::update_connections(): It will
     * see either of the *ING states, and bring the connection
     * into CONNECTED or *DISCONNECTED* state. Furthermore, the
     * state may be overwritten to CONNECTING by this method.
     * We should probably have waited for DISCONNECTED state,
     * before allowing reCONNECTING ....
     */
    break;
  }
  DBUG_ENTER("TransporterRegistry::do_connect");
  DBUG_PRINT("info",("performStates[%d]=CONNECTING",node_id));

  /*
    No one else should be using the transporter now, reset
    its send buffer
   */
  callbackObj->reset_send_buffer(node_id);

  Transporter * t = theTransporters[node_id];
  if (t != NULL)
    t->resetBuffers();

  curr_state= CONNECTING;
  DBUG_VOID_RETURN;
}

/**
 * This method is used to initiate disconnect from TRPMAN. It is also called
 * from the TCP transporter in case of an I/O error on the socket.
 *
 * This works asynchronously, similar to do_connect().
 */
void
TransporterRegistry::do_disconnect(NodeId node_id, int errnum)
{
  PerformState &curr_state = performStates[node_id];
  switch(curr_state){
  case DISCONNECTED:
    return;
  case CONNECTED:
    break;
  case CONNECTING:
    break;
  case DISCONNECTING:
    return;
  }
  DBUG_ENTER("TransporterRegistry::do_disconnect");
  DBUG_PRINT("info",("performStates[%d]=DISCONNECTING",node_id));
  curr_state= DISCONNECTING;
  m_disconnect_errnum[node_id] = errnum;
  DBUG_VOID_RETURN;
}

void
TransporterRegistry::report_connect(TransporterReceiveHandle& recvdata,
                                    NodeId node_id)
{
  assert((receiveHandle == &recvdata) || (receiveHandle == 0));
  assert(recvdata.m_transporters.get(node_id));

  DBUG_ENTER("TransporterRegistry::report_connect");
  DBUG_PRINT("info",("performStates[%d]=CONNECTED",node_id));

  /*
    The send buffers was reset when this connection
    was set to CONNECTING. In order to make sure no stray
    signals has been written to the send buffer since then
    call 'reset_send_buffer' with the "should_be_empty" flag
    set
  */
  callbackObj->reset_send_buffer(node_id, true);

  if (recvdata.epoll_add((TCP_Transporter*)theTransporters[node_id]))
  {
    performStates[node_id] = CONNECTED;
    recvdata.reportConnect(node_id);
    DBUG_VOID_RETURN;
  }

  /**
   * Failed to add to epoll_set...
   *   disconnect it (this is really really bad)
   */
  performStates[node_id] = DISCONNECTING;
  DBUG_VOID_RETURN;
}

void
TransporterRegistry::report_disconnect(TransporterReceiveHandle& recvdata,
                                       NodeId node_id, int errnum)
{
  assert((receiveHandle == &recvdata) || (receiveHandle == 0));
  assert(recvdata.m_transporters.get(node_id));

  DBUG_ENTER("TransporterRegistry::report_disconnect");
  DBUG_PRINT("info",("performStates[%d]=DISCONNECTED",node_id));

#ifdef ERROR_INSERT
  if (m_blocked.get(node_id))
  {
    /* We are simulating real latency, so control events experience
     * it too
     */
    m_blocked_disconnected.set(node_id);
    m_disconnect_errors[node_id] = errnum;
    DBUG_VOID_RETURN;
  }
#endif

  performStates[node_id] = DISCONNECTED;
  recvdata.m_recv_transporters.clear(node_id);
  recvdata.m_has_data_transporters.clear(node_id);
  recvdata.m_handled_transporters.clear(node_id);
  recvdata.m_bad_data_transporters.clear(node_id);
  recvdata.reportDisconnect(node_id, errnum);
  DBUG_VOID_RETURN;
}

/**
 * We only call TransporterCallback::reportError() from
 * TransporterRegistry::update_connections().
 *
 * In other places we call this method to enqueue the error that will later be
 * picked up by update_connections().
 */
void
TransporterRegistry::report_error(NodeId nodeId, TransporterError errorCode,
                                  const char *errorInfo)
{
  if (m_error_states[nodeId].m_code == TE_NO_ERROR &&
      m_error_states[nodeId].m_info == (const char *)~(UintPtr)0)
  {
    m_error_states[nodeId].m_code = errorCode;
    m_error_states[nodeId].m_info = errorInfo;
  }
}

/**
 * update_connections(), together with the thread running in
 * start_clients_thread(), handle the state changes for transporters as they
 * connect and disconnect.
 *
 * update_connections on a specific set of recvdata *must not* be run
 * concurrently with :performReceive() on the same recvdata. Thus,
 * it must either be called from the same (receive-)thread as
 * performReceive(), or protected by aquiring the (client) poll rights.
 */
void
TransporterRegistry::update_connections(TransporterReceiveHandle& recvdata)
{
  TransporterReceiveWatchdog guard(recvdata);
  assert((receiveHandle == &recvdata) || (receiveHandle == 0));

  for (int i= 0, n= 0; n < nTransporters; i++){
    Transporter * t = theTransporters[i];
    if (!t)
      continue;
    n++;

    const NodeId nodeId = t->getRemoteNodeId();
    if (!recvdata.m_transporters.get(nodeId))
      continue;

    TransporterError code = m_error_states[nodeId].m_code;
    const char *info = m_error_states[nodeId].m_info;
    if (code != TE_NO_ERROR && info != (const char *)~(UintPtr)0)
    {
      recvdata.reportError(nodeId, code, info);
      m_error_states[nodeId].m_code = TE_NO_ERROR;
      m_error_states[nodeId].m_info = (const char *)~(UintPtr)0;
    }

    switch(performStates[nodeId]){
    case CONNECTED:
    case DISCONNECTED:
      break;
    case CONNECTING:
      if(t->isConnected())
	report_connect(recvdata, nodeId);
      break;
    case DISCONNECTING:
      if(!t->isConnected())
	report_disconnect(recvdata, nodeId, m_disconnect_errnum[nodeId]);
      break;
    }
  }
}

/**
 * Run as own thread
 * Possible blocking parts of transporter connect and diconnect
 * is supposed to be handled here.
 */
void
TransporterRegistry::start_clients_thread()
{
  int persist_mgm_count= 0;
  DBUG_ENTER("TransporterRegistry::start_clients_thread");
  while (m_run_start_clients_thread) {
    NdbSleep_MilliSleep(100);
    persist_mgm_count++;
    if(persist_mgm_count==50)
    {
      ndb_mgm_check_connection(m_mgm_handle);
      persist_mgm_count= 0;
    }
    for (int i= 0, n= 0; n < nTransporters && m_run_start_clients_thread; i++){
      Transporter * t = theTransporters[i];
      if (!t)
	continue;
      n++;

      const NodeId nodeId = t->getRemoteNodeId();
      switch(performStates[nodeId]){
      case CONNECTING:
	if(!t->isConnected() && !t->isServer) {
          if (get_and_clear_node_up_indicator(nodeId))
          {
            // Other node have indicated that node nodeId is up, try connect
            // now and restart backoff sequence
            backoff_reset_connecting_time(nodeId);
          }
          if (!backoff_update_and_check_time_for_connect(nodeId))
          {
            // Skip connect this time
            continue;
          }

	  bool connected= false;
	  /**
	   * First, we try to connect (if we have a port number).
	   */

	  if (t->get_s_port())
          {
            DBUG_PRINT("info", ("connecting to node %d using port %d",
                                nodeId, t->get_s_port()));
            connected= t->connect_client();
          }

	  /**
	   * If dynamic, get the port for connecting from the management server
	   */
	  if( !connected && t->get_s_port() <= 0) {	// Port is dynamic
	    int server_port= 0;
	    struct ndb_mgm_reply mgm_reply;

            DBUG_PRINT("info", ("connection to node %d should use "
                                "dynamic port",
                                nodeId));

	    if(!ndb_mgm_is_connected(m_mgm_handle))
	      ndb_mgm_connect(m_mgm_handle, 0, 0, 0);

	    if(ndb_mgm_is_connected(m_mgm_handle))
	    {
              DBUG_PRINT("info", ("asking mgmd which port to use for node %d",
                                  nodeId));

              const int res=
		ndb_mgm_get_connection_int_parameter(m_mgm_handle,
						     t->getRemoteNodeId(),
						     t->getLocalNodeId(),
						     CFG_CONNECTION_SERVER_PORT,
						     &server_port,
						     &mgm_reply);
	      DBUG_PRINT("info",("Got dynamic port %d for %d -> %d (ret: %d)",
				 server_port,t->getRemoteNodeId(),
				 t->getLocalNodeId(),res));
	      if( res >= 0 )
	      {
                DBUG_PRINT("info", ("got port %d to use for connection to %d",
                                    server_port, nodeId));

		if (server_port != 0)
                {
                  if (t->get_s_port() != server_port)
                  {
                    // Got a different port number, reset backoff
                    backoff_reset_connecting_time(nodeId);
                  }
                  // Save the new port number
		  t->set_s_port(server_port);
                }
                else
                {
                  // Got port number 0, port is not known.  Keep the old.
                }
	      }
	      else if(ndb_mgm_is_connected(m_mgm_handle))
	      {
                DBUG_PRINT("info", ("Failed to get dynamic port, res: %d",
                                    res));
                g_eventLogger->info("Failed to get dynamic port, res: %d",
                                    res);
		ndb_mgm_disconnect(m_mgm_handle);
	      }
	      else
	      {
                DBUG_PRINT("info", ("mgmd close connection early"));
                g_eventLogger->info
                  ("Management server closed connection early. "
                   "It is probably being shut down (or has problems). "
                   "We will retry the connection. %d %s %s line: %d",
                   ndb_mgm_get_latest_error(m_mgm_handle),
                   ndb_mgm_get_latest_error_desc(m_mgm_handle),
                   ndb_mgm_get_latest_error_msg(m_mgm_handle),
                   ndb_mgm_get_latest_error_line(m_mgm_handle)
                   );
	      }
	    }
	    /** else
	     * We will not be able to get a new port unless
	     * the m_mgm_handle is connected. Note that not
	     * being connected is an ok state, just continue
	     * until it is able to connect. Continue using the
	     * old port until we can connect again and get a
	     * new port.
	     */
	  }
	}
	break;
      case DISCONNECTING:
	if(t->isConnected())
	  t->doDisconnect();
	break;
      case DISCONNECTED:
      {
        if (t->isConnected())
        {
          g_eventLogger->warning("Found connection to %u in state DISCONNECTED "
                                 " while being connected, disconnecting!",
                                 t->getRemoteNodeId());
          t->doDisconnect();
        }
        break;
      }
      default:
	break;
      }
    }
  }
  DBUG_VOID_RETURN;
}

struct NdbThread*
TransporterRegistry::start_clients()
{
  m_run_start_clients_thread= true;
  m_start_clients_thread= NdbThread_Create(run_start_clients_C,
					   (void**)this,
                                           0, // default stack size
					   "ndb_start_clients",
					   NDB_THREAD_PRIO_LOW);
  if (m_start_clients_thread == 0)
  {
    m_run_start_clients_thread= false;
  }
  return m_start_clients_thread;
}

bool
TransporterRegistry::stop_clients()
{
  if (m_start_clients_thread) {
    m_run_start_clients_thread= false;
    void* status;
    NdbThread_WaitFor(m_start_clients_thread, &status);
    NdbThread_Destroy(&m_start_clients_thread);
  }
  return true;
}

void
TransporterRegistry::add_transporter_interface(NodeId remoteNodeId,
					       const char *interf, 
					       int s_port)
{
  DBUG_ENTER("TransporterRegistry::add_transporter_interface");
  DBUG_PRINT("enter",("interface=%s, s_port= %d", interf, s_port));
  if (interf && strlen(interf) == 0)
    interf= 0;

  for (unsigned i= 0; i < m_transporter_interface.size(); i++)
  {
    Transporter_interface &tmp= m_transporter_interface[i];
    if (s_port != tmp.m_s_service_port || tmp.m_s_service_port==0)
      continue;
    if (interf != 0 && tmp.m_interface != 0 &&
	strcmp(interf, tmp.m_interface) == 0)
    {
      DBUG_VOID_RETURN; // found match, no need to insert
    }
    if (interf == 0 && tmp.m_interface == 0)
    {
      DBUG_VOID_RETURN; // found match, no need to insert
    }
  }
  Transporter_interface t;
  t.m_remote_nodeId= remoteNodeId;
  t.m_s_service_port= s_port;
  t.m_interface= interf;
  m_transporter_interface.push_back(t);
  DBUG_PRINT("exit",("interface and port added"));
  DBUG_VOID_RETURN;
}

bool
TransporterRegistry::start_service(SocketServer& socket_server)
{
  DBUG_ENTER("TransporterRegistry::start_service");
  if (m_transporter_interface.size() > 0 &&
      localNodeId == 0)
  {
    g_eventLogger->error("INTERNAL ERROR: not initialized");
    DBUG_RETURN(false);
  }

  for (unsigned i= 0; i < m_transporter_interface.size(); i++)
  {
    Transporter_interface &t= m_transporter_interface[i];

    unsigned short port= (unsigned short)t.m_s_service_port;
    if(t.m_s_service_port<0)
      port= -t.m_s_service_port; // is a dynamic port
    TransporterService *transporter_service =
      new TransporterService(new SocketAuthSimple("ndbd", "ndbd passwd"));
    if(!socket_server.setup(transporter_service,
			    &port, t.m_interface))
    {
      DBUG_PRINT("info", ("Trying new port"));
      port= 0;
      if(t.m_s_service_port>0
	 || !socket_server.setup(transporter_service,
				 &port, t.m_interface))
      {
	/*
	 * If it wasn't a dynamically allocated port, or
	 * our attempts at getting a new dynamic port failed
	 */
        g_eventLogger->error("Unable to setup transporter service port: %s:%d!\n"
                             "Please check if the port is already used,\n"
                             "(perhaps the node is already running)",
                             t.m_interface ? t.m_interface : "*", t.m_s_service_port);
	delete transporter_service;
	DBUG_RETURN(false);
      }
    }
    t.m_s_service_port= (t.m_s_service_port<=0)?-port:port; // -`ve if dynamic
    DBUG_PRINT("info", ("t.m_s_service_port = %d",t.m_s_service_port));
    transporter_service->setTransporterRegistry(this);
  }
  DBUG_RETURN(true);
}

#ifdef NDB_SHM_TRANSPORTER
extern "C"
void
shm_sig_handler(int signo)
{
  g_shm_counter++;
}
#endif

void
TransporterRegistry::startReceiving()
{
  DBUG_ENTER("TransporterRegistry::startReceiving");

#ifdef NDB_SHM_TRANSPORTER
  m_shm_own_pid = getpid();
  if (g_ndb_shm_signum)
  {
    DBUG_PRINT("info",("Install signal handler for signum %d",
		       g_ndb_shm_signum));
    struct sigaction sa;
    NdbThread_set_shm_sigmask(FALSE);
    sigemptyset(&sa.sa_mask);
    sa.sa_handler = shm_sig_handler;
    sa.sa_flags = 0;
    int ret;
    while((ret = sigaction(g_ndb_shm_signum, &sa, 0)) == -1 && errno == EINTR)
      ;
    if(ret != 0)
    {
      DBUG_PRINT("error",("Install failed"));
      g_eventLogger->error("Failed to install signal handler for"
                           " SHM transporter, signum %d, errno: %d (%s)",
                           g_ndb_shm_signum, errno, strerror(errno));
    }
  }
#endif // NDB_SHM_TRANSPORTER
  DBUG_VOID_RETURN;
}

void
TransporterRegistry::stopReceiving(){
}

void
TransporterRegistry::startSending(){
}

void
TransporterRegistry::stopSending(){
}

NdbOut & operator <<(NdbOut & out, SignalHeader & sh){
  out << "-- Signal Header --" << endl;
  out << "theLength:    " << sh.theLength << endl;
  out << "gsn:          " << sh.theVerId_signalNumber << endl;
  out << "recBlockNo:   " << sh.theReceiversBlockNumber << endl;
  out << "sendBlockRef: " << sh.theSendersBlockRef << endl;
  out << "sendersSig:   " << sh.theSendersSignalId << endl;
  out << "theSignalId:  " << sh.theSignalId << endl;
  out << "trace:        " << (int)sh.theTrace << endl;
  return out;
} 

Transporter*
TransporterRegistry::get_transporter(NodeId nodeId) {
  assert(nodeId < maxTransporters);
  return theTransporters[nodeId];
}


bool TransporterRegistry::connect_client(NdbMgmHandle *h)
{
  DBUG_ENTER("TransporterRegistry::connect_client(NdbMgmHandle)");

  Uint32 mgm_nodeid= ndb_mgm_get_mgmd_nodeid(*h);

  if(!mgm_nodeid)
  {
    g_eventLogger->error("%s: %d", __FILE__, __LINE__);
    return false;
  }
  Transporter * t = theTransporters[mgm_nodeid];
  if (!t)
  {
    g_eventLogger->error("%s: %d", __FILE__, __LINE__);
    return false;
  }

  bool res = t->connect_client(connect_ndb_mgmd(h));
  if (res == true)
  {
    performStates[mgm_nodeid] = TransporterRegistry::CONNECTING;
  }
  DBUG_RETURN(res);
}


bool TransporterRegistry::report_dynamic_ports(NdbMgmHandle h) const
{
  // Fill array of nodeid/port pairs for those ports which are dynamic
  unsigned num_ports = 0;
  ndb_mgm_dynamic_port ports[MAX_NODES];
  for(unsigned i = 0; i < m_transporter_interface.size(); i++)
  {
    const Transporter_interface& ti = m_transporter_interface[i];
    if (ti.m_s_service_port >= 0)
      continue; // Not a dynamic port

    assert(num_ports < NDB_ARRAY_SIZE(ports));
    ports[num_ports].nodeid = ti.m_remote_nodeId;
    ports[num_ports].port = ti.m_s_service_port;
    num_ports++;
  }

  if (num_ports == 0)
  {
    // No dynamic ports in use, nothing to report
    return true;
  }

  // Send array of nodeid/port pairs to mgmd
  if (ndb_mgm_set_dynamic_ports(h, localNodeId,
                                ports, num_ports) < 0)
  {
    g_eventLogger->error("Failed to register dynamic ports, error: %d  - '%s'",
                         ndb_mgm_get_latest_error(h),
                         ndb_mgm_get_latest_error_desc(h));
    return false;
  }

  return true;
}


/**
 * Given a connected NdbMgmHandle, turns it into a transporter
 * and returns the socket.
 */
NDB_SOCKET_TYPE TransporterRegistry::connect_ndb_mgmd(NdbMgmHandle *h)
{
  NDB_SOCKET_TYPE sockfd;
  my_socket_invalidate(&sockfd);

  DBUG_ENTER("TransporterRegistry::connect_ndb_mgmd(NdbMgmHandle)");

  if ( h==NULL || *h == NULL )
  {
    g_eventLogger->error("Mgm handle is NULL (%s:%d)", __FILE__, __LINE__);
    DBUG_RETURN(sockfd);
  }

  if (!report_dynamic_ports(*h))
  {
    ndb_mgm_destroy_handle(h);
    DBUG_RETURN(sockfd);
  }

  /**
   * convert_to_transporter also disposes of the handle (i.e. we don't leak
   * memory here.
   */
  DBUG_PRINT("info", ("Converting handle to transporter"));
  sockfd= ndb_mgm_convert_to_transporter(h);
  if (!my_socket_valid(sockfd))
  {
    g_eventLogger->error("Failed to convert to transporter (%s: %d)",
                         __FILE__, __LINE__);
    ndb_mgm_destroy_handle(h);
  }
  DBUG_RETURN(sockfd);
}

/**
 * Given a SocketClient, creates a NdbMgmHandle, turns it into a transporter
 * and returns the socket.
 */
NDB_SOCKET_TYPE
TransporterRegistry::connect_ndb_mgmd(const char* server_name,
                                      unsigned short server_port)
{
  NdbMgmHandle h= ndb_mgm_create_handle();
  NDB_SOCKET_TYPE s;
  my_socket_invalidate(&s);

  DBUG_ENTER("TransporterRegistry::connect_ndb_mgmd(SocketClient)");

  if ( h == NULL )
  {
    DBUG_RETURN(s);
  }

  /**
   * Set connectstring
   */
  {
    BaseString cs;
    cs.assfmt("%s:%u", server_name, server_port);
    ndb_mgm_set_connectstring(h, cs.c_str());
  }

  if(ndb_mgm_connect(h, 0, 0, 0)<0)
  {
    DBUG_PRINT("info", ("connection to mgmd failed"));
    ndb_mgm_destroy_handle(&h);
    DBUG_RETURN(s);
  }

  DBUG_RETURN(connect_ndb_mgmd(&h));
}

/**
 * The calls below are used by all implementations: NDB API, ndbd and
 * ndbmtd. The calls to handle->getWritePtr, handle->updateWritePtr
 * are handled by special implementations for NDB API, ndbd and
 * ndbmtd.
 */

Uint32 *
TransporterRegistry::getWritePtr(TransporterSendBufferHandle *handle,
                                 NodeId node, Uint32 lenBytes, Uint32 prio)
{
  Transporter *t = theTransporters[node];
  Uint32 *insertPtr = handle->getWritePtr(node, lenBytes, prio,
                                          t->get_max_send_buffer());

  if (insertPtr == 0) {
    //-------------------------------------------------
    // Buffer was completely full. We have severe problems.
    // We will attempt to wait for a small time
    //-------------------------------------------------
    if(t->send_is_possible(10)) {
      //-------------------------------------------------
      // Send is possible after the small timeout.
      //-------------------------------------------------
      if(!handle->forceSend(node)){
	return 0;
      } else {
	//-------------------------------------------------
	// Since send was successful we will make a renewed
	// attempt at inserting the signal into the buffer.
	//-------------------------------------------------
        insertPtr = handle->getWritePtr(node, lenBytes, prio,
                                        t->get_max_send_buffer());
      }//if
    } else {
      return 0;
    }//if
  }
  return insertPtr;
}

void
TransporterRegistry::updateWritePtr(TransporterSendBufferHandle *handle,
                                    NodeId node, Uint32 lenBytes, Uint32 prio)
{
  Transporter *t = theTransporters[node];

  Uint32 used = handle->updateWritePtr(node, lenBytes, prio);
  t->update_status_overloaded(used);

  if(t->send_limit_reached(used)) {
    //-------------------------------------------------
    // Buffer is full and we are ready to send. We will
    // not wait since the signal is already in the buffer.
    // Force flag set has the same indication that we
    // should always send. If it is not possible to send
    // we will not worry since we will soon be back for
    // a renewed trial.
    //-------------------------------------------------
    if(t->send_is_possible(0)) {
      //-------------------------------------------------
      // Send was possible, attempt at a send.
      //-------------------------------------------------
      handle->forceSend(node);
    }//if
  }
}

Uint32
TransporterRegistry::get_bytes_to_send_iovec(NodeId node, struct iovec *dst,
                                             Uint32 max)
{
  assert(m_use_default_send_buffer);

  if (max == 0)
    return 0;

  Uint32 count = 0;
  SendBuffer *b = m_send_buffers + node;
  SendBufferPage *page = b->m_first_page;
  while (page != NULL && count < max)
  {
    dst[count].iov_base = page->m_data+page->m_start;
    dst[count].iov_len = page->m_bytes;
    assert(page->m_start + page->m_bytes <= page->max_data_bytes());
    page = page->m_next;
    count++;
  }

  return count;
}

Uint32
TransporterRegistry::bytes_sent(NodeId node, Uint32 bytes)
{
  assert(m_use_default_send_buffer);

  SendBuffer *b = m_send_buffers + node;
  Uint32 used_bytes = b->m_used_bytes;

  if (bytes == 0)
    return used_bytes;

  used_bytes -= bytes;
  b->m_used_bytes = used_bytes;

  SendBufferPage *page = b->m_first_page;
  while (bytes && bytes >= page->m_bytes)
  {
    SendBufferPage * tmp = page;
    bytes -= page->m_bytes;
    page = page->m_next;
    release_page(tmp);
  }

  if (used_bytes == 0)
  {
    b->m_first_page = 0;
    b->m_last_page = 0;
  }
  else
  {
    page->m_start += bytes;
    page->m_bytes -= bytes;
    assert(page->m_start + page->m_bytes <= page->max_data_bytes());
    b->m_first_page = page;
  }

  return used_bytes;
}

bool
TransporterRegistry::has_data_to_send(NodeId node)
{
  assert(m_use_default_send_buffer);

  SendBuffer *b = m_send_buffers + node;
  return (b->m_first_page != NULL && b->m_first_page->m_bytes);
}

void
TransporterRegistry::reset_send_buffer(NodeId node, bool should_be_empty)
{
  assert(m_use_default_send_buffer);

  // Make sure that buffer is already empty if the "should_be_empty"
  // flag is set. This is done to quickly catch any stray signals
  // written to the send buffer while not being connected
  if (should_be_empty && !has_data_to_send(node))
    return;
  assert(!should_be_empty);

  SendBuffer *b = m_send_buffers + node;
  SendBufferPage *page = b->m_first_page;
  while (page != NULL)
  {
    SendBufferPage *next = page->m_next;
    release_page(page);
    page = next;
  }
  b->m_first_page = NULL;
  b->m_last_page = NULL;
  b->m_used_bytes = 0;
}

TransporterRegistry::SendBufferPage *
TransporterRegistry::alloc_page()
{
  SendBufferPage *page = m_page_freelist;
  if (page != NULL)
  {
    m_tot_used_buffer_memory += SendBufferPage::PGSIZE;
    m_page_freelist = page->m_next;
    return page;
  }

  ndbout << "ERROR: out of send buffers in kernel." << endl;
  return NULL;
}

void
TransporterRegistry::release_page(SendBufferPage *page)
{
  assert(page != NULL);
  page->m_next = m_page_freelist;
  m_tot_used_buffer_memory -= SendBufferPage::PGSIZE;
  m_page_freelist = page;
}

/**
 * These are the TransporterSendBufferHandle methods used by the
 * single-threaded ndbd.
 */
Uint32 *
TransporterRegistry::getWritePtr(NodeId node, Uint32 lenBytes, Uint32 prio,
                                 Uint32 max_use)
{
  assert(m_use_default_send_buffer);

  SendBuffer *b = m_send_buffers + node;

  /* First check if we have room in already allocated page. */
  SendBufferPage *page = b->m_last_page;
  if (page != NULL && page->m_bytes + page->m_start + lenBytes <= page->max_data_bytes())
  {
    return (Uint32 *)(page->m_data + page->m_start + page->m_bytes);
  }

  if (b->m_used_bytes + lenBytes > max_use)
    return NULL;

  /* Allocate a new page. */
  page = alloc_page();
  if (page == NULL)
    return NULL;
  page->m_next = NULL;
  page->m_bytes = 0;
  page->m_start = 0;

  if (b->m_last_page == NULL)
  {
    b->m_first_page = page;
    b->m_last_page = page;
  }
  else
  {
    assert(b->m_first_page != NULL);
    b->m_last_page->m_next = page;
    b->m_last_page = page;
  }
  return (Uint32 *)(page->m_data);
}

/**
 * This is used by the ndbd, so here only one thread is using this, so
 * values will always be consistent.
 */
void
TransporterRegistry::getSendBufferLevel(NodeId node, SB_LevelType &level)
{
  SendBuffer *b = m_send_buffers + node;
  calculate_send_buffer_level(b->m_used_bytes,
                              m_tot_send_buffer_memory,
                              m_tot_used_buffer_memory,
                              0,
                              level);
  return;
}

Uint32
TransporterRegistry::updateWritePtr(NodeId node, Uint32 lenBytes, Uint32 prio)
{
  assert(m_use_default_send_buffer);

  SendBuffer *b = m_send_buffers + node;
  SendBufferPage *page = b->m_last_page;
  assert(page != NULL);
  assert(page->m_bytes + lenBytes <= page->max_data_bytes());
  page->m_bytes += lenBytes;
  b->m_used_bytes += lenBytes;
  return b->m_used_bytes;
}

bool
TransporterRegistry::forceSend(NodeId node)
{
  Transporter *t = get_transporter(node);
  if (t)
    return t->doSend();
  else
    return false;
}


void
TransporterRegistry::print_transporters(const char* where, NdbOut& out)
{
  out << where << " >>" << endl;

  for(unsigned i = 0; i < maxTransporters; i++){
    if(theTransporters[i] == NULL)
      continue;

    const NodeId remoteNodeId = theTransporters[i]->getRemoteNodeId();
    struct in_addr conn_addr = get_connect_address(remoteNodeId);
    char addr_buf[NDB_ADDR_STRLEN];
    char *addr_str = Ndb_inet_ntop(AF_INET,
                                   static_cast<void*>(&conn_addr),
                                   addr_buf,
                                   (socklen_t)sizeof(addr_buf));

    out << i << " "
        << getPerformStateString(remoteNodeId) << " to node: "
        << remoteNodeId << " at " << addr_str << endl;
  }

  out << "<<" << endl;

  for (unsigned i= 0; i < m_transporter_interface.size(); i++){
    Transporter_interface tf= m_transporter_interface[i];

    out << i
        << " remote node: " << tf.m_remote_nodeId
        << " port: " << tf.m_s_service_port
        << " interface: " << tf.m_interface << endl;
  }
}

void 
TransporterRegistry::inc_overload_count(Uint32 nodeId)
{
  assert(nodeId < MAX_NODES);
  assert(theTransporters[nodeId] != NULL);
  theTransporters[nodeId]->inc_overload_count();
}

void 
TransporterRegistry::inc_slowdown_count(Uint32 nodeId)
{
  assert(nodeId < MAX_NODES);
  assert(theTransporters[nodeId] != NULL);
  theTransporters[nodeId]->inc_slowdown_count();
}

Uint32
TransporterRegistry::get_overload_count(Uint32 nodeId)
{
  assert(nodeId < MAX_NODES);
  assert(theTransporters[nodeId] != NULL);
  return theTransporters[nodeId]->get_overload_count();
}

Uint32
TransporterRegistry::get_slowdown_count(Uint32 nodeId)
{
  assert(nodeId < MAX_NODES);
  assert(theTransporters[nodeId] != NULL);
  return theTransporters[nodeId]->get_slowdown_count();
}

Uint32
TransporterRegistry::get_connect_count(Uint32 nodeId)
{
  assert(nodeId < MAX_NODES);
  assert(theTransporters[nodeId] != NULL);
  return theTransporters[nodeId]->get_connect_count();
}

/**
 * We calculate the risk level for a send buffer.
 * The primary instrument is the current size of
 * the node send buffer. However if the total
 * buffer for all send buffers is also close to
 * empty, then we will adjust the node send
 * buffer size for this. In this manner a very
 * contested total buffer will also slow down
 * the entire node operation.
 */
void
calculate_send_buffer_level(Uint64 node_send_buffer_size,
                            Uint64 total_send_buffer_size,
                            Uint64 total_used_send_buffer_size,
                            Uint32 num_threads,
                            SB_LevelType &level)
{
  Uint64 percentage =
    (total_used_send_buffer_size * 100) / total_send_buffer_size;

  if (percentage < 90)
  {
    ;
  }
  else if (percentage < 95)
  {
    node_send_buffer_size *= 2;
  }
  else if (percentage < 97)
  {
    node_send_buffer_size *= 4;
  }
  else if (percentage < 98)
  {
    node_send_buffer_size *= 8;
  }
  else if (percentage < 99)
  {
    node_send_buffer_size *= 16;
  }
  else
  {
    level = SB_CRITICAL_LEVEL;
    return;
  }
  
  if (node_send_buffer_size < 128 * 1024)
  {
    level = SB_NO_RISK_LEVEL;
    return;
  }
  else if (node_send_buffer_size < 256 * 1024)
  {
    level = SB_LOW_LEVEL;
    return;
  }
  else if (node_send_buffer_size < 384 * 1024)
  {
    level = SB_MEDIUM_LEVEL;
    return;
  }
  else if (node_send_buffer_size < 1024 * 1024)
  {
    level = SB_HIGH_LEVEL;
    return;
  }
  else if (node_send_buffer_size < 2 * 1024 * 1024)
  {
    level = SB_RISK_LEVEL;
    return;
  }
  else
  {
    level = SB_CRITICAL_LEVEL;
    return;
  }
}

template class Vector<TransporterRegistry::Transporter_interface>;<|MERGE_RESOLUTION|>--- conflicted
+++ resolved
@@ -278,10 +278,7 @@
 #ifdef ERROR_INSERT
   m_blocked.clear();
   m_blocked_disconnected.clear();
-<<<<<<< HEAD
-=======
   m_sendBlocked.clear();
->>>>>>> 64c88599
 
   m_mixology_level = 0;
 #endif
@@ -1810,8 +1807,6 @@
     m_blocked_disconnected.clear(nodeId);
 
     report_disconnect(recvdata, nodeId, m_disconnect_errors[nodeId]);
-<<<<<<< HEAD
-=======
   }
 }
 
@@ -1841,34 +1836,6 @@
   m_sendBlocked.clear(nodeId);
 }
 
-#endif
-
-#ifdef ERROR_INSERT
-Uint32
-TransporterRegistry::getMixologyLevel() const
-{
-  return m_mixology_level;
-}
-
-extern Uint32 MAX_RECEIVED_SIGNALS;  /* Packer.cpp */
-
-#define MIXOLOGY_MIX_INCOMING_SIGNALS 4
-
-void
-TransporterRegistry::setMixologyLevel(Uint32 l)
-{
-  m_mixology_level = l;
-  
-  if (m_mixology_level & MIXOLOGY_MIX_INCOMING_SIGNALS)
-  {
-    ndbout_c("MIXOLOGY_MIX_INCOMING_SIGNALS on");
-    /* Max one signal per transporter */
-    MAX_RECEIVED_SIGNALS = 1;
->>>>>>> 64c88599
-  }
-
-  /* TODO : Add mixing of Send from NdbApi / MGMD */
-}
 #endif
 
 #ifdef ERROR_INSERT
