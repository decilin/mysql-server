--- conflicted
+++ resolved
@@ -128,15 +128,11 @@
                                               close_with_reset,
                                               log_failure))
   {
-<<<<<<< HEAD
     ndb_socket_close_with_reset(sockfd, close_with_reset);
-=======
-    ndb_socket_close(sockfd, close_with_reset);
     if (log_failure)
     {
       g_eventLogger->warning("TR : %s", msg.c_str());
     }
->>>>>>> 9fba7a09
     DBUG_RETURN(0);
   }
 
