--- conflicted
+++ resolved
@@ -1051,7 +1051,6 @@
   m_tablespace_version = org.m_tablespace_version;
   m_storageType = org.m_storageType;
 
-<<<<<<< HEAD
   m_hash_map_id = org.m_hash_map_id;
   m_hash_map_version = org.m_hash_map_version;
 
@@ -1060,14 +1059,13 @@
                       m_logging,
                       m_read_backup,
                       m_version));
-=======
+
   computeAggregates();
   if (buildColumnHash() != 0)
   {
     DBUG_RETURN(-1);
   }
->>>>>>> 516ecaaf
-
+         
   DBUG_RETURN(0);
 }
 
@@ -3188,11 +3186,7 @@
                            /* yuck */tableDesc->RangeListDataLen / 4))
   {
     delete impl;
-<<<<<<< HEAD
     free(tableDesc);
-=======
-    NdbMem_Free((void*)tableDesc);
->>>>>>> 516ecaaf
     DBUG_RETURN(4000);
   }
 
@@ -3207,11 +3201,7 @@
       if (impl->m_fd.push_back((Uint32)tableDesc->FragmentData[i]))
       {
         delete impl;
-<<<<<<< HEAD
         free(tableDesc);
-=======
-        NdbMem_Free((void*)tableDesc);
->>>>>>> 516ecaaf
         DBUG_RETURN(4000);
       }
   }
@@ -3303,11 +3293,7 @@
     if (!impl->m_primaryTable.assign(externalPrimary))
     {
       delete impl;
-<<<<<<< HEAD
       free(tableDesc);
-=======
-      NdbMem_Free((void*)tableDesc);
->>>>>>> 516ecaaf
       DBUG_RETURN(4000);
     }
     columnsIndexSourced= true;
@@ -3407,11 +3393,7 @@
         {
           delete col;
           delete impl;
-<<<<<<< HEAD
           free(tableDesc);
-=======
-          NdbMem_Free((void*)tableDesc);
->>>>>>> 516ecaaf
           DBUG_RETURN(4000);
         }
         
@@ -3440,7 +3422,7 @@
   if (impl->buildColumnHash() != 0)
   {
     delete impl;
-    NdbMem_Free((void*)tableDesc);
+    free(tableDesc);
     DBUG_RETURN(4000);
   }
 
@@ -3460,17 +3442,10 @@
       pos++; // skip logpart
       for (Uint32 j = 0; j<(Uint32)replicaCount; j++)
       {
-<<<<<<< HEAD
         if (impl->m_fragments.push_back(ntohs(tableDesc->ReplicaData[pos++])))
 	 {
 	   delete impl;
           free(tableDesc);
-=======
-	if (impl->m_fragments.push_back(ntohs(tableDesc->ReplicaData[pos++])))
-	{
-          delete impl;
-          NdbMem_Free((void*)tableDesc);
->>>>>>> 516ecaaf
           DBUG_RETURN(4000);
         }
       }
