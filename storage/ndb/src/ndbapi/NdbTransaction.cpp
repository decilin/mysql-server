--- conflicted
+++ resolved
@@ -1325,27 +1325,6 @@
   }
 }//NdbTransaction::releaseScanOperations()
 
-<<<<<<< HEAD
-/*****************************************************************************
-void releaseScanOperation();
-
-Remark:         Release scan op when hupp'ed trans closed (save memory)
-******************************************************************************/
-#if 0
-void 
-NdbTransaction::releaseExecutedScanOperation(NdbIndexScanOperation* cursorOp)
-{
-  DBUG_ENTER("NdbTransaction::releaseExecutedScanOperation");
-  DBUG_PRINT("enter", ("this: 0x%lx  op: 0x%lx", (long) this, (long) cursorOp));
-  
-  releaseScanOperation(&m_firstExecutedScanOp, 0, cursorOp);
-  
-  DBUG_VOID_RETURN;
-}//NdbTransaction::releaseExecutedScanOperation()
-#endif
-
-=======
->>>>>>> b64157b5
 bool
 NdbTransaction::releaseScanOperation(NdbIndexScanOperation** listhead,
 				     NdbIndexScanOperation** listtail,
