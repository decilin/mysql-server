--- conflicted
+++ resolved
@@ -711,13 +711,8 @@
   theKEYINFOptr= NULL;
   keyInfoRemain= 0;
 
-<<<<<<< HEAD
   /* Fill in keyinfo */
-  if (!key_rec)
-=======
-  /* Fill in keyinfo (in TCKEYREQ signal, spilling into KEYINFO signals). */
   if (isScanTakeover)
->>>>>>> 55220da2
   {
     /* This means that key_row contains the KEYINFO20 data. */
     /* i.e. lock takeover */
