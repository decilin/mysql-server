--- conflicted
+++ resolved
@@ -722,15 +722,11 @@
     buildFailed(signal, subRecPtr, BuildIndxRef::DeadlockError);
   }
   else
-<<<<<<< HEAD
+  {
+    jam();
     buildFailed(signal, subRecPtr,
                 (BuildIndxRef::ErrorCode)utilExecuteRef->TCErrorCode);
-=======
-  {
-    jam();
-    buildFailed(signal, subRecPtr, BuildIndxRef::InternalError);
-  }
->>>>>>> 8ba9725f
+  }
 }
 
 void Trix::execSUB_CREATE_CONF(Signal* signal)
