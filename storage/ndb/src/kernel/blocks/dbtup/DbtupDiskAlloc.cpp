/*
   Copyright (C) 2004 MySQL AB
    All rights reserved. Use is subject to license terms.

   This program is free software; you can redistribute it and/or modify
   it under the terms of the GNU General Public License as published by
   the Free Software Foundation; version 2 of the License.

   This program is distributed in the hope that it will be useful,
   but WITHOUT ANY WARRANTY; without even the implied warranty of
   MERCHANTABILITY or FITNESS FOR A PARTICULAR PURPOSE.  See the
   GNU General Public License for more details.

   You should have received a copy of the GNU General Public License
   along with this program; if not, write to the Free Software
   Foundation, Inc., 51 Franklin St, Fifth Floor, Boston, MA 02110-1301  USA
*/

#define DBTUP_C
#define DBTUP_DISK_ALLOC_CPP
#include "Dbtup.hpp"

static bool f_undo_done = true;

static
NdbOut&
operator<<(NdbOut& out, const Ptr<Dbtup::Page> & ptr)
{
  out << "[ Page: ptr.i: " << ptr.i 
      << " [ m_file_no: " << ptr.p->m_file_no
      << " m_page_no: " << ptr.p->m_page_no << "]"
      << " list_index: " << ptr.p->list_index 
      << " free_space: " << ptr.p->free_space
      << " uncommitted_used_space: " << ptr.p->uncommitted_used_space
      << " ]";
  return out;
}

static
NdbOut&
operator<<(NdbOut& out, const Ptr<Dbtup::Page_request> & ptr)
{
  out << "[ Page_request: ptr.i: " << ptr.i
      << " " << ptr.p->m_key
      << " m_original_estimated_free_space: " << ptr.p->m_original_estimated_free_space
      << " m_list_index: " << ptr.p->m_list_index
      << " m_frag_ptr_i: " << ptr.p->m_frag_ptr_i
      << " m_extent_info_ptr: " << ptr.p->m_extent_info_ptr
      << " m_ref_count: " << ptr.p->m_ref_count
      << " m_uncommitted_used_space: " << ptr.p->m_uncommitted_used_space
      << " ]";
  
  return out;
}

static
NdbOut&
operator<<(NdbOut& out, const Ptr<Dbtup::Extent_info> & ptr)
{
  out << "[ Extent_info: ptr.i " << ptr.i
      << " " << ptr.p->m_key
      << " m_first_page_no: " << ptr.p->m_first_page_no
      << " m_free_space: " << ptr.p->m_free_space
      << " m_free_matrix_pos: " << ptr.p->m_free_matrix_pos
      << " m_free_page_count: [";

  for(Uint32 i = 0; i<Dbtup::EXTENT_SEARCH_MATRIX_COLS; i++)
    out << " " << ptr.p->m_free_page_count[i];
  out << " ] ]";

  return out;
}

#if NOT_YET_FREE_EXTENT
static
inline
bool
check_free(const Dbtup::Extent_info* extP)
{
  Uint32 res = 0;
  for (Uint32 i = 1; i<MAX_FREE_LIST; i++)
    res += extP->m_free_page_count[i];
  return res;
}
#error "Code for deallocting extents when they get empty"
#error "This code is not yet complete"
#endif

#if NOT_YET_UNDO_ALLOC_EXTENT
#error "This is needed for deallocting extents when they get empty"
#error "This code is not complete yet"
#endif

void 
Dbtup::dump_disk_alloc(Dbtup::Disk_alloc_info & alloc)
{
  const Uint32 limit = 512;
  ndbout_c("dirty pages");
  for(Uint32 i = 0; i<MAX_FREE_LIST; i++)
  {
    printf("  %d : ", i);
    PagePtr ptr;
    ArrayPool<Page> *pool= (ArrayPool<Page>*)&m_global_page_pool;
    LocalDLList<Page> list(*pool, alloc.m_dirty_pages[i]);
    Uint32 c = 0;
    for (list.first(ptr); c < limit && !ptr.isNull(); c++, list.next(ptr))
    {
      ndbout << ptr << " ";
    }
    if (c == limit)
    {
      ndbout << "MAXLIMIT ";
    }
    ndbout_c(" ");
  }
  ndbout_c("page requests");
  for(Uint32 i = 0; i<MAX_FREE_LIST; i++)
  {
    printf("  %d : ", i);
    Ptr<Page_request> ptr;
    Local_page_request_list list(c_page_request_pool, 
				 alloc.m_page_requests[i]);
    Uint32 c = 0;
    for (list.first(ptr); c < limit && !ptr.isNull(); c++, list.next(ptr))
    {
      ndbout << ptr << " ";
    }
    if (c == limit)
    {
      ndbout << "MAXLIMIT ";
    }
    ndbout_c(" ");
  }

  ndbout_c("Extent matrix");
  for(Uint32 i = 0; i<alloc.SZ; i++)
  {
    printf("  %d : ", i);
    Ptr<Extent_info> ptr;
    Local_extent_info_list list(c_extent_pool, alloc.m_free_extents[i]);
    Uint32 c = 0;
    for (list.first(ptr); c < limit && !ptr.isNull(); c++, list.next(ptr))
    {
      ndbout << ptr << " ";
    }
    if (c == limit)
    {
      ndbout << "MAXLIMIT ";
    }
    ndbout_c(" ");
  }

  if (alloc.m_curr_extent_info_ptr_i != RNIL)
  {
    Ptr<Extent_info> ptr;
    c_extent_pool.getPtr(ptr, alloc.m_curr_extent_info_ptr_i);
    ndbout << "current extent: " << ptr << endl;
  }
}

#if defined VM_TRACE || true
#define ddassert(x) do { if(unlikely(!(x))) { dump_disk_alloc(alloc); ndbrequire(false); } } while(0)
#else
#define ddassert(x)
#endif

Dbtup::Disk_alloc_info::Disk_alloc_info(const Tablerec* tabPtrP, 
					Uint32 extent_size)
{
  m_extent_size = extent_size;
  m_curr_extent_info_ptr_i = RNIL; 
  if (tabPtrP->m_no_of_disk_attributes == 0)
    return;
  
  Uint32 min_size= 4*tabPtrP->m_offsets[DD].m_fix_header_size;
  
  if (tabPtrP->m_attributes[DD].m_no_of_varsize == 0)
  {
    Uint32 recs_per_page= (4*Tup_fixsize_page::DATA_WORDS)/min_size;
    m_page_free_bits_map[0] = recs_per_page; // 100% free
    m_page_free_bits_map[1] = 1;
    m_page_free_bits_map[2] = 0;
    m_page_free_bits_map[3] = 0;
    
    Uint32 max= recs_per_page * extent_size;
    for(Uint32 i = 0; i<EXTENT_SEARCH_MATRIX_ROWS; i++)
    {
      m_total_extent_free_space_thresholds[i] = 
	(EXTENT_SEARCH_MATRIX_ROWS - i - 1)*max/EXTENT_SEARCH_MATRIX_ROWS;
    }
  }
  else
  {
    abort();
  }
}

Uint32
Dbtup::Disk_alloc_info::find_extent(Uint32 sz) const
{
  /**
   * Find an extent with sufficient space for sz
   * Find the biggest available (with most free space)
   * Return position in matrix
   */
  Uint32 col = calc_page_free_bits(sz);
  Uint32 mask= EXTENT_SEARCH_MATRIX_COLS - 1;
  for(Uint32 i= 0; i<EXTENT_SEARCH_MATRIX_SIZE; i++)
  {
    // Check that it can cater for request
    if (!m_free_extents[i].isEmpty())
    {
      return i;
    }
    
    if ((i & mask) >= col)
    {
      i = (i & ~mask) + mask;
    }
  }
  
  return RNIL;
}

Uint32
Dbtup::Disk_alloc_info::calc_extent_pos(const Extent_info* extP) const
{
  Uint32 free= extP->m_free_space;
  Uint32 mask= EXTENT_SEARCH_MATRIX_COLS - 1;
  
  Uint32 col= 0, row=0;
  
  /**
   * Find correct row based on total free space
   *   if zero (or very small free space) put 
   *     absolutly last
   */
  {    
    const Uint32 *arr= m_total_extent_free_space_thresholds;
    for(; free < * arr++; row++)
      assert(row < EXTENT_SEARCH_MATRIX_ROWS);
  }

  /**
   * Find correct col based on largest available chunk
   */
  {
    const Uint16 *arr= extP->m_free_page_count;
    for(; col < EXTENT_SEARCH_MATRIX_COLS && * arr++ == 0; col++);
  }

  /**
   * NOTE
   *
   *   If free space on extent is small or zero,
   *     col will be = EXTENT_SEARCH_MATRIX_COLS
   *     row will be = EXTENT_SEARCH_MATRIX_ROWS
   *   in that case pos will be col * row = max pos
   *   (as fixed by + 1 in declaration)
   */
  Uint32 pos= (row * (mask + 1)) + (col & mask);
  
  assert(pos < EXTENT_SEARCH_MATRIX_SIZE);
  return pos;
}

void
Dbtup::update_extent_pos(Disk_alloc_info& alloc, 
                         Ptr<Extent_info> extentPtr,
                         Int32 delta)
{
  if (delta < 0)
  {
    jam();
    Uint32 sub = Uint32(- delta);
    ddassert(extentPtr.p->m_free_space >= sub);
    extentPtr.p->m_free_space -= sub;
  }
  else
  {
    jam();
    extentPtr.p->m_free_space += delta;
    ndbassert(Uint32(delta) <= alloc.calc_page_free_space(0));
  }

#ifdef VM_TRACE
  Uint32 cnt = 0;
  Uint32 sum = 0;
  for(Uint32 i = 0; i<MAX_FREE_LIST; i++)
  {
    cnt += extentPtr.p->m_free_page_count[i];
    sum += extentPtr.p->m_free_page_count[i] * alloc.calc_page_free_space(i);
  }
  if (extentPtr.p->m_free_page_count[0] == cnt)
  {
    ddassert(extentPtr.p->m_free_space == cnt*alloc.m_page_free_bits_map[0]);
  }
  else
  {
    ddassert(extentPtr.p->m_free_space < cnt*alloc.m_page_free_bits_map[0]);
  }
  ddassert(extentPtr.p->m_free_space >= sum);
  ddassert(extentPtr.p->m_free_space <= cnt*alloc.m_page_free_bits_map[0]);
#endif
  
  Uint32 old = extentPtr.p->m_free_matrix_pos;
  if (old != RNIL)
  {
    Uint32 pos = alloc.calc_extent_pos(extentPtr.p);
    if (old != pos)
    {
      jam();
      Local_extent_info_list old_list(c_extent_pool, alloc.m_free_extents[old]);
      Local_extent_info_list new_list(c_extent_pool, alloc.m_free_extents[pos]);
      old_list.remove(extentPtr);
      new_list.add(extentPtr);
      extentPtr.p->m_free_matrix_pos= pos;
    }
  }
  else
  {
    ddassert(alloc.m_curr_extent_info_ptr_i == extentPtr.i);
  }
}

void
Dbtup::restart_setup_page(Disk_alloc_info& alloc, PagePtr pagePtr,
                          Int32 estimate)
{
  jam();
  /**
   * Link to extent, clear uncommitted_used_space
   */
  pagePtr.p->uncommitted_used_space = 0;
  pagePtr.p->m_restart_seq = globalData.m_restart_seq;
  
  Extent_info key;
  key.m_key.m_file_no = pagePtr.p->m_file_no;
  key.m_key.m_page_idx = pagePtr.p->m_extent_no;
  Ptr<Extent_info> extentPtr;
  ndbrequire(c_extent_hash.find(extentPtr, key));
  pagePtr.p->m_extent_info_ptr = extentPtr.i;

  Uint32 real_free = pagePtr.p->free_space;
  const bool prealloc = estimate >= 0;
  Uint32 estimated;
  if (prealloc)
  {
    jam();
    /**
     * If this is during prealloc, use estimate from there
     */
    estimated = (Uint32)estimate;
  }
  else
  {
    jam();
    /**
     * else use the estimate based on the actual free space
     */
    estimated =alloc.calc_page_free_space(alloc.calc_page_free_bits(real_free));
  }

#ifdef VM_TRACE
  {
    Local_key page;
    page.m_file_no = pagePtr.p->m_file_no;
    page.m_page_no = pagePtr.p->m_page_no;

    Tablespace_client tsman(0, c_tsman,
			    0, 0, 0);
    unsigned uncommitted, committed;
    uncommitted = committed = ~(unsigned)0;
    (void) tsman.get_page_free_bits(&page, &uncommitted, &committed);
    jamEntry();
    
    ddassert(alloc.calc_page_free_bits(real_free) == committed);
    if (prealloc)
    {
      /**
       * tsman.alloc_page sets the uncommitted-bits to MAX_FREE_LIST -1
       *   to avoid page being preallocated several times
       */
      ddassert(uncommitted == MAX_FREE_LIST - 1);
    }
    else
    {
      ddassert(committed == uncommitted);
    }
  }
#endif

  ddassert(real_free >= estimated);

  if (real_free != estimated)
  {
    jam();
    Uint32 delta = (real_free-estimated);
    update_extent_pos(alloc, extentPtr, delta);
  }
}

/**
 * - Page free bits -
 * 0 = 00 - free - 100% free
 * 1 = 01 - atleast 70% free, 70= pct_free + 2 * (100 - pct_free) / 3
 * 2 = 10 - atleast 40% free, 40= pct_free + (100 - pct_free) / 3
 * 3 = 11 - full - less than pct_free% free, pct_free=10%
 *
 */

#define DBG_DISK 0

int
Dbtup::disk_page_prealloc(Signal* signal, 
			  Ptr<Fragrecord> fragPtr,
			  Local_key* key, Uint32 sz)
{
  int err;
  Uint32 i, ptrI;
  Ptr<Page_request> req;
  Fragrecord* fragPtrP = fragPtr.p; 
  Disk_alloc_info& alloc= fragPtrP->m_disk_alloc_info;
  Uint32 idx= alloc.calc_page_free_bits(sz);
  Tablespace_client tsman(signal, c_tsman,
			  fragPtrP->fragTableId,
			  fragPtrP->fragmentId,
			  fragPtrP->m_tablespace_id);
  
  if (DBG_DISK)
    ndbout << "disk_page_prealloc";

  /**
   * 1) search current dirty pages
   */
  for(i= 0; i <= idx; i++)
  {
    if (!alloc.m_dirty_pages[i].isEmpty())
    {
      ptrI= alloc.m_dirty_pages[i].firstItem;
      Ptr<GlobalPage> gpage;
      m_global_page_pool.getPtr(gpage, ptrI);
      
      PagePtr tmp;
      tmp.i = gpage.i;
      tmp.p = reinterpret_cast<Page*>(gpage.p);
      disk_page_prealloc_dirty_page(alloc, tmp, i, sz);
      key->m_page_no= tmp.p->m_page_no;
      key->m_file_no= tmp.p->m_file_no;
      if (DBG_DISK)
	ndbout << " found dirty page " << *key << endl;
      jam();
      return 0; // Page in memory
    }
  }
  
  /**
   * Search outanding page requests
   *   callback does not need to access page request again
   *   as it's not the first request to this page
   */
  for(i= 0; i <= idx; i++)
  {
    if (!alloc.m_page_requests[i].isEmpty())
    {
      ptrI= alloc.m_page_requests[i].firstItem;
      Ptr<Page_request> req;
      c_page_request_pool.getPtr(req, ptrI);

      disk_page_prealloc_transit_page(alloc, req, i, sz);
      * key = req.p->m_key;
      if (DBG_DISK)
	ndbout << " found transit page " << *key << endl;
      jam();
      return 0;
    }
  }
  
  /**
   * We need to request a page...
   */
  if (!c_page_request_pool.seize(req))
  {
    jam();
    err= 1;
    //XXX set error code
    ndbout_c("no free request");
    return -err;
  }

  req.p->m_ref_count= 1;
  req.p->m_frag_ptr_i= fragPtr.i;
  req.p->m_uncommitted_used_space= sz;
  
  int pageBits; // received
  Ptr<Extent_info> ext;
  const Uint32 bits= alloc.calc_page_free_bits(sz); // required
  bool found= false;

  /**
   * Do we have a current extent
   */
  if ((ext.i= alloc.m_curr_extent_info_ptr_i) != RNIL)
  {
    jam();
    c_extent_pool.getPtr(ext);
    if ((pageBits= tsman.alloc_page_from_extent(&ext.p->m_key, bits)) >= 0) 
    {
      jamEntry();
      found= true;
    }
    else
    {
      jamEntry();
      /**
       * The current extent is not in a free list
       *   and since it couldn't accomadate the request
       *   we put it on the free list
       */
      alloc.m_curr_extent_info_ptr_i = RNIL;
      Uint32 pos= alloc.calc_extent_pos(ext.p);
      ext.p->m_free_matrix_pos = pos;
      Local_extent_info_list list(c_extent_pool, alloc.m_free_extents[pos]);
      list.add(ext);
    }
  }
  
  if (!found)
  {
    Uint32 pos;
    if ((pos= alloc.find_extent(sz)) != RNIL)
    {
      jam();
      Local_extent_info_list list(c_extent_pool, alloc.m_free_extents[pos]);
      list.first(ext);
      list.remove(ext);
    }
    else 
    {
      jam();
      /**
       * We need to alloc an extent
       */
#if NOT_YET_UNDO_ALLOC_EXTENT
      Uint32 logfile_group_id = fragPtr.p->m_logfile_group_id;

      err = c_lgman->alloc_log_space(logfile_group_id,
				     sizeof(Disk_undo::AllocExtent)>>2);
      jamEntry();
      if(unlikely(err))
      {
	return -err;
      }
#endif

      if (!c_extent_pool.seize(ext))
      {
	jam();
	//XXX
	err= 2;
#if NOT_YET_UNDO_ALLOC_EXTENT
	c_lgman->free_log_space(logfile_group_id, 
				sizeof(Disk_undo::AllocExtent)>>2);
#endif
	c_page_request_pool.release(req);
	ndbout_c("no free extent info");
	return -err;
      }
      
      if ((err= tsman.alloc_extent(&ext.p->m_key)) < 0)
      {
	jamEntry();
#if NOT_YET_UNDO_ALLOC_EXTENT
	c_lgman->free_log_space(logfile_group_id, 
				sizeof(Disk_undo::AllocExtent)>>2);
#endif
	c_extent_pool.release(ext);
	c_page_request_pool.release(req);
	return err;
      }

      int pages= err;
#if NOT_YET_UNDO_ALLOC_EXTENT
      {
	/**
	 * Do something here
	 */
	{
	  Callback cb;
	  cb.m_callbackData= ext.i;
	  cb.m_callbackFunction = 
	    safe_cast(&Dbtup::disk_page_alloc_extent_log_buffer_callback);
	  Uint32 sz= sizeof(Disk_undo::AllocExtent)>>2;
	  
	  Logfile_client lgman(this, c_lgman, logfile_group_id);
	  int res= lgman.get_log_buffer(signal, sz, &cb);
          jamEntry();
	  switch(res){
	  case 0:
	    break;
	  case -1:
	    ndbrequire("NOT YET IMPLEMENTED" == 0);
	    break;
	  default:
	    execute(signal, cb, res);	    
	  }
	}
      }
#endif
      
#ifdef VM_TRACE
      ndbout << "allocated " << pages << " pages: " << ext.p->m_key 
	     << " table: " << fragPtr.p->fragTableId 
	     << " fragment: " << fragPtr.p->fragmentId << endl;
#endif
      ext.p->m_first_page_no = ext.p->m_key.m_page_no;
      bzero(ext.p->m_free_page_count, sizeof(ext.p->m_free_page_count));
      ext.p->m_free_space= alloc.m_page_free_bits_map[0] * pages; 
      ext.p->m_free_page_count[0]= pages; // All pages are "free"-est
      c_extent_hash.add(ext);

      Local_fragment_extent_list list1(c_extent_pool, alloc.m_extent_list);
      list1.add(ext);
    }      
    
    alloc.m_curr_extent_info_ptr_i= ext.i;
    ext.p->m_free_matrix_pos= RNIL;
    pageBits= tsman.alloc_page_from_extent(&ext.p->m_key, bits);
    jamEntry();
    ddassert(pageBits >= 0);
  }
  
  /**
   * We have a page from an extent
   */
  *key= req.p->m_key= ext.p->m_key;

  if (DBG_DISK)
    ndbout << " allocated page " << *key << endl;
  
  /**
   * We don't know exact free space of page
   *   but we know what page free bits it has.
   *   compute free space based on them
   */
  Uint32 size= alloc.calc_page_free_space((Uint32)pageBits);
  
  ddassert(size >= sz);
  req.p->m_original_estimated_free_space = size;

  Uint32 new_size = size - sz;   // Subtract alloc rec
  Uint32 newPageBits= alloc.calc_page_free_bits(new_size);
  if (newPageBits != (Uint32)pageBits)
  {
    jam();
    ddassert(ext.p->m_free_page_count[pageBits] > 0);
    ext.p->m_free_page_count[pageBits]--;
    ext.p->m_free_page_count[newPageBits]++;
  }
  update_extent_pos(alloc, ext, -Int32(sz));

  // And put page request in correct free list
  idx= alloc.calc_page_free_bits(new_size);
  {
    Local_page_request_list list(c_page_request_pool, 
				 alloc.m_page_requests[idx]);
    
    list.add(req);
  }
  req.p->m_list_index= idx;
  req.p->m_extent_info_ptr= ext.i;

  Page_cache_client::Request preq;
  preq.m_page = *key;
  preq.m_callback.m_callbackData= req.i;
  preq.m_callback.m_callbackFunction = 
    safe_cast(&Dbtup::disk_page_prealloc_callback);
  
  int flags= Page_cache_client::ALLOC_REQ;
  if (pageBits == 0)
  {
    jam();
    //XXX empty page -> fast to map
    flags |= Page_cache_client::EMPTY_PAGE;
    preq.m_callback.m_callbackFunction = 
      safe_cast(&Dbtup::disk_page_prealloc_initial_callback);
  }
  
  int res= m_pgman.get_page(signal, preq, flags);
  jamEntry();
  switch(res)
  {
  case 0:
    jam();
    break;
  case -1:
    ndbassert(false);
    break;
  default:
    jam();
    execute(signal, preq.m_callback, res); // run callback
  }
  
  return res;
}

void
Dbtup::disk_page_prealloc_dirty_page(Disk_alloc_info & alloc,
				     PagePtr pagePtr, 
				     Uint32 old_idx, Uint32 sz)
{
  jam();
  ddassert(pagePtr.p->list_index == old_idx);

  Uint32 free= pagePtr.p->free_space;
  Uint32 used= pagePtr.p->uncommitted_used_space + sz;
  Uint32 ext= pagePtr.p->m_extent_info_ptr;
  
  ddassert(free >= used);
  Ptr<Extent_info> extentPtr;
  c_extent_pool.getPtr(extentPtr, ext);

  Uint32 new_idx= alloc.calc_page_free_bits(free - used);

  if (old_idx != new_idx)
  {
    jam();
    disk_page_move_dirty_page(alloc, extentPtr, pagePtr, old_idx, new_idx);
  }

  pagePtr.p->uncommitted_used_space = used;
  update_extent_pos(alloc, extentPtr, -Int32(sz));
}


void
Dbtup::disk_page_prealloc_transit_page(Disk_alloc_info& alloc,
				       Ptr<Page_request> req, 
				       Uint32 old_idx, Uint32 sz)
{
  jam();
  ddassert(req.p->m_list_index == old_idx);

  Uint32 free= req.p->m_original_estimated_free_space;
  Uint32 used= req.p->m_uncommitted_used_space + sz;
  Uint32 ext= req.p->m_extent_info_ptr;
  
  Ptr<Extent_info> extentPtr;
  c_extent_pool.getPtr(extentPtr, ext);

  ddassert(free >= used);
  Uint32 new_idx= alloc.calc_page_free_bits(free - used);
  
  if (old_idx != new_idx)
  {
    jam();
    disk_page_move_page_request(alloc, extentPtr, req, old_idx, new_idx);
  }

  req.p->m_uncommitted_used_space = used;
  update_extent_pos(alloc, extentPtr, -Int32(sz));
}

void
Dbtup::disk_page_prealloc_callback(Signal* signal, 
				   Uint32 page_request, Uint32 page_id)
{
  jamEntry();
  //ndbout_c("disk_alloc_page_callback id: %d", page_id);

  Ptr<Page_request> req;
  c_page_request_pool.getPtr(req, page_request);

  Ptr<GlobalPage> gpage;
  m_global_page_pool.getPtr(gpage, page_id);

  Ptr<Fragrecord> fragPtr;
  fragPtr.i= req.p->m_frag_ptr_i;
  ptrCheckGuard(fragPtr, cnoOfFragrec, fragrecord);

  PagePtr pagePtr;
  pagePtr.i = gpage.i;
  pagePtr.p = reinterpret_cast<Page*>(gpage.p);

  Disk_alloc_info& alloc= fragPtr.p->m_disk_alloc_info;
  if (unlikely(pagePtr.p->m_restart_seq != globalData.m_restart_seq))
  {
    jam();
    restart_setup_page(alloc, pagePtr, req.p->m_original_estimated_free_space);
  }

  Ptr<Extent_info> extentPtr;
  c_extent_pool.getPtr(extentPtr, req.p->m_extent_info_ptr);

  pagePtr.p->uncommitted_used_space += req.p->m_uncommitted_used_space;
  ddassert(pagePtr.p->free_space >= pagePtr.p->uncommitted_used_space);

  Uint32 free = pagePtr.p->free_space - pagePtr.p->uncommitted_used_space;
  Uint32 idx = req.p->m_list_index;
  Uint32 real_idx = alloc.calc_page_free_bits(free);

  if (idx != real_idx)
  {
    jam();
    ddassert(extentPtr.p->m_free_page_count[idx]);
    extentPtr.p->m_free_page_count[idx]--;
    extentPtr.p->m_free_page_count[real_idx]++;
    update_extent_pos(alloc, extentPtr, 0);
  }

  {
    /**
     * add to dirty list
     */
    pagePtr.p->list_index = real_idx;
    ArrayPool<Page> *cheat_pool= (ArrayPool<Page>*)&m_global_page_pool;
    LocalDLList<Page> list(* cheat_pool, alloc.m_dirty_pages[real_idx]);
    list.add(pagePtr);
  }

  {
    /**
     * release page request
     */
    Local_page_request_list list(c_page_request_pool,
				 alloc.m_page_requests[idx]);
    list.release(req);
  }
}

void
Dbtup::disk_page_move_dirty_page(Disk_alloc_info& alloc,
                                 Ptr<Extent_info> extentPtr,
                                 Ptr<Page> pagePtr,
                                 Uint32 old_idx,
                                 Uint32 new_idx)
{
  ddassert(extentPtr.p->m_free_page_count[old_idx]);
  extentPtr.p->m_free_page_count[old_idx]--;
  extentPtr.p->m_free_page_count[new_idx]++;

  ArrayPool<Page> *pool= (ArrayPool<Page>*)&m_global_page_pool;
  LocalDLList<Page> new_list(*pool, alloc.m_dirty_pages[new_idx]);
  LocalDLList<Page> old_list(*pool, alloc.m_dirty_pages[old_idx]);
  old_list.remove(pagePtr);
  new_list.add(pagePtr);
  pagePtr.p->list_index = new_idx;
}

void
Dbtup::disk_page_move_page_request(Disk_alloc_info& alloc,
                                   Ptr<Extent_info> extentPtr,
                                   Ptr<Page_request> req,
                                   Uint32 old_idx, Uint32 new_idx)
{
  Page_request_list::Head *lists = alloc.m_page_requests;
  Local_page_request_list old_list(c_page_request_pool, lists[old_idx]);
  Local_page_request_list new_list(c_page_request_pool, lists[new_idx]);
  old_list.remove(req);
  new_list.add(req);

  ddassert(extentPtr.p->m_free_page_count[old_idx]);
  extentPtr.p->m_free_page_count[old_idx]--;
  extentPtr.p->m_free_page_count[new_idx]++;
  req.p->m_list_index= new_idx;
}

void
Dbtup::disk_page_prealloc_initial_callback(Signal*signal, 
					   Uint32 page_request, 
					   Uint32 page_id)
{
  jamEntry();
  //ndbout_c("disk_alloc_page_callback_initial id: %d", page_id);  
  /**
   * 1) lookup page request
   * 2) lookup page
   * 3) lookup table
   * 4) init page (according to page type)
   * 5) call ordinary callback
   */
  Ptr<Page_request> req;
  c_page_request_pool.getPtr(req, page_request);

  Ptr<GlobalPage> gpage;
  m_global_page_pool.getPtr(gpage, page_id);
  PagePtr pagePtr;
  pagePtr.i = gpage.i;
  pagePtr.p = reinterpret_cast<Page*>(gpage.p);

  Ptr<Fragrecord> fragPtr;
  fragPtr.i= req.p->m_frag_ptr_i;
  ptrCheckGuard(fragPtr, cnoOfFragrec, fragrecord);

  Ptr<Tablerec> tabPtr;
  tabPtr.i = fragPtr.p->fragTableId;
  ptrCheckGuard(tabPtr, cnoOfTablerec, tablerec);

  Ptr<Extent_info> extentPtr;
  c_extent_pool.getPtr(extentPtr, req.p->m_extent_info_ptr);

  if (tabPtr.p->m_attributes[DD].m_no_of_varsize == 0)
  {
    convertThPage((Fix_page*)pagePtr.p, tabPtr.p, DD);
  }
  else
  {
    abort();
  }

  pagePtr.p->m_page_no= req.p->m_key.m_page_no;
  pagePtr.p->m_file_no= req.p->m_key.m_file_no;
  pagePtr.p->m_table_id= fragPtr.p->fragTableId;
  pagePtr.p->m_fragment_id = fragPtr.p->fragmentId;
  pagePtr.p->m_extent_no = extentPtr.p->m_key.m_page_idx; // logical extent no
  pagePtr.p->m_extent_info_ptr= req.p->m_extent_info_ptr;
  pagePtr.p->m_restart_seq = globalData.m_restart_seq;
  pagePtr.p->nextList = pagePtr.p->prevList = RNIL;
  pagePtr.p->list_index = req.p->m_list_index;
  pagePtr.p->uncommitted_used_space = req.p->m_uncommitted_used_space;

  Disk_alloc_info& alloc= fragPtr.p->m_disk_alloc_info;
  Uint32 idx = req.p->m_list_index;

  {
    Uint32 free = pagePtr.p->free_space - pagePtr.p->uncommitted_used_space;
    ddassert(idx == alloc.calc_page_free_bits(free));
    ddassert(pagePtr.p->free_space == req.p->m_original_estimated_free_space);
  }

  {
    /**
     * add to dirty list
     */
    ArrayPool<Page> *cheat_pool= (ArrayPool<Page>*)&m_global_page_pool;
    LocalDLList<Page> list(* cheat_pool, alloc.m_dirty_pages[idx]);
    list.add(pagePtr);
  }

  {
    /**
     * release page request
     */
    Local_page_request_list list(c_page_request_pool, 
				 alloc.m_page_requests[idx]);
    list.release(req);
  }
}

void
Dbtup::disk_page_set_dirty(PagePtr pagePtr)
{
  jam();
  Uint32 idx = pagePtr.p->list_index;
  if ((pagePtr.p->m_restart_seq == globalData.m_restart_seq) &&
      ((idx & 0x8000) == 0))
  {
    jam();
    /**
     * Already in dirty list
     */
    return ;
  }
  
  Local_key key;
  key.m_page_no = pagePtr.p->m_page_no;
  key.m_file_no = pagePtr.p->m_file_no;

  pagePtr.p->nextList = pagePtr.p->prevList = RNIL;

  if (DBG_DISK)
    ndbout << " disk_page_set_dirty " << key << endl;
  
  Ptr<Tablerec> tabPtr;
  tabPtr.i= pagePtr.p->m_table_id;
  ptrCheckGuard(tabPtr, cnoOfTablerec, tablerec);
  
  Ptr<Fragrecord> fragPtr;
  getFragmentrec(fragPtr, pagePtr.p->m_fragment_id, tabPtr.p);
  
  Disk_alloc_info& alloc= fragPtr.p->m_disk_alloc_info;

  Uint32 free = pagePtr.p->free_space;
  Uint32 used = pagePtr.p->uncommitted_used_space;
  if (unlikely(pagePtr.p->m_restart_seq != globalData.m_restart_seq))
  {
    jam();
    restart_setup_page(alloc, pagePtr, -1);
    ndbassert(free == pagePtr.p->free_space);
    idx = alloc.calc_page_free_bits(free);
    used = 0;
  }
  else
  {
    jam();
    idx &= ~0x8000;
    ddassert(idx == alloc.calc_page_free_bits(free - used));
  }
  
  ddassert(free >= used);
  
  Tablespace_client tsman(0, c_tsman,
			  fragPtr.p->fragTableId,
			  fragPtr.p->fragmentId,
			  fragPtr.p->m_tablespace_id);
  
  pagePtr.p->list_index = idx;
  ArrayPool<Page> *pool= (ArrayPool<Page>*)&m_global_page_pool;
  LocalDLList<Page> list(*pool, alloc.m_dirty_pages[idx]);
  list.add(pagePtr);
  
  // Make sure no one will allocate it...
  tsman.unmap_page(&key, MAX_FREE_LIST - 1);
  jamEntry();
}

void
Dbtup::disk_page_unmap_callback(Uint32 when,
				Uint32 page_id, Uint32 dirty_count)
{
  jamEntry();
  Ptr<GlobalPage> gpage;
  m_global_page_pool.getPtr(gpage, page_id);
  PagePtr pagePtr;
  pagePtr.i = gpage.i;
  pagePtr.p = reinterpret_cast<Page*>(gpage.p);
  
  Uint32 type = pagePtr.p->m_page_header.m_page_type;
  if (unlikely((type != File_formats::PT_Tup_fixsize_page &&
		type != File_formats::PT_Tup_varsize_page) ||
	       f_undo_done == false))
  {
    jam();
    return ;
  }

  Uint32 idx = pagePtr.p->list_index;

  Ptr<Tablerec> tabPtr;
  tabPtr.i= pagePtr.p->m_table_id;
  ptrCheckGuard(tabPtr, cnoOfTablerec, tablerec);
  
  Ptr<Fragrecord> fragPtr;
  getFragmentrec(fragPtr, pagePtr.p->m_fragment_id, tabPtr.p);
  
  Disk_alloc_info& alloc= fragPtr.p->m_disk_alloc_info;
  
  if (when == 0)
  {
    /**
     * Before pageout
     */
    jam();

    if (DBG_DISK)
    {
      Local_key key;
      key.m_page_no = pagePtr.p->m_page_no;
      key.m_file_no = pagePtr.p->m_file_no;
      ndbout << "disk_page_unmap_callback(before) " << key 
	     << " cnt: " << dirty_count << " " << (idx & ~0x8000) << endl;
    }

    ndbassert((idx & 0x8000) == 0);

    ArrayPool<Page> *pool= (ArrayPool<Page>*)&m_global_page_pool;
    LocalDLList<Page> list(*pool, alloc.m_dirty_pages[idx]);
    LocalDLList<Page> list2(*pool, alloc.m_unmap_pages);
    list.remove(pagePtr);
    list2.add(pagePtr);

    if (dirty_count == 0)
    {
      jam();
      pagePtr.p->list_index = idx | 0x8000;      
      
      Local_key key;
      key.m_page_no = pagePtr.p->m_page_no;
      key.m_file_no = pagePtr.p->m_file_no;
      
      Uint32 free = pagePtr.p->free_space;
      Uint32 used = pagePtr.p->uncommitted_used_space;
      ddassert(free >= used);
      ddassert(alloc.calc_page_free_bits(free - used) == idx);
      
      Tablespace_client tsman(0, c_tsman,
			      fragPtr.p->fragTableId,
			      fragPtr.p->fragmentId,
			      fragPtr.p->m_tablespace_id);
      
      tsman.unmap_page(&key, idx);
      jamEntry();
    }
  }
  else if (when == 1)
  {
    /**
     * After page out
     */
    jam();

    Local_key key;
    key.m_page_no = pagePtr.p->m_page_no;
    key.m_file_no = pagePtr.p->m_file_no;
    Uint32 real_free = pagePtr.p->free_space;
    
    if (DBG_DISK)
    {
      ndbout << "disk_page_unmap_callback(after) " << key 
	     << " cnt: " << dirty_count << " " << (idx & ~0x8000) << endl;
    }

    ArrayPool<Page> *pool= (ArrayPool<Page>*)&m_global_page_pool;
    LocalDLList<Page> list(*pool, alloc.m_unmap_pages);
    list.remove(pagePtr);

    Tablespace_client tsman(0, c_tsman,
			    fragPtr.p->fragTableId,
			    fragPtr.p->fragmentId,
			    fragPtr.p->m_tablespace_id);
    
    if (DBG_DISK && alloc.calc_page_free_bits(real_free) != (idx & ~0x8000))
    {
      ndbout << key 
	     << " calc: " << alloc.calc_page_free_bits(real_free)
	     << " idx: " << (idx & ~0x8000)
	     << endl;
    }
    tsman.update_page_free_bits(&key, alloc.calc_page_free_bits(real_free));
    jamEntry();
  }
}

void
Dbtup::disk_page_alloc(Signal* signal, 
		       Tablerec* tabPtrP, Fragrecord* fragPtrP, 
		       Local_key* key, PagePtr pagePtr, Uint32 gci)
{
  jam();
  Uint32 logfile_group_id= fragPtrP->m_logfile_group_id;
  Disk_alloc_info& alloc= fragPtrP->m_disk_alloc_info;

  Uint64 lsn;
  if (tabPtrP->m_attributes[DD].m_no_of_varsize == 0)
  {
    ddassert(pagePtr.p->uncommitted_used_space > 0);
    pagePtr.p->uncommitted_used_space--;
    key->m_page_idx= ((Fix_page*)pagePtr.p)->alloc_record();
    lsn= disk_page_undo_alloc(pagePtr.p, key, 1, gci, logfile_group_id);
  }
  else
  {
    Uint32 sz= key->m_page_idx;
    ddassert(pagePtr.p->uncommitted_used_space >= sz);
    pagePtr.p->uncommitted_used_space -= sz;
    key->m_page_idx= ((Var_page*)pagePtr.p)->
      alloc_record(sz, (Var_page*)ctemp_page, 0);
    
    lsn= disk_page_undo_alloc(pagePtr.p, key, sz, gci, logfile_group_id);
  }
}

void
Dbtup::disk_page_free(Signal *signal, 
		      Tablerec *tabPtrP, Fragrecord * fragPtrP,
		      Local_key* key, PagePtr pagePtr, Uint32 gci)
{
  jam();
  if (DBG_DISK)
    ndbout << " disk_page_free " << *key << endl;
  
  Uint32 page_idx= key->m_page_idx;
  Uint32 logfile_group_id= fragPtrP->m_logfile_group_id;
  Disk_alloc_info& alloc= fragPtrP->m_disk_alloc_info;
  Uint32 old_free= pagePtr.p->free_space;

  Uint32 sz;
  Uint64 lsn;
  if (tabPtrP->m_attributes[DD].m_no_of_varsize == 0)
  {
    sz = 1;
    const Uint32 *src= ((Fix_page*)pagePtr.p)->get_ptr(page_idx, 0);
    ndbassert(* (src + 1) != Tup_fixsize_page::FREE_RECORD);
    lsn= disk_page_undo_free(pagePtr.p, key,
			     src, tabPtrP->m_offsets[DD].m_fix_header_size,
			     gci, logfile_group_id);
    
    ((Fix_page*)pagePtr.p)->free_record(page_idx);
  }
  else
  {
    const Uint32 *src= ((Var_page*)pagePtr.p)->get_ptr(page_idx);
    sz= ((Var_page*)pagePtr.p)->get_entry_len(page_idx);
    lsn= disk_page_undo_free(pagePtr.p, key,
			     src, sz,
			     gci, logfile_group_id);
    
    ((Var_page*)pagePtr.p)->free_record(page_idx, 0);
  }    
  
  Uint32 new_free = pagePtr.p->free_space;
  
  Uint32 ext = pagePtr.p->m_extent_info_ptr;
  Uint32 used = pagePtr.p->uncommitted_used_space;
  Uint32 old_idx = pagePtr.p->list_index;
  ddassert(old_free >= used);
  ddassert(new_free >= used);
  ddassert(new_free >= old_free);
  ddassert((old_idx & 0x8000) == 0);

  Uint32 new_idx = alloc.calc_page_free_bits(new_free - used);
  ddassert(alloc.calc_page_free_bits(old_free - used) == old_idx);
  
  Ptr<Extent_info> extentPtr;
  c_extent_pool.getPtr(extentPtr, ext);
  
  if (old_idx != new_idx)
  {
    jam();
    disk_page_move_dirty_page(alloc, extentPtr, pagePtr, old_idx, new_idx);
  }
  
  update_extent_pos(alloc, extentPtr, sz);
#if NOT_YET_FREE_EXTENT
  if (check_free(extentPtr.p) == 0)
  {
    ndbout_c("free: extent is free");
  }
#endif
}

void
Dbtup::disk_page_abort_prealloc(Signal *signal, Fragrecord* fragPtrP, 
				Local_key* key, Uint32 sz)
{
  jam();

  Page_cache_client::Request req;
  req.m_callback.m_callbackData= sz;
  req.m_callback.m_callbackFunction = 
    safe_cast(&Dbtup::disk_page_abort_prealloc_callback);
  
  int flags= Page_cache_client::DIRTY_REQ;
  memcpy(&req.m_page, key, sizeof(Local_key));

  int res= m_pgman.get_page(signal, req, flags);
  jamEntry();
  switch(res)
  {
  case 0:
    jam();
    break;
  case -1:
    ndbrequire(false);
    break;
  default:
    jam();
    Ptr<GlobalPage> gpage;
    m_global_page_pool.getPtr(gpage, (Uint32)res);
    PagePtr pagePtr;
    pagePtr.i = gpage.i;
    pagePtr.p = reinterpret_cast<Page*>(gpage.p);

    disk_page_abort_prealloc_callback_1(signal, fragPtrP, pagePtr, sz);
  }
}

void
Dbtup::disk_page_abort_prealloc_callback(Signal* signal, 
					 Uint32 sz, Uint32 page_id)
{
  //ndbout_c("disk_alloc_page_callback id: %d", page_id);
  jamEntry();  
  Ptr<GlobalPage> gpage;
  m_global_page_pool.getPtr(gpage, page_id);
  
  PagePtr pagePtr;
  pagePtr.i = gpage.i;
  pagePtr.p = reinterpret_cast<Page*>(gpage.p);

  Ptr<Tablerec> tabPtr;
  tabPtr.i= pagePtr.p->m_table_id;
  ptrCheckGuard(tabPtr, cnoOfTablerec, tablerec);
  
  Ptr<Fragrecord> fragPtr;
  getFragmentrec(fragPtr, pagePtr.p->m_fragment_id, tabPtr.p);

  disk_page_abort_prealloc_callback_1(signal, fragPtr.p, pagePtr, sz);
}

void
Dbtup::disk_page_abort_prealloc_callback_1(Signal* signal, 
					   Fragrecord* fragPtrP,
					   PagePtr pagePtr,
					   Uint32 sz)
{
  jam();
  disk_page_set_dirty(pagePtr);

  Disk_alloc_info& alloc= fragPtrP->m_disk_alloc_info;

  Ptr<Extent_info> extentPtr;
  c_extent_pool.getPtr(extentPtr, pagePtr.p->m_extent_info_ptr);

  Uint32 idx = pagePtr.p->list_index & 0x7FFF;
  Uint32 used = pagePtr.p->uncommitted_used_space;
  Uint32 free = pagePtr.p->free_space;

  ddassert(free >= used);
  ddassert(used >= sz);
  ddassert(alloc.calc_page_free_bits(free - used) == idx);

  pagePtr.p->uncommitted_used_space = used - sz;

  Uint32 new_idx = alloc.calc_page_free_bits(free - used + sz);

  if (idx != new_idx)
  {
    jam();
    disk_page_move_dirty_page(alloc, extentPtr, pagePtr, idx, new_idx);
  }
  
  update_extent_pos(alloc, extentPtr, sz);
#if NOT_YET_FREE_EXTENT
  if (check_free(extentPtr.p) == 0)
  {
    ndbout_c("abort: extent is free");
  }
#endif
}

#if NOT_YET_UNDO_ALLOC_EXTENT
void
Dbtup::disk_page_alloc_extent_log_buffer_callback(Signal* signal,
						  Uint32 extentPtrI,
						  Uint32 unused)
{
  Ptr<Extent_info> extentPtr;
  c_extent_pool.getPtr(extentPtr, extentPtrI);

  Local_key key = extentPtr.p->m_key;
  Tablespace_client2 tsman(signal, c_tsman, &key);

  Ptr<Tablerec> tabPtr;
  tabPtr.i= tsman.m_table_id;
  ptrCheckGuard(tabPtr, cnoOfTablerec, tablerec);
  
  Ptr<Fragrecord> fragPtr;
  getFragmentrec(fragPtr, tsman.m_fragment_id, tabPtr.p);

  Logfile_client lgman(this, c_lgman, fragPtr.p->m_logfile_group_id);

  Disk_undo::AllocExtent alloc;
  alloc.m_table = tabPtr.i;
  alloc.m_fragment = tsman.m_fragment_id;
  alloc.m_page_no = key.m_page_no;
  alloc.m_file_no = key.m_file_no;
  alloc.m_type_length = (Disk_undo::UNDO_ALLOC_EXTENT<<16)|(sizeof(alloc)>> 2);
  
  Logfile_client::Change c[1] = {{ &alloc, sizeof(alloc) >> 2 } };
  
  Uint64 lsn= lgman.add_entry(c, 1);
  
  tsman.update_lsn(&key, lsn);
  jamEntry();
}
#endif

Uint64
Dbtup::disk_page_undo_alloc(Page* page, const Local_key* key,
			    Uint32 sz, Uint32 gci, Uint32 logfile_group_id)
{
  jam();
  Logfile_client lgman(this, c_lgman, logfile_group_id);
  
  Disk_undo::Alloc alloc;
  alloc.m_type_length= (Disk_undo::UNDO_ALLOC << 16) | (sizeof(alloc) >> 2);
  alloc.m_page_no = key->m_page_no;
  alloc.m_file_no_page_idx= key->m_file_no << 16 | key->m_page_idx;
  
  Logfile_client::Change c[1] = {{ &alloc, sizeof(alloc) >> 2 } };
  
  Uint64 lsn= lgman.add_entry(c, 1);
  jamEntry();
  m_pgman.update_lsn(* key, lsn);
  jamEntry();

  return lsn;
}

Uint64
Dbtup::disk_page_undo_update(Page* page, const Local_key* key,
			     const Uint32* src, Uint32 sz,
			     Uint32 gci, Uint32 logfile_group_id)
{
  jam();
  Logfile_client lgman(this, c_lgman, logfile_group_id);

  Disk_undo::Update update;
  update.m_page_no = key->m_page_no;
  update.m_file_no_page_idx= key->m_file_no << 16 | key->m_page_idx;
  update.m_gci= gci;
  
  update.m_type_length= 
    (Disk_undo::UNDO_UPDATE << 16) | (sz + (sizeof(update) >> 2) - 1);

  Logfile_client::Change c[3] = {
    { &update, 3 },
    { src, sz },
    { &update.m_type_length, 1 }
  };

  ndbassert(4*(3 + sz + 1) == (sizeof(update) + 4*sz - 4));
    
  Uint64 lsn= lgman.add_entry(c, 3);
  jamEntry();
  m_pgman.update_lsn(* key, lsn);
  jamEntry();

  return lsn;
}
  
Uint64
Dbtup::disk_page_undo_free(Page* page, const Local_key* key,
			   const Uint32* src, Uint32 sz,
			   Uint32 gci, Uint32 logfile_group_id)
{
  jam();
  Logfile_client lgman(this, c_lgman, logfile_group_id);

  Disk_undo::Free free;
  free.m_page_no = key->m_page_no;
  free.m_file_no_page_idx= key->m_file_no << 16 | key->m_page_idx;
  free.m_gci= gci;
  
  free.m_type_length= 
    (Disk_undo::UNDO_FREE << 16) | (sz + (sizeof(free) >> 2) - 1);
  
  Logfile_client::Change c[3] = {
    { &free, 3 },
    { src, sz },
    { &free.m_type_length, 1 }
  };
  
  ndbassert(4*(3 + sz + 1) == (sizeof(free) + 4*sz - 4));
  
  Uint64 lsn= lgman.add_entry(c, 3);
  jamEntry();
  m_pgman.update_lsn(* key, lsn);
  jamEntry();

  return lsn;
}
  
#include <signaldata/LgmanContinueB.hpp>

static Dbtup::Apply_undo f_undo;

#define DBG_UNDO 0

void
Dbtup::disk_restart_undo(Signal* signal, Uint64 lsn,
			 Uint32 type, const Uint32 * ptr, Uint32 len)
{
  f_undo_done = false;
  f_undo.m_lsn= lsn;
  f_undo.m_ptr= ptr;
  f_undo.m_len= len;
  f_undo.m_type = type;

  Page_cache_client::Request preq;
  switch(f_undo.m_type){
  case File_formats::Undofile::UNDO_LCP_FIRST:
  case File_formats::Undofile::UNDO_LCP:
  {
    jam();
    ndbrequire(len == 3);
    Uint32 lcp = ptr[0];
    Uint32 tableId = ptr[1] >> 16;
    Uint32 fragId = ptr[1] & 0xFFFF;
    disk_restart_undo_lcp(tableId, fragId, Fragrecord::UC_LCP, lcp);
    disk_restart_undo_next(signal);
    
    if (DBG_UNDO)
    {
      ndbout_c("UNDO LCP %u (%u, %u)", lcp, tableId, fragId);
    }
    return;
  }
  case File_formats::Undofile::UNDO_TUP_ALLOC:
  {
    jam();
    Disk_undo::Alloc* rec= (Disk_undo::Alloc*)ptr;
    preq.m_page.m_page_no = rec->m_page_no;
    preq.m_page.m_file_no  = rec->m_file_no_page_idx >> 16;
    preq.m_page.m_page_idx = rec->m_file_no_page_idx & 0xFFFF;    
    break;
  }
  case File_formats::Undofile::UNDO_TUP_UPDATE:
  {
    jam();
    Disk_undo::Update* rec= (Disk_undo::Update*)ptr;
    preq.m_page.m_page_no = rec->m_page_no;
    preq.m_page.m_file_no  = rec->m_file_no_page_idx >> 16;
    preq.m_page.m_page_idx = rec->m_file_no_page_idx & 0xFFFF;
    break;
  }
  case File_formats::Undofile::UNDO_TUP_FREE:
  {
    jam();
    Disk_undo::Free* rec= (Disk_undo::Free*)ptr;
    preq.m_page.m_page_no = rec->m_page_no;
    preq.m_page.m_file_no  = rec->m_file_no_page_idx >> 16;
    preq.m_page.m_page_idx = rec->m_file_no_page_idx & 0xFFFF;
    break;
  }
  case File_formats::Undofile::UNDO_TUP_CREATE:
    /**
     * 
     */
  {
    jam();
    Disk_undo::Create* rec= (Disk_undo::Create*)ptr;
    Ptr<Tablerec> tabPtr;
    tabPtr.i= rec->m_table;
    ptrCheckGuard(tabPtr, cnoOfTablerec, tablerec);
    for(Uint32 i = 0; i<MAX_FRAG_PER_NODE; i++)
      if (tabPtr.p->fragrec[i] != RNIL)
	disk_restart_undo_lcp(tabPtr.i, tabPtr.p->fragid[i], 
			      Fragrecord::UC_CREATE, 0);
    disk_restart_undo_next(signal);

    if (DBG_UNDO)
    {
      ndbout_c("UNDO CREATE (%u)", tabPtr.i);
    }
    return;
  }
  case File_formats::Undofile::UNDO_TUP_DROP:
  {
    jam();
    Disk_undo::Drop* rec = (Disk_undo::Drop*)ptr;
    Ptr<Tablerec> tabPtr;
    tabPtr.i= rec->m_table;
    ptrCheckGuard(tabPtr, cnoOfTablerec, tablerec);
    for(Uint32 i = 0; i<MAX_FRAG_PER_NODE; i++)
      if (tabPtr.p->fragrec[i] != RNIL)
	disk_restart_undo_lcp(tabPtr.i, tabPtr.p->fragid[i], 
			      Fragrecord::UC_CREATE, 0);
    disk_restart_undo_next(signal);

    if (DBG_UNDO)
    {
      ndbout_c("UNDO DROP (%u)", tabPtr.i);
    }
    return;
  }
  case File_formats::Undofile::UNDO_TUP_ALLOC_EXTENT:
    jam();
  case File_formats::Undofile::UNDO_TUP_FREE_EXTENT:
    jam();
    disk_restart_undo_next(signal);
    return;

  case File_formats::Undofile::UNDO_END:
    jam();
    f_undo_done = true;
    return;
  default:
    ndbrequire(false);
  }

  f_undo.m_key = preq.m_page;
  preq.m_callback.m_callbackFunction = 
    safe_cast(&Dbtup::disk_restart_undo_callback);
  
  int flags = 0;
  int res= m_pgman.get_page(signal, preq, flags);
  jamEntry();
  switch(res)
  {
  case 0:
    break; // Wait for callback
  case -1:
    ndbrequire(false);
    break;
  default:
    execute(signal, preq.m_callback, res); // run callback
  }
}

void
Dbtup::disk_restart_undo_next(Signal* signal)
{
  signal->theData[0] = LgmanContinueB::EXECUTE_UNDO_RECORD;
  sendSignal(LGMAN_REF, GSN_CONTINUEB, signal, 1, JBB);
}

void
Dbtup::disk_restart_lcp_id(Uint32 tableId, Uint32 fragId, Uint32 lcpId)
{
  jamEntry();
  
  if (lcpId == RNIL)
  {
    disk_restart_undo_lcp(tableId, fragId, Fragrecord::UC_CREATE, 0);
    if (DBG_UNDO)
    {
      ndbout_c("mark_no_lcp (%u, %u)", tableId, fragId);
    }
  }
  else
  {
    disk_restart_undo_lcp(tableId, fragId, Fragrecord::UC_SET_LCP, lcpId); 
    if (DBG_UNDO)
    {
      ndbout_c("mark_no_lcp (%u, %u)", tableId, fragId);
    }

  }
}

void
Dbtup::disk_restart_undo_lcp(Uint32 tableId, Uint32 fragId, Uint32 flag, 
			     Uint32 lcpId)
{
  Ptr<Tablerec> tabPtr;
  tabPtr.i= tableId;
  ptrCheckGuard(tabPtr, cnoOfTablerec, tablerec);
  
  if (tabPtr.p->tableStatus == DEFINED && tabPtr.p->m_no_of_disk_attributes)
  {
    jam();
    FragrecordPtr fragPtr;
    getFragmentrec(fragPtr, fragId, tabPtr.p);
    if (!fragPtr.isNull())
    {
      jam();
      switch(flag){
      case Fragrecord::UC_CREATE:
	jam();
	fragPtr.p->m_undo_complete |= flag;
	return;
      case Fragrecord::UC_LCP:
	jam();
	if (fragPtr.p->m_undo_complete == 0 && 
	    fragPtr.p->m_restore_lcp_id == lcpId)
	{
	  jam();
	  fragPtr.p->m_undo_complete |= flag;
	  if (DBG_UNDO)
            ndbout_c("table: %u fragment: %u lcp: %u -> done", 
		     tableId, fragId, lcpId);
	}
	return;
      case Fragrecord::UC_SET_LCP:
      {
	jam();
	if (DBG_UNDO)
           ndbout_c("table: %u fragment: %u restore to lcp: %u",
		    tableId, fragId, lcpId);
	ndbrequire(fragPtr.p->m_undo_complete == 0);
	ndbrequire(fragPtr.p->m_restore_lcp_id == RNIL);
	fragPtr.p->m_restore_lcp_id = lcpId;
	return;
      }
      }
      jamLine(flag);
      ndbrequire(false);
    }
  }
}

void
Dbtup::disk_restart_undo_callback(Signal* signal,
				  Uint32 id, 
				  Uint32 page_id)
{
  jamEntry();
  Ptr<GlobalPage> gpage;
  m_global_page_pool.getPtr(gpage, page_id);
  PagePtr pagePtr;
  pagePtr.i = gpage.i;
  pagePtr.p = reinterpret_cast<Page*>(gpage.p);

  Apply_undo* undo = &f_undo;
  
  bool update = false;
  if (! (pagePtr.p->list_index & 0x8000) ||
      pagePtr.p->nextList != RNIL ||
      pagePtr.p->prevList != RNIL)
  {
    jam();
    update = true;
    pagePtr.p->list_index |= 0x8000;
    pagePtr.p->nextList = pagePtr.p->prevList = RNIL;
  }
  
  Uint32 tableId= pagePtr.p->m_table_id;
  Uint32 fragId = pagePtr.p->m_fragment_id;
  
  if (tableId >= cnoOfTablerec)
  {
    jam();
    if (DBG_UNDO)
      ndbout_c("UNDO table> %u", tableId);
    disk_restart_undo_next(signal);
    return;
  }
  undo->m_table_ptr.i = tableId;
  ptrCheckGuard(undo->m_table_ptr, cnoOfTablerec, tablerec);
  
  if (! (undo->m_table_ptr.p->tableStatus == DEFINED && 
         undo->m_table_ptr.p->m_no_of_disk_attributes))
  {
    jam();
    if (DBG_UNDO)
      ndbout_c("UNDO !defined (%u) ", tableId);
    disk_restart_undo_next(signal);
    return;
  }
  
  getFragmentrec(undo->m_fragment_ptr, fragId, undo->m_table_ptr.p);
  if(undo->m_fragment_ptr.isNull())
  {
    jam();
    if (DBG_UNDO)
      ndbout_c("UNDO fragment null %u/%u", tableId, fragId);
    disk_restart_undo_next(signal);
    return;
  }

  if (undo->m_fragment_ptr.p->m_undo_complete)
  {
    jam();
    if (DBG_UNDO)
      ndbout_c("UNDO undo complete %u/%u", tableId, fragId);
    disk_restart_undo_next(signal);
    return;
  }
  
  Local_key key = undo->m_key;
//  key.m_page_no = pagePtr.p->m_page_no;
//  key.m_file_no = pagePtr.p->m_file_no;
  
  Uint64 lsn = 0;
  lsn += pagePtr.p->m_page_header.m_page_lsn_hi; lsn <<= 32;
  lsn += pagePtr.p->m_page_header.m_page_lsn_lo;

  undo->m_page_ptr = pagePtr;
  
  if (undo->m_lsn <= lsn)
  {
    jam();
    if (DBG_UNDO)
    {
      ndbout << "apply: " << undo->m_lsn << "(" << lsn << " )" 
	     << key << " type: " << undo->m_type << endl;
    }
    
    update = true;
    if (DBG_UNDO)
      ndbout_c("applying %lld", undo->m_lsn);
    /**
     * Apply undo record
     */
    switch(undo->m_type){
    case File_formats::Undofile::UNDO_TUP_ALLOC:
      jam();
      disk_restart_undo_alloc(undo);
      break;
    case File_formats::Undofile::UNDO_TUP_UPDATE:
      jam();
      disk_restart_undo_update(undo);
      break;
    case File_formats::Undofile::UNDO_TUP_FREE:
      jam();
      disk_restart_undo_free(undo);
      break;
    default:
      ndbrequire(false);
    }

    if (DBG_UNDO)
      ndbout << "disk_restart_undo: " << undo->m_type << " " 
	     << undo->m_key << endl;
    
    lsn = undo->m_lsn - 1; // make sure undo isn't run again...
    
    m_pgman.update_lsn(undo->m_key, lsn);
    jamEntry();

    disk_restart_undo_page_bits(signal, undo);
  }
  else if (DBG_UNDO)
  {
    jam();
    ndbout << "ignore: " << undo->m_lsn << "(" << lsn << " )" 
	   << key << " type: " << undo->m_type 
	   << " tab: " << tableId << endl;
  }

  disk_restart_undo_next(signal);
}

void
Dbtup::disk_restart_undo_alloc(Apply_undo* undo)
{
  ndbassert(undo->m_page_ptr.p->m_file_no == undo->m_key.m_file_no);
  ndbassert(undo->m_page_ptr.p->m_page_no == undo->m_key.m_page_no);
  if (undo->m_table_ptr.p->m_attributes[DD].m_no_of_varsize == 0)
  {
    ((Fix_page*)undo->m_page_ptr.p)->free_record(undo->m_key.m_page_idx);
  }
  else
    ((Var_page*)undo->m_page_ptr.p)->free_record(undo->m_key.m_page_idx, 0);
}

void
Dbtup::disk_restart_undo_update(Apply_undo* undo)
{
  Uint32* ptr;
  Uint32 len= undo->m_len - 4;
  if (undo->m_table_ptr.p->m_attributes[DD].m_no_of_varsize == 0)
  {
    ptr= ((Fix_page*)undo->m_page_ptr.p)->get_ptr(undo->m_key.m_page_idx, len);
    ndbrequire(len == undo->m_table_ptr.p->m_offsets[DD].m_fix_header_size);
  }
  else
  {
    ptr= ((Var_page*)undo->m_page_ptr.p)->get_ptr(undo->m_key.m_page_idx);
    abort();
  }  
  
  const Disk_undo::Update *update = (const Disk_undo::Update*)undo->m_ptr;
  const Uint32* src= update->m_data;
  memcpy(ptr, src, 4 * len);
}

void
Dbtup::disk_restart_undo_free(Apply_undo* undo)
{
  Uint32* ptr, idx = undo->m_key.m_page_idx;
  Uint32 len= undo->m_len - 4;
  if (undo->m_table_ptr.p->m_attributes[DD].m_no_of_varsize == 0)
  {
    ndbrequire(len == undo->m_table_ptr.p->m_offsets[DD].m_fix_header_size);
    idx= ((Fix_page*)undo->m_page_ptr.p)->alloc_record(idx);
    ptr= ((Fix_page*)undo->m_page_ptr.p)->get_ptr(idx, len);
  }
  else
  {
    abort();
  }  
  
  ndbrequire(idx == undo->m_key.m_page_idx);
  const Disk_undo::Free *free = (const Disk_undo::Free*)undo->m_ptr;
  const Uint32* src= free->m_data;
  memcpy(ptr, src, 4 * len);
}

void
Dbtup::disk_restart_undo_page_bits(Signal* signal, Apply_undo* undo)
{
  Fragrecord* fragPtrP = undo->m_fragment_ptr.p;
  Disk_alloc_info& alloc= fragPtrP->m_disk_alloc_info;
  
  /**
   * Set alloc.m_curr_extent_info_ptr_i to
   *   current this extent (and move old extend into free matrix)
   */
  Page* pageP = undo->m_page_ptr.p;
  Uint32 free = pageP->free_space;
  Uint32 new_bits = alloc.calc_page_free_bits(free);
  pageP->list_index = 0x8000 | new_bits;

  Tablespace_client tsman(signal, c_tsman,
			  fragPtrP->fragTableId,
			  fragPtrP->fragmentId,
			  fragPtrP->m_tablespace_id);
  
  tsman.restart_undo_page_free_bits(&undo->m_key, new_bits);
  jamEntry();
}

int
Dbtup::disk_restart_alloc_extent(Uint32 tableId, Uint32 fragId, 
				 const Local_key* key, Uint32 pages)
{
  TablerecPtr tabPtr;
  FragrecordPtr fragPtr;
  tabPtr.i = tableId;
  ptrCheckGuard(tabPtr, cnoOfTablerec, tablerec);
  if (tabPtr.p->tableStatus == DEFINED && tabPtr.p->m_no_of_disk_attributes)
  {
    getFragmentrec(fragPtr, fragId, tabPtr.p);

    if (!fragPtr.isNull())
    {
      jam();

      if (fragPtr.p->m_undo_complete & Fragrecord::UC_CREATE)
      {
        jam();
        return -1;
      }

      Disk_alloc_info& alloc= fragPtr.p->m_disk_alloc_info;
      
      Ptr<Extent_info> ext;
      ndbrequire(c_extent_pool.seize(ext));
#ifdef VM_TRACE
      ndbout << "allocated " << pages << " pages: " << *key 
	     << " table: " << tabPtr.i << " fragment: " << fragId << endl;
#endif      
      ext.p->m_key = *key;
      ext.p->m_first_page_no = ext.p->m_key.m_page_no;
      ext.p->m_free_space= 0;
      bzero(ext.p->m_free_page_count, sizeof(ext.p->m_free_page_count));
      
      if (alloc.m_curr_extent_info_ptr_i != RNIL)
      {
	jam();
	Ptr<Extent_info> old;
	c_extent_pool.getPtr(old, alloc.m_curr_extent_info_ptr_i);
	ndbassert(old.p->m_free_matrix_pos == RNIL);
	Uint32 pos= alloc.calc_extent_pos(old.p);
	Local_extent_info_list new_list(c_extent_pool, alloc.m_free_extents[pos]);
	new_list.add(old);
	old.p->m_free_matrix_pos= pos;
      }
      
      alloc.m_curr_extent_info_ptr_i = ext.i;
      ext.p->m_free_matrix_pos = RNIL;
      c_extent_hash.add(ext);

      Local_fragment_extent_list list1(c_extent_pool, alloc.m_extent_list);
      list1.add(ext);
      return 0;
    }
  }

  return -1;
}

void
Dbtup::disk_restart_page_bits(Uint32 tableId, Uint32 fragId,
			      const Local_key* key, Uint32 bits)
{
  jam();
  TablerecPtr tabPtr;
  FragrecordPtr fragPtr;
  tabPtr.i = tableId;
  ptrCheckGuard(tabPtr, cnoOfTablerec, tablerec);
<<<<<<< HEAD
  getFragmentrec(fragPtr, fragId, tabPtr.p);
  Disk_alloc_info& alloc= fragPtr.p->m_disk_alloc_info;
  
  Ptr<Extent_info> ext;
  c_extent_pool.getPtr(ext, alloc.m_curr_extent_info_ptr_i);
  
  Uint32 size= alloc.calc_page_free_space(bits);  
  
  ext.p->m_free_page_count[bits]++;
  update_extent_pos(alloc, ext, size); // actually only to update free_space
  ndbassert(ext.p->m_free_matrix_pos == RNIL);
}

void
Dbtup::disk_page_get_allocated(const Tablerec* tabPtrP,
                               const Fragrecord * fragPtrP,
                               Uint64 res[2])
{
  res[0] = res[1] = 0;
  if (tabPtrP->m_no_of_disk_attributes)
  {
    jam();
    const Disk_alloc_info& alloc= fragPtrP->m_disk_alloc_info;
    Uint64 cnt = 0;
    Uint64 free = 0;

    {
      Disk_alloc_info& tmp = const_cast<Disk_alloc_info&>(alloc);
      Local_fragment_extent_list list(c_extent_pool, tmp.m_extent_list);
      Ptr<Extent_info> extentPtr;
      for (list.first(extentPtr); !extentPtr.isNull(); list.next(extentPtr))
      {
        cnt++;
        free += extentPtr.p->m_free_space;
      }
    }
    res[0] = cnt * alloc.m_extent_size * File_formats::NDB_PAGE_SIZE;
    res[1] = free * 4 * tabPtrP->m_offsets[DD].m_fix_header_size;
=======
  if (tabPtr.p->tableStatus == DEFINED && tabPtr.p->m_no_of_disk_attributes)
  {
    jam();
    getFragmentrec(fragPtr, fragId, tabPtr.p);
    Disk_alloc_info& alloc= fragPtr.p->m_disk_alloc_info;
    
    Ptr<Extent_info> ext;
    c_extent_pool.getPtr(ext, alloc.m_curr_extent_info_ptr_i);
    
    Uint32 size= alloc.calc_page_free_space(bits);  
    
    ext.p->m_free_page_count[bits]++;
    update_extent_pos(alloc, ext, size); // actually only to update free_space
    ndbassert(ext.p->m_free_matrix_pos == RNIL);
>>>>>>> 81ff8318
  }
}<|MERGE_RESOLUTION|>--- conflicted
+++ resolved
@@ -1952,46 +1952,6 @@
   FragrecordPtr fragPtr;
   tabPtr.i = tableId;
   ptrCheckGuard(tabPtr, cnoOfTablerec, tablerec);
-<<<<<<< HEAD
-  getFragmentrec(fragPtr, fragId, tabPtr.p);
-  Disk_alloc_info& alloc= fragPtr.p->m_disk_alloc_info;
-  
-  Ptr<Extent_info> ext;
-  c_extent_pool.getPtr(ext, alloc.m_curr_extent_info_ptr_i);
-  
-  Uint32 size= alloc.calc_page_free_space(bits);  
-  
-  ext.p->m_free_page_count[bits]++;
-  update_extent_pos(alloc, ext, size); // actually only to update free_space
-  ndbassert(ext.p->m_free_matrix_pos == RNIL);
-}
-
-void
-Dbtup::disk_page_get_allocated(const Tablerec* tabPtrP,
-                               const Fragrecord * fragPtrP,
-                               Uint64 res[2])
-{
-  res[0] = res[1] = 0;
-  if (tabPtrP->m_no_of_disk_attributes)
-  {
-    jam();
-    const Disk_alloc_info& alloc= fragPtrP->m_disk_alloc_info;
-    Uint64 cnt = 0;
-    Uint64 free = 0;
-
-    {
-      Disk_alloc_info& tmp = const_cast<Disk_alloc_info&>(alloc);
-      Local_fragment_extent_list list(c_extent_pool, tmp.m_extent_list);
-      Ptr<Extent_info> extentPtr;
-      for (list.first(extentPtr); !extentPtr.isNull(); list.next(extentPtr))
-      {
-        cnt++;
-        free += extentPtr.p->m_free_space;
-      }
-    }
-    res[0] = cnt * alloc.m_extent_size * File_formats::NDB_PAGE_SIZE;
-    res[1] = free * 4 * tabPtrP->m_offsets[DD].m_fix_header_size;
-=======
   if (tabPtr.p->tableStatus == DEFINED && tabPtr.p->m_no_of_disk_attributes)
   {
     jam();
@@ -2006,6 +1966,33 @@
     ext.p->m_free_page_count[bits]++;
     update_extent_pos(alloc, ext, size); // actually only to update free_space
     ndbassert(ext.p->m_free_matrix_pos == RNIL);
->>>>>>> 81ff8318
+  }
+}
+
+void
+Dbtup::disk_page_get_allocated(const Tablerec* tabPtrP,
+                               const Fragrecord * fragPtrP,
+                               Uint64 res[2])
+{
+  res[0] = res[1] = 0;
+  if (tabPtrP->m_no_of_disk_attributes)
+  {
+    jam();
+    const Disk_alloc_info& alloc= fragPtrP->m_disk_alloc_info;
+    Uint64 cnt = 0;
+    Uint64 free = 0;
+
+    {
+      Disk_alloc_info& tmp = const_cast<Disk_alloc_info&>(alloc);
+      Local_fragment_extent_list list(c_extent_pool, tmp.m_extent_list);
+      Ptr<Extent_info> extentPtr;
+      for (list.first(extentPtr); !extentPtr.isNull(); list.next(extentPtr))
+      {
+        cnt++;
+        free += extentPtr.p->m_free_space;
+      }
+    }
+    res[0] = cnt * alloc.m_extent_size * File_formats::NDB_PAGE_SIZE;
+    res[1] = free * 4 * tabPtrP->m_offsets[DD].m_fix_header_size;
   }
 }