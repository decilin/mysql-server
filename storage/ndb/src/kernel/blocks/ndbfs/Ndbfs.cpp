/*
   Copyright (c) 2003, 2023, Oracle and/or its affiliates.

   This program is free software; you can redistribute it and/or modify
   it under the terms of the GNU General Public License, version 2.0,
   as published by the Free Software Foundation.

   This program is also distributed with certain software (including
   but not limited to OpenSSL) that is licensed under separate terms,
   as designated in a particular file or component or in included license
   documentation.  The authors of MySQL hereby grant you an additional
   permission to link the program and your derivative works with the
   separately licensed software that they have included with MySQL.

   This program is distributed in the hope that it will be useful,
   but WITHOUT ANY WARRANTY; without even the implied warranty of
   MERCHANTABILITY or FITNESS FOR A PARTICULAR PURPOSE.  See the
   GNU General Public License, version 2.0, for more details.

   You should have received a copy of the GNU General Public License
   along with this program; if not, write to the Free Software
   Foundation, Inc., 51 Franklin St, Fifth Floor, Boston, MA 02110-1301  USA
*/

#include <ndb_global.h>

#include "Ndbfs.hpp"
#include "AsyncFile.hpp"

#ifdef _WIN32
#include "Win32AsyncFile.hpp"
#else
#include "PosixAsyncFile.hpp"
#endif

#include "../dblqh/Dblqh.hpp"
#include "../lgman.hpp"
#include "../tsman.hpp"

#include <signaldata/FsOpenReq.hpp>
#include <signaldata/FsCloseReq.hpp>
#include <signaldata/FsReadWriteReq.hpp>
#include <signaldata/FsAppendReq.hpp>
#include <signaldata/FsRemoveReq.hpp>
#include <signaldata/FsConf.hpp>
#include <signaldata/FsRef.hpp>
#include <signaldata/NdbfsContinueB.hpp>
#include <signaldata/DumpStateOrd.hpp>
#include <signaldata/AllocMem.hpp>
#include <signaldata/BuildIndxImpl.hpp>

#include "debugger/DebuggerNames.hpp"
#include <RefConvert.hpp>
#include <portlib/NdbDir.hpp>
#include <NdbOut.hpp>
#include <Configuration.hpp>

#include <EventLogger.hpp>

#define JAM_FILE_ID 393

#if defined(VM_TRACE) || defined(ERROR_INSERT)
/*
 * To be able to test different combinations of compression, encryption, and,
 * use of ODirect enable the define below.
 * This works ok for LCP data files there are typically several files with
 * different table and fragment number as part of name.
 * For other file types which only are present in a few copies with predictable
 * names the actual combinations will not vary much, even between runs.
 */
//#define NAME_BASED_DISABLING_COMPRESS_ENCRYPT_ODIRECT
#endif

/**
 * NDBFS has two types of async IO file threads : Bound and non-bound.
 * These threads are kept in two distinct idle pools.
 * Requests to be executed by any thread in an idle pool are queued onto
 * a shared queue, which all of the idle threads in the pool attempt to
 * dequeue work from.  Work items are processed, which may take some
 * time, and then once the outcome is known, a response is queued on a
 * reply queue, which the NDBFS signal execution thread polls
 * periodically.
 *
 * Bound IO threads have the ability to remove themselves from the idle
 * pool.  This happens as part of processing an OPEN request, where the
 * thread is 'attached' to a particular file.
 * As part of being 'attached' to a file, the thread no longer attempts
 * to dequeue work from the shared queue, but rather starts dequeuing
 * work just from a private queue associated with the file.
 *
 * This removes the thread from general use and dedicates it to servicing
 * requests on the attached file until a CLOSE request arrives, which
 * will cause the thread to be detached from the file and return to the
 * idle Bound threads pool, where it will attempt to dequeue work from
 * the Shared queue again.
 *
 * Non-bound IO threads are created at startup, they are not associated
 * with a particular file and process one request at a time to
 * completion.  They always dequeue work from the non-bound shared queue.

 * Some request types use Bound IO threads in a non-bound way, where a
 * single request is processed to completion by a single thread, which
 * then continues to dequeue work from the shared bound
 * queue.  Examples: build index, allocate memory, remove file.
 * In these cases, the bound IO thread pool is being used as it
 * effectively offers a concurrent thread for each concurrent request,
 * and these use cases exist to get thread concurrency.
 *
 * Pool sizing
 *
 * The non-bound thread pool size is set by the DiskIoThreadPool config
 * variable at node start, and does not change after.
 *
 * The bound thread pool size is set by the InitialNoOfOpenFiles
 * config variable at node start and can grow dynamically afterwards.
 * There is no mechanism currently for IO threads to be released.
 * It is bound by MaxNoOfOpenFiles.
 *
 * Bound thread pool growth
 *
 * When receiving a request which requires the use of a Bound thread pool
 * thread, the NDBFS block checks whether there are sufficient threads
 * to ensure a quick execution of the request.  If there are not then
 * it creates an extra thread prior to enqueuing the request on the
 * shared bound thread pool queue.
 *
 *
 * The Bound IO thread pool exists to supply enough thread concurrency to
 * match the concurrency of requests submitted to it. Assumed goals are :
 *  1) Avoid excessive thread creation
 *     since each thread has a memory and resource cost and
 *     currently they are never released until the process exits.
 *  2) Avoid bound requests sitting on the shared bound queue for any
 *     significant amount of time.
*/

inline
int pageSize( const NewVARIABLE* baseAddrRef )
{
   int log_psize;
   int log_qsize = baseAddrRef->bits.q;
   int log_vsize = baseAddrRef->bits.v;
   if (log_vsize < 3)
      log_vsize = 3;
   log_psize = log_qsize + log_vsize - 3;
   return (1 << log_psize);
}

Ndbfs::Ndbfs(Block_context& ctx) :
  SimulatedBlock(NDBFS, ctx),
  scanningInProgress(false),
  theLastId(0),
  theRequestPool(0),
  m_maxOpenedFiles(0),
  m_bound_threads_cnt(0),
  m_unbounds_threads_cnt(0),
  m_active_bound_threads_cnt(0)
{
  BLOCK_CONSTRUCTOR(Ndbfs);

  // Set received signals
  addRecSignal(GSN_READ_CONFIG_REQ, &Ndbfs::execREAD_CONFIG_REQ);
  addRecSignal(GSN_DUMP_STATE_ORD,  &Ndbfs::execDUMP_STATE_ORD);
  addRecSignal(GSN_STTOR,  &Ndbfs::execSTTOR);
  addRecSignal(GSN_FSOPENREQ, &Ndbfs::execFSOPENREQ);
  addRecSignal(GSN_FSCLOSEREQ, &Ndbfs::execFSCLOSEREQ);
  addRecSignal(GSN_FSWRITEREQ, &Ndbfs::execFSWRITEREQ);
  addRecSignal(GSN_FSREADREQ, &Ndbfs::execFSREADREQ);
  addRecSignal(GSN_FSSYNCREQ, &Ndbfs::execFSSYNCREQ);
  addRecSignal(GSN_CONTINUEB, &Ndbfs::execCONTINUEB);
  addRecSignal(GSN_FSAPPENDREQ, &Ndbfs::execFSAPPENDREQ);
  addRecSignal(GSN_FSREMOVEREQ, &Ndbfs::execFSREMOVEREQ);
  addRecSignal(GSN_ALLOC_MEM_REQ, &Ndbfs::execALLOC_MEM_REQ);
  addRecSignal(GSN_SEND_PACKED, &Ndbfs::execSEND_PACKED, true);
  addRecSignal(GSN_BUILD_INDX_IMPL_REQ, &Ndbfs::execBUILD_INDX_IMPL_REQ);
   // Set send signals
  addRecSignal(GSN_FSSUSPENDORD, &Ndbfs::execFSSUSPENDORD);

  theRequestPool = new Pool<Request>;
}

Ndbfs::~Ndbfs()
{
  /**
   * Stop all unbound threads
   */

  /**
   * Post enough Request::end to saturate all unbound threads
   */
  Request request;
  request.action = Request::end;
  for (unsigned i = 0; i < theThreads.size(); i++)
  {
    theToBoundThreads.writeChannel(&request);
    theToUnboundThreads.writeChannel(&request);
  }

  for (unsigned i = 0; i < theThreads.size(); i++)
  {
    AsyncIoThread * thr = theThreads[i];
    thr->shutdown();
  }

  /**
   * delete all threads
   */
  for (unsigned i = 0; i < theThreads.size(); i++)
  {
    AsyncIoThread * thr = theThreads[i];
    delete thr;
    theThreads[i] = 0;
  }
  theThreads.clear();

  /**
   * Delete all files
   */
  for (unsigned i = 0; i < theFiles.size(); i++){
    AsyncFile* file = theFiles[i];
    delete file;
    theFiles[i] = NULL;
  }//for
  theFiles.clear();

  if (theRequestPool)
    delete theRequestPool;
}

static
bool
do_mkdir(const char * path)
{
  return NdbDir::create(path,
                        NdbDir::u_rwx() | NdbDir::g_r() | NdbDir::g_x(),
                        true /* ignore_existing */);
}

static
void
add_path(BaseString& dst, const char * add)
{
  const char * tmp = dst.c_str();
  unsigned len = dst.length();
  unsigned dslen = (unsigned)strlen(DIR_SEPARATOR);

  if (len > dslen && strcmp(tmp+(len - dslen), DIR_SEPARATOR) != 0)
    dst.append(DIR_SEPARATOR);
  dst.append(add);
}

static
bool
validate_path(BaseString & dst,
              const char * path)
{
  char buf2[PATH_MAX];
  memset(buf2, 0,sizeof(buf2));
#ifdef _WIN32
  CreateDirectory(path, 0);
  char* szFilePart;
  if(!GetFullPathName(path, sizeof(buf2), buf2, &szFilePart) ||
     (GetFileAttributes(buf2) & FILE_ATTRIBUTE_READONLY))
    return false;
#else
  if (::realpath(path, buf2) == NULL ||
      ::access(buf2, W_OK) != 0)
    return false;
#endif
  dst.assign(buf2);
  add_path(dst, "");
  return true;
}

const BaseString&
Ndbfs::get_base_path(Uint32 no) const
{
  if (no < NDB_ARRAY_SIZE(m_base_path) &&
      strlen(m_base_path[no].c_str()) > 0)
  {
    jam();
    return m_base_path[no];
  }
  
  return m_base_path[FsOpenReq::BP_FS];
}

void 
Ndbfs::execREAD_CONFIG_REQ(Signal* signal)
{
  const ReadConfigReq * req = (ReadConfigReq*)signal->getDataPtr();

  Uint32 ref = req->senderRef;
  Uint32 senderData = req->senderData;

  const ndb_mgm_configuration_iterator * p = 
    m_ctx.m_config.getOwnConfigIterator();
  ndbrequire(p != 0);
  BaseString tmp;
  tmp.assfmt("ndb_%u_fs%s", getOwnNodeId(), DIR_SEPARATOR);
  m_base_path[FsOpenReq::BP_FS].assfmt("%s%s",
                                       m_ctx.m_config.fileSystemPath(),
                                       tmp.c_str());
  m_base_path[FsOpenReq::BP_BACKUP].assign(m_ctx.m_config.backupFilePath());

  const char * ddpath = 0;
  ndb_mgm_get_string_parameter(p, CFG_DB_DD_FILESYSTEM_PATH, &ddpath);

  {
    const char * datapath = ddpath;
    ndb_mgm_get_string_parameter(p, CFG_DB_DD_DATAFILE_PATH, &datapath);
    if (datapath)
    {
      /**
       * Only set BP_DD_DF if either FileSystemPathDataFiles or FileSystemPathDD
       *   is set...otherwise get_base_path(FsOpenReq::BP_DD_DF) will
       *   return BP_FS (see get_base_path)
       */
      BaseString path;
      add_path(path, datapath);
      do_mkdir(path.c_str());
      add_path(path, tmp.c_str());
      do_mkdir(path.c_str());
      if (!validate_path(m_base_path[FsOpenReq::BP_DD_DF], path.c_str()))
      {
        ERROR_SET(fatal, NDBD_EXIT_AFS_INVALIDPATH,
                  m_base_path[FsOpenReq::BP_DD_DF].c_str(),
                  "FileSystemPathDataFiles");
      }
    }
    else
    {
      BaseString path;
      add_path(path, m_base_path[FsOpenReq::BP_FS].c_str());
      do_mkdir(path.c_str());
      BaseString tmpTS;
      tmpTS.assfmt("TS%s", DIR_SEPARATOR);
      add_path(path, tmpTS.c_str());
      do_mkdir(path.c_str());
      if (!validate_path(m_base_path[FsOpenReq::BP_DD_DF], path.c_str()))
      {
        ERROR_SET(fatal, NDBD_EXIT_AFS_INVALIDPATH,
                  m_base_path[FsOpenReq::BP_DD_DF].c_str(),
                  "FileSystemPathDataFiles");
      }
    }
  }

  {
    const char * undopath = ddpath;
    ndb_mgm_get_string_parameter(p, CFG_DB_DD_UNDOFILE_PATH, &undopath);
    if (undopath)
    {
      /**
       * Only set BP_DD_DF if either FileSystemPathUndoFiles or FileSystemPathDD
       *   is set...otherwise get_base_path(FsOpenReq::BP_DD_UF) will
       *   return BP_FS (see get_base_path)
       */
      BaseString path;
      add_path(path, undopath);
      do_mkdir(path.c_str());
      add_path(path, tmp.c_str());
      do_mkdir(path.c_str());
      
      if (!validate_path(m_base_path[FsOpenReq::BP_DD_UF], path.c_str()))
      {
        ERROR_SET(fatal, NDBD_EXIT_AFS_INVALIDPATH,
                  m_base_path[FsOpenReq::BP_DD_UF].c_str(),
                  "FileSystemPathUndoFiles");
      }
    }
    else
    {
      BaseString path;
      add_path(path, m_base_path[FsOpenReq::BP_FS].c_str());
      do_mkdir(path.c_str());
      BaseString tmpLG;
      tmpLG.assfmt("LG%s", DIR_SEPARATOR);
      add_path(path, tmpLG.c_str());
      do_mkdir(path.c_str());
      if (!validate_path(m_base_path[FsOpenReq::BP_DD_UF], path.c_str()))
      {
        ERROR_SET(fatal, NDBD_EXIT_AFS_INVALIDPATH,
                  m_base_path[FsOpenReq::BP_DD_UF].c_str(),
                  "FileSystemPathUndoFiles");
      }
    }
  }

  m_maxFiles = 0;
  ndb_mgm_get_int_parameter(p, CFG_DB_MAX_OPEN_FILES, &m_maxFiles);
  Uint32 noIdleFiles = 27;

  ndb_mgm_get_int_parameter(p, CFG_DB_INITIAL_OPEN_FILES, &noIdleFiles);

  {
    /**
     * each logpart keeps up to 3 logfiles open at any given time...
     *   (bound)
     * make sure noIdleFiles is at least 4 times #logparts
     * In addition the LCP execution can have up to 4 files open in each
     * LDM thread. In the LCP prepare phase we can have up to 2 files
     * (2 CTL files first, then 1 CTL file and finally 1 CTL file and
     *  1 data file). The LCP execution runs in parallel and can also
     * have 2 open files (1 CTL file and 1 data file). With the
     * introduction of Partial LCP the execution phase could even have
     * 9 files open at a time and thus we can have up to 11 threads open
     * at any time per LDM thread only to handle LCP execution.
     *
     * In addition ensure that we have at least 10 more open files
     * available for the remainder of the tasks we need to handle.
     */
    Uint32 logParts = NDB_DEFAULT_LOG_PARTS;
    ndb_mgm_get_int_parameter(p, CFG_DB_NO_REDOLOG_PARTS, &logParts);
    Uint32 logfiles = 4 * logParts;
    Uint32 numLDMthreads = getLqhWorkers();
    if (numLDMthreads == 0)
    {
      jam();
      numLDMthreads = 1;
    }
    logfiles += ((numLDMthreads * 11) + 10);
    if (noIdleFiles < logfiles)
    {
      jam();
      noIdleFiles = logfiles;
    }
  }

  // Make sure at least "noIdleFiles" more files can be created
  if (noIdleFiles > m_maxFiles && m_maxFiles != 0)
  {
    const Uint32 newMax = theFiles.size() + noIdleFiles + 1;
    g_eventLogger->info("Resetting MaxNoOfOpenFiles %u to %u",
                        m_maxFiles, newMax);
    m_maxFiles = newMax;
  }

  // Create idle AsyncFiles
  for (Uint32 i = 0; i < noIdleFiles; i++)
  {
    theIdleFiles.push_back(createAsyncFile());
    AsyncIoThread * thr = createIoThread(/* bound */ true);
    if (thr)
    {
      theThreads.push_back(thr);
    }
  }

  Uint32 threadpool = 2;
  ndb_mgm_get_int_parameter(p, CFG_DB_THREAD_POOL, &threadpool);

  // Create IoThreads
  for (Uint32 i = 0; i < threadpool; i++)
  {
    AsyncIoThread * thr = createIoThread(/* bound */ false);
    if (thr)
    {
      jam();
      theThreads.push_back(thr);
    }
    else
    {
      jam();
      break;
    }
  }

  setup_wakeup();

  ReadConfigConf * conf = (ReadConfigConf*)signal->getDataPtrSend();
  conf->senderRef = reference();
  conf->senderData = senderData;
  sendSignal(ref, GSN_READ_CONFIG_CONF, signal, 
	     ReadConfigConf::SignalLength, JBB);

  // start scanning
  signal->theData[0] = NdbfsContinueB::ZSCAN_MEMORYCHANNEL_10MS_DELAY;
  sendSignalWithDelay(reference(), GSN_CONTINUEB, signal, 10, 1);
}

/* Received a restart signal.
 * Answer it like any other block
 * PR0  : StartCase
 * DR0  : StartPhase
 * DR1  : ?
 * DR2  : ?
 * DR3  : ?
 * DR4  : ?
 * DR5  : SignalKey
 */
void
Ndbfs::execSTTOR(Signal* signal)
{
  jamEntry();
  
  if(signal->theData[1] == 0){ // StartPhase 0
    jam();
    
    if (ERROR_INSERTED(2000) || ERROR_INSERTED(2001))
    {
      // Save(2000) or restore(2001) FileSystemPath/ndb_XX_fs/
      BaseString& fs_path = m_base_path[FsOpenReq::BP_FS];
      unsigned i = fs_path.length() - strlen(DIR_SEPARATOR);
      BaseString saved_path(fs_path.c_str(), i);
      const char * ending_separator = fs_path.c_str() + i;
      ndbrequire(strcmp(ending_separator, DIR_SEPARATOR)==0);
      saved_path.append(".saved");
      saved_path.append(ending_separator);
      BaseString& from_dir = (ERROR_INSERTED(2000) ? fs_path : saved_path);
      BaseString& to_dir = (ERROR_INSERTED(2000) ? saved_path : fs_path);

      const bool only_contents = true;
      if (NdbDir::remove_recursive(to_dir.c_str(), !only_contents))
      {
        g_eventLogger->info("Cleaned destination file system at %s", to_dir.c_str());
      }
      else
      {
        g_eventLogger->warning("Failed cleaning file system at %s", to_dir.c_str());
      }
      if (access(to_dir.c_str(), F_OK) == 0 || errno != ENOENT)
      {
        g_eventLogger->error("Destination file system at %s should not be there (errno %d)!",
                             to_dir.c_str(),
                             errno);
        ndbrequire(!"Destination file system already there during file system saving or restoring");
      }
      if (rename(from_dir.c_str(), to_dir.c_str()) == -1)
      {
        g_eventLogger->error("Failed renaming %s file system to %s while %s (errno %d)",
          from_dir.c_str(),
          to_dir.c_str(),
          (ERROR_INSERTED(2000) ? "saving" : "restoring"),
          errno);
        ndbrequire(!"Failed renaming file system while saving ot restoring");
      }
      SET_ERROR_INSERT_VALUE2(ERROR_INSERT_EXTRA, 0);
    }
    do_mkdir(m_base_path[FsOpenReq::BP_FS].c_str());
    
    // close all open files
    ndbrequire(theOpenFiles.size() == 0);
    
    signal->theData[3] = 255;
    sendSignal(NDBCNTR_REF, GSN_STTORRY, signal,4, JBB);
    return;
  }
  ndbabort();
}

int
Ndbfs::forward( AsyncFile * file, Request* request)
{
  jam();
  request->m_startTime = getHighResTimer();

  AsyncIoThread* thr = file->getThread();
  if (thr) // bound
  {
    thr->dispatch(request);
  }
  else if (request->m_do_bind)
  {
    theToBoundThreads.writeChannel(request);
  }
  else
  {
    theToUnboundThreads.writeChannel(request);
  }
  return 1;
}

void 
Ndbfs::execFSOPENREQ(Signal* signal)
{
  jamEntry();
  require(signal->getLength() >= FsOpenReq::SignalLength);
#if defined(NAME_BASED_DISABLING_COMPRESS_ENCRYPT_ODIRECT)
  FsOpenReq * const fsOpenReq = (FsOpenReq *)&signal->theData[0];
#else
  const FsOpenReq * const fsOpenReq = (FsOpenReq *)&signal->theData[0];
#endif
  const BlockReference userRef = fsOpenReq->userReference;
  bool bound = (fsOpenReq->fileFlags & FsOpenReq::OM_THREAD_POOL) == 0;
  AsyncFile* file = getIdleFile(bound);
  ndbrequire(file != NULL);
  ndbrequire(local_ref(userRef));

  Uint32 userPointer = fsOpenReq->userPointer;
  
  SectionHandle handle(this, signal);
  SegmentedSectionPtr ptr; ptr.setNull();
  if (handle.m_cnt)
  {
    jam();
    ndbrequire(handle.getSection(ptr, FsOpenReq::FILENAME));
  }
  file->theFileName.set(this, userRef, fsOpenReq->fileNumber, false, ptr);
  if (handle.m_cnt > FsOpenReq::ENCRYPT_KEY_MATERIAL)
  {
    jam();
    SegmentedSectionPtr ptr;
    ndbrequire(handle.getSection(ptr, FsOpenReq::ENCRYPT_KEY_MATERIAL));
    ndbrequire(ptr.sz * sizeof(Uint32) <= sizeof(file->m_key_material));
    copy((Uint32*)&file->m_key_material, ptr);
    ndbrequire(file->m_key_material.get_needed_words() <= ptr.sz);
  }
  else
  {
    file->m_key_material.length = 0;
  }
  releaseSections(handle);
  
  const Uint32 page_size = fsOpenReq->page_size;
  const Uint64 file_size = (Uint64{fsOpenReq->file_size_hi} << 32) |
                           fsOpenReq->file_size_lo;
  const Uint32 auto_sync_size = fsOpenReq->auto_sync_size;
#if defined(NAME_BASED_DISABLING_COMPRESS_ENCRYPT_ODIRECT)
  const int name_hash = crc32(0,
                              ((const unsigned char*)file->theFileName.c_str()),
                              strlen(file->theFileName.c_str()));
  const bool backup = (file->theFileName.get_base_path_spec() == FsOpenReq::BP_BACKUP);
  const bool allow_gz = backup || (name_hash & 1);
  const bool allow_enc = backup || (name_hash & 2);
  const bool allow_odirect = (name_hash & 4);
#endif

  if (fsOpenReq->fileFlags & FsOpenReq::OM_INIT)
  {
    jam();
    Uint32 cnt = 16; // 512k
    // Need at least two pages when initializing encrypted REDO/TS/UNDO files
    const Uint32 min_cnt =
        (fsOpenReq->fileFlags & FsOpenReq::OM_ENCRYPT_CIPHER_MASK) ? 2 : 1;
    Ptr<GlobalPage> page_ptr;
    m_ctx.m_mm.alloc_pages(RT_NDBFS_INIT_FILE_PAGE, &page_ptr.i, &cnt, min_cnt);
    if(cnt == 0)
    {
      ndbrequire(!file->has_buffer());
      
      FsRef * const fsRef = (FsRef *)&signal->theData[0];
      fsRef->userPointer  = userPointer; 
      fsRef->setErrorCode(fsRef->errorCode, FsRef::fsErrOutOfMemory);
      fsRef->osErrorCode  = ~0; // Indicate local error
      log_file_error(GSN_FSOPENREF, file, nullptr, fsRef);
      sendSignal(userRef, GSN_FSOPENREF, signal, 3, JBB);
      return;
    }
    m_shared_page_pool.getPtr(page_ptr);
    file->set_buffer(RT_NDBFS_INIT_FILE_PAGE, page_ptr, cnt);
  } 
  else if (fsOpenReq->fileFlags & FsOpenReq::OM_WRITE_BUFFER)
  {
    jam();
    Uint32 cnt = NDB_FILE_BUFFER_SIZE / GLOBAL_PAGE_SIZE; // 256k
    Ptr<GlobalPage> page_ptr;
    m_ctx.m_mm.alloc_pages(RT_FILE_BUFFER, &page_ptr.i, &cnt, 1);
    if (cnt == 0)
    {
      jam();
      ndbrequire(!file->has_buffer());

      FsRef * const fsRef = (FsRef *)&signal->theData[0];
      fsRef->userPointer  = userPointer;
      fsRef->setErrorCode(fsRef->errorCode, FsRef::fsErrOutOfMemory);
      fsRef->osErrorCode  = ~0; // Indicate local error
      log_file_error(GSN_FSOPENREF, file, nullptr, fsRef);
      sendSignal(userRef, GSN_FSOPENREF, signal, 3, JBB);
      return;
    }
    m_shared_page_pool.getPtr(page_ptr);
    file->set_buffer(RT_FILE_BUFFER, page_ptr, cnt);
  }
  else
  {
    ndbrequire(!file->has_buffer());
  }
  
  if (getenv("NDB_TRACE_OPEN"))
    g_eventLogger->info("open(%s) bound: %u", file->theFileName.c_str(), bound);

  Request* request = theRequestPool->get();
  request->action = Request::open;
  NDBFS_SET_REQUEST_ERROR(request, 0);
  request->set(userRef, userPointer, newId() );
  request->file = file;
  request->theTrace = signal->getTrace();
  request->par.open.flags = fsOpenReq->fileFlags;
#if defined(NAME_BASED_DISABLING_COMPRESS_ENCRYPT_ODIRECT)
  if (!allow_gz)
  {
    request->par.open.flags &= ~(FsOpenReq::OM_GZ);
  }
  if (!allow_enc)
  {
    request->par.open.flags &= ~(FsOpenReq::OM_ENCRYPT_CIPHER_MASK |
                                 FsOpenReq::OM_ENCRYPT_KEY_MATERIAL_MASK);
    file->m_key_material.length = 0;
  }
  if (!allow_odirect)
  {
    request->par.open.flags &=
        ~(FsOpenReq::OM_DIRECT|FsOpenReq::OM_DIRECT_SYNC);
  }
#endif
  request->par.open.page_size = page_size;
  request->par.open.file_size = file_size;
  request->par.open.auto_sync_size = auto_sync_size;
  request->m_do_bind = bound;
  ndbrequire(forward(file, request));
}

void 
Ndbfs::execFSREMOVEREQ(Signal* signal)
{
  jamEntry();
  const FsRemoveReq * const req = (FsRemoveReq *)signal->getDataPtr();
  const BlockReference userRef = req->userReference;
  bool bound = true;
  AsyncFile* file = getIdleFile(bound);
  ndbrequire(file != NULL);
  ndbrequire(local_ref(userRef));

  SectionHandle handle(this, signal);
  SegmentedSectionPtr ptr; ptr.setNull();
  if(handle.m_cnt)
  {
    jam();
    ndbrequire(handle.getSection(ptr, FsOpenReq::FILENAME));
  }

  file->theFileName.set(this, userRef, req->fileNumber, req->directory, ptr);
  releaseSections(handle);

  Uint32 version = FsOpenReq::getVersion(req->fileNumber);
  Uint32 bp = FsOpenReq::v5_getLcpNo(req->fileNumber);

  Request* request = theRequestPool->get();
  request->action = Request::rmrf;
  request->par.rmrf.directory = req->directory;
  request->par.rmrf.own_directory = req->ownDirectory;
  NDBFS_SET_REQUEST_ERROR(request, 0);
  request->set(userRef, req->userPointer, newId() );
  request->file = file;
  request->theTrace = signal->getTrace();
  request->m_do_bind = bound;

  if (version == 6)
  {
    ndbrequire(bp < NDB_ARRAY_SIZE(m_base_path));
    if (strlen(m_base_path[bp].c_str()) == 0)
    {
      goto ignore;
    }
  }
  
  ndbrequire(forward(file, request));
  return;
ignore:
  report(request, signal);
}

/*
 * PR0: File Pointer DR0: User reference DR1: User Pointer DR2: Flag bit 0= 1
 * remove file
 */
void 
Ndbfs::execFSCLOSEREQ(Signal * signal)
{
  jamEntry();
  const FsCloseReq * const fsCloseReq = (FsCloseReq *)&signal->theData[0];
  const BlockReference userRef = fsCloseReq->userReference;
  const Uint16 filePointer = (Uint16)fsCloseReq->filePointer;
  const UintR userPointer = fsCloseReq->userPointer; 
  ndbrequire(local_ref(userRef));

  AsyncFile* openFile = theOpenFiles.find(filePointer);
  if (openFile == NULL) {
    // The file was not open, send error back to sender
    jam();    
    // Initialise FsRef signal
    FsRef * const fsRef = (FsRef *)&signal->theData[0];
    fsRef->userPointer  = userPointer; 
    fsRef->setErrorCode(fsRef->errorCode, FsRef::fsErrFileDoesNotExist);
    fsRef->osErrorCode  = ~0; // Indicate local error
    log_file_error(GSN_FSOPENREF, openFile, nullptr, fsRef);
    sendSignal(userRef, GSN_FSCLOSEREF, signal, 3, JBB);

    g_eventLogger->warning("Trying to close unknown file!! %u", userPointer);
    g_eventLogger->warning("Dumping files");
    signal->theData[0] = 405;
    execDUMP_STATE_ORD(signal);
    return;
  }

  if (getenv("NDB_TRACE_OPEN"))
    g_eventLogger->info("close(%s)", openFile->theFileName.c_str());

  Request *request = theRequestPool->get();
  if( fsCloseReq->getRemoveFileFlag(fsCloseReq->fileFlag) == true ) {
     jam();
     request->action = Request::closeRemove;
  } else {
     jam();
     request->action = Request::close;
  }
  request->set(userRef, fsCloseReq->userPointer, filePointer);
  request->file = openFile;
  NDBFS_SET_REQUEST_ERROR(request, 0);
  request->theTrace = signal->getTrace();
  request->m_do_bind = false;

  ndbrequire(forward(openFile, request));
}

void 
Ndbfs::readWriteRequest(int action, Signal * signal)
{
  Uint32 theData[25 + 1 + NDB_FS_RW_PAGES];
  ndbrequire(signal->getLength() <= NDB_ARRAY_SIZE(theData));
  memcpy(theData, signal->theData, 4 * signal->getLength());
  SectionHandle handle(this, signal);
  if (handle.m_cnt > 0)
  {
    jam();
    SegmentedSectionPtr secPtr;
    ndbrequire(handle.getSection(secPtr, 0));
    ndbrequire(signal->getLength() + secPtr.sz < NDB_ARRAY_SIZE(theData));
    copy(theData + signal->getLength(), secPtr);
    releaseSections(handle);
  }

  const FsReadWriteReq * const fsRWReq = (FsReadWriteReq *)theData;
  Uint16 filePointer =  (Uint16)fsRWReq->filePointer;
  const UintR userPointer = fsRWReq->userPointer; 
  const BlockReference userRef = fsRWReq->userReference;
  const BlockNumber blockNumber = refToMain(userRef);
  const Uint32 instanceNumber = refToInstance(userRef);
  ndbrequire(local_ref(userRef));

  AsyncFile* openFile = theOpenFiles.find(filePointer);

  const NewVARIABLE *myBaseAddrRef =
    getBatVar(blockNumber, instanceNumber, fsRWReq->varIndex);
  UintPtr tPageSize;
  UintPtr tClusterSize;
  UintPtr tNRR;
  UintPtr tPageOffset;
  char*        tWA;
  FsRef::NdbfsErrorCodeType errorCode;

  Request *request = theRequestPool->get();
  NDBFS_SET_REQUEST_ERROR(request, 0);
  request->set(userRef, userPointer, filePointer);
  request->file = openFile;
  request->action = (Request::Action) action;
  request->theTrace = signal->getTrace();
  request->m_do_bind = false;

  Uint32 format = fsRWReq->getFormatFlag(fsRWReq->operationFlag);

  if (fsRWReq->numberOfPages == 0) { //Zero pages not allowed
    jam();
    errorCode = FsRef::fsErrInvalidParameters;
    goto error;
  }

  if(format != FsReadWriteReq::fsFormatGlobalPage &&
     format != FsReadWriteReq::fsFormatSharedPage)
  {
    if (myBaseAddrRef == NULL) {
      jam(); // Ensure that a valid variable is used
      errorCode = FsRef::fsErrInvalidParameters;
      goto error;
    }
    if (openFile == NULL) {
      jam(); //file not open
      errorCode = FsRef::fsErrFileDoesNotExist;
      goto error;
    }
    tPageSize = pageSize(myBaseAddrRef);
    tClusterSize = myBaseAddrRef->ClusterSize;
    tNRR = myBaseAddrRef->nrr;
    tWA = (char*)myBaseAddrRef->WA;
    
    switch (format) {
      
      // List of memory and file pages pairs
    case FsReadWriteReq::fsFormatListOfPairs: { 
      jam();
      for (unsigned int i = 0; i < fsRWReq->numberOfPages; i++) {
	jam();
	const UintPtr varIndex = fsRWReq->data.listOfPair[i].varIndex;
	const ndb_off_t fileOffset = fsRWReq->data.listOfPair[i].fileOffset;
	if (varIndex >= tNRR) {
	  jam();
	  errorCode = FsRef::fsErrInvalidParameters;
	  goto error;
	}//if
	request->par.readWrite.pages[i].buf = &tWA[varIndex * tClusterSize];
	request->par.readWrite.pages[i].size = tPageSize;
	request->par.readWrite.pages[i].offset = (fileOffset*tPageSize);
      }//for
      request->par.readWrite.numberOfPages = fsRWReq->numberOfPages;
      break;
    }//case
      
      // Range of memory page with one file page
    case FsReadWriteReq::fsFormatArrayOfPages: { 
      if ((fsRWReq->numberOfPages + fsRWReq->data.arrayOfPages.varIndex) > tNRR) {
        jam();
        errorCode = FsRef::fsErrInvalidParameters;
        goto error;
      }//if
      const UintPtr varIndex = fsRWReq->data.arrayOfPages.varIndex;
      const ndb_off_t fileOffset = fsRWReq->data.arrayOfPages.fileOffset;
      
      request->par.readWrite.pages[0].offset = (fileOffset * tPageSize);
      request->par.readWrite.pages[0].size = tPageSize * fsRWReq->numberOfPages;
      request->par.readWrite.numberOfPages = 1;
      request->par.readWrite.pages[0].buf = &tWA[varIndex * tPageSize];
      break;
    }//case
      
      // List of memory pages followed by one file page
    case FsReadWriteReq::fsFormatListOfMemPages: { 
      
      tPageOffset = fsRWReq->data.listOfMemPages.fileOffset;
      tPageOffset *= tPageSize;
      
      for (unsigned int i = 0; i < fsRWReq->numberOfPages; i++) {
	jam();
	UintPtr varIndex = fsRWReq->data.listOfMemPages.varIndex[i];
	
	if (varIndex >= tNRR) {
	  jam();
	  errorCode = FsRef::fsErrInvalidParameters;
	  goto error;
	}//if
        // NDB_FS_RW_PAGES overkill, at most 15 ! Or more via execute direct?
        const ndb_off_t offset = (tPageOffset + (i * tPageSize));
	request->par.readWrite.pages[i].buf = &tWA[varIndex * tClusterSize];
	request->par.readWrite.pages[i].size = tPageSize;
	request->par.readWrite.pages[i].offset = offset;
      }//for
      request->par.readWrite.numberOfPages = fsRWReq->numberOfPages;
      break;
    }//case

    case FsReadWriteReq::fsFormatMemAddress:
    {
      jam();
      ndbassert(fsRWReq->numberOfPages == 1);
      if (fsRWReq->numberOfPages != 1)
      {
        jam();
        errorCode = FsRef::fsErrInvalidParameters;
        goto error;
      }

      const Uint32 memoryOffset = fsRWReq->data.memoryAddress.memoryOffset;
      const ndb_off_t fileOffset = fsRWReq->data.memoryAddress.fileOffset;
      const Uint32 sz = fsRWReq->data.memoryAddress.size;

      request->par.readWrite.pages[0].buf = &tWA[memoryOffset];
      request->par.readWrite.pages[0].size = sz;
      request->par.readWrite.pages[0].offset = fileOffset;
      request->par.readWrite.numberOfPages = 1;
      break;
    }
    default: {
      jam();
      errorCode = FsRef::fsErrInvalidParameters;
      goto error;
    }//default
    }//switch
  } 
  else if (format == FsReadWriteReq::fsFormatGlobalPage)
  {
    Ptr<GlobalPage> ptr;
    ndbrequire(m_global_page_pool.getPtr(ptr, fsRWReq->data.globalPage.pageNumber));
    request->par.readWrite.pages[0].buf = (char*)ptr.p;
    request->par.readWrite.pages[0].size = ((UintPtr)GLOBAL_PAGE_SIZE)*fsRWReq->numberOfPages;
    request->par.readWrite.pages[0].offset= ((UintPtr)GLOBAL_PAGE_SIZE)*fsRWReq->varIndex;
    request->par.readWrite.numberOfPages = 1;
  }
  else
  {
    ndbrequire(format == FsReadWriteReq::fsFormatSharedPage);
    Ptr<GlobalPage> ptr;
    ndbrequire(m_shared_page_pool.getPtr(ptr, fsRWReq->data.sharedPage.pageNumber));
    request->par.readWrite.pages[0].buf = (char*)ptr.p;
    request->par.readWrite.pages[0].size = ((UintPtr)GLOBAL_PAGE_SIZE)*fsRWReq->numberOfPages;
    request->par.readWrite.pages[0].offset= ((UintPtr)GLOBAL_PAGE_SIZE)*fsRWReq->varIndex;
    request->par.readWrite.numberOfPages = 1;
  }
  
  ndbrequire(forward(openFile, request));
  return;
  
error:
  theRequestPool->put(request);
  FsRef * const fsRef = (FsRef *)&signal->theData[0];
  fsRef->userPointer = userPointer;
  fsRef->setErrorCode(fsRef->errorCode, errorCode);
  fsRef->osErrorCode = ~0; // Indicate local error
  switch (action) {
  case Request:: write:
  case Request:: writeSync: {
    jam();
    log_file_error(GSN_FSWRITEREF, openFile, request, fsRef);
    sendSignal(userRef, GSN_FSWRITEREF, signal, 3, JBB);
    break;
  }//case
  case Request:: readPartial: 
  case Request:: read: {
    jam();
    log_file_error(GSN_FSREADREF, openFile, request, fsRef);
    sendSignal(userRef, GSN_FSREADREF, signal, 3, JBB);
  }//case
  }//switch
  return;
}

/*
    PR0: File Pointer , theData[0]
    DR0: User reference, theData[1]
    DR1: User Pointer,   etc.
    DR2: Flag
    DR3: Var number
    DR4: amount of pages
    DR5->: Memory Page id and File page id according to Flag
*/
void 
Ndbfs::execFSWRITEREQ(Signal* signal)
{
  jamEntry();
  const FsReadWriteReq * const fsWriteReq = (FsReadWriteReq *)&signal->theData[0];
  
  if (fsWriteReq->getSyncFlag(fsWriteReq->operationFlag) == true){
    jam();
    readWriteRequest( Request::writeSync, signal );
  } else {
    jam();
    readWriteRequest( Request::write, signal );
  }
}

/*
    PR0: File Pointer
    DR0: User reference
    DR1: User Pointer
    DR2: Flag
    DR3: Var number
    DR4: amount of pages
    DR5->: Memory Page id and File page id according to Flag
*/
void 
Ndbfs::execFSREADREQ(Signal* signal)
{
  jamEntry();
  FsReadWriteReq * req = (FsReadWriteReq *)signal->getDataPtr();
  if (FsReadWriteReq::getPartialReadFlag(req->operationFlag))
  {
    jam();
    readWriteRequest( Request::readPartial, signal );
  }
  else
  {
    jam();
    readWriteRequest( Request::read, signal );
  }
}

/*
 * PR0: File Pointer DR0: User reference DR1: User Pointer
 */
void
Ndbfs::execFSSYNCREQ(Signal * signal)
{
  jamEntry();
  Uint16 filePointer =  (Uint16)signal->theData[0];
  BlockReference userRef = signal->theData[1];
  const UintR userPointer = signal->theData[2]; 
  AsyncFile* openFile = theOpenFiles.find(filePointer);
  ndbrequire(local_ref(userRef));

  if (openFile == NULL) {
     jam(); //file not open
     FsRef * const fsRef = (FsRef *)&signal->theData[0];
     fsRef->userPointer = userPointer;
     fsRef->setErrorCode(fsRef->errorCode, FsRef::fsErrFileDoesNotExist);
     fsRef->osErrorCode = ~0; // Indicate local error
     log_file_error(GSN_FSSYNCREF, openFile, nullptr, fsRef);
     sendSignal(userRef, GSN_FSSYNCREF, signal, 3, JBB);
     return;
  }
  
  Request *request = theRequestPool->get();
  NDBFS_SET_REQUEST_ERROR(request, 0);
  request->action = Request::sync;
  request->set(userRef, userPointer, filePointer);
  request->file = openFile;
  request->theTrace = signal->getTrace();
  request->m_do_bind = false;

  ndbrequire(forward(openFile,request));
}

/*
 * PR0: File Pointer DR0: User reference DR1: User Pointer
 */
void
Ndbfs::execFSSUSPENDORD(Signal * signal)
{
  jamEntry();
  Uint16 filePointer =  (Uint16)signal->theData[0];
  Uint32 millis = signal->theData[1];
  AsyncFile* openFile = theOpenFiles.find(filePointer);

  if (openFile == NULL)
  {
    jam(); //file not open
    return;
  }

  Request *request = theRequestPool->get();
  NDBFS_SET_REQUEST_ERROR(request, 0);
  request->action = Request::suspend;
  request->set(0, 0, filePointer);
  request->file = openFile;
  request->theTrace = signal->getTrace();
  request->par.suspend.milliseconds = millis;
  request->m_do_bind = false;

  ndbrequire(forward(openFile,request));
}

void 
Ndbfs::execFSAPPENDREQ(Signal * signal)
{
  jamEntry();
  const FsAppendReq * const fsReq = (FsAppendReq *)&signal->theData[0];
  const Uint16 filePointer =  (Uint16)fsReq->filePointer;
  const UintR userPointer = fsReq->userPointer; 
  const BlockReference userRef = fsReq->userReference;
  const BlockNumber blockNumber = refToMain(userRef);
  const Uint32 instanceNumber = refToInstance(userRef);
  ndbrequire(local_ref(userRef));

  FsRef::NdbfsErrorCodeType errorCode;

  Request *request = theRequestPool->get();
  AsyncFile* openFile = theOpenFiles.find(filePointer);
  const NewVARIABLE *myBaseAddrRef =
    getBatVar(blockNumber, instanceNumber, fsReq->varIndex);

  if (unlikely(myBaseAddrRef == NULL))
  {
    jam(); // Ensure that a valid variable is used
    errorCode = FsRef::fsErrInvalidParameters;
    goto error;
  }
  {
    const Uint32* tWA   = (const Uint32*)myBaseAddrRef->WA;
    const Uint32  tSz   = myBaseAddrRef->nrr;
    const Uint32 offset = fsReq->offset;
    const Uint32 size   = fsReq->size;
    const Uint32 synch_flag = fsReq->synch_flag;

    if (openFile == NULL) {
      jam();
      errorCode = FsRef::fsErrFileDoesNotExist;
      goto error;
    }

    if(offset + size > tSz){
      jam(); // Ensure that a valid variable is used
      errorCode = FsRef::fsErrInvalidParameters;
      goto error;
    }

    NDBFS_SET_REQUEST_ERROR(request, 0);
    request->set(userRef, userPointer, filePointer);
    request->file = openFile;
    request->theTrace = signal->getTrace();

    request->par.append.buf = (const char *)(tWA + offset);
    request->par.append.size = size << 2;

    if (!synch_flag)
      request->action = Request::append;
    else
      request->action = Request::append_synch;
    request->m_do_bind = false;
    ndbrequire(forward(openFile, request));
    return;
  }
  
error:
  jam();
  theRequestPool->put(request);
  FsRef * const fsRef = (FsRef *)&signal->theData[0];
  fsRef->userPointer = userPointer;
  fsRef->setErrorCode(fsRef->errorCode, errorCode);
  fsRef->osErrorCode = ~0; // Indicate local error

  jam();
  log_file_error(GSN_FSAPPENDREF, openFile, request, fsRef);
  sendSignal(userRef, GSN_FSAPPENDREF, signal, 3, JBB);
  return;
}

void
Ndbfs::execALLOC_MEM_REQ(Signal* signal)
{
  jamEntry();
  AllocMemReq* req = (AllocMemReq*)signal->getDataPtr();

  bool bound = true;
  AsyncFile* file = getIdleFile(bound);
  ndbrequire(file != NULL);
  ndbrequire(local_ref(req->senderRef));

  Request *request = theRequestPool->get();

  NDBFS_SET_REQUEST_ERROR(request, 0);
  request->set(req->senderRef, req->senderData, 0);
  request->file = file;
  request->theTrace = signal->getTrace();

  request->par.alloc.ctx = &m_ctx;
  request->par.alloc.requestInfo = req->requestInfo;
  request->par.alloc.bytes = (Uint64(req->bytes_hi) << 32) + req->bytes_lo;
  request->action = Request::allocmem;
  request->m_do_bind = bound;
  ndbrequire(forward(file, request));
}

void
Ndbfs::execBUILD_INDX_IMPL_REQ(Signal* signal)
{
  jamEntry();
  mt_BuildIndxReq * req = (mt_BuildIndxReq*)signal->getDataPtr();

  bool bound = true;
  AsyncFile* file = getIdleFile(bound);
  ndbrequire(file != NULL);
  ndbrequire(local_ref(req->senderRef));

  Request *request = theRequestPool->get();
  NDBFS_SET_REQUEST_ERROR(request, 0);
  request->set(req->senderRef, req->senderData, 0);
  request->file = file;
  request->theTrace = signal->getTrace();

  Uint32 cnt = (req->buffer_size + 32768 - 1) / 32768;
  Uint32 save = cnt;
  Ptr<GlobalPage> page_ptr;
  m_ctx.m_mm.alloc_pages(RT_NDBFS_BUILD_INDEX_PAGE, &page_ptr.i, &cnt, cnt);
  if(cnt == 0)
  {
    ndbrequire(!file->has_buffer());
    ndbabort(); // TODO
    return;
  }

  ndbrequire(cnt == save);

  m_shared_page_pool.getPtr(page_ptr);
  file->set_buffer(RT_NDBFS_BUILD_INDEX_PAGE, page_ptr, cnt);

  memcpy(&request->par.build.m_req, req, sizeof(* req));
  request->action = Request::buildindx;
  request->m_do_bind = bound;
  ndbrequire(forward(file, request));
}

Uint16
Ndbfs::newId()
{
  // finds a new key, eg a new filepointer
  for (int i = 1; i < SHRT_MAX; i++) 
  {
    if (theLastId == SHRT_MAX) {
      jam();
      theLastId = 1;
    } else {
      jam();
      theLastId++;
    }
      
    if(theOpenFiles.find(theLastId) == NULL) {
      jam();
      return theLastId;
    }
  }  
  ndbrequire(1 == 0);
  // The program will not reach this point
  return 0;
}

AsyncFile*
Ndbfs::createAsyncFile()
{
  // Check limit of open files
  if (m_maxFiles !=0 && theFiles.size() ==  m_maxFiles)
  {
    // Print info about all open files
    for (unsigned i = 0; i < theFiles.size(); i++){
      AsyncFile* file = theFiles[i];
      ndbout_c("%2d (%p): %s",
               i,
               file,
               file->isOpen() ?"OPEN" : "CLOSED");
    }
    g_eventLogger->info("m_maxFiles: %u, theFiles.size() = %u", m_maxFiles,
                        theFiles.size());
    ERROR_SET(fatal, NDBD_EXIT_AFS_MAXOPEN,""," Ndbfs::createAsyncFile: creating more than MaxNoOfOpenFiles");
  }

#ifdef _WIN32
  AsyncFile* file = new Win32AsyncFile(* this);
#else
  AsyncFile* file = new PosixAsyncFile(* this);
#endif
  int err = file->init();
  if (err == -1)
  {
    ERROR_SET(fatal, NDBD_EXIT_AFS_ZLIB_INIT_FAIL, "", " Ndbfs::createAsyncFile: Zlib init failure");
  }
  else if(err)
  {
    ERROR_SET(fatal, NDBD_EXIT_AFS_MAXOPEN,""," Ndbfs::createAsyncFile");
  }

  theFiles.push_back(file);
  return file;
}

void
Ndbfs::pushIdleFile(AsyncFile* file)
{
  assert(file->getThread() == 0);
  if (file->thread_bound())
  {
    m_active_bound_threads_cnt--;
    file->set_thread_bound(false);
  }
  theIdleFiles.push_back(file);
}

AsyncIoThread*
Ndbfs::createIoThread(bool bound)
{
  AsyncIoThread* thr = new AsyncIoThread(*this, bound);
  if (thr)
  {
#ifdef VM_TRACE
    g_eventLogger->info("NDBFS: Created new file thread %d", theThreads.size());
#endif

    struct NdbThread* thrptr = thr->doStart();
    globalEmulatorData.theConfiguration->addThread(thrptr, NdbfsThread);
    thr->set_real_time(
      globalEmulatorData.theConfiguration->get_io_real_time());

    if (bound)
      m_bound_threads_cnt++;
    else
      m_unbounds_threads_cnt++;
  }

  return thr;
}

AsyncFile*
Ndbfs::getIdleFile(bool bound)
{
  AsyncFile* file = 0;
  Uint32 sz = theIdleFiles.size();
  if (sz)
  {
    file = theIdleFiles[sz - 1];
    theIdleFiles.erase(sz - 1);
  }
  else
  {
    file = createAsyncFile();
  }

  if (bound)
  {
    /**
     * Check if we should create thread
     */
    if (m_active_bound_threads_cnt == m_bound_threads_cnt)
    {
      AsyncIoThread * thr = createIoThread(true);
      if (thr)
      {
        theThreads.push_back(thr);
      }
    }

    file->set_thread_bound(true);
    m_active_bound_threads_cnt++;
  }
  return file;
}

void
Ndbfs::report(Request * request, Signal* signal)
{
  const Uint32 orgTrace = signal->getTrace();
  signal->setTrace(request->theTrace);
  const BlockReference ref = request->theUserReference;

  if (request->file->has_buffer())
  {
    if ((request->action == Request::open && request->error.code != 0) ||
        // Buffer only used for initializing (OM_INIT) file during open
        (request->action == Request::open &&
         (request->par.open.flags & FsOpenReq::OM_WRITE_BUFFER) == 0) ||
        request->action == Request::close ||
        request->action == Request::closeRemove ||
        request->action == Request::buildindx)
    {
      Uint32 rg;
      Uint32 cnt;
      Ptr<GlobalPage> ptr;
      request->file->clear_buffer(rg, ptr, cnt);
      m_ctx.m_mm.release_pages(rg, ptr.i, cnt);
    }
  }
  
  if (request->error.code != 0)
  {
    jam();
    // Initialise FsRef signal
    FsRef * const fsRef = (FsRef *)&signal->theData[0];
    fsRef->userPointer = request->theUserPointer;
    if(request->error.code & FsRef::FS_ERR_BIT)
    {
      fsRef->errorCode = request->error.code;
      fsRef->osErrorCode = 0;
    }
    else 
    {
      fsRef->setErrorCode(fsRef->errorCode, translateErrno(request->error.code));
      fsRef->osErrorCode = request->error.code; 
    }
    switch (request->action) {
    case Request:: open: {
      jam();
      log_file_error(GSN_FSOPENREF, nullptr, request, fsRef);
      // Put the file back in idle files list
      pushIdleFile(request->file);
      sendSignal(ref, GSN_FSOPENREF, signal, FsRef::SignalLength, JBB);
      break;
    }
    case Request:: closeRemove:
    case Request:: close: {
      jam();
      log_file_error(GSN_FSCLOSEREF, nullptr, request, fsRef);
      sendSignal(ref, GSN_FSCLOSEREF, signal, FsRef::SignalLength, JBB);

      g_eventLogger->warning("Error closing file: %s %u/%u",
                             request->file->theFileName.c_str(),
                             fsRef->errorCode,
                             fsRef->osErrorCode);
      g_eventLogger->warning("Dumping files");
      signal->theData[0] = 405;
      execDUMP_STATE_ORD(signal);
      break;
    }
    case Request:: writeSync:
    case Request:: write:
    {
      jam();
      log_file_error(GSN_FSWRITEREF, nullptr, request, fsRef);
      sendSignal(ref, GSN_FSWRITEREF, signal, FsRef::SignalLength, JBB);
      break;
    }
    case Request:: read: 
    case Request:: readPartial:
    {
      jam();
      log_file_error(GSN_FSREADREF, nullptr, request, fsRef);
      sendSignal(ref, GSN_FSREADREF, signal, FsRef::SignalLength, JBB);
      break;
    }
    case Request:: sync: {
      jam();
      log_file_error(GSN_FSSYNCREF, nullptr, request, fsRef);
      sendSignal(ref, GSN_FSSYNCREF, signal, FsRef::SignalLength, JBB);
      break;
    }
    case Request::append:
    case Request::append_synch:
    {
      jam();
      log_file_error(GSN_FSAPPENDREF, nullptr, request, fsRef);
      sendSignal(ref, GSN_FSAPPENDREF, signal, FsRef::SignalLength, JBB);
      break;
    }
    case Request::rmrf: {
      jam();
      log_file_error(GSN_FSREMOVEREF, nullptr, request, fsRef);
      // Put the file back in idle files list
      pushIdleFile(request->file);
      sendSignal(ref, GSN_FSREMOVEREF, signal, FsRef::SignalLength, JBB);
      break;
    }
    
    case Request:: end: {
    case Request:: suspend:
      // Report nothing
      break;
    }
    case Request::allocmem: {
      jam();
      AllocMemRef* rep = (AllocMemRef*)signal->getDataPtrSend();
      rep->senderRef = reference();
      rep->senderData = request->theUserPointer;
      rep->errorCode = request->error.code;
      log_file_error(GSN_ALLOC_MEM_REF, nullptr, request, fsRef);
      sendSignal(ref, GSN_ALLOC_MEM_REF, signal,
                 AllocMemRef::SignalLength, JBB);
      pushIdleFile(request->file);
      break;
    }
    case Request::buildindx: {
      jam();
      BuildIndxImplRef* rep = (BuildIndxImplRef*)signal->getDataPtrSend();
      rep->senderRef = reference();
      rep->senderData = request->theUserPointer;
      rep->errorCode = (BuildIndxImplRef::ErrorCode)request->error.code;
      log_file_error(GSN_BUILD_INDX_IMPL_REF, nullptr, request, fsRef);
      sendSignal(ref, GSN_BUILD_INDX_IMPL_REF, signal,
                 BuildIndxImplRef::SignalLength, JBB);
      pushIdleFile(request->file);
      break;
    }
    }//switch
  } else {
    jam();
    FsConf * const fsConf = (FsConf *)&signal->theData[0];
    fsConf->userPointer = request->theUserPointer;
    switch (request->action) {
    case Request:: open: {
      jam();
      theOpenFiles.insert(request->file, request->theFilePointer);

      // Keep track on max number of opened files
      if (theOpenFiles.size() > m_maxOpenedFiles)
        m_maxOpenedFiles = theOpenFiles.size();

      fsConf->filePointer = request->theFilePointer;
      fsConf->fileInfo = 0;
      fsConf->file_size_hi = request->m_file_size_hi;
      fsConf->file_size_lo = request->m_file_size_lo;
      sendSignal(ref, GSN_FSOPENCONF, signal, 5, JBA);
      break;
    }
    case Request:: closeRemove:
    case Request:: close: {
      jam();
      // removes the file from OpenFiles list
      theOpenFiles.erase(request->theFilePointer); 
      // Put the file in idle files list
      pushIdleFile(request->file);
      sendSignal(ref, GSN_FSCLOSECONF, signal, 1, JBA);
      break;
    }
    case Request:: writeSync:
    case Request:: write:
    {
      jam();
      sendSignal(ref, GSN_FSWRITECONF, signal, 1, JBA);
      break;
    }
    case Request:: read:
    {
      jam();
      sendSignal(ref, GSN_FSREADCONF, signal, 1, JBA);
      break;
    }
    case Request:: readPartial: {
      jam();
      size_t bytes_read = 0;
      for (int i = 0; i < request->par.readWrite.numberOfPages; i++)
        bytes_read += request->par.readWrite.pages[i].size;
      fsConf->bytes_read = Uint32(bytes_read);
      sendSignal(ref, GSN_FSREADCONF, signal, 2, JBA);
      break;
    }
    case Request:: sync: {
      jam();
      sendSignal(ref, GSN_FSSYNCCONF, signal, 1, JBA);
      break;
    }//case
    case Request::append:
    case Request::append_synch:
    {
      jam();
      signal->theData[1] = Uint32(request->par.append.size);
      sendSignal(ref, GSN_FSAPPENDCONF, signal, 2, JBA);
      break;
    }
    case Request::rmrf: {
      jam();
      // Put the file in idle files list
      pushIdleFile(request->file);
      sendSignal(ref, GSN_FSREMOVECONF, signal, 1, JBA);
      break;
    }
    case Request:: end: {
    case Request:: suspend:
      // Report nothing
      break;
    }
    case Request::allocmem: {
      jam();
      AllocMemConf* conf = (AllocMemConf*)signal->getDataPtrSend();
      conf->senderRef = reference();
      conf->senderData = request->theUserPointer;
      conf->bytes_hi = Uint32(request->par.alloc.bytes >> 32);
      conf->bytes_lo = Uint32(request->par.alloc.bytes);
      sendSignal(ref, GSN_ALLOC_MEM_CONF, signal,
                 AllocMemConf::SignalLength, JBB);
      pushIdleFile(request->file);
      break;
    }
    case Request::buildindx: {
      jam();
      BuildIndxImplConf* rep = (BuildIndxImplConf*)signal->getDataPtrSend();
      rep->senderRef = reference();
      rep->senderData = request->theUserPointer;
      sendSignal(ref, GSN_BUILD_INDX_IMPL_CONF, signal,
                 BuildIndxImplConf::SignalLength, JBB);
      pushIdleFile(request->file);
      break;
    }
    }    
  }//if
  signal->setTrace(orgTrace);
}


bool
Ndbfs::scanIPC(Signal* signal)
{
   Request* request = theFromThreads.tryReadChannel();
   jamDebug();
   if (request) {
      jam();
      report(request, signal);
      theRequestPool->put(request);
      return true;
   }
   return false;
}

#ifdef _WIN32
Uint32 Ndbfs::translateErrno(int aErrno)
{
  switch (aErrno)
    {
      //permission denied
    case ERROR_ACCESS_DENIED:

      return FsRef::fsErrPermissionDenied;
      //temporary not accessible
    case ERROR_PATH_BUSY:
    case ERROR_NO_MORE_SEARCH_HANDLES:

      return FsRef::fsErrTemporaryNotAccessible;
      //no space left on device
    case ERROR_HANDLE_DISK_FULL:
    case ERROR_DISK_FULL:

      return FsRef::fsErrNoSpaceLeftOnDevice;
      //none valid parameters
    case ERROR_INVALID_HANDLE:
    case ERROR_INVALID_DRIVE:
    case ERROR_INVALID_DATA:
    case ERROR_INVALID_ACCESS:
    case ERROR_HANDLE_EOF:
    case ERROR_BUFFER_OVERFLOW:

      return FsRef::fsErrInvalidParameters;

    case ERROR_FILE_EXISTS:
      return FsRef::fsErrFileExists;

      //environment error
    case ERROR_CRC:
    case ERROR_ARENA_TRASHED:
    case ERROR_BAD_ENVIRONMENT:
    case ERROR_INVALID_BLOCK:
    case ERROR_WRITE_FAULT:
    case ERROR_READ_FAULT:
    case ERROR_OPEN_FAILED:

      return FsRef::fsErrEnvironmentError;

      //no more process resources
    case ERROR_TOO_MANY_OPEN_FILES:
    case ERROR_NOT_ENOUGH_MEMORY:
    case ERROR_OUTOFMEMORY:
      return FsRef::fsErrNoMoreResources;
      //no file
    case ERROR_FILE_NOT_FOUND:
    case ERROR_INVALID_NAME:
    case ERROR_PATH_NOT_FOUND:
      return FsRef::fsErrFileDoesNotExist;

    case ERR_ReadUnderflow:
      return FsRef::fsErrReadUnderflow;

    default:
      return FsRef::fsErrUnknown;
    }
}
#else
Uint32 Ndbfs::translateErrno(int aErrno)
{
  switch (aErrno)
    {
      //permission denied
    case EACCES:
    case EROFS:
    case ENXIO:
      return FsRef::fsErrPermissionDenied;
      //temporary not accessible
    case EAGAIN:
    case ETIMEDOUT:
    case ENOLCK:
    case EINTR:
    case EIO:
      return FsRef::fsErrTemporaryNotAccessible;
      //no space left on device
    case ENFILE:
    case EDQUOT:
#ifdef ENOSR
    case ENOSR:
#endif
    case ENOSPC:
    case EFBIG:
      return FsRef::fsErrNoSpaceLeftOnDevice;
      //none valid parameters
    case EINVAL:
    case EBADF:
    case ENAMETOOLONG:
    case EFAULT:
    case EISDIR:
    case ENOTDIR:
    case ETXTBSY:
      return FsRef::fsErrInvalidParameters;
      // file exists
    case EEXIST:
      return FsRef::fsErrFileExists;
      //environment error
    case ELOOP:
#ifdef ENOLINK
    case ENOLINK:
#endif
#ifdef EMULTIHOP
    case EMULTIHOP:
#endif
#ifdef EOPNOTSUPP
    case EOPNOTSUPP:
#endif
#ifdef ESPIPE
    case ESPIPE:
#endif
    case EPIPE:
      return FsRef::fsErrEnvironmentError;

      //no more process resources
    case EMFILE:
    case ENOMEM:
      return FsRef::fsErrNoMoreResources;
      //no file
    case ENOENT:
      return FsRef::fsErrFileDoesNotExist;

    case ERR_ReadUnderflow:
      return FsRef::fsErrReadUnderflow;
      
    default:
      return FsRef::fsErrUnknown;
    }
}
#endif



void 
Ndbfs::execCONTINUEB(Signal* signal)
{
  jamEntry();
  if (signal->theData[0] == NdbfsContinueB::ZSCAN_MEMORYCHANNEL_10MS_DELAY) {
    jam();

    // Also send CONTINUEB to ourself in order to scan for 
    // incoming answers from AsyncFile on MemoryChannel theFromThreads
    signal->theData[0] = NdbfsContinueB::ZSCAN_MEMORYCHANNEL_10MS_DELAY;
    sendSignalWithDelay(reference(), GSN_CONTINUEB, signal, 10, 1);
    if (scanningInProgress == true) {
      jam();
      return;
    }
  }
  if (scanIPC(signal))
  {
    jam();
    scanningInProgress = true;
    signal->theData[0] = NdbfsContinueB::ZSCAN_MEMORYCHANNEL_NO_DELAY;    
    sendSignal(reference(), GSN_CONTINUEB, signal, 1, JBB);
  }
  else
  {
    jam();
    scanningInProgress = false;
  }
  return;
}

void
Ndbfs::execSEND_PACKED(Signal* signal)
{
  /**
   * This function is called, but not in response to any incoming signal
   * Skip locality checking.
   * In future : Remove possibility for external invocation and/or
   * initialise the passed Signal object in some way.
   */
  //LOCAL_SIGNAL(signal);
  jamEntryDebug();

  if (scanIPC(signal))
  {
    if (scanningInProgress == false)
    {
      jam();
      scanningInProgress = true;
      signal->theData[0] = NdbfsContinueB::ZSCAN_MEMORYCHANNEL_NO_DELAY;
      sendSignal(reference(), GSN_CONTINUEB, signal, 1, JBB);
    }
    signal->theData[0] = 1;
    return;
  }
  if (scanningInProgress == false)
    signal->theData[0] = 0;
  else
    signal->theData[0] = 1;
}

void
Ndbfs::execDUMP_STATE_ORD(Signal* signal)
{
  LOCAL_SIGNAL(signal); // Not local for all blocks!
  jamEntry();
  if(signal->theData[0] == 19){
    return;
  }
  if(signal->theData[0] == DumpStateOrd::NdbfsDumpFileStat){
    infoEvent("NDBFS: Files: %d Open files: %d",
	      theFiles.size(),
	      theOpenFiles.size());
    infoEvent(" Idle files: %u Max opened files: %d",
              theIdleFiles.size(),
              m_maxOpenedFiles);
    infoEvent(" Bound Threads: %u (active %u) Unbound threads: %u",
              m_bound_threads_cnt,
              m_active_bound_threads_cnt,
              m_unbounds_threads_cnt);
    infoEvent(" Max files: %d",
	      m_maxFiles);
    infoEvent(" Requests: %d",
	      theRequestPool->size());

    return;
  }
  if(signal->theData[0] == DumpStateOrd::NdbfsDumpOpenFiles){
    infoEvent("NDBFS: Dump open files: %d", theOpenFiles.size());
    
    for (unsigned i = 0; i < theOpenFiles.size(); i++){
      AsyncFile* file = theOpenFiles.getFile(i);
      infoEvent("%2d (%p): %s thr: %p", i,
                file,
                file->theFileName.c_str(),
                file->getThread());
    }
    return;
  }
  if(signal->theData[0] == DumpStateOrd::NdbfsDumpAllFiles){
    infoEvent("NDBFS: Dump all files: %d", theFiles.size());
    
    for (unsigned i = 0; i < theFiles.size(); i++){
      AsyncFile* file = theFiles[i];
      infoEvent("%2d (%p): %s", i, file, file->isOpen()?"OPEN":"CLOSED");
    }
    return;
  }
  if(signal->theData[0] == DumpStateOrd::NdbfsDumpIdleFiles){
    infoEvent("NDBFS: Dump idle files: %u",
              theIdleFiles.size());

    for (unsigned i = 0; i < theIdleFiles.size(); i++){
      AsyncFile* file = theIdleFiles[i];
      infoEvent("%2d (%p): %s", i, file, file->isOpen()?"OPEN":"CLOSED");
    }

    return;
  }
  if(signal->theData[0] == DumpStateOrd::NdbfsDumpRequests)
  {
    g_eventLogger->info("NDBFS: Dump requests: %u",
                        theRequestPool->inuse());
    const Request* req = NULL;
    while((req = theRequestPool->getNextInUseItem(req)))
    {
      Uint64 duration = 0;

      if (NdbTick_IsValid(req->m_startTime))
      {
        duration = NdbTick_Elapsed(req->m_startTime,
                                   getHighResTimer()).microSec();
      }

      g_eventLogger->info("Request action %u %s userRef 0x%x "
                          "userPtr %u filePtr %u bind %u "
                          "duration(us) %llu filename %s",
<<<<<<< HEAD
                          ridx,
=======
>>>>>>> db45ba70
                          req->action,
                          Request::actionName(req->action),
                          req->theUserReference,
                          req->theUserPointer,
                          req->theFilePointer,
                          req->m_do_bind,
                          duration,
                          (req->file?
                           req->file->theFileName.c_str():
                           "NO FILE"));
    }
    return;
  }


  if(signal->theData[0] == 404)
  {
#if 0
    ndbrequire(signal->getLength() == 2);
    Uint32 file= signal->theData[1];
    AsyncFile* openFile = theOpenFiles.find(file);
    ndbrequire(openFile != 0);
    g_eventLogger->info("File: %s %p", openFile->theFileName.c_str(), openFile);
    Request* curr = openFile->m_current_request;
    Request* last = openFile->m_last_request;
    if(curr)
      ndbout << "Current request: " << *curr << endl;
    if(last)
       ndbout << "Last request: " << *last << endl;

    ndbout << "theReportTo " << *openFile->theReportTo << endl;
    ndbout << "theMemoryChannelPtr" << *openFile->theMemoryChannelPtr << endl;

    ndbout << "All files: " << endl;
    for (unsigned i = 0; i < theFiles.size(); i++){
      AsyncFile* file = theFiles[i];
      ndbout_c("%2d (%p): %s", i, file, file->isOpen()?"OPEN":"CLOSED");
    }
#endif
  }

  if(signal->theData[0] == 405)
  {
    for (unsigned i = 0; i < theFiles.size(); i++)
    {
      AsyncFile* file = theFiles[i];
      if (file == 0)
        continue;
      g_eventLogger->info(
          "%u : %s %s", i,
          file->theFileName.c_str() ? file->theFileName.c_str() : "",
          file->isOpen() ? "OPEN" : "CLOSED");
    }
  }
}//Ndbfs::execDUMP_STATE_ORD()

const char*
Ndbfs::get_filename(Uint32 fd) const
{
  jamNoBlock();
  const AsyncFile* openFile = theOpenFiles.find(fd);
  if(openFile)
    return openFile->theFileName.get_base_name();
  return "";
}

void Ndbfs::callFSWRITEREQ(BlockReference ref, FsReadWriteReq* req) const
{
  Uint32 block = refToMain(ref);
  Uint32 instance = refToInstance(ref);

  ndbrequire(block <= MAX_BLOCK_NO);

  SimulatedBlock* main_block = globalData.getBlock(block);
  ndbrequire(main_block != nullptr);
  ndbrequire(instance < NDBMT_MAX_BLOCK_INSTANCES);
  SimulatedBlock* rec_block = main_block->getInstance(instance);
  ndbrequire(rec_block != nullptr);
  switch (block)
  {
  case DBLQH:
    static_cast<Dblqh*>(rec_block)->execFSWRITEREQ(req);
    break;
  case TSMAN:
    static_cast<Tsman*>(rec_block)->execFSWRITEREQ(req);
    break;
  case LGMAN:
    static_cast<Lgman*>(rec_block)->execFSWRITEREQ(req);
    break;
  default:
    ndbabort();
  }
}

#if defined(VM_TRACE) || defined(ERROR_INSERT) || !defined(NDEBUG)
extern const char * ndb_basename(const char *path);

static bool check_for_expected_errors(GlobalSignalNumber gsn, AsyncFile* file,
                                      int error_code)
{
  if (gsn == GSN_FSOPENREF && error_code == FsRef::fsErrFileDoesNotExist)
  {
    const char* name = file->theFileName.get_base_name();
    const char* endp = name + strlen(name);
    size_t len = endp - name;
    if (file->theFileName.get_base_path_spec() == FsOpenReq::BP_FS)
    {
      // LCP/0/T1F0.ctl
      if (len >= 14 && strncmp(name, "LCP", 3) == 0 &&
          strncmp(endp - 3, "ctl", 3) == 0)
      {
        return true;
      }
      // D1/DBDIH/S0.sysfile, D1/NDBCNTR/S0.sysfile
      if (len >= 19 && strncmp(endp - 10, "S0.sysfile", 10) == 0)
      {
        return true;
      }

      // D1/DBDIH/P0.sysfile, D1/NDBCNTR/P0.sysfile
      if (len >= 19 && strncmp(endp - 10, "P0.sysfile", 10) == 0)
      {
        return true;
      }
      // D1/DBDIH/S1.FragList
      if (len >= 20 && strncmp(endp - 8, "FragList", 8) == 0)
      {
        return true;
      }
    }
  }
  return false;
}

void Ndbfs::log_file_error(GlobalSignalNumber gsn, AsyncFile* file,
                           Request* request, FsRef* fsRef)
{
  const char* req_file = nullptr;
  const char* req_func = nullptr;
  int req_line = 0;
  int req_code = 0;
  if (request != nullptr)
  {
    req_file = ndb_basename(request->error.file);
    req_func = request->error.func;
    req_line = request->error.line;
    req_code = request->error.code;
    if (file == nullptr) file = request->file;
  }
  const char* file_name = nullptr;
  unsigned file_bp = FsOpenReq::BP_MAX;
  if (file != nullptr)
  {
    file_bp = file->theFileName.get_base_path_spec();
    file_name = file->theFileName.get_base_name();
  }
  const char* signal_name = getSignalName(gsn);
  /*
   * Suppress common expected errors.
   *
   * TODO:
   * Add information in request about what failures requester expects
   * and use that information to only log if unexpected errors occur.
   * Make message an error message and enable function also in release build.
   */
  bool expected_error = check_for_expected_errors(gsn, file, fsRef->errorCode);
  if (!expected_error)
  {
    g_eventLogger->info("(debug) NDBFS: signal %s %d %d: file %u %s: "
                        "request error %s %u %s %d",
                        signal_name, fsRef->errorCode, fsRef->osErrorCode,
                        file_bp, file_name, req_file, req_line, req_func,
                        req_code);
#if defined(VM_TRACE) || defined(ERROR_INSERT)
    if (gsn == GSN_FSOPENREF &&
        file != nullptr &&
        file->theFileName.get_base_path_spec() == FsOpenReq::BP_BACKUP &&
        fsRef->errorCode == FsRef::fsErrFileExists)
    {
      // propagate error to end user
    }
    else if (gsn == GSN_FSOPENREF &&
             file_name != nullptr &&
             (strstr(file_name, "tmp/t1.dat") ||
              strstr(file_name, "tmp\\t1.dat")) &&
             fsRef->errorCode == FsRef::fsErrFileExists)
    {
      // test ndb.ndb_dd_ddl create undofile, datafile, with already existing file
    }
    else if (gsn == GSN_FSOPENREF &&
             file_name != nullptr &&
             (strstr(file_name, "tmp/t1.dat") ||
              strstr(file_name, "tmp\\t1.dat")) &&
             fsRef->errorCode == FsRef::fsErrFileDoesNotExist)
    {
      // test ndb.ndb_dd_ddl create undofile, datafile - fail in windows
    }
    else if (gsn == GSN_FSOPENREF &&
             file != nullptr &&
             strstr(file_name, "FragLog"))
    {
      // D11/DBLQH/S2.FragLog
    }
    else if (gsn == GSN_FSOPENREF &&
             file != nullptr &&
             strstr(file_name, ".Data"))
    {
      // LCP/0/T10F1.Data does not exist FsRef::fsErrFileDoesNotExist(2815)
    }
    else if (gsn == GSN_FSREADREF &&
             fsRef->errorCode == FsRef::fsErrReadUnderflow &&
             file != nullptr &&
             strstr(file_name, ".FragList"))
    {
      // OM_READWRITE existing: D1/DBDIH/S17.FragList - disk full?
    }
    else if (gsn == GSN_FSREADREF &&
             file != nullptr &&
             strstr(file_name, "S0.sysfile"))
    {
      // Invalid/corrupt secretsfile D1/NDBCNTR/S0.sysfile
    }
    else
    {
      ndbabort(); // Unexpected error?
    }
#endif
  }
}
#else
void Ndbfs::log_file_error(GlobalSignalNumber gsn, AsyncFile* file,
                           Request* request, FsRef* fsRef)
{}
#endif

BLOCK_FUNCTIONS(Ndbfs)

template class Vector<AsyncFile*>;
template class Vector<AsyncIoThread*>;
template class Vector<OpenFiles::OpenFileItem>;
template class MemoryChannel<Request>;
template class Pool<Request>;
template NdbOut& operator<<(NdbOut&, const MemoryChannel<Request>&);<|MERGE_RESOLUTION|>--- conflicted
+++ resolved
@@ -1921,7 +1921,7 @@
   {
     g_eventLogger->info("NDBFS: Dump requests: %u",
                         theRequestPool->inuse());
-    const Request* req = NULL;
+    const Request* req = nullptr;
     while((req = theRequestPool->getNextInUseItem(req)))
     {
       Uint64 duration = 0;
@@ -1935,10 +1935,6 @@
       g_eventLogger->info("Request action %u %s userRef 0x%x "
                           "userPtr %u filePtr %u bind %u "
                           "duration(us) %llu filename %s",
-<<<<<<< HEAD
-                          ridx,
-=======
->>>>>>> db45ba70
                           req->action,
                           Request::actionName(req->action),
                           req->theUserReference,
