#include "atrt.hpp"
#include <ndb_global.h>
#include <my_sys.h>
#include <my_getopt.h>
#include <NdbOut.hpp>

extern int g_mt;
extern int g_mt_rr;

static atrt_host * find(const char * hostname, Vector<atrt_host*>&);
static bool load_process(atrt_config&, atrt_cluster&, atrt_process::Type, 
			 size_t idx, const char * hostname);
static bool load_options(int argc, char** argv, int type, atrt_options&);

enum {
  PO_NDB = atrt_options::AO_NDBCLUSTER
  
  ,PO_REP_SLAVE = 256
  ,PO_REP_MASTER = 512
  ,PO_REP = (atrt_options::AO_REPLICATION | PO_REP_SLAVE | PO_REP_MASTER)
};

struct proc_option
{
  const char * name;
  int type;
  int options;
};

static
struct proc_option f_options[] = {
  { "--FileSystemPath=",     atrt_process::AP_NDBD, 0 }
  ,{ "--PortNumber=",        atrt_process::AP_NDB_MGMD, 0 }
  ,{ "--datadir=",     atrt_process::AP_MYSQLD, 0 }
  ,{ "--socket=",      atrt_process::AP_MYSQLD | atrt_process::AP_CLIENT, 0 }
  ,{ "--port=",        atrt_process::AP_MYSQLD | atrt_process::AP_CLIENT, 0 }
  ,{ "--host=",        atrt_process::AP_CLIENT, 0 }
  ,{ "--server-id=",   atrt_process::AP_MYSQLD, PO_REP }
  ,{ "--log-bin",      atrt_process::AP_MYSQLD, PO_REP_MASTER }
  ,{ "--master-host=", atrt_process::AP_MYSQLD, PO_REP_SLAVE }
  ,{ "--master-port=", atrt_process::AP_MYSQLD, PO_REP_SLAVE }
  ,{ "--master-user=", atrt_process::AP_MYSQLD, PO_REP_SLAVE }
  ,{ "--master-password=", atrt_process::AP_MYSQLD, PO_REP_SLAVE }
  ,{ "--ndb-connectstring=", atrt_process::AP_MYSQLD | atrt_process::AP_CLUSTER
     ,PO_NDB }
  ,{ "--ndbcluster", atrt_process::AP_MYSQLD, PO_NDB }
  ,{ 0, 0, 0 }
};
const char * ndbcs = "--ndb-connectstring=";

bool
setup_config(atrt_config& config, const char* atrt_mysqld)
{
  BaseString tmp(g_clusters);
  
  if (atrt_mysqld)
  {
    tmp.appfmt(",.atrt");
  }
  Vector<BaseString> clusters;
  tmp.split(clusters, ",");

  bool fqpn = clusters.size() > 1 || g_fqpn;
  
  size_t j,k;
  for (size_t i = 0; i<clusters.size(); i++)
  {
    struct atrt_cluster *cluster = new atrt_cluster;
    config.m_clusters.push_back(cluster);

    cluster->m_name = clusters[i];
    cluster->m_options.m_features = 0;
    if (fqpn)
    {
      cluster->m_dir.assfmt("cluster%s/", cluster->m_name.c_str());
    }
    else
    {
      cluster->m_dir = "";
    }
    cluster->m_next_nodeid= 1;
    
    int argc = 1;
    const char * argv[] = { "atrt", 0, 0 };

    BaseString buf;
    buf.assfmt("--defaults-group-suffix=%s", clusters[i].c_str());
    argv[argc++] = buf.c_str();
    char ** tmp = (char**)argv;
    const char *groups[] = { "cluster_config", 0 };
    int ret = load_defaults(g_my_cnf, groups, &argc, &tmp);
    if (ret)
    {
      g_logger.error("Unable to load defaults for cluster: %s", 
		     clusters[i].c_str());
      return false;
    }

    struct 
    {
      atrt_process::Type type;
      const char * name;
      const char * value;
    } proc_args[] = {
      { atrt_process::AP_NDB_MGMD, "--ndb_mgmd=", 0 },
      { atrt_process::AP_NDBD, "--ndbd=", 0 },
      { atrt_process::AP_NDB_API, "--ndbapi=", 0 },
      { atrt_process::AP_NDB_API, "--api=", 0 },
      { atrt_process::AP_MYSQLD, "--mysqld=", 0 },
      { atrt_process::AP_ALL, 0, 0}
    };

    /**
     * Find all processes...
     */
    for (j = 0; j<(size_t)argc; j++)
    {
      for (k = 0; proc_args[k].name; k++)
      {
	if (!strncmp(tmp[j], proc_args[k].name, strlen(proc_args[k].name)))
	{
	  proc_args[k].value = tmp[j] + strlen(proc_args[k].name);
	  break;
	}
      }      
    }

    if (strcmp(clusters[i].c_str(), ".atrt") == 0)
    {
      /**
       * Only use a mysqld...
       */
      proc_args[0].value = 0;
      proc_args[1].value = 0;
      proc_args[2].value = 0;      
      proc_args[3].value = 0;      
      proc_args[4].value = atrt_mysqld;
    }

    /**
     * Load each process
     */
    for (j = 0; proc_args[j].name; j++)
    {
      if (proc_args[j].value)
      {
	BaseString tmp(proc_args[j].value);
	Vector<BaseString> list;
	tmp.split(list, ",");
	for (k = 0; k<list.size(); k++)
	  if (!load_process(config, *cluster, proc_args[j].type, 
			    k + 1, list[k].c_str()))
	    return false;
      }
    }

    {
      /**
       * Load cluster options
       */
      int argc = 1;
      const char * argv[] = { "atrt", 0, 0 };
      argv[argc++] = buf.c_str();
      const char *groups[] = { "mysql_cluster", 0 };
      char ** tmp = (char**)argv;
      ret = load_defaults(g_my_cnf, groups, &argc, &tmp);
      
      if (ret)
      {
	g_logger.error("Unable to load defaults for cluster: %s", 
		       clusters[i].c_str());
	return false;
      }
      
      load_options(argc, tmp, atrt_process::AP_CLUSTER, cluster->m_options);
    }
  }
  return true;
}

static
atrt_host *
find(const char * hostname, Vector<atrt_host*> & hosts){
  for (size_t i = 0; i<hosts.size(); i++){
    if (hosts[i]->m_hostname == hostname){
      return hosts[i];
    }
  }

  atrt_host* host = new atrt_host;
  host->m_index = hosts.size();
  host->m_cpcd = new SimpleCpcClient(hostname, 1234);
  host->m_basedir = g_basedir;
  host->m_user = g_user;
  host->m_hostname = hostname;
  hosts.push_back(host);
  return host;
} 

static 
bool 
load_process(atrt_config& config, atrt_cluster& cluster, 
	     atrt_process::Type type, 
	     size_t idx,
	     const char * hostname)
{
  atrt_host * host_ptr = find(hostname, config.m_hosts);
  atrt_process *proc_ptr = new atrt_process;

  config.m_processes.push_back(proc_ptr);
  host_ptr->m_processes.push_back(proc_ptr);
  cluster.m_processes.push_back(proc_ptr);
  
  atrt_process& proc = *proc_ptr;
  
  const size_t proc_no = config.m_processes.size();
  proc.m_index = idx;
  proc.m_type = type;
  proc.m_host = host_ptr;
<<<<<<< HEAD
  proc.m_nodeid= cluster.m_next_nodeid++;
=======
  proc.m_save.m_saved = false;
  if (g_fix_nodeid)
    proc.m_nodeid= cluster.m_next_nodeid++;
  else
    proc.m_nodeid= -1;
>>>>>>> 07cfa71f
  proc.m_cluster = &cluster;
  proc.m_options.m_features = 0;
  proc.m_rep_src = 0;
  proc.m_proc.m_id = -1;
  proc.m_proc.m_type = "temporary";
  proc.m_proc.m_owner = "atrt";  
  proc.m_proc.m_group = cluster.m_name.c_str();
  proc.m_proc.m_stdout = "log.out";
  proc.m_proc.m_stderr = "2>&1";
  proc.m_proc.m_runas = proc.m_host->m_user;
  proc.m_proc.m_ulimit = "c:unlimited";
  proc.m_proc.m_env.assfmt("MYSQL_BASE_DIR=%s", g_prefix);
  proc.m_proc.m_env.appfmt(" MYSQL_HOME=%s", g_basedir);
  proc.m_proc.m_shutdown_options = "";

  int argc = 1;
  const char * argv[] = { "atrt", 0, 0 };
  
  BaseString buf[10];
  char ** tmp = (char**)argv;
  const char *groups[] = { 0, 0, 0, 0 };
  switch(type){
  case atrt_process::AP_NDB_MGMD:
    groups[0] = "cluster_config";
    buf[1].assfmt("cluster_config.ndb_mgmd.%d", idx);
    groups[1] = buf[1].c_str();
    buf[0].assfmt("--defaults-group-suffix=%s", cluster.m_name.c_str());
    argv[argc++] = buf[0].c_str();
    break;
  case atrt_process::AP_NDBD: 
    groups[0] = "cluster_config";
    buf[1].assfmt("cluster_config.ndbd.%d", idx);
    groups[1] = buf[1].c_str();
    buf[0].assfmt("--defaults-group-suffix=%s", cluster.m_name.c_str());
    argv[argc++] = buf[0].c_str();
    break;
  case atrt_process::AP_MYSQLD:
    groups[0] = "mysqld";
    groups[1] = "mysql_cluster";
    buf[0].assfmt("--defaults-group-suffix=.%d%s",idx,cluster.m_name.c_str());
    argv[argc++] = buf[0].c_str();
    break;
  case atrt_process::AP_CLIENT:
    buf[0].assfmt("client.%d%s", idx, cluster.m_name.c_str());
    groups[0] = buf[0].c_str();
    break;
  case atrt_process::AP_NDB_API:
    break;
  default:
    g_logger.critical("Unhandled process type: %d", type);
    return false;
  }

  int ret = load_defaults(g_my_cnf, groups, &argc, &tmp);
  if (ret)
  {
    g_logger.error("Unable to load defaults for cluster: %s", 
		   cluster.m_name.c_str());
    return false;
  }
  
  load_options(argc, tmp, type, proc.m_options);
  
  BaseString dir;
  dir.assfmt("%s/%s",
	     proc.m_host->m_basedir.c_str(),
	     cluster.m_dir.c_str());
  
  switch(type){
  case atrt_process::AP_NDB_MGMD:
  {
    proc.m_proc.m_name.assfmt("%d-%s", proc_no, "ndb_mgmd");
    proc.m_proc.m_path.assign(g_prefix).append("/libexec/ndb_mgmd");
    proc.m_proc.m_args.assfmt("--defaults-file=%s/my.cnf",
			      proc.m_host->m_basedir.c_str());
    proc.m_proc.m_args.appfmt(" --defaults-group-suffix=%s",
			      cluster.m_name.c_str());
    proc.m_proc.m_args.append(" --nodaemon --mycnf");
    proc.m_proc.m_args.appfmt(" --ndb-nodeid=%d", proc.m_nodeid);
    proc.m_proc.m_cwd.assfmt("%sndb_mgmd.%d", dir.c_str(), proc.m_index);
    proc.m_proc.m_args.appfmt(" --configdir=%s", proc.m_proc.m_cwd.c_str());
    proc.m_proc.m_env.appfmt(" MYSQL_GROUP_SUFFIX=%s", 
			     cluster.m_name.c_str());
    break;
  } 
  case atrt_process::AP_NDBD:
  {
    if (g_mt == 0 || (g_mt == 1 && ((g_mt_rr++) & 1) == 0))
    {
      proc.m_proc.m_path.assign(g_prefix).append("/libexec/ndbd");
    }
    else
    {
      proc.m_proc.m_path.assign(g_prefix).append("/libexec/ndbmtd");
    }
    
    proc.m_proc.m_name.assfmt("%d-%s", proc_no, "ndbd");
    proc.m_proc.m_args.assfmt("--defaults-file=%s/my.cnf",
			      proc.m_host->m_basedir.c_str());
    proc.m_proc.m_args.appfmt(" --defaults-group-suffix=%s",
			      cluster.m_name.c_str());
    proc.m_proc.m_args.append(" --nodaemon --initial -n");
    if (g_fix_nodeid)
      proc.m_proc.m_args.appfmt(" --ndb-nodeid=%d", proc.m_nodeid);
    proc.m_proc.m_cwd.assfmt("%sndbd.%d", dir.c_str(), proc.m_index);
    proc.m_proc.m_env.appfmt(" MYSQL_GROUP_SUFFIX=%s", 
			     cluster.m_name.c_str());
    break;
  } 
  case atrt_process::AP_MYSQLD:
  {
    proc.m_proc.m_name.assfmt("%d-%s", proc_no, "mysqld");
    proc.m_proc.m_path.assign(g_prefix).append("/libexec/mysqld");
    proc.m_proc.m_args.assfmt("--defaults-file=%s/my.cnf",
			      proc.m_host->m_basedir.c_str());
    proc.m_proc.m_args.appfmt(" --defaults-group-suffix=.%d%s",
			      proc.m_index,
			      cluster.m_name.c_str());
    proc.m_proc.m_args.append(" --core-file");
    if (g_fix_nodeid)
      proc.m_proc.m_args.appfmt(" --ndb-nodeid=%d", proc.m_nodeid);
    proc.m_proc.m_cwd.appfmt("%smysqld.%d", dir.c_str(), proc.m_index);
    proc.m_proc.m_shutdown_options = "SIGKILL"; // not nice
    proc.m_proc.m_env.appfmt(" MYSQL_GROUP_SUFFIX=.%d%s", 
			     proc.m_index,
			     cluster.m_name.c_str());
    break;
  } 
  case atrt_process::AP_NDB_API:
  {
    proc.m_proc.m_name.assfmt("%d-%s", proc_no, "ndb_api");
    proc.m_proc.m_path = "";
    proc.m_proc.m_args = "";
    proc.m_proc.m_cwd.appfmt("%sndb_api.%d", dir.c_str(), proc.m_index);
    proc.m_proc.m_env.appfmt(" MYSQL_GROUP_SUFFIX=%s", 
			     cluster.m_name.c_str());
    break;
  } 
  case atrt_process::AP_CLIENT:
  {
    proc.m_proc.m_name.assfmt("%d-%s", proc_no, "mysql");
    proc.m_proc.m_path = "";
    proc.m_proc.m_args = "";
    proc.m_proc.m_cwd.appfmt("%s/client.%d", dir.c_str(), proc.m_index);
    proc.m_proc.m_env.appfmt(" MYSQL_GROUP_SUFFIX=.%d%s", 
			     proc.m_index,
			     cluster.m_name.c_str());
    break;
  }
  case atrt_process::AP_ALL:
  case atrt_process::AP_CLUSTER:
    g_logger.critical("Unhandled process type: %d", proc.m_type);
    return false;
  }
  
  if (type == atrt_process::AP_MYSQLD)
  {
    /**
     * Add a client for each mysqld
     */
    if (!load_process(config, cluster, atrt_process::AP_CLIENT, idx, hostname))
    {
      return false;
    }
  }
  
  if (type == atrt_process::AP_CLIENT)
  {
    proc.m_mysqld = cluster.m_processes[cluster.m_processes.size()-2];
  }
  
  return true;
}

static 
bool
load_options(int argc, char** argv, int type, atrt_options& opts)
{
  for (size_t i = 0; i<(size_t)argc; i++)
  {
    for (size_t j = 0; f_options[j].name; j++)
    {
      const char * name = f_options[j].name;
      const size_t len = strlen(name);
      
      if ((f_options[j].type & type) && strncmp(argv[i], name, len) == 0)
      {
	opts.m_loaded.put(name, argv[i]+len, true);
	break;
      }
    }
  }
  return true;
}

struct proc_rule_ctx
{
  int m_setup;
  atrt_config* m_config;
  atrt_host * m_host;
  atrt_cluster* m_cluster;
  atrt_process* m_process;
};

struct proc_rule
{
  int type;
  bool (* func)(Properties& prop, proc_rule_ctx&, int extra);
  int extra;
};

static bool pr_check_replication(Properties&, proc_rule_ctx&, int);
static bool pr_check_features(Properties&, proc_rule_ctx&, int);
static bool pr_fix_client(Properties&, proc_rule_ctx&, int);
static bool pr_proc_options(Properties&, proc_rule_ctx&, int);
static bool pr_fix_ndb_connectstring(Properties&, proc_rule_ctx&, int);
static bool pr_set_ndb_connectstring(Properties&, proc_rule_ctx&, int);
static bool pr_check_proc(Properties&, proc_rule_ctx&, int);

static
proc_rule f_rules[] = 
{
  { atrt_process::AP_CLUSTER, pr_check_features, 0 }
  ,{ atrt_process::AP_MYSQLD, pr_check_replication, 0 }
  ,{ (atrt_process::AP_ALL & ~atrt_process::AP_CLIENT), pr_proc_options, 
     ~(PO_REP | PO_NDB) }
  ,{ (atrt_process::AP_ALL & ~atrt_process::AP_CLIENT), pr_proc_options, PO_REP }
  ,{ atrt_process::AP_CLIENT, pr_fix_client, 0 }
  ,{ atrt_process::AP_CLUSTER, pr_fix_ndb_connectstring, 0 }
  ,{ atrt_process::AP_MYSQLD, pr_set_ndb_connectstring, 0 }
  ,{ atrt_process::AP_ALL, pr_check_proc, 0 }
  ,{ 0, 0, 0 }
};

bool
configure(atrt_config& config, int setup)
{
  Properties props;
  
  for (size_t i = 0; f_rules[i].func; i++)
  {
    bool ok = true;
    proc_rule_ctx ctx;
    bzero(&ctx, sizeof(ctx));
    ctx.m_setup = setup;
    ctx.m_config = &config;
    
    for (size_t j = 0; j < config.m_clusters.size(); j++)
    {
      ctx.m_cluster = config.m_clusters[j];
      
      if (f_rules[i].type & atrt_process::AP_CLUSTER)
      {
	g_logger.debug("applying rule %d to cluster %s", i, 
		       ctx.m_cluster->m_name.c_str());
	if (! (* f_rules[i].func)(props, ctx, f_rules[i].extra))
	  ok = false;
      }
      else
      {
	atrt_cluster& cluster = *config.m_clusters[j];
	for (size_t k = 0; k<cluster.m_processes.size(); k++)
	{
	  atrt_process& proc = *cluster.m_processes[k];
	  ctx.m_process = cluster.m_processes[k];
	  if (proc.m_type & f_rules[i].type)
	  {
	    g_logger.debug("applying rule %d to %s", i, 
			   proc.m_proc.m_cwd.c_str());
	    if (! (* f_rules[i].func)(props, ctx, f_rules[i].extra))
	      ok = false;
	  }
	}
      }
    }
    
    if (!ok)
    {
      return false;
    }
  }

  return true;
}

static
atrt_process*
find(atrt_config& config, int type, const char * name)
{
  BaseString tmp(name);
  Vector<BaseString> src;
  Vector<BaseString> dst;
  tmp.split(src, ".");
  
  if (src.size() != 2)
  {
    return 0;
  }
  atrt_cluster* cluster = 0;
  BaseString cl;
  cl.appfmt(".%s", src[1].c_str());
  for (size_t i = 0; i<config.m_clusters.size(); i++)
  {
    if (config.m_clusters[i]->m_name == cl)
    {
      cluster = config.m_clusters[i];
      break;
    }
  }   
  
  if (cluster == 0)
  {
    return 0;
  }
  
  int idx = atoi(src[0].c_str()) - 1;
  for (size_t i = 0; i<cluster->m_processes.size(); i++)
  {
    if (cluster->m_processes[i]->m_type & type)
    {
      if (idx == 0)
	return cluster->m_processes[i];
      else
	idx --;
    }
  }
  
  return 0;
}

static 
bool 
pr_check_replication(Properties& props, proc_rule_ctx& ctx, int)
{
  if (! (ctx.m_config->m_replication == ""))
  {
    Vector<BaseString> list;
    ctx.m_config->m_replication.split(list, ";");
    atrt_config& config = *ctx.m_config;
    
    ctx.m_config->m_replication = "";
    
    const char * msg = "Invalid replication specification";
    for (size_t i = 0; i<list.size(); i++)
    {
      Vector<BaseString> rep;
      list[i].split(rep, ":");
      if (rep.size() != 2)
      {
	g_logger.error("%s: %s (split: %d)", msg, list[i].c_str(), rep.size());
      return false;
      }
      
      atrt_process* src = find(config, atrt_process::AP_MYSQLD,rep[0].c_str());
      atrt_process* dst = find(config, atrt_process::AP_MYSQLD,rep[1].c_str());
      
      if (src == 0 || dst == 0)
      {
	g_logger.error("%s: %s (%d %d)",
		       msg, list[i].c_str(), src != 0, dst != 0);
	return false;
      }
      
      
      if (dst->m_rep_src != 0)
      {
	g_logger.error("%s: %s : %s already has replication src (%s)",
		       msg,
		       list[i].c_str(),
		       dst->m_proc.m_cwd.c_str(),
		       dst->m_rep_src->m_proc.m_cwd.c_str());
	return false;
      }
      
      dst->m_rep_src = src;
      src->m_rep_dst.push_back(dst);
      
      src->m_options.m_features |= PO_REP_MASTER;
      dst->m_options.m_features |= PO_REP_SLAVE;
    }
  }
  return true;
}

static 
bool 
pr_check_features(Properties& props, proc_rule_ctx& ctx, int)
{
  int features = 0;
  atrt_cluster& cluster = *ctx.m_cluster;
  for (size_t i = 0; i<cluster.m_processes.size(); i++)
  {
    if (cluster.m_processes[i]->m_type == atrt_process::AP_NDB_MGMD ||
	cluster.m_processes[i]->m_type == atrt_process::AP_NDB_API ||
	cluster.m_processes[i]->m_type == atrt_process::AP_NDBD)
    {
      features |= atrt_options::AO_NDBCLUSTER;
      break;
    }
  }
  
  if (features)
  {
    cluster.m_options.m_features |= features;
    for (size_t i = 0; i<cluster.m_processes.size(); i++)
    {
      cluster.m_processes[i]->m_options.m_features |= features;
    }
  }
  return true;
}

static 
bool 
pr_fix_client(Properties& props, proc_rule_ctx& ctx, int)
{
  atrt_process& proc = *ctx.m_process; 
  const char * val, *name = "--host=";
  if (!proc.m_options.m_loaded.get(name, &val))
  {
    val = proc.m_mysqld->m_host->m_hostname.c_str();
    proc.m_options.m_loaded.put(name, val);
    proc.m_options.m_generated.put(name, val);
  }

  for (size_t i = 0; f_options[i].name; i++)
  {
    proc_option& opt = f_options[i];
    const char * name = opt.name;
    if (opt.type & atrt_process::AP_CLIENT)
    {
      const char * val;
      if (!proc.m_options.m_loaded.get(name, &val))
      {
	require(proc.m_mysqld->m_options.m_loaded.get(name, &val));
	proc.m_options.m_loaded.put(name, val);
	proc.m_options.m_generated.put(name, val);
      }
    }
  }
  
  return true;
}

static
Uint32
try_default_port(atrt_process& proc, const char * name)
{
  Uint32 port = 
    strcmp(name, "--port=") == 0 ? 3306 :
    strcmp(name, "--PortNumber=") == 0 ? 1186 : 
    0;
  
  atrt_host * host = proc.m_host;
  for (size_t i = 0; i<host->m_processes.size(); i++)
  {
    const char * val;
    if (host->m_processes[i]->m_options.m_loaded.get(name, &val))
    {
      if ((Uint32)atoi(val) == port)
	return 0;
    }
  }
  return port;
}

static
bool
generate(atrt_process& proc, const char * name, Properties& props)
{
  atrt_options& opts = proc.m_options;
  if (strcmp(name, "--port=") == 0 || 
      strcmp(name, "--PortNumber=") == 0)
  {
    Uint32 val;
    if (g_default_ports == 0 || (val = try_default_port(proc, name)) == 0)
    {
      val = g_baseport;
      props.get("--PortNumber=", &val);
      props.put("--PortNumber=", (val + 1), true);
    }
    
    char buf[255];
    snprintf(buf, sizeof(buf), "%u", val);
    opts.m_loaded.put(name, buf);
    opts.m_generated.put(name, buf);
    return true;
  }
  else if (strcmp(name, "--datadir=") == 0)
  {
    opts.m_loaded.put(name, proc.m_proc.m_cwd.c_str());
    opts.m_generated.put(name, proc.m_proc.m_cwd.c_str());
    return true;
  }
  else if (strcmp(name, "--FileSystemPath=") == 0)
  {
    opts.m_loaded.put(name, proc.m_proc.m_cwd.c_str());
    opts.m_generated.put(name, proc.m_proc.m_cwd.c_str());
    return true;
  }
  else if (strcmp(name, "--socket=") == 0)
  {
    const char * sock = 0;
    if (g_default_ports)
    {
      sock = "/tmp/mysql.sock";
      atrt_host * host = proc.m_host;
      for (size_t i = 0; i<host->m_processes.size(); i++)
      {
	const char * val;
	if (host->m_processes[i]->m_options.m_loaded.get(name, &val))
	{
	  if (strcmp(sock, val) == 0)
	  {
	    sock = 0;
	    break;
	  }
	}
      }
    }
    
    BaseString tmp;
    if (sock == 0)
    {
      tmp.assfmt("%s/mysql.sock", proc.m_proc.m_cwd.c_str());
      sock = tmp.c_str();
    }
    
    opts.m_loaded.put(name, sock);
    opts.m_generated.put(name, sock);
    return true;
  }
  else if (strcmp(name, "--server-id=") == 0)
  {
    Uint32 val = 1;
    props.get(name, &val);
    char buf[255];
    snprintf(buf, sizeof(buf), "%u", val);
    opts.m_loaded.put(name, buf);
    opts.m_generated.put(name, buf);
    props.put(name, (val + 1), true);
    return true;
  } 
  else if (strcmp(name, "--log-bin") == 0)
  {
    opts.m_loaded.put(name, "");
    opts.m_generated.put(name, "");
    return true;
  }
  else if (strcmp(name, "--master-host=") == 0)
  {
    require(proc.m_rep_src != 0);
    opts.m_loaded.put(name, proc.m_rep_src->m_host->m_hostname.c_str());
    opts.m_generated.put(name, proc.m_rep_src->m_host->m_hostname.c_str());
    return true;
  }
  else if (strcmp(name, "--master-port=") == 0)
  {
    const char* val;
    require(proc.m_rep_src->m_options.m_loaded.get("--port=", &val));
    opts.m_loaded.put(name, val);
    opts.m_generated.put(name, val);
    return true;
  }
  else if (strcmp(name, "--master-user=") == 0)
  {
    opts.m_loaded.put(name, "root");
    opts.m_generated.put(name, "root");
    return true;
  }
  else if (strcmp(name, "--master-password=") == 0)
  {
    opts.m_loaded.put(name, "\"\"");
    opts.m_generated.put(name, "\"\"");
    return true;
  }
  
  g_logger.warning("Unknown parameter: %s", name);
  return true;
}

static 
bool 
pr_proc_options(Properties& props, proc_rule_ctx& ctx, int extra)
{
  for (size_t i = 0; f_options[i].name; i++)
  {
    proc_option& opt = f_options[i];
    atrt_process& proc = *ctx.m_process; 
    const char * name = opt.name;
    if (opt.type & proc.m_type)
    {
      if (opt.options == 0 || 
	  (opt.options & extra & proc.m_options.m_features))
      {
	const char * val;
	if (!proc.m_options.m_loaded.get(name, &val))
	{
	  generate(proc, name, props);
	}
      }
    }
  }
  return true;
}

static 
bool 
pr_fix_ndb_connectstring(Properties& props, proc_rule_ctx& ctx, int)
{
  const char * val;
  atrt_cluster& cluster = *ctx.m_cluster;

  if (cluster.m_options.m_features & atrt_options::AO_NDBCLUSTER)
  {
    if (!cluster.m_options.m_loaded.get(ndbcs, &val))
    {
      /**
       * Construct connect string for this cluster
     */
      BaseString str;
      for (size_t i = 0; i<cluster.m_processes.size(); i++)
      {
	atrt_process* tmp = cluster.m_processes[i];
	if (tmp->m_type == atrt_process::AP_NDB_MGMD)
	{
	  if (str.length())
	  {
	    str.append(";");
	  }
	  const char * port;
	  require(tmp->m_options.m_loaded.get("--PortNumber=", &port));
	  str.appfmt("%s:%s", tmp->m_host->m_hostname.c_str(), port);
	}
      }
      cluster.m_options.m_loaded.put(ndbcs, str.c_str());
      cluster.m_options.m_generated.put(ndbcs, str.c_str());
      cluster.m_options.m_loaded.get(ndbcs, &val);
    }
    
    for (size_t i = 0; i<cluster.m_processes.size(); i++)
    {
      cluster.m_processes[i]->m_proc.m_env.appfmt(" NDB_CONNECTSTRING=%s", 
						  val);
    }
  }
  return true;
}

static 
bool 
pr_set_ndb_connectstring(Properties& props, proc_rule_ctx& ctx, int)
{
  const char * val;
  
  atrt_process& proc = *ctx.m_process;
  if (proc.m_options.m_features & atrt_options::AO_NDBCLUSTER)
  {
    if (!proc.m_options.m_loaded.get(ndbcs, &val))
    {
      require(proc.m_cluster->m_options.m_loaded.get(ndbcs, &val));
      proc.m_options.m_loaded.put(ndbcs, val);
      proc.m_options.m_generated.put(ndbcs, val);
    }
    
    if (!proc.m_options.m_loaded.get("--ndbcluster", &val))
    {
      proc.m_options.m_loaded.put("--ndbcluster", "");
      proc.m_options.m_generated.put("--ndbcluster", "");
    }
  }
  return true;
}

static 
bool 
pr_check_proc(Properties& props, proc_rule_ctx& ctx, int)
{
  bool ok = true;
  bool generated = false;
  const int setup = ctx.m_setup;
  atrt_process& proc = *ctx.m_process; 
  for (size_t i = 0; f_options[i].name; i++)
  {
    proc_option& opt = f_options[i];
    const char * name = opt.name;
    if ((ctx.m_process->m_type & opt.type) &&
	(opt.options == 0 || (ctx.m_process->m_options.m_features & opt.options)))
    {
      const char * val;
      if (!proc.m_options.m_loaded.get(name, &val))
      {
	ok = false;
	g_logger.warning("Missing parameter: %s for %s",
			 name, proc.m_proc.m_cwd.c_str());
      }
      else if (proc.m_options.m_generated.get(name, &val))
      {
	if (setup == 0)
	{
	  ok = false;
	  g_logger.warning("Missing parameter: %s for %s",
			   name, proc.m_proc.m_cwd.c_str());
	}
	else
	{
	  generated = true;
	}
      }
    }
  }
  
  if (generated)
  {
    ctx.m_config->m_generated = true;
  }
  
  //ndbout << proc << endl;
  
  return ok;
}


NdbOut&
operator<<(NdbOut& out, const atrt_process& proc)
{
  out << "[ atrt_process: ";
  switch(proc.m_type){
  case atrt_process::AP_NDB_MGMD:
    out << "ndb_mgmd";
    break;
  case atrt_process::AP_NDBD: 
    out << "ndbd";
    break;
  case atrt_process::AP_MYSQLD:
    out << "mysqld";
    break;
  case atrt_process::AP_NDB_API:
    out << "ndbapi";
    break;
  case atrt_process::AP_CLIENT:
    out << "client";
    break;
  default:
    out << "<unknown: " << (int)proc.m_type << " >";
  }
  
  out << " cluster: " << proc.m_cluster->m_name.c_str()
      << " host: " << proc.m_host->m_hostname.c_str()
      << endl << " cwd: " << proc.m_proc.m_cwd.c_str()
      << endl << " path: " << proc.m_proc.m_path.c_str()
      << endl << " args: " << proc.m_proc.m_args.c_str()
      << endl << " env: " << proc.m_proc.m_env.c_str() << endl;
  
  proc.m_options.m_generated.print(stdout, "generated: ");
  
  out << " ]";
  
#if 0  
  proc.m_index = 0; //idx;
  proc.m_host = host_ptr;
  proc.m_cluster = cluster;
  proc.m_proc.m_id = -1;
  proc.m_proc.m_type = "temporary";
  proc.m_proc.m_owner = "atrt";  
  proc.m_proc.m_group = cluster->m_name.c_str();
  proc.m_proc.m_cwd.assign(dir).append("/atrt/").append(cluster->m_dir);
  proc.m_proc.m_stdout = "log.out";
  proc.m_proc.m_stderr = "2>&1";
  proc.m_proc.m_runas = proc.m_host->m_user;
  proc.m_proc.m_ulimit = "c:unlimited";
  proc.m_proc.m_env.assfmt("MYSQL_BASE_DIR=%s", dir);
  proc.m_proc.m_shutdown_options = "";
#endif
  
  return out;
}
<|MERGE_RESOLUTION|>--- conflicted
+++ resolved
@@ -217,15 +217,11 @@
   proc.m_index = idx;
   proc.m_type = type;
   proc.m_host = host_ptr;
-<<<<<<< HEAD
-  proc.m_nodeid= cluster.m_next_nodeid++;
-=======
   proc.m_save.m_saved = false;
   if (g_fix_nodeid)
     proc.m_nodeid= cluster.m_next_nodeid++;
   else
     proc.m_nodeid= -1;
->>>>>>> 07cfa71f
   proc.m_cluster = &cluster;
   proc.m_options.m_features = 0;
   proc.m_rep_src = 0;
