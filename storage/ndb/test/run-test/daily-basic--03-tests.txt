--- conflicted
+++ resolved
@@ -52,7 +52,7 @@
 max-time: 180
 
 cmd: testBitfield
-args: testBitfield
+args:
 max-time: 180
 
 cmd: test_event
@@ -95,17 +95,14 @@
 args: -n Bug29501 T1
 max-time: 360
 
-<<<<<<< HEAD
 cmd: testDict
 args: -n TableAddAttrsDuringError
 max-time: 540
 
 cmd: testNdbinfo
-args: testNdbinfo
+args:
 max-time: 900
 
-=======
->>>>>>> a48984d5
 cmd: testBasic
 args: --forceshortreqs -n PkUpdate
 max-time: 720
@@ -139,5 +136,5 @@
 max-time: 4140
 
 cmd: testPartitioning
-args: testPartitioning
+args:
 max-time: 4500
