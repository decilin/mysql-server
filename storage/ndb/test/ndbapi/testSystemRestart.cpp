--- conflicted
+++ resolved
@@ -1220,7 +1220,6 @@
   return result;
 }
 
-<<<<<<< HEAD
 int 
 runBug29167(NDBT_Context* ctx, NDBT_Step* step)
 {
@@ -1263,8 +1262,6 @@
   return result;
 }
 
-=======
->>>>>>> adc80e2c
 int runSR_DD_1(NDBT_Context* ctx, NDBT_Step* step)
 {
   Ndb* pNdb = GETNDB(step);
@@ -1598,14 +1595,6 @@
   STEP(runBug24664);
   FINALIZER(runClearTable);
 }
-<<<<<<< HEAD
-TESTCASE("Bug29167", "")
-{
-  INITIALIZER(runWaitStarted);
-  STEP(runBug29167);
-}
-=======
->>>>>>> adc80e2c
 TESTCASE("SR_DD_1", "")
 {
   INITIALIZER(runWaitStarted);
@@ -1632,6 +1621,37 @@
   STEP(runSR_DD_2);
   FINALIZER(runClearTable);
 }
+TESTCASE("Bug29167", "")
+{
+  INITIALIZER(runWaitStarted);
+  STEP(runBug29167);
+}
+TESTCASE("SR_DD_1", "")
+{
+  INITIALIZER(runWaitStarted);
+  STEP(runSR_DD_1);
+  FINALIZER(runClearTable);
+}
+TESTCASE("SR_DD_1_LCP", "")
+{
+  TC_PROPERTY("LCP", 1);
+  INITIALIZER(runWaitStarted);
+  STEP(runSR_DD_1);
+  FINALIZER(runClearTable);
+}
+TESTCASE("SR_DD_2", "")
+{
+  INITIALIZER(runWaitStarted);
+  STEP(runSR_DD_2);
+  FINALIZER(runClearTable);
+}
+TESTCASE("SR_DD_2_LCP", "")
+{
+  TC_PROPERTY("LCP", 1);
+  INITIALIZER(runWaitStarted);
+  STEP(runSR_DD_2);
+  FINALIZER(runClearTable);
+}
 NDBT_TESTSUITE_END(testSystemRestart);
 
 int main(int argc, const char** argv){
