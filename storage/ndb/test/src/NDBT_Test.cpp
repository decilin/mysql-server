/*
   Copyright (c) 2003, 2015, Oracle and/or its affiliates. All rights reserved.

   This program is free software; you can redistribute it and/or modify
   it under the terms of the GNU General Public License as published by
   the Free Software Foundation; version 2 of the License.

   This program is distributed in the hope that it will be useful,
   but WITHOUT ANY WARRANTY; without even the implied warranty of
   MERCHANTABILITY or FITNESS FOR A PARTICULAR PURPOSE.  See the
   GNU General Public License for more details.

   You should have received a copy of the GNU General Public License
   along with this program; if not, write to the Free Software
   Foundation, Inc., 51 Franklin St, Fifth Floor, Boston, MA 02110-1301  USA
*/

#include <ndb_global.h>
#include <ndb_opts.h>

#include "NDBT.hpp"
#include "NDBT_Test.hpp"
#include <portlib/NdbEnv.h>
#include <logger/Logger.hpp>

static int opt_stop_on_error = 0;

NDBT_Context::NDBT_Context(Ndb_cluster_connection& con)
  : m_cluster_connection(con)
{
  suite = NULL;
  testcase = NULL;
  ndb = NULL;
  records = 1;
  loops = 1;
  stopped = false;
  propertyMutexPtr = NdbMutex_Create();
  propertyCondPtr = NdbCondition_Create();
  m_env_timeout = 0;
  m_test_start_time = NdbTick_CurrentMillisecond();
}

NDBT_Context::~NDBT_Context(){
  NdbCondition_Destroy(propertyCondPtr);
  NdbMutex_Destroy(propertyMutexPtr);
}

const NdbDictionary::Table* NDBT_Context::getTab(){
  require(tables.size());
  return tables[0];
}

NDBT_TestSuite* NDBT_Context::getSuite(){ 
  require(suite != NULL);
  return suite;
}

NDBT_TestCase* NDBT_Context::getCase(){ 
  require(testcase != NULL);
  return testcase;
}

const char* NDBT_Context::getTableName(int n) const
{ 
  require(suite != NULL);
  return suite->m_tables_in_test[n].c_str();
}

int NDBT_Context::getNumTables() const
{ 
  require(suite != NULL);
  return suite->m_tables_in_test.size();
}

int NDBT_Context::getNumRecords() const{ 
  return records;   
}

int NDBT_Context::getNumLoops() const{ 
  return loops;
}

int NDBT_Context::getNoOfRunningSteps() const {
  return testcase->getNoOfRunningSteps();
  
}
int NDBT_Context::getNoOfCompletedSteps() const {
  return testcase->getNoOfCompletedSteps();
}


Uint32 NDBT_Context::getProperty(const char* _name, Uint32 _default){ 
  Uint32 val;
  NdbMutex_Lock(propertyMutexPtr);
  if(!props.get(_name, &val))
    val = _default;
  NdbMutex_Unlock(propertyMutexPtr);
  return val;
}

bool NDBT_Context::getPropertyWait(const char* _name, Uint32 _waitVal){ 
  bool result;
  NdbMutex_Lock(propertyMutexPtr);
  Uint32 val =! _waitVal;
  
  while((!props.get(_name, &val) || (props.get(_name, &val) && val != _waitVal)) &&  
	!stopped)
    NdbCondition_Wait(propertyCondPtr,
		      propertyMutexPtr);
  result = (val == _waitVal);
  NdbMutex_Unlock(propertyMutexPtr);
  return stopped;
}

const char* NDBT_Context::getProperty(const char* _name, const char* _default){ 
  const char* val;
  NdbMutex_Lock(propertyMutexPtr);
  if(!props.get(_name, &val))
    val = _default;
  NdbMutex_Unlock(propertyMutexPtr);
  return val;
}

const char* NDBT_Context::getPropertyWait(const char* _name, const char* _waitVal){ 
  const char* val;
  NdbMutex_Lock(propertyMutexPtr);
  while(!props.get(_name, &val) && (strcmp(val, _waitVal)==0))
    NdbCondition_Wait(propertyCondPtr,
		      propertyMutexPtr);

  NdbMutex_Unlock(propertyMutexPtr);
  return val;
}

void  NDBT_Context::setProperty(const char* _name, Uint32 _val){ 
  NdbMutex_Lock(propertyMutexPtr);
  const bool b = props.put(_name, _val, true);
  require(b == true);
  NdbCondition_Broadcast(propertyCondPtr);
  NdbMutex_Unlock(propertyMutexPtr);
}

void
NDBT_Context::decProperty(const char * name){
  NdbMutex_Lock(propertyMutexPtr);
  Uint32 val = 0;
  if(props.get(name, &val)){
    require(val > 0);
    props.put(name, (val - 1), true);
  }
  NdbCondition_Broadcast(propertyCondPtr);
  NdbMutex_Unlock(propertyMutexPtr);
}

void
NDBT_Context::incProperty(const char * name){
  NdbMutex_Lock(propertyMutexPtr);
  Uint32 val = 0;
  props.get(name, &val);
  props.put(name, (val + 1), true);
  NdbCondition_Broadcast(propertyCondPtr);
  NdbMutex_Unlock(propertyMutexPtr);
}

Uint32
NDBT_Context::casProperty(const char * name, Uint32 oldValue, Uint32 newValue)
{
  NdbMutex_Lock(propertyMutexPtr);
  Uint32 val = 0;
  props.get(name, &val);
  if (val == oldValue)
  {
    props.put(name, newValue, true);
    NdbCondition_Broadcast(propertyCondPtr);
  }
  NdbMutex_Unlock(propertyMutexPtr);
  return val;
}

void  NDBT_Context::setProperty(const char* _name, const char* _val){ 
  NdbMutex_Lock(propertyMutexPtr);
  const bool b = props.put(_name, _val, true);
  require(b == true);
  NdbCondition_Broadcast(propertyCondPtr);
  NdbMutex_Unlock(propertyMutexPtr);
}

void NDBT_Context::stopTest(){ 
  NdbMutex_Lock(propertyMutexPtr);
  g_info << "|- stopTest called" << endl;
  stopped = true;
  NdbCondition_Broadcast(propertyCondPtr);
  NdbMutex_Unlock(propertyMutexPtr);
}

bool NDBT_Context::isTestStopped(){ 
  NdbMutex_Lock(propertyMutexPtr);
  bool val = stopped;
  NdbMutex_Unlock(propertyMutexPtr);
  return val;
}

void NDBT_Context::wait(){
  NdbMutex_Lock(propertyMutexPtr);
  NdbCondition_Wait(propertyCondPtr,
		    propertyMutexPtr);
  NdbMutex_Unlock(propertyMutexPtr);
}

void NDBT_Context::wait_timeout(int msec){
  NdbMutex_Lock(propertyMutexPtr);
  NdbCondition_WaitTimeout(propertyCondPtr,
			   propertyMutexPtr,
			   msec);
  NdbMutex_Unlock(propertyMutexPtr);
}

void NDBT_Context::broadcast(){
  NdbMutex_Lock(propertyMutexPtr);
  NdbCondition_Broadcast(propertyCondPtr);
  NdbMutex_Unlock(propertyMutexPtr);
}

Uint32 NDBT_Context::getDbProperty(const char*){ 
  abort();
  return 0;
}

bool NDBT_Context::setDbProperty(const char*, Uint32){ 
  abort();
  return true;
}

void NDBT_Context::setTab(const NdbDictionary::Table* ptab){ 
  tables.clear();
  tables.push_back(ptab);
  tables.push_back(0);
}

void NDBT_Context::addTab(const NdbDictionary::Table* ptab){ 
  if(tables.size())
    tables.back() = ptab;
  else
    tables.push_back(ptab);

  tables.push_back(0);
}


const NdbDictionary::Table**
NDBT_Context::getTables()
{
  return tables.getBase();
}

void NDBT_Context::setSuite(NDBT_TestSuite* psuite){ 
  require(psuite != NULL);
  suite = psuite;
}

void NDBT_Context::setCase(NDBT_TestCase* pcase){ 
  require(pcase != NULL);
  testcase = pcase;
}

void NDBT_Context::setNumRecords(int _records){ 
  records = _records;
  
}

void NDBT_Context::setNumLoops(int _loops){ 
  loops = _loops;
}

NDBT_Step::NDBT_Step(NDBT_TestCase* ptest, const char* pname,
                     NDBT_TESTFUNC* pfunc) :
  m_ctx(NULL), name(pname), func(pfunc),
  testcase(ptest), step_no(-1), m_ndb(NULL)
{
}

#include "../../src/ndbapi/ndb_internal.hpp"

int
NDBT_Step::setUp(Ndb_cluster_connection& con){

  switch(testcase->getDriverType())
  {
  case DummyDriver:
    break;

  case NdbApiDriver:
  {
    m_ndb = new Ndb(&con, "TEST_DB" );
    m_ndb->init(1024);

    Ndb_internal::setForceShortRequests(m_ndb, 
                                        m_ctx->suite->getForceShort());

    int result = m_ndb->waitUntilReady(300); // 5 minutes
    if (result != 0){
      g_err << "Ndb was not ready" << endl;
      return NDBT_FAILED;
    }
    break;
  }

  default:
    abort();
    break;

  }

  return NDBT_OK;
}


void
NDBT_Step::tearDown(){
  delete m_ndb;
  m_ndb = NULL;
}

Ndb* NDBT_Step::getNdb() const {
  require(m_ndb != NULL);
  return m_ndb;
}


int NDBT_Step::execute(NDBT_Context* ctx) {
  require(ctx != NULL);

  char buf[64]; // For timestamp string
  g_info << "  |- " << name << " started ["
         << ctx->suite->getDate(buf, sizeof(buf)) << "]"
	 << endl;
  
  int result = setUp(ctx->m_cluster_connection);
  if (result != NDBT_OK){
    return result;
  }

  result = func(ctx, this);

  if (result != NDBT_OK) {
    g_err << "  |- " << name << " FAILED ["
          << ctx->suite->getDate(buf, sizeof(buf))
          << "]" << endl;
  }	 
   else {
    g_info << "  |- " << name << " PASSED ["
           << ctx->suite->getDate(buf, sizeof(buf))
           << "]" << endl;
  }
  
  tearDown();
  
  return result;
}

void NDBT_Step::setContext(NDBT_Context* pctx){
  require(pctx != NULL);
  m_ctx = pctx;
}

NDBT_Context* NDBT_Step::getContext(){
  require(m_ctx != NULL);
  return m_ctx;
}


NDBT_ParallelStep::NDBT_ParallelStep(NDBT_TestCase* ptest, 
				     const char* pname, 
				     NDBT_TESTFUNC* pfunc)
  : NDBT_Step(ptest, pname, pfunc) {
}
NDBT_Verifier::NDBT_Verifier(NDBT_TestCase* ptest, 
			     const char* pname, 
			     NDBT_TESTFUNC* pfunc)
  : NDBT_Step(ptest, pname, pfunc) {
}
NDBT_Initializer::NDBT_Initializer(NDBT_TestCase* ptest, 
				   const char* pname, 
				   NDBT_TESTFUNC* pfunc)
  : NDBT_Step(ptest, pname, pfunc) {
}
NDBT_Finalizer::NDBT_Finalizer(NDBT_TestCase* ptest, 
			       const char* pname, 
			       NDBT_TESTFUNC* pfunc)
  : NDBT_Step(ptest, pname, pfunc) {
}

NDBT_TestCase::NDBT_TestCase(NDBT_TestSuite* psuite, 
			     const char* pname, 
			     const char* pcomment) : 
  _name(pname) ,
  _comment(pcomment),
  suite(psuite)
{
  require(suite != NULL);

  m_all_tables = false;
  m_has_run = false;
}

NDBT_TestCaseImpl1::NDBT_TestCaseImpl1(NDBT_TestSuite* psuite, 
				       const char* pname, 
				       const char* pcomment) : 
  NDBT_TestCase(psuite, pname, pcomment){

  numStepsOk = 0;
  numStepsFail = 0;
  numStepsCompleted = 0;
  waitThreadsMutexPtr = NdbMutex_Create();
  waitThreadsCondPtr = NdbCondition_Create();

  m_driverType= psuite->getDriverType();
}

NDBT_TestCaseImpl1::~NDBT_TestCaseImpl1(){
  NdbCondition_Destroy(waitThreadsCondPtr);
  NdbMutex_Destroy(waitThreadsMutexPtr);
  unsigned i;
  for(i = 0; i < initializers.size();  i++)
    delete initializers[i];
  initializers.clear();
  for(i = 0; i < verifiers.size();  i++)
    delete verifiers[i];
  verifiers.clear();
  for(i = 0; i < finalizers.size();  i++)
    delete finalizers[i];
  finalizers.clear();
  for(i = 0; i < steps.size();  i++)
    delete steps[i];
  steps.clear();
  results.clear();
  for(i = 0; i < testTables.size();  i++)
    delete testTables[i];
  testTables.clear();
  for(i = 0; i < testResults.size();  i++)
    delete testResults[i];
  testResults.clear();

}

int NDBT_TestCaseImpl1::addStep(NDBT_Step* pStep){
  require(pStep != NULL);
  steps.push_back(pStep);
  pStep->setStepNo(steps.size());
  int res = NORESULT;
  results.push_back(res);
  return 0;
}

int NDBT_TestCaseImpl1::addVerifier(NDBT_Verifier* pVerifier){
  require(pVerifier != NULL);
  verifiers.push_back(pVerifier);
  return 0;
}

int NDBT_TestCaseImpl1::addInitializer(NDBT_Initializer* pInitializer,
                                       bool first){
  require(pInitializer != NULL);
  if (first)
    initializers.push(pInitializer, 0);
  else
    initializers.push_back(pInitializer);
  return 0;
}

int NDBT_TestCaseImpl1::addFinalizer(NDBT_Finalizer* pFinalizer){
  require(pFinalizer != NULL);
  finalizers.push_back(pFinalizer);
  return 0;
}

void NDBT_TestCaseImpl1::addTable(const char* tableName, bool isVerify) {
  require(tableName != NULL);
  const NdbDictionary::Table* pTable = NDBT_Tables::getTable(tableName);
  require(pTable != NULL);
  testTables.push_back(pTable);
  isVerifyTables = isVerify;
}

bool NDBT_TestCaseImpl1::tableExists(NdbDictionary::Table* aTable) {
  for (unsigned i = 0; i < testTables.size(); i++) {
    if (native_strcasecmp(testTables[i]->getName(), aTable->getName()) == 0) {
      return true;
    }
  }
  return false;
}

bool NDBT_TestCaseImpl1::isVerify(const NdbDictionary::Table* aTable) {
  if (testTables.size() > 0) {
    int found = false;
    // OK, we either exclude or include this table in the actual test
    for (unsigned i = 0; i < testTables.size(); i++) {
      if (native_strcasecmp(testTables[i]->getName(), aTable->getName()) == 0) {
	// Found one!
	if (isVerifyTables) {
	  // Found one to test
	  found = true;
	} else {
	  // Skip this one!
	  found = false;
	}
      }
    } // for
    return found;
  } else {
    // No included or excluded test tables, i.e., all tables should be      
    // tested
    return true;
  }
  return true;
}

void  NDBT_TestCase::setProperty(const char* _name, Uint32 _val){ 
  const bool b = props.put(_name, _val);
  require(b == true);
}

void  NDBT_TestCase::setProperty(const char* _name, const char* _val){ 
  const bool b = props.put(_name, _val);
  require(b == true);
}


void *
runStep(void * s){
  require(s != NULL);
  NDBT_Step* pStep = (NDBT_Step*)s;
  NDBT_Context* ctx = pStep->getContext();
  require(ctx != NULL);
   // Execute function
  int res = pStep->execute(ctx);
  if(res != NDBT_OK){
    ctx->stopTest();
  }
  // Report 
  NDBT_TestCaseImpl1* pCase = (NDBT_TestCaseImpl1*)ctx->getCase();
  require(pCase != NULL);
  pCase->reportStepResult(pStep, res);
  return NULL;
}

extern "C" 
void *
runStep_C(void * s)
{
  runStep(s);
  return NULL;
}


void NDBT_TestCaseImpl1::startStepInThread(int stepNo, NDBT_Context* ctx){  
  NDBT_Step* pStep = steps[stepNo];
  pStep->setContext(ctx);
  char buf[16];
  BaseString::snprintf(buf, sizeof(buf), "step_%d", stepNo);
  Uint32 stackSize = ctx->getProperty(NDBT_TestCase::getStepThreadStackSizePropName(), 
                                      Uint32(512 * 1024));

  NdbThread* pThread = NdbThread_Create(runStep_C,
					(void**)pStep,
                                        stackSize,
					buf, 
					NDB_THREAD_PRIO_LOW);
  threads.push_back(pThread);
}

void NDBT_TestCaseImpl1::waitSteps(){
  NdbMutex_Lock(waitThreadsMutexPtr);
  while(numStepsCompleted != steps.size())
    NdbCondition_Wait(waitThreadsCondPtr,
		     waitThreadsMutexPtr);

  unsigned completedSteps = 0;  
  unsigned i;
  for(i=0; i<steps.size(); i++){
    if (results[i] != NORESULT){
      completedSteps++;
      if (results[i] == NDBT_OK)
	numStepsOk++;
      else
	numStepsFail++;
    }       
  }
  require(completedSteps == steps.size());
  require(completedSteps == numStepsCompleted);
  
  NdbMutex_Unlock(waitThreadsMutexPtr);
  void *status;
  for(i=0; i<steps.size();i++){
    NdbThread_WaitFor(threads[i], &status);
    NdbThread_Destroy(&threads[i]);   
  }
  threads.clear();
}


int
NDBT_TestCaseImpl1::getNoOfRunningSteps() const {
  return steps.size() - getNoOfCompletedSteps();
}

int 
NDBT_TestCaseImpl1::getNoOfCompletedSteps() const {
  return numStepsCompleted;
}

void NDBT_TestCaseImpl1::reportStepResult(const NDBT_Step* pStep, int result){
  NdbMutex_Lock(waitThreadsMutexPtr);
  require(pStep != NULL);
  for (unsigned i = 0; i < steps.size(); i++){
    if(steps[i] != NULL && steps[i] == pStep){
      results[i] = result;
      numStepsCompleted++;
    }
  }
  if(numStepsCompleted == steps.size()){
    NdbCondition_Signal(waitThreadsCondPtr);
  }
  NdbMutex_Unlock(waitThreadsMutexPtr);
}


int NDBT_TestCase::execute(NDBT_Context* ctx)
{
  char buf[64]; // For timestamp string
  ndbout << "- " << _name << " started ["
         << ctx->suite->getDate(buf, sizeof(buf))
	 << "]" << endl;

  ctx->setCase(this);

  // Copy test case properties to ctx
  Properties::Iterator it(&props);
  for(const char * key = it.first(); key != 0; key = it.next()){

    PropertiesType pt;
    const bool b = props.getTypeOf(key, &pt);
    require(b == true);
    switch(pt){
    case PropertiesType_Uint32:{
      Uint32 val;
      props.get(key, &val);
      ctx->setProperty(key, val);
      break;
    }
    case PropertiesType_char:{
      const char * val;
      props.get(key, &val);
      ctx->setProperty(key, val);
      break;
    }
    default:
      abort();
    }
  }

  // start timer so that we get a time even if
  // test case consist only of initializer
  startTimer(ctx);
  
  int res;
  if ((res = runInit(ctx)) == NDBT_OK){
    // If initialiser is ok, run steps
    
    res = runSteps(ctx);
    if (res == NDBT_OK){
      // If steps is ok, run verifier
      res = runVerifier(ctx);
    } 
    
  }

  stopTimer(ctx);
  printTimer(ctx);

  // Always run finalizer to clean up db
  runFinal(ctx); 

  if (res == NDBT_OK) {
    ndbout << "- " << _name << " PASSED ["
           << ctx->suite->getDate(buf, sizeof(buf))
           << "]" << endl;
  }
  else {
    ndbout << "- " << _name << " FAILED ["
           << ctx->suite->getDate(buf, sizeof(buf))
           << "]" << endl;
  }
  return res;
}

void NDBT_TestCase::startTimer(NDBT_Context* ctx){
  timer.doStart();
}

void NDBT_TestCase::stopTimer(NDBT_Context* ctx){
  timer.doStop();
}

void NDBT_TestCase::printTimer(NDBT_Context* ctx){
  if (suite->timerIsOn()){
    g_info << endl; 
    timer.printTestTimer(ctx->getNumLoops(), ctx->getNumRecords());
  }
}

int NDBT_TestCaseImpl1::runInit(NDBT_Context* ctx){
  int res = NDBT_OK;
  for (unsigned i = 0; i < initializers.size(); i++){
    initializers[i]->setContext(ctx);
    res = initializers[i]->execute(ctx);
    if (res != NDBT_OK)
      break;
  }
  return res;
}

int NDBT_TestCaseImpl1::runSteps(NDBT_Context* ctx){
  int res = NDBT_OK;

  // Reset variables
  numStepsOk = 0;
  numStepsFail = 0;
  numStepsCompleted = 0;
  unsigned i;
  for (i = 0; i < steps.size(); i++)
    startStepInThread(i, ctx);
  waitSteps();

  // Check if any step failed
  for(i = 0; i < steps.size(); i++)
  {
    if (results[i] != NDBT_OK)
    {
      // Found one step which had failed -> report failed
      res = NDBT_FAILED;
      break;
    }
  }
  return res;
}

int NDBT_TestCaseImpl1::runVerifier(NDBT_Context* ctx){
  int res = NDBT_OK;
  for (unsigned i = 0; i < verifiers.size(); i++){
    verifiers[i]->setContext(ctx);
    res = verifiers[i]->execute(ctx);
    if (res != NDBT_OK)
      break;
  }
  return res;
}

int NDBT_TestCaseImpl1::runFinal(NDBT_Context* ctx){
  int res = NDBT_OK;
  for (unsigned i = 0; i < finalizers.size(); i++){
    finalizers[i]->setContext(ctx);
    res = finalizers[i]->execute(ctx);
    if (res != NDBT_OK)
      break;
  }
  return res;
}


void NDBT_TestCaseImpl1::saveTestResult(const char* test_name,
					int result){
  testResults.push_back(new NDBT_TestCaseResult(test_name,
						result,
						timer.elapsedTime()));
}

void NDBT_TestCaseImpl1::printTestResult(){

  char buf[255];
  ndbout << _name<<endl;

  for (unsigned i = 0; i < testResults.size(); i++){
    NDBT_TestCaseResult* tcr = testResults[i];
    const char* res = "<unknown>";
    if (tcr->getResult() == NDBT_OK)
      res = "OK";
    else if (tcr->getResult() == NDBT_FAILED)
      res = "FAIL";
    else if (tcr->getResult() == FAILED_TO_CREATE)
      res = "FAILED TO CREATE TABLE";
    else if (tcr->getResult() == FAILED_TO_DISCOVER)
      res = "FAILED TO DISCOVER TABLE";
    BaseString::snprintf(buf, 255," %-10s %-5s %-20s",
                         tcr->getName(), 
                         res, 
                         tcr->getTimeStr());
    ndbout << buf<<endl;
  }
}





NDBT_TestSuite::NDBT_TestSuite(const char* pname) :
  name(pname),
  m_createTable(true),
  m_createAll(false),
  m_connect_cluster(true),
  m_logging(true),
  m_driverType(NdbApiDriver)
{
   numTestsOk = 0;
   numTestsFail = 0;
   numTestsExecuted = 0;
   records = 0;
   loops = 0;
   diskbased = false;
   tsname = NULL;
   temporaryTables = false;
   runonce = false;
   m_noddl = false;
   m_forceShort = false;
}


NDBT_TestSuite::~NDBT_TestSuite(){
  for(unsigned i=0; i<tests.size(); i++){
    delete tests[i];
  }
  tests.clear();
  for(unsigned i=0; i<explicitTests.size(); i++){
    delete explicitTests[i];
  }
  explicitTests.clear();
}

void NDBT_TestSuite::setCreateTable(bool _flag){
  m_createTable = _flag;
}

void NDBT_TestSuite::setRunAllTables(bool _flag){
  runonce = _flag;
}
void NDBT_TestSuite::setCreateAllTables(bool _flag){
  m_createAll = _flag;
}
void NDBT_TestSuite::setConnectCluster(bool _flag){
  require(m_createTable == false);
  m_connect_cluster = _flag;
}

void NDBT_TestSuite::setTemporaryTables(bool val){
  temporaryTables = val;
}

bool NDBT_TestSuite::getTemporaryTables() const {
  return temporaryTables;
}

void NDBT_TestSuite::setLogging(bool val){
  m_logging = val;
}

bool NDBT_TestSuite::getLogging() const {
  return m_logging;
}

bool NDBT_TestSuite::getForceShort() const {
  return m_forceShort;
}

bool NDBT_TestSuite::timerIsOn(){
  return (timer != 0);
}

int NDBT_TestSuite::addTest(NDBT_TestCase* pTest){
  require(pTest != NULL);
  tests.push_back(pTest);
  return 0;
}

int NDBT_TestSuite::addExplicitTest(NDBT_TestCase* pTest){
  require(pTest != NULL);
  explicitTests.push_back(pTest);
  return 0;
}

NDBT_TestCase*
NDBT_TestSuite::findTest(const char * testname, bool explicitOK)
{
  for (unsigned i = 0; i < tests.size(); i++)
  {
<<<<<<< HEAD
    if (native_strcasecmp(tests[i]->getName(), testname) == 0)
=======
    if (strcasecmp(tests[i]->getName(), testname) == 0)
>>>>>>> 7757d419
      return tests[i];
  }

  if (explicitOK == false)
    return 0;

  for (unsigned i = 0; i < explicitTests.size(); i++)
  {
<<<<<<< HEAD
    if (native_strcasecmp(explicitTests[i]->getName(), testname) == 0)
=======
    if (strcasecmp(explicitTests[i]->getName(), testname) == 0)
>>>>>>> 7757d419
      return explicitTests[i];
  }

  return 0;
}

int NDBT_TestSuite::executeAll(Ndb_cluster_connection& con,
			       const char* _testname){

  if(tests.size() == 0)
  {
    g_err << "Size of test == 0" << endl;
    return NDBT_FAILED;
  }

  char buf[64]; // For timestamp string
  ndbout << name << " started [" << getDate(buf, sizeof(buf)) << "]" << endl;

  testSuiteTimer.doStart();
  if(!runonce)
  {
    for (int t=0; t < NDBT_Tables::getNumTables(); t++){
      const NdbDictionary::Table* ptab = NDBT_Tables::getTable(t);
      ndbout << "|- " << ptab->getName() << endl;
      execute(con, ptab, _testname);
    }
  }
  else
  {
    NdbDictionary::Table * pTab = 0;
    if (_testname == NULL)
    {
      for (unsigned i = 0; i < tests.size(); i++)
      {
        if (opt_stop_on_error != 0 && numTestsFail > 0)
          break;

        execute(con, tests[i], pTab);
      }
    }
    else
    {
      NDBT_TestCase * pt = findTest(_testname);
      if (pt != 0)
        execute(con, pt, pTab);
    }
  }
  testSuiteTimer.doStop();
  return reportAllTables(_testname);
}

void
NDBT_TestSuite::execute(Ndb_cluster_connection& con,
                        NDBT_TestCase * pTest,
                        const NdbDictionary::Table *pTab)
{
  pTest->initBeforeTest();
  ctx = new NDBT_Context(con);

  ctx->setNumRecords(records);
  ctx->setNumLoops(loops);
  ctx->setSuite(this);
  ctx->setProperty("NoDDL", (Uint32) m_noddl);
  if (pTab)
  {
    ctx->setTab(pTab);
  }
  int result = pTest->execute(ctx);
  pTest->saveTestResult("", result);
  if (result != NDBT_OK)
    numTestsFail++;
  else
    numTestsOk++;
  numTestsExecuted++;
  delete ctx;

  pTest->m_has_run = true;
}

int
NDBT_TestSuite::executeOne(Ndb_cluster_connection& con,
			   const char* _tabname, const char* _testname){

  if (tests.size() == 0 && explicitTests.size() == 0)
  {
    g_err << "Test size == 0 and explicit test size == 0" << endl;
    return NDBT_FAILED;
  }

  char buf[64]; // For timestamp string
  ndbout << name << " started [" << getDate(buf, sizeof(buf)) << "]" << endl;

  const NdbDictionary::Table* ptab = NDBT_Tables::getTable(_tabname);
  if (ptab == NULL)
  {
    g_err << "ptab == NULL" << endl;
    return NDBT_FAILED;
  }

  ndbout << "|- " << ptab->getName() << endl;

  execute(con, ptab, _testname);

  if (numTestsFail > 0){
    return NDBT_FAILED;
  }else{
    return NDBT_OK;
  }
}

int 
NDBT_TestSuite::executeOneCtx(Ndb_cluster_connection& con,
                              const NdbDictionary::Table *ptab,
                              const char* _testname)
{

  testSuiteTimer.doStart();
  do{
    if(tests.size() == 0)
      break;

    if (opt_stop_on_error != 0 && numTestsFail > 0)
      break;

    Ndb ndb(&con, "TEST_DB");
    ndb.init(1024);

    Ndb_internal::setForceShortRequests(&ndb, m_forceShort);

    int result = ndb.waitUntilReady(300); // 5 minutes
    if (result != 0){
      g_err << name <<": Ndb was not ready" << endl;
      break;
    }

    char buf[64]; // For timestamp string
    ndbout << name
           << " started [" << getDate(buf, sizeof(buf)) << "]" << endl;
    ndbout << "|- " << ptab->getName() << endl;

    if (_testname == NULL)
    {
      for (unsigned t = 0; t < tests.size(); t++)
      {
        if (opt_stop_on_error != 0 && numTestsFail > 0)
          break;

        execute(con, tests[t], ptab);
      }

      if (numTestsFail > 0)
        break;
    }
    else
    {
      NDBT_TestCase * pt = findTest(_testname);
      if (pt != NULL)
      {
        execute(con, pt, ptab);
      }
    }
  } while(0);
  testSuiteTimer.doStop();
  int res = report(_testname);
  return NDBT_ProgramExit(res);
}

int
NDBT_TestSuite::createHook(Ndb* ndb, NdbDictionary::Table& tab, int when)
{
  if (when == 0) {
    if (diskbased) 
    {
      for (int i = 0; i < tab.getNoOfColumns(); i++) 
      {
        NdbDictionary::Column* col = tab.getColumn(i);
        if (! col->getPrimaryKey()) 
	{
          col->setStorageType(NdbDictionary::Column::StorageTypeDisk);
        }
      }
    }
    else if (temporaryTables)
    {
      tab.setTemporary(true);
      tab.setLogging(false);
    }
    
    if (tsname != NULL) {
      tab.setTablespaceName(tsname);
    }
  }
  return 0;
}

void NDBT_TestSuite::execute(Ndb_cluster_connection& con,
			     const NdbDictionary::Table* pTab, 
			     const char* _testname){

  if (_testname == NULL)
  {
    for (unsigned t = 0; t < tests.size(); t++)
    {
      if (opt_stop_on_error != 0 && numTestsFail > 0)
        break;

      if (tests[t]->m_all_tables && tests[t]->m_has_run)
      {
        continue;
      }

      if (tests[t]->isVerify(pTab) == false) {
        continue;
      }

      execute(con, tests[t], pTab);
    }
  }
  else
  {
    do
    {
      NDBT_TestCase * pt = findTest(_testname);
      if (pt == NULL)
        break;

      if (pt->m_all_tables && pt->m_has_run)
        break;

      if (pt->isVerify(pTab) == false)
        break;

      execute(con, pt, pTab);

    } while(0);
  }
}


int
NDBT_TestSuite::createTables(Ndb_cluster_connection& con) const
{
  Ndb ndb(&con, "TEST_DB");
  ndb.init(1);

  NdbDictionary::Dictionary* pDict = ndb.getDictionary();
  for(unsigned i = 0; i<m_tables_in_test.size(); i++)
  {
    const char *tab_name=  m_tables_in_test[i].c_str();
    if (pDict->dropTable(tab_name) != 0 &&
        pDict->getNdbError().code != 723) // No such table
    {
      g_err << "runCreateTables: Failed to drop table " << tab_name << endl
            << pDict->getNdbError() << endl;
      return NDBT_FAILED;
    }
    if(NDBT_Tables::createTable(&ndb, tab_name, !getLogging()) != 0)
    {
      g_err << "runCreateTables: Failed to create table " << tab_name << endl
            << pDict->getNdbError() << endl;
      return NDBT_FAILED;
    }

    if (i == 0){
      // Update ctx with a pointer to the first created table
      const NdbDictionary::Table* pTab2 = pDict->getTable(tab_name);
      ctx->setTab(pTab2);
    }
    g_info << "created " << tab_name << endl;
  }

  return NDBT_OK;
}


static int
runCreateTables(NDBT_Context* ctx, NDBT_Step* step)
{
  NDBT_TestSuite* suite= ctx->getSuite();
  return suite->createTables(ctx->m_cluster_connection);
}


static int
runCreateTable(NDBT_Context* ctx, NDBT_Step* step)
{
  Ndb ndb(&ctx->m_cluster_connection, "TEST_DB");
  ndb.init(1);

  NdbDictionary::Dictionary* pDict = ndb.getDictionary();
  const NdbDictionary::Table* pTab = ctx->getTab();
  const char *tab_name=  pTab->getName();
  if (pDict->dropTable(tab_name) != 0 &&
      pDict->getNdbError().code != 723) // No such table
  {
    g_err << "runCreateTable: Failed to drop table " << tab_name << endl
          << pDict->getNdbError() << endl;
    return NDBT_FAILED;
  }

  if(NDBT_Tables::createTable(&ndb, tab_name,
                              !ctx->getSuite()->getLogging()) != 0)
  {
    g_err << "runCreateTable: Failed to create table " << tab_name
          << pDict->getNdbError() << endl;
    return NDBT_FAILED;
  }

  // Update ctx with a pointer to the created table
  const NdbDictionary::Table* pTab2 = pDict->getTable(tab_name);
  ctx->setTab(pTab2);
  ctx->setProperty("$table", tab_name);

  return NDBT_OK;
}


int
NDBT_TestSuite::dropTables(Ndb_cluster_connection& con) const
{
  Ndb ndb(&con, "TEST_DB");
  ndb.init(1);

  NdbDictionary::Dictionary* pDict = ndb.getDictionary();
  for(unsigned i = 0; i<m_tables_in_test.size(); i++)
  {
    const char *tab_name=  m_tables_in_test[i].c_str();
    pDict->dropTable(tab_name);
  }
  return NDBT_OK;
}


static int
runDropTables(NDBT_Context* ctx, NDBT_Step* step)
{
  NDBT_TestSuite* suite= ctx->getSuite();
  return suite->dropTables(ctx->m_cluster_connection);
}


static int
runDropTable(NDBT_Context* ctx, NDBT_Step* step)
{
  const char * tab_name = ctx->getProperty("$table", (const char*)0);
  if (tab_name)
  {
    Ndb ndb(&ctx->m_cluster_connection, "TEST_DB");
    ndb.init(1);
    
    NdbDictionary::Dictionary* pDict = ndb.getDictionary();
    pDict->dropTable(tab_name);
  }
  return NDBT_OK;
}


static int
runCheckTableExists(NDBT_Context* ctx, NDBT_Step* step)
{
  Ndb ndb(&ctx->m_cluster_connection, "TEST_DB");
  ndb.init(1);

  NdbDictionary::Dictionary* pDict = ndb.getDictionary();
  const NdbDictionary::Table* pTab = ctx->getTab();
  const char *tab_name=  pTab->getName();

  const NdbDictionary::Table* pDictTab = pDict->getTable(tab_name);

  if (pDictTab == NULL)
  {
    g_err << "runCheckTableExists : Failed to find table " 
          << tab_name << endl;
    g_err << "Required schema : " << *((NDBT_Table*)pTab) << endl;
    return NDBT_FAILED;
  }

  /* Todo : better check that table in DB is same as
   * table we expect
   */

  // Update ctx with a pointer to dict table
  ctx->setTab(pDictTab);
  ctx->setProperty("$table", tab_name);

  return NDBT_OK;
}

static int
runEmptyDropTable(NDBT_Context* ctx, NDBT_Step* step)
{
  return NDBT_OK;
}

int 
NDBT_TestSuite::report(const char* _tcname){
  int result;
  char buf[64]; // For timestamp string
  ndbout << "Completed " << name
         << " [" << getDate(buf, sizeof(buf)) << "]" << endl;
  printTestCaseSummary(_tcname);
  ndbout << numTestsExecuted << " test(s) executed" << endl;
  ndbout << numTestsOk << " test(s) OK" 
	 << endl;
  if(numTestsFail > 0)
    ndbout << numTestsFail << " test(s) failed"
	   << endl;
  testSuiteTimer.printTotalTime();
  if (numTestsFail > 0 || numTestsExecuted == 0){
    result = NDBT_FAILED;
  }else{
    result = NDBT_OK;
  }
  return result;
}

void NDBT_TestSuite::printTestCaseSummary(const char* _tcname){
  ndbout << "= SUMMARY OF TEST EXECUTION ==============" << endl;
  for (unsigned t = 0; t < tests.size(); t++){
    if (_tcname != NULL && 
	native_strcasecmp(tests[t]->getName(), _tcname) != 0)
      continue;

    tests[t]->printTestResult();
  }
  for (unsigned t = 0; t < explicitTests.size(); t++){
    if (_tcname != NULL &&
<<<<<<< HEAD
	native_strcasecmp(explicitTests[t]->getName(), _tcname) != 0)
=======
	strcasecmp(explicitTests[t]->getName(), _tcname) != 0)
>>>>>>> 7757d419
      continue;

    explicitTests[t]->printTestResult();
  }
  ndbout << "==========================================" << endl;
}

int NDBT_TestSuite::reportAllTables(const char* _testname){
  int result;
  char buf[64]; // For timestamp string
  ndbout << "Completed running test ["
         << getDate(buf, sizeof(buf))
         << "]" << endl;
  const int totalNumTests = numTestsExecuted;
  printTestCaseSummary(_testname);
  ndbout << numTestsExecuted<< " test(s) executed" << endl;
  ndbout << numTestsOk << " test(s) OK("
	 <<(int)(((float)numTestsOk/totalNumTests)*100.0) <<"%)" 
	 << endl;
  if(numTestsFail > 0)
    ndbout << numTestsFail << " test(s) failed("
	   <<(int)(((float)numTestsFail/totalNumTests)*100.0) <<"%)" 
	   << endl;
  testSuiteTimer.printTotalTime();
  if (numTestsExecuted > 0){
    if (numTestsFail > 0){
      result = NDBT_FAILED;
    }else{
      result = NDBT_OK;
    }
  } else {
    result = NDBT_FAILED;
  }
  return result;
}

static int opt_print = false;
static int opt_print_html = false;
static int opt_print_cases = false;
static int opt_records;
static int opt_loops;
static int opt_timer;
static char * opt_testname = NULL;
static int opt_verbose;
unsigned opt_seed = 0;
static int opt_nologging = 0;
static int opt_temporary = 0;
static int opt_noddl = 0;
static int opt_forceShort = 0;

static struct my_option my_long_options[] =
{
  NDB_STD_OPTS(""),
  { "print", NDB_OPT_NOSHORT, "Print execution tree",
    (uchar **) &opt_print, (uchar **) &opt_print, 0,
    GET_BOOL, NO_ARG, 0, 0, 0, 0, 0, 0 },
  { "print_html", NDB_OPT_NOSHORT, "Print execution tree in html table format",
    (uchar **) &opt_print_html, (uchar **) &opt_print_html, 0,
    GET_BOOL, NO_ARG, 0, 0, 0, 0, 0, 0 },
  { "print_cases", NDB_OPT_NOSHORT, "Print list of test cases",
    (uchar **) &opt_print_cases, (uchar **) &opt_print_cases, 0,
    GET_BOOL, NO_ARG, 0, 0, 0, 0, 0, 0 },
  { "records", 'r', "Number of records", 
    (uchar **) &opt_records, (uchar **) &opt_records, 0,
    GET_INT, REQUIRED_ARG, 1000, 0, 0, 0, 0, 0 },
  { "loops", 'l', "Number of loops",
    (uchar **) &opt_loops, (uchar **) &opt_loops, 0,
    GET_INT, REQUIRED_ARG, 5, 0, 0, 0, 0, 0 },
  { "seed", NDB_OPT_NOSHORT, "Random seed",
    (uchar **) &opt_seed, (uchar **) &opt_seed, 0,
    GET_UINT, REQUIRED_ARG, 0, 0, 0, 0, 0, 0 },
  { "testname", 'n', "Name of test to run",
    (uchar **) &opt_testname, (uchar **) &opt_testname, 0,
    GET_STR, REQUIRED_ARG, 0, 0, 0, 0, 0, 0 },
  { "timer", 't', "Print execution time",
    (uchar **) &opt_timer, (uchar **) &opt_timer, 0,
    GET_BOOL, NO_ARG, 0, 0, 0, 0, 0, 0 },
  { "verbose", 'v', "Print verbose status",
    (uchar **) &opt_verbose, (uchar **) &opt_verbose, 0,
    GET_BOOL, NO_ARG, 0, 0, 0, 0, 0, 0 },
  { "temporary-tables", 'T', "Create temporary table(s)",
    (uchar **) &opt_temporary, (uchar **) &opt_temporary, 0,
    GET_BOOL, NO_ARG, 0, 0, 0, 0, 0, 0 },
  { "nologging", NDB_OPT_NOSHORT, "Create table(s) wo/ logging",
    (uchar **) &opt_nologging, (uchar **) &opt_nologging, 0,
    GET_BOOL, NO_ARG, 0, 0, 0, 0, 0, 0 },
  { "noddl", NDB_OPT_NOSHORT,
    "Don't create/drop tables as part of running tests",
    (uchar**) &opt_noddl, (uchar**) &opt_noddl, 0,
    GET_BOOL, NO_ARG, 0, 0, 0, 0, 0, 0 },
  { "forceshortreqs", NDB_OPT_NOSHORT, "Use short signals for NdbApi requests",
    (uchar**) &opt_forceShort, (uchar**) &opt_forceShort, 0,
    GET_BOOL, NO_ARG, 0, 0, 0, 0, 0, 0 },
  { "stop-on-error", NDB_OPT_NOSHORT,
    "Don't run any more tests after one has failed",
    (uchar**) &opt_stop_on_error, (uchar**) &opt_stop_on_error, 0,
    GET_BOOL, NO_ARG, 0, 0, 0, 0, 0, 0 },
  { 0, 0, 0, 0, 0, 0, GET_NO_ARG, NO_ARG, 0, 0, 0, 0, 0, 0}
};

extern int global_flag_skip_invalidate_cache;

const char *load_default_groups[]= { "mysql_cluster",0 };

static void short_usage_sub(void)
{
  ndb_short_usage_sub("[tabname1 tabname2 ... tabnameN]");
}
static void usage()
{
  ndb_usage(short_usage_sub, load_default_groups, my_long_options);
}

int NDBT_TestSuite::execute(int argc, const char** argv){
  int res = NDBT_FAILED;
  /* Arguments:
       Run only a subset of tests
       -n testname Which test to run
       Recommendations to test functions:
       --records Number of records to use(default: 10000)
       --loops Number of loops to execute in the test(default: 100)

       Other parameters should:
       * be calculated from the above two parameters 
       * be divided into different test cases, ex. one testcase runs
         with FragmentType = Single and another perfoms the same 
         test with FragmentType = Large
       * let the test case iterate over all/subset of appropriate parameters
         ex. iterate over FragmentType = Single to FragmentType = AllLarge

       Remeber that the intention is that it should be _easy_ to run 
       a complete test suite without any greater knowledge of what 
       should be tested ie. keep arguments at a minimum
  */

  char **_argv= (char **)argv;

  if (!my_progname)
    my_progname= _argv[0];

  ndb_opt_set_usage_funcs(short_usage_sub, usage);

  ndb_load_defaults(NULL, load_default_groups,&argc,&_argv);
  // Save pointer to memory allocated by 'ndb_load_defaults'
  char** defaults_argv= _argv;

  int ho_error;
#ifndef DBUG_OFF
  opt_debug= "d:t:i:F:L";
#endif
  if ((ho_error=handle_options(&argc, &_argv, my_long_options,
			       ndb_std_get_one_option)))
  {
    usage();
    ndb_free_defaults(defaults_argv);
    return NDBT_ProgramExit(NDBT_WRONGARGS);
  }

  if (opt_verbose)
    setOutputLevel(2); // Show g_info
  else 
    setOutputLevel(0); // Show only g_err ?

  records = opt_records;
  loops = opt_loops;
  timer = opt_timer;
  if (opt_nologging)
    setLogging(false);
  temporaryTables = opt_temporary;
  m_noddl = opt_noddl;
  m_forceShort = opt_forceShort;

  if (opt_seed == 0)
  {
    opt_seed = (unsigned)NdbTick_CurrentMillisecond();
  }
  ndbout_c("random seed: %u", opt_seed);
  srand(opt_seed);
  srandom(opt_seed);

  global_flag_skip_invalidate_cache = 1;

  int num_tables= argc;
  if (argc == 0)
    num_tables = NDBT_Tables::getNumTables();

  for(int i = 0; i<num_tables; i++)
  {
    if (argc == 0)
      m_tables_in_test.push_back(NDBT_Tables::getTable(i)->getName());
    else
      m_tables_in_test.push_back(_argv[i]);
  }

  if (m_createTable)
  {
    for (unsigned t = 0; t < tests.size(); t++)
    {
      const char* createFuncName= NULL;
      NDBT_TESTFUNC* createFunc= NULL;
      const char* dropFuncName= NULL;
      NDBT_TESTFUNC* dropFunc= NULL;

      if (!m_noddl)
      {
        createFuncName= m_createAll ? "runCreateTable" : "runCreateTable";
        createFunc=   m_createAll ? &runCreateTables : &runCreateTable;
        dropFuncName= m_createAll ? "runDropTables" : "runDropTable";
        dropFunc= m_createAll ? &runDropTables : &runDropTable;
      }
      else
      {
        /* No DDL allowed, so we substitute 'do nothing' variants
         * of the create + drop table test procs
         */
        createFuncName= "runCheckTableExists";
        createFunc= &runCheckTableExists;
        dropFuncName= "runEmptyDropTable";
        dropFunc= &runEmptyDropTable;
      }

      NDBT_TestCaseImpl1* pt= (NDBT_TestCaseImpl1*)tests[t];
      NDBT_Initializer* pti =
        new NDBT_Initializer(pt,
                             createFuncName,
                             *createFunc);
      pt->addInitializer(pti, true);
      NDBT_Finalizer* ptf =
        new NDBT_Finalizer(pt,
                           dropFuncName,
                           *dropFunc);
      pt->addFinalizer(ptf);
    }

    for (unsigned t = 0; t < explicitTests.size(); t++)
    {
      const char* createFuncName= NULL;
      NDBT_TESTFUNC* createFunc= NULL;
      const char* dropFuncName= NULL;
      NDBT_TESTFUNC* dropFunc= NULL;

      if (!m_noddl)
      {
        createFuncName= m_createAll ? "runCreateTable" : "runCreateTable";
        createFunc=   m_createAll ? &runCreateTables : &runCreateTable;
        dropFuncName= m_createAll ? "runDropTables" : "runDropTable";
        dropFunc= m_createAll ? &runDropTables : &runDropTable;
      }
      else
      {
        /* No DDL allowed, so we substitute 'do nothing' variants
         * of the create + drop table test procs
         */
        createFuncName= "runCheckTableExists";
        createFunc= &runCheckTableExists;
        dropFuncName= "runEmptyDropTable";
        dropFunc= &runEmptyDropTable;
      }

      NDBT_TestCaseImpl1* pt= (NDBT_TestCaseImpl1*)explicitTests[t];
      NDBT_Initializer* pti =
        new NDBT_Initializer(pt,
                             createFuncName,
                             *createFunc);
      pt->addInitializer(pti, true);
      NDBT_Finalizer* ptf =
        new NDBT_Finalizer(pt,
                           dropFuncName,
                           *dropFunc);
      pt->addFinalizer(ptf);
    }
  }

  if (opt_print == true){
    printExecutionTree();
    ndb_free_defaults(defaults_argv);
    return 0;
  }

  if (opt_print_html == true){
    printExecutionTreeHTML();
    ndb_free_defaults(defaults_argv);
    return 0;
  }

  if (opt_print_cases == true){
    printCases();
    ndb_free_defaults(defaults_argv);
    return 0;
  }

  Ndb_cluster_connection con(opt_ndb_connectstring, opt_ndb_nodeid);
  if(m_connect_cluster && con.connect(12, 5, 1))
  {
    ndb_free_defaults(defaults_argv);
    return NDBT_ProgramExit(NDBT_FAILED);
  }
  con.set_optimized_node_selection(opt_ndb_optimized_node_selection);

  if(argc == 0){
    // No table specified
    res = executeAll(con, opt_testname);
  } else {
    testSuiteTimer.doStart(); 
    for(int i = 0; i<argc; i++){
      executeOne(con, _argv[i], opt_testname);
    }
    testSuiteTimer.doStop();
    res = report(opt_testname);
  }

  ndb_free_defaults(defaults_argv);
  return NDBT_ProgramExit(res);
}


void NDBT_TestSuite::printExecutionTree(){
  ndbout << "Testsuite: " << name << endl;
  for (unsigned t = 0; t < tests.size(); t++){
    tests[t]->print();
    ndbout << endl;
  } 
  for (unsigned t = 0; t < explicitTests.size(); t++){
    explicitTests[t]->print();
    ndbout << endl;
  } 
}

void NDBT_TestSuite::printExecutionTreeHTML(){
  ndbout << "<tr>" << endl;
  ndbout << "<td><h3>" << name << "</h3></td>" << endl;
  ndbout << "</tr>" << endl;
  for (unsigned t = 0; t < tests.size(); t++){
    tests[t]->printHTML();
    ndbout << endl;
  } 
  for (unsigned t = 0; t < explicitTests.size(); t++){
    explicitTests[t]->printHTML();
    ndbout << endl;
  }
}

void NDBT_TestSuite::printCases(){
  ndbout << "# Testsuite: " << name << endl;
  ndbout << "# Number of tests: " << tests.size() << endl; 
  for (unsigned t = 0; t < tests.size(); t++){
    ndbout << name << " -n " << tests[t]->getName() << endl;
  } 
  ndbout << "# Number of explicit tests: " << explicitTests.size() << endl;
  for (unsigned t = 0; t < explicitTests.size(); t++){
    ndbout << name << " -n " << explicitTests[t]->getName() << endl;
  } 
}

const char* NDBT_TestSuite::getDate(char* str, size_t len)
{
  // Get current time
  time_t now;
  time(&now);

  // Print as timestamp to buf
  Logger::format_timestamp(now, str, len);

  return str;
}

void NDBT_TestCaseImpl1::printHTML(){

  ndbout << "<tr><td>&nbsp;</td>" << endl;
  ndbout << "<td name=tc>" << endl << _name << "</td><td width=70%>" 
	 << _comment << "</td></tr>" << endl;  
}

void NDBT_TestCaseImpl1::print(){
  ndbout << "Test case: " << _name << endl;
  ndbout << "Description: "<< _comment << endl;

  ndbout << "Parameters: " << endl;

  Properties::Iterator it(&props);
  for(const char * key = it.first(); key != 0; key = it.next()){
    PropertiesType pt;
    const bool b = props.getTypeOf(key, &pt);
    require(b == true);
    switch(pt){
    case PropertiesType_Uint32:{
      Uint32 val;
      props.get(key, &val);
      ndbout << "      " << key << ": " << val << endl;
      break;
    }
    case PropertiesType_char:{
      const char * val;
      props.get(key, &val);
      ndbout << "    " << key << ": " << val << endl;
      break;
    }
    default:
      abort();
    }  
  }
  unsigned i; 
  for(i=0; i<initializers.size(); i++){
    ndbout << "Initializers[" << i << "]: " << endl;
    initializers[i]->print();
  }
  for(i=0; i<steps.size(); i++){
    ndbout << "Step[" << i << "]: " << endl;
    steps[i]->print();
  }
  for(i=0; i<verifiers.size(); i++){
    ndbout << "Verifier[" << i << "]: " << endl;
    verifiers[i]->print();
  }
  for(i=0; i<finalizers.size(); i++){
    ndbout << "Finalizer[" << i << "]: " << endl;
    finalizers[i]->print();
  }
      
}

void NDBT_Step::print(){
  ndbout << "      "<< name << endl;

}

void
NDBT_Context::sync_down(const char * key){
  Uint32 threads = getProperty(key, (unsigned)0);
  if(threads){
    decProperty(key);
  }
}

void
NDBT_Context::sync_up_and_wait(const char * key, Uint32 value){
  setProperty(key, value);
  getPropertyWait(key, (unsigned)0);
}

bool
NDBT_Context::closeToTimeout(int safety)
{
  if (safety == 0)
    return false;

  if (m_env_timeout == 0)
  {
    char buf[1024];
    const char * p = NdbEnv_GetEnv("ATRT_TIMEOUT", buf, sizeof(buf));
    if (p)
    {
      m_env_timeout = atoi(p);
      ndbout_c("FOUND ATRT_TIMEOUT: %d", m_env_timeout);
    }
    else
    {
      m_env_timeout = -1;
    }
  }

  if (m_env_timeout < 0)
    return false;

  Uint64 to = (1000 * m_env_timeout * (100 - safety)) / 100;
  Uint64 now = NdbTick_CurrentMillisecond();
  if (now >= m_test_start_time + to)
  {
    ndbout_c("closeToTimeout(%d) => true env(timeout): %d",
             safety, m_env_timeout);
    return true;
  }

  return false;
}

NdbApiConfig const&
NDBT_Context::getConfig() const
{
  return m_cluster_connection.m_impl.m_config;
}

template class Vector<NDBT_TestCase*>;
template class Vector<NDBT_TestCaseResult*>;
template class Vector<NDBT_Step*>;
template class Vector<NdbThread*>;
template class Vector<NDBT_Verifier*>;
template class Vector<NDBT_Initializer*>;
template class Vector<NDBT_Finalizer*>;
template class Vector<const NdbDictionary::Table*>;<|MERGE_RESOLUTION|>--- conflicted
+++ resolved
@@ -893,11 +893,7 @@
 {
   for (unsigned i = 0; i < tests.size(); i++)
   {
-<<<<<<< HEAD
     if (native_strcasecmp(tests[i]->getName(), testname) == 0)
-=======
-    if (strcasecmp(tests[i]->getName(), testname) == 0)
->>>>>>> 7757d419
       return tests[i];
   }
 
@@ -906,11 +902,7 @@
 
   for (unsigned i = 0; i < explicitTests.size(); i++)
   {
-<<<<<<< HEAD
     if (native_strcasecmp(explicitTests[i]->getName(), testname) == 0)
-=======
-    if (strcasecmp(explicitTests[i]->getName(), testname) == 0)
->>>>>>> 7757d419
       return explicitTests[i];
   }
 
@@ -1338,11 +1330,7 @@
   }
   for (unsigned t = 0; t < explicitTests.size(); t++){
     if (_tcname != NULL &&
-<<<<<<< HEAD
 	native_strcasecmp(explicitTests[t]->getName(), _tcname) != 0)
-=======
-	strcasecmp(explicitTests[t]->getName(), _tcname) != 0)
->>>>>>> 7757d419
       continue;
 
     explicitTests[t]->printTestResult();
