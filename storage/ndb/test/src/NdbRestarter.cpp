--- conflicted
+++ resolved
@@ -33,13 +33,9 @@
 
 NdbRestarter::NdbRestarter(const char* _addr): 
   handle(NULL),
-<<<<<<< HEAD
+  connected(false),
   m_config(0),
   m_reconnect(false)
-=======
-  connected(false),
-  m_config(0)
->>>>>>> 89284e8a
 {
   if (_addr == NULL){
     addr.assign("");
