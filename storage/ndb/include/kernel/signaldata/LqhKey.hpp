/*
   Copyright (C) 2003 MySQL AB
    All rights reserved. Use is subject to license terms.

   This program is free software; you can redistribute it and/or modify
   it under the terms of the GNU General Public License as published by
   the Free Software Foundation; version 2 of the License.

   This program is distributed in the hope that it will be useful,
   but WITHOUT ANY WARRANTY; without even the implied warranty of
   MERCHANTABILITY or FITNESS FOR A PARTICULAR PURPOSE.  See the
   GNU General Public License for more details.

   You should have received a copy of the GNU General Public License
   along with this program; if not, write to the Free Software
   Foundation, Inc., 51 Franklin St, Fifth Floor, Boston, MA 02110-1301  USA
*/

#ifndef LQH_KEY_H
#define LQH_KEY_H

#include "SignalData.hpp"

class LqhKeyReq {
  /**
   * Reciver(s)
   */
  friend class Dblqh;         // Reciver

  /**
   * Sender(s)
   */
  friend class Dbspj;      
  friend class Dbtc;      
  friend class Restore;
  
  /**
   * For printing
   */
  friend bool printLQHKEYREQ(FILE * output, const Uint32 * theData, Uint32 len, Uint16 receiverBlockNo);

public:
  STATIC_CONST( FixedSignalLength = 11 );
  STATIC_CONST( MaxKeyInfo = 4 );
  STATIC_CONST( MaxAttrInfo = 5);

  /* Long LQHKEYREQ definitions */
  STATIC_CONST( KeyInfoSectionNum = 0 );
  STATIC_CONST( AttrInfoSectionNum = 1 );

  STATIC_CONST( UnlockKeyLen = 2 );

private:

  /**
   * DATA VARIABLES
   */
//-------------------------------------------------------------
// Unconditional part. First 10 words
//-------------------------------------------------------------
  UintR clientConnectPtr;	// DATA 0
  UintR attrLen;	        // DATA 1
  UintR hashValue;		// DATA 2
  UintR requestInfo;   		// DATA 3
  UintR tcBlockref;		// DATA 4
  UintR tableSchemaVersion;	// DATA 5
  UintR fragmentData;		// DATA 6
  UintR transId1;		// DATA 7
  UintR transId2;		// DATA 8
  UintR savePointId;            // DATA 9
  union {
    /**
     * When sent from  TC -> LQH this variable contains scanInfo
     * When send from LQH -> LQH this variable contains noFiredTriggers
     */
    UintR noFiredTriggers;	// DATA 10 
    Uint32 scanInfo;            // DATA 10
  };

//-------------------------------------------------------------
// Variable sized key part. Those will be placed to
// pack the signal in an appropriate manner.
//-------------------------------------------------------------
  UintR variableData[10];           // DATA 11 - 21

  static UintR getAttrLen(const UintR & scanInfoAttrLen);
  static UintR getScanTakeOverFlag(const UintR & scanInfoAttrLen);
  static UintR getStoredProcFlag(const UintR & scanData);
  static UintR getDistributionKey(const UintR & scanData);
  static UintR getReorgFlag(const UintR& scanData);
  static void setReorgFlag(UintR& scanData, Uint32 val);
  
  static UintR getTableId(const UintR & tableSchemaVersion);
  static UintR getSchemaVersion(const UintR & tableSchemaVersion);

  static UintR getFragmentId(const UintR & fragmentData);
  static UintR getNextReplicaNodeId(const UintR & fragmentData);

  static Uint8 getLockType(const UintR & requestInfo);
  static Uint8 getDirtyFlag(const UintR & requestInfo);
  static Uint8 getInterpretedFlag(const UintR & requestInfo);
  static Uint8 getSimpleFlag(const UintR & requestInfo);
  static Uint8 getOperation(const UintR & requestInfo);
  static Uint8 getSeqNoReplica(const UintR & requestInfo);
  static Uint8 getLastReplicaNo(const UintR & requestInfo);
  static Uint8 getAIInLqhKeyReq(const UintR & requestInfo);
  static UintR getKeyLen(const UintR & requestInfo);
  static UintR getSameClientAndTcFlag(const UintR & requestInfo);
  static UintR getReturnedReadLenAIFlag(const UintR & requestInfo);
  static UintR getApplicationAddressFlag(const UintR & requestInfo);
  static UintR getMarkerFlag(const UintR & requestInfo);
  static UintR getNoDiskFlag(const UintR & requestInfo);

  /**
   * Setters
   */

  static void setAttrLen(UintR & scanInfoAttrLen, UintR val);
  static void setScanTakeOverFlag(UintR & scanInfoAttrLen, UintR val);
  static void setStoredProcFlag(UintR & scanData, UintR val);
  static void setDistributionKey(UintR & scanData, UintR val);
  
  static void setTableId(UintR & tableSchemaVersion, UintR val);
  static void setSchemaVersion(UintR & tableSchemaVersion, UintR val);

  static void setFragmentId(UintR & fragmentData, UintR val);
  static void setNextReplicaNodeId(UintR & fragmentData, UintR val);

  static void setLockType(UintR & requestInfo, UintR val);
  static void setDirtyFlag(UintR & requestInfo, UintR val);
  static void setInterpretedFlag(UintR & requestInfo, UintR val);
  static void setSimpleFlag(UintR & requestInfo, UintR val);
  static void setOperation(UintR & requestInfo, UintR val);
  static void setSeqNoReplica(UintR & requestInfo, UintR val);
  static void setLastReplicaNo(UintR & requestInfo, UintR val);
  static void setAIInLqhKeyReq(UintR & requestInfo, UintR val);
  static void setKeyLen(UintR & requestInfo, UintR val);
  static void setSameClientAndTcFlag(UintR & requestInfo, UintR val);
  static void setReturnedReadLenAIFlag(UintR & requestInfo, UintR val);
  static void setApplicationAddressFlag(UintR & requestInfo, UintR val);
  static void setMarkerFlag(UintR & requestInfo, UintR val);
  static void setNoDiskFlag(UintR & requestInfo, UintR val);

  static UintR getRowidFlag(const UintR & requestInfo);
  static void setRowidFlag(UintR & requestInfo, UintR val);

  /**
   * When doing DIRTY WRITES
   */
  static UintR getGCIFlag(const UintR & requestInfo);
  static void setGCIFlag(UintR & requestInfo, UintR val);

  static UintR getNrCopyFlag(const UintR & requestInfo);
  static void setNrCopyFlag(UintR & requestInfo, UintR val);

  /**
   * Do normal protocol (LQHKEYCONF/REF) even if doing dirty read
   */
  static UintR getNormalProtocolFlag(const UintR & requestInfo);
  static void setNormalProtocolFlag(UintR & requestInfo, UintR val);

  /**
   * Include corr factor
   */
  static UintR getCorrFactorFlag(const UintR & requestInfo);
  static void setCorrFactorFlag(UintR & requestInfo, UintR val);
};

/**
 * Request Info
 *
 * k = Key len                - (Short LQHKEYREQ only) 
 *                              10 Bits (0-9) max 1023
 * l = Last Replica No        - 2  Bits -> Max 3 (10-11)

 IF version < NDBD_ROWID_VERSION
   * t = Lock type            - 3  Bits -> Max 7 (12-14)
 * p = Application Addr. Ind  - 1  Bit (15)
 * d = Dirty indicator        - 1  Bit (16)
 * i = Interpreted indicator  - 1  Bit (17)
 * s = Simple indicator       - 1  Bit (18)
 * o = Operation              - 3  Bits (19-21)
 * r = Sequence replica       - 2  Bits (22-23)
 * a = Attr Info in LQHKEYREQ - (Short LQHKEYREQ only)
                                3  Bits (24-26)
 * c = Same client and tc     - 1  Bit (27)
 * u = Read Len Return Ind    - 1  Bit (28)
 * m = Commit ack marker      - 1  Bit (29)
 * x = No disk usage          - 1  Bit (30)
 * z = Use rowid for insert   - 1  Bit (31)
 * g = gci flag               - 1  Bit (12)
 * n = NR copy                - 1  Bit (13)
 * P = Do normal protocol even if dirty-read - 1 Bit (14)
 * A = CorrFactor flag        - 1  Bit (24)

 * Short LQHKEYREQ :
 *             1111111111222222222233
 *   01234567890123456789012345678901
 *   kkkkkkkkkklltttpdisooorraaacumxz
 *   kkkkkkkkkkllgn pdisooorraaacumxz
 *
 * Long LQHKEYREQ :
 *             1111111111222222222233
 *   01234567890123456789012345678901
 *             llgnPpdisooorrA  cumxz
 *
 */

#define RI_KEYLEN_SHIFT      (0)
#define RI_KEYLEN_MASK       (1023)
#define RI_LAST_REPL_SHIFT   (10)
#define RI_LAST_REPL_MASK    (3)
#define RI_LOCK_TYPE_SHIFT   (12)
#define RI_LOCK_TYPE_MASK    (7)
#define RI_APPL_ADDR_SHIFT   (15)
#define RI_DIRTY_SHIFT       (16)
#define RI_INTERPRETED_SHIFT (17)
#define RI_SIMPLE_SHIFT      (18)
#define RI_OPERATION_SHIFT   (19)
#define RI_OPERATION_MASK    (7)
#define RI_SEQ_REPLICA_SHIFT (22)
#define RI_SEQ_REPLICA_MASK  (3)
#define RI_AI_IN_THIS_SHIFT  (24)
#define RI_AI_IN_THIS_MASK   (7)
#define RI_SAME_CLIENT_SHIFT (27)
#define RI_RETURN_AI_SHIFT   (28)
#define RI_MARKER_SHIFT      (29)
#define RI_NODISK_SHIFT      (30)
#define RI_ROWID_SHIFT       (31)
#define RI_GCI_SHIFT         (12)
#define RI_NR_COPY_SHIFT     (13)
#define RI_NORMAL_DIRTY      (14)
#define RI_CORR_FACTOR_VALUE (24)

/**
 * Scan Info
 *
 * a = Attr Len                 - (Short LQHKEYREQ only)
 *                                 16 Bits -> max 65535 (0-15)
 * p = Stored Procedure Ind     -  1 Bit (16)
 * d = Distribution key         -  8 Bit  -> max 255 (17-24)
 * t = Scan take over indicator -  1 Bit (25)
 * m = Reorg value              -  2 Bit (26-27)
 *
 *           1111111111222222222233
 * 01234567890123456789012345678901
 * aaaaaaaaaaaaaaaapddddddddtmm       (Short LQHKEYREQ)
 *                 pddddddddtmm       (Long LQHKEYREQ)
 */

#define SI_ATTR_LEN_MASK     (65535)
#define SI_ATTR_LEN_SHIFT    (0)
#define SI_STORED_PROC_SHIFT (16)
#define SI_DISTR_KEY_MASK    (255)
#define SI_DISTR_KEY_SHIFT   (17)
#define SI_SCAN_TO_SHIFT     (25)
#define SI_REORG_SHIFT (26)
#define SI_REORG_MASK  (3)

inline 
UintR
LqhKeyReq::getAttrLen(const UintR & scanData)
{
  return (scanData >> SI_ATTR_LEN_SHIFT) & SI_ATTR_LEN_MASK;
}

inline 
Uint32
LqhKeyReq::getScanTakeOverFlag(const UintR & scanData)
{
  return (scanData >> SI_SCAN_TO_SHIFT) & 1;
}

inline
UintR
LqhKeyReq::getStoredProcFlag(const UintR & scanData){
  return (scanData >> SI_STORED_PROC_SHIFT) & 1;
}

inline
UintR
LqhKeyReq::getDistributionKey(const UintR & scanData){
  return (scanData >> SI_DISTR_KEY_SHIFT) & SI_DISTR_KEY_MASK;
}

inline 
UintR LqhKeyReq::getTableId(const UintR & tableSchemaVersion)
{
 return tableSchemaVersion & 0xFFFF;
}

inline 
UintR LqhKeyReq::getSchemaVersion(const UintR & tableSchemaVersion)
{
  return tableSchemaVersion >> 16;
}

inline 
UintR LqhKeyReq::getFragmentId(const UintR & fragmentData)
{
  return fragmentData & 0xFFFF;
}

inline 
UintR LqhKeyReq::getNextReplicaNodeId(const UintR & fragmentData)
{
 return fragmentData >> 16;
}

inline 
Uint8 LqhKeyReq::getLastReplicaNo(const UintR & requestInfo)
{
 return (requestInfo >> RI_LAST_REPL_SHIFT) & RI_LAST_REPL_MASK;
}

inline 
Uint8 LqhKeyReq::getLockType(const UintR & requestInfo)
{
  return (requestInfo >> RI_LOCK_TYPE_SHIFT) & RI_LOCK_TYPE_MASK;
}

inline 
Uint8 LqhKeyReq::getDirtyFlag(const UintR & requestInfo)
{
  return (requestInfo >> RI_DIRTY_SHIFT) & 1;
}

inline 
Uint8 LqhKeyReq::getInterpretedFlag(const UintR & requestInfo)
{
  return (requestInfo >> RI_INTERPRETED_SHIFT) & 1;
}

inline 
Uint8 LqhKeyReq::getSimpleFlag(const UintR & requestInfo)
{
  return (requestInfo >> RI_SIMPLE_SHIFT) & 1;
}

inline 
Uint8 LqhKeyReq::getOperation(const UintR & requestInfo)
{
  return (requestInfo >> RI_OPERATION_SHIFT) & RI_OPERATION_MASK;
}

inline 
Uint8 LqhKeyReq::getSeqNoReplica(const UintR & requestInfo)
{
  return (requestInfo >> RI_SEQ_REPLICA_SHIFT) & RI_SEQ_REPLICA_MASK;
}


inline 
Uint8 LqhKeyReq::getAIInLqhKeyReq(const UintR & requestInfo)
{
  return (requestInfo >> RI_AI_IN_THIS_SHIFT) & RI_AI_IN_THIS_MASK;
}

inline 
UintR LqhKeyReq::getKeyLen(const UintR & requestInfo)
{
  return (requestInfo >> RI_KEYLEN_SHIFT) & RI_KEYLEN_MASK;
}

inline 
UintR 
LqhKeyReq::getSameClientAndTcFlag(const UintR & requestInfo)
{
  return (requestInfo >> RI_SAME_CLIENT_SHIFT) & 1;
}

inline 
UintR LqhKeyReq::getReturnedReadLenAIFlag(const UintR & requestInfo)
{
  return (requestInfo >> RI_RETURN_AI_SHIFT) & 1;
}

inline
UintR 
LqhKeyReq::getApplicationAddressFlag(const UintR & requestInfo){
  return (requestInfo >> RI_APPL_ADDR_SHIFT) & 1;
}

inline
void
LqhKeyReq::setAttrLen(UintR & scanInfoAttrLen, UintR val){
  ASSERT_MAX(val, SI_ATTR_LEN_MASK, "LqhKeyReq::setAttrLen");
  scanInfoAttrLen |= (val << SI_ATTR_LEN_SHIFT);
}


inline
void
LqhKeyReq::setScanTakeOverFlag(UintR & scanInfoAttrLen, UintR val){
  ASSERT_BOOL(val, "LqhKeyReq::setScanTakeOverFlag");
  scanInfoAttrLen |= (val << SI_SCAN_TO_SHIFT);
}

inline
void
LqhKeyReq::setStoredProcFlag(UintR & scanData, UintR val){
  ASSERT_BOOL(val, "LqhKeyReq::setStoredProcFlag");
  scanData |= (val << SI_STORED_PROC_SHIFT);
}

inline
void
LqhKeyReq::setDistributionKey(UintR & scanData, UintR val){
  ASSERT_MAX(val, SI_DISTR_KEY_MASK, "LqhKeyReq::setDistributionKey");
  scanData |= (val << SI_DISTR_KEY_SHIFT);
}

inline
Uint32
LqhKeyReq::getReorgFlag(const UintR & scanData){
  return (scanData >> SI_REORG_SHIFT) & SI_REORG_MASK;
}

inline
void
LqhKeyReq::setReorgFlag(UintR & scanData, UintR val){
  ASSERT_MAX(val, SI_REORG_MASK, "LqhKeyReq::setMovingFlag");
  scanData |= (val << SI_REORG_SHIFT);
}

#if 0  
inline
void

LqhKeyReq::setTableId(UintR & tableSchemaVersion, UintR val){
  
}
inline
void
LqhKeyReq::setSchemaVersion(UintR & tableSchemaVersion, UintR val);

inline
void
LqhKeyReq::setFragmentId(UintR & fragmentData, UintR val);

inline
void
LqhKeyReq::setNextReplicaNodeId(UintR & fragmentData, UintR val);
#endif

inline
void
LqhKeyReq::setLockType(UintR & requestInfo, UintR val){
  ASSERT_MAX(val, RI_LOCK_TYPE_MASK, "LqhKeyReq::setLockType");
  requestInfo |= (val << RI_LOCK_TYPE_SHIFT);
}

inline
void
LqhKeyReq::setDirtyFlag(UintR & requestInfo, UintR val){
  ASSERT_BOOL(val, "LqhKeyReq::setDirtyFlag");
  requestInfo |= (val << RI_DIRTY_SHIFT);
}

inline
void
LqhKeyReq::setInterpretedFlag(UintR & requestInfo, UintR val){
  ASSERT_BOOL(val, "LqhKeyReq::setInterpretedFlag");
  requestInfo |= (val << RI_INTERPRETED_SHIFT);
}

inline
void
LqhKeyReq::setSimpleFlag(UintR & requestInfo, UintR val){
  ASSERT_BOOL(val, "LqhKeyReq::setSimpleFlag");
  requestInfo |= (val << RI_SIMPLE_SHIFT);
}

inline
void
LqhKeyReq::setOperation(UintR & requestInfo, UintR val){
  ASSERT_MAX(val, RI_OPERATION_MASK, "LqhKeyReq::setOperation");
  requestInfo |= (val << RI_OPERATION_SHIFT);
}

inline
void
LqhKeyReq::setSeqNoReplica(UintR & requestInfo, UintR val){
  ASSERT_MAX(val, RI_SEQ_REPLICA_MASK, "LqhKeyReq::setSeqNoReplica");
  requestInfo |= (val << RI_SEQ_REPLICA_SHIFT);
}

inline
void
LqhKeyReq::setLastReplicaNo(UintR & requestInfo, UintR val){
  ASSERT_MAX(val, RI_LAST_REPL_MASK, "LqhKeyReq::setLastReplicaNo");
  requestInfo |= (val << RI_LAST_REPL_SHIFT);
}

inline
void
LqhKeyReq::setAIInLqhKeyReq(UintR & requestInfo, UintR val){
  ASSERT_MAX(val, RI_AI_IN_THIS_MASK, "LqhKeyReq::setAIInLqhKeyReq");
  requestInfo |= (val << RI_AI_IN_THIS_SHIFT);
}

inline
void
LqhKeyReq::setKeyLen(UintR & requestInfo, UintR val){
  ASSERT_MAX(val, RI_KEYLEN_MASK, "LqhKeyReq::setKeyLen");
  requestInfo |= (val << RI_KEYLEN_SHIFT);
}

inline
void
LqhKeyReq::setSameClientAndTcFlag(UintR & requestInfo, UintR val){
  ASSERT_BOOL(val, "LqhKeyReq::setSameClientAndTcFlag");
  requestInfo |= (val << RI_SAME_CLIENT_SHIFT);
}

inline
void
LqhKeyReq::setReturnedReadLenAIFlag(UintR & requestInfo, UintR val){
  ASSERT_BOOL(val, "LqhKeyReq::setReturnedReadLenAIFlag");
  requestInfo |= (val << RI_RETURN_AI_SHIFT);
}

inline
void
LqhKeyReq::setApplicationAddressFlag(UintR & requestInfo, UintR val){
  ASSERT_BOOL(val, "LqhKeyReq::setApplicationAddressFlag");
  requestInfo |= (val << RI_APPL_ADDR_SHIFT);
}

/**** */

inline
void
LqhKeyReq::setMarkerFlag(UintR & requestInfo, UintR val){
  ASSERT_BOOL(val, "LqhKeyReq::setMarkerFlag");
  requestInfo |= (val << RI_MARKER_SHIFT);
}

inline
UintR 
LqhKeyReq::getMarkerFlag(const UintR & requestInfo){
  return (requestInfo >> RI_MARKER_SHIFT) & 1;
}

inline
void
LqhKeyReq::setNoDiskFlag(UintR & requestInfo, UintR val){
  ASSERT_BOOL(val, "LqhKeyReq::setNoDiskFlag");
  requestInfo |= (val << RI_NODISK_SHIFT);
}

inline
UintR 
LqhKeyReq::getNoDiskFlag(const UintR & requestInfo){
  return (requestInfo >> RI_NODISK_SHIFT) & 1;
}

inline
void
LqhKeyReq::setRowidFlag(UintR & requestInfo, UintR val){
  ASSERT_BOOL(val, "LqhKeyReq::setRowidFlag");
  requestInfo |= (val << RI_ROWID_SHIFT);
}

inline
UintR 
LqhKeyReq::getRowidFlag(const UintR & requestInfo){
  return (requestInfo >> RI_ROWID_SHIFT) & 1;
}

inline
void
LqhKeyReq::setGCIFlag(UintR & requestInfo, UintR val){
  ASSERT_BOOL(val, "LqhKeyReq::setGciFlag");
  requestInfo |= (val << RI_GCI_SHIFT);
}

inline
UintR 
LqhKeyReq::getGCIFlag(const UintR & requestInfo){
  return (requestInfo >> RI_GCI_SHIFT) & 1;
}

inline
void
LqhKeyReq::setNrCopyFlag(UintR & requestInfo, UintR val){
  ASSERT_BOOL(val, "LqhKeyReq::setNrCopyFlag");
  requestInfo |= (val << RI_NR_COPY_SHIFT);
}

inline
UintR 
LqhKeyReq::getNrCopyFlag(const UintR & requestInfo){
  return (requestInfo >> RI_NR_COPY_SHIFT) & 1;
}

inline
<<<<<<< HEAD
void
LqhKeyReq::setNormalProtocolFlag(UintR & requestInfo, UintR val){
  ASSERT_BOOL(val, "LqhKeyReq::setNrCopyFlag");
  requestInfo |= (val << RI_NORMAL_DIRTY);
}

inline
UintR
LqhKeyReq::getNormalProtocolFlag(const UintR & requestInfo){
  return (requestInfo >> RI_NORMAL_DIRTY) & 1;
}

inline
void
LqhKeyReq::setCorrFactorFlag(UintR & requestInfo, UintR val){
  ASSERT_BOOL(val, "LqhKeyReq::setCorrFactorFlag");
  requestInfo |= (val << RI_CORR_FACTOR_VALUE);
}

inline
UintR
LqhKeyReq::getCorrFactorFlag(const UintR & requestInfo){
  return (requestInfo >> RI_CORR_FACTOR_VALUE) & 1;
=======
Uint32
table_version_major_lqhkeyreq(Uint32 x)
{
  // LQHKEYREQ only contains 16-bit schema version...
  return x & 0xFFFF;
>>>>>>> 337786d3
}

class LqhKeyConf {
  /**
   * Reciver(s)
   */
  friend class Dbtc;
  friend class Restore;
  friend class Dbspj;

  /**
   * Sender(s)
   */
  friend class Dblqh;

  // Sent in a packed signal
  friend class PackedSignal;
  /**
   * For printing
   */
  friend bool printPACKED_SIGNAL(FILE * output, const Uint32 * theData, Uint32 len, Uint16 receiverBlockNo);
  friend bool printLQHKEYCONF(FILE * output, const Uint32 * theData, Uint32 len, Uint16 receiverBlockNo);

public:
  STATIC_CONST( SignalLength = 7 );

private:

  /**
   * DATA VARIABLES
   */
  Uint32 connectPtr;
  Uint32 opPtr;
  Uint32 userRef;
  union {
    /**
     * For read operations this variable contains the number of bytes read
     * For unlock operations this variable contains the unlocked op's TC REF
     */
    Uint32 readLen;
    Uint32 unlockTcRef;
  };
  Uint32 transId1;
  Uint32 transId2;
  Uint32 noFiredTriggers;
};

class LqhKeyRef {
  /**
   * Reciver(s)
   */
  friend class Dbtc;      
  friend class Dbspj;
  friend class Restore;

  /**
   * Sender(s)
   */
  friend class Dblqh;

  /**
   * For printing
   */
  friend bool printLQHKEYREF(FILE * output, const Uint32 * theData, Uint32 len, Uint16 receiverBlockNo);

public:
  STATIC_CONST( SignalLength = 5 );

private:

  /**
   * DATA VARIABLES
   */
  Uint32 userRef;
  Uint32 connectPtr;
  Uint32 errorCode;
  Uint32 transId1;
  Uint32 transId2;
};

#endif<|MERGE_RESOLUTION|>--- conflicted
+++ resolved
@@ -595,7 +595,6 @@
 }
 
 inline
-<<<<<<< HEAD
 void
 LqhKeyReq::setNormalProtocolFlag(UintR & requestInfo, UintR val){
   ASSERT_BOOL(val, "LqhKeyReq::setNrCopyFlag");
@@ -619,13 +618,14 @@
 UintR
 LqhKeyReq::getCorrFactorFlag(const UintR & requestInfo){
   return (requestInfo >> RI_CORR_FACTOR_VALUE) & 1;
-=======
+}
+
+inline
 Uint32
 table_version_major_lqhkeyreq(Uint32 x)
 {
   // LQHKEYREQ only contains 16-bit schema version...
   return x & 0xFFFF;
->>>>>>> 337786d3
 }
 
 class LqhKeyConf {
