/*
   Copyright (C) 2003, 2005-2008 MySQL AB
    All rights reserved. Use is subject to license terms.

   This program is free software; you can redistribute it and/or modify
   it under the terms of the GNU General Public License as published by
   the Free Software Foundation; version 2 of the License.

   This program is distributed in the hope that it will be useful,
   but WITHOUT ANY WARRANTY; without even the implied warranty of
   MERCHANTABILITY or FITNESS FOR A PARTICULAR PURPOSE.  See the
   GNU General Public License for more details.

   You should have received a copy of the GNU General Public License
   along with this program; if not, write to the Free Software
   Foundation, Inc., 51 Franklin St, Fifth Floor, Boston, MA 02110-1301  USA
*/

#ifndef CREATE_TAB_HPP
#define CREATE_TAB_HPP

#include "SignalData.hpp"

struct CreateTabReq
{
  STATIC_CONST( SignalLength = 6 );
<<<<<<< HEAD
  STATIC_CONST( SignalLengthLDM = 6 + 10 );
=======
  STATIC_CONST( SignalLengthLDM = 6 + 11 );
>>>>>>> a7b1eab2

  enum RequestType {
  };

  Uint32 senderRef;
  Uint32 senderData;
  Uint32 tableId;
  Uint32 tableVersion;
  Uint32 requestType;
  Uint32 gci;

  /**
   * Used when sending to LQH++
   */
  Uint32 noOfCharsets;
  Uint32 tableType;           // DictTabInfo::TableType
  Uint32 primaryTableId;      // table of index or RNIL
  Uint32 tablespace_id;       // RNIL for MM table
  Uint32 forceVarPartFlag;
  Uint32 noOfAttributes;
  Uint32 noOfNullAttributes;
  Uint32 noOfKeyAttr;
  Uint32 checksumIndicator;
  Uint32 GCPIndicator;
<<<<<<< HEAD
=======
  Uint32 extraRowAuthorBits;
>>>>>>> a7b1eab2

  SECTION( DICT_TAB_INFO = 0 );
  SECTION( FRAGMENTATION = 1 );
};

struct CreateTabConf {
  STATIC_CONST( SignalLength = 3 );

  Uint32 senderRef;
  Uint32 senderData;

  union {
    Uint32 lqhConnectPtr;
    Uint32 tuxConnectPtr;
    Uint32 tupConnectPtr;
  };
};

struct CreateTabRef {
  STATIC_CONST( SignalLength = 6 );

  Uint32 senderRef;
  Uint32 senderData;
  Uint32 errorCode;
  Uint32 errorLine; 
  Uint32 errorKey;
  Uint32 errorStatus;
};

/**
 * TcSchVerReq is CreateTab but towards TC...
 *   should be removed in favor of CreateTab
 */
struct TcSchVerReq
{
  Uint32 tableId;
  Uint32 tableVersion;
  Uint32 tableLogged;
  Uint32 senderRef;
  Uint32 tableType;
  Uint32 senderData;
  Uint32 noOfPrimaryKeys;
  Uint32 singleUserMode;
  Uint32 userDefinedPartition;
  STATIC_CONST( SignalLength = 9 );
};

struct TcSchVerConf
{
  Uint32 senderRef;
  Uint32 senderData;
  STATIC_CONST( SignalLength = 2 );
};

#endif<|MERGE_RESOLUTION|>--- conflicted
+++ resolved
@@ -24,11 +24,7 @@
 struct CreateTabReq
 {
   STATIC_CONST( SignalLength = 6 );
-<<<<<<< HEAD
-  STATIC_CONST( SignalLengthLDM = 6 + 10 );
-=======
   STATIC_CONST( SignalLengthLDM = 6 + 11 );
->>>>>>> a7b1eab2
 
   enum RequestType {
   };
@@ -53,10 +49,7 @@
   Uint32 noOfKeyAttr;
   Uint32 checksumIndicator;
   Uint32 GCPIndicator;
-<<<<<<< HEAD
-=======
   Uint32 extraRowAuthorBits;
->>>>>>> a7b1eab2
 
   SECTION( DICT_TAB_INFO = 0 );
   SECTION( FRAGMENTATION = 1 );
