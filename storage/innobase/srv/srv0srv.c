--- conflicted
+++ resolved
@@ -68,17 +68,9 @@
 #include "mysql/plugin.h"
 #include "mysql/service_thd_wait.h"
 
-<<<<<<< HEAD
-/* This is set to the MySQL server value for this variable.  It is only
-needed for FOREIGN KEY definition parsing since FOREIGN KEY names are not
-stored in the server metadata. The server stores and enforces it for
-regular database and table names.*/
-UNIV_INTERN uint	srv_lower_case_table_names	= 0;
-=======
 /* The following counter is incremented whenever there is some user activity
 in the server */
 UNIV_INTERN ulint	srv_activity_count	= 0;
->>>>>>> ed76b32e
 
 /* The following is the maximum allowed duration of a lock wait. */
 UNIV_INTERN ulint	srv_fatal_semaphore_wait_threshold = 600;
