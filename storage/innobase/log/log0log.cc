--- conflicted
+++ resolved
@@ -2076,15 +2076,7 @@
 		goto loop;
 	}
 
-<<<<<<< HEAD
 	mutex_exit(&(log_sys->mutex));
-=======
-	fil_io(OS_FILE_WRITE | OS_FILE_LOG, true, group->archive_space_id,
-	       dest_offset / UNIV_PAGE_SIZE,
-	       dest_offset % UNIV_PAGE_SIZE,
-	       2 * OS_FILE_LOG_BLOCK_SIZE,
-	       buf, &log_archive_io);
->>>>>>> 26cfde77
 }
 
 /****************************************************************//**
@@ -2111,19 +2103,9 @@
 	/* Wait until the master thread and all other operations are idle: our
 	algorithm only works if the server is idle at shutdown */
 
-<<<<<<< HEAD
 	srv_shutdown_state = SRV_SHUTDOWN_CLEANUP;
 loop:
 	os_thread_sleep(100000);
-=======
-	fil_io(OS_FILE_WRITE | OS_FILE_LOG, true, group->archive_space_id,
-	       dest_offset / UNIV_PAGE_SIZE,
-	       dest_offset % UNIV_PAGE_SIZE,
-	       OS_FILE_LOG_BLOCK_SIZE,
-	       buf + LOG_FILE_ARCH_COMPLETED,
-	       &log_archive_io);
-}
->>>>>>> 26cfde77
 
 	count++;
 
@@ -2227,797 +2209,9 @@
 		}
 	}
 
-<<<<<<< HEAD
 	mutex_enter(&log_sys->mutex);
 	server_busy = log_sys->n_pending_checkpoint_writes
 		      || log_sys->n_pending_writes;
-=======
-	len = end_lsn - start_lsn;
-
-	if (group->file_size < (next_offset % group->file_size) + len) {
-
-		len = group->file_size - (next_offset % group->file_size);
-	}
-
-#ifdef UNIV_DEBUG
-	if (log_debug_writes) {
-		fprintf(stderr,
-			"Archiving starting at lsn " LSN_PF ", len %lu"
-			" to group %lu\n",
-			start_lsn,
-			(ulong) len, (ulong) group->id);
-	}
-#endif /* UNIV_DEBUG */
-
-	log_sys->n_pending_archive_ios++;
-
-	log_sys->n_log_ios++;
-
-	MONITOR_INC(MONITOR_LOG_IO);
-
-	fil_io(OS_FILE_WRITE | OS_FILE_LOG, false, group->archive_space_id,
-	       (ulint) (next_offset / UNIV_PAGE_SIZE),
-	       (ulint) (next_offset % UNIV_PAGE_SIZE),
-	       ut_calc_align(len, OS_FILE_LOG_BLOCK_SIZE), buf,
-	       &log_archive_io);
-
-	start_lsn += len;
-	next_offset += len;
-	buf += len;
-
-	if (next_offset % group->file_size == 0) {
-		n_files++;
-	}
-
-	if (end_lsn != start_lsn) {
-
-		goto loop;
-	}
-
-	group->next_archived_file_no = group->archived_file_no + n_files;
-	group->next_archived_offset = next_offset % group->file_size;
-
-	ut_a(group->next_archived_offset % OS_FILE_LOG_BLOCK_SIZE == 0);
-}
-
-/*****************************************************//**
-(Writes to the archive of each log group.) Currently, only the first
-group is archived. */
-static
-void
-log_archive_groups(void)
-/*====================*/
-{
-	log_group_t*	group;
-
-	ut_ad(mutex_own(&(log_sys->mutex)));
-
-	group = UT_LIST_GET_FIRST(log_sys->log_groups);
-
-	log_group_archive(group);
-}
-
-/*****************************************************//**
-Completes the archiving write phase for (each log group), currently,
-the first log group. */
-static
-void
-log_archive_write_complete_groups(void)
-/*===================================*/
-{
-	log_group_t*	group;
-	ulint		end_offset;
-	ulint		trunc_files;
-	ulint		n_files;
-	ib_uint64_t	start_lsn;
-	ib_uint64_t	end_lsn;
-	ulint		i;
-
-	ut_ad(mutex_own(&(log_sys->mutex)));
-
-	group = UT_LIST_GET_FIRST(log_sys->log_groups);
-
-	group->archived_file_no = group->next_archived_file_no;
-	group->archived_offset = group->next_archived_offset;
-
-	/* Truncate from the archive file space all but the last
-	file, or if it has been written full, all files */
-
-	n_files = (UNIV_PAGE_SIZE
-		   * fil_space_get_size(group->archive_space_id))
-		/ group->file_size;
-	ut_ad(n_files > 0);
-
-	end_offset = group->archived_offset;
-
-	if (end_offset % group->file_size == 0) {
-
-		trunc_files = n_files;
-	} else {
-		trunc_files = n_files - 1;
-	}
-
-#ifdef UNIV_DEBUG
-	if (log_debug_writes && trunc_files) {
-		fprintf(stderr,
-			"Complete file(s) archived to group %lu\n",
-			(ulong) group->id);
-	}
-#endif /* UNIV_DEBUG */
-
-	/* Calculate the archive file space start lsn */
-	start_lsn = log_sys->next_archived_lsn
-		- (end_offset - LOG_FILE_HDR_SIZE + trunc_files
-		   * (group->file_size - LOG_FILE_HDR_SIZE));
-	end_lsn = start_lsn;
-
-	for (i = 0; i < trunc_files; i++) {
-
-		end_lsn += group->file_size - LOG_FILE_HDR_SIZE;
-
-		/* Write a notice to the headers of archived log
-		files that the file write has been completed */
-
-		log_group_archive_completed_header_write(group, i, end_lsn);
-	}
-
-	fil_space_truncate_start(group->archive_space_id,
-				 trunc_files * group->file_size);
-
-#ifdef UNIV_DEBUG
-	if (log_debug_writes) {
-		fputs("Archiving writes completed\n", stderr);
-	}
-#endif /* UNIV_DEBUG */
-}
-
-/******************************************************//**
-Completes an archiving i/o. */
-static
-void
-log_archive_check_completion_low(void)
-/*==================================*/
-{
-	ut_ad(mutex_own(&(log_sys->mutex)));
-
-	if (log_sys->n_pending_archive_ios == 0
-	    && log_sys->archiving_phase == LOG_ARCHIVE_READ) {
-
-#ifdef UNIV_DEBUG
-		if (log_debug_writes) {
-			fputs("Archiving read completed\n", stderr);
-		}
-#endif /* UNIV_DEBUG */
-
-		/* Archive buffer has now been read in: start archive writes */
-
-		log_sys->archiving_phase = LOG_ARCHIVE_WRITE;
-
-		log_archive_groups();
-	}
-
-	if (log_sys->n_pending_archive_ios == 0
-	    && log_sys->archiving_phase == LOG_ARCHIVE_WRITE) {
-
-		log_archive_write_complete_groups();
-
-		log_sys->archived_lsn = log_sys->next_archived_lsn;
-
-		rw_lock_x_unlock_gen(&(log_sys->archive_lock), LOG_ARCHIVE);
-	}
-}
-
-/******************************************************//**
-Completes an archiving i/o. */
-static
-void
-log_io_complete_archive(void)
-/*=========================*/
-{
-	log_group_t*	group;
-
-	mutex_enter(&(log_sys->mutex));
-
-	group = UT_LIST_GET_FIRST(log_sys->log_groups);
-
-	mutex_exit(&(log_sys->mutex));
-
-	fil_flush(group->archive_space_id);
-
-	mutex_enter(&(log_sys->mutex));
-
-	ut_ad(log_sys->n_pending_archive_ios > 0);
-
-	log_sys->n_pending_archive_ios--;
-
-	log_archive_check_completion_low();
-
-	mutex_exit(&(log_sys->mutex));
-}
-
-/********************************************************************//**
-Starts an archiving operation.
-@return	TRUE if succeed, FALSE if an archiving operation was already running */
-UNIV_INTERN
-ibool
-log_archive_do(
-/*===========*/
-	ibool	sync,	/*!< in: TRUE if synchronous operation is desired */
-	ulint*	n_bytes)/*!< out: archive log buffer size, 0 if nothing to
-			archive */
-{
-	ibool		calc_new_limit;
-	ib_uint64_t	start_lsn;
-	ib_uint64_t	limit_lsn;
-
-	calc_new_limit = TRUE;
-loop:
-	mutex_enter(&(log_sys->mutex));
-
-	switch (log_sys->archiving_state) {
-	case LOG_ARCH_OFF:
-arch_none:
-		mutex_exit(&(log_sys->mutex));
-
-		*n_bytes = 0;
-
-		return(TRUE);
-	case LOG_ARCH_STOPPED:
-	case LOG_ARCH_STOPPING2:
-		mutex_exit(&(log_sys->mutex));
-
-		os_event_wait(log_sys->archiving_on);
-
-		goto loop;
-	}
-
-	start_lsn = log_sys->archived_lsn;
-
-	if (calc_new_limit) {
-		ut_a(log_sys->archive_buf_size % OS_FILE_LOG_BLOCK_SIZE == 0);
-		limit_lsn = start_lsn + log_sys->archive_buf_size;
-
-		*n_bytes = log_sys->archive_buf_size;
-
-		if (limit_lsn >= log_sys->lsn) {
-
-			limit_lsn = ut_uint64_align_down(
-				log_sys->lsn, OS_FILE_LOG_BLOCK_SIZE);
-		}
-	}
-
-	if (log_sys->archived_lsn >= limit_lsn) {
-
-		goto arch_none;
-	}
-
-	if (log_sys->written_to_all_lsn < limit_lsn) {
-
-		mutex_exit(&(log_sys->mutex));
-
-		log_write_up_to(limit_lsn, LOG_WAIT_ALL_GROUPS, TRUE);
-
-		calc_new_limit = FALSE;
-
-		goto loop;
-	}
-
-	if (log_sys->n_pending_archive_ios > 0) {
-		/* An archiving operation is running */
-
-		mutex_exit(&(log_sys->mutex));
-
-		if (sync) {
-			rw_lock_s_lock(&(log_sys->archive_lock));
-			rw_lock_s_unlock(&(log_sys->archive_lock));
-		}
-
-		*n_bytes = log_sys->archive_buf_size;
-
-		return(FALSE);
-	}
-
-	rw_lock_x_lock_gen(&(log_sys->archive_lock), LOG_ARCHIVE);
-
-	log_sys->archiving_phase = LOG_ARCHIVE_READ;
-
-	log_sys->next_archived_lsn = limit_lsn;
-
-#ifdef UNIV_DEBUG
-	if (log_debug_writes) {
-		fprintf(stderr,
-			"Archiving from lsn " LSN_PF " to lsn " LSN_PF "\n",
-			log_sys->archived_lsn, limit_lsn);
-	}
-#endif /* UNIV_DEBUG */
-
-	/* Read the log segment to the archive buffer */
-
-	log_group_read_log_seg(LOG_ARCHIVE, log_sys->archive_buf,
-			       UT_LIST_GET_FIRST(log_sys->log_groups),
-			       start_lsn, limit_lsn);
-
-	mutex_exit(&(log_sys->mutex));
-
-	if (sync) {
-		rw_lock_s_lock(&(log_sys->archive_lock));
-		rw_lock_s_unlock(&(log_sys->archive_lock));
-	}
-
-	*n_bytes = log_sys->archive_buf_size;
-
-	return(TRUE);
-}
-
-/****************************************************************//**
-Writes the log contents to the archive at least up to the lsn when this
-function was called. */
-static
-void
-log_archive_all(void)
-/*=================*/
-{
-	ib_uint64_t	present_lsn;
-	ulint		dummy;
-
-	mutex_enter(&(log_sys->mutex));
-
-	if (log_sys->archiving_state == LOG_ARCH_OFF) {
-		mutex_exit(&(log_sys->mutex));
-
-		return;
-	}
-
-	present_lsn = log_sys->lsn;
-
-	mutex_exit(&(log_sys->mutex));
-
-	log_pad_current_log_block();
-
-	for (;;) {
-		mutex_enter(&(log_sys->mutex));
-
-		if (present_lsn <= log_sys->archived_lsn) {
-
-			mutex_exit(&(log_sys->mutex));
-
-			return;
-		}
-
-		mutex_exit(&(log_sys->mutex));
-
-		log_archive_do(TRUE, &dummy);
-	}
-}
-
-/*****************************************************//**
-Closes the possible open archive log file (for each group) the first group,
-and if it was open, increments the group file count by 2, if desired. */
-static
-void
-log_archive_close_groups(
-/*=====================*/
-	ibool	increment_file_count)	/*!< in: TRUE if we want to increment
-					the file count */
-{
-	log_group_t*	group;
-	ulint		trunc_len;
-
-	ut_ad(mutex_own(&(log_sys->mutex)));
-
-	if (log_sys->archiving_state == LOG_ARCH_OFF) {
-
-		return;
-	}
-
-	group = UT_LIST_GET_FIRST(log_sys->log_groups);
-
-	trunc_len = UNIV_PAGE_SIZE
-		* fil_space_get_size(group->archive_space_id);
-	if (trunc_len > 0) {
-		ut_a(trunc_len == group->file_size);
-
-		/* Write a notice to the headers of archived log
-		files that the file write has been completed */
-
-		log_group_archive_completed_header_write(
-			group, 0, log_sys->archived_lsn);
-
-		fil_space_truncate_start(group->archive_space_id,
-					 trunc_len);
-		if (increment_file_count) {
-			group->archived_offset = 0;
-			group->archived_file_no += 2;
-		}
-
-#ifdef UNIV_DEBUG
-		if (log_debug_writes) {
-			fprintf(stderr,
-				"Incrementing arch file no to %lu"
-				" in log group %lu\n",
-				(ulong) group->archived_file_no + 2,
-				(ulong) group->id);
-		}
-#endif /* UNIV_DEBUG */
-	}
-}
-
-/****************************************************************//**
-Writes the log contents to the archive up to the lsn when this function was
-called, and stops the archiving. When archiving is started again, the archived
-log file numbers start from 2 higher, so that the archiving will not write
-again to the archived log files which exist when this function returns.
-@return	DB_SUCCESS or DB_ERROR */
-UNIV_INTERN
-ulint
-log_archive_stop(void)
-/*==================*/
-{
-	ibool	success;
-
-	mutex_enter(&(log_sys->mutex));
-
-	if (log_sys->archiving_state != LOG_ARCH_ON) {
-
-		mutex_exit(&(log_sys->mutex));
-
-		return(DB_ERROR);
-	}
-
-	log_sys->archiving_state = LOG_ARCH_STOPPING;
-
-	mutex_exit(&(log_sys->mutex));
-
-	log_archive_all();
-
-	mutex_enter(&(log_sys->mutex));
-
-	log_sys->archiving_state = LOG_ARCH_STOPPING2;
-	os_event_reset(log_sys->archiving_on);
-
-	mutex_exit(&(log_sys->mutex));
-
-	/* Wait for a possible archiving operation to end */
-
-	rw_lock_s_lock(&(log_sys->archive_lock));
-	rw_lock_s_unlock(&(log_sys->archive_lock));
-
-	mutex_enter(&(log_sys->mutex));
-
-	/* Close all archived log files, incrementing the file count by 2,
-	if appropriate */
-
-	log_archive_close_groups(TRUE);
-
-	mutex_exit(&(log_sys->mutex));
-
-	/* Make a checkpoint, so that if recovery is needed, the file numbers
-	of new archived log files will start from the right value */
-
-	success = FALSE;
-
-	while (!success) {
-		success = log_checkpoint(TRUE, TRUE);
-	}
-
-	mutex_enter(&(log_sys->mutex));
-
-	log_sys->archiving_state = LOG_ARCH_STOPPED;
-
-	mutex_exit(&(log_sys->mutex));
-
-	return(DB_SUCCESS);
-}
-
-/****************************************************************//**
-Starts again archiving which has been stopped.
-@return	DB_SUCCESS or DB_ERROR */
-UNIV_INTERN
-ulint
-log_archive_start(void)
-/*===================*/
-{
-	mutex_enter(&(log_sys->mutex));
-
-	if (log_sys->archiving_state != LOG_ARCH_STOPPED) {
-
-		mutex_exit(&(log_sys->mutex));
-
-		return(DB_ERROR);
-	}
-
-	log_sys->archiving_state = LOG_ARCH_ON;
-
-	os_event_set(log_sys->archiving_on);
-
-	mutex_exit(&(log_sys->mutex));
-
-	return(DB_SUCCESS);
-}
-
-/****************************************************************//**
-Stop archiving the log so that a gap may occur in the archived log files.
-@return	DB_SUCCESS or DB_ERROR */
-UNIV_INTERN
-ulint
-log_archive_noarchivelog(void)
-/*==========================*/
-{
-loop:
-	mutex_enter(&(log_sys->mutex));
-
-	if (log_sys->archiving_state == LOG_ARCH_STOPPED
-	    || log_sys->archiving_state == LOG_ARCH_OFF) {
-
-		log_sys->archiving_state = LOG_ARCH_OFF;
-
-		os_event_set(log_sys->archiving_on);
-
-		mutex_exit(&(log_sys->mutex));
-
-		return(DB_SUCCESS);
-	}
-
-	mutex_exit(&(log_sys->mutex));
-
-	log_archive_stop();
-
-	os_thread_sleep(500000);
-
-	goto loop;
-}
-
-/****************************************************************//**
-Start archiving the log so that a gap may occur in the archived log files.
-@return	DB_SUCCESS or DB_ERROR */
-UNIV_INTERN
-ulint
-log_archive_archivelog(void)
-/*========================*/
-{
-	mutex_enter(&(log_sys->mutex));
-
-	if (log_sys->archiving_state == LOG_ARCH_OFF) {
-
-		log_sys->archiving_state = LOG_ARCH_ON;
-
-		log_sys->archived_lsn
-			= ut_uint64_align_down(log_sys->lsn,
-					       OS_FILE_LOG_BLOCK_SIZE);
-		mutex_exit(&(log_sys->mutex));
-
-		return(DB_SUCCESS);
-	}
-
-	mutex_exit(&(log_sys->mutex));
-
-	return(DB_ERROR);
-}
-
-/****************************************************************//**
-Tries to establish a big enough margin of free space in the log groups, such
-that a new log entry can be catenated without an immediate need for
-archiving. */
-static
-void
-log_archive_margin(void)
-/*====================*/
-{
-	log_t*	log		= log_sys;
-	ulint	age;
-	ibool	sync;
-	ulint	dummy;
-loop:
-	mutex_enter(&(log->mutex));
-
-	if (log->archiving_state == LOG_ARCH_OFF) {
-		mutex_exit(&(log->mutex));
-
-		return;
-	}
-
-	age = log->lsn - log->archived_lsn;
-
-	if (age > log->max_archived_lsn_age) {
-
-		/* An archiving is urgent: we have to do synchronous i/o */
-
-		sync = TRUE;
-
-	} else if (age > log->max_archived_lsn_age_async) {
-
-		/* An archiving is not urgent: we do asynchronous i/o */
-
-		sync = FALSE;
-	} else {
-		/* No archiving required yet */
-
-		mutex_exit(&(log->mutex));
-
-		return;
-	}
-
-	mutex_exit(&(log->mutex));
-
-	log_archive_do(sync, &dummy);
-
-	if (sync == TRUE) {
-		/* Check again that enough was written to the archive */
-
-		goto loop;
-	}
-}
-#endif /* UNIV_LOG_ARCHIVE */
-
-/********************************************************************//**
-Checks that there is enough free space in the log to start a new query step.
-Flushes the log buffer or makes a new checkpoint if necessary. NOTE: this
-function may only be called if the calling thread owns no synchronization
-objects! */
-UNIV_INTERN
-void
-log_check_margins(void)
-/*===================*/
-{
-loop:
-	log_flush_margin();
-
-	log_checkpoint_margin();
-
-#ifdef UNIV_LOG_ARCHIVE
-	log_archive_margin();
-#endif /* UNIV_LOG_ARCHIVE */
-
-	mutex_enter(&(log_sys->mutex));
-	ut_ad(!recv_no_log_write);
-
-	if (log_sys->check_flush_or_checkpoint) {
-
-		mutex_exit(&(log_sys->mutex));
-
-		goto loop;
-	}
-
-	mutex_exit(&(log_sys->mutex));
-}
-
-/****************************************************************//**
-Makes a checkpoint at the latest lsn and writes it to first page of each
-data file in the database, so that we know that the file spaces contain
-all modifications up to that lsn. This can only be called at database
-shutdown. This function also writes all log in log files to the log archive. */
-UNIV_INTERN
-void
-logs_empty_and_mark_files_at_shutdown(void)
-/*=======================================*/
-{
-	lsn_t			lsn;
-	ulint			arch_log_no;
-	ulint			count = 0;
-	ulint			total_trx;
-	ulint			pending_io;
-	enum srv_thread_type	active_thd;
-	const char*		thread_name;
-	ibool			server_busy;
-
-	ib_logf(IB_LOG_LEVEL_INFO, "Starting shutdown...");
-
-	/* Wait until the master thread and all other operations are idle: our
-	algorithm only works if the server is idle at shutdown */
-
-	srv_shutdown_state = SRV_SHUTDOWN_CLEANUP;
-loop:
-	os_thread_sleep(100000);
-
-	count++;
-
-	/* We need the monitor threads to stop before we proceed with
-	a shutdown. */
-
-	thread_name = srv_any_background_threads_are_active();
-
-	if (thread_name != NULL) {
-		/* Print a message every 60 seconds if we are waiting
-		for the monitor thread to exit. Master and worker
-		threads check will be done later. */
-
-		if (srv_print_verbose_log && count > 600) {
-			ib_logf(IB_LOG_LEVEL_INFO,
-				"Waiting for %s to exit", thread_name);
-			count = 0;
-		}
-
-		goto loop;
-	}
-
-	/* Check that there are no longer transactions, except for
-	PREPARED ones. We need this wait even for the 'very fast'
-	shutdown, because the InnoDB layer may have committed or
-	prepared transactions and we don't want to lose them. */
-
-	total_trx = trx_sys_any_active_transactions();
-
-	if (total_trx > 0) {
-
-		if (srv_print_verbose_log && count > 600) {
-			ib_logf(IB_LOG_LEVEL_INFO,
-				"Waiting for %lu active transactions to finish",
-				(ulong) total_trx);
-
-			count = 0;
-		}
-
-		goto loop;
-	}
-
-	/* Check that the background threads are suspended */
-
-	active_thd = srv_get_active_thread_type();
-
-	if (active_thd != SRV_NONE) {
-
-		if (active_thd == SRV_PURGE) {
-			srv_purge_wakeup();
-		}
-
-		/* The srv_lock_timeout_thread, srv_error_monitor_thread
-		and srv_monitor_thread should already exit by now. The
-		only threads to be suspended are the master threads
-		and worker threads (purge threads). Print the thread
-		type if any of such threads not in suspended mode */
-		if (srv_print_verbose_log && count > 600) {
-			const char*	thread_type = "<null>";
-
-			switch (active_thd) {
-			case SRV_NONE:
-				/* This shouldn't happen because we've
-				already checked for this case before
-				entering the if(). We handle it here
-				to avoid a compiler warning. */
-				ut_error;
-			case SRV_WORKER:
-				thread_type = "worker threads";
-				break;
-			case SRV_MASTER:
-				thread_type = "master thread";
-				break;
-			case SRV_PURGE:
-				thread_type = "purge thread";
-				break;
-			}
-
-			ib_logf(IB_LOG_LEVEL_INFO,
-				"Waiting for %s to be suspended",
-				thread_type);
-			count = 0;
-		}
-
-		goto loop;
-	}
-
-	/* At this point only page_cleaner should be active. We wait
-	here to let it complete the flushing of the buffer pools
-	before proceeding further. */
-	srv_shutdown_state = SRV_SHUTDOWN_FLUSH_PHASE;
-	count = 0;
-	while (buf_page_cleaner_is_active) {
-		++count;
-		os_thread_sleep(100000);
-		if (srv_print_verbose_log && count > 600) {
-			ib_logf(IB_LOG_LEVEL_INFO,
-				"Waiting for page_cleaner to "
-				"finish flushing of buffer pool");
-			count = 0;
-		}
-	}
-
-	mutex_enter(&log_sys->mutex);
-	server_busy = log_sys->n_pending_checkpoint_writes
-#ifdef UNIV_LOG_ARCHIVE
-		|| log_sys->n_pending_archive_ios
-#endif /* UNIV_LOG_ARCHIVE */
-		|| log_sys->n_pending_writes;
->>>>>>> 26cfde77
 	mutex_exit(&log_sys->mutex);
 
 	if (server_busy) {
