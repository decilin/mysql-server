--- conflicted
+++ resolved
@@ -2185,25 +2185,17 @@
 	log_mutex_enter();
 
 	lsn = log_sys->lsn;
-	const bool	is_last	= lsn == log_sys->last_checkpoint_lsn;
+
 	ut_ad(lsn >= log_sys->last_checkpoint_lsn);
-
-<<<<<<< HEAD
-	log_mutex_exit();
-=======
 	ut_ad(srv_force_recovery != SRV_FORCE_NO_LOG_REDO
 	      || lsn == log_sys->last_checkpoint_lsn + LOG_BLOCK_HDR_SIZE);
 
-	if ((srv_force_recovery != SRV_FORCE_NO_LOG_REDO
-	     && lsn != log_sys->last_checkpoint_lsn)
-#ifdef UNIV_LOG_ARCHIVE
-	    || (srv_log_archive_on
-		&& lsn != log_sys->archived_lsn + LOG_BLOCK_HDR_SIZE)
-#endif /* UNIV_LOG_ARCHIVE */
-	    ) {
-
-		mutex_exit(&log_sys->mutex);
->>>>>>> 834b7db2
+	const bool	is_last	= ((srv_force_recovery == SRV_FORCE_NO_LOG_REDO
+				    && lsn == log_sys->last_checkpoint_lsn
+					      + LOG_BLOCK_HDR_SIZE)
+				   || lsn == log_sys->last_checkpoint_lsn);
+
+	log_mutex_exit();
 
 	if (!is_last) {
 		goto loop;
