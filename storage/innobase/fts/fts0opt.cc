/*****************************************************************************

Copyright (c) 2007, 2015, Oracle and/or its affiliates. All Rights Reserved.

This program is free software; you can redistribute it and/or modify it under
the terms of the GNU General Public License as published by the Free Software
Foundation; version 2 of the License.

This program is distributed in the hope that it will be useful, but WITHOUT
ANY WARRANTY; without even the implied warranty of MERCHANTABILITY or FITNESS
FOR A PARTICULAR PURPOSE. See the GNU General Public License for more details.

You should have received a copy of the GNU General Public License along with
this program; if not, write to the Free Software Foundation, Inc.,
51 Franklin Street, Suite 500, Boston, MA 02110-1335 USA

*****************************************************************************/

/******************************************************************//**
@file fts/fts0opt.cc
Full Text Search optimize thread

Created 2007/03/27 Sunny Bains
Completed 2011/7/10 Sunny and Jimmy Yang

***********************************************************************/

#include "ha_prototypes.h"

#include "fts0opt.h"
#include "fts0fts.h"
#include "row0sel.h"
#include "que0types.h"
#include "fts0priv.h"
#include "fts0types.h"
#include "ut0wqueue.h"
#include "srv0start.h"
#include "ut0list.h"
#include "zlib.h"

#ifdef UNIV_NONINL
#include "fts0types.ic"
#include "fts0vlc.ic"
#endif

/** The FTS optimize thread's work queue. */
static ib_wqueue_t* fts_optimize_wq;

/** Time to wait for a message. */
static const ulint FTS_QUEUE_WAIT_IN_USECS = 5000000;

/** Default optimize interval in secs. */
static const ulint FTS_OPTIMIZE_INTERVAL_IN_SECS = 300;

/** Server is shutting down, so does we exiting the optimize thread */
static bool fts_opt_start_shutdown = false;

/** Event to wait for shutdown of the optimize thread */
static os_event_t fts_opt_shutdown_event = NULL;

/** Initial size of nodes in fts_word_t. */
static const ulint FTS_WORD_NODES_INIT_SIZE = 64;

/** Last time we did check whether system need a sync */
static ib_time_t	last_check_sync_time;

#if 0
/** Check each table in round robin to see whether they'd
need to be "optimized" */
static	ulint	fts_optimize_sync_iterator = 0;
#endif

/** State of a table within the optimization sub system. */
enum fts_state_t {
	FTS_STATE_LOADED,
	FTS_STATE_RUNNING,
	FTS_STATE_SUSPENDED,
	FTS_STATE_DONE,
	FTS_STATE_EMPTY
};

/** FTS optimize thread message types. */
enum fts_msg_type_t {
	FTS_MSG_START,			/*!< Start optimizing thread */

	FTS_MSG_PAUSE,			/*!< Pause optimizing thread */

	FTS_MSG_STOP,			/*!< Stop optimizing and exit thread */

	FTS_MSG_ADD_TABLE,		/*!< Add table to the optimize thread's
					work queue */

	FTS_MSG_OPTIMIZE_TABLE,		/*!< Optimize a table */

	FTS_MSG_DEL_TABLE,		/*!< Remove a table from the optimize
					threads work queue */
};

/** Compressed list of words that have been read from FTS INDEX
that needs to be optimized. */
struct fts_zip_t {
	lint		status;		/*!< Status of (un)/zip operation */

	ulint		n_words;	/*!< Number of words compressed */

	ulint		block_sz;	/*!< Size of a block in bytes */

	ib_vector_t*	blocks;		/*!< Vector of compressed blocks */

	ib_alloc_t*	heap_alloc;	/*!< Heap to use for allocations */

	ulint		pos;		/*!< Offset into blocks */

	ulint		last_big_block;	/*!< Offset of last block in the
					blocks array that is of size
					block_sz. Blocks beyond this offset
					are of size FTS_MAX_WORD_LEN */

	z_streamp	zp;		/*!< ZLib state */

					/*!< The value of the last word read
					from the FTS INDEX table. This is
					used to discard duplicates */

	fts_string_t	word;		/*!< UTF-8 string */

	ulint		max_words;	/*!< maximum number of words to read
					in one pase */
};

/** Prepared statemets used during optimize */
struct fts_optimize_graph_t {
					/*!< Delete a word from FTS INDEX */
	que_t*		delete_nodes_graph;
					/*!< Insert a word into FTS INDEX */
	que_t*		write_nodes_graph;
					/*!< COMMIT a transaction */
	que_t*		commit_graph;
					/*!< Read the nodes from FTS_INDEX */
	que_t*		read_nodes_graph;
};

/** Used by fts_optimize() to store state. */
struct fts_optimize_t {
	trx_t*		trx;		/*!< The transaction used for all SQL */

	ib_alloc_t*	self_heap;	/*!< Heap to use for allocations */

	char*		name_prefix;	/*!< FTS table name prefix */

	fts_table_t	fts_index_table;/*!< Common table definition */

					/*!< Common table definition */
	fts_table_t	fts_common_table;

	dict_table_t*	table;		/*!< Table that has to be queried */

	dict_index_t*	index;		/*!< The FTS index to be optimized */

	fts_doc_ids_t*	to_delete;	/*!< doc ids to delete, we check against
					this vector and purge the matching
					entries during the optimizing
					process. The vector entries are
					sorted on doc id */

	ulint		del_pos;	/*!< Offset within to_delete vector,
					this is used to keep track of where
					we are up to in the vector */

	ibool		done;		/*!< TRUE when optimize finishes */

	ib_vector_t*	words;		/*!< Word + Nodes read from FTS_INDEX,
					it contains instances of fts_word_t */

	fts_zip_t*	zip;		/*!< Words read from the FTS_INDEX */

	fts_optimize_graph_t		/*!< Prepared statements used during */
			graph;		/*optimize */

	ulint		n_completed;	/*!< Number of FTS indexes that have
					been optimized */
	ibool		del_list_regenerated;
					/*!< BEING_DELETED list regenarated */
};

/** Used by the optimize, to keep state during compacting nodes. */
struct fts_encode_t {
	doc_id_t	src_last_doc_id;/*!< Last doc id read from src node */
	byte*		src_ilist_ptr;	/*!< Current ptr within src ilist */
};

/** We use this information to determine when to start the optimize
cycle for a table. */
struct fts_slot_t {
	dict_table_t*	table;		/*!< Table to optimize */

	table_id_t	table_id;	/*!< Table id */

	fts_state_t	state;		/*!< State of this slot */

	ulint		added;		/*!< Number of doc ids added since the
					last time this table was optimized */

	ulint		deleted;	/*!< Number of doc ids deleted since the
					last time this table was optimized */

	ib_time_t	last_run;	/*!< Time last run completed */

	ib_time_t	completed;	/*!< Optimize finish time */

	ib_time_t	interval_time;	/*!< Minimum time to wait before
					optimizing the table again. */
};

/** A table remove message for the FTS optimize thread. */
struct fts_msg_del_t {
	dict_table_t*	table;		/*!< The table to remove */

	os_event_t	event;		/*!< Event to synchronize acknowledgement
					of receipt and processing of the
					this message by the consumer */
};

/** The FTS optimize message work queue message type. */
struct fts_msg_t {
	fts_msg_type_t	type;		/*!< Message type */

	void*		ptr;		/*!< The message contents */

	mem_heap_t*	heap;		/*!< The heap used to allocate this
					message, the message consumer will
					free the heap. */
};

/** The number of words to read and optimize in a single pass. */
ulong	fts_num_word_optimize;

// FIXME
char	fts_enable_diag_print;

/** ZLib compressed block size.*/
static ulint FTS_ZIP_BLOCK_SIZE	= 1024;

/** The amount of time optimizing in a single pass, in milliseconds. */
static ib_time_t fts_optimize_time_limit = 0;

/** It's defined in fts0fts.cc  */
extern const char* fts_common_tables[];

/** SQL Statement for changing state of rows to be deleted from FTS Index. */
static	const char* fts_init_delete_sql =
	"BEGIN\n"
	"\n"
	"INSERT INTO $BEING_DELETED\n"
		"SELECT doc_id FROM $DELETED;\n"
	"\n"
	"INSERT INTO $BEING_DELETED_CACHE\n"
		"SELECT doc_id FROM $DELETED_CACHE;\n";

static const char* fts_delete_doc_ids_sql =
	"BEGIN\n"
	"\n"
	"DELETE FROM $DELETED WHERE doc_id = :doc_id1;\n"
	"DELETE FROM $DELETED_CACHE WHERE doc_id = :doc_id2;\n";

static const char* fts_end_delete_sql =
	"BEGIN\n"
	"\n"
	"DELETE FROM $BEING_DELETED;\n"
	"DELETE FROM $BEING_DELETED_CACHE;\n";

/**********************************************************************//**
Initialize fts_zip_t. */
static
void
fts_zip_initialize(
/*===============*/
	fts_zip_t*	zip)		/*!< out: zip instance to initialize */
{
	zip->pos = 0;
	zip->n_words = 0;

	zip->status = Z_OK;

	zip->last_big_block = 0;

	zip->word.f_len = 0;
	memset(zip->word.f_str, 0, FTS_MAX_WORD_LEN);

	ib_vector_reset(zip->blocks);

	memset(zip->zp, 0, sizeof(*zip->zp));
}

/**********************************************************************//**
Create an instance of fts_zip_t.
@return a new instance of fts_zip_t */
static
fts_zip_t*
fts_zip_create(
/*===========*/
	mem_heap_t*	heap,		/*!< in: heap */
	ulint		block_sz,	/*!< in: size of a zip block.*/
	ulint		max_words)	/*!< in: max words to read */
{
	fts_zip_t*	zip;

	zip = static_cast<fts_zip_t*>(mem_heap_zalloc(heap, sizeof(*zip)));

	zip->word.f_str = static_cast<byte*>(
		mem_heap_zalloc(heap, FTS_MAX_WORD_LEN + 1));

	zip->block_sz = block_sz;

	zip->heap_alloc = ib_heap_allocator_create(heap);

	zip->blocks = ib_vector_create(zip->heap_alloc, sizeof(void*), 128);

	zip->max_words = max_words;

	zip->zp = static_cast<z_stream*>(
		mem_heap_zalloc(heap, sizeof(*zip->zp)));

	return(zip);
}

/**********************************************************************//**
Initialize an instance of fts_zip_t. */
static
void
fts_zip_init(
/*=========*/

	fts_zip_t*	zip)		/*!< in: zip instance to init */
{
	memset(zip->zp, 0, sizeof(*zip->zp));

	zip->word.f_len = 0;
	*zip->word.f_str = '\0';
}

/**********************************************************************//**
Create a fts_optimizer_word_t instance.
@return new instance */
static
fts_word_t*
fts_word_init(
/*==========*/
	fts_word_t*	word,		/*!< in: word to initialize */
	byte*		utf8,		/*!< in: UTF-8 string */
	ulint		len)		/*!< in: length of string in bytes */
{
	mem_heap_t*	heap = mem_heap_create(sizeof(fts_node_t));

	memset(word, 0, sizeof(*word));

	word->text.f_len = len;
	word->text.f_str = static_cast<byte*>(mem_heap_alloc(heap, len + 1));

	/* Need to copy the NUL character too. */
	memcpy(word->text.f_str, utf8, word->text.f_len);
	word->text.f_str[word->text.f_len] = 0;

	word->heap_alloc = ib_heap_allocator_create(heap);

	word->nodes = ib_vector_create(
		word->heap_alloc, sizeof(fts_node_t), FTS_WORD_NODES_INIT_SIZE);

	return(word);
}

/**********************************************************************//**
Read the FTS INDEX row.
@return fts_node_t instance */
static
fts_node_t*
fts_optimize_read_node(
/*===================*/
	fts_word_t*	word,		/*!< in: */
	que_node_t*	exp)		/*!< in: */
{
	int		i;
	fts_node_t*	node = static_cast<fts_node_t*>(
		ib_vector_push(word->nodes, NULL));

	/* Start from 1 since the first node has been read by the caller */
	for (i = 1; exp; exp = que_node_get_next(exp), ++i) {

		dfield_t*	dfield = que_node_get_val(exp);
		byte*		data = static_cast<byte*>(
			dfield_get_data(dfield));
		ulint		len = dfield_get_len(dfield);

		ut_a(len != UNIV_SQL_NULL);

		/* Note: The column numbers below must match the SELECT */
		switch (i) {
		case 1: /* DOC_COUNT */
			node->doc_count = mach_read_from_4(data);
			break;

		case 2: /* FIRST_DOC_ID */
			node->first_doc_id = fts_read_doc_id(data);
			break;

		case 3: /* LAST_DOC_ID */
			node->last_doc_id = fts_read_doc_id(data);
			break;

		case 4: /* ILIST */
			node->ilist_size_alloc = node->ilist_size = len;
			node->ilist = static_cast<byte*>(ut_malloc_nokey(len));
			memcpy(node->ilist, data, len);
			break;

		default:
			ut_error;
		}
	}

	/* Make sure all columns were read. */
	ut_a(i == 5);

	return(node);
}

/**********************************************************************//**
Callback function to fetch the rows in an FTS INDEX record.
@return always returns non-NULL */
ibool
fts_optimize_index_fetch_node(
/*==========================*/
	void*		row,		/*!< in: sel_node_t* */
	void*		user_arg)	/*!< in: pointer to ib_vector_t */
{
	fts_word_t*	word;
	sel_node_t*	sel_node = static_cast<sel_node_t*>(row);
	fts_fetch_t*	fetch = static_cast<fts_fetch_t*>(user_arg);
	ib_vector_t*	words = static_cast<ib_vector_t*>(fetch->read_arg);
	que_node_t*	exp = sel_node->select_list;
	dfield_t*	dfield = que_node_get_val(exp);
	void*		data = dfield_get_data(dfield);
	ulint		dfield_len = dfield_get_len(dfield);
	fts_node_t*	node;
	bool		is_word_init = false;

	ut_a(dfield_len <= FTS_MAX_WORD_LEN);

	if (ib_vector_size(words) == 0) {

		word = static_cast<fts_word_t*>(ib_vector_push(words, NULL));
		fts_word_init(word, (byte*) data, dfield_len);
		is_word_init = true;
	}

	word = static_cast<fts_word_t*>(ib_vector_last(words));

	if (dfield_len != word->text.f_len
	    || memcmp(word->text.f_str, data, dfield_len)) {

		word = static_cast<fts_word_t*>(ib_vector_push(words, NULL));
		fts_word_init(word, (byte*) data, dfield_len);
		is_word_init = true;
	}

	node = fts_optimize_read_node(word, que_node_get_next(exp));

	fetch->total_memory += node->ilist_size;
	if (is_word_init) {
		fetch->total_memory += sizeof(fts_word_t)
			+ sizeof(ib_alloc_t) + sizeof(ib_vector_t) + dfield_len
			+ sizeof(fts_node_t) * FTS_WORD_NODES_INIT_SIZE;
	} else if (ib_vector_size(words) > FTS_WORD_NODES_INIT_SIZE) {
		fetch->total_memory += sizeof(fts_node_t);
	}

	if (fetch->total_memory >= fts_result_cache_limit) {
		return(FALSE);
	}

	return(TRUE);
}

/**********************************************************************//**
Read the rows from the FTS inde.
@return DB_SUCCESS or error code */
dberr_t
fts_index_fetch_nodes(
/*==================*/
	trx_t*		trx,		/*!< in: transaction */
	que_t**		graph,		/*!< in: prepared statement */
	fts_table_t*	fts_table,	/*!< in: table of the FTS INDEX */
	const fts_string_t*
			word,		/*!< in: the word to fetch */
	fts_fetch_t*	fetch)		/*!< in: fetch callback.*/
{
	pars_info_t*	info;
	dberr_t		error;
	char		table_name[MAX_FULL_NAME_LEN];

	trx->op_info = "fetching FTS index nodes";

	if (*graph) {
		info = (*graph)->info;
	} else {
		ulint	selected;

		info = pars_info_create();

		ut_a(fts_table->type == FTS_INDEX_TABLE);

		selected = fts_select_index(fts_table->charset,
					    word->f_str, word->f_len);

		fts_table->suffix = fts_get_suffix(selected);

		fts_get_table_name(fts_table, table_name);

		pars_info_bind_id(info, true, "table_name", table_name);
	}

	pars_info_bind_function(info, "my_func", fetch->read_record, fetch);
	pars_info_bind_varchar_literal(info, "word", word->f_str, word->f_len);

	if (!*graph) {

		*graph = fts_parse_sql(
			fts_table,
			info,
			"DECLARE FUNCTION my_func;\n"
			"DECLARE CURSOR c IS"
			" SELECT word, doc_count, first_doc_id, last_doc_id,"
			" ilist\n"
			" FROM $table_name\n"
			" WHERE word LIKE :word\n"
			" ORDER BY first_doc_id;\n"
			"BEGIN\n"
			"\n"
			"OPEN c;\n"
			"WHILE 1 = 1 LOOP\n"
			"  FETCH c INTO my_func();\n"
			"  IF c % NOTFOUND THEN\n"
			"    EXIT;\n"
			"  END IF;\n"
			"END LOOP;\n"
			"CLOSE c;");
	}

	for (;;) {
		error = fts_eval_sql(trx, *graph);

		if (error == DB_SUCCESS) {
			fts_sql_commit(trx);

			break;				/* Exit the loop. */
		} else {
			fts_sql_rollback(trx);

			if (error == DB_LOCK_WAIT_TIMEOUT) {
				ib::warn() << "lock wait timeout reading"
					" FTS index. Retrying!";

				trx->error_state = DB_SUCCESS;
			} else {
				ib::error() << "(" << ut_strerr(error)
					<< ") while reading FTS index.";

				break;			/* Exit the loop. */
			}
		}
	}

	return(error);
}

/**********************************************************************//**
Read a word */
static
byte*
fts_zip_read_word(
/*==============*/
	fts_zip_t*	zip,		/*!< in: Zip state + data */
	fts_string_t*	word)		/*!< out: uncompressed word */
{
#ifdef UNIV_DEBUG
	ulint		i;
#endif
	byte		len = 0;
	void*		null = NULL;
	byte*		ptr = word->f_str;
	int		flush = Z_NO_FLUSH;

	/* Either there was an error or we are at the Z_STREAM_END. */
	if (zip->status != Z_OK) {
		return(NULL);
	}

	zip->zp->next_out = &len;
	zip->zp->avail_out = sizeof(len);

	while (zip->status == Z_OK && zip->zp->avail_out > 0) {

		/* Finished decompressing block. */
		if (zip->zp->avail_in == 0) {

			/* Free the block thats been decompressed. */
			if (zip->pos > 0) {
				ulint	prev = zip->pos - 1;

				ut_a(zip->pos < ib_vector_size(zip->blocks));

				ut_free(ib_vector_getp(zip->blocks, prev));
				ib_vector_set(zip->blocks, prev, &null);
			}

			/* Any more blocks to decompress. */
			if (zip->pos < ib_vector_size(zip->blocks)) {

				zip->zp->next_in = static_cast<byte*>(
					ib_vector_getp(
						zip->blocks, zip->pos));

				if (zip->pos > zip->last_big_block) {
					zip->zp->avail_in =
						FTS_MAX_WORD_LEN;
				} else {
					zip->zp->avail_in =
						static_cast<uInt>(zip->block_sz);
				}

				++zip->pos;
			} else {
				flush = Z_FINISH;
			}
		}

		switch (zip->status = inflate(zip->zp, flush)) {
		case Z_OK:
			if (zip->zp->avail_out == 0 && len > 0) {

				ut_a(len <= FTS_MAX_WORD_LEN);
				ptr[len] = 0;

				zip->zp->next_out = ptr;
				zip->zp->avail_out = len;

				word->f_len = len;
				len = 0;
			}
			break;

		case Z_BUF_ERROR:	/* No progress possible. */
		case Z_STREAM_END:
			inflateEnd(zip->zp);
			break;

		case Z_STREAM_ERROR:
		default:
			ut_error;
		}
	}

#ifdef UNIV_DEBUG
	/* All blocks must be freed at end of inflate. */
	if (zip->status != Z_OK) {
		for (i = 0; i < ib_vector_size(zip->blocks); ++i) {
			if (ib_vector_getp(zip->blocks, i)) {
				ut_free(ib_vector_getp(zip->blocks, i));
				ib_vector_set(zip->blocks, i, &null);
			}
		}
	}

	if (ptr != NULL) {
		ut_ad(word->f_len == strlen((char*) ptr));
	}
#endif /* UNIV_DEBUG */

	return(zip->status == Z_OK || zip->status == Z_STREAM_END ? ptr : NULL);
}

/**********************************************************************//**
Callback function to fetch and compress the word in an FTS
INDEX record.
@return FALSE on EOF */
static
ibool
fts_fetch_index_words(
/*==================*/
	void*		row,		/*!< in: sel_node_t* */
	void*		user_arg)	/*!< in: pointer to ib_vector_t */
{
	sel_node_t*	sel_node = static_cast<sel_node_t*>(row);
	fts_zip_t*	zip = static_cast<fts_zip_t*>(user_arg);
	que_node_t*	exp = sel_node->select_list;
	dfield_t*	dfield = que_node_get_val(exp);
	byte		len = (byte) dfield_get_len(dfield);
	void*		data = dfield_get_data(dfield);

	/* Skip the duplicate words. */
	if (zip->word.f_len == len && !memcmp(zip->word.f_str, data, len)) {

		return(TRUE);
	}

	ut_a(len <= FTS_MAX_WORD_LEN);

	memcpy(zip->word.f_str, data, len);
	zip->word.f_len = len;

	ut_a(zip->zp->avail_in == 0);
	ut_a(zip->zp->next_in == NULL);

	/* The string is prefixed by len. */
	zip->zp->next_in = &len;
	zip->zp->avail_in = sizeof(len);

	/* Compress the word, create output blocks as necessary. */
	while (zip->zp->avail_in > 0) {

		/* No space left in output buffer, create a new one. */
		if (zip->zp->avail_out == 0) {
			byte*		block;

			block = static_cast<byte*>(
				ut_malloc_nokey(zip->block_sz));

			ib_vector_push(zip->blocks, &block);

			zip->zp->next_out = block;
			zip->zp->avail_out = static_cast<uInt>(zip->block_sz);
		}

		switch (zip->status = deflate(zip->zp, Z_NO_FLUSH)) {
		case Z_OK:
			if (zip->zp->avail_in == 0) {
				zip->zp->next_in = static_cast<byte*>(data);
				zip->zp->avail_in = len;
				ut_a(len <= FTS_MAX_WORD_LEN);
				len = 0;
			}
			break;

		case Z_STREAM_END:
		case Z_BUF_ERROR:
		case Z_STREAM_ERROR:
		default:
			ut_error;
			break;
		}
	}

	/* All data should have been compressed. */
	ut_a(zip->zp->avail_in == 0);
	zip->zp->next_in = NULL;

	++zip->n_words;

	return(zip->n_words >= zip->max_words ? FALSE : TRUE);
}

/**********************************************************************//**
Finish Zip deflate. */
static
void
fts_zip_deflate_end(
/*================*/
	fts_zip_t*	zip)		/*!< in: instance that should be closed*/
{
	ut_a(zip->zp->avail_in == 0);
	ut_a(zip->zp->next_in == NULL);

	zip->status = deflate(zip->zp, Z_FINISH);

	ut_a(ib_vector_size(zip->blocks) > 0);
	zip->last_big_block = ib_vector_size(zip->blocks) - 1;

	/* Allocate smaller block(s), since this is trailing data. */
	while (zip->status == Z_OK) {
		byte*		block;

		ut_a(zip->zp->avail_out == 0);

		block = static_cast<byte*>(
			ut_malloc_nokey(FTS_MAX_WORD_LEN + 1));

		ib_vector_push(zip->blocks, &block);

		zip->zp->next_out = block;
		zip->zp->avail_out = FTS_MAX_WORD_LEN;

		zip->status = deflate(zip->zp, Z_FINISH);
	}

	ut_a(zip->status == Z_STREAM_END);

	zip->status = deflateEnd(zip->zp);
	ut_a(zip->status == Z_OK);

	/* Reset the ZLib data structure. */
	memset(zip->zp, 0, sizeof(*zip->zp));
}

/**********************************************************************//**
Read the words from the FTS INDEX.
@return DB_SUCCESS if all OK, DB_TABLE_NOT_FOUND if no more indexes
        to search else error code */
static __attribute__((warn_unused_result))
dberr_t
fts_index_fetch_words(
/*==================*/
	fts_optimize_t*		optim,	/*!< in: optimize scratch pad */
	const fts_string_t*	word,	/*!< in: get words greater than this
					 word */
	ulint			n_words)/*!< in: max words to read */
{
	pars_info_t*	info;
	que_t*		graph;
	ulint		selected;
	fts_zip_t*	zip = NULL;
	dberr_t		error = DB_SUCCESS;
	mem_heap_t*	heap = static_cast<mem_heap_t*>(optim->self_heap->arg);
	ibool		inited = FALSE;

	optim->trx->op_info = "fetching FTS index words";

	if (optim->zip == NULL) {
		optim->zip = fts_zip_create(heap, FTS_ZIP_BLOCK_SIZE, n_words);
	} else {
		fts_zip_initialize(optim->zip);
	}

	for (selected = fts_select_index(
		     optim->fts_index_table.charset, word->f_str, word->f_len);
	     selected < FTS_NUM_AUX_INDEX;
	     selected++) {

		char	table_name[MAX_FULL_NAME_LEN];

		optim->fts_index_table.suffix = fts_get_suffix(selected);

		info = pars_info_create();

		pars_info_bind_function(
			info, "my_func", fts_fetch_index_words, optim->zip);

		pars_info_bind_varchar_literal(
			info, "word", word->f_str, word->f_len);

		fts_get_table_name(&optim->fts_index_table, table_name);
		pars_info_bind_id(info, true, "table_name", table_name);

		graph = fts_parse_sql(
			&optim->fts_index_table,
			info,
			"DECLARE FUNCTION my_func;\n"
			"DECLARE CURSOR c IS"
			" SELECT word\n"
			" FROM $table_name\n"
			" WHERE word > :word\n"
			" ORDER BY word;\n"
			"BEGIN\n"
			"\n"
			"OPEN c;\n"
			"WHILE 1 = 1 LOOP\n"
			"  FETCH c INTO my_func();\n"
			"  IF c % NOTFOUND THEN\n"
			"    EXIT;\n"
			"  END IF;\n"
			"END LOOP;\n"
			"CLOSE c;");

		zip = optim->zip;

		for (;;) {
			int	err;

			if (!inited && ((err = deflateInit(zip->zp, 9))
					!= Z_OK)) {
				ib::error() << "ZLib deflateInit() failed: "
					<< err;

				error = DB_ERROR;
				break;
			} else {
				inited = TRUE;
				error = fts_eval_sql(optim->trx, graph);
			}

			if (error == DB_SUCCESS) {
				//FIXME fts_sql_commit(optim->trx);
				break;
			} else {
				//FIXME fts_sql_rollback(optim->trx);

				if (error == DB_LOCK_WAIT_TIMEOUT) {
					ib::warn() << "Lock wait timeout"
						" reading document. Retrying!";

					/* We need to reset the ZLib state. */
					inited = FALSE;
					deflateEnd(zip->zp);
					fts_zip_init(zip);

					optim->trx->error_state = DB_SUCCESS;
				} else {
					ib::error() << "(" << ut_strerr(error)
						<< ") while reading document.";

					break;	/* Exit the loop. */
				}
			}
		}

		fts_que_graph_free(graph);

		/* Check if max word to fetch is exceeded */
		if (optim->zip->n_words >= n_words) {
			break;
		}
	}

	if (error == DB_SUCCESS && zip->status == Z_OK && zip->n_words > 0) {

		/* All data should have been read. */
		ut_a(zip->zp->avail_in == 0);

		fts_zip_deflate_end(zip);
	} else {
		deflateEnd(zip->zp);
	}

	return(error);
}

/**********************************************************************//**
Callback function to fetch the doc id from the record.
@return always returns TRUE */
static
ibool
fts_fetch_doc_ids(
/*==============*/
	void*	row,		/*!< in: sel_node_t* */
	void*	user_arg)	/*!< in: pointer to ib_vector_t */
{
	que_node_t*	exp;
	int		i = 0;
	sel_node_t*	sel_node = static_cast<sel_node_t*>(row);
	fts_doc_ids_t*	fts_doc_ids = static_cast<fts_doc_ids_t*>(user_arg);
	fts_update_t*	update = static_cast<fts_update_t*>(
		ib_vector_push(fts_doc_ids->doc_ids, NULL));

	for (exp = sel_node->select_list;
	     exp;
	     exp = que_node_get_next(exp), ++i) {

		dfield_t*	dfield = que_node_get_val(exp);
		void*		data = dfield_get_data(dfield);
		ulint		len = dfield_get_len(dfield);

		ut_a(len != UNIV_SQL_NULL);

		/* Note: The column numbers below must match the SELECT. */
		switch (i) {
		case 0: /* DOC_ID */
			update->fts_indexes = NULL;
			update->doc_id = fts_read_doc_id(
				static_cast<byte*>(data));
			break;

		default:
			ut_error;
		}
	}

	return(TRUE);
}

/**********************************************************************//**
Read the rows from a FTS common auxiliary table.
@return DB_SUCCESS or error code */
dberr_t
fts_table_fetch_doc_ids(
/*====================*/
	trx_t*		trx,		/*!< in: transaction */
	fts_table_t*	fts_table,	/*!< in: table */
	fts_doc_ids_t*	doc_ids)	/*!< in: For collecting doc ids */
{
	dberr_t		error;
	que_t*		graph;
	pars_info_t*	info = pars_info_create();
	ibool		alloc_bk_trx = FALSE;
	char		table_name[MAX_FULL_NAME_LEN];

	ut_a(fts_table->suffix != NULL);
	ut_a(fts_table->type == FTS_COMMON_TABLE);

	if (!trx) {
		trx = trx_allocate_for_background();
		alloc_bk_trx = TRUE;
	}

	trx->op_info = "fetching FTS doc ids";

	pars_info_bind_function(info, "my_func", fts_fetch_doc_ids, doc_ids);

	fts_get_table_name(fts_table, table_name);
	pars_info_bind_id(info, true, "table_name", table_name);

	graph = fts_parse_sql(
		fts_table,
		info,
		"DECLARE FUNCTION my_func;\n"
		"DECLARE CURSOR c IS"
		" SELECT doc_id FROM $table_name;\n"
		"BEGIN\n"
		"\n"
		"OPEN c;\n"
		"WHILE 1 = 1 LOOP\n"
		"  FETCH c INTO my_func();\n"
		"  IF c % NOTFOUND THEN\n"
		"    EXIT;\n"
		"  END IF;\n"
		"END LOOP;\n"
		"CLOSE c;");

	error = fts_eval_sql(trx, graph);

	mutex_enter(&dict_sys->mutex);
	que_graph_free(graph);
	mutex_exit(&dict_sys->mutex);

	if (error == DB_SUCCESS) {
		fts_sql_commit(trx);

		ib_vector_sort(doc_ids->doc_ids, fts_update_doc_id_cmp);
	} else {
		fts_sql_rollback(trx);
	}

	if (alloc_bk_trx) {
		trx_free_for_background(trx);
	}

	return(error);
}

/**********************************************************************//**
Do a binary search for a doc id in the array
@return +ve index if found -ve index where it should be inserted
        if not found */
int
fts_bsearch(
/*========*/
	fts_update_t*	array,	/*!< in: array to sort */
	int		lower,	/*!< in: the array lower bound */
	int		upper,	/*!< in: the array upper bound */
	doc_id_t	doc_id)	/*!< in: the doc id to search for */
{
	int	orig_size = upper;

	if (upper == 0) {
		/* Nothing to search */
		return(-1);
	} else {
		while (lower < upper) {
			int	i = (lower + upper) >> 1;

			if (doc_id > array[i].doc_id) {
				lower = i + 1;
			} else if (doc_id < array[i].doc_id) {
				upper = i - 1;
			} else {
				return(i); /* Found. */
			}
		}
	}

	if (lower == upper && lower < orig_size) {
		if (doc_id == array[lower].doc_id) {
			return(lower);
		} else if (lower == 0) {
			return(-1);
		}
	}

	/* Not found. */
	return( (lower == 0) ? -1 : -(lower));
}

/**********************************************************************//**
Search in the to delete array whether any of the doc ids within
the [first, last] range are to be deleted
@return +ve index if found -ve index where it should be inserted
        if not found */
static
int
fts_optimize_lookup(
/*================*/
	ib_vector_t*	doc_ids,	/*!< in: array to search */
	ulint		lower,		/*!< in: lower limit of array */
	doc_id_t	first_doc_id,	/*!< in: doc id to lookup */
	doc_id_t	last_doc_id)	/*!< in: doc id to lookup */
{
	int		pos;
	int		upper = static_cast<int>(ib_vector_size(doc_ids));
	fts_update_t*	array = (fts_update_t*) doc_ids->data;

	pos = fts_bsearch(array, static_cast<int>(lower), upper, first_doc_id);

	ut_a(abs(pos) <= upper + 1);

	if (pos < 0) {

		int	i = abs(pos);

		/* If i is 1, it could be first_doc_id is less than
		either the first or second array item, do a
		double check */
		if (i == 1 && array[0].doc_id <= last_doc_id
		    && first_doc_id < array[0].doc_id) {
			pos = 0;
		} else if (i < upper && array[i].doc_id <= last_doc_id) {

			/* Check if the "next" doc id is within the
			first & last doc id of the node. */
			pos = i;
		}
	}

	return(pos);
}

/**********************************************************************//**
Encode the word pos list into the node
@return DB_SUCCESS or error code*/
static
dberr_t
fts_optimize_encode_node(
/*=====================*/
	fts_node_t*	node,		/*!< in: node to fill*/
	doc_id_t	doc_id,		/*!< in: doc id to encode */
	fts_encode_t*	enc)		/*!< in: encoding state.*/
{
	byte*		dst;
	ulint		enc_len;
	ulint		pos_enc_len;
	doc_id_t	doc_id_delta;
	dberr_t		error = DB_SUCCESS;
	byte*		src = enc->src_ilist_ptr;

	if (node->first_doc_id == 0) {
		ut_a(node->last_doc_id == 0);

		node->first_doc_id = doc_id;
	}

	/* Calculate the space required to store the ilist. */
	ut_ad(doc_id > node->last_doc_id);
	doc_id_delta = doc_id - node->last_doc_id;
	enc_len = fts_get_encoded_len(static_cast<ulint>(doc_id_delta));

	/* Calculate the size of the encoded pos array. */
	while (*src) {
		fts_decode_vlc(&src);
	}

	/* Skip the 0x00 byte at the end of the word positions list. */
	++src;

	/* Number of encoded pos bytes to copy. */
	pos_enc_len = src - enc->src_ilist_ptr;

	/* Total number of bytes required for copy. */
	enc_len += pos_enc_len;

	/* Check we have enough space in the destination buffer for
	copying the document word list. */
	if (!node->ilist) {
		ulint	new_size;

		ut_a(node->ilist_size == 0);

		new_size = enc_len > FTS_ILIST_MAX_SIZE
			? enc_len : FTS_ILIST_MAX_SIZE;

		node->ilist = static_cast<byte*>(ut_malloc_nokey(new_size));
		node->ilist_size_alloc = new_size;

	} else if ((node->ilist_size + enc_len) > node->ilist_size_alloc) {
		ulint	new_size = node->ilist_size + enc_len;
		byte*	ilist = static_cast<byte*>(ut_malloc_nokey(new_size));

		memcpy(ilist, node->ilist, node->ilist_size);

		ut_free(node->ilist);

		node->ilist = ilist;
		node->ilist_size_alloc = new_size;
	}

	src = enc->src_ilist_ptr;
	dst = node->ilist + node->ilist_size;

	/* Encode the doc id. Cast to ulint, the delta should be small and
	therefore no loss of precision. */
	dst += fts_encode_int((ulint) doc_id_delta, dst);

	/* Copy the encoded pos array. */
	memcpy(dst, src, pos_enc_len);

	node->last_doc_id = doc_id;

	/* Data copied upto here. */
	node->ilist_size += enc_len;
	enc->src_ilist_ptr += pos_enc_len;

	ut_a(node->ilist_size <= node->ilist_size_alloc);

	return(error);
}

/**********************************************************************//**
Optimize the data contained in a node.
@return DB_SUCCESS or error code*/
static
dberr_t
fts_optimize_node(
/*==============*/
	ib_vector_t*	del_vec,	/*!< in: vector of doc ids to delete*/
	int*		del_pos,	/*!< in: offset into above vector */
	fts_node_t*	dst_node,	/*!< in: node to fill*/
	fts_node_t*	src_node,	/*!< in: source node for data*/
	fts_encode_t*	enc)		/*!< in: encoding state */
{
	ulint		copied;
	dberr_t		error = DB_SUCCESS;
	doc_id_t	doc_id = enc->src_last_doc_id;

	if (!enc->src_ilist_ptr) {
		enc->src_ilist_ptr = src_node->ilist;
	}

	copied = enc->src_ilist_ptr - src_node->ilist;

	/* While there is data in the source node and space to copy
	into in the destination node. */
	while (copied < src_node->ilist_size
	       && dst_node->ilist_size < FTS_ILIST_MAX_SIZE) {

		doc_id_t	delta;
		doc_id_t	del_doc_id = FTS_NULL_DOC_ID;

		delta = fts_decode_vlc(&enc->src_ilist_ptr);

test_again:
		/* Check whether the doc id is in the delete list, if
		so then we skip the entries but we need to track the
		delta for decoding the entries following this document's
		entries. */
		if (*del_pos >= 0 && *del_pos < (int) ib_vector_size(del_vec)) {
			fts_update_t*	update;

			update = (fts_update_t*) ib_vector_get(
				del_vec, *del_pos);

			del_doc_id = update->doc_id;
		}

		if (enc->src_ilist_ptr == src_node->ilist && doc_id == 0) {
			ut_a(delta == src_node->first_doc_id);
		}

		doc_id += delta;

		if (del_doc_id > 0 && doc_id == del_doc_id) {

			++*del_pos;

			/* Skip the entries for this document. */
			while (*enc->src_ilist_ptr) {
				fts_decode_vlc(&enc->src_ilist_ptr);
			}

			/* Skip the end of word position marker. */
			++enc->src_ilist_ptr;

		} else {

			/* DOC ID already becomes larger than
			del_doc_id, check the next del_doc_id */
			if (del_doc_id > 0 && doc_id > del_doc_id) {
				del_doc_id = 0;
				++*del_pos;
				delta = 0;
				goto test_again;
			}

			/* Decode and copy the word positions into
			the dest node. */
			fts_optimize_encode_node(dst_node, doc_id, enc);

			++dst_node->doc_count;

			ut_a(dst_node->last_doc_id == doc_id);
		}

		/* Bytes copied so for from source. */
		copied = enc->src_ilist_ptr - src_node->ilist;
	}

	if (copied >= src_node->ilist_size) {
		ut_a(doc_id == src_node->last_doc_id);
	}

	enc->src_last_doc_id = doc_id;

	return(error);
}

/**********************************************************************//**
Determine the starting pos within the deleted doc id vector for a word.
@return delete position */
static __attribute__((warn_unused_result))
int
fts_optimize_deleted_pos(
/*=====================*/
	fts_optimize_t*	optim,		/*!< in: optimize state data */
	fts_word_t*	word)		/*!< in: the word data to check */
{
	int		del_pos;
	ib_vector_t*	del_vec = optim->to_delete->doc_ids;

	/* Get the first and last dict ids for the word, we will use
	these values to determine which doc ids need to be removed
	when we coalesce the nodes. This way we can reduce the numer
	of elements that need to be searched in the deleted doc ids
	vector and secondly we can remove the doc ids during the
	coalescing phase. */
	if (ib_vector_size(del_vec) > 0) {
		fts_node_t*	node;
		doc_id_t	last_id;
		doc_id_t	first_id;
		ulint		size = ib_vector_size(word->nodes);

		node = (fts_node_t*) ib_vector_get(word->nodes, 0);
		first_id = node->first_doc_id;

		node = (fts_node_t*) ib_vector_get(word->nodes, size - 1);
		last_id = node->last_doc_id;

		ut_a(first_id <= last_id);

		del_pos = fts_optimize_lookup(
			del_vec, optim->del_pos, first_id, last_id);
	} else {

		del_pos = -1; /* Note that there is nothing to delete. */
	}

	return(del_pos);
}

#define FTS_DEBUG_PRINT
/**********************************************************************//**
Compact the nodes for a word, we also remove any doc ids during the
compaction pass.
@return DB_SUCCESS or error code.*/
static
ib_vector_t*
fts_optimize_word(
/*==============*/
	fts_optimize_t*	optim,		/*!< in: optimize state data */
	fts_word_t*	word)		/*!< in: the word to optimize */
{
	fts_encode_t	enc;
	ib_vector_t*	nodes;
	ulint		i = 0;
	int		del_pos;
	fts_node_t*	dst_node = NULL;
	ib_vector_t*	del_vec = optim->to_delete->doc_ids;
	ulint		size = ib_vector_size(word->nodes);

	del_pos = fts_optimize_deleted_pos(optim, word);
	nodes = ib_vector_create(word->heap_alloc, sizeof(*dst_node), 128);

	enc.src_last_doc_id = 0;
	enc.src_ilist_ptr = NULL;

	if (fts_enable_diag_print) {
		word->text.f_str[word->text.f_len] = 0;
		ib::info() << "FTS_OPTIMIZE: optimize \"" << word->text.f_str
			<< "\"";
	}

	while (i < size) {
		ulint		copied;
		fts_node_t*	src_node;

		src_node = (fts_node_t*) ib_vector_get(word->nodes, i);

		if (dst_node == NULL
		    || dst_node->last_doc_id > src_node->first_doc_id) {

			dst_node = static_cast<fts_node_t*>(
				ib_vector_push(nodes, NULL));
			memset(dst_node, 0, sizeof(*dst_node));
		}

		/* Copy from the src to the dst node. */
		fts_optimize_node(del_vec, &del_pos, dst_node, src_node, &enc);

		ut_a(enc.src_ilist_ptr != NULL);

		/* Determine the numer of bytes copied to dst_node. */
		copied = enc.src_ilist_ptr - src_node->ilist;

		/* Can't copy more than whats in the vlc array. */
		ut_a(copied <= src_node->ilist_size);

		/* We are done with this node release the resources. */
		if (copied == src_node->ilist_size) {

			enc.src_last_doc_id = 0;
			enc.src_ilist_ptr = NULL;

			ut_free(src_node->ilist);

			src_node->ilist = NULL;
			src_node->ilist_size = src_node->ilist_size_alloc = 0;

			src_node = NULL;

			++i; /* Get next source node to OPTIMIZE. */
		}

		if (dst_node->ilist_size >= FTS_ILIST_MAX_SIZE || i >= size) {

			dst_node = NULL;
		}
	}

	/* All dst nodes created should have been added to the vector. */
	ut_a(dst_node == NULL);

	/* Return the OPTIMIZED nodes. */
	return(nodes);
}

/**********************************************************************//**
Update the FTS index table. This is a delete followed by an insert.
@return DB_SUCCESS or error code */
static __attribute__((warn_unused_result))
dberr_t
fts_optimize_write_word(
/*====================*/
	trx_t*		trx,		/*!< in: transaction */
	fts_table_t*	fts_table,	/*!< in: table of FTS index */
	fts_string_t*	word,		/*!< in: word data to write */
	ib_vector_t*	nodes)		/*!< in: the nodes to write */
{
	ulint		i;
	pars_info_t*	info;
	que_t*		graph;
	ulint		selected;
	dberr_t		error = DB_SUCCESS;
	char		table_name[MAX_FULL_NAME_LEN];

	info = pars_info_create();

	ut_ad(fts_table->charset);

	if (fts_enable_diag_print) {
		ib::info() << "FTS_OPTIMIZE: processed \"" << word->f_str
			<< "\"";
	}

	pars_info_bind_varchar_literal(
		info, "word", word->f_str, word->f_len);

	selected = fts_select_index(fts_table->charset,
				    word->f_str, word->f_len);

	fts_table->suffix = fts_get_suffix(selected);
	fts_get_table_name(fts_table, table_name);
	pars_info_bind_id(info, true, "table_name", table_name);

	graph = fts_parse_sql(
		fts_table,
		info,
		"BEGIN DELETE FROM $table_name WHERE word = :word;");

	error = fts_eval_sql(trx, graph);

	if (error != DB_SUCCESS) {
		ib::error() << "(" << ut_strerr(error) << ") during optimize,"
			" when deleting a word from the FTS index.";
	}

	fts_que_graph_free(graph);
	graph = NULL;

	/* Even if the operation needs to be rolled back and redone,
	we iterate over the nodes in order to free the ilist. */
	for (i = 0; i < ib_vector_size(nodes); ++i) {

		fts_node_t* node = (fts_node_t*) ib_vector_get(nodes, i);

		if (error == DB_SUCCESS) {
			error = fts_write_node(
				trx, &graph, fts_table, word, node);

			if (error != DB_SUCCESS) {
				ib::error() << "(" << ut_strerr(error) << ")"
					" during optimize, while adding a"
					" word to the FTS index.";
			}
		}

		ut_free(node->ilist);
		node->ilist = NULL;
		node->ilist_size = node->ilist_size_alloc = 0;
	}

	if (graph != NULL) {
		fts_que_graph_free(graph);
	}

	return(error);
}

/**********************************************************************//**
Free fts_optimizer_word_t instanace.*/
void
fts_word_free(
/*==========*/
	fts_word_t*	word)		/*!< in: instance to free.*/
{
	mem_heap_t*	heap = static_cast<mem_heap_t*>(word->heap_alloc->arg);

#ifdef UNIV_DEBUG
	memset(word, 0, sizeof(*word));
#endif /* UNIV_DEBUG */

	mem_heap_free(heap);
}

/**********************************************************************//**
Optimize the word ilist and rewrite data to the FTS index.
@return status one of RESTART, EXIT, ERROR */
static __attribute__((warn_unused_result))
dberr_t
fts_optimize_compact(
/*=================*/
	fts_optimize_t*	optim,		/*!< in: optimize state data */
	dict_index_t*	index,		/*!< in: current FTS being optimized */
	ib_time_t	start_time)	/*!< in: optimize start time */
{
	ulint		i;
	dberr_t		error = DB_SUCCESS;
	ulint		size = ib_vector_size(optim->words);

	for (i = 0; i < size && error == DB_SUCCESS && !optim->done; ++i) {
		fts_word_t*	word;
		ib_vector_t*	nodes;
		trx_t*		trx = optim->trx;

		word = (fts_word_t*) ib_vector_get(optim->words, i);

		/* nodes is allocated from the word heap and will be destroyed
		when the word is freed. We however have to be careful about
		the ilist, that needs to be freed explicitly. */
		nodes = fts_optimize_word(optim, word);

		/* Update the data on disk. */
		error = fts_optimize_write_word(
			trx, &optim->fts_index_table, &word->text, nodes);

		if (error == DB_SUCCESS) {
			/* Write the last word optimized to the config table,
			we use this value for restarting optimize. */
			error = fts_config_set_index_value(
				optim->trx, index,
				FTS_LAST_OPTIMIZED_WORD, &word->text);
		}

		/* Free the word that was optimized. */
		fts_word_free(word);

		if (fts_optimize_time_limit > 0
		    && (ut_time() - start_time) > fts_optimize_time_limit) {

			optim->done = TRUE;
		}
	}

	return(error);
}

/**********************************************************************//**
Create an instance of fts_optimize_t. Also create a new
background transaction.*/
static
fts_optimize_t*
fts_optimize_create(
/*================*/
	dict_table_t*	table)		/*!< in: table with FTS indexes */
{
	fts_optimize_t*	optim;
	mem_heap_t*	heap = mem_heap_create(128);

	optim = (fts_optimize_t*) mem_heap_zalloc(heap, sizeof(*optim));

	optim->self_heap = ib_heap_allocator_create(heap);

	optim->to_delete = fts_doc_ids_create();

	optim->words = ib_vector_create(
		optim->self_heap, sizeof(fts_word_t), 256);

	optim->table = table;

	optim->trx = trx_allocate_for_background();

	optim->fts_common_table.parent = table->name.m_name;
	optim->fts_common_table.table_id = table->id;
	optim->fts_common_table.type = FTS_COMMON_TABLE;
	optim->fts_common_table.table = table;

	optim->fts_index_table.parent = table->name.m_name;
	optim->fts_index_table.table_id = table->id;
	optim->fts_index_table.type = FTS_INDEX_TABLE;
	optim->fts_index_table.table = table;

	/* The common prefix for all this parent table's aux tables. */
	optim->name_prefix = fts_get_table_name_prefix(
		&optim->fts_common_table);

	return(optim);
}

#ifdef FTS_OPTIMIZE_DEBUG
/**********************************************************************//**
Get optimize start time of an FTS index.
@return DB_SUCCESS if all OK else error code */
static __attribute__((warn_unused_result))
dberr_t
fts_optimize_get_index_start_time(
/*==============================*/
	trx_t*		trx,			/*!< in: transaction */
	dict_index_t*	index,			/*!< in: FTS index */
	ib_time_t*	start_time)		/*!< out: time in secs */
{
	return(fts_config_get_index_ulint(
		       trx, index, FTS_OPTIMIZE_START_TIME,
		       (ulint*) start_time));
}

/**********************************************************************//**
Set the optimize start time of an FTS index.
@return DB_SUCCESS if all OK else error code */
static __attribute__((warn_unused_result))
dberr_t
fts_optimize_set_index_start_time(
/*==============================*/
	trx_t*		trx,			/*!< in: transaction */
	dict_index_t*	index,			/*!< in: FTS index */
	ib_time_t	start_time)		/*!< in: start time */
{
	return(fts_config_set_index_ulint(
		       trx, index, FTS_OPTIMIZE_START_TIME,
		       (ulint) start_time));
}

/**********************************************************************//**
Get optimize end time of an FTS index.
@return DB_SUCCESS if all OK else error code */
static __attribute__((warn_unused_result))
dberr_t
fts_optimize_get_index_end_time(
/*============================*/
	trx_t*		trx,			/*!< in: transaction */
	dict_index_t*	index,			/*!< in: FTS index */
	ib_time_t*	end_time)		/*!< out: time in secs */
{
	return(fts_config_get_index_ulint(
		       trx, index, FTS_OPTIMIZE_END_TIME, (ulint*) end_time));
}

/**********************************************************************//**
Set the optimize end time of an FTS index.
@return DB_SUCCESS if all OK else error code */
static __attribute__((warn_unused_result))
dberr_t
fts_optimize_set_index_end_time(
/*============================*/
	trx_t*		trx,			/*!< in: transaction */
	dict_index_t*	index,			/*!< in: FTS index */
	ib_time_t	end_time)		/*!< in: end time */
{
	return(fts_config_set_index_ulint(
		       trx, index, FTS_OPTIMIZE_END_TIME, (ulint) end_time));
}
#endif

/**********************************************************************//**
Free the optimize prepared statements.*/
static
void
fts_optimize_graph_free(
/*====================*/
	fts_optimize_graph_t*	graph)	/*!< in/out: The graph instances
					to free */
{
	if (graph->commit_graph) {
		que_graph_free(graph->commit_graph);
		graph->commit_graph = NULL;
	}

	if (graph->write_nodes_graph) {
		que_graph_free(graph->write_nodes_graph);
		graph->write_nodes_graph = NULL;
	}

	if (graph->delete_nodes_graph) {
		que_graph_free(graph->delete_nodes_graph);
		graph->delete_nodes_graph = NULL;
	}

	if (graph->read_nodes_graph) {
		que_graph_free(graph->read_nodes_graph);
		graph->read_nodes_graph = NULL;
	}
}

/**********************************************************************//**
Free all optimize resources. */
static
void
fts_optimize_free(
/*==============*/
	fts_optimize_t*	optim)		/*!< in: table with on FTS index */
{
	mem_heap_t*	heap = static_cast<mem_heap_t*>(optim->self_heap->arg);

	trx_free_for_background(optim->trx);

	fts_doc_ids_free(optim->to_delete);
	fts_optimize_graph_free(&optim->graph);

	ut_free(optim->name_prefix);

	/* This will free the heap from which optim itself was allocated. */
	mem_heap_free(heap);
}

/**********************************************************************//**
Get the max time optimize should run in millisecs.
@return max optimize time limit in millisecs. */
static
ib_time_t
fts_optimize_get_time_limit(
/*========================*/
	trx_t*		trx,			/*!< in: transaction */
	fts_table_t*	fts_table)		/*!< in: aux table */
{
	ib_time_t	time_limit = 0;

	fts_config_get_ulint(
		trx, fts_table,
		FTS_OPTIMIZE_LIMIT_IN_SECS, (ulint*) &time_limit);

	return(time_limit * 1000);
}


/**********************************************************************//**
Run OPTIMIZE on the given table. Note: this can take a very long time
(hours). */
static
void
fts_optimize_words(
/*===============*/
	fts_optimize_t*	optim,	/*!< in: optimize instance */
	dict_index_t*	index,	/*!< in: current FTS being optimized */
	fts_string_t*	word)	/*!< in: the starting word to optimize */
{
	fts_fetch_t	fetch;
	ib_time_t	start_time;
	que_t*		graph = NULL;
	CHARSET_INFO*	charset = optim->fts_index_table.charset;

	ut_a(!optim->done);

	/* Get the time limit from the config table. */
	fts_optimize_time_limit = fts_optimize_get_time_limit(
		optim->trx, &optim->fts_common_table);

	start_time = ut_time();

	/* Setup the callback to use for fetching the word ilist etc. */
	fetch.read_arg = optim->words;
	fetch.read_record = fts_optimize_index_fetch_node;

	ib::info().write(word->f_str, word->f_len);

	while (!optim->done) {
		dberr_t	error;
		trx_t*	trx = optim->trx;
		ulint	selected;

		ut_a(ib_vector_size(optim->words) == 0);

		selected = fts_select_index(charset, word->f_str, word->f_len);

		/* Read the index records to optimize. */
		fetch.total_memory = 0;
		error = fts_index_fetch_nodes(
			trx, &graph, &optim->fts_index_table, word,
			&fetch);
		ut_ad(fetch.total_memory < fts_result_cache_limit);

		if (error == DB_SUCCESS) {
			/* There must be some nodes to read. */
			ut_a(ib_vector_size(optim->words) > 0);

			/* Optimize the nodes that were read and write
			back to DB. */
			error = fts_optimize_compact(optim, index, start_time);

			if (error == DB_SUCCESS) {
				fts_sql_commit(optim->trx);
			} else {
				fts_sql_rollback(optim->trx);
			}
		}

		ib_vector_reset(optim->words);

		if (error == DB_SUCCESS) {
			if (!optim->done) {
				if (!fts_zip_read_word(optim->zip, word)) {
					optim->done = TRUE;
				} else if (selected
					   != fts_select_index(
						charset, word->f_str,
						word->f_len)
					  && graph) {
					fts_que_graph_free(graph);
					graph = NULL;
				}
			}
		} else if (error == DB_LOCK_WAIT_TIMEOUT) {
			ib::warn() << "Lock wait timeout during optimize."
				" Retrying!";

			trx->error_state = DB_SUCCESS;
		} else if (error == DB_DEADLOCK) {
			ib::warn() << "Deadlock during optimize. Retrying!";

			trx->error_state = DB_SUCCESS;
		} else {
			optim->done = TRUE;		/* Exit the loop. */
		}
	}

	if (graph != NULL) {
		fts_que_graph_free(graph);
	}
}

/**********************************************************************//**
Optimize is complete. Set the completion time, and reset the optimize
start string for this FTS index to "".
@return DB_SUCCESS if all OK */
static __attribute__((warn_unused_result))
dberr_t
fts_optimize_index_completed(
/*=========================*/
	fts_optimize_t*	optim,	/*!< in: optimize instance */
	dict_index_t*	index)	/*!< in: table with one FTS index */
{
	fts_string_t	word;
	dberr_t		error;
	byte		buf[sizeof(ulint)];
#ifdef FTS_OPTIMIZE_DEBUG
	ib_time_t	end_time = ut_time();

	error = fts_optimize_set_index_end_time(optim->trx, index, end_time);
#endif

	/* If we've reached the end of the index then set the start
	word to the empty string. */

	word.f_len = 0;
	word.f_str = buf;
	*word.f_str = '\0';

	error = fts_config_set_index_value(
		optim->trx, index, FTS_LAST_OPTIMIZED_WORD, &word);

	if (error != DB_SUCCESS) {

		ib::error() << "(" << ut_strerr(error) << ") while updating"
			" last optimized word!";
	}

	return(error);
}


/**********************************************************************//**
Read the list of words from the FTS auxiliary index that will be
optimized in this pass.
@return DB_SUCCESS if all OK */
static __attribute__((warn_unused_result))
dberr_t
fts_optimize_index_read_words(
/*==========================*/
	fts_optimize_t*	optim,	/*!< in: optimize instance */
	dict_index_t*	index,	/*!< in: table with one FTS index */
	fts_string_t*	word)	/*!< in: buffer to use */
{
	dberr_t	error = DB_SUCCESS;

	if (optim->del_list_regenerated) {
		word->f_len = 0;
	} else {

		/* Get the last word that was optimized from
		the config table. */
		error = fts_config_get_index_value(
			optim->trx, index, FTS_LAST_OPTIMIZED_WORD, word);
	}

	/* If record not found then we start from the top. */
	if (error == DB_RECORD_NOT_FOUND) {
		word->f_len = 0;
		error = DB_SUCCESS;
	}

	while (error == DB_SUCCESS) {

		error = fts_index_fetch_words(
			optim, word, fts_num_word_optimize);

		if (error == DB_SUCCESS) {
			/* Reset the last optimized word to '' if no
			more words could be read from the FTS index. */
			if (optim->zip->n_words == 0) {
				word->f_len = 0;
				*word->f_str = 0;
			}

			break;
		}
	}

	return(error);
}

/**********************************************************************//**
Run OPTIMIZE on the given FTS index. Note: this can take a very long
time (hours).
@return DB_SUCCESS if all OK */
static __attribute__((warn_unused_result))
dberr_t
fts_optimize_index(
/*===============*/
	fts_optimize_t*	optim,	/*!< in: optimize instance */
	dict_index_t*	index)	/*!< in: table with one FTS index */
{
	fts_string_t	word;
	dberr_t		error;
	byte		str[FTS_MAX_WORD_LEN + 1];

	/* Set the current index that we have to optimize. */
	optim->fts_index_table.index_id = index->id;
	optim->fts_index_table.charset = fts_index_get_charset(index);

	optim->done = FALSE; /* Optimize until !done */

	/* We need to read the last word optimized so that we start from
	the next word. */
	word.f_str = str;

	/* We set the length of word to the size of str since we
	need to pass the max len info to the fts_get_config_value() function. */
	word.f_len = sizeof(str) - 1;

	memset(word.f_str, 0x0, word.f_len);

	/* Read the words that will be optimized in this pass. */
	error = fts_optimize_index_read_words(optim, index, &word);

	if (error == DB_SUCCESS) {
		int	zip_error;

		ut_a(optim->zip->pos == 0);
		ut_a(optim->zip->zp->total_in == 0);
		ut_a(optim->zip->zp->total_out == 0);

		zip_error = inflateInit(optim->zip->zp);
		ut_a(zip_error == Z_OK);

		word.f_len = 0;
		word.f_str = str;

		/* Read the first word to optimize from the Zip buffer. */
		if (!fts_zip_read_word(optim->zip, &word)) {

			optim->done = TRUE;
		} else {
			fts_optimize_words(optim, index, &word);
		}

		/* If we couldn't read any records then optimize is
		complete. Increment the number of indexes that have
		been optimized and set FTS index optimize state to
		completed. */
		if (error == DB_SUCCESS && optim->zip->n_words == 0) {

			error = fts_optimize_index_completed(optim, index);

			if (error == DB_SUCCESS) {
				++optim->n_completed;
			}
		}
	}

	return(error);
}

/**********************************************************************//**
Delete the document ids in the delete, and delete cache tables.
@return DB_SUCCESS if all OK */
static __attribute__((warn_unused_result))
dberr_t
fts_optimize_purge_deleted_doc_ids(
/*===============================*/
	fts_optimize_t*	optim)	/*!< in: optimize instance */
{
	ulint		i;
	pars_info_t*	info;
	que_t*		graph;
	fts_update_t*	update;
	doc_id_t	write_doc_id;
	dberr_t		error = DB_SUCCESS;
	char		deleted[MAX_FULL_NAME_LEN];
	char		deleted_cache[MAX_FULL_NAME_LEN];

	info = pars_info_create();

	ut_a(ib_vector_size(optim->to_delete->doc_ids) > 0);

	update = static_cast<fts_update_t*>(
		ib_vector_get(optim->to_delete->doc_ids, 0));

	/* Convert to "storage" byte order. */
	fts_write_doc_id((byte*) &write_doc_id, update->doc_id);

	/* This is required for the SQL parser to work. It must be able
	to find the following variables. So we do it twice. */
	fts_bind_doc_id(info, "doc_id1", &write_doc_id);
	fts_bind_doc_id(info, "doc_id2", &write_doc_id);

	/* Make sure the following two names are consistent with the name
	used in the fts_delete_doc_ids_sql */
	optim->fts_common_table.suffix = fts_common_tables[3];
	fts_get_table_name(&optim->fts_common_table, deleted);
	pars_info_bind_id(info, true, fts_common_tables[3], deleted);

	optim->fts_common_table.suffix = fts_common_tables[4];
	fts_get_table_name(&optim->fts_common_table, deleted_cache);
	pars_info_bind_id(info, true, fts_common_tables[4], deleted_cache);

	graph = fts_parse_sql(NULL, info, fts_delete_doc_ids_sql);

	/* Delete the doc ids that were copied at the start. */
	for (i = 0; i < ib_vector_size(optim->to_delete->doc_ids); ++i) {

		update = static_cast<fts_update_t*>(ib_vector_get(
			optim->to_delete->doc_ids, i));

		/* Convert to "storage" byte order. */
		fts_write_doc_id((byte*) &write_doc_id, update->doc_id);

		fts_bind_doc_id(info, "doc_id1", &write_doc_id);

		fts_bind_doc_id(info, "doc_id2", &write_doc_id);

		error = fts_eval_sql(optim->trx, graph);

		// FIXME: Check whether delete actually succeeded!
		if (error != DB_SUCCESS) {

			fts_sql_rollback(optim->trx);
			break;
		}
	}

	fts_que_graph_free(graph);

	return(error);
}

/**********************************************************************//**
Delete the document ids in the pending delete, and delete tables.
@return DB_SUCCESS if all OK */
static __attribute__((warn_unused_result))
dberr_t
fts_optimize_purge_deleted_doc_id_snapshot(
/*=======================================*/
	fts_optimize_t*	optim)	/*!< in: optimize instance */
{
	dberr_t		error;
	que_t*		graph;
	pars_info_t*	info;
	char		being_deleted[MAX_FULL_NAME_LEN];
	char		being_deleted_cache[MAX_FULL_NAME_LEN];

	info = pars_info_create();

	/* Make sure the following two names are consistent with the name
	used in the fts_end_delete_sql */
	optim->fts_common_table.suffix = fts_common_tables[0];
	fts_get_table_name(&optim->fts_common_table, being_deleted);
	pars_info_bind_id(info, true, fts_common_tables[0], being_deleted);

	optim->fts_common_table.suffix = fts_common_tables[1];
	fts_get_table_name(&optim->fts_common_table, being_deleted_cache);
	pars_info_bind_id(info, true, fts_common_tables[1],
			  being_deleted_cache);

	/* Delete the doc ids that were copied to delete pending state at
	the start of optimize. */
	graph = fts_parse_sql(NULL, info, fts_end_delete_sql);

	error = fts_eval_sql(optim->trx, graph);
	fts_que_graph_free(graph);

	return(error);
}

/**********************************************************************//**
Copy the deleted doc ids that will be purged during this optimize run
to the being deleted FTS auxiliary tables. The transaction is committed
upon successfull copy and rolled back on DB_DUPLICATE_KEY error.
@return DB_SUCCESS if all OK */
static
ulint
fts_optimize_being_deleted_count(
/*=============================*/
	fts_optimize_t*	optim)	/*!< in: optimize instance */
{
	fts_table_t	fts_table;

	FTS_INIT_FTS_TABLE(&fts_table, "BEING_DELETED", FTS_COMMON_TABLE,
			   optim->table);

	return(fts_get_rows_count(&fts_table));
}

/*********************************************************************//**
Copy the deleted doc ids that will be purged during this optimize run
to the being deleted FTS auxiliary tables. The transaction is committed
upon successfull copy and rolled back on DB_DUPLICATE_KEY error.
@return DB_SUCCESS if all OK */
static __attribute__((warn_unused_result))
dberr_t
fts_optimize_create_deleted_doc_id_snapshot(
/*========================================*/
	fts_optimize_t*	optim)	/*!< in: optimize instance */
{
	dberr_t		error;
	que_t*		graph;
	pars_info_t*	info;
	char		being_deleted[MAX_FULL_NAME_LEN];
	char		deleted[MAX_FULL_NAME_LEN];
	char		being_deleted_cache[MAX_FULL_NAME_LEN];
	char		deleted_cache[MAX_FULL_NAME_LEN];

	info = pars_info_create();

	/* Make sure the following four names are consistent with the name
	used in the fts_init_delete_sql */
	optim->fts_common_table.suffix = fts_common_tables[0];
	fts_get_table_name(&optim->fts_common_table, being_deleted);
	pars_info_bind_id(info, true, fts_common_tables[0], being_deleted);

	optim->fts_common_table.suffix = fts_common_tables[3];
	fts_get_table_name(&optim->fts_common_table, deleted);
	pars_info_bind_id(info, true, fts_common_tables[3], deleted);

	optim->fts_common_table.suffix = fts_common_tables[1];
	fts_get_table_name(&optim->fts_common_table, being_deleted_cache);
	pars_info_bind_id(info, true, fts_common_tables[1],
			  being_deleted_cache);

	optim->fts_common_table.suffix = fts_common_tables[4];
	fts_get_table_name(&optim->fts_common_table, deleted_cache);
	pars_info_bind_id(info, true, fts_common_tables[4], deleted_cache);

	/* Move doc_ids that are to be deleted to state being deleted. */
	graph = fts_parse_sql(NULL, info, fts_init_delete_sql);

	error = fts_eval_sql(optim->trx, graph);

	fts_que_graph_free(graph);

	if (error != DB_SUCCESS) {
		fts_sql_rollback(optim->trx);
	} else {
		fts_sql_commit(optim->trx);
	}

	optim->del_list_regenerated = TRUE;

	return(error);
}

/*********************************************************************//**
Read in the document ids that are to be purged during optimize. The
transaction is committed upon successfully read.
@return DB_SUCCESS if all OK */
static __attribute__((warn_unused_result))
dberr_t
fts_optimize_read_deleted_doc_id_snapshot(
/*======================================*/
	fts_optimize_t*	optim)	/*!< in: optimize instance */
{
	dberr_t		error;

	optim->fts_common_table.suffix = "BEING_DELETED";

	/* Read the doc_ids to delete. */
	error = fts_table_fetch_doc_ids(
		optim->trx, &optim->fts_common_table, optim->to_delete);

	if (error == DB_SUCCESS) {

		optim->fts_common_table.suffix = "BEING_DELETED_CACHE";

		/* Read additional doc_ids to delete. */
		error = fts_table_fetch_doc_ids(
			optim->trx, &optim->fts_common_table, optim->to_delete);
	}

	if (error != DB_SUCCESS) {

		fts_doc_ids_free(optim->to_delete);
		optim->to_delete = NULL;
	}

	return(error);
}

/*********************************************************************//**
Optimze all the FTS indexes, skipping those that have already been
optimized, since the FTS auxiliary indexes are not guaranteed to be
of the same cardinality.
@return DB_SUCCESS if all OK */
static __attribute__((warn_unused_result))
dberr_t
fts_optimize_indexes(
/*=================*/
	fts_optimize_t*	optim)	/*!< in: optimize instance */
{
	ulint		i;
	dberr_t		error = DB_SUCCESS;
	fts_t*		fts = optim->table->fts;

	/* Optimize the FTS indexes. */
	for (i = 0; i < ib_vector_size(fts->indexes); ++i) {
		dict_index_t*	index;

#ifdef	FTS_OPTIMIZE_DEBUG
		ib_time_t	end_time;
		ib_time_t	start_time;

		/* Get the start and end optimize times for this index. */
		error = fts_optimize_get_index_start_time(
			optim->trx, index, &start_time);

		if (error != DB_SUCCESS) {
			break;
		}

		error = fts_optimize_get_index_end_time(
			optim->trx, index, &end_time);

		if (error != DB_SUCCESS) {
			break;
		}

		/* Start time will be 0 only for the first time or after
		completing the optimization of all FTS indexes. */
		if (start_time == 0) {
			start_time = ut_time();

			error = fts_optimize_set_index_start_time(
				optim->trx, index, start_time);
		}

		/* Check if this index needs to be optimized or not. */
		if (ut_difftime(end_time, start_time) < 0) {
			error = fts_optimize_index(optim, index);

			if (error != DB_SUCCESS) {
				break;
			}
		} else {
			++optim->n_completed;
		}
#endif
		index = static_cast<dict_index_t*>(
			ib_vector_getp(fts->indexes, i));
		error = fts_optimize_index(optim, index);
	}

	if (error == DB_SUCCESS) {
		fts_sql_commit(optim->trx);
	} else {
		fts_sql_rollback(optim->trx);
	}

	return(error);
}

/*********************************************************************//**
Cleanup the snapshot tables and the master deleted table.
@return DB_SUCCESS if all OK */
static __attribute__((warn_unused_result))
dberr_t
fts_optimize_purge_snapshot(
/*========================*/
	fts_optimize_t*	optim)	/*!< in: optimize instance */
{
	dberr_t		error;

	/* Delete the doc ids from the master deleted tables, that were
	in the snapshot that was taken at the start of optimize. */
	error = fts_optimize_purge_deleted_doc_ids(optim);

	if (error == DB_SUCCESS) {
		/* Destroy the deleted doc id snapshot. */
		error = fts_optimize_purge_deleted_doc_id_snapshot(optim);
	}

	if (error == DB_SUCCESS) {
		fts_sql_commit(optim->trx);
	} else {
		fts_sql_rollback(optim->trx);
	}

	return(error);
}

/*********************************************************************//**
Reset the start time to 0 so that a new optimize can be started.
@return DB_SUCCESS if all OK */
static __attribute__((warn_unused_result))
dberr_t
fts_optimize_reset_start_time(
/*==========================*/
	fts_optimize_t*	optim)	/*!< in: optimize instance */
{
	dberr_t		error = DB_SUCCESS;
#ifdef FTS_OPTIMIZE_DEBUG
	fts_t*		fts = optim->table->fts;

	/* Optimization should have been completed for all indexes. */
	ut_a(optim->n_completed == ib_vector_size(fts->indexes));

	for (uint i = 0; i < ib_vector_size(fts->indexes); ++i) {
		dict_index_t*	index;

		ib_time_t	start_time = 0;

		/* Reset the start time to 0 for this index. */
		error = fts_optimize_set_index_start_time(
			optim->trx, index, start_time);

		index = static_cast<dict_index_t*>(
			ib_vector_getp(fts->indexes, i));
	}
#endif

	if (error == DB_SUCCESS) {
		fts_sql_commit(optim->trx);
	} else {
		fts_sql_rollback(optim->trx);
	}

	return(error);
}

/*********************************************************************//**
Run OPTIMIZE on the given table by a background thread.
@return DB_SUCCESS if all OK */
static
dberr_t
fts_optimize_table_bk(
/*==================*/
	fts_slot_t*	slot)	/*!< in: table to optimiza */
{
	dberr_t		error;
	dict_table_t*	table = slot->table;
	fts_t*		fts = table->fts;

	/* Avoid optimizing tables that were optimized recently. */
	if (slot->last_run > 0
	    && (ut_time() - slot->last_run) < slot->interval_time) {

		return(DB_SUCCESS);

	} else if (fts && fts->cache
		   && fts->cache->deleted >= FTS_OPTIMIZE_THRESHOLD) {

		error = fts_optimize_table(table);

		if (error == DB_SUCCESS) {
			slot->state = FTS_STATE_DONE;
			slot->last_run = 0;
			slot->completed = ut_time();
		}
	} else {
		error = DB_SUCCESS;
	}

	/* Note time this run completed. */
	slot->last_run = ut_time();

	return(error);
}
/*********************************************************************//**
Run OPTIMIZE on the given table.
@return DB_SUCCESS if all OK */
dberr_t
fts_optimize_table(
/*===============*/
	dict_table_t*	table)	/*!< in: table to optimiza */
{
	dberr_t		error = DB_SUCCESS;
	fts_optimize_t*	optim = NULL;
	fts_t*		fts = table->fts;

	if (fts_enable_diag_print) {
		ib::info() << "FTS start optimize " << table->name;
	}

	optim = fts_optimize_create(table);

	// FIXME: Call this only at the start of optimize, currently we
	// rely on DB_DUPLICATE_KEY to handle corrupting the snapshot.

	/* Check whether there are still records in BEING_DELETED table */
	if (fts_optimize_being_deleted_count(optim) == 0) {
		/* Take a snapshot of the deleted document ids, they are copied
		to the BEING_ tables. */
		error = fts_optimize_create_deleted_doc_id_snapshot(optim);
	}

	/* A duplicate error is OK, since we don't erase the
	doc ids from the being deleted state until all FTS
	indexes have been optimized. */
	if (error == DB_DUPLICATE_KEY) {
		error = DB_SUCCESS;
	}

	if (error == DB_SUCCESS) {

		/* These document ids will be filtered out during the
		index optimization phase. They are in the snapshot that we
		took above, at the start of the optimize. */
		error = fts_optimize_read_deleted_doc_id_snapshot(optim);

		if (error == DB_SUCCESS) {

			/* Commit the read of being deleted
			doc ids transaction. */
			fts_sql_commit(optim->trx);

			/* We would do optimization only if there
			are deleted records to be cleaned up */
			if (ib_vector_size(optim->to_delete->doc_ids) > 0) {
				error = fts_optimize_indexes(optim);
			}

		} else {
			ut_a(optim->to_delete == NULL);
		}

		/* Only after all indexes have been optimized can we
		delete the (snapshot) doc ids in the pending delete,
		and master deleted tables. */
		if (error == DB_SUCCESS
		    && optim->n_completed == ib_vector_size(fts->indexes)) {

			if (fts_enable_diag_print) {
				ib::info() << "FTS_OPTIMIZE: Completed"
					" Optimize, cleanup DELETED table";
			}

			if (ib_vector_size(optim->to_delete->doc_ids) > 0) {

				/* Purge the doc ids that were in the
				snapshot from the snapshot tables and
				the master deleted table. */
				error = fts_optimize_purge_snapshot(optim);
			}

			if (error == DB_SUCCESS) {
				/* Reset the start time of all the FTS indexes
				so that optimize can be restarted. */
				error = fts_optimize_reset_start_time(optim);
			}
		}
	}

	fts_optimize_free(optim);

	if (fts_enable_diag_print) {
		ib::info() << "FTS end optimize " << table->name;
	}

	return(error);
}

/********************************************************************//**
Add the table to add to the OPTIMIZER's list.
@return new message instance */
static
fts_msg_t*
fts_optimize_create_msg(
/*====================*/
	fts_msg_type_t	type,		/*!< in: type of message */
	void*		ptr)		/*!< in: message payload */
{
	mem_heap_t*	heap;
	fts_msg_t*	msg;

	heap = mem_heap_create(sizeof(*msg) + sizeof(ib_list_node_t) + 16);
	msg = static_cast<fts_msg_t*>(mem_heap_alloc(heap, sizeof(*msg)));

	msg->ptr = ptr;
	msg->type = type;
	msg->heap = heap;

	return(msg);
}

/**********************************************************************//**
Add the table to add to the OPTIMIZER's list. */
void
fts_optimize_add_table(
/*===================*/
	dict_table_t*	table)			/*!< in: table to add */
{
	fts_msg_t*	msg;

	if (!fts_optimize_wq) {
		return;
	}

	/* Make sure table with FTS index cannot be evicted */
	dict_table_prevent_eviction(table);

	msg = fts_optimize_create_msg(FTS_MSG_ADD_TABLE, table);

	ib_wqueue_add(fts_optimize_wq, msg, msg->heap);
}

#if 0
/**********************************************************************//**
Optimize a table. */
static
void
fts_optimize_do_table(
/*==================*/
	dict_table_t*	table)			/*!< in: table to optimize */
{
	fts_msg_t*	msg;

	/* Optimizer thread could be shutdown */
	if (!fts_optimize_wq) {
		return;
	}

	msg = fts_optimize_create_msg(FTS_MSG_OPTIMIZE_TABLE, table);

	ib_wqueue_add(fts_optimize_wq, msg, msg->heap);
}
#endif

/**********************************************************************//**
Remove the table from the OPTIMIZER's list. We do wait for
acknowledgement from the consumer of the message. */
void
fts_optimize_remove_table(
/*======================*/
	dict_table_t*	table)			/*!< in: table to remove */
{
	fts_msg_t*	msg;
	os_event_t	event;
	fts_msg_del_t*	remove;

	/* if the optimize system not yet initialized, return */
	if (!fts_optimize_wq) {
		return;
	}

	/* FTS optimizer thread is already exited */
	if (fts_opt_start_shutdown) {
		ib::info() << "Try to remove table " << table->name
			<< " after FTS optimize thread exiting.";
		return;
	}

	msg = fts_optimize_create_msg(FTS_MSG_DEL_TABLE, NULL);

	/* We will wait on this event until signalled by the consumer. */
	event = os_event_create(0);

	remove = static_cast<fts_msg_del_t*>(
		mem_heap_alloc(msg->heap, sizeof(*remove)));

	remove->table = table;
	remove->event = event;
	msg->ptr = remove;

	ib_wqueue_add(fts_optimize_wq, msg, msg->heap);

	os_event_wait(event);

	os_event_destroy(event);
}

/**********************************************************************//**
Find the slot for a particular table.
@return slot if found else NULL. */
static
fts_slot_t*
fts_optimize_find_slot(
/*===================*/
	ib_vector_t*		tables,		/*!< in: vector of tables */
	const dict_table_t*	table)		/*!< in: table to add */
{
	ulint		i;

	for (i = 0; i < ib_vector_size(tables); ++i) {
		fts_slot_t*	slot;

		slot = static_cast<fts_slot_t*>(ib_vector_get(tables, i));

		if (slot->table == table) {
			return(slot);
		}
	}

	return(NULL);
}

/**********************************************************************//**
Start optimizing table. */
static
void
fts_optimize_start_table(
/*=====================*/
	ib_vector_t*		tables,		/*!< in/out: vector of tables */
	dict_table_t*		table)		/*!< in: table to optimize */
{
	fts_slot_t*	slot;

	slot = fts_optimize_find_slot(tables, table);

	if (slot == NULL) {
		ib::error() << "Table " << table->name << " not registered"
			" with the optimize thread.";
	} else {
		slot->last_run = 0;
		slot->completed = 0;
	}
}

/**********************************************************************//**
Add the table to the vector if it doesn't already exist. */
static
ibool
fts_optimize_new_table(
/*===================*/
	ib_vector_t*	tables,			/*!< in/out: vector of tables */
	dict_table_t*	table)			/*!< in: table to add */
{
	ulint		i;
	fts_slot_t*	slot;
	ulint		empty_slot = ULINT_UNDEFINED;

	/* Search for duplicates, also find a free slot if one exists. */
	for (i = 0; i < ib_vector_size(tables); ++i) {

		slot = static_cast<fts_slot_t*>(
			ib_vector_get(tables, i));

		if (slot->state == FTS_STATE_EMPTY) {
			empty_slot = i;
		} else if (slot->table == table) {
			/* Already exists in our optimize queue. */
			return(FALSE);
		}
	}

	/* Reuse old slot. */
	if (empty_slot != ULINT_UNDEFINED) {

		slot = static_cast<fts_slot_t*>(
			ib_vector_get(tables, empty_slot));

		ut_a(slot->state == FTS_STATE_EMPTY);

	} else { /* Create a new slot. */

		slot = static_cast<fts_slot_t*>(ib_vector_push(tables, NULL));
	}

	memset(slot, 0x0, sizeof(*slot));

	slot->table = table;
	slot->table_id = table->id;
	slot->state = FTS_STATE_LOADED;
	slot->interval_time = FTS_OPTIMIZE_INTERVAL_IN_SECS;

	return(TRUE);
}

/**********************************************************************//**
Remove the table from the vector if it exists. */
static
ibool
fts_optimize_del_table(
/*===================*/
	ib_vector_t*	tables,			/*!< in/out: vector of tables */
	fts_msg_del_t*	msg)			/*!< in: table to delete */
{
	ulint		i;
	dict_table_t*	table = msg->table;

	for (i = 0; i < ib_vector_size(tables); ++i) {
		fts_slot_t*	slot;

		slot = static_cast<fts_slot_t*>(ib_vector_get(tables, i));

		if (slot->state != FTS_STATE_EMPTY
		    && slot->table == table) {

			if (fts_enable_diag_print) {
				ib::info() << "FTS Optimize Removing table "
					<< table->name;
			}

			slot->table = NULL;
			slot->state = FTS_STATE_EMPTY;

			return(TRUE);
		}
	}

	return(FALSE);
}

/**********************************************************************//**
Calculate how many of the registered tables need to be optimized.
@return no. of tables to optimize */
static
ulint
fts_optimize_how_many(
/*==================*/
	const ib_vector_t*	tables)		/*!< in: registered tables
						vector*/
{
	ulint		i;
	ib_time_t	delta;
	ulint		n_tables = 0;
	ib_time_t	current_time;

	current_time = ut_time();

	for (i = 0; i < ib_vector_size(tables); ++i) {
		const fts_slot_t*	slot;

		slot = static_cast<const fts_slot_t*>(
			ib_vector_get_const(tables, i));

		switch (slot->state) {
		case FTS_STATE_DONE:
		case FTS_STATE_LOADED:
			ut_a(slot->completed <= current_time);

			delta = current_time - slot->completed;

			/* Skip slots that have been optimized recently. */
			if (delta >= slot->interval_time) {
				++n_tables;
			}
			break;

		case FTS_STATE_RUNNING:
			ut_a(slot->last_run <= current_time);

			delta = current_time - slot->last_run;

			if (delta > slot->interval_time) {
				++n_tables;
			}
			break;

			/* Slots in a state other than the above
			are ignored. */
		case FTS_STATE_EMPTY:
		case FTS_STATE_SUSPENDED:
			break;
		}

	}

	return(n_tables);
}

/**********************************************************************//**
Check if the total memory used by all FTS table exceeds the maximum limit.
@return true if a sync is needed, false otherwise */
static
bool
fts_is_sync_needed(
/*===============*/
	const ib_vector_t*	tables)		/*!< in: registered tables
						vector*/
{
	ulint	total_memory = 0;
	double	time_diff = difftime(ut_time(), last_check_sync_time);

	if (fts_need_sync || time_diff < 5) {
		return(false);
	}

	last_check_sync_time = ut_time();

	for (ulint i = 0; i < ib_vector_size(tables); ++i) {
		const fts_slot_t*	slot;

		slot = static_cast<const fts_slot_t*>(
			ib_vector_get_const(tables, i));

		if (slot->state != FTS_STATE_EMPTY && slot->table
		    && slot->table->fts && slot->table->fts->cache) {
			total_memory += slot->table->fts->cache->total_size;
		}

		if (total_memory > fts_max_total_cache_size) {
			return(true);
		}
	}

	return(false);
}

#if 0
/*********************************************************************//**
Check whether a table needs to be optimized. */
static
void
fts_optimize_need_sync(
/*===================*/
	ib_vector_t*	tables)	/*!< in: list of tables */
{
	dict_table_t*	table = NULL;
	fts_slot_t*	slot;
	ulint		num_table = ib_vector_size(tables);

	if (!num_table) {
		return;
	}

	if (fts_optimize_sync_iterator >= num_table) {
		fts_optimize_sync_iterator = 0;
	}

	slot = ib_vector_get(tables, fts_optimize_sync_iterator);
	table = slot->table;

	if (!table) {
		return;
	}

	ut_ad(table->fts);

	if (table->fts->cache) {
		ulint	deleted = table->fts->cache->deleted;

		if (table->fts->cache->added
		    >= fts_optimize_add_threshold) {
			fts_sync_table(table);
		} else if (deleted >= fts_optimize_delete_threshold) {
			fts_optimize_do_table(table);

			mutex_enter(&table->fts->cache->deleted_lock);
			table->fts->cache->deleted -= deleted;
			mutex_exit(&table->fts->cache->deleted_lock);
		}
	}

	fts_optimize_sync_iterator++;

	return;
}
#endif

/**********************************************************************//**
Optimize all FTS tables.
@return Dummy return */
static
os_thread_ret_t
fts_optimize_thread(
/*================*/
	void*		arg)			/*!< in: work queue*/
{
	mem_heap_t*	heap;
	ib_vector_t*	tables;
	ib_alloc_t*	heap_alloc;
	ulint		current = 0;
	ibool		done = FALSE;
	ulint		n_tables = 0;
	ulint		n_optimize = 0;
	ib_wqueue_t*	wq = (ib_wqueue_t*) arg;

	ut_ad(!srv_read_only_mode);
	my_thread_init();

	heap = mem_heap_create(sizeof(dict_table_t*) * 64);
	heap_alloc = ib_heap_allocator_create(heap);

	tables = ib_vector_create(heap_alloc, sizeof(fts_slot_t), 4);

	while (!done) {

		/* If there is no message in the queue and we have tables
		to optimize then optimize the tables. */

		if (!done
		    && ib_wqueue_is_empty(wq)
		    && n_tables > 0
		    && n_optimize > 0) {

			fts_slot_t*	slot;

			ut_a(ib_vector_size(tables) > 0);

			slot = static_cast<fts_slot_t*>(
				ib_vector_get(tables, current));

			/* Handle the case of empty slots. */
			if (slot->state != FTS_STATE_EMPTY) {

				slot->state = FTS_STATE_RUNNING;

				fts_optimize_table_bk(slot);
			}

			++current;

			/* Wrap around the counter. */
			if (current >= ib_vector_size(tables)) {
				n_optimize = fts_optimize_how_many(tables);

				current = 0;
			}

		} else if (n_optimize == 0 || !ib_wqueue_is_empty(wq)) {
			fts_msg_t*	msg;

			msg = static_cast<fts_msg_t*>(
				ib_wqueue_timedwait(wq,
						    FTS_QUEUE_WAIT_IN_USECS));

			/* Timeout ? */
			if (msg == NULL) {
				if (fts_is_sync_needed(tables)) {
					fts_need_sync = true;
				}

				continue;
			}

			switch (msg->type) {
			case FTS_MSG_START:
				break;

			case FTS_MSG_PAUSE:
				break;

			case FTS_MSG_STOP:
				done = TRUE;
				break;

			case FTS_MSG_ADD_TABLE:
				ut_a(!done);
				if (fts_optimize_new_table(
					tables,
					static_cast<dict_table_t*>(
					msg->ptr))) {
					++n_tables;
				}
				break;

			case FTS_MSG_OPTIMIZE_TABLE:
				if (!done) {
					fts_optimize_start_table(
						tables,
						static_cast<dict_table_t*>(
						msg->ptr));
				}
				break;

			case FTS_MSG_DEL_TABLE:
				if (fts_optimize_del_table(
					tables, static_cast<fts_msg_del_t*>(
						msg->ptr))) {
					--n_tables;
				}

				/* Signal the producer that we have
				removed the table. */
				os_event_set(
					((fts_msg_del_t*) msg->ptr)->event);
				break;

			default:
				ut_error;
			}

			mem_heap_free(msg->heap);

			if (!done) {
				n_optimize = fts_optimize_how_many(tables);
			} else {
				n_optimize = 0;
			}
		}
	}

	/* Server is being shutdown, sync the data from FTS cache to disk
	if needed */
	if (n_tables > 0) {
		ulint	i;

		for (i = 0; i < ib_vector_size(tables); i++) {
			fts_slot_t*	slot;

			slot = static_cast<fts_slot_t*>(
				ib_vector_get(tables, i));

			if (slot->state != FTS_STATE_EMPTY) {
				dict_table_t*	table = NULL;

				/*slot->table may be freed, so we try to open
				table by slot->table_id.*/
			        table = dict_table_open_on_id(
					slot->table_id, FALSE,
					DICT_TABLE_OP_NORMAL);

				if (table) {

					if (dict_table_has_fts_index(table)) {
						fts_sync_table(table);
					}

					if (table->fts) {
						fts_free(table);
					}

					dict_table_close(table, FALSE, FALSE);
				}
			}
		}
	}

	ib_vector_free(tables);

	ib::info() << "FTS optimize thread exiting.";

	os_event_set(fts_opt_shutdown_event);
	my_thread_end();

	/* We count the number of threads in os_thread_exit(). A created
	thread should always use that to exit and not use return() to exit. */
	os_thread_exit(NULL);

	OS_THREAD_DUMMY_RETURN;
}

/**********************************************************************//**
Startup the optimize thread and create the work queue. */
void
fts_optimize_init(void)
/*===================*/
{
	ut_ad(!srv_read_only_mode);

	/* For now we only support one optimize thread. */
	ut_a(fts_optimize_wq == NULL);

	fts_optimize_wq = ib_wqueue_create();
	fts_opt_shutdown_event = os_event_create(0);
	ut_a(fts_optimize_wq != NULL);
	last_check_sync_time = ut_time();

	os_thread_create(fts_optimize_thread, fts_optimize_wq, NULL);
}

/**********************************************************************//**
<<<<<<< HEAD
Signal the optimize thread to prepare for shutdown. */
=======
Check whether the work queue is initialized.
@return TRUE if optimze queue is initialized. */
ibool
fts_optimize_is_init(void)
/*======================*/
{
	return(fts_optimize_wq != NULL);
}

/** Shutdown fts optimize thread. */
>>>>>>> 1d5ceab4
void
fts_optimize_shutdown()
{
	ut_ad(!srv_read_only_mode);

	fts_msg_t*	msg;

	/* If there is an ongoing activity on dictionary, such as
	srv_master_evict_from_table_cache(), wait for it */
	dict_mutex_enter_for_mysql();

	/* Tells FTS optimizer system that we are exiting from
	optimizer thread, message send their after will not be
	processed */
	fts_opt_start_shutdown = true;
	dict_mutex_exit_for_mysql();

	/* We tell the OPTIMIZE thread to switch to state done, we
	can't delete the work queue here because the add thread needs
	deregister the FTS tables. */

	msg = fts_optimize_create_msg(FTS_MSG_STOP, NULL);

	ib_wqueue_add(fts_optimize_wq, msg, msg->heap);

	os_event_wait(fts_opt_shutdown_event);

	os_event_destroy(fts_opt_shutdown_event);

	ib_wqueue_free(fts_optimize_wq);
	fts_optimize_wq = NULL;
}<|MERGE_RESOLUTION|>--- conflicted
+++ resolved
@@ -3117,21 +3117,7 @@
 	os_thread_create(fts_optimize_thread, fts_optimize_wq, NULL);
 }
 
-/**********************************************************************//**
-<<<<<<< HEAD
-Signal the optimize thread to prepare for shutdown. */
-=======
-Check whether the work queue is initialized.
-@return TRUE if optimze queue is initialized. */
-ibool
-fts_optimize_is_init(void)
-/*======================*/
-{
-	return(fts_optimize_wq != NULL);
-}
-
 /** Shutdown fts optimize thread. */
->>>>>>> 1d5ceab4
 void
 fts_optimize_shutdown()
 {
