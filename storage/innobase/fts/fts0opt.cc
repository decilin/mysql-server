/*****************************************************************************

Copyright (c) 2007, 2016, Oracle and/or its affiliates. All Rights Reserved.

This program is free software; you can redistribute it and/or modify it under
the terms of the GNU General Public License as published by the Free Software
Foundation; version 2 of the License.

This program is distributed in the hope that it will be useful, but WITHOUT
ANY WARRANTY; without even the implied warranty of MERCHANTABILITY or FITNESS
FOR A PARTICULAR PURPOSE. See the GNU General Public License for more details.

You should have received a copy of the GNU General Public License along with
this program; if not, write to the Free Software Foundation, Inc.,
51 Franklin Street, Suite 500, Boston, MA 02110-1335 USA

*****************************************************************************/

/******************************************************************//**
@file fts/fts0opt.cc
Full Text Search optimize thread

Created 2007/03/27 Sunny Bains
Completed 2011/7/10 Sunny and Jimmy Yang

***********************************************************************/

#include "ha_prototypes.h"

#include "fts0fts.h"
#include "row0sel.h"
#include "que0types.h"
#include "fts0priv.h"
#include "fts0types.h"
#include "ut0wqueue.h"
#include "srv0start.h"
#include "ut0list.h"
#include "zlib.h"

#ifdef UNIV_NONINL
#include "fts0types.ic"
#include "fts0vlc.ic"
#endif

/** The FTS optimize thread's work queue. */
static ib_wqueue_t* fts_optimize_wq;

/** Time to wait for a message. */
static const ulint FTS_QUEUE_WAIT_IN_USECS = 5000000;

/** Default optimize interval in secs. */
static const ulint FTS_OPTIMIZE_INTERVAL_IN_SECS = 300;

/** Server is shutting down, so does we exiting the optimize thread */
static bool fts_opt_start_shutdown = false;

/** Event to wait for shutdown of the optimize thread */
static os_event_t fts_opt_shutdown_event = NULL;

/** Initial size of nodes in fts_word_t. */
static const ulint FTS_WORD_NODES_INIT_SIZE = 64;

/** Last time we did check whether system need a sync */
static ib_time_t	last_check_sync_time;

#if 0
/** Check each table in round robin to see whether they'd
need to be "optimized" */
static	ulint	fts_optimize_sync_iterator = 0;
#endif

/** State of a table within the optimization sub system. */
enum fts_state_t {
	FTS_STATE_LOADED,
	FTS_STATE_RUNNING,
	FTS_STATE_SUSPENDED,
	FTS_STATE_DONE,
	FTS_STATE_EMPTY
};

/** FTS optimize thread message types. */
enum fts_msg_type_t {
	FTS_MSG_START,			/*!< Start optimizing thread */

	FTS_MSG_PAUSE,			/*!< Pause optimizing thread */

	FTS_MSG_STOP,			/*!< Stop optimizing and exit thread */

	FTS_MSG_ADD_TABLE,		/*!< Add table to the optimize thread's
					work queue */

	FTS_MSG_OPTIMIZE_TABLE,		/*!< Optimize a table */

	FTS_MSG_DEL_TABLE,		/*!< Remove a table from the optimize
					threads work queue */
	FTS_MSG_SYNC_TABLE		/*!< Sync fts cache of a table */
};

/** Compressed list of words that have been read from FTS INDEX
that needs to be optimized. */
struct fts_zip_t {
	lint		status;		/*!< Status of (un)/zip operation */

	ulint		n_words;	/*!< Number of words compressed */

	ulint		block_sz;	/*!< Size of a block in bytes */

	ib_vector_t*	blocks;		/*!< Vector of compressed blocks */

	ib_alloc_t*	heap_alloc;	/*!< Heap to use for allocations */

	ulint		pos;		/*!< Offset into blocks */

	ulint		last_big_block;	/*!< Offset of last block in the
					blocks array that is of size
					block_sz. Blocks beyond this offset
					are of size FTS_MAX_WORD_LEN */

	z_streamp	zp;		/*!< ZLib state */

					/*!< The value of the last word read
					from the FTS INDEX table. This is
					used to discard duplicates */

	fts_string_t	word;		/*!< UTF-8 string */

	ulint		max_words;	/*!< maximum number of words to read
					in one pase */
};

/** Prepared statemets used during optimize */
struct fts_optimize_graph_t {
					/*!< Delete a word from FTS INDEX */
	que_t*		delete_nodes_graph;
					/*!< Insert a word into FTS INDEX */
	que_t*		write_nodes_graph;
					/*!< COMMIT a transaction */
	que_t*		commit_graph;
					/*!< Read the nodes from FTS_INDEX */
	que_t*		read_nodes_graph;
};

/** Used by fts_optimize() to store state. */
struct fts_optimize_t {
	trx_t*		trx;		/*!< The transaction used for all SQL */

	ib_alloc_t*	self_heap;	/*!< Heap to use for allocations */

	char*		name_prefix;	/*!< FTS table name prefix */

	fts_table_t	fts_index_table;/*!< Common table definition */

					/*!< Common table definition */
	fts_table_t	fts_common_table;

	dict_table_t*	table;		/*!< Table that has to be queried */

	dict_index_t*	index;		/*!< The FTS index to be optimized */

	fts_doc_ids_t*	to_delete;	/*!< doc ids to delete, we check against
					this vector and purge the matching
					entries during the optimizing
					process. The vector entries are
					sorted on doc id */

	ulint		del_pos;	/*!< Offset within to_delete vector,
					this is used to keep track of where
					we are up to in the vector */

	ibool		done;		/*!< TRUE when optimize finishes */

	ib_vector_t*	words;		/*!< Word + Nodes read from FTS_INDEX,
					it contains instances of fts_word_t */

	fts_zip_t*	zip;		/*!< Words read from the FTS_INDEX */

	fts_optimize_graph_t		/*!< Prepared statements used during */
			graph;		/*optimize */

	ulint		n_completed;	/*!< Number of FTS indexes that have
					been optimized */
	ibool		del_list_regenerated;
					/*!< BEING_DELETED list regenarated */
};

/** Used by the optimize, to keep state during compacting nodes. */
struct fts_encode_t {
	doc_id_t	src_last_doc_id;/*!< Last doc id read from src node */
	byte*		src_ilist_ptr;	/*!< Current ptr within src ilist */
};

/** We use this information to determine when to start the optimize
cycle for a table. */
struct fts_slot_t {
	dict_table_t*	table;		/*!< Table to optimize */

	table_id_t	table_id;	/*!< Table id */

	fts_state_t	state;		/*!< State of this slot */

	ulint		added;		/*!< Number of doc ids added since the
					last time this table was optimized */

	ulint		deleted;	/*!< Number of doc ids deleted since the
					last time this table was optimized */

	ib_time_t	last_run;	/*!< Time last run completed */

	ib_time_t	completed;	/*!< Optimize finish time */

	ib_time_t	interval_time;	/*!< Minimum time to wait before
					optimizing the table again. */
};

/** A table remove message for the FTS optimize thread. */
struct fts_msg_del_t {
	dict_table_t*	table;		/*!< The table to remove */

	os_event_t	event;		/*!< Event to synchronize acknowledgement
					of receipt and processing of the
					this message by the consumer */
};

/** The FTS optimize message work queue message type. */
struct fts_msg_t {
	fts_msg_type_t	type;		/*!< Message type */

	void*		ptr;		/*!< The message contents */

	mem_heap_t*	heap;		/*!< The heap used to allocate this
					message, the message consumer will
					free the heap. */
};

/** The number of words to read and optimize in a single pass. */
ulong	fts_num_word_optimize;

// FIXME
char	fts_enable_diag_print;

/** ZLib compressed block size.*/
static ulint FTS_ZIP_BLOCK_SIZE	= 1024;

/** The amount of time optimizing in a single pass, in milliseconds. */
static ib_time_t fts_optimize_time_limit = 0;

/** It's defined in fts0fts.cc  */
extern const char* fts_common_tables[];

/** SQL Statement for changing state of rows to be deleted from FTS Index. */
static	const char* fts_init_delete_sql =
	"BEGIN\n"
	"\n"
	"INSERT INTO $BEING_DELETED\n"
		"SELECT doc_id FROM $DELETED;\n"
	"\n"
	"INSERT INTO $BEING_DELETED_CACHE\n"
		"SELECT doc_id FROM $DELETED_CACHE;\n";

static const char* fts_delete_doc_ids_sql =
	"BEGIN\n"
	"\n"
	"DELETE FROM $DELETED WHERE doc_id = :doc_id1;\n"
	"DELETE FROM $DELETED_CACHE WHERE doc_id = :doc_id2;\n";

static const char* fts_end_delete_sql =
	"BEGIN\n"
	"\n"
	"DELETE FROM $BEING_DELETED;\n"
	"DELETE FROM $BEING_DELETED_CACHE;\n";

/**********************************************************************//**
Initialize fts_zip_t. */
static
void
fts_zip_initialize(
/*===============*/
	fts_zip_t*	zip)		/*!< out: zip instance to initialize */
{
	zip->pos = 0;
	zip->n_words = 0;

	zip->status = Z_OK;

	zip->last_big_block = 0;

	zip->word.f_len = 0;
	memset(zip->word.f_str, 0, FTS_MAX_WORD_LEN);

	ib_vector_reset(zip->blocks);

	memset(zip->zp, 0, sizeof(*zip->zp));
}

/**********************************************************************//**
Create an instance of fts_zip_t.
@return a new instance of fts_zip_t */
static
fts_zip_t*
fts_zip_create(
/*===========*/
	mem_heap_t*	heap,		/*!< in: heap */
	ulint		block_sz,	/*!< in: size of a zip block.*/
	ulint		max_words)	/*!< in: max words to read */
{
	fts_zip_t*	zip;

	zip = static_cast<fts_zip_t*>(mem_heap_zalloc(heap, sizeof(*zip)));

	zip->word.f_str = static_cast<byte*>(
		mem_heap_zalloc(heap, FTS_MAX_WORD_LEN + 1));

	zip->block_sz = block_sz;

	zip->heap_alloc = ib_heap_allocator_create(heap);

	zip->blocks = ib_vector_create(zip->heap_alloc, sizeof(void*), 128);

	zip->max_words = max_words;

	zip->zp = static_cast<z_stream*>(
		mem_heap_zalloc(heap, sizeof(*zip->zp)));

	return(zip);
}

/**********************************************************************//**
Initialize an instance of fts_zip_t. */
static
void
fts_zip_init(
/*=========*/

	fts_zip_t*	zip)		/*!< in: zip instance to init */
{
	memset(zip->zp, 0, sizeof(*zip->zp));

	zip->word.f_len = 0;
	*zip->word.f_str = '\0';
}

/**********************************************************************//**
Create a fts_optimizer_word_t instance.
@return new instance */
fts_word_t*
fts_word_init(
/*==========*/
	fts_word_t*	word,		/*!< in: word to initialize */
	byte*		utf8,		/*!< in: UTF-8 string */
	ulint		len)		/*!< in: length of string in bytes */
{
	mem_heap_t*	heap = mem_heap_create(sizeof(fts_node_t));

	memset(word, 0, sizeof(*word));

	word->text.f_len = len;
	word->text.f_str = static_cast<byte*>(mem_heap_alloc(heap, len + 1));

	/* Need to copy the NUL character too. */
	memcpy(word->text.f_str, utf8, word->text.f_len);
	word->text.f_str[word->text.f_len] = 0;

	word->heap_alloc = ib_heap_allocator_create(heap);

	word->nodes = ib_vector_create(
		word->heap_alloc, sizeof(fts_node_t), FTS_WORD_NODES_INIT_SIZE);

	return(word);
}

/**********************************************************************//**
Read the FTS INDEX row.
@return fts_node_t instance */
static
fts_node_t*
fts_optimize_read_node(
/*===================*/
	fts_word_t*	word,		/*!< in: */
	que_node_t*	exp)		/*!< in: */
{
	int		i;
	fts_node_t*	node = static_cast<fts_node_t*>(
		ib_vector_push(word->nodes, NULL));

	/* Start from 1 since the first node has been read by the caller */
	for (i = 1; exp; exp = que_node_get_next(exp), ++i) {

		dfield_t*	dfield = que_node_get_val(exp);
		byte*		data = static_cast<byte*>(
			dfield_get_data(dfield));
		ulint		len = dfield_get_len(dfield);

		ut_a(len != UNIV_SQL_NULL);

		/* Note: The column numbers below must match the SELECT */
		switch (i) {
		case 1: /* DOC_COUNT */
			node->doc_count = mach_read_from_4(data);
			break;

		case 2: /* FIRST_DOC_ID */
			node->first_doc_id = fts_read_doc_id(data);
			break;

		case 3: /* LAST_DOC_ID */
			node->last_doc_id = fts_read_doc_id(data);
			break;

		case 4: /* ILIST */
			node->ilist_size_alloc = node->ilist_size = len;
			node->ilist = static_cast<byte*>(ut_malloc_nokey(len));
			memcpy(node->ilist, data, len);
			break;

		default:
			ut_error;
		}
	}

	/* Make sure all columns were read. */
	ut_a(i == 5);

	return(node);
}

/**********************************************************************//**
Callback function to fetch the rows in an FTS INDEX record.
@return always returns non-NULL */
ibool
fts_optimize_index_fetch_node(
/*==========================*/
	void*		row,		/*!< in: sel_node_t* */
	void*		user_arg)	/*!< in: pointer to ib_vector_t */
{
	fts_word_t*	word;
	sel_node_t*	sel_node = static_cast<sel_node_t*>(row);
	fts_fetch_t*	fetch = static_cast<fts_fetch_t*>(user_arg);
	ib_vector_t*	words = static_cast<ib_vector_t*>(fetch->read_arg);
	que_node_t*	exp = sel_node->select_list;
	dfield_t*	dfield = que_node_get_val(exp);
	void*		data = dfield_get_data(dfield);
	ulint		dfield_len = dfield_get_len(dfield);
	fts_node_t*	node;
	bool		is_word_init = false;

	ut_a(dfield_len <= FTS_MAX_WORD_LEN);

	if (ib_vector_size(words) == 0) {

		word = static_cast<fts_word_t*>(ib_vector_push(words, NULL));
		fts_word_init(word, (byte*) data, dfield_len);
		is_word_init = true;
	}

	word = static_cast<fts_word_t*>(ib_vector_last(words));

	if (dfield_len != word->text.f_len
	    || memcmp(word->text.f_str, data, dfield_len)) {

		word = static_cast<fts_word_t*>(ib_vector_push(words, NULL));
		fts_word_init(word, (byte*) data, dfield_len);
		is_word_init = true;
	}

	node = fts_optimize_read_node(word, que_node_get_next(exp));

	fetch->total_memory += node->ilist_size;
	if (is_word_init) {
		fetch->total_memory += sizeof(fts_word_t)
			+ sizeof(ib_alloc_t) + sizeof(ib_vector_t) + dfield_len
			+ sizeof(fts_node_t) * FTS_WORD_NODES_INIT_SIZE;
	} else if (ib_vector_size(words) > FTS_WORD_NODES_INIT_SIZE) {
		fetch->total_memory += sizeof(fts_node_t);
	}

	if (fetch->total_memory >= fts_result_cache_limit) {
		return(FALSE);
	}

	return(TRUE);
}

/**********************************************************************//**
Read the rows from the FTS inde.
@return DB_SUCCESS or error code */
dberr_t
fts_index_fetch_nodes(
/*==================*/
	trx_t*		trx,		/*!< in: transaction */
	que_t**		graph,		/*!< in: prepared statement */
	fts_table_t*	fts_table,	/*!< in: table of the FTS INDEX */
	const fts_string_t*
			word,		/*!< in: the word to fetch */
	fts_fetch_t*	fetch)		/*!< in: fetch callback.*/
{
	pars_info_t*	info;
	dberr_t		error;
	char		table_name[MAX_FULL_NAME_LEN];

	trx->op_info = "fetching FTS index nodes";

	if (*graph) {
		info = (*graph)->info;
	} else {
		ulint	selected;

		info = pars_info_create();

		ut_a(fts_table->type == FTS_INDEX_TABLE);

		selected = fts_select_index(fts_table->charset,
					    word->f_str, word->f_len);

		fts_table->suffix = fts_get_suffix(selected);

		fts_get_table_name(fts_table, table_name);

		pars_info_bind_id(info, true, "table_name", table_name);
	}

	pars_info_bind_function(info, "my_func", fetch->read_record, fetch);
	pars_info_bind_varchar_literal(info, "word", word->f_str, word->f_len);

	if (!*graph) {

		*graph = fts_parse_sql(
			fts_table,
			info,
			"DECLARE FUNCTION my_func;\n"
			"DECLARE CURSOR c IS"
			" SELECT word, doc_count, first_doc_id, last_doc_id,"
			" ilist\n"
			" FROM $table_name\n"
			" WHERE word LIKE :word\n"
			" ORDER BY first_doc_id;\n"
			"BEGIN\n"
			"\n"
			"OPEN c;\n"
			"WHILE 1 = 1 LOOP\n"
			"  FETCH c INTO my_func();\n"
			"  IF c % NOTFOUND THEN\n"
			"    EXIT;\n"
			"  END IF;\n"
			"END LOOP;\n"
			"CLOSE c;");
	}

	for (;;) {
		error = fts_eval_sql(trx, *graph);

		if (error == DB_SUCCESS) {
			fts_sql_commit(trx);

			break;				/* Exit the loop. */
		} else {
			fts_sql_rollback(trx);

			if (error == DB_LOCK_WAIT_TIMEOUT) {
				ib::warn() << "lock wait timeout reading"
					" FTS index. Retrying!";

				trx->error_state = DB_SUCCESS;
			} else {
				ib::error() << "(" << ut_strerr(error)
					<< ") while reading FTS index.";

				break;			/* Exit the loop. */
			}
		}
	}

	return(error);
}

/**********************************************************************//**
Read a word */
static
byte*
fts_zip_read_word(
/*==============*/
	fts_zip_t*	zip,		/*!< in: Zip state + data */
	fts_string_t*	word)		/*!< out: uncompressed word */
{
#ifdef UNIV_DEBUG
	ulint		i;
#endif
	short		len = 0;
	void*		null = NULL;
	byte*		ptr = word->f_str;
	int		flush = Z_NO_FLUSH;

	/* Either there was an error or we are at the Z_STREAM_END. */
	if (zip->status != Z_OK) {
		return(NULL);
	}

	zip->zp->next_out = reinterpret_cast<byte*>(&len);
	zip->zp->avail_out = sizeof(len);

	while (zip->status == Z_OK && zip->zp->avail_out > 0) {

		/* Finished decompressing block. */
		if (zip->zp->avail_in == 0) {

			/* Free the block thats been decompressed. */
			if (zip->pos > 0) {
				ulint	prev = zip->pos - 1;

				ut_a(zip->pos < ib_vector_size(zip->blocks));

				ut_free(ib_vector_getp(zip->blocks, prev));
				ib_vector_set(zip->blocks, prev, &null);
			}

			/* Any more blocks to decompress. */
			if (zip->pos < ib_vector_size(zip->blocks)) {

				zip->zp->next_in = static_cast<byte*>(
					ib_vector_getp(
						zip->blocks, zip->pos));

				if (zip->pos > zip->last_big_block) {
					zip->zp->avail_in =
						FTS_MAX_WORD_LEN;
				} else {
					zip->zp->avail_in =
						static_cast<uInt>(zip->block_sz);
				}

				++zip->pos;
			} else {
				flush = Z_FINISH;
			}
		}

		switch (zip->status = inflate(zip->zp, flush)) {
		case Z_OK:
			if (zip->zp->avail_out == 0 && len > 0) {

				ut_a(len <= FTS_MAX_WORD_LEN);
				ptr[len] = 0;

				zip->zp->next_out = ptr;
				zip->zp->avail_out = len;

				word->f_len = len;
				len = 0;
			}
			break;

		case Z_BUF_ERROR:	/* No progress possible. */
		case Z_STREAM_END:
			inflateEnd(zip->zp);
			break;

		case Z_STREAM_ERROR:
		default:
			ut_error;
		}
	}

#ifdef UNIV_DEBUG
	/* All blocks must be freed at end of inflate. */
	if (zip->status != Z_OK) {
		for (i = 0; i < ib_vector_size(zip->blocks); ++i) {
			if (ib_vector_getp(zip->blocks, i)) {
				ut_free(ib_vector_getp(zip->blocks, i));
				ib_vector_set(zip->blocks, i, &null);
			}
		}
	}

	if (ptr != NULL) {
		ut_ad(word->f_len == strlen((char*) ptr));
	}
#endif /* UNIV_DEBUG */

	return(zip->status == Z_OK || zip->status == Z_STREAM_END ? ptr : NULL);
}

/**********************************************************************//**
Callback function to fetch and compress the word in an FTS
INDEX record.
@return FALSE on EOF */
static
ibool
fts_fetch_index_words(
/*==================*/
	void*		row,		/*!< in: sel_node_t* */
	void*		user_arg)	/*!< in: pointer to ib_vector_t */
{
	sel_node_t*	sel_node = static_cast<sel_node_t*>(row);
	fts_zip_t*	zip = static_cast<fts_zip_t*>(user_arg);
	que_node_t*	exp = sel_node->select_list;
	dfield_t*	dfield = que_node_get_val(exp);
	short		len =  static_cast<short>(dfield_get_len(dfield));
	void*		data = dfield_get_data(dfield);

	/* Skip the duplicate words. */
	if (zip->word.f_len == static_cast<ulint>(len)
	    && !memcmp(zip->word.f_str, data, len)) {

		return(TRUE);
	}

	ut_a(len <= FTS_MAX_WORD_LEN);

	memcpy(zip->word.f_str, data, len);
	zip->word.f_len = len;

	ut_a(zip->zp->avail_in == 0);
	ut_a(zip->zp->next_in == NULL);

	/* The string is prefixed by len. */
	zip->zp->next_in = reinterpret_cast<byte*>(&len);
	zip->zp->avail_in = sizeof(len);

	/* Compress the word, create output blocks as necessary. */
	while (zip->zp->avail_in > 0) {

		/* No space left in output buffer, create a new one. */
		if (zip->zp->avail_out == 0) {
			byte*		block;

			block = static_cast<byte*>(
				ut_malloc_nokey(zip->block_sz));

			ib_vector_push(zip->blocks, &block);

			zip->zp->next_out = block;
			zip->zp->avail_out = static_cast<uInt>(zip->block_sz);
		}

		switch (zip->status = deflate(zip->zp, Z_NO_FLUSH)) {
		case Z_OK:
			if (zip->zp->avail_in == 0) {
				zip->zp->next_in = static_cast<byte*>(data);
				zip->zp->avail_in = len;
				ut_a(len <= FTS_MAX_WORD_LEN);
				len = 0;
			}
			break;

		case Z_STREAM_END:
		case Z_BUF_ERROR:
		case Z_STREAM_ERROR:
		default:
			ut_error;
			break;
		}
	}

	/* All data should have been compressed. */
	ut_a(zip->zp->avail_in == 0);
	zip->zp->next_in = NULL;

	++zip->n_words;

	return(zip->n_words >= zip->max_words ? FALSE : TRUE);
}

/**********************************************************************//**
Finish Zip deflate. */
static
void
fts_zip_deflate_end(
/*================*/
	fts_zip_t*	zip)		/*!< in: instance that should be closed*/
{
	ut_a(zip->zp->avail_in == 0);
	ut_a(zip->zp->next_in == NULL);

	zip->status = deflate(zip->zp, Z_FINISH);

	ut_a(ib_vector_size(zip->blocks) > 0);
	zip->last_big_block = ib_vector_size(zip->blocks) - 1;

	/* Allocate smaller block(s), since this is trailing data. */
	while (zip->status == Z_OK) {
		byte*		block;

		ut_a(zip->zp->avail_out == 0);

		block = static_cast<byte*>(
			ut_malloc_nokey(FTS_MAX_WORD_LEN + 1));

		ib_vector_push(zip->blocks, &block);

		zip->zp->next_out = block;
		zip->zp->avail_out = FTS_MAX_WORD_LEN;

		zip->status = deflate(zip->zp, Z_FINISH);
	}

	ut_a(zip->status == Z_STREAM_END);

	zip->status = deflateEnd(zip->zp);
	ut_a(zip->status == Z_OK);

	/* Reset the ZLib data structure. */
	memset(zip->zp, 0, sizeof(*zip->zp));
}

/**********************************************************************//**
Read the words from the FTS INDEX.
@return DB_SUCCESS if all OK, DB_TABLE_NOT_FOUND if no more indexes
        to search else error code */
static __attribute__((nonnull, warn_unused_result))
dberr_t
fts_index_fetch_words(
/*==================*/
	fts_optimize_t*		optim,	/*!< in: optimize scratch pad */
	const fts_string_t*	word,	/*!< in: get words greater than this
					 word */
	ulint			n_words)/*!< in: max words to read */
{
	pars_info_t*	info;
	que_t*		graph;
	ulint		selected;
	fts_zip_t*	zip = NULL;
	dberr_t		error = DB_SUCCESS;
	mem_heap_t*	heap = static_cast<mem_heap_t*>(optim->self_heap->arg);
	ibool		inited = FALSE;

	optim->trx->op_info = "fetching FTS index words";

	if (optim->zip == NULL) {
		optim->zip = fts_zip_create(heap, FTS_ZIP_BLOCK_SIZE, n_words);
	} else {
		fts_zip_initialize(optim->zip);
	}

	for (selected = fts_select_index(
		     optim->fts_index_table.charset, word->f_str, word->f_len);
	     selected < FTS_NUM_AUX_INDEX;
	     selected++) {

		char	table_name[MAX_FULL_NAME_LEN];

		optim->fts_index_table.suffix = fts_get_suffix(selected);

		info = pars_info_create();

		pars_info_bind_function(
			info, "my_func", fts_fetch_index_words, optim->zip);

		pars_info_bind_varchar_literal(
			info, "word", word->f_str, word->f_len);

		fts_get_table_name(&optim->fts_index_table, table_name);
		pars_info_bind_id(info, true, "table_name", table_name);

		graph = fts_parse_sql(
			&optim->fts_index_table,
			info,
			"DECLARE FUNCTION my_func;\n"
			"DECLARE CURSOR c IS"
			" SELECT word\n"
			" FROM $table_name\n"
			" WHERE word > :word\n"
			" ORDER BY word;\n"
			"BEGIN\n"
			"\n"
			"OPEN c;\n"
			"WHILE 1 = 1 LOOP\n"
			"  FETCH c INTO my_func();\n"
			"  IF c % NOTFOUND THEN\n"
			"    EXIT;\n"
			"  END IF;\n"
			"END LOOP;\n"
			"CLOSE c;");

		zip = optim->zip;

		for (;;) {
			int	err;

			if (!inited && ((err = deflateInit(zip->zp, 9))
					!= Z_OK)) {
				ib::error() << "ZLib deflateInit() failed: "
					<< err;

				error = DB_ERROR;
				break;
			} else {
				inited = TRUE;
				error = fts_eval_sql(optim->trx, graph);
			}

			if (error == DB_SUCCESS) {
				//FIXME fts_sql_commit(optim->trx);
				break;
			} else {
				//FIXME fts_sql_rollback(optim->trx);

				if (error == DB_LOCK_WAIT_TIMEOUT) {
					ib::warn() << "Lock wait timeout"
						" reading document. Retrying!";

					/* We need to reset the ZLib state. */
					inited = FALSE;
					deflateEnd(zip->zp);
					fts_zip_init(zip);

					optim->trx->error_state = DB_SUCCESS;
				} else {
					ib::error() << "(" << ut_strerr(error)
						<< ") while reading document.";

					break;	/* Exit the loop. */
				}
			}
		}

		fts_que_graph_free(graph);

		/* Check if max word to fetch is exceeded */
		if (optim->zip->n_words >= n_words) {
			break;
		}
	}

	if (error == DB_SUCCESS && zip->status == Z_OK && zip->n_words > 0) {

		/* All data should have been read. */
		ut_a(zip->zp->avail_in == 0);

		fts_zip_deflate_end(zip);
	} else {
		deflateEnd(zip->zp);
	}

	return(error);
}

/**********************************************************************//**
Callback function to fetch the doc id from the record.
@return always returns TRUE */
static
ibool
fts_fetch_doc_ids(
/*==============*/
	void*	row,		/*!< in: sel_node_t* */
	void*	user_arg)	/*!< in: pointer to ib_vector_t */
{
	que_node_t*	exp;
	int		i = 0;
	sel_node_t*	sel_node = static_cast<sel_node_t*>(row);
	fts_doc_ids_t*	fts_doc_ids = static_cast<fts_doc_ids_t*>(user_arg);
	fts_update_t*	update = static_cast<fts_update_t*>(
		ib_vector_push(fts_doc_ids->doc_ids, NULL));

	for (exp = sel_node->select_list;
	     exp;
	     exp = que_node_get_next(exp), ++i) {

		dfield_t*	dfield = que_node_get_val(exp);
		void*		data = dfield_get_data(dfield);
		ulint		len = dfield_get_len(dfield);

		ut_a(len != UNIV_SQL_NULL);

		/* Note: The column numbers below must match the SELECT. */
		switch (i) {
		case 0: /* DOC_ID */
			update->fts_indexes = NULL;
			update->doc_id = fts_read_doc_id(
				static_cast<byte*>(data));
			break;

		default:
			ut_error;
		}
	}

	return(TRUE);
}

/**********************************************************************//**
Read the rows from a FTS common auxiliary table.
@return DB_SUCCESS or error code */
dberr_t
fts_table_fetch_doc_ids(
/*====================*/
	trx_t*		trx,		/*!< in: transaction */
	fts_table_t*	fts_table,	/*!< in: table */
	fts_doc_ids_t*	doc_ids)	/*!< in: For collecting doc ids */
{
	dberr_t		error;
	que_t*		graph;
	pars_info_t*	info = pars_info_create();
	ibool		alloc_bk_trx = FALSE;
	char		table_name[MAX_FULL_NAME_LEN];

	ut_a(fts_table->suffix != NULL);
	ut_a(fts_table->type == FTS_COMMON_TABLE);

	if (!trx) {
		trx = trx_allocate_for_background();
		alloc_bk_trx = TRUE;
	}

	trx->op_info = "fetching FTS doc ids";

	pars_info_bind_function(info, "my_func", fts_fetch_doc_ids, doc_ids);

	fts_get_table_name(fts_table, table_name);
	pars_info_bind_id(info, true, "table_name", table_name);

	graph = fts_parse_sql(
		fts_table,
		info,
		"DECLARE FUNCTION my_func;\n"
		"DECLARE CURSOR c IS"
		" SELECT doc_id FROM $table_name;\n"
		"BEGIN\n"
		"\n"
		"OPEN c;\n"
		"WHILE 1 = 1 LOOP\n"
		"  FETCH c INTO my_func();\n"
		"  IF c % NOTFOUND THEN\n"
		"    EXIT;\n"
		"  END IF;\n"
		"END LOOP;\n"
		"CLOSE c;");

	error = fts_eval_sql(trx, graph);

	mutex_enter(&dict_sys->mutex);
	que_graph_free(graph);
	mutex_exit(&dict_sys->mutex);

	if (error == DB_SUCCESS) {
		fts_sql_commit(trx);

		ib_vector_sort(doc_ids->doc_ids, fts_update_doc_id_cmp);
	} else {
		fts_sql_rollback(trx);
	}

	if (alloc_bk_trx) {
		trx_free_for_background(trx);
	}

	return(error);
}

/**********************************************************************//**
Do a binary search for a doc id in the array
@return +ve index if found -ve index where it should be inserted
        if not found */
int
fts_bsearch(
/*========*/
	fts_update_t*	array,	/*!< in: array to sort */
	int		lower,	/*!< in: the array lower bound */
	int		upper,	/*!< in: the array upper bound */
	doc_id_t	doc_id)	/*!< in: the doc id to search for */
{
	int	orig_size = upper;

	if (upper == 0) {
		/* Nothing to search */
		return(-1);
	} else {
		while (lower < upper) {
			int	i = (lower + upper) >> 1;

			if (doc_id > array[i].doc_id) {
				lower = i + 1;
			} else if (doc_id < array[i].doc_id) {
				upper = i - 1;
			} else {
				return(i); /* Found. */
			}
		}
	}

	if (lower == upper && lower < orig_size) {
		if (doc_id == array[lower].doc_id) {
			return(lower);
		} else if (lower == 0) {
			return(-1);
		}
	}

	/* Not found. */
	return( (lower == 0) ? -1 : -(lower));
}

/**********************************************************************//**
Search in the to delete array whether any of the doc ids within
the [first, last] range are to be deleted
@return +ve index if found -ve index where it should be inserted
        if not found */
static
int
fts_optimize_lookup(
/*================*/
	ib_vector_t*	doc_ids,	/*!< in: array to search */
	ulint		lower,		/*!< in: lower limit of array */
	doc_id_t	first_doc_id,	/*!< in: doc id to lookup */
	doc_id_t	last_doc_id)	/*!< in: doc id to lookup */
{
	int		pos;
	int		upper = static_cast<int>(ib_vector_size(doc_ids));
	fts_update_t*	array = (fts_update_t*) doc_ids->data;

	pos = fts_bsearch(array, static_cast<int>(lower), upper, first_doc_id);

	ut_a(abs(pos) <= upper + 1);

	if (pos < 0) {

		int	i = abs(pos);

		/* If i is 1, it could be first_doc_id is less than
		either the first or second array item, do a
		double check */
		if (i == 1 && array[0].doc_id <= last_doc_id
		    && first_doc_id < array[0].doc_id) {
			pos = 0;
		} else if (i < upper && array[i].doc_id <= last_doc_id) {

			/* Check if the "next" doc id is within the
			first & last doc id of the node. */
			pos = i;
		}
	}

	return(pos);
}

/**********************************************************************//**
Encode the word pos list into the node
@return DB_SUCCESS or error code*/
static __attribute__((nonnull))
dberr_t
fts_optimize_encode_node(
/*=====================*/
	fts_node_t*	node,		/*!< in: node to fill*/
	doc_id_t	doc_id,		/*!< in: doc id to encode */
	fts_encode_t*	enc)		/*!< in: encoding state.*/
{
	byte*		dst;
	ulint		enc_len;
	ulint		pos_enc_len;
	doc_id_t	doc_id_delta;
	dberr_t		error = DB_SUCCESS;
	byte*		src = enc->src_ilist_ptr;

	if (node->first_doc_id == 0) {
		ut_a(node->last_doc_id == 0);

		node->first_doc_id = doc_id;
	}

	/* Calculate the space required to store the ilist. */
	ut_ad(doc_id > node->last_doc_id);
	doc_id_delta = doc_id - node->last_doc_id;
	enc_len = fts_get_encoded_len(static_cast<ulint>(doc_id_delta));

	/* Calculate the size of the encoded pos array. */
	while (*src) {
		fts_decode_vlc(&src);
	}

	/* Skip the 0x00 byte at the end of the word positions list. */
	++src;

	/* Number of encoded pos bytes to copy. */
	pos_enc_len = src - enc->src_ilist_ptr;

	/* Total number of bytes required for copy. */
	enc_len += pos_enc_len;

	/* Check we have enough space in the destination buffer for
	copying the document word list. */
	if (!node->ilist) {
		ulint	new_size;

		ut_a(node->ilist_size == 0);

		new_size = enc_len > FTS_ILIST_MAX_SIZE
			? enc_len : FTS_ILIST_MAX_SIZE;

		node->ilist = static_cast<byte*>(ut_malloc_nokey(new_size));
		node->ilist_size_alloc = new_size;

	} else if ((node->ilist_size + enc_len) > node->ilist_size_alloc) {
		ulint	new_size = node->ilist_size + enc_len;
		byte*	ilist = static_cast<byte*>(ut_malloc_nokey(new_size));

		memcpy(ilist, node->ilist, node->ilist_size);

		ut_free(node->ilist);

		node->ilist = ilist;
		node->ilist_size_alloc = new_size;
	}

	src = enc->src_ilist_ptr;
	dst = node->ilist + node->ilist_size;

	/* Encode the doc id. Cast to ulint, the delta should be small and
	therefore no loss of precision. */
	dst += fts_encode_int((ulint) doc_id_delta, dst);

	/* Copy the encoded pos array. */
	memcpy(dst, src, pos_enc_len);

	node->last_doc_id = doc_id;

	/* Data copied upto here. */
	node->ilist_size += enc_len;
	enc->src_ilist_ptr += pos_enc_len;

	ut_a(node->ilist_size <= node->ilist_size_alloc);

	return(error);
}

/**********************************************************************//**
Optimize the data contained in a node.
@return DB_SUCCESS or error code*/
static __attribute__((nonnull))
dberr_t
fts_optimize_node(
/*==============*/
	ib_vector_t*	del_vec,	/*!< in: vector of doc ids to delete*/
	int*		del_pos,	/*!< in: offset into above vector */
	fts_node_t*	dst_node,	/*!< in: node to fill*/
	fts_node_t*	src_node,	/*!< in: source node for data*/
	fts_encode_t*	enc)		/*!< in: encoding state */
{
	ulint		copied;
	dberr_t		error = DB_SUCCESS;
	doc_id_t	doc_id = enc->src_last_doc_id;

	if (!enc->src_ilist_ptr) {
		enc->src_ilist_ptr = src_node->ilist;
	}

	copied = enc->src_ilist_ptr - src_node->ilist;

	/* While there is data in the source node and space to copy
	into in the destination node. */
	while (copied < src_node->ilist_size
	       && dst_node->ilist_size < FTS_ILIST_MAX_SIZE) {

		doc_id_t	delta;
		doc_id_t	del_doc_id = FTS_NULL_DOC_ID;

		delta = fts_decode_vlc(&enc->src_ilist_ptr);

test_again:
		/* Check whether the doc id is in the delete list, if
		so then we skip the entries but we need to track the
		delta for decoding the entries following this document's
		entries. */
		if (*del_pos >= 0 && *del_pos < (int) ib_vector_size(del_vec)) {
			fts_update_t*	update;

			update = (fts_update_t*) ib_vector_get(
				del_vec, *del_pos);

			del_doc_id = update->doc_id;
		}

		if (enc->src_ilist_ptr == src_node->ilist && doc_id == 0) {
			ut_a(delta == src_node->first_doc_id);
		}

		doc_id += delta;

		if (del_doc_id > 0 && doc_id == del_doc_id) {

			++*del_pos;

			/* Skip the entries for this document. */
			while (*enc->src_ilist_ptr) {
				fts_decode_vlc(&enc->src_ilist_ptr);
			}

			/* Skip the end of word position marker. */
			++enc->src_ilist_ptr;

		} else {

			/* DOC ID already becomes larger than
			del_doc_id, check the next del_doc_id */
			if (del_doc_id > 0 && doc_id > del_doc_id) {
				del_doc_id = 0;
				++*del_pos;
				delta = 0;
				goto test_again;
			}

			/* Decode and copy the word positions into
			the dest node. */
			fts_optimize_encode_node(dst_node, doc_id, enc);

			++dst_node->doc_count;

			ut_a(dst_node->last_doc_id == doc_id);
		}

		/* Bytes copied so for from source. */
		copied = enc->src_ilist_ptr - src_node->ilist;
	}

	if (copied >= src_node->ilist_size) {
		ut_a(doc_id == src_node->last_doc_id);
	}

	enc->src_last_doc_id = doc_id;

	return(error);
}

/**********************************************************************//**
Determine the starting pos within the deleted doc id vector for a word.
@return delete position */
static __attribute__((nonnull, warn_unused_result))
int
fts_optimize_deleted_pos(
/*=====================*/
	fts_optimize_t*	optim,		/*!< in: optimize state data */
	fts_word_t*	word)		/*!< in: the word data to check */
{
	int		del_pos;
	ib_vector_t*	del_vec = optim->to_delete->doc_ids;

	/* Get the first and last dict ids for the word, we will use
	these values to determine which doc ids need to be removed
	when we coalesce the nodes. This way we can reduce the numer
	of elements that need to be searched in the deleted doc ids
	vector and secondly we can remove the doc ids during the
	coalescing phase. */
	if (ib_vector_size(del_vec) > 0) {
		fts_node_t*	node;
		doc_id_t	last_id;
		doc_id_t	first_id;
		ulint		size = ib_vector_size(word->nodes);

		node = (fts_node_t*) ib_vector_get(word->nodes, 0);
		first_id = node->first_doc_id;

		node = (fts_node_t*) ib_vector_get(word->nodes, size - 1);
		last_id = node->last_doc_id;

		ut_a(first_id <= last_id);

		del_pos = fts_optimize_lookup(
			del_vec, optim->del_pos, first_id, last_id);
	} else {

		del_pos = -1; /* Note that there is nothing to delete. */
	}

	return(del_pos);
}

#define FTS_DEBUG_PRINT
/**********************************************************************//**
Compact the nodes for a word, we also remove any doc ids during the
compaction pass.
@return DB_SUCCESS or error code.*/
static
ib_vector_t*
fts_optimize_word(
/*==============*/
	fts_optimize_t*	optim,		/*!< in: optimize state data */
	fts_word_t*	word)		/*!< in: the word to optimize */
{
	fts_encode_t	enc;
	ib_vector_t*	nodes;
	ulint		i = 0;
	int		del_pos;
	fts_node_t*	dst_node = NULL;
	ib_vector_t*	del_vec = optim->to_delete->doc_ids;
	ulint		size = ib_vector_size(word->nodes);

	del_pos = fts_optimize_deleted_pos(optim, word);
	nodes = ib_vector_create(word->heap_alloc, sizeof(*dst_node), 128);

	enc.src_last_doc_id = 0;
	enc.src_ilist_ptr = NULL;

	if (fts_enable_diag_print) {
		word->text.f_str[word->text.f_len] = 0;
		ib::info() << "FTS_OPTIMIZE: optimize \"" << word->text.f_str
			<< "\"";
	}

	while (i < size) {
		ulint		copied;
		fts_node_t*	src_node;

		src_node = (fts_node_t*) ib_vector_get(word->nodes, i);

		if (dst_node == NULL
		    || dst_node->last_doc_id > src_node->first_doc_id) {

			dst_node = static_cast<fts_node_t*>(
				ib_vector_push(nodes, NULL));
			memset(dst_node, 0, sizeof(*dst_node));
		}

		/* Copy from the src to the dst node. */
		fts_optimize_node(del_vec, &del_pos, dst_node, src_node, &enc);

		ut_a(enc.src_ilist_ptr != NULL);

		/* Determine the numer of bytes copied to dst_node. */
		copied = enc.src_ilist_ptr - src_node->ilist;

		/* Can't copy more than whats in the vlc array. */
		ut_a(copied <= src_node->ilist_size);

		/* We are done with this node release the resources. */
		if (copied == src_node->ilist_size) {

			enc.src_last_doc_id = 0;
			enc.src_ilist_ptr = NULL;

			ut_free(src_node->ilist);

			src_node->ilist = NULL;
			src_node->ilist_size = src_node->ilist_size_alloc = 0;

			src_node = NULL;

			++i; /* Get next source node to OPTIMIZE. */
		}

		if (dst_node->ilist_size >= FTS_ILIST_MAX_SIZE || i >= size) {

			dst_node = NULL;
		}
	}

	/* All dst nodes created should have been added to the vector. */
	ut_a(dst_node == NULL);

	/* Return the OPTIMIZED nodes. */
	return(nodes);
}

/**********************************************************************//**
Update the FTS index table. This is a delete followed by an insert.
@return DB_SUCCESS or error code */
static __attribute__((nonnull, warn_unused_result))
dberr_t
fts_optimize_write_word(
/*====================*/
	trx_t*		trx,		/*!< in: transaction */
	fts_table_t*	fts_table,	/*!< in: table of FTS index */
	fts_string_t*	word,		/*!< in: word data to write */
	ib_vector_t*	nodes)		/*!< in: the nodes to write */
{
	ulint		i;
	pars_info_t*	info;
	que_t*		graph;
	ulint		selected;
	dberr_t		error = DB_SUCCESS;
	char		table_name[MAX_FULL_NAME_LEN];

	info = pars_info_create();

	ut_ad(fts_table->charset);

	if (fts_enable_diag_print) {
		ib::info() << "FTS_OPTIMIZE: processed \"" << word->f_str
			<< "\"";
	}

	pars_info_bind_varchar_literal(
		info, "word", word->f_str, word->f_len);

	selected = fts_select_index(fts_table->charset,
				    word->f_str, word->f_len);

	fts_table->suffix = fts_get_suffix(selected);
	fts_get_table_name(fts_table, table_name);
	pars_info_bind_id(info, true, "table_name", table_name);

	graph = fts_parse_sql(
		fts_table,
		info,
		"BEGIN DELETE FROM $table_name WHERE word = :word;");

	error = fts_eval_sql(trx, graph);

	if (error != DB_SUCCESS) {
		ib::error() << "(" << ut_strerr(error) << ") during optimize,"
			" when deleting a word from the FTS index.";
	}

	fts_que_graph_free(graph);
	graph = NULL;

	/* Even if the operation needs to be rolled back and redone,
	we iterate over the nodes in order to free the ilist. */
	for (i = 0; i < ib_vector_size(nodes); ++i) {

		fts_node_t* node = (fts_node_t*) ib_vector_get(nodes, i);

		if (error == DB_SUCCESS) {
			error = fts_write_node(
				trx, &graph, fts_table, word, node);

			if (error != DB_SUCCESS) {
				ib::error() << "(" << ut_strerr(error) << ")"
					" during optimize, while adding a"
					" word to the FTS index.";
			}
		}

		ut_free(node->ilist);
		node->ilist = NULL;
		node->ilist_size = node->ilist_size_alloc = 0;
	}

	if (graph != NULL) {
		fts_que_graph_free(graph);
	}

	return(error);
}

/**********************************************************************//**
Free fts_optimizer_word_t instanace.*/
void
fts_word_free(
/*==========*/
	fts_word_t*	word)		/*!< in: instance to free.*/
{
	mem_heap_t*	heap = static_cast<mem_heap_t*>(word->heap_alloc->arg);

#ifdef UNIV_DEBUG
	memset(word, 0, sizeof(*word));
#endif /* UNIV_DEBUG */

	mem_heap_free(heap);
}

/**********************************************************************//**
Optimize the word ilist and rewrite data to the FTS index.
@return status one of RESTART, EXIT, ERROR */
static __attribute__((nonnull, warn_unused_result))
dberr_t
fts_optimize_compact(
/*=================*/
	fts_optimize_t*	optim,		/*!< in: optimize state data */
	dict_index_t*	index,		/*!< in: current FTS being optimized */
	ib_time_t	start_time)	/*!< in: optimize start time */
{
	ulint		i;
	dberr_t		error = DB_SUCCESS;
	ulint		size = ib_vector_size(optim->words);

	for (i = 0; i < size && error == DB_SUCCESS && !optim->done; ++i) {
		fts_word_t*	word;
		ib_vector_t*	nodes;
		trx_t*		trx = optim->trx;

		word = (fts_word_t*) ib_vector_get(optim->words, i);

		/* nodes is allocated from the word heap and will be destroyed
		when the word is freed. We however have to be careful about
		the ilist, that needs to be freed explicitly. */
		nodes = fts_optimize_word(optim, word);

		/* Update the data on disk. */
		error = fts_optimize_write_word(
			trx, &optim->fts_index_table, &word->text, nodes);

		if (error == DB_SUCCESS) {
			/* Write the last word optimized to the config table,
			we use this value for restarting optimize. */
			error = fts_config_set_index_value(
				optim->trx, index,
				FTS_LAST_OPTIMIZED_WORD, &word->text);
		}

		/* Free the word that was optimized. */
		fts_word_free(word);

		if (fts_optimize_time_limit > 0
		    && (ut_time() - start_time) > fts_optimize_time_limit) {

			optim->done = TRUE;
		}
	}

	return(error);
}

/**********************************************************************//**
Create an instance of fts_optimize_t. Also create a new
background transaction.*/
static
fts_optimize_t*
fts_optimize_create(
/*================*/
	dict_table_t*	table)		/*!< in: table with FTS indexes */
{
	fts_optimize_t*	optim;
	mem_heap_t*	heap = mem_heap_create(128);

	optim = (fts_optimize_t*) mem_heap_zalloc(heap, sizeof(*optim));

	optim->self_heap = ib_heap_allocator_create(heap);

	optim->to_delete = fts_doc_ids_create();

	optim->words = ib_vector_create(
		optim->self_heap, sizeof(fts_word_t), 256);

	optim->table = table;

	optim->trx = trx_allocate_for_background();

	optim->fts_common_table.parent = table->name.m_name;
	optim->fts_common_table.table_id = table->id;
	optim->fts_common_table.type = FTS_COMMON_TABLE;
	optim->fts_common_table.table = table;

	optim->fts_index_table.parent = table->name.m_name;
	optim->fts_index_table.table_id = table->id;
	optim->fts_index_table.type = FTS_INDEX_TABLE;
	optim->fts_index_table.table = table;

	/* The common prefix for all this parent table's aux tables. */
	optim->name_prefix = fts_get_table_name_prefix(
		&optim->fts_common_table);

	return(optim);
}

#ifdef FTS_OPTIMIZE_DEBUG
/**********************************************************************//**
Get optimize start time of an FTS index.
@return DB_SUCCESS if all OK else error code */
static __attribute__((nonnull, warn_unused_result))
dberr_t
fts_optimize_get_index_start_time(
/*==============================*/
	trx_t*		trx,			/*!< in: transaction */
	dict_index_t*	index,			/*!< in: FTS index */
	ib_time_t*	start_time)		/*!< out: time in secs */
{
	return(fts_config_get_index_ulint(
		       trx, index, FTS_OPTIMIZE_START_TIME,
		       (ulint*) start_time));
}

/**********************************************************************//**
Set the optimize start time of an FTS index.
@return DB_SUCCESS if all OK else error code */
static __attribute__((nonnull, warn_unused_result))
dberr_t
fts_optimize_set_index_start_time(
/*==============================*/
	trx_t*		trx,			/*!< in: transaction */
	dict_index_t*	index,			/*!< in: FTS index */
	ib_time_t	start_time)		/*!< in: start time */
{
	return(fts_config_set_index_ulint(
		       trx, index, FTS_OPTIMIZE_START_TIME,
		       (ulint) start_time));
}

/**********************************************************************//**
Get optimize end time of an FTS index.
@return DB_SUCCESS if all OK else error code */
static __attribute__((nonnull, warn_unused_result))
dberr_t
fts_optimize_get_index_end_time(
/*============================*/
	trx_t*		trx,			/*!< in: transaction */
	dict_index_t*	index,			/*!< in: FTS index */
	ib_time_t*	end_time)		/*!< out: time in secs */
{
	return(fts_config_get_index_ulint(
		       trx, index, FTS_OPTIMIZE_END_TIME, (ulint*) end_time));
}

/**********************************************************************//**
Set the optimize end time of an FTS index.
@return DB_SUCCESS if all OK else error code */
static __attribute__((nonnull, warn_unused_result))
dberr_t
fts_optimize_set_index_end_time(
/*============================*/
	trx_t*		trx,			/*!< in: transaction */
	dict_index_t*	index,			/*!< in: FTS index */
	ib_time_t	end_time)		/*!< in: end time */
{
	return(fts_config_set_index_ulint(
		       trx, index, FTS_OPTIMIZE_END_TIME, (ulint) end_time));
}
#endif

/**********************************************************************//**
Free the optimize prepared statements.*/
static
void
fts_optimize_graph_free(
/*====================*/
	fts_optimize_graph_t*	graph)	/*!< in/out: The graph instances
					to free */
{
	if (graph->commit_graph) {
		que_graph_free(graph->commit_graph);
		graph->commit_graph = NULL;
	}

	if (graph->write_nodes_graph) {
		que_graph_free(graph->write_nodes_graph);
		graph->write_nodes_graph = NULL;
	}

	if (graph->delete_nodes_graph) {
		que_graph_free(graph->delete_nodes_graph);
		graph->delete_nodes_graph = NULL;
	}

	if (graph->read_nodes_graph) {
		que_graph_free(graph->read_nodes_graph);
		graph->read_nodes_graph = NULL;
	}
}

/**********************************************************************//**
Free all optimize resources. */
static
void
fts_optimize_free(
/*==============*/
	fts_optimize_t*	optim)		/*!< in: table with on FTS index */
{
	mem_heap_t*	heap = static_cast<mem_heap_t*>(optim->self_heap->arg);

	trx_free_for_background(optim->trx);

	fts_doc_ids_free(optim->to_delete);
	fts_optimize_graph_free(&optim->graph);

	ut_free(optim->name_prefix);

	/* This will free the heap from which optim itself was allocated. */
	mem_heap_free(heap);
}

/**********************************************************************//**
Get the max time optimize should run in millisecs.
@return max optimize time limit in millisecs. */
static
ib_time_t
fts_optimize_get_time_limit(
/*========================*/
	trx_t*		trx,			/*!< in: transaction */
	fts_table_t*	fts_table)		/*!< in: aux table */
{
	ib_time_t	time_limit = 0;

	fts_config_get_ulint(
		trx, fts_table,
		FTS_OPTIMIZE_LIMIT_IN_SECS, (ulint*) &time_limit);

	return(time_limit * 1000);
}


/**********************************************************************//**
Run OPTIMIZE on the given table. Note: this can take a very long time
(hours). */
static
void
fts_optimize_words(
/*===============*/
	fts_optimize_t*	optim,	/*!< in: optimize instance */
	dict_index_t*	index,	/*!< in: current FTS being optimized */
	fts_string_t*	word)	/*!< in: the starting word to optimize */
{
	fts_fetch_t	fetch;
	ib_time_t	start_time;
	que_t*		graph = NULL;
	CHARSET_INFO*	charset = optim->fts_index_table.charset;

	ut_a(!optim->done);

	/* Get the time limit from the config table. */
	fts_optimize_time_limit = fts_optimize_get_time_limit(
		optim->trx, &optim->fts_common_table);

	start_time = ut_time();

	/* Setup the callback to use for fetching the word ilist etc. */
	fetch.read_arg = optim->words;
	fetch.read_record = fts_optimize_index_fetch_node;

	ib::info().write(word->f_str, word->f_len);

	while (!optim->done) {
		dberr_t	error;
		trx_t*	trx = optim->trx;
		ulint	selected;

		ut_a(ib_vector_size(optim->words) == 0);

		selected = fts_select_index(charset, word->f_str, word->f_len);

		/* Read the index records to optimize. */
		fetch.total_memory = 0;
		error = fts_index_fetch_nodes(
			trx, &graph, &optim->fts_index_table, word,
			&fetch);
		ut_ad(fetch.total_memory < fts_result_cache_limit);

		if (error == DB_SUCCESS) {
			/* There must be some nodes to read. */
			ut_a(ib_vector_size(optim->words) > 0);

			/* Optimize the nodes that were read and write
			back to DB. */
			error = fts_optimize_compact(optim, index, start_time);

			if (error == DB_SUCCESS) {
				fts_sql_commit(optim->trx);
			} else {
				fts_sql_rollback(optim->trx);
			}
		}

		ib_vector_reset(optim->words);

		if (error == DB_SUCCESS) {
			if (!optim->done) {
				if (!fts_zip_read_word(optim->zip, word)) {
					optim->done = TRUE;
				} else if (selected
					   != fts_select_index(
						charset, word->f_str,
						word->f_len)
					  && graph) {
					fts_que_graph_free(graph);
					graph = NULL;
				}
			}
		} else if (error == DB_LOCK_WAIT_TIMEOUT) {
			ib::warn() << "Lock wait timeout during optimize."
				" Retrying!";

			trx->error_state = DB_SUCCESS;
		} else if (error == DB_DEADLOCK) {
			ib::warn() << "Deadlock during optimize. Retrying!";

			trx->error_state = DB_SUCCESS;
		} else {
			optim->done = TRUE;		/* Exit the loop. */
		}
	}

	if (graph != NULL) {
		fts_que_graph_free(graph);
	}
}

/**********************************************************************//**
Optimize is complete. Set the completion time, and reset the optimize
start string for this FTS index to "".
@return DB_SUCCESS if all OK */
static __attribute__((nonnull, warn_unused_result))
dberr_t
fts_optimize_index_completed(
/*=========================*/
	fts_optimize_t*	optim,	/*!< in: optimize instance */
	dict_index_t*	index)	/*!< in: table with one FTS index */
{
	fts_string_t	word;
	dberr_t		error;
	byte		buf[sizeof(ulint)];
#ifdef FTS_OPTIMIZE_DEBUG
	ib_time_t	end_time = ut_time();

	error = fts_optimize_set_index_end_time(optim->trx, index, end_time);
#endif

	/* If we've reached the end of the index then set the start
	word to the empty string. */

	word.f_len = 0;
	word.f_str = buf;
	*word.f_str = '\0';

	error = fts_config_set_index_value(
		optim->trx, index, FTS_LAST_OPTIMIZED_WORD, &word);

	if (error != DB_SUCCESS) {

		ib::error() << "(" << ut_strerr(error) << ") while updating"
			" last optimized word!";
	}

	return(error);
}


/**********************************************************************//**
Read the list of words from the FTS auxiliary index that will be
optimized in this pass.
@return DB_SUCCESS if all OK */
static __attribute__((nonnull, warn_unused_result))
dberr_t
fts_optimize_index_read_words(
/*==========================*/
	fts_optimize_t*	optim,	/*!< in: optimize instance */
	dict_index_t*	index,	/*!< in: table with one FTS index */
	fts_string_t*	word)	/*!< in: buffer to use */
{
	dberr_t	error = DB_SUCCESS;

	if (optim->del_list_regenerated) {
		word->f_len = 0;
	} else {

		/* Get the last word that was optimized from
		the config table. */
		error = fts_config_get_index_value(
			optim->trx, index, FTS_LAST_OPTIMIZED_WORD, word);
	}

	/* If record not found then we start from the top. */
	if (error == DB_RECORD_NOT_FOUND) {
		word->f_len = 0;
		error = DB_SUCCESS;
	}

	while (error == DB_SUCCESS) {

		error = fts_index_fetch_words(
			optim, word, fts_num_word_optimize);

		if (error == DB_SUCCESS) {
			/* Reset the last optimized word to '' if no
			more words could be read from the FTS index. */
			if (optim->zip->n_words == 0) {
				word->f_len = 0;
				*word->f_str = 0;
			}

			break;
		}
	}

	return(error);
}

/**********************************************************************//**
Run OPTIMIZE on the given FTS index. Note: this can take a very long
time (hours).
@return DB_SUCCESS if all OK */
static __attribute__((nonnull, warn_unused_result))
dberr_t
fts_optimize_index(
/*===============*/
	fts_optimize_t*	optim,	/*!< in: optimize instance */
	dict_index_t*	index)	/*!< in: table with one FTS index */
{
	fts_string_t	word;
	dberr_t		error;
	byte		str[FTS_MAX_WORD_LEN + 1];

	/* Set the current index that we have to optimize. */
	optim->fts_index_table.index_id = index->id;
	optim->fts_index_table.charset = fts_index_get_charset(index);

	optim->done = FALSE; /* Optimize until !done */

	/* We need to read the last word optimized so that we start from
	the next word. */
	word.f_str = str;

	/* We set the length of word to the size of str since we
	need to pass the max len info to the fts_get_config_value() function. */
	word.f_len = sizeof(str) - 1;

	memset(word.f_str, 0x0, word.f_len);

	/* Read the words that will be optimized in this pass. */
	error = fts_optimize_index_read_words(optim, index, &word);

	if (error == DB_SUCCESS) {
		int	zip_error;

		ut_a(optim->zip->pos == 0);
		ut_a(optim->zip->zp->total_in == 0);
		ut_a(optim->zip->zp->total_out == 0);

		zip_error = inflateInit(optim->zip->zp);
		ut_a(zip_error == Z_OK);

		word.f_len = 0;
		word.f_str = str;

		/* Read the first word to optimize from the Zip buffer. */
		if (!fts_zip_read_word(optim->zip, &word)) {

			optim->done = TRUE;
		} else {
			fts_optimize_words(optim, index, &word);
		}

		/* If we couldn't read any records then optimize is
		complete. Increment the number of indexes that have
		been optimized and set FTS index optimize state to
		completed. */
		if (error == DB_SUCCESS && optim->zip->n_words == 0) {

			error = fts_optimize_index_completed(optim, index);

			if (error == DB_SUCCESS) {
				++optim->n_completed;
			}
		}
	}

	return(error);
}

/**********************************************************************//**
Delete the document ids in the delete, and delete cache tables.
@return DB_SUCCESS if all OK */
static __attribute__((nonnull, warn_unused_result))
dberr_t
fts_optimize_purge_deleted_doc_ids(
/*===============================*/
	fts_optimize_t*	optim)	/*!< in: optimize instance */
{
	ulint		i;
	pars_info_t*	info;
	que_t*		graph;
	fts_update_t*	update;
	doc_id_t	write_doc_id;
	dberr_t		error = DB_SUCCESS;
	char		deleted[MAX_FULL_NAME_LEN];
	char		deleted_cache[MAX_FULL_NAME_LEN];

	info = pars_info_create();

	ut_a(ib_vector_size(optim->to_delete->doc_ids) > 0);

	update = static_cast<fts_update_t*>(
		ib_vector_get(optim->to_delete->doc_ids, 0));

	/* Convert to "storage" byte order. */
	fts_write_doc_id((byte*) &write_doc_id, update->doc_id);

	/* This is required for the SQL parser to work. It must be able
	to find the following variables. So we do it twice. */
	fts_bind_doc_id(info, "doc_id1", &write_doc_id);
	fts_bind_doc_id(info, "doc_id2", &write_doc_id);

	/* Make sure the following two names are consistent with the name
	used in the fts_delete_doc_ids_sql */
	optim->fts_common_table.suffix = fts_common_tables[3];
	fts_get_table_name(&optim->fts_common_table, deleted);
	pars_info_bind_id(info, true, fts_common_tables[3], deleted);

	optim->fts_common_table.suffix = fts_common_tables[4];
	fts_get_table_name(&optim->fts_common_table, deleted_cache);
	pars_info_bind_id(info, true, fts_common_tables[4], deleted_cache);

	graph = fts_parse_sql(NULL, info, fts_delete_doc_ids_sql);

	/* Delete the doc ids that were copied at the start. */
	for (i = 0; i < ib_vector_size(optim->to_delete->doc_ids); ++i) {

		update = static_cast<fts_update_t*>(ib_vector_get(
			optim->to_delete->doc_ids, i));

		/* Convert to "storage" byte order. */
		fts_write_doc_id((byte*) &write_doc_id, update->doc_id);

		fts_bind_doc_id(info, "doc_id1", &write_doc_id);

		fts_bind_doc_id(info, "doc_id2", &write_doc_id);

		error = fts_eval_sql(optim->trx, graph);

		// FIXME: Check whether delete actually succeeded!
		if (error != DB_SUCCESS) {

			fts_sql_rollback(optim->trx);
			break;
		}
	}

	fts_que_graph_free(graph);

	return(error);
}

/**********************************************************************//**
Delete the document ids in the pending delete, and delete tables.
@return DB_SUCCESS if all OK */
static __attribute__((nonnull, warn_unused_result))
dberr_t
fts_optimize_purge_deleted_doc_id_snapshot(
/*=======================================*/
	fts_optimize_t*	optim)	/*!< in: optimize instance */
{
	dberr_t		error;
	que_t*		graph;
	pars_info_t*	info;
	char		being_deleted[MAX_FULL_NAME_LEN];
	char		being_deleted_cache[MAX_FULL_NAME_LEN];

	info = pars_info_create();

	/* Make sure the following two names are consistent with the name
	used in the fts_end_delete_sql */
	optim->fts_common_table.suffix = fts_common_tables[0];
	fts_get_table_name(&optim->fts_common_table, being_deleted);
	pars_info_bind_id(info, true, fts_common_tables[0], being_deleted);

	optim->fts_common_table.suffix = fts_common_tables[1];
	fts_get_table_name(&optim->fts_common_table, being_deleted_cache);
	pars_info_bind_id(info, true, fts_common_tables[1],
			  being_deleted_cache);

	/* Delete the doc ids that were copied to delete pending state at
	the start of optimize. */
	graph = fts_parse_sql(NULL, info, fts_end_delete_sql);

	error = fts_eval_sql(optim->trx, graph);
	fts_que_graph_free(graph);

	return(error);
}

/**********************************************************************//**
Copy the deleted doc ids that will be purged during this optimize run
to the being deleted FTS auxiliary tables. The transaction is committed
upon successfull copy and rolled back on DB_DUPLICATE_KEY error.
@return DB_SUCCESS if all OK */
static
ulint
fts_optimize_being_deleted_count(
/*=============================*/
	fts_optimize_t*	optim)	/*!< in: optimize instance */
{
	fts_table_t	fts_table;

	FTS_INIT_FTS_TABLE(&fts_table, "BEING_DELETED", FTS_COMMON_TABLE,
			   optim->table);

	return(fts_get_rows_count(&fts_table));
}

/*********************************************************************//**
Copy the deleted doc ids that will be purged during this optimize run
to the being deleted FTS auxiliary tables. The transaction is committed
upon successfull copy and rolled back on DB_DUPLICATE_KEY error.
@return DB_SUCCESS if all OK */
static __attribute__((nonnull, warn_unused_result))
dberr_t
fts_optimize_create_deleted_doc_id_snapshot(
/*========================================*/
	fts_optimize_t*	optim)	/*!< in: optimize instance */
{
	dberr_t		error;
	que_t*		graph;
	pars_info_t*	info;
	char		being_deleted[MAX_FULL_NAME_LEN];
	char		deleted[MAX_FULL_NAME_LEN];
	char		being_deleted_cache[MAX_FULL_NAME_LEN];
	char		deleted_cache[MAX_FULL_NAME_LEN];

	info = pars_info_create();

	/* Make sure the following four names are consistent with the name
	used in the fts_init_delete_sql */
	optim->fts_common_table.suffix = fts_common_tables[0];
	fts_get_table_name(&optim->fts_common_table, being_deleted);
	pars_info_bind_id(info, true, fts_common_tables[0], being_deleted);

	optim->fts_common_table.suffix = fts_common_tables[3];
	fts_get_table_name(&optim->fts_common_table, deleted);
	pars_info_bind_id(info, true, fts_common_tables[3], deleted);

	optim->fts_common_table.suffix = fts_common_tables[1];
	fts_get_table_name(&optim->fts_common_table, being_deleted_cache);
	pars_info_bind_id(info, true, fts_common_tables[1],
			  being_deleted_cache);

	optim->fts_common_table.suffix = fts_common_tables[4];
	fts_get_table_name(&optim->fts_common_table, deleted_cache);
	pars_info_bind_id(info, true, fts_common_tables[4], deleted_cache);

	/* Move doc_ids that are to be deleted to state being deleted. */
	graph = fts_parse_sql(NULL, info, fts_init_delete_sql);

	error = fts_eval_sql(optim->trx, graph);

	fts_que_graph_free(graph);

	if (error != DB_SUCCESS) {
		fts_sql_rollback(optim->trx);
	} else {
		fts_sql_commit(optim->trx);
	}

	optim->del_list_regenerated = TRUE;

	return(error);
}

/*********************************************************************//**
Read in the document ids that are to be purged during optimize. The
transaction is committed upon successfully read.
@return DB_SUCCESS if all OK */
static __attribute__((nonnull, warn_unused_result))
dberr_t
fts_optimize_read_deleted_doc_id_snapshot(
/*======================================*/
	fts_optimize_t*	optim)	/*!< in: optimize instance */
{
	dberr_t		error;

	optim->fts_common_table.suffix = "BEING_DELETED";

	/* Read the doc_ids to delete. */
	error = fts_table_fetch_doc_ids(
		optim->trx, &optim->fts_common_table, optim->to_delete);

	if (error == DB_SUCCESS) {

		optim->fts_common_table.suffix = "BEING_DELETED_CACHE";

		/* Read additional doc_ids to delete. */
		error = fts_table_fetch_doc_ids(
			optim->trx, &optim->fts_common_table, optim->to_delete);
	}

	if (error != DB_SUCCESS) {

		fts_doc_ids_free(optim->to_delete);
		optim->to_delete = NULL;
	}

	return(error);
}

/*********************************************************************//**
Optimze all the FTS indexes, skipping those that have already been
optimized, since the FTS auxiliary indexes are not guaranteed to be
of the same cardinality.
@return DB_SUCCESS if all OK */
static __attribute__((nonnull, warn_unused_result))
dberr_t
fts_optimize_indexes(
/*=================*/
	fts_optimize_t*	optim)	/*!< in: optimize instance */
{
	ulint		i;
	dberr_t		error = DB_SUCCESS;
	fts_t*		fts = optim->table->fts;

	/* Optimize the FTS indexes. */
	for (i = 0; i < ib_vector_size(fts->indexes); ++i) {
		dict_index_t*	index;

#ifdef	FTS_OPTIMIZE_DEBUG
		ib_time_t	end_time;
		ib_time_t	start_time;

		/* Get the start and end optimize times for this index. */
		error = fts_optimize_get_index_start_time(
			optim->trx, index, &start_time);

		if (error != DB_SUCCESS) {
			break;
		}

		error = fts_optimize_get_index_end_time(
			optim->trx, index, &end_time);

		if (error != DB_SUCCESS) {
			break;
		}

		/* Start time will be 0 only for the first time or after
		completing the optimization of all FTS indexes. */
		if (start_time == 0) {
			start_time = ut_time();

			error = fts_optimize_set_index_start_time(
				optim->trx, index, start_time);
		}

		/* Check if this index needs to be optimized or not. */
		if (ut_difftime(end_time, start_time) < 0) {
			error = fts_optimize_index(optim, index);

			if (error != DB_SUCCESS) {
				break;
			}
		} else {
			++optim->n_completed;
		}
#endif
		index = static_cast<dict_index_t*>(
			ib_vector_getp(fts->indexes, i));
		error = fts_optimize_index(optim, index);
	}

	if (error == DB_SUCCESS) {
		fts_sql_commit(optim->trx);
	} else {
		fts_sql_rollback(optim->trx);
	}

	return(error);
}

/*********************************************************************//**
Cleanup the snapshot tables and the master deleted table.
@return DB_SUCCESS if all OK */
static __attribute__((nonnull, warn_unused_result))
dberr_t
fts_optimize_purge_snapshot(
/*========================*/
	fts_optimize_t*	optim)	/*!< in: optimize instance */
{
	dberr_t		error;

	/* Delete the doc ids from the master deleted tables, that were
	in the snapshot that was taken at the start of optimize. */
	error = fts_optimize_purge_deleted_doc_ids(optim);

	if (error == DB_SUCCESS) {
		/* Destroy the deleted doc id snapshot. */
		error = fts_optimize_purge_deleted_doc_id_snapshot(optim);
	}

	if (error == DB_SUCCESS) {
		fts_sql_commit(optim->trx);
	} else {
		fts_sql_rollback(optim->trx);
	}

	return(error);
}

/*********************************************************************//**
Reset the start time to 0 so that a new optimize can be started.
@return DB_SUCCESS if all OK */
static __attribute__((nonnull, warn_unused_result))
dberr_t
fts_optimize_reset_start_time(
/*==========================*/
	fts_optimize_t*	optim)	/*!< in: optimize instance */
{
	dberr_t		error = DB_SUCCESS;
#ifdef FTS_OPTIMIZE_DEBUG
	fts_t*		fts = optim->table->fts;

	/* Optimization should have been completed for all indexes. */
	ut_a(optim->n_completed == ib_vector_size(fts->indexes));

	for (uint i = 0; i < ib_vector_size(fts->indexes); ++i) {
		dict_index_t*	index;

		ib_time_t	start_time = 0;

		/* Reset the start time to 0 for this index. */
		error = fts_optimize_set_index_start_time(
			optim->trx, index, start_time);

		index = static_cast<dict_index_t*>(
			ib_vector_getp(fts->indexes, i));
	}
#endif

	if (error == DB_SUCCESS) {
		fts_sql_commit(optim->trx);
	} else {
		fts_sql_rollback(optim->trx);
	}

	return(error);
}

/*********************************************************************//**
Run OPTIMIZE on the given table by a background thread.
@return DB_SUCCESS if all OK */
static __attribute__((nonnull))
dberr_t
fts_optimize_table_bk(
/*==================*/
	fts_slot_t*	slot)	/*!< in: table to optimiza */
{
	dberr_t		error;
	dict_table_t*	table = slot->table;
	fts_t*		fts = table->fts;

	/* Avoid optimizing tables that were optimized recently. */
	if (slot->last_run > 0
	    && (ut_time() - slot->last_run) < slot->interval_time) {

		return(DB_SUCCESS);

	} else if (fts && fts->cache
		   && fts->cache->deleted >= FTS_OPTIMIZE_THRESHOLD) {

		error = fts_optimize_table(table);

		if (error == DB_SUCCESS) {
			slot->state = FTS_STATE_DONE;
			slot->last_run = 0;
			slot->completed = ut_time();
		}
	} else {
		error = DB_SUCCESS;
	}

	/* Note time this run completed. */
	slot->last_run = ut_time();

	return(error);
}
/*********************************************************************//**
Run OPTIMIZE on the given table.
@return DB_SUCCESS if all OK */
dberr_t
fts_optimize_table(
/*===============*/
	dict_table_t*	table)	/*!< in: table to optimiza */
{
	dberr_t		error = DB_SUCCESS;
	fts_optimize_t*	optim = NULL;
	fts_t*		fts = table->fts;

	if (fts_enable_diag_print) {
		ib::info() << "FTS start optimize " << table->name;
	}

	optim = fts_optimize_create(table);

	// FIXME: Call this only at the start of optimize, currently we
	// rely on DB_DUPLICATE_KEY to handle corrupting the snapshot.

	/* Check whether there are still records in BEING_DELETED table */
	if (fts_optimize_being_deleted_count(optim) == 0) {
		/* Take a snapshot of the deleted document ids, they are copied
		to the BEING_ tables. */
		error = fts_optimize_create_deleted_doc_id_snapshot(optim);
	}

	/* A duplicate error is OK, since we don't erase the
	doc ids from the being deleted state until all FTS
	indexes have been optimized. */
	if (error == DB_DUPLICATE_KEY) {
		error = DB_SUCCESS;
	}

	if (error == DB_SUCCESS) {

		/* These document ids will be filtered out during the
		index optimization phase. They are in the snapshot that we
		took above, at the start of the optimize. */
		error = fts_optimize_read_deleted_doc_id_snapshot(optim);

		if (error == DB_SUCCESS) {

			/* Commit the read of being deleted
			doc ids transaction. */
			fts_sql_commit(optim->trx);

			/* We would do optimization only if there
			are deleted records to be cleaned up */
			if (ib_vector_size(optim->to_delete->doc_ids) > 0) {
				error = fts_optimize_indexes(optim);
			}

		} else {
			ut_a(optim->to_delete == NULL);
		}

		/* Only after all indexes have been optimized can we
		delete the (snapshot) doc ids in the pending delete,
		and master deleted tables. */
		if (error == DB_SUCCESS
		    && optim->n_completed == ib_vector_size(fts->indexes)) {

			if (fts_enable_diag_print) {
				ib::info() << "FTS_OPTIMIZE: Completed"
					" Optimize, cleanup DELETED table";
			}

			if (ib_vector_size(optim->to_delete->doc_ids) > 0) {

				/* Purge the doc ids that were in the
				snapshot from the snapshot tables and
				the master deleted table. */
				error = fts_optimize_purge_snapshot(optim);
			}

			if (error == DB_SUCCESS) {
				/* Reset the start time of all the FTS indexes
				so that optimize can be restarted. */
				error = fts_optimize_reset_start_time(optim);
			}
		}
	}

	fts_optimize_free(optim);

	if (fts_enable_diag_print) {
		ib::info() << "FTS end optimize " << table->name;
	}

	return(error);
}

/********************************************************************//**
Add the table to add to the OPTIMIZER's list.
@return new message instance */
static
fts_msg_t*
fts_optimize_create_msg(
/*====================*/
	fts_msg_type_t	type,		/*!< in: type of message */
	void*		ptr)		/*!< in: message payload */
{
	mem_heap_t*	heap;
	fts_msg_t*	msg;

	heap = mem_heap_create(sizeof(*msg) + sizeof(ib_list_node_t) + 16);
	msg = static_cast<fts_msg_t*>(mem_heap_alloc(heap, sizeof(*msg)));

	msg->ptr = ptr;
	msg->type = type;
	msg->heap = heap;

	return(msg);
}

/**********************************************************************//**
Add the table to add to the OPTIMIZER's list. */
void
fts_optimize_add_table(
/*===================*/
	dict_table_t*	table)			/*!< in: table to add */
{
	fts_msg_t*	msg;

	if (!fts_optimize_wq) {
		return;
	}

	/* Make sure table with FTS index cannot be evicted */
	dict_table_prevent_eviction(table);

	msg = fts_optimize_create_msg(FTS_MSG_ADD_TABLE, table);

	ib_wqueue_add(fts_optimize_wq, msg, msg->heap);
}

/**********************************************************************//**
Optimize a table. */
void
fts_optimize_do_table(
/*==================*/
	dict_table_t*	table)			/*!< in: table to optimize */
{
	fts_msg_t*	msg;

	/* Optimizer thread could be shutdown */
	if (!fts_optimize_wq) {
		return;
	}

	msg = fts_optimize_create_msg(FTS_MSG_OPTIMIZE_TABLE, table);

	ib_wqueue_add(fts_optimize_wq, msg, msg->heap);
}

/**********************************************************************//**
Remove the table from the OPTIMIZER's list. We do wait for
acknowledgement from the consumer of the message. */
void
fts_optimize_remove_table(
/*======================*/
	dict_table_t*	table)			/*!< in: table to remove */
{
	fts_msg_t*	msg;
	os_event_t	event;
	fts_msg_del_t*	remove;

	/* if the optimize system not yet initialized, return */
	if (!fts_optimize_wq) {
		return;
	}

	/* FTS optimizer thread is already exited */
	if (fts_opt_start_shutdown) {
		ib::info() << "Try to remove table " << table->name
			<< " after FTS optimize thread exiting.";
		return;
	}

	msg = fts_optimize_create_msg(FTS_MSG_DEL_TABLE, NULL);

	/* We will wait on this event until signalled by the consumer. */
	event = os_event_create(0);

	remove = static_cast<fts_msg_del_t*>(
		mem_heap_alloc(msg->heap, sizeof(*remove)));

	remove->table = table;
	remove->event = event;
	msg->ptr = remove;

	ib_wqueue_add(fts_optimize_wq, msg, msg->heap);

	os_event_wait(event);

	os_event_destroy(event);
}

/** Send sync fts cache for the table.
@param[in]	table	table to sync */
UNIV_INTERN
void
fts_optimize_request_sync_table(
	dict_table_t*	table)
{
	fts_msg_t*	msg;
	table_id_t*	table_id;

	/* if the optimize system not yet initialized, return */
	if (!fts_optimize_wq) {
		return;
	}

	/* FTS optimizer thread is already exited */
	if (fts_opt_start_shutdown) {
		ib_logf(IB_LOG_LEVEL_INFO,
			"Try to sync table %s after FTS optimize"
			" thread exiting.", table->name);
		return;
	}

	msg = fts_optimize_create_msg(FTS_MSG_SYNC_TABLE, NULL);

	table_id = static_cast<table_id_t*>(
		mem_heap_alloc(msg->heap, sizeof(table_id_t)));
	*table_id = table->id;
	msg->ptr = table_id;

	ib_wqueue_add(fts_optimize_wq, msg, msg->heap);
}

/**********************************************************************//**
Find the slot for a particular table.
@return slot if found else NULL. */
static
fts_slot_t*
fts_optimize_find_slot(
/*===================*/
	ib_vector_t*		tables,		/*!< in: vector of tables */
	const dict_table_t*	table)		/*!< in: table to add */
{
	ulint		i;

	for (i = 0; i < ib_vector_size(tables); ++i) {
		fts_slot_t*	slot;

		slot = static_cast<fts_slot_t*>(ib_vector_get(tables, i));

		if (slot->table == table) {
			return(slot);
		}
	}

	return(NULL);
}

/**********************************************************************//**
Start optimizing table. */
static
void
fts_optimize_start_table(
/*=====================*/
	ib_vector_t*		tables,		/*!< in/out: vector of tables */
	dict_table_t*		table)		/*!< in: table to optimize */
{
	fts_slot_t*	slot;

	slot = fts_optimize_find_slot(tables, table);

	if (slot == NULL) {
		ib::error() << "Table " << table->name << " not registered"
			" with the optimize thread.";
	} else {
		slot->last_run = 0;
		slot->completed = 0;
	}
}

/**********************************************************************//**
Add the table to the vector if it doesn't already exist. */
static
ibool
fts_optimize_new_table(
/*===================*/
	ib_vector_t*	tables,			/*!< in/out: vector of tables */
	dict_table_t*	table)			/*!< in: table to add */
{
	ulint		i;
	fts_slot_t*	slot;
	ulint		empty_slot = ULINT_UNDEFINED;

	/* Search for duplicates, also find a free slot if one exists. */
	for (i = 0; i < ib_vector_size(tables); ++i) {

		slot = static_cast<fts_slot_t*>(
			ib_vector_get(tables, i));

		if (slot->state == FTS_STATE_EMPTY) {
			empty_slot = i;
		} else if (slot->table == table) {
			/* Already exists in our optimize queue. */
			return(FALSE);
		}
	}

	/* Reuse old slot. */
	if (empty_slot != ULINT_UNDEFINED) {

		slot = static_cast<fts_slot_t*>(
			ib_vector_get(tables, empty_slot));

		ut_a(slot->state == FTS_STATE_EMPTY);

	} else { /* Create a new slot. */

		slot = static_cast<fts_slot_t*>(ib_vector_push(tables, NULL));
	}

	memset(slot, 0x0, sizeof(*slot));

	slot->table = table;
	slot->table_id = table->id;
	slot->state = FTS_STATE_LOADED;
	slot->interval_time = FTS_OPTIMIZE_INTERVAL_IN_SECS;

	return(TRUE);
}

/**********************************************************************//**
Remove the table from the vector if it exists. */
static
ibool
fts_optimize_del_table(
/*===================*/
	ib_vector_t*	tables,			/*!< in/out: vector of tables */
	fts_msg_del_t*	msg)			/*!< in: table to delete */
{
	ulint		i;
	dict_table_t*	table = msg->table;

	for (i = 0; i < ib_vector_size(tables); ++i) {
		fts_slot_t*	slot;

		slot = static_cast<fts_slot_t*>(ib_vector_get(tables, i));

		if (slot->state != FTS_STATE_EMPTY
		    && slot->table == table) {

			if (fts_enable_diag_print) {
				ib::info() << "FTS Optimize Removing table "
					<< table->name;
			}

			slot->table = NULL;
			slot->state = FTS_STATE_EMPTY;

			return(TRUE);
		}
	}

	return(FALSE);
}

/**********************************************************************//**
Calculate how many of the registered tables need to be optimized.
@return no. of tables to optimize */
static
ulint
fts_optimize_how_many(
/*==================*/
	const ib_vector_t*	tables)		/*!< in: registered tables
						vector*/
{
	ulint		i;
	ib_time_t	delta;
	ulint		n_tables = 0;
	ib_time_t	current_time;

	current_time = ut_time();

	for (i = 0; i < ib_vector_size(tables); ++i) {
		const fts_slot_t*	slot;

		slot = static_cast<const fts_slot_t*>(
			ib_vector_get_const(tables, i));

		switch (slot->state) {
		case FTS_STATE_DONE:
		case FTS_STATE_LOADED:
			ut_a(slot->completed <= current_time);

			delta = current_time - slot->completed;

			/* Skip slots that have been optimized recently. */
			if (delta >= slot->interval_time) {
				++n_tables;
			}
			break;

		case FTS_STATE_RUNNING:
			ut_a(slot->last_run <= current_time);

			delta = current_time - slot->last_run;

			if (delta > slot->interval_time) {
				++n_tables;
			}
			break;

			/* Slots in a state other than the above
			are ignored. */
		case FTS_STATE_EMPTY:
		case FTS_STATE_SUSPENDED:
			break;
		}

	}

	return(n_tables);
}

/**********************************************************************//**
Check if the total memory used by all FTS table exceeds the maximum limit.
@return true if a sync is needed, false otherwise */
static
bool
fts_is_sync_needed(
/*===============*/
	const ib_vector_t*	tables)		/*!< in: registered tables
						vector*/
{
	ulint	total_memory = 0;
	double	time_diff = difftime(ut_time(), last_check_sync_time);

	if (fts_need_sync || time_diff < 5) {
		return(false);
	}

	last_check_sync_time = ut_time();

	for (ulint i = 0; i < ib_vector_size(tables); ++i) {
		const fts_slot_t*	slot;

		slot = static_cast<const fts_slot_t*>(
			ib_vector_get_const(tables, i));

		if (slot->state != FTS_STATE_EMPTY && slot->table
		    && slot->table->fts && slot->table->fts->cache) {
			total_memory += slot->table->fts->cache->total_size;
		}

		if (total_memory > fts_max_total_cache_size) {
			return(true);
		}
	}

	return(false);
}

#if 0
/*********************************************************************//**
Check whether a table needs to be optimized. */
static
void
fts_optimize_need_sync(
/*===================*/
	ib_vector_t*	tables)	/*!< in: list of tables */
{
	dict_table_t*	table = NULL;
	fts_slot_t*	slot;
	ulint		num_table = ib_vector_size(tables);

	if (!num_table) {
		return;
	}

	if (fts_optimize_sync_iterator >= num_table) {
		fts_optimize_sync_iterator = 0;
	}

	slot = ib_vector_get(tables, fts_optimize_sync_iterator);
	table = slot->table;

	if (!table) {
		return;
	}

	ut_ad(table->fts);

	if (table->fts->cache) {
		ulint	deleted = table->fts->cache->deleted;

		if (table->fts->cache->added
		    >= fts_optimize_add_threshold) {
			fts_sync_table(table);
		} else if (deleted >= fts_optimize_delete_threshold) {
			fts_optimize_do_table(table);

			mutex_enter(&table->fts->cache->deleted_lock);
			table->fts->cache->deleted -= deleted;
			mutex_exit(&table->fts->cache->deleted_lock);
		}
	}

	fts_optimize_sync_iterator++;

	return;
}
#endif

/** Sync fts cache of a table
@param[in]	table_id	table id */
void
fts_optimize_sync_table(
	table_id_t	table_id)
{
	dict_table_t*   table = NULL;

	table = dict_table_open_on_id(table_id, FALSE, DICT_TABLE_OP_NORMAL);

	if (table) {
		if (dict_table_has_fts_index(table) && table->fts->cache) {
			fts_sync_table(table, true, false);
		}

		dict_table_close(table, FALSE, FALSE);
	}
}

/**********************************************************************//**
Optimize all FTS tables.
@return Dummy return */
os_thread_ret_t
fts_optimize_thread(
/*================*/
	void*		arg)			/*!< in: work queue*/
{
	mem_heap_t*	heap;
	ib_vector_t*	tables;
	ib_alloc_t*	heap_alloc;
	ulint		current = 0;
	ibool		done = FALSE;
	ulint		n_tables = 0;
	ulint		n_optimize = 0;
	ib_wqueue_t*	wq = (ib_wqueue_t*) arg;

	ut_ad(!srv_read_only_mode);
	my_thread_init();

	heap = mem_heap_create(sizeof(dict_table_t*) * 64);
	heap_alloc = ib_heap_allocator_create(heap);

	tables = ib_vector_create(heap_alloc, sizeof(fts_slot_t), 4);

	while (!done && srv_shutdown_state == SRV_SHUTDOWN_NONE) {

		/* If there is no message in the queue and we have tables
		to optimize then optimize the tables. */

		if (!done
		    && ib_wqueue_is_empty(wq)
		    && n_tables > 0
		    && n_optimize > 0) {

			fts_slot_t*	slot;

			ut_a(ib_vector_size(tables) > 0);

			slot = static_cast<fts_slot_t*>(
				ib_vector_get(tables, current));

			/* Handle the case of empty slots. */
			if (slot->state != FTS_STATE_EMPTY) {

				slot->state = FTS_STATE_RUNNING;

				fts_optimize_table_bk(slot);
			}

			++current;

			/* Wrap around the counter. */
			if (current >= ib_vector_size(tables)) {
				n_optimize = fts_optimize_how_many(tables);

				current = 0;
			}

		} else if (n_optimize == 0 || !ib_wqueue_is_empty(wq)) {
			fts_msg_t*	msg;

			msg = static_cast<fts_msg_t*>(
				ib_wqueue_timedwait(wq,
						    FTS_QUEUE_WAIT_IN_USECS));

			/* Timeout ? */
			if (msg == NULL) {
				if (fts_is_sync_needed(tables)) {
					fts_need_sync = true;
				}

				continue;
			}

			switch (msg->type) {
			case FTS_MSG_START:
				break;

			case FTS_MSG_PAUSE:
				break;

			case FTS_MSG_STOP:
				done = TRUE;
				break;

			case FTS_MSG_ADD_TABLE:
				ut_a(!done);
				if (fts_optimize_new_table(
					tables,
					static_cast<dict_table_t*>(
					msg->ptr))) {
					++n_tables;
				}
				break;

			case FTS_MSG_OPTIMIZE_TABLE:
				if (!done) {
					fts_optimize_start_table(
						tables,
						static_cast<dict_table_t*>(
						msg->ptr));
				}
				break;

			case FTS_MSG_DEL_TABLE:
				if (fts_optimize_del_table(
					tables, static_cast<fts_msg_del_t*>(
						msg->ptr))) {
					--n_tables;
				}

				/* Signal the producer that we have
				removed the table. */
				os_event_set(
					((fts_msg_del_t*) msg->ptr)->event);
				break;

			case FTS_MSG_SYNC_TABLE:
				fts_optimize_sync_table(
					*static_cast<table_id_t*>(msg->ptr));
				break;

			default:
				ut_error;
			}

			mem_heap_free(msg->heap);

			if (!done) {
				n_optimize = fts_optimize_how_many(tables);
			} else {
				n_optimize = 0;
			}
		}
	}

	/* Server is being shutdown, sync the data from FTS cache to disk
	if needed */
	if (n_tables > 0) {
		ulint	i;

		for (i = 0; i < ib_vector_size(tables); i++) {
			fts_slot_t*	slot;

			slot = static_cast<fts_slot_t*>(
				ib_vector_get(tables, i));

			if (slot->state != FTS_STATE_EMPTY) {
<<<<<<< HEAD
				dict_table_t*	table = NULL;

				/*slot->table may be freed, so we try to open
				table by slot->table_id.*/
			        table = dict_table_open_on_id(
					slot->table_id, FALSE,
					DICT_TABLE_OP_NORMAL);

				if (table) {

					if (dict_table_has_fts_index(table)) {
						fts_sync_table(table);
					}

					if (table->fts) {
						fts_free(table);
					}

					dict_table_close(table, FALSE, FALSE);
				}
=======
				fts_optimize_sync_table(slot->table_id);
>>>>>>> fa04dafd
			}
		}
	}

	ib_vector_free(tables);

	ib::info() << "FTS optimize thread exiting.";

	os_event_set(fts_opt_shutdown_event);
	my_thread_end();

	/* We count the number of threads in os_thread_exit(). A created
	thread should always use that to exit and not use return() to exit. */
	os_thread_exit();

	OS_THREAD_DUMMY_RETURN;
}

/**********************************************************************//**
Startup the optimize thread and create the work queue. */
void
fts_optimize_init(void)
/*===================*/
{
	ut_ad(!srv_read_only_mode);

	/* For now we only support one optimize thread. */
	ut_a(fts_optimize_wq == NULL);

	fts_optimize_wq = ib_wqueue_create();
	fts_opt_shutdown_event = os_event_create(0);
	ut_a(fts_optimize_wq != NULL);
	last_check_sync_time = ut_time();

	os_thread_create(fts_optimize_thread, fts_optimize_wq, NULL);
}

/**********************************************************************//**
Check whether the work queue is initialized.
@return TRUE if optimze queue is initialized. */
ibool
fts_optimize_is_init(void)
/*======================*/
{
	return(fts_optimize_wq != NULL);
}

/** Shutdown fts optimize thread. */
void
fts_optimize_shutdown()
{
	ut_ad(!srv_read_only_mode);

	fts_msg_t*	msg;

	/* If there is an ongoing activity on dictionary, such as
	srv_master_evict_from_table_cache(), wait for it */
	dict_mutex_enter_for_mysql();

	/* Tells FTS optimizer system that we are exiting from
	optimizer thread, message send their after will not be
	processed */
	fts_opt_start_shutdown = true;
	dict_mutex_exit_for_mysql();

	/* We tell the OPTIMIZE thread to switch to state done, we
	can't delete the work queue here because the add thread needs
	deregister the FTS tables. */

	msg = fts_optimize_create_msg(FTS_MSG_STOP, NULL);

	ib_wqueue_add(fts_optimize_wq, msg, msg->heap);

	os_event_wait(fts_opt_shutdown_event);

	os_event_destroy(fts_opt_shutdown_event);

	ib_wqueue_free(fts_optimize_wq);
	fts_optimize_wq = NULL;
}<|MERGE_RESOLUTION|>--- conflicted
+++ resolved
@@ -2635,7 +2635,6 @@
 
 /** Send sync fts cache for the table.
 @param[in]	table	table to sync */
-UNIV_INTERN
 void
 fts_optimize_request_sync_table(
 	dict_table_t*	table)
@@ -2650,9 +2649,8 @@
 
 	/* FTS optimizer thread is already exited */
 	if (fts_opt_start_shutdown) {
-		ib_logf(IB_LOG_LEVEL_INFO,
-			"Try to sync table %s after FTS optimize"
-			" thread exiting.", table->name);
+		ib::info() << "Try to sync table " << table->name
+			<< " after FTS optimize thread exiting.";
 		return;
 	}
 
@@ -3113,30 +3111,7 @@
 				ib_vector_get(tables, i));
 
 			if (slot->state != FTS_STATE_EMPTY) {
-<<<<<<< HEAD
-				dict_table_t*	table = NULL;
-
-				/*slot->table may be freed, so we try to open
-				table by slot->table_id.*/
-			        table = dict_table_open_on_id(
-					slot->table_id, FALSE,
-					DICT_TABLE_OP_NORMAL);
-
-				if (table) {
-
-					if (dict_table_has_fts_index(table)) {
-						fts_sync_table(table);
-					}
-
-					if (table->fts) {
-						fts_free(table);
-					}
-
-					dict_table_close(table, FALSE, FALSE);
-				}
-=======
 				fts_optimize_sync_table(slot->table_id);
->>>>>>> fa04dafd
 			}
 		}
 	}
