/* A Bison parser, made by GNU Bison 2.5.  */

/* Bison implementation for Yacc-like parsers in C

      Copyright (C) 1984, 1989-1990, 2000-2011 Free Software Foundation, Inc.

   This program is free software: you can redistribute it and/or modify
   it under the terms of the GNU General Public License as published by
   the Free Software Foundation, either version 3 of the License, or
   (at your option) any later version.

   This program is distributed in the hope that it will be useful,
   but WITHOUT ANY WARRANTY; without even the implied warranty of
   MERCHANTABILITY or FITNESS FOR A PARTICULAR PURPOSE.  See the
   GNU General Public License for more details.

   You should have received a copy of the GNU General Public License
   along with this program.  If not, see <http://www.gnu.org/licenses/>.  */

/* As a special exception, you may create a larger work that contains
   part or all of the Bison parser skeleton and distribute that work
   under terms of your choice, so long as that work isn't itself a
   parser generator using the skeleton or a modified version thereof
   as a parser skeleton.  Alternatively, if you modify or redistribute
   the parser skeleton itself, you may (at your option) remove this
   special exception, which will cause the skeleton and the resulting
   Bison output files to be licensed under the GNU General Public
   License without this special exception.

   This special exception was added by the Free Software Foundation in
   version 2.2 of Bison.  */

/* C LALR(1) parser skeleton written by Richard Stallman, by
   simplifying the original so-called "semantic" parser.  */

/* All symbols defined below should begin with yy or YY, to avoid
   infringing on user name space.  This should be done even for local
   variables, as they might otherwise be expanded by user macros.
   There are some unavoidable exceptions within include files to
   define necessary library symbols; they are noted "INFRINGES ON
   USER NAME SPACE" below.  */

/* Identify Bison output.  */
#define YYBISON 1

/* Bison version.  */
#define YYBISON_VERSION "2.5"

/* Skeleton name.  */
#define YYSKELETON_NAME "yacc.c"

/* Pure parsers.  */
#define YYPURE 1

/* Push parsers.  */
#define YYPUSH 0

/* Pull parsers.  */
#define YYPULL 1

/* Using locations.  */
#define YYLSP_NEEDED 0

/* Substitute the variable and function names.  */
#define yyparse         ftsparse
#define yylex           ftslex
#define yyerror         ftserror
#define yylval          ftslval
#define yychar          ftschar
#define yydebug         ftsdebug
#define yynerrs         ftsnerrs


/* Copy the first part of user declarations.  */

/* Line 268 of yacc.c  */
#line 26 "fts0pars.y"

#include "ha_prototypes.h"
#include "mem0mem.h"
#include "fts0ast.h"
#include "fts0blex.h"
#include "fts0tlex.h"
#include "fts0pars.h"
#include <my_sys.h>

extern	int fts_lexer(YYSTYPE*, fts_lexer_t*);
extern	int fts_blexer(YYSTYPE*, yyscan_t);
extern	int fts_tlexer(YYSTYPE*, yyscan_t);

typedef int (*fts_scan)();

extern int ftserror(const char* p);

/* Required for reentrant parser */
#define ftslex	fts_lexer

#define YYERROR_VERBOSE

/* For passing an argument to yyparse() */
#define YYPARSE_PARAM state
#define YYLEX_PARAM ((fts_ast_state_t*) state)->lexer

typedef	int	(*fts_scanner_alt)(YYSTYPE* val, yyscan_t yyscanner);
typedef	int	(*fts_scanner)();

struct fts_lexer_t {
	fts_scanner	scanner;
	void*		yyscanner;
};



/* Line 268 of yacc.c  */
#line 115 "fts0pars.cc"

/* Enabling traces.  */
#ifndef YYDEBUG
# define YYDEBUG 0
#endif

/* Enabling verbose error messages.  */
#ifdef YYERROR_VERBOSE
# undef YYERROR_VERBOSE
# define YYERROR_VERBOSE 1
#else
# define YYERROR_VERBOSE 0
#endif

/* Enabling the token table.  */
#ifndef YYTOKEN_TABLE
# define YYTOKEN_TABLE 0
#endif


/* Tokens.  */
#ifndef YYTOKENTYPE
# define YYTOKENTYPE
   /* Put the tokens into the symbol table, so that GDB and other debuggers
      know about them.  */
   enum yytokentype {
     FTS_OPER = 258,
     FTS_TEXT = 259,
     FTS_TERM = 260,
     FTS_NUMB = 261
   };
#endif



#if ! defined YYSTYPE && ! defined YYSTYPE_IS_DECLARED
typedef union YYSTYPE
{

/* Line 293 of yacc.c  */
#line 61 "fts0pars.y"

	int		oper;
	char*		token;
	fts_ast_node_t*	node;



/* Line 293 of yacc.c  */
#line 165 "fts0pars.cc"
} YYSTYPE;
# define YYSTYPE_IS_TRIVIAL 1
# define yystype YYSTYPE /* obsolescent; will be withdrawn */
# define YYSTYPE_IS_DECLARED 1
#endif


/* Copy the second part of user declarations.  */


/* Line 343 of yacc.c  */
#line 177 "fts0pars.cc"

#ifdef short
# undef short
#endif

#ifdef YYTYPE_UINT8
typedef YYTYPE_UINT8 yytype_uint8;
#else
typedef unsigned char yytype_uint8;
#endif

#ifdef YYTYPE_INT8
typedef YYTYPE_INT8 yytype_int8;
#elif (defined __STDC__ || defined __C99__FUNC__ \
     || defined __cplusplus || defined _MSC_VER)
typedef signed char yytype_int8;
#else
typedef short int yytype_int8;
#endif

#ifdef YYTYPE_UINT16
typedef YYTYPE_UINT16 yytype_uint16;
#else
typedef unsigned short int yytype_uint16;
#endif

#ifdef YYTYPE_INT16
typedef YYTYPE_INT16 yytype_int16;
#else
typedef short int yytype_int16;
#endif

#ifndef YYSIZE_T
# ifdef __SIZE_TYPE__
#  define YYSIZE_T __SIZE_TYPE__
# elif defined size_t
#  define YYSIZE_T size_t
# elif ! defined YYSIZE_T && (defined __STDC__ || defined __C99__FUNC__ \
     || defined __cplusplus || defined _MSC_VER)
#  include <stddef.h> /* INFRINGES ON USER NAME SPACE */
#  define YYSIZE_T size_t
# else
#  define YYSIZE_T unsigned int
# endif
#endif

#define YYSIZE_MAXIMUM ((YYSIZE_T) -1)

#ifndef YY_
# if defined YYENABLE_NLS && YYENABLE_NLS
#  if ENABLE_NLS
#   include <libintl.h> /* INFRINGES ON USER NAME SPACE */
#   define YY_(msgid) dgettext ("bison-runtime", msgid)
#  endif
# endif
# ifndef YY_
#  define YY_(msgid) msgid
# endif
#endif

/* Suppress unused-variable warnings by "using" E.  */
#if ! defined lint || defined __GNUC__
# define YYUSE(e) ((void) (e))
#else
# define YYUSE(e) /* empty */
#endif

/* Identity function, used to suppress warnings about constant conditions.  */
#ifndef lint
# define YYID(n) (n)
#else
#if (defined __STDC__ || defined __C99__FUNC__ \
     || defined __cplusplus || defined _MSC_VER)
static int
YYID (int yyi)
#else
static int
YYID (yyi)
    int yyi;
#endif
{
  return yyi;
}
#endif

#if ! defined yyoverflow || YYERROR_VERBOSE

/* The parser invokes alloca or malloc; define the necessary symbols.  */

# ifdef YYSTACK_USE_ALLOCA
#  if YYSTACK_USE_ALLOCA
#   ifdef __GNUC__
#    define YYSTACK_ALLOC __builtin_alloca
#   elif defined __BUILTIN_VA_ARG_INCR
#    include <alloca.h> /* INFRINGES ON USER NAME SPACE */
#   elif defined _MSC_VER
#    include <malloc.h> /* INFRINGES ON USER NAME SPACE */
#    define alloca _alloca
#   else
#    define YYSTACK_ALLOC alloca
#    if ! defined _ALLOCA_H && ! defined EXIT_SUCCESS && (defined __STDC__ || defined __C99__FUNC__ \
     || defined __cplusplus || defined _MSC_VER)
#     include <stdlib.h> /* INFRINGES ON USER NAME SPACE */
#     ifndef EXIT_SUCCESS
#      define EXIT_SUCCESS 0
#     endif
#    endif
#   endif
#  endif
# endif

# ifdef YYSTACK_ALLOC
   /* Pacify GCC's `empty if-body' warning.  */
#  define YYSTACK_FREE(Ptr) do { /* empty */; } while (YYID (0))
#  ifndef YYSTACK_ALLOC_MAXIMUM
    /* The OS might guarantee only one guard page at the bottom of the stack,
       and a page size can be as small as 4096 bytes.  So we cannot safely
       invoke alloca (N) if N exceeds 4096.  Use a slightly smaller number
       to allow for a few compiler-allocated temporary stack slots.  */
#   define YYSTACK_ALLOC_MAXIMUM 4032 /* reasonable circa 2006 */
#  endif
# else
#  define YYSTACK_ALLOC YYMALLOC
#  define YYSTACK_FREE YYFREE
#  ifndef YYSTACK_ALLOC_MAXIMUM
#   define YYSTACK_ALLOC_MAXIMUM YYSIZE_MAXIMUM
#  endif
#  if (defined __cplusplus && ! defined EXIT_SUCCESS \
       && ! ((defined YYMALLOC || defined malloc) \
	     && (defined YYFREE || defined free)))
#   include <stdlib.h> /* INFRINGES ON USER NAME SPACE */
#   ifndef EXIT_SUCCESS
#    define EXIT_SUCCESS 0
#   endif
#  endif
#  ifndef YYMALLOC
#   define YYMALLOC malloc
#   if ! defined malloc && ! defined EXIT_SUCCESS && (defined __STDC__ || defined __C99__FUNC__ \
     || defined __cplusplus || defined _MSC_VER)
void *malloc (YYSIZE_T); /* INFRINGES ON USER NAME SPACE */
#   endif
#  endif
#  ifndef YYFREE
#   define YYFREE free
#   if ! defined free && ! defined EXIT_SUCCESS && (defined __STDC__ || defined __C99__FUNC__ \
     || defined __cplusplus || defined _MSC_VER)
void free (void *); /* INFRINGES ON USER NAME SPACE */
#   endif
#  endif
# endif
#endif /* ! defined yyoverflow || YYERROR_VERBOSE */


#if (! defined yyoverflow \
     && (! defined __cplusplus \
	 || (defined YYSTYPE_IS_TRIVIAL && YYSTYPE_IS_TRIVIAL)))

/* A type that is properly aligned for any stack member.  */
union yyalloc
{
  yytype_int16 yyss_alloc;
  YYSTYPE yyvs_alloc;
};

/* The size of the maximum gap between one aligned stack and the next.  */
# define YYSTACK_GAP_MAXIMUM (sizeof (union yyalloc) - 1)

/* The size of an array large to enough to hold all stacks, each with
   N elements.  */
# define YYSTACK_BYTES(N) \
     ((N) * (sizeof (yytype_int16) + sizeof (YYSTYPE)) \
      + YYSTACK_GAP_MAXIMUM)

# define YYCOPY_NEEDED 1

/* Relocate STACK from its old location to the new one.  The
   local variables YYSIZE and YYSTACKSIZE give the old and new number of
   elements in the stack, and YYPTR gives the new location of the
   stack.  Advance YYPTR to a properly aligned location for the next
   stack.  */
# define YYSTACK_RELOCATE(Stack_alloc, Stack)				\
    do									\
      {									\
	YYSIZE_T yynewbytes;						\
	YYCOPY (&yyptr->Stack_alloc, Stack, yysize);			\
	Stack = &yyptr->Stack_alloc;					\
	yynewbytes = yystacksize * sizeof (*Stack) + YYSTACK_GAP_MAXIMUM; \
	yyptr += yynewbytes / sizeof (*yyptr);				\
      }									\
    while (YYID (0))

#endif

#if defined YYCOPY_NEEDED && YYCOPY_NEEDED
/* Copy COUNT objects from FROM to TO.  The source and destination do
   not overlap.  */
# ifndef YYCOPY
#  if defined __GNUC__ && 1 < __GNUC__
#   define YYCOPY(To, From, Count) \
      __builtin_memcpy (To, From, (Count) * sizeof (*(From)))
#  else
#   define YYCOPY(To, From, Count)		\
      do					\
	{					\
	  YYSIZE_T yyi;				\
	  for (yyi = 0; yyi < (Count); yyi++)	\
	    (To)[yyi] = (From)[yyi];		\
	}					\
      while (YYID (0))
#  endif
# endif
#endif /* !YYCOPY_NEEDED */

/* YYFINAL -- State number of the termination state.  */
#define YYFINAL  3
/* YYLAST -- Last index in YYTABLE.  */
#define YYLAST   52

/* YYNTOKENS -- Number of terminals.  */
#define YYNTOKENS  16
/* YYNNTS -- Number of nonterminals.  */
#define YYNNTS  8
/* YYNRULES -- Number of rules.  */
#define YYNRULES  24
/* YYNRULES -- Number of states.  */
#define YYNSTATES  33

/* YYTRANSLATE(YYLEX) -- Bison symbol number corresponding to YYLEX.  */
#define YYUNDEFTOK  2
#define YYMAXUTOK   261

#define YYTRANSLATE(YYX)						\
  ((unsigned int) (YYX) <= YYMAXUTOK ? yytranslate[YYX] : YYUNDEFTOK)

/* YYTRANSLATE[YYLEX] -- Bison symbol number corresponding to YYLEX.  */
static const yytype_uint8 yytranslate[] =
{
       0,     2,     2,     2,     2,     2,     2,     2,     2,     2,
       2,     2,     2,     2,     2,     2,     2,     2,     2,     2,
       2,     2,     2,     2,     2,     2,     2,     2,     2,     2,
       2,     2,     2,     2,     2,     2,     2,     2,     2,     2,
      12,    13,    14,     7,     2,     8,     2,     2,     2,     2,
       2,     2,     2,     2,     2,     2,     2,     2,     2,     2,
      10,     2,    11,     2,    15,     2,     2,     2,     2,     2,
       2,     2,     2,     2,     2,     2,     2,     2,     2,     2,
       2,     2,     2,     2,     2,     2,     2,     2,     2,     2,
       2,     2,     2,     2,     2,     2,     2,     2,     2,     2,
       2,     2,     2,     2,     2,     2,     2,     2,     2,     2,
       2,     2,     2,     2,     2,     2,     2,     2,     2,     2,
       2,     2,     2,     2,     2,     2,     9,     2,     2,     2,
       2,     2,     2,     2,     2,     2,     2,     2,     2,     2,
       2,     2,     2,     2,     2,     2,     2,     2,     2,     2,
       2,     2,     2,     2,     2,     2,     2,     2,     2,     2,
       2,     2,     2,     2,     2,     2,     2,     2,     2,     2,
       2,     2,     2,     2,     2,     2,     2,     2,     2,     2,
       2,     2,     2,     2,     2,     2,     2,     2,     2,     2,
       2,     2,     2,     2,     2,     2,     2,     2,     2,     2,
       2,     2,     2,     2,     2,     2,     2,     2,     2,     2,
       2,     2,     2,     2,     2,     2,     2,     2,     2,     2,
       2,     2,     2,     2,     2,     2,     2,     2,     2,     2,
       2,     2,     2,     2,     2,     2,     2,     2,     2,     2,
       2,     2,     2,     2,     2,     2,     2,     2,     2,     2,
       2,     2,     2,     2,     2,     2,     1,     2,     3,     4,
       5,     6
};

#if YYDEBUG
/* YYPRHS[YYN] -- Index of the first RHS symbol of rule number YYN in
   YYRHS.  */
static const yytype_uint8 yyprhs[] =
{
       0,     0,     3,     5,     6,     9,    12,    16,    21,    23,
      25,    28,    32,    36,    39,    44,    47,    49,    51,    53,
      55,    57,    59,    61,    64
};

/* YYRHS -- A `-1'-separated list of the rules' RHS.  */
static const yytype_int8 yyrhs[] =
{
      17,     0,    -1,    18,    -1,    -1,    18,    20,    -1,    18,
      19,    -1,    12,    18,    13,    -1,    21,    12,    18,    13,
      -1,    22,    -1,    23,    -1,    22,    14,    -1,    23,    15,
       6,    -1,    21,    22,    14,    -1,    21,    22,    -1,    21,
      23,    15,     6,    -1,    21,    23,    -1,     8,    -1,     7,
      -1,     9,    -1,    10,    -1,    11,    -1,     5,    -1,     6,
      -1,    14,    22,    -1,     4,    -1
};

/* YYRLINE[YYN] -- source line where rule number YYN was defined.  */
static const yytype_uint8 yyrline[] =
{
       0,    79,    79,    85,    89,    99,   111,   119,   129,   133,
     137,   141,   146,   152,   157,   164,   170,   174,   178,   182,
     186,   191,   196,   202,   207
};
#endif

#if YYDEBUG || YYERROR_VERBOSE || YYTOKEN_TABLE
/* YYTNAME[SYMBOL-NUM] -- String name of the symbol SYMBOL-NUM.
   First, the terminals, then, starting at YYNTOKENS, nonterminals.  */
static const char *const yytname[] =
{
  "$end", "error", "$undefined", "FTS_OPER", "FTS_TEXT", "FTS_TERM",
  "FTS_NUMB", "'+'", "'-'", "'~'", "'<'", "'>'", "'('", "')'", "'*'",
  "'@'", "$accept", "query", "expr_lst", "sub_expr", "expr", "prefix",
  "term", "text", 0
};
#endif

# ifdef YYPRINT
/* YYTOKNUM[YYLEX-NUM] -- Internal token number corresponding to
   token YYLEX-NUM.  */
static const yytype_uint16 yytoknum[] =
{
       0,   256,   257,   258,   259,   260,   261,    43,    45,   126,
      60,    62,    40,    41,    42,    64
};
# endif

/* YYR1[YYN] -- Symbol number of symbol that rule YYN derives.  */
static const yytype_uint8 yyr1[] =
{
       0,    16,    17,    18,    18,    18,    19,    19,    20,    20,
      20,    20,    20,    20,    20,    20,    21,    21,    21,    21,
      21,    22,    22,    22,    23
};

/* YYR2[YYN] -- Number of symbols composing right hand side of rule YYN.  */
static const yytype_uint8 yyr2[] =
{
       0,     2,     1,     0,     2,     2,     3,     4,     1,     1,
       2,     3,     3,     2,     4,     2,     1,     1,     1,     1,
       1,     1,     1,     2,     1
};

/* YYDEFACT[STATE-NAME] -- Default reduction number in state STATE-NUM.
   Performed when YYTABLE doesn't specify something else to do.  Zero
   means the default is an error.  */
static const yytype_uint8 yydefact[] =
{
       3,     0,     2,     1,    24,    21,    22,    17,    16,    18,
      19,    20,     3,     0,     5,     4,     0,     8,     9,     0,
      23,     3,    13,    15,    10,     0,     6,     0,    12,     0,
      11,     7,    14
};

/* YYDEFGOTO[NTERM-NUM].  */
static const yytype_int8 yydefgoto[] =
{
      -1,     1,     2,    14,    15,    16,    17,    18
};

/* YYPACT[STATE-NUM] -- Index in YYTABLE of the portion describing
   STATE-NUM.  */
#define YYPACT_NINF -5
static const yytype_int8 yypact[] =
{
      -5,    38,    18,    -5,    -5,    -5,    -5,    -5,    -5,    -5,
      -5,    -5,    -5,    31,    -5,    -5,    29,    30,    32,    -4,
      -5,    -5,    34,    35,    -5,    40,    -5,     7,    -5,    43,
      -5,    -5,    -5
};

/* YYPGOTO[NTERM-NUM].  */
static const yytype_int8 yypgoto[] =
{
      -5,    -5,    19,    -5,    -5,    -5,    26,    36
};

/* YYTABLE[YYPACT[STATE-NUM]].  What to do in state STATE-NUM.  If
   positive, shift that token.  If negative, reduce the rule which
   number is the opposite.  If YYTABLE_NINF, syntax error.  */
#define YYTABLE_NINF -1
static const yytype_uint8 yytable[] =
{
       4,     5,     6,     7,     8,     9,    10,    11,    12,    26,
      13,     4,     5,     6,     7,     8,     9,    10,    11,    12,
      31,    13,     4,     5,     6,     7,     8,     9,    10,    11,
      12,    19,    13,     4,     5,     6,     5,     6,     3,    20,
      27,    21,    22,    13,    24,    13,    30,    25,    28,    32,
      29,     0,    23
};

#define yypact_value_is_default(yystate) \
  ((yystate) == (-5))

#define yytable_value_is_error(yytable_value) \
  YYID (0)

static const yytype_int8 yycheck[] =
{
       4,     5,     6,     7,     8,     9,    10,    11,    12,    13,
      14,     4,     5,     6,     7,     8,     9,    10,    11,    12,
      13,    14,     4,     5,     6,     7,     8,     9,    10,    11,
      12,    12,    14,     4,     5,     6,     5,     6,     0,    13,
      21,    12,    16,    14,    14,    14,     6,    15,    14,     6,
      15,    -1,    16
};

/* YYSTOS[STATE-NUM] -- The (internal number of the) accessing
   symbol of state STATE-NUM.  */
static const yytype_uint8 yystos[] =
{
       0,    17,    18,     0,     4,     5,     6,     7,     8,     9,
      10,    11,    12,    14,    19,    20,    21,    22,    23,    18,
      22,    12,    22,    23,    14,    15,    13,    18,    14,    15,
       6,    13,     6
};

#define yyerrok		(yyerrstatus = 0)
#define yyclearin	(yychar = YYEMPTY)
#define YYEMPTY		(-2)
#define YYEOF		0

#define YYACCEPT	goto yyacceptlab
#define YYABORT		goto yyabortlab
#define YYERROR		goto yyerrorlab


/* Like YYERROR except do call yyerror.  This remains here temporarily
   to ease the transition to the new meaning of YYERROR, for GCC.
   Once GCC version 2 has supplanted version 1, this can go.  However,
   YYFAIL appears to be in use.  Nevertheless, it is formally deprecated
   in Bison 2.4.2's NEWS entry, where a plan to phase it out is
   discussed.  */

#define YYFAIL		goto yyerrlab
#if defined YYFAIL
  /* This is here to suppress warnings from the GCC cpp's
     -Wunused-macros.  Normally we don't worry about that warning, but
     some users do, and we want to make it easy for users to remove
     YYFAIL uses, which will produce warnings from Bison 2.5.  */
#endif

#define YYRECOVERING()  (!!yyerrstatus)

#define YYBACKUP(Token, Value)					\
do								\
  if (yychar == YYEMPTY && yylen == 1)				\
    {								\
      yychar = (Token);						\
      yylval = (Value);						\
      YYPOPSTACK (1);						\
      goto yybackup;						\
    }								\
  else								\
    {								\
      yyerror (YY_("syntax error: cannot back up")); \
      YYERROR;							\
    }								\
while (YYID (0))


#define YYTERROR	1
#define YYERRCODE	256


/* YYLLOC_DEFAULT -- Set CURRENT to span from RHS[1] to RHS[N].
   If N is 0, then set CURRENT to the empty location which ends
   the previous symbol: RHS[0] (always defined).  */

#define YYRHSLOC(Rhs, K) ((Rhs)[K])
#ifndef YYLLOC_DEFAULT
# define YYLLOC_DEFAULT(Current, Rhs, N)				\
    do									\
      if (YYID (N))                                                    \
	{								\
	  (Current).first_line   = YYRHSLOC (Rhs, 1).first_line;	\
	  (Current).first_column = YYRHSLOC (Rhs, 1).first_column;	\
	  (Current).last_line    = YYRHSLOC (Rhs, N).last_line;		\
	  (Current).last_column  = YYRHSLOC (Rhs, N).last_column;	\
	}								\
      else								\
	{								\
	  (Current).first_line   = (Current).last_line   =		\
	    YYRHSLOC (Rhs, 0).last_line;				\
	  (Current).first_column = (Current).last_column =		\
	    YYRHSLOC (Rhs, 0).last_column;				\
	}								\
    while (YYID (0))
#endif


/* This macro is provided for backward compatibility. */

#ifndef YY_LOCATION_PRINT
# define YY_LOCATION_PRINT(File, Loc) ((void) 0)
#endif


/* YYLEX -- calling `yylex' with the right arguments.  */

#ifdef YYLEX_PARAM
# define YYLEX yylex (&yylval, YYLEX_PARAM)
#else
# define YYLEX yylex (&yylval)
#endif

/* Enable debugging if requested.  */
#if YYDEBUG

# ifndef YYFPRINTF
#  include <stdio.h> /* INFRINGES ON USER NAME SPACE */
#  define YYFPRINTF fprintf
# endif

# define YYDPRINTF(Args)			\
do {						\
  if (yydebug)					\
    YYFPRINTF Args;				\
} while (YYID (0))

# define YY_SYMBOL_PRINT(Title, Type, Value, Location)			  \
do {									  \
  if (yydebug)								  \
    {									  \
      YYFPRINTF (stderr, "%s ", Title);					  \
      yy_symbol_print (stderr,						  \
		  Type, Value); \
      YYFPRINTF (stderr, "\n");						  \
    }									  \
} while (YYID (0))


/*--------------------------------.
| Print this symbol on YYOUTPUT.  |
`--------------------------------*/

/*ARGSUSED*/
#if (defined __STDC__ || defined __C99__FUNC__ \
     || defined __cplusplus || defined _MSC_VER)
static void
yy_symbol_value_print (FILE *yyoutput, int yytype, YYSTYPE const * const yyvaluep)
#else
static void
yy_symbol_value_print (yyoutput, yytype, yyvaluep)
    FILE *yyoutput;
    int yytype;
    YYSTYPE const * const yyvaluep;
#endif
{
  if (!yyvaluep)
    return;
# ifdef YYPRINT
  if (yytype < YYNTOKENS)
    YYPRINT (yyoutput, yytoknum[yytype], *yyvaluep);
# else
  YYUSE (yyoutput);
# endif
  switch (yytype)
    {
      default:
	break;
    }
}


/*--------------------------------.
| Print this symbol on YYOUTPUT.  |
`--------------------------------*/

#if (defined __STDC__ || defined __C99__FUNC__ \
     || defined __cplusplus || defined _MSC_VER)
static void
yy_symbol_print (FILE *yyoutput, int yytype, YYSTYPE const * const yyvaluep)
#else
static void
yy_symbol_print (yyoutput, yytype, yyvaluep)
    FILE *yyoutput;
    int yytype;
    YYSTYPE const * const yyvaluep;
#endif
{
  if (yytype < YYNTOKENS)
    YYFPRINTF (yyoutput, "token %s (", yytname[yytype]);
  else
    YYFPRINTF (yyoutput, "nterm %s (", yytname[yytype]);

  yy_symbol_value_print (yyoutput, yytype, yyvaluep);
  YYFPRINTF (yyoutput, ")");
}

/*------------------------------------------------------------------.
| yy_stack_print -- Print the state stack from its BOTTOM up to its |
| TOP (included).                                                   |
`------------------------------------------------------------------*/

#if (defined __STDC__ || defined __C99__FUNC__ \
     || defined __cplusplus || defined _MSC_VER)
static void
yy_stack_print (yytype_int16 *yybottom, yytype_int16 *yytop)
#else
static void
yy_stack_print (yybottom, yytop)
    yytype_int16 *yybottom;
    yytype_int16 *yytop;
#endif
{
  YYFPRINTF (stderr, "Stack now");
  for (; yybottom <= yytop; yybottom++)
    {
      int yybot = *yybottom;
      YYFPRINTF (stderr, " %d", yybot);
    }
  YYFPRINTF (stderr, "\n");
}

# define YY_STACK_PRINT(Bottom, Top)				\
do {								\
  if (yydebug)							\
    yy_stack_print ((Bottom), (Top));				\
} while (YYID (0))


/*------------------------------------------------.
| Report that the YYRULE is going to be reduced.  |
`------------------------------------------------*/

#if (defined __STDC__ || defined __C99__FUNC__ \
     || defined __cplusplus || defined _MSC_VER)
static void
yy_reduce_print (YYSTYPE *yyvsp, int yyrule)
#else
static void
yy_reduce_print (yyvsp, yyrule)
    YYSTYPE *yyvsp;
    int yyrule;
#endif
{
  int yynrhs = yyr2[yyrule];
  int yyi;
  unsigned long int yylno = yyrline[yyrule];
  YYFPRINTF (stderr, "Reducing stack by rule %d (line %lu):\n",
	     yyrule - 1, yylno);
  /* The symbols being reduced.  */
  for (yyi = 0; yyi < yynrhs; yyi++)
    {
      YYFPRINTF (stderr, "   $%d = ", yyi + 1);
      yy_symbol_print (stderr, yyrhs[yyprhs[yyrule] + yyi],
		       &(yyvsp[(yyi + 1) - (yynrhs)])
		       		       );
      YYFPRINTF (stderr, "\n");
    }
}

# define YY_REDUCE_PRINT(Rule)		\
do {					\
  if (yydebug)				\
    yy_reduce_print (yyvsp, Rule); \
} while (YYID (0))

/* Nonzero means print parse trace.  It is left uninitialized so that
   multiple parsers can coexist.  */
int yydebug;
#else /* !YYDEBUG */
# define YYDPRINTF(Args)
# define YY_SYMBOL_PRINT(Title, Type, Value, Location)
# define YY_STACK_PRINT(Bottom, Top)
# define YY_REDUCE_PRINT(Rule)
#endif /* !YYDEBUG */


/* YYINITDEPTH -- initial size of the parser's stacks.  */
#ifndef	YYINITDEPTH
# define YYINITDEPTH 200
#endif

/* YYMAXDEPTH -- maximum size the stacks can grow to (effective only
   if the built-in stack extension method is used).

   Do not make this value too large; the results are undefined if
   YYSTACK_ALLOC_MAXIMUM < YYSTACK_BYTES (YYMAXDEPTH)
   evaluated with infinite-precision integer arithmetic.  */

#ifndef YYMAXDEPTH
# define YYMAXDEPTH 10000
#endif


#if YYERROR_VERBOSE

# ifndef yystrlen
#  if defined __GLIBC__ && defined _STRING_H
#   define yystrlen strlen
#  else
/* Return the length of YYSTR.  */
#if (defined __STDC__ || defined __C99__FUNC__ \
     || defined __cplusplus || defined _MSC_VER)
static YYSIZE_T
yystrlen (const char *yystr)
#else
static YYSIZE_T
yystrlen (yystr)
    const char *yystr;
#endif
{
  YYSIZE_T yylen;
  for (yylen = 0; yystr[yylen]; yylen++)
    continue;
  return yylen;
}
#  endif
# endif

# ifndef yystpcpy
#  if defined __GLIBC__ && defined _STRING_H && defined _GNU_SOURCE
#   define yystpcpy stpcpy
#  else
/* Copy YYSRC to YYDEST, returning the address of the terminating '\0' in
   YYDEST.  */
#if (defined __STDC__ || defined __C99__FUNC__ \
     || defined __cplusplus || defined _MSC_VER)
static char *
yystpcpy (char *yydest, const char *yysrc)
#else
static char *
yystpcpy (yydest, yysrc)
    char *yydest;
    const char *yysrc;
#endif
{
  char *yyd = yydest;
  const char *yys = yysrc;

  while ((*yyd++ = *yys++) != '\0')
    continue;

  return yyd - 1;
}
#  endif
# endif

# ifndef yytnamerr
/* Copy to YYRES the contents of YYSTR after stripping away unnecessary
   quotes and backslashes, so that it's suitable for yyerror.  The
   heuristic is that double-quoting is unnecessary unless the string
   contains an apostrophe, a comma, or backslash (other than
   backslash-backslash).  YYSTR is taken from yytname.  If YYRES is
   null, do not copy; instead, return the length of what the result
   would have been.  */
static YYSIZE_T
yytnamerr (char *yyres, const char *yystr)
{
  if (*yystr == '"')
    {
      YYSIZE_T yyn = 0;
      char const *yyp = yystr;

      for (;;)
	switch (*++yyp)
	  {
	  case '\'':
	  case ',':
	    goto do_not_strip_quotes;

	  case '\\':
	    if (*++yyp != '\\')
	      goto do_not_strip_quotes;
	    /* Fall through.  */
	  default:
	    if (yyres)
	      yyres[yyn] = *yyp;
	    yyn++;
	    break;

	  case '"':
	    if (yyres)
	      yyres[yyn] = '\0';
	    return yyn;
	  }
    do_not_strip_quotes: ;
    }

  if (! yyres)
    return yystrlen (yystr);

  return yystpcpy (yyres, yystr) - yyres;
}
# endif

/* Copy into *YYMSG, which is of size *YYMSG_ALLOC, an error message
   about the unexpected token YYTOKEN for the state stack whose top is
   YYSSP.

   Return 0 if *YYMSG was successfully written.  Return 1 if *YYMSG is
   not large enough to hold the message.  In that case, also set
   *YYMSG_ALLOC to the required number of bytes.  Return 2 if the
   required number of bytes is too large to store.  */
static int
yysyntax_error (YYSIZE_T *yymsg_alloc, char **yymsg,
                yytype_int16 *yyssp, int yytoken)
{
  YYSIZE_T yysize0 = yytnamerr (0, yytname[yytoken]);
  YYSIZE_T yysize = yysize0;
  YYSIZE_T yysize1;
  enum { YYERROR_VERBOSE_ARGS_MAXIMUM = 5 };
  /* Internationalized format string. */
  const char *yyformat = 0;
  /* Arguments of yyformat. */
  char const *yyarg[YYERROR_VERBOSE_ARGS_MAXIMUM];
  /* Number of reported tokens (one for the "unexpected", one per
     "expected"). */
  int yycount = 0;

  /* There are many possibilities here to consider:
     - Assume YYFAIL is not used.  It's too flawed to consider.  See
       <http://lists.gnu.org/archive/html/bison-patches/2009-12/msg00024.html>
       for details.  YYERROR is fine as it does not invoke this
       function.
     - If this state is a consistent state with a default action, then
       the only way this function was invoked is if the default action
       is an error action.  In that case, don't check for expected
       tokens because there are none.
     - The only way there can be no lookahead present (in yychar) is if
       this state is a consistent state with a default action.  Thus,
       detecting the absence of a lookahead is sufficient to determine
       that there is no unexpected or expected token to report.  In that
       case, just report a simple "syntax error".
     - Don't assume there isn't a lookahead just because this state is a
       consistent state with a default action.  There might have been a
       previous inconsistent state, consistent state with a non-default
       action, or user semantic action that manipulated yychar.
     - Of course, the expected token list depends on states to have
       correct lookahead information, and it depends on the parser not
       to perform extra reductions after fetching a lookahead from the
       scanner and before detecting a syntax error.  Thus, state merging
       (from LALR or IELR) and default reductions corrupt the expected
       token list.  However, the list is correct for canonical LR with
       one exception: it will still contain any token that will not be
       accepted due to an error action in a later state.
  */
  if (yytoken != YYEMPTY)
    {
      int yyn = yypact[*yyssp];
      yyarg[yycount++] = yytname[yytoken];
      if (!yypact_value_is_default (yyn))
        {
          /* Start YYX at -YYN if negative to avoid negative indexes in
             YYCHECK.  In other words, skip the first -YYN actions for
             this state because they are default actions.  */
          int yyxbegin = yyn < 0 ? -yyn : 0;
          /* Stay within bounds of both yycheck and yytname.  */
          int yychecklim = YYLAST - yyn + 1;
          int yyxend = yychecklim < YYNTOKENS ? yychecklim : YYNTOKENS;
          int yyx;

          for (yyx = yyxbegin; yyx < yyxend; ++yyx)
            if (yycheck[yyx + yyn] == yyx && yyx != YYTERROR
                && !yytable_value_is_error (yytable[yyx + yyn]))
              {
                if (yycount == YYERROR_VERBOSE_ARGS_MAXIMUM)
                  {
                    yycount = 1;
                    yysize = yysize0;
                    break;
                  }
                yyarg[yycount++] = yytname[yyx];
                yysize1 = yysize + yytnamerr (0, yytname[yyx]);
                if (! (yysize <= yysize1
                       && yysize1 <= YYSTACK_ALLOC_MAXIMUM))
                  return 2;
                yysize = yysize1;
              }
        }
    }

  switch (yycount)
    {
# define YYCASE_(N, S)                      \
      case N:                               \
        yyformat = S;                       \
      break
      YYCASE_(0, YY_("syntax error"));
      YYCASE_(1, YY_("syntax error, unexpected %s"));
      YYCASE_(2, YY_("syntax error, unexpected %s, expecting %s"));
      YYCASE_(3, YY_("syntax error, unexpected %s, expecting %s or %s"));
      YYCASE_(4, YY_("syntax error, unexpected %s, expecting %s or %s or %s"));
      YYCASE_(5, YY_("syntax error, unexpected %s, expecting %s or %s or %s or %s"));
# undef YYCASE_
    }

  yysize1 = yysize + yystrlen (yyformat);
  if (! (yysize <= yysize1 && yysize1 <= YYSTACK_ALLOC_MAXIMUM))
    return 2;
  yysize = yysize1;

  if (*yymsg_alloc < yysize)
    {
      *yymsg_alloc = 2 * yysize;
      if (! (yysize <= *yymsg_alloc
             && *yymsg_alloc <= YYSTACK_ALLOC_MAXIMUM))
        *yymsg_alloc = YYSTACK_ALLOC_MAXIMUM;
      return 1;
    }

  /* Avoid sprintf, as that infringes on the user's name space.
     Don't have undefined behavior even if the translation
     produced a string with the wrong number of "%s"s.  */
  {
    char *yyp = *yymsg;
    int yyi = 0;
    while ((*yyp = *yyformat) != '\0')
      if (*yyp == '%' && yyformat[1] == 's' && yyi < yycount)
        {
          yyp += yytnamerr (yyp, yyarg[yyi++]);
          yyformat += 2;
        }
      else
        {
          yyp++;
          yyformat++;
        }
  }
  return 0;
}
#endif /* YYERROR_VERBOSE */

/*-----------------------------------------------.
| Release the memory associated to this symbol.  |
`-----------------------------------------------*/

/*ARGSUSED*/
#if (defined __STDC__ || defined __C99__FUNC__ \
     || defined __cplusplus || defined _MSC_VER)
static void
yydestruct (const char *yymsg, int yytype, YYSTYPE *yyvaluep)
#else
static void
yydestruct (yymsg, yytype, yyvaluep)
    const char *yymsg;
    int yytype;
    YYSTYPE *yyvaluep;
#endif
{
  YYUSE (yyvaluep);

  if (!yymsg)
    yymsg = "Deleting";
  YY_SYMBOL_PRINT (yymsg, yytype, yyvaluep, yylocationp);

  switch (yytype)
    {

      default:
	break;
    }
}


/* Prevent warnings from -Wmissing-prototypes.  */
#ifdef YYPARSE_PARAM
#if defined __STDC__ || defined __cplusplus
int yyparse (void *YYPARSE_PARAM);
#else
int yyparse ();
#endif
#else /* ! YYPARSE_PARAM */
#if defined __STDC__ || defined __cplusplus
int yyparse (void);
#else
int yyparse ();
#endif
#endif /* ! YYPARSE_PARAM */


/*----------.
| yyparse.  |
`----------*/

#ifdef YYPARSE_PARAM
#if (defined __STDC__ || defined __C99__FUNC__ \
     || defined __cplusplus || defined _MSC_VER)
int
yyparse (void *YYPARSE_PARAM)
#else
int
yyparse (YYPARSE_PARAM)
    void *YYPARSE_PARAM;
#endif
#else /* ! YYPARSE_PARAM */
#if (defined __STDC__ || defined __C99__FUNC__ \
     || defined __cplusplus || defined _MSC_VER)
int
yyparse (void)
#else
int
yyparse ()

#endif
#endif
{
/* The lookahead symbol.  */
int yychar;

/* The semantic value of the lookahead symbol.  */
YYSTYPE yylval;

    /* Number of syntax errors so far.  */
    int yynerrs;

    int yystate;
    /* Number of tokens to shift before error messages enabled.  */
    int yyerrstatus;

    /* The stacks and their tools:
       `yyss': related to states.
       `yyvs': related to semantic values.

       Refer to the stacks thru separate pointers, to allow yyoverflow
       to reallocate them elsewhere.  */

    /* The state stack.  */
    yytype_int16 yyssa[YYINITDEPTH];
    yytype_int16 *yyss;
    yytype_int16 *yyssp;

    /* The semantic value stack.  */
    YYSTYPE yyvsa[YYINITDEPTH];
    YYSTYPE *yyvs;
    YYSTYPE *yyvsp;

    YYSIZE_T yystacksize;

  int yyn;
  int yyresult;
  /* Lookahead token as an internal (translated) token number.  */
  int yytoken;
  /* The variables used to return semantic value and location from the
     action routines.  */
  YYSTYPE yyval;

#if YYERROR_VERBOSE
  /* Buffer for error messages, and its allocated size.  */
  char yymsgbuf[128];
  char *yymsg = yymsgbuf;
  YYSIZE_T yymsg_alloc = sizeof yymsgbuf;
#endif

#define YYPOPSTACK(N)   (yyvsp -= (N), yyssp -= (N))

  /* The number of symbols on the RHS of the reduced rule.
     Keep to zero when no symbol should be popped.  */
  int yylen = 0;

  yytoken = 0;
  yyss = yyssa;
  yyvs = yyvsa;
  yystacksize = YYINITDEPTH;

  YYDPRINTF ((stderr, "Starting parse\n"));

  yystate = 0;
  yyerrstatus = 0;
  yynerrs = 0;
  yychar = YYEMPTY; /* Cause a token to be read.  */

  /* Initialize stack pointers.
     Waste one element of value and location stack
     so that they stay on the same level as the state stack.
     The wasted elements are never initialized.  */
  yyssp = yyss;
  yyvsp = yyvs;

  goto yysetstate;

/*------------------------------------------------------------.
| yynewstate -- Push a new state, which is found in yystate.  |
`------------------------------------------------------------*/
 yynewstate:
  /* In all cases, when you get here, the value and location stacks
     have just been pushed.  So pushing a state here evens the stacks.  */
  yyssp++;

 yysetstate:
  *yyssp = yystate;

  if (yyss + yystacksize - 1 <= yyssp)
    {
      /* Get the current used size of the three stacks, in elements.  */
      YYSIZE_T yysize = yyssp - yyss + 1;

#ifdef yyoverflow
      {
	/* Give user a chance to reallocate the stack.  Use copies of
	   these so that the &'s don't force the real ones into
	   memory.  */
	YYSTYPE *yyvs1 = yyvs;
	yytype_int16 *yyss1 = yyss;

	/* Each stack pointer address is followed by the size of the
	   data in use in that stack, in bytes.  This used to be a
	   conditional around just the two extra args, but that might
	   be undefined if yyoverflow is a macro.  */
	yyoverflow (YY_("memory exhausted"),
		    &yyss1, yysize * sizeof (*yyssp),
		    &yyvs1, yysize * sizeof (*yyvsp),
		    &yystacksize);

	yyss = yyss1;
	yyvs = yyvs1;
      }
#else /* no yyoverflow */
# ifndef YYSTACK_RELOCATE
      goto yyexhaustedlab;
# else
      /* Extend the stack our own way.  */
      if (YYMAXDEPTH <= yystacksize)
	goto yyexhaustedlab;
      yystacksize *= 2;
      if (YYMAXDEPTH < yystacksize)
	yystacksize = YYMAXDEPTH;

      {
	yytype_int16 *yyss1 = yyss;
	union yyalloc *yyptr =
	  (union yyalloc *) YYSTACK_ALLOC (YYSTACK_BYTES (yystacksize));
	if (! yyptr)
	  goto yyexhaustedlab;
	YYSTACK_RELOCATE (yyss_alloc, yyss);
	YYSTACK_RELOCATE (yyvs_alloc, yyvs);
#  undef YYSTACK_RELOCATE
	if (yyss1 != yyssa)
	  YYSTACK_FREE (yyss1);
      }
# endif
#endif /* no yyoverflow */

      yyssp = yyss + yysize - 1;
      yyvsp = yyvs + yysize - 1;

      YYDPRINTF ((stderr, "Stack size increased to %lu\n",
		  (unsigned long int) yystacksize));

      if (yyss + yystacksize - 1 <= yyssp)
	YYABORT;
    }

  YYDPRINTF ((stderr, "Entering state %d\n", yystate));

  if (yystate == YYFINAL)
    YYACCEPT;

  goto yybackup;

/*-----------.
| yybackup.  |
`-----------*/
yybackup:

  /* Do appropriate processing given the current state.  Read a
     lookahead token if we need one and don't already have one.  */

  /* First try to decide what to do without reference to lookahead token.  */
  yyn = yypact[yystate];
  if (yypact_value_is_default (yyn))
    goto yydefault;

  /* Not known => get a lookahead token if don't already have one.  */

  /* YYCHAR is either YYEMPTY or YYEOF or a valid lookahead symbol.  */
  if (yychar == YYEMPTY)
    {
      YYDPRINTF ((stderr, "Reading a token: "));
      yychar = YYLEX;
    }

  if (yychar <= YYEOF)
    {
      yychar = yytoken = YYEOF;
      YYDPRINTF ((stderr, "Now at end of input.\n"));
    }
  else
    {
      yytoken = YYTRANSLATE (yychar);
      YY_SYMBOL_PRINT ("Next token is", yytoken, &yylval, &yylloc);
    }

  /* If the proper action on seeing token YYTOKEN is to reduce or to
     detect an error, take that action.  */
  yyn += yytoken;
  if (yyn < 0 || YYLAST < yyn || yycheck[yyn] != yytoken)
    goto yydefault;
  yyn = yytable[yyn];
  if (yyn <= 0)
    {
      if (yytable_value_is_error (yyn))
        goto yyerrlab;
      yyn = -yyn;
      goto yyreduce;
    }

  /* Count tokens shifted since error; after three, turn off error
     status.  */
  if (yyerrstatus)
    yyerrstatus--;

  /* Shift the lookahead token.  */
  YY_SYMBOL_PRINT ("Shifting", yytoken, &yylval, &yylloc);

  /* Discard the shifted token.  */
  yychar = YYEMPTY;

  yystate = yyn;
  *++yyvsp = yylval;

  goto yynewstate;


/*-----------------------------------------------------------.
| yydefault -- do the default action for the current state.  |
`-----------------------------------------------------------*/
yydefault:
  yyn = yydefact[yystate];
  if (yyn == 0)
    goto yyerrlab;
  goto yyreduce;


/*-----------------------------.
| yyreduce -- Do a reduction.  |
`-----------------------------*/
yyreduce:
  /* yyn is the number of a rule to reduce with.  */
  yylen = yyr2[yyn];

  /* If YYLEN is nonzero, implement the default value of the action:
     `$$ = $1'.

     Otherwise, the following line sets YYVAL to garbage.
     This behavior is undocumented and Bison
     users should not rely upon it.  Assigning to YYVAL
     unconditionally makes the parser a bit smaller, and it avoids a
     GCC warning that YYVAL may be used uninitialized.  */
  yyval = yyvsp[1-yylen];


  YY_REDUCE_PRINT (yyn);
  switch (yyn)
    {
        case 2:

/* Line 1806 of yacc.c  */
#line 79 "fts0pars.y"
    {
		(yyval.node) = (yyvsp[(1) - (1)].node);
		((fts_ast_state_t*) state)->root = (yyval.node);
	}
    break;

  case 3:

/* Line 1806 of yacc.c  */
#line 85 "fts0pars.y"
    {
		(yyval.node) = NULL;
	}
    break;

  case 4:

/* Line 1806 of yacc.c  */
#line 89 "fts0pars.y"
    {
		(yyval.node) = (yyvsp[(1) - (2)].node);

		if (!(yyval.node)) {
			(yyval.node) = fts_ast_create_node_list(state, (yyvsp[(2) - (2)].node));
		} else {
			fts_ast_add_node((yyval.node), (yyvsp[(2) - (2)].node));
		}
	}
    break;

  case 5:

/* Line 1806 of yacc.c  */
#line 99 "fts0pars.y"
    {
		(yyval.node) = (yyvsp[(1) - (2)].node);
		(yyval.node) = fts_ast_create_node_list(state, (yyvsp[(1) - (2)].node));

		if (!(yyval.node)) {
			(yyval.node) = (yyvsp[(2) - (2)].node);
		} else {
			fts_ast_add_node((yyval.node), (yyvsp[(2) - (2)].node));
		}
	}
    break;

  case 6:

/* Line 1806 of yacc.c  */
#line 111 "fts0pars.y"
    {
		(yyval.node) = (yyvsp[(2) - (3)].node);

		if ((yyval.node)) {
			(yyval.node) = fts_ast_create_node_subexp_list(state, (yyval.node));
		}
	}
    break;

  case 7:

/* Line 1806 of yacc.c  */
#line 119 "fts0pars.y"
    {
		(yyval.node) = fts_ast_create_node_list(state, (yyvsp[(1) - (4)].node));

		if ((yyvsp[(3) - (4)].node)) {
			fts_ast_add_node((yyval.node),
				fts_ast_create_node_subexp_list(state, (yyvsp[(3) - (4)].node)));
		}
	}
    break;

  case 8:

/* Line 1806 of yacc.c  */
#line 129 "fts0pars.y"
    {
		(yyval.node) = (yyvsp[(1) - (1)].node);
	}
    break;

  case 9:

/* Line 1806 of yacc.c  */
#line 133 "fts0pars.y"
    {
		(yyval.node) = (yyvsp[(1) - (1)].node);
	}
    break;

  case 10:

/* Line 1806 of yacc.c  */
#line 137 "fts0pars.y"
    {
		fts_ast_term_set_wildcard((yyvsp[(1) - (2)].node));
	}
    break;

  case 11:

/* Line 1806 of yacc.c  */
#line 141 "fts0pars.y"
    {
		fts_ast_text_set_distance((yyvsp[(1) - (3)].node), strtoul((yyvsp[(3) - (3)].token), NULL, 10));
		free((yyvsp[(3) - (3)].token));
	}
    break;

  case 12:

/* Line 1806 of yacc.c  */
#line 146 "fts0pars.y"
    {
		(yyval.node) = fts_ast_create_node_list(state, (yyvsp[(1) - (3)].node));
		fts_ast_add_node((yyval.node), (yyvsp[(2) - (3)].node));
		fts_ast_term_set_wildcard((yyvsp[(2) - (3)].node));
	}
    break;

  case 13:

/* Line 1806 of yacc.c  */
#line 152 "fts0pars.y"
    {
		(yyval.node) = fts_ast_create_node_list(state, (yyvsp[(1) - (2)].node));
		fts_ast_add_node((yyval.node), (yyvsp[(2) - (2)].node));
	}
    break;

  case 14:

/* Line 1806 of yacc.c  */
#line 157 "fts0pars.y"
    {
		(yyval.node) = fts_ast_create_node_list(state, (yyvsp[(1) - (4)].node));
		fts_ast_add_node((yyval.node), (yyvsp[(2) - (4)].node));
		fts_ast_text_set_distance((yyvsp[(2) - (4)].node), strtoul((yyvsp[(4) - (4)].token), NULL, 10));
		free((yyvsp[(4) - (4)].token));
	}
    break;

  case 15:

/* Line 1806 of yacc.c  */
#line 164 "fts0pars.y"
    {
		(yyval.node) = fts_ast_create_node_list(state, (yyvsp[(1) - (2)].node));
		fts_ast_add_node((yyval.node), (yyvsp[(2) - (2)].node));
	}
    break;

  case 16:

/* Line 1806 of yacc.c  */
#line 170 "fts0pars.y"
    {
		(yyval.node) = fts_ast_create_node_oper(state, FTS_IGNORE);
	}
    break;

  case 17:

/* Line 1806 of yacc.c  */
#line 174 "fts0pars.y"
    {
		(yyval.node) = fts_ast_create_node_oper(state, FTS_EXIST);
	}
    break;

  case 18:

/* Line 1806 of yacc.c  */
#line 178 "fts0pars.y"
    {
		(yyval.node) = fts_ast_create_node_oper(state, FTS_NEGATE);
	}
    break;

  case 19:

/* Line 1806 of yacc.c  */
#line 182 "fts0pars.y"
    {
		(yyval.node) = fts_ast_create_node_oper(state, FTS_DECR_RATING);
	}
    break;

  case 20:

/* Line 1806 of yacc.c  */
#line 186 "fts0pars.y"
    {
		(yyval.node) = fts_ast_create_node_oper(state, FTS_INCR_RATING);
	}
    break;

  case 21:

/* Line 1806 of yacc.c  */
#line 191 "fts0pars.y"
    {
		(yyval.node)  = fts_ast_create_node_term(state, (yyvsp[(1) - (1)].token));
		free((yyvsp[(1) - (1)].token));
	}
    break;

  case 22:

/* Line 1806 of yacc.c  */
#line 196 "fts0pars.y"
    {
		(yyval.node)  = fts_ast_create_node_term(state, (yyvsp[(1) - (1)].token));
		free((yyvsp[(1) - (1)].token));
	}
    break;

  case 23:

/* Line 1806 of yacc.c  */
#line 202 "fts0pars.y"
    {
		(yyval.node)  = (yyvsp[(2) - (2)].node);
	}
    break;

  case 24:

/* Line 1806 of yacc.c  */
#line 207 "fts0pars.y"
    {
		(yyval.node)  = fts_ast_create_node_text(state, (yyvsp[(1) - (1)].token));
		free((yyvsp[(1) - (1)].token));
	}
    break;



/* Line 1806 of yacc.c  */
#line 1663 "fts0pars.cc"
      default: break;
    }
  /* User semantic actions sometimes alter yychar, and that requires
     that yytoken be updated with the new translation.  We take the
     approach of translating immediately before every use of yytoken.
     One alternative is translating here after every semantic action,
     but that translation would be missed if the semantic action invokes
     YYABORT, YYACCEPT, or YYERROR immediately after altering yychar or
     if it invokes YYBACKUP.  In the case of YYABORT or YYACCEPT, an
     incorrect destructor might then be invoked immediately.  In the
     case of YYERROR or YYBACKUP, subsequent parser actions might lead
     to an incorrect destructor call or verbose syntax error message
     before the lookahead is translated.  */
  YY_SYMBOL_PRINT ("-> $$ =", yyr1[yyn], &yyval, &yyloc);

  YYPOPSTACK (yylen);
  yylen = 0;
  YY_STACK_PRINT (yyss, yyssp);

  *++yyvsp = yyval;

  /* Now `shift' the result of the reduction.  Determine what state
     that goes to, based on the state we popped back to and the rule
     number reduced by.  */

  yyn = yyr1[yyn];

  yystate = yypgoto[yyn - YYNTOKENS] + *yyssp;
  if (0 <= yystate && yystate <= YYLAST && yycheck[yystate] == *yyssp)
    yystate = yytable[yystate];
  else
    yystate = yydefgoto[yyn - YYNTOKENS];

  goto yynewstate;


/*------------------------------------.
| yyerrlab -- here on detecting error |
`------------------------------------*/
yyerrlab:
  /* Make sure we have latest lookahead translation.  See comments at
     user semantic actions for why this is necessary.  */
  yytoken = yychar == YYEMPTY ? YYEMPTY : YYTRANSLATE (yychar);

  /* If not already recovering from an error, report this error.  */
  if (!yyerrstatus)
    {
      ++yynerrs;
#if ! YYERROR_VERBOSE
      yyerror (YY_("syntax error"));
#else
# define YYSYNTAX_ERROR yysyntax_error (&yymsg_alloc, &yymsg, \
                                        yyssp, yytoken)
      {
        char const *yymsgp = YY_("syntax error");
        int yysyntax_error_status;
        yysyntax_error_status = YYSYNTAX_ERROR;
        if (yysyntax_error_status == 0)
          yymsgp = yymsg;
        else if (yysyntax_error_status == 1)
          {
            if (yymsg != yymsgbuf)
              YYSTACK_FREE (yymsg);
            yymsg = (char *) YYSTACK_ALLOC (yymsg_alloc);
            if (!yymsg)
              {
                yymsg = yymsgbuf;
                yymsg_alloc = sizeof yymsgbuf;
                yysyntax_error_status = 2;
              }
            else
              {
                yysyntax_error_status = YYSYNTAX_ERROR;
                yymsgp = yymsg;
              }
          }
        yyerror (yymsgp);
        if (yysyntax_error_status == 2)
          goto yyexhaustedlab;
      }
# undef YYSYNTAX_ERROR
#endif
    }



  if (yyerrstatus == 3)
    {
      /* If just tried and failed to reuse lookahead token after an
	 error, discard it.  */

      if (yychar <= YYEOF)
	{
	  /* Return failure if at end of input.  */
	  if (yychar == YYEOF)
	    YYABORT;
	}
      else
	{
	  yydestruct ("Error: discarding",
		      yytoken, &yylval);
	  yychar = YYEMPTY;
	}
    }

  /* Else will try to reuse lookahead token after shifting the error
     token.  */
  goto yyerrlab1;


/*---------------------------------------------------.
| yyerrorlab -- error raised explicitly by YYERROR.  |
`---------------------------------------------------*/
yyerrorlab:

  /* Pacify compilers like GCC when the user code never invokes
     YYERROR and the label yyerrorlab therefore never appears in user
     code.  */
  if (/*CONSTCOND*/ 0)
     goto yyerrorlab;

  /* Do not reclaim the symbols of the rule which action triggered
     this YYERROR.  */
  YYPOPSTACK (yylen);
  yylen = 0;
  YY_STACK_PRINT (yyss, yyssp);
  yystate = *yyssp;
  goto yyerrlab1;


/*-------------------------------------------------------------.
| yyerrlab1 -- common code for both syntax error and YYERROR.  |
`-------------------------------------------------------------*/
yyerrlab1:
  yyerrstatus = 3;	/* Each real token shifted decrements this.  */

  for (;;)
    {
      yyn = yypact[yystate];
      if (!yypact_value_is_default (yyn))
	{
	  yyn += YYTERROR;
	  if (0 <= yyn && yyn <= YYLAST && yycheck[yyn] == YYTERROR)
	    {
	      yyn = yytable[yyn];
	      if (0 < yyn)
		break;
	    }
	}

      /* Pop the current state because it cannot handle the error token.  */
      if (yyssp == yyss)
	YYABORT;


      yydestruct ("Error: popping",
		  yystos[yystate], yyvsp);
      YYPOPSTACK (1);
      yystate = *yyssp;
      YY_STACK_PRINT (yyss, yyssp);
    }

  *++yyvsp = yylval;


  /* Shift the error token.  */
  YY_SYMBOL_PRINT ("Shifting", yystos[yyn], yyvsp, yylsp);

  yystate = yyn;
  goto yynewstate;


/*-------------------------------------.
| yyacceptlab -- YYACCEPT comes here.  |
`-------------------------------------*/
yyacceptlab:
  yyresult = 0;
  goto yyreturn;

/*-----------------------------------.
| yyabortlab -- YYABORT comes here.  |
`-----------------------------------*/
yyabortlab:
  yyresult = 1;
  goto yyreturn;

#if !defined(yyoverflow) || YYERROR_VERBOSE
/*-------------------------------------------------.
| yyexhaustedlab -- memory exhaustion comes here.  |
`-------------------------------------------------*/
yyexhaustedlab:
  yyerror (YY_("memory exhausted"));
  yyresult = 2;
  /* Fall through.  */
#endif

yyreturn:
  if (yychar != YYEMPTY)
    {
      /* Make sure we have latest lookahead translation.  See comments at
         user semantic actions for why this is necessary.  */
      yytoken = YYTRANSLATE (yychar);
      yydestruct ("Cleanup: discarding lookahead",
                  yytoken, &yylval);
    }
  /* Do not reclaim the symbols of the rule which action triggered
     this YYABORT or YYACCEPT.  */
  YYPOPSTACK (yylen);
  YY_STACK_PRINT (yyss, yyssp);
  while (yyssp != yyss)
    {
      yydestruct ("Cleanup: popping",
		  yystos[*yyssp], yyvsp);
      YYPOPSTACK (1);
    }
#ifndef yyoverflow
  if (yyss != yyssa)
    YYSTACK_FREE (yyss);
#endif
#if YYERROR_VERBOSE
  if (yymsg != yymsgbuf)
    YYSTACK_FREE (yymsg);
#endif
  /* Make sure YYID is used.  */
  return YYID (yyresult);
}



/* Line 2067 of yacc.c  */
#line 212 "fts0pars.y"


/********************************************************************
*/
int
ftserror(
/*=====*/
	const char*	p)
{
	my_printf_error(ER_PARSE_ERROR, "%s", MYF(0), p);
	return(0);
}

/********************************************************************
Create a fts_lexer_t instance.*/

fts_lexer_t*
fts_lexer_create(
/*=============*/
	ibool		boolean_mode,
	const byte*	query,
	ulint		query_len)
{
	fts_lexer_t*	fts_lexer = static_cast<fts_lexer_t*>(
		ut_malloc(sizeof(fts_lexer_t)));

	if (boolean_mode) {
		fts0blex_init(&fts_lexer->yyscanner);
<<<<<<< HEAD
		fts0b_scan_bytes((char*) query, (int) query_len, fts_lexer->yyscanner);
		fts_lexer->scanner = (fts_scan) fts_blexer;
=======
		fts0b_scan_bytes(
			reinterpret_cast<const char*>(query),
			static_cast<int>(query_len),
			fts_lexer->yyscanner);
		fts_lexer->scanner = reinterpret_cast<fts_scan>(fts_blexer);
>>>>>>> b7095272
		/* FIXME: Debugging */
		/* fts0bset_debug(1 , fts_lexer->yyscanner); */
	} else {
		fts0tlex_init(&fts_lexer->yyscanner);
<<<<<<< HEAD
		fts0t_scan_bytes((char*) query, (int) query_len, fts_lexer->yyscanner);
		fts_lexer->scanner = (fts_scan) fts_tlexer;
=======
		fts0t_scan_bytes(
			reinterpret_cast<const char*>(query),
			static_cast<int>(query_len),
			fts_lexer->yyscanner);
		fts_lexer->scanner = reinterpret_cast<fts_scan>(fts_tlexer);
>>>>>>> b7095272
	}

	return(fts_lexer);
}

/********************************************************************
Free an fts_lexer_t instance.*/
void

fts_lexer_free(
/*===========*/
	fts_lexer_t*	fts_lexer)
{
	if (fts_lexer->scanner == (fts_scan) fts_blexer) {
		fts0blex_destroy(fts_lexer->yyscanner);
	} else {
		fts0tlex_destroy(fts_lexer->yyscanner);
	}

	ut_free(fts_lexer);
}

/********************************************************************
Call the appropaiate scanner.*/

int
fts_lexer(
/*======*/
	YYSTYPE*	val,
	fts_lexer_t*	fts_lexer)
{
	fts_scanner_alt func_ptr;

	func_ptr = (fts_scanner_alt) fts_lexer->scanner;

	return(func_ptr(val, fts_lexer->yyscanner));
}

/********************************************************************
Parse the query.*/
int
fts_parse(
/*======*/
	fts_ast_state_t*	state)
{
	return(ftsparse(state));
}
<|MERGE_RESOLUTION|>--- conflicted
+++ resolved
@@ -1918,30 +1918,20 @@
 
 	if (boolean_mode) {
 		fts0blex_init(&fts_lexer->yyscanner);
-<<<<<<< HEAD
-		fts0b_scan_bytes((char*) query, (int) query_len, fts_lexer->yyscanner);
-		fts_lexer->scanner = (fts_scan) fts_blexer;
-=======
 		fts0b_scan_bytes(
 			reinterpret_cast<const char*>(query),
 			static_cast<int>(query_len),
 			fts_lexer->yyscanner);
 		fts_lexer->scanner = reinterpret_cast<fts_scan>(fts_blexer);
->>>>>>> b7095272
 		/* FIXME: Debugging */
 		/* fts0bset_debug(1 , fts_lexer->yyscanner); */
 	} else {
 		fts0tlex_init(&fts_lexer->yyscanner);
-<<<<<<< HEAD
-		fts0t_scan_bytes((char*) query, (int) query_len, fts_lexer->yyscanner);
-		fts_lexer->scanner = (fts_scan) fts_tlexer;
-=======
 		fts0t_scan_bytes(
 			reinterpret_cast<const char*>(query),
 			static_cast<int>(query_len),
 			fts_lexer->yyscanner);
 		fts_lexer->scanner = reinterpret_cast<fts_scan>(fts_tlexer);
->>>>>>> b7095272
 	}
 
 	return(fts_lexer);
