/*****************************************************************************

Copyright (c) 2012, 2017, Oracle and/or its affiliates. All Rights Reserved.

This program is free software; you can redistribute it and/or modify it under
the terms of the GNU General Public License as published by the Free Software
Foundation; version 2 of the License.

This program is distributed in the hope that it will be useful, but WITHOUT
ANY WARRANTY; without even the implied warranty of MERCHANTABILITY or FITNESS
FOR A PARTICULAR PURPOSE. See the GNU General Public License for more details.

You should have received a copy of the GNU General Public License along with
this program; if not, write to the Free Software Foundation, Inc.,
51 Franklin Street, Suite 500, Boston, MA 02110-1335 USA

*****************************************************************************/

/**************************************************//**
@file row/row0import.cc
Import a tablespace to a running instance.

Created 2012-02-08 by Sunny Bains.
*******************************************************/

#include <errno.h>
#include <my_aes.h>
#include <sys/types.h>
#include <vector>

#include "btr0pcur.h"
#include "dict0boot.h"
#include "dict0crea.h"
#include "ha_prototypes.h"
#include "ibuf0ibuf.h"
#include "lob0lob.h"
#include "my_compiler.h"
#include "my_dbug.h"
#include "my_inttypes.h"
#include "pars0pars.h"
#include "que0que.h"
#include "row0import.h"
#include "row0mysql.h"
#include "row0quiesce.h"
#include "row0sel.h"
#include "row0upd.h"
#include "srv0start.h"
#include "ut0new.h"
#include "dict0crea.h"
#include "lob0lob.h"
#include "dict0dd.h"

#include <vector>

#include <my_aes.h>

/** The size of the buffer to use for IO. Note: os_file_read() doesn't expect
reads to fail. If you set the buffer size to be greater than a multiple of the
file size then it will assert. TODO: Fix this limitation of the IO functions.
@param	m	page size of the tablespace.
@param	n	page size of the tablespace.
@retval number of pages */
#define IO_BUFFER_SIZE(m, n)	((m) / (n))

/** For gathering stats on records during phase I */
struct row_stats_t {
	ulint		m_n_deleted;		/*!< Number of deleted records
						found in the index */

	ulint		m_n_purged;		/*!< Number of records purged
						optimisatically */

	ulint		m_n_rows;		/*!< Number of rows */

	ulint		m_n_purge_failed;	/*!< Number of deleted rows
						that could not be purged */
};

/** Index information required by IMPORT. */
struct row_index_t {
	space_index_t	m_id;			/*!< Index id of the table
						in the exporting server */
	byte*		m_name;			/*!< Index name */

	space_id_t	m_space;		/*!< Space where it is placed */

	page_no_t	m_page_no;		/*!< Root page number */

	ulint		m_type;			/*!< Index type */

	ulint		m_trx_id_offset;	/*!< Relevant only for clustered
						indexes, offset of transaction
						id system column */

	ulint		m_n_user_defined_cols;	/*!< User defined columns */

	ulint		m_n_uniq;		/*!< Number of columns that can
						uniquely identify the row */

	ulint		m_n_nullable;		/*!< Number of nullable
						columns */

	ulint		m_n_fields;		/*!< Total number of fields */

	dict_field_t*	m_fields;		/*!< Index fields */

	const dict_index_t*
			m_srv_index;		/*!< Index instance in the
						importing server */

	row_stats_t	m_stats;		/*!< Statistics gathered during
						the import phase */

};

/** Meta data required by IMPORT. */
struct row_import {
	row_import() UNIV_NOTHROW
		:
		m_table(),
		m_version(),
		m_hostname(),
		m_table_name(),
		m_autoinc(),
		m_page_size(0, 0, false),
		m_flags(),
		m_n_cols(),
		m_cols(),
		m_col_names(),
		m_n_indexes(),
		m_indexes(),
		m_missing(true),
		m_has_sdi(false),
		m_cfp_missing(true)	{ }

	~row_import() UNIV_NOTHROW;

	/** Find the index entry in in the indexes array.
	@param name index name
	@return instance if found else 0. */
	row_index_t* get_index(const char* name) const UNIV_NOTHROW;

	/** Get the number of rows in the index.
	@param name index name
	@return number of rows (doesn't include delete marked rows). */
	ulint	get_n_rows(const char* name) const UNIV_NOTHROW;

	/** Find the ordinal value of the column name in the cfg table columns.
	@param name of column to look for.
	@return ULINT_UNDEFINED if not found. */
	ulint find_col(const char* name) const UNIV_NOTHROW;

	/** Get the number of rows for which purge failed during the
	convert phase.
	@param name index name
	@return number of rows for which purge failed. */
	ulint get_n_purge_failed(const char* name) const UNIV_NOTHROW;

	/** Check if the index is clean. ie. no delete-marked records
	@param name index name
	@return true if index needs to be purged. */
	bool requires_purge(const char* name) const UNIV_NOTHROW
	{
		return(get_n_purge_failed(name) > 0);
	}

	/** Set the index root <space, pageno> using the index name */
	void set_root_by_name() UNIV_NOTHROW;

	/** Set the index root <space, pageno> using a heuristic
	@return DB_SUCCESS or error code */
	dberr_t set_root_by_heuristic() UNIV_NOTHROW;

	/** Check if the index schema that was read from the .cfg file
	matches the in memory index definition.
	Note: It will update row_import_t::m_srv_index to map the meta-data
	read from the .cfg file to the server index instance.
	@return DB_SUCCESS or error code. */
	dberr_t match_index_columns(
		THD*			thd,
		const dict_index_t*	index) UNIV_NOTHROW;

	/** Check if the table schema that was read from the .cfg file
	matches the in memory table definition.
	@param thd MySQL session variable
	@return DB_SUCCESS or error code. */
	dberr_t match_table_columns(
		THD*			thd) UNIV_NOTHROW;

	/** Check if the table (and index) schema that was read from the
	.cfg file matches the in memory table definition.
	@param thd MySQL session variable
	@return DB_SUCCESS or error code. */
	dberr_t match_schema(
		THD*			thd) UNIV_NOTHROW;

	dict_table_t*	m_table;		/*!< Table instance */

	ulint		m_version;		/*!< Version of config file */

	byte*		m_hostname;		/*!< Hostname where the
						tablespace was exported */
	byte*		m_table_name;		/*!< Exporting instance table
						name */

	ib_uint64_t	m_autoinc;		/*!< Next autoinc value */

	page_size_t	m_page_size;		/*!< Tablespace page size */

	ulint		m_flags;		/*!< Table flags */

	ulint		m_n_cols;		/*!< Number of columns in the
						meta-data file */

	dict_col_t*	m_cols;			/*!< Column data */

	byte**		m_col_names;		/*!< Column names, we store the
						column naems separately becuase
						there is no field to store the
						value in dict_col_t */

	ulint		m_n_indexes;		/*!< Number of indexes,
						including clustered index */

	row_index_t*	m_indexes;		/*!< Index meta data */

	bool		m_missing;		/*!< true if a .cfg file was
						found and was readable */
	bool		m_has_sdi;		/*!< true if tablespace has
						SDI */

	bool		m_cfp_missing;		/*!< true if a .cfp file was
						found and was readable */
};

/** Use the page cursor to iterate over records in a block. */
class RecIterator {
public:
	/** Default constructor */
	RecIterator() UNIV_NOTHROW
	{
		memset(&m_cur, 0x0, sizeof(m_cur));
	}

	/** Position the cursor on the first user record. */
	void	open(buf_block_t* block) UNIV_NOTHROW
	{
		page_cur_set_before_first(block, &m_cur);

		if (!end()) {
			next();
		}
	}

	/** Move to the next record. */
	void	next() UNIV_NOTHROW
	{
		page_cur_move_to_next(&m_cur);
	}

	/**
	@return the current record */
	rec_t*	current() UNIV_NOTHROW
	{
		ut_ad(!end());
		return(page_cur_get_rec(&m_cur));
	}

	/**
	@return true if cursor is at the end */
	bool	end() UNIV_NOTHROW
	{
		return(page_cur_is_after_last(&m_cur) == TRUE);
	}

	/** Remove the current record
	@return true on success */
	bool remove(
		const dict_index_t*	index,
		page_zip_des_t*		page_zip,
		ulint*			offsets) UNIV_NOTHROW
	{
		/* We can't end up with an empty page unless it is root. */
		if (page_get_n_recs(m_cur.block->frame) <= 1) {
			return(false);
		}

		return(page_delete_rec(index, &m_cur, page_zip, offsets));
	}

private:
	page_cur_t	m_cur;
};

/** Class that purges delete marked reocords from indexes, both secondary
and cluster. It does a pessimistic delete. This should only be done if we
couldn't purge the delete marked reocrds during Phase I. */
class IndexPurge {
public:
	/** Constructor
	@param trx the user transaction covering the import tablespace
	@param index to be imported. */
	IndexPurge(
		trx_t*		trx,
		dict_index_t*	index) UNIV_NOTHROW
		:
		m_trx(trx),
		m_index(index),
		m_n_rows(0)
	{
		ib::info() << "Phase II - Purge records from index "
			<< index->name;
	}

	/** Descructor */
	~IndexPurge() UNIV_NOTHROW { }

	/** Purge delete marked records.
	@return DB_SUCCESS or error code. */
	dberr_t	garbage_collect() UNIV_NOTHROW;

	/** The number of records that are not delete marked.
	@return total records in the index after purge */
	ulint	get_n_rows() const UNIV_NOTHROW
	{
		return(m_n_rows);
	}

private:
	/** Begin import, position the cursor on the first record. */
	void	open() UNIV_NOTHROW;

	/** Close the persistent curosr and commit the mini-transaction. */
	void	close() UNIV_NOTHROW;

	/** Position the cursor on the next record.
	@return DB_SUCCESS or error code */
	dberr_t	next() UNIV_NOTHROW;

	/** Store the persistent cursor position and reopen the
	B-tree cursor in BTR_MODIFY_TREE mode, because the
	tree structure may be changed during a pessimistic delete. */
	void	purge_pessimistic_delete() UNIV_NOTHROW;

	/** Purge delete-marked records. */
	void	purge() UNIV_NOTHROW;

protected:
	// Disable copying
	IndexPurge();
	IndexPurge(const IndexPurge&);
	IndexPurge &operator=(const IndexPurge&);

private:
	trx_t*			m_trx;		/*!< User transaction */
	mtr_t			m_mtr;		/*!< Mini-transaction */
	btr_pcur_t		m_pcur;		/*!< Persistent cursor */
	dict_index_t*		m_index;	/*!< Index to be processed */
	ulint			m_n_rows;	/*!< Records in index */
};

/** Functor that is called for each physical page that is read from the
tablespace file.  */
class AbstractCallback : public PageCallback {
public:
	/** Constructor
	@param trx covering transaction */
	AbstractCallback(trx_t* trx)
		:
		m_trx(trx),
		m_space(SPACE_UNKNOWN),
		m_xdes(),
		m_xdes_page_no(FIL_NULL),
		m_space_flags(ULINT_UNDEFINED),
		m_table_flags(ULINT_UNDEFINED) UNIV_NOTHROW { }

	/** Free any extent descriptor instance */
	virtual ~AbstractCallback()
	{
		UT_DELETE_ARRAY(m_xdes);
	}

	/** Determine the page size to use for traversing the tablespace
	@param file_size size of the tablespace file in bytes
	@param block contents of the first page in the tablespace file.
	@retval DB_SUCCESS or error code. */
	virtual dberr_t init(
		os_offset_t		file_size,
		const buf_block_t*	block) UNIV_NOTHROW;

	/** @return true if compressed table. */
	bool is_compressed_table() const UNIV_NOTHROW
	{
		return(get_page_size().is_compressed());
	}

protected:
	/** Get the data page depending on the table type, compressed or not.
	@param block block read from disk
	@retval the buffer frame */
	buf_frame_t* get_frame(buf_block_t* block) const UNIV_NOTHROW
	{
		if (is_compressed_table()) {
			return(block->page.zip.data);
		}

		return(buf_block_get_frame(block));
	}

	/** Check for session interrupt. If required we could
	even flush to disk here every N pages.
	@retval DB_SUCCESS or error code */
	dberr_t periodic_check() UNIV_NOTHROW
	{
		if (trx_is_interrupted(m_trx)) {
			return(DB_INTERRUPTED);
		}

		return(DB_SUCCESS);
	}

	/** Get the physical offset of the extent descriptor within the page.
	@param page_no page number of the extent descriptor
	@param page contents of the page containing the extent descriptor.
	@return the start of the xdes array in a page */
	const xdes_t* xdes(
		ulint		page_no,
		const page_t*	page) const UNIV_NOTHROW
	{
		ulint	offset;

		offset = xdes_calc_descriptor_index(get_page_size(), page_no);

		return(page + XDES_ARR_OFFSET + XDES_SIZE * offset);
	}

	/** Set the current page directory (xdes). If the extent descriptor is
	marked as free then free the current extent descriptor and set it to
	0. This implies that all pages that are covered by this extent
	descriptor are also freed.

	@param page_no offset of page within the file
	@param page page contents
	@return DB_SUCCESS or error code. */
	dberr_t	set_current_xdes(
		page_no_t	page_no,
		const page_t*	page) UNIV_NOTHROW
	{
		m_xdes_page_no = page_no;

		UT_DELETE_ARRAY(m_xdes);
		m_xdes = NULL;

		ulint		state;
		const xdes_t*	xdesc = page + XDES_ARR_OFFSET;

		state = mach_read_ulint(xdesc + XDES_STATE, MLOG_4BYTES);

		if (state != XDES_FREE) {

			m_xdes = UT_NEW_ARRAY_NOKEY(xdes_t,
						    m_page_size.physical());

			/* Trigger OOM */
			DBUG_EXECUTE_IF(
				"ib_import_OOM_13",
				UT_DELETE_ARRAY(m_xdes);
				m_xdes = NULL;
			);

			if (m_xdes == NULL) {
				return(DB_OUT_OF_MEMORY);
			}

			memcpy(m_xdes, page, m_page_size.physical());
		}

		return(DB_SUCCESS);
	}

	/**
	@return true if it is a root page */
	bool is_root_page(const page_t* page) const UNIV_NOTHROW
	{
		ut_ad(fil_page_index_page_check(page));

		return(mach_read_from_4(page + FIL_PAGE_NEXT) == FIL_NULL
		       && mach_read_from_4(page + FIL_PAGE_PREV) == FIL_NULL);
	}

	/** Check if the page is marked as free in the extent descriptor.
	@param page_no page number to check in the extent descriptor.
	@return true if the page is marked as free */
	bool is_free(page_no_t page_no) const UNIV_NOTHROW
	{
		ut_a(xdes_calc_descriptor_page(get_page_size(), page_no)
		     == m_xdes_page_no);

		if (m_xdes != 0) {
			const xdes_t*	xdesc = xdes(page_no, m_xdes);
			page_no_t	pos = page_no % FSP_EXTENT_SIZE;

			return(xdes_get_bit(xdesc, XDES_FREE_BIT, pos));
		}

		/* If the current xdes was free, the page must be free. */
		return(true);
	}

protected:
	/** Covering transaction. */
	trx_t*			m_trx;

	/** Space id of the file being iterated over. */
	space_id_t		m_space;

	/** Minimum page number for which the free list has not been
	initialized: the pages >= this limit are, by definition, free;
	note that in a single-table tablespace where size < 64 pages,
	this number is 64, i.e., we have initialized the space about
	the first extent, but have not physically allocted those pages
	to the file. @see FSP_LIMIT. */
	page_no_t		m_free_limit;

	/** Current size of the space in pages */
	page_no_t		m_size;

	/** Current extent descriptor page */
	xdes_t*			m_xdes;

	/** Physical page offset in the file of the extent descriptor */
	page_no_t		m_xdes_page_no;

	/** Flags value read from the header page */
	ulint			m_space_flags;

	/** Derived from m_space_flags and row format type, the row format
	type is determined from the page header. */
	ulint			m_table_flags;
};

/** Determine the page size to use for traversing the tablespace
@param file_size size of the tablespace file in bytes
@param block contents of the first page in the tablespace file.
@retval DB_SUCCESS or error code. */
dberr_t
AbstractCallback::init(
	os_offset_t		file_size,
	const buf_block_t*	block) UNIV_NOTHROW
{
	const page_t*		page = block->frame;

	m_space_flags = fsp_header_get_flags(page);

	/* Since we don't know whether it is a compressed table
	or not, the data is always read into the block->frame. */

	set_page_size(block->frame);

	/* Set the page size used to traverse the tablespace. */

	if (!is_compressed_table() && !m_page_size.equals_to(univ_page_size)) {

		ib::error() << "Page size " << m_page_size.physical()
			<< " of ibd file is not the same as the server page"
			" size " << univ_page_size.physical();

		return(DB_CORRUPTION);

	} else if (file_size % m_page_size.physical() != 0) {

		ib::error() << "File size " << file_size << " is not a"
			" multiple of the page size "
			<< m_page_size.physical();

		return(DB_CORRUPTION);
	}

	ut_a(m_space == SPACE_UNKNOWN);

	m_size  = mach_read_from_4(page + FSP_SIZE);
	m_free_limit = mach_read_from_4(page + FSP_FREE_LIMIT);
	m_space = mach_read_from_4(page + FSP_HEADER_OFFSET + FSP_SPACE_ID);
	dberr_t	err = set_current_xdes(0, page);

	return(err);
}

/**
Try and determine the index root pages by checking if the next/prev
pointers are both FIL_NULL. We need to ensure that skip deleted pages. */
struct FetchIndexRootPages : public AbstractCallback {

	/** Index information gathered from the .ibd file. */
	struct Index {

		Index(space_index_t id, page_no_t page_no)
			:
			m_id(id),
			m_page_no(page_no) { }

		space_index_t	m_id;		/*!< Index id */
		page_no_t	m_page_no;	/*!< Root page number */
	};

	typedef std::vector<Index, ut_allocator<Index> >	Indexes;

	/** Constructor
	@param trx covering (user) transaction
	@param table table definition in server .*/
	FetchIndexRootPages(const dict_table_t* table, trx_t* trx)
		:
		AbstractCallback(trx),
		m_table(table) UNIV_NOTHROW { }

	/** Destructor */
	virtual ~FetchIndexRootPages() UNIV_NOTHROW { }

	/**
	@retval the space id of the tablespace being iterated over */
	virtual space_id_t get_space_id() const UNIV_NOTHROW
	{
		return(m_space);
	}

	/**
	@retval the space flags of the tablespace being iterated over */
	virtual ulint get_space_flags() const UNIV_NOTHROW
	{
		return(m_space_flags);
	}

	/** Check if the .ibd file row format is the same as the table's.
	@param ibd_table_flags determined from space and page.
	@return DB_SUCCESS or error code. */
	dberr_t check_row_format(ulint ibd_table_flags) UNIV_NOTHROW
	{
		dberr_t		err;
		rec_format_t	ibd_rec_format;
		rec_format_t	table_rec_format;

		if (!dict_tf_is_valid(ibd_table_flags)) {

			ib_errf(m_trx->mysql_thd, IB_LOG_LEVEL_ERROR,
				ER_TABLE_SCHEMA_MISMATCH,
				".ibd file has invalid table flags: %lx",
				ibd_table_flags);

			return(DB_CORRUPTION);
		}

		ibd_rec_format = dict_tf_get_rec_format(ibd_table_flags);
		table_rec_format = dict_tf_get_rec_format(m_table->flags);

		if (table_rec_format != ibd_rec_format) {

			ib_errf(m_trx->mysql_thd, IB_LOG_LEVEL_ERROR,
				ER_TABLE_SCHEMA_MISMATCH,
				"Table has %s row format, .ibd"
				" file has %s row format.",
				dict_tf_to_row_format_string(m_table->flags),
				dict_tf_to_row_format_string(ibd_table_flags));

			err = DB_CORRUPTION;
		} else {
			err = DB_SUCCESS;
		}

		return(err);
	}

	/** Called for each block as it is read from the file.
	@param offset physical offset in the file
	@param block block to convert, it is not from the buffer pool.
	@retval DB_SUCCESS or error code. */
	virtual dberr_t operator() (
		os_offset_t	offset,
		buf_block_t*	block) UNIV_NOTHROW;

	/** Update the import configuration that will be used to import
	the tablespace. */
	dberr_t build_row_import(row_import* cfg) const UNIV_NOTHROW;

	/** Table definition in server. */
	const dict_table_t*	m_table;

	/** Index information */
	Indexes			m_indexes;
};

/** Called for each block as it is read from the file. Check index pages to
determine the exact row format. We can't get that from the tablespace
header flags alone.

@param offset physical offset in the file
@param block block to convert, it is not from the buffer pool.
@retval DB_SUCCESS or error code. */
dberr_t
FetchIndexRootPages::operator() (
	os_offset_t	offset,
	buf_block_t*	block) UNIV_NOTHROW
{
	dberr_t		err;

	if ((err = periodic_check()) != DB_SUCCESS) {
		return(err);
	}

	const page_t*	page = get_frame(block);

	ulint	page_type = fil_page_get_type(page);

	if (block->page.id.page_no() * m_page_size.physical() != offset) {

		ib::error() << "Page offset doesn't match file offset:"
			" page offset: " << block->page.id.page_no()
			<< ", file offset: "
			<< (offset / m_page_size.physical());

		err = DB_CORRUPTION;
	} else if (page_type == FIL_PAGE_TYPE_XDES) {
		err = set_current_xdes(block->page.id.page_no(), page);
	} else if (fil_page_index_page_check(page)
		   && !is_free(block->page.id.page_no())
		   && is_root_page(page)) {

		space_index_t	id = btr_page_get_index_id(page);

		m_indexes.push_back(Index(id, block->page.id.page_no()));

		/* Since there are SDI Indexes before normal indexes, we
		check for FIL_PAGE_INDEX type. */
		if (page_type == FIL_PAGE_INDEX) {

			m_table_flags = fsp_flags_to_dict_tf(
				m_space_flags,
				page_is_comp(page) ? true : false);

			err = check_row_format(m_table_flags);
		}
	}

	return(err);
}

/**
Update the import configuration that will be used to import the tablespace.
@return error code or DB_SUCCESS */
dberr_t
FetchIndexRootPages::build_row_import(row_import* cfg) const UNIV_NOTHROW
{
	Indexes::const_iterator end = m_indexes.end();

	ut_a(cfg->m_table == m_table);
	cfg->m_page_size.copy_from(m_page_size);
	cfg->m_n_indexes = m_indexes.size();
	cfg->m_has_sdi = FSP_FLAGS_HAS_SDI(m_space_flags);

	if (cfg->m_n_indexes == 0) {

		ib::error() << "No B+Tree found in tablespace";

		return(DB_CORRUPTION);
	}

	cfg->m_indexes = UT_NEW_ARRAY_NOKEY(row_index_t, cfg->m_n_indexes);

	/* Trigger OOM */
	DBUG_EXECUTE_IF(
		"ib_import_OOM_11",
		UT_DELETE_ARRAY(cfg->m_indexes);
		cfg->m_indexes = NULL;
	);

	if (cfg->m_indexes == NULL) {
		return(DB_OUT_OF_MEMORY);
	}

	memset(cfg->m_indexes, 0x0, sizeof(*cfg->m_indexes) * cfg->m_n_indexes);

	row_index_t*	cfg_index = cfg->m_indexes;

	for (Indexes::const_iterator it = m_indexes.begin();
	     it != end;
	     ++it, ++cfg_index) {

		char	name[BUFSIZ];

		snprintf(name, sizeof(name), "index" IB_ID_FMT, it->m_id);

		ulint	len = strlen(name) + 1;

		cfg_index->m_name = UT_NEW_ARRAY_NOKEY(byte, len);

		/* Trigger OOM */
		DBUG_EXECUTE_IF(
			"ib_import_OOM_12",
			UT_DELETE_ARRAY(cfg_index->m_name);
			cfg_index->m_name = NULL;
		);

		if (cfg_index->m_name == NULL) {
			return(DB_OUT_OF_MEMORY);
		}

		memcpy(cfg_index->m_name, name, len);

		cfg_index->m_id = it->m_id;

		cfg_index->m_space = m_space;

		cfg_index->m_page_no = it->m_page_no;
	}

	return(DB_SUCCESS);
}

/* Functor that is called for each physical page that is read from the
tablespace file.

  1. Check each page for corruption.

  2. Update the space id and LSN on every page
     * For the header page
       - Validate the flags
       - Update the LSN

  3. On Btree pages
     * Set the index id
     * Update the max trx id
     * In a cluster index, update the system columns
     * In a cluster index, update the BLOB ptr, set the space id
     * Purge delete marked records, but only if they can be easily
       removed from the page
     * Keep a counter of number of rows, ie. non-delete-marked rows
     * Keep a counter of number of delete marked rows
     * Keep a counter of number of purge failure
     * If a page is stamped with an index id that isn't in the .cfg file
       we assume it is deleted and the page can be ignored.

   4. Set the page state to dirty so that it will be written to disk.
*/
class PageConverter : public AbstractCallback {
public:
	/** Constructor
	@param cfg config of table being imported.
	@param trx transaction covering the import */
	PageConverter(row_import* cfg, trx_t* trx) UNIV_NOTHROW;

	virtual ~PageConverter() UNIV_NOTHROW
	{
		if (m_heap != 0) {
			mem_heap_free(m_heap);
		}
	}

	/**
	@retval the server space id of the tablespace being iterated over */
	virtual space_id_t get_space_id() const UNIV_NOTHROW
	{
		return(m_cfg->m_table->space);
	}

	/**
	@retval the space flags of the tablespace being iterated over */
	virtual ulint get_space_flags() const UNIV_NOTHROW
	{
		return(m_space_flags);
	}

	/** Called for each block as it is read from the file.
	@param offset physical offset in the file
	@param block block to convert, it is not from the buffer pool.
	@retval DB_SUCCESS or error code. */
	virtual dberr_t operator() (
		os_offset_t	offset,
		buf_block_t*	block) UNIV_NOTHROW;
private:

	/** Status returned by PageConverter::validate() */
	enum import_page_status_t {
		IMPORT_PAGE_STATUS_OK,		/*!< Page is OK */
		IMPORT_PAGE_STATUS_ALL_ZERO,	/*!< Page is all zeros */
		IMPORT_PAGE_STATUS_CORRUPTED	/*!< Page is corrupted */
	};

	/** Update the page, set the space id, max trx id and index id.
	@param block block read from file
	@param page_type type of the page
	@retval DB_SUCCESS or error code */
	dberr_t update_page(
		buf_block_t*	block,
		ulint&		page_type) UNIV_NOTHROW;

#ifdef UNIV_DEBUG
	/**
	@return true error condition is enabled. */
	bool trigger_corruption() UNIV_NOTHROW
	{
		return(false);
	}
	#else
#define trigger_corruption()	(false)
#endif /* UNIV_DEBUG */

	/** Update the space, index id, trx id.
	@param block block to convert
	@return DB_SUCCESS or error code */
	dberr_t	update_index_page(buf_block_t*	block) UNIV_NOTHROW;

	/** Update the BLOB refrences and write UNDO log entries for
	rows that can't be purged optimistically.
	@param block block to update
	@retval DB_SUCCESS or error code */
	dberr_t	update_records(buf_block_t* block) UNIV_NOTHROW;

	/** Validate the page, check for corruption.
	@param	offset	physical offset within file.
	@param	block	page read from file.
	@return 0 on success, 1 if all zero, 2 if corrupted */
	import_page_status_t validate(
		os_offset_t	offset,
		buf_block_t*	block) UNIV_NOTHROW;

	/** Validate the space flags and update tablespace header page.
	@param block block read from file, not from the buffer pool.
	@retval DB_SUCCESS or error code */
	dberr_t	update_header(buf_block_t* block) UNIV_NOTHROW;

	/** Adjust the BLOB reference for a single column that is externally stored
	@param rec record to update
	@param offsets column offsets for the record
	@param i column ordinal value
	@return DB_SUCCESS or error code */
	dberr_t	adjust_cluster_index_blob_column(
		rec_t*		rec,
		const ulint*	offsets,
		ulint		i) UNIV_NOTHROW;

	/** Adjusts the BLOB reference in the clustered index row for all
	externally stored columns.
	@param rec record to update
	@param offsets column offsets for the record
	@return DB_SUCCESS or error code */
	dberr_t	adjust_cluster_index_blob_columns(
		rec_t*		rec,
		const ulint*	offsets) UNIV_NOTHROW;

	/** In the clustered index, adjist the BLOB pointers as needed.
	Also update the BLOB reference, write the new space id.
	@param rec record to update
	@param offsets column offsets for the record
	@return DB_SUCCESS or error code */
	dberr_t	adjust_cluster_index_blob_ref(
		rec_t*		rec,
		const ulint*	offsets) UNIV_NOTHROW;

	/** Purge delete-marked records, only if it is possible to do
	so without re-organising the B+tree.
	@param offsets current row offsets.
	@retval true if purged */
	bool	purge(const ulint* offsets) UNIV_NOTHROW;

	/** Adjust the BLOB references and sys fields for the current record.
	@param index the index being converted
	@param rec record to update
	@param offsets column offsets for the record
	@param deleted true if row is delete marked
	@return DB_SUCCESS or error code. */
	dberr_t	adjust_cluster_record(
		const dict_index_t*	index,
		rec_t*			rec,
		const ulint*		offsets,
		bool			deleted) UNIV_NOTHROW;

	/** Find an index with the matching id.
	@return row_index_t* instance or 0 */
	row_index_t* find_index(space_index_t id) UNIV_NOTHROW
	{
		row_index_t*	index = &m_cfg->m_indexes[0];

		for (ulint i = 0; i < m_cfg->m_n_indexes; ++i, ++index) {
			if (id == index->m_id) {
				return(index);
			}
		}

		return(0);

	}
private:
	/** Config for table that is being imported. */
	row_import*		m_cfg;

	/** Current index whose pages are being imported */
	row_index_t*		m_index;

	/** Current system LSN */
	lsn_t			m_current_lsn;

	/** Alias for m_page_zip, only set for compressed pages. */
	page_zip_des_t*		m_page_zip_ptr;

	/** Iterator over records in a block */
	RecIterator		m_rec_iter;

	/** Record offset */
	ulint			m_offsets_[REC_OFFS_NORMAL_SIZE];

	/** Pointer to m_offsets_ */
	ulint*			m_offsets;

	/** Memory heap for the record offsets */
	mem_heap_t*		m_heap;

	/** Cluster index instance */
	dict_index_t*		m_cluster_index;
};

/**
row_import destructor. */
row_import::~row_import() UNIV_NOTHROW
{
	for (ulint i = 0; m_indexes != 0 && i < m_n_indexes; ++i) {
		UT_DELETE_ARRAY(m_indexes[i].m_name);

		if (m_indexes[i].m_fields == NULL) {
			continue;
		}

		dict_field_t*	fields = m_indexes[i].m_fields;
		ulint		n_fields = m_indexes[i].m_n_fields;

		for (ulint j = 0; j < n_fields; ++j) {
			UT_DELETE_ARRAY(const_cast<char*>(fields[j].name()));
		}

		UT_DELETE_ARRAY(fields);
	}

	for (ulint i = 0; m_col_names != 0 && i < m_n_cols; ++i) {
		UT_DELETE_ARRAY(m_col_names[i]);
	}

	UT_DELETE_ARRAY(m_cols);
	UT_DELETE_ARRAY(m_indexes);
	UT_DELETE_ARRAY(m_col_names);
	UT_DELETE_ARRAY(m_table_name);
	UT_DELETE_ARRAY(m_hostname);
}

/** Find the index entry in in the indexes array.
@param name index name
@return instance if found else 0. */
row_index_t*
row_import::get_index(
	const char*	name) const UNIV_NOTHROW
{
	for (ulint i = 0; i < m_n_indexes; ++i) {
		const char*	index_name;
		row_index_t*	index = &m_indexes[i];

		index_name = reinterpret_cast<const char*>(index->m_name);

		if (strcmp(index_name, name) == 0) {

			return(index);
		}
	}

	return(0);
}

/** Get the number of rows in the index.
@param name index name
@return number of rows (doesn't include delete marked rows). */
ulint
row_import::get_n_rows(
	const char*	name) const UNIV_NOTHROW
{
	const row_index_t*	index = get_index(name);

	ut_a(name != 0);

	return(index->m_stats.m_n_rows);
}

/** Get the number of rows for which purge failed uding the convert phase.
@param name index name
@return number of rows for which purge failed. */
ulint
row_import::get_n_purge_failed(
	const char*	name) const UNIV_NOTHROW
{
	const row_index_t*	index = get_index(name);

	ut_a(name != 0);

	return(index->m_stats.m_n_purge_failed);
}

/** Find the ordinal value of the column name in the cfg table columns.
@param name of column to look for.
@return ULINT_UNDEFINED if not found. */
ulint
row_import::find_col(
	const char*	name) const UNIV_NOTHROW
{
	for (ulint i = 0; i < m_n_cols; ++i) {
		const char*	col_name;

		col_name = reinterpret_cast<const char*>(m_col_names[i]);

		if (strcmp(col_name, name) == 0) {
			return(i);
		}
	}

	return(ULINT_UNDEFINED);
}

/**
Check if the index schema that was read from the .cfg file matches the
in memory index definition.
@return DB_SUCCESS or error code. */
dberr_t
row_import::match_index_columns(
	THD*			thd,
	const dict_index_t*	index) UNIV_NOTHROW
{
	row_index_t*		cfg_index;
	dberr_t			err = DB_SUCCESS;

	cfg_index = get_index(index->name);

	if (cfg_index == 0) {
		ib_errf(thd, IB_LOG_LEVEL_ERROR,
			ER_TABLE_SCHEMA_MISMATCH,
			"Index %s not found in tablespace meta-data file.",
			index->name());

		return(DB_ERROR);
	}

	if (cfg_index->m_n_fields != index->n_fields) {

		ib_errf(thd, IB_LOG_LEVEL_ERROR,
			ER_TABLE_SCHEMA_MISMATCH,
			"Index field count %lu doesn't match"
			" tablespace metadata file value %lu",
			(ulong) index->n_fields,
			(ulong) cfg_index->m_n_fields);

		return(DB_ERROR);
	}

	cfg_index->m_srv_index = index;

	const dict_field_t*	field = index->fields;
	const dict_field_t*	cfg_field = cfg_index->m_fields;

	for (ulint i = 0; i < index->n_fields; ++i, ++field, ++cfg_field) {

		if (strcmp(field->name(), cfg_field->name()) != 0) {
			ib_errf(thd, IB_LOG_LEVEL_ERROR,
				ER_TABLE_SCHEMA_MISMATCH,
				"Index field name %s doesn't match"
				" tablespace metadata field name %s"
				" for field position %lu",
				field->name(), cfg_field->name(), (ulong) i);

			err = DB_ERROR;
		}

		if (cfg_field->prefix_len != field->prefix_len) {
			ib_errf(thd, IB_LOG_LEVEL_ERROR,
				ER_TABLE_SCHEMA_MISMATCH,
				"Index %s field %s prefix len %lu"
				" doesn't match metadata file value"
				" %lu",
				index->name(), field->name(),
				(ulong) field->prefix_len,
				(ulong) cfg_field->prefix_len);

			err = DB_ERROR;
		}

		if (cfg_field->fixed_len != field->fixed_len) {
			ib_errf(thd, IB_LOG_LEVEL_ERROR,
				ER_TABLE_SCHEMA_MISMATCH,
				"Index %s field %s fixed len %lu"
				" doesn't match metadata file value"
				" %lu",
				index->name(), field->name(),
				(ulong) field->fixed_len,
				(ulong) cfg_field->fixed_len);

			err = DB_ERROR;
		}
	}

	return(err);
}

/** Check if the table schema that was read from the .cfg file matches the
in memory table definition.
@param thd MySQL session variable
@return DB_SUCCESS or error code. */
dberr_t
row_import::match_table_columns(
	THD*			thd) UNIV_NOTHROW
{
	dberr_t			err = DB_SUCCESS;
	const dict_col_t*	col = m_table->cols;

	for (ulint i = 0; i < m_table->n_cols; ++i, ++col) {

		const char*	col_name;
		ulint		cfg_col_index;

		col_name = m_table->get_col_name(dict_col_get_no(col));

		cfg_col_index = find_col(col_name);

		if (cfg_col_index == ULINT_UNDEFINED) {

			ib_errf(thd, IB_LOG_LEVEL_ERROR,
				 ER_TABLE_SCHEMA_MISMATCH,
				 "Column %s not found in tablespace.",
				 col_name);

			err = DB_ERROR;
		} else if (cfg_col_index != col->ind) {

			ib_errf(thd, IB_LOG_LEVEL_ERROR,
				 ER_TABLE_SCHEMA_MISMATCH,
				 "Column %s ordinal value mismatch, it's at"
				 " %lu in the table and %lu in the tablespace"
				 " meta-data file",
				 col_name,
				 (ulong) col->ind, (ulong) cfg_col_index);

			err = DB_ERROR;
		} else {
			const dict_col_t*	cfg_col;

			cfg_col = &m_cols[cfg_col_index];
			ut_a(cfg_col->ind == cfg_col_index);

			if (cfg_col->prtype != col->prtype) {
				ib_errf(thd,
					 IB_LOG_LEVEL_ERROR,
					 ER_TABLE_SCHEMA_MISMATCH,
					 "Column %s precise type mismatch.",
					 col_name);
				err = DB_ERROR;
			}

			if (cfg_col->mtype != col->mtype) {
				ib_errf(thd,
					 IB_LOG_LEVEL_ERROR,
					 ER_TABLE_SCHEMA_MISMATCH,
					 "Column %s main type mismatch.",
					 col_name);
				err = DB_ERROR;
			}

			if (cfg_col->len != col->len) {
				ib_errf(thd,
					 IB_LOG_LEVEL_ERROR,
					 ER_TABLE_SCHEMA_MISMATCH,
					 "Column %s length mismatch.",
					 col_name);
				err = DB_ERROR;
			}

			if (cfg_col->mbminmaxlen != col->mbminmaxlen) {
				ib_errf(thd,
					 IB_LOG_LEVEL_ERROR,
					 ER_TABLE_SCHEMA_MISMATCH,
					 "Column %s multi-byte len mismatch.",
					 col_name);
				err = DB_ERROR;
			}

			if (cfg_col->ind != col->ind) {
				err = DB_ERROR;
			}

			if (cfg_col->ord_part != col->ord_part) {
				ib_errf(thd,
					 IB_LOG_LEVEL_ERROR,
					 ER_TABLE_SCHEMA_MISMATCH,
					 "Column %s ordering mismatch.",
					 col_name);
				err = DB_ERROR;
			}

			if (cfg_col->max_prefix != col->max_prefix) {
				ib_errf(thd,
					 IB_LOG_LEVEL_ERROR,
					 ER_TABLE_SCHEMA_MISMATCH,
					 "Column %s max prefix mismatch.",
					 col_name);
				err = DB_ERROR;
			}
		}
	}

	return(err);
}

/** Check if the table (and index) schema that was read from the .cfg file
matches the in memory table definition.
@param thd MySQL session variable
@return DB_SUCCESS or error code. */
dberr_t
row_import::match_schema(
	THD*		thd) UNIV_NOTHROW
{
	/* Do some simple checks. */

	if (m_flags != m_table->flags) {
		ib_errf(thd, IB_LOG_LEVEL_ERROR, ER_TABLE_SCHEMA_MISMATCH,
			 "Table flags don't match, server table has 0x%lx"
			 " and the meta-data file has 0x%lx",
			 (ulong) m_table->n_cols, (ulong) m_flags);

		return(DB_ERROR);
	} else if (m_table->n_cols != m_n_cols) {
		ib_errf(thd, IB_LOG_LEVEL_ERROR, ER_TABLE_SCHEMA_MISMATCH,
			 "Number of columns don't match, table has %lu"
			 " columns but the tablespace meta-data file has"
			 " %lu columns",
			 (ulong) m_table->n_cols, (ulong) m_n_cols);

		return(DB_ERROR);
	} else if (UT_LIST_GET_LEN(m_table->indexes)
		   + (m_has_sdi ? MAX_SDI_COPIES : 0) != m_n_indexes) {

		/* If the number of indexes don't match then it is better
		to abort the IMPORT. It is easy for the user to create a
		table matching the IMPORT definition. */

		ib_errf(thd, IB_LOG_LEVEL_ERROR, ER_TABLE_SCHEMA_MISMATCH,
			 "Number of indexes don't match, table has %lu"
			 " indexes but the tablespace meta-data file has"
			 " %lu indexes",
			 (ulong) UT_LIST_GET_LEN(m_table->indexes),
			 (ulong) m_n_indexes);

		return(DB_ERROR);
	}

	dberr_t	err = match_table_columns(thd);

	if (err != DB_SUCCESS) {
		return(err);
	}

	/* Check if the SDI index definitions match */
	const dict_index_t* index;

	if (m_has_sdi) {
		for (uint32_t copy_num = 0; copy_num < MAX_SDI_COPIES;
			++copy_num) {

			dict_mutex_enter_for_mysql();

			index = dict_sdi_get_index(m_table->space, copy_num);

			if (index == NULL) {
				dict_sdi_create_idx_in_mem(
					m_table->space,
					copy_num,
					true,
					dict_tf_to_fsp_flags(m_flags));

				index = dict_sdi_get_index(
					m_table->space, copy_num);
			}

			dict_mutex_exit_for_mysql();

			ut_ad(index != NULL);

			dberr_t	index_err = match_index_columns(thd, index);

			if (index_err != DB_SUCCESS) {
				err = index_err;
			}
		}
	}

	if (err != DB_SUCCESS) {
		return(err);
	}

	/* Check if the index definitions match. */
	for (index = UT_LIST_GET_FIRST(m_table->indexes);
	     index != NULL;
	     index = UT_LIST_GET_NEXT(indexes, index)) {

		dberr_t	index_err;

		index_err = match_index_columns(thd, index);

		if (index_err != DB_SUCCESS) {
			err = index_err;
		}
	}

	return(err);
}

/**
Set the index root <space, pageno>, using index name. */
void
row_import::set_root_by_name() UNIV_NOTHROW
{
	row_index_t*	cfg_index = m_indexes;
	dict_index_t*	index;
	ulint		i = 0;
	ulint		normal_indexes_count = m_has_sdi
		? (m_n_indexes - MAX_SDI_COPIES)
		: m_n_indexes;

	if (m_has_sdi) {
		for (ib_uint32_t copy_num = 0;
			copy_num < MAX_SDI_COPIES && i < m_n_indexes;
			++copy_num, ++i, ++cfg_index) {

			dict_mutex_enter_for_mysql();
			index = dict_sdi_get_index(
				m_table->space, copy_num);
			dict_mutex_exit_for_mysql();

			ut_ad(index != 0);
			index->space = m_table->space;
			index->page = cfg_index->m_page_no;
		}
	}

	for (i = 0; i < normal_indexes_count; ++i, ++cfg_index) {

		const char*	index_name;

		index_name = reinterpret_cast<const char*>(cfg_index->m_name);

		index = dict_table_get_index_on_name(m_table, index_name);

		/* We've already checked that it exists. */
		ut_a(index != 0);

		/* Set the root page number and space id. */
		index->space = m_table->space;
		index->page = cfg_index->m_page_no;
	}
}

/**
Set the index root <space, pageno>, using a heuristic.
@return DB_SUCCESS or error code */
dberr_t
row_import::set_root_by_heuristic() UNIV_NOTHROW
{
	row_index_t*	cfg_index = m_indexes;

	ut_a(m_n_indexes > 0);

	// TODO: For now use brute force, based on ordinality

	ulint	num_indexes = UT_LIST_GET_LEN(m_table->indexes)
		+ (m_has_sdi ? MAX_SDI_COPIES : 0);
	if (num_indexes != m_n_indexes) {
		ib::warn() << "Table " << m_table->name << " should have "
			<< num_indexes  << " indexes but"
			" the tablespace has " << m_n_indexes << " indexes";
	}

	dict_mutex_enter_for_mysql();

	ulint	i = 0;
	dberr_t	err = DB_SUCCESS;

	if (m_has_sdi) {
		for (uint32_t copy_num = 0;
		     copy_num < MAX_SDI_COPIES && i < m_n_indexes;
		     ++i, ++copy_num) {

			dict_index_t*	index = dict_sdi_get_index(
				m_table->space, copy_num);
			if (index == NULL) {
				dict_sdi_create_idx_in_mem(
					m_table->space,
					copy_num,
					true,
					dict_tf_to_fsp_flags(m_flags));

				index = dict_sdi_get_index(
					m_table->space, copy_num);
			}

			ut_ad(index != 0);
			UT_DELETE_ARRAY(cfg_index[i].m_name);

			ulint	len = strlen(index->name) + 1;

			cfg_index[i].m_name = UT_NEW_ARRAY_NOKEY(byte, len);

			if (cfg_index[i].m_name == NULL) {
				err = DB_OUT_OF_MEMORY;
				break;
			}

			memcpy(cfg_index[i].m_name, index->name, len);

			cfg_index[i].m_srv_index = index;

			index->space = m_table->space;
			index->page = cfg_index[i].m_page_no;
		}
	}

	for (dict_index_t* index = UT_LIST_GET_FIRST(m_table->indexes);
	     index != 0;
	     index = UT_LIST_GET_NEXT(indexes, index)) {

		if (index->type & DICT_FTS) {
			dict_set_corrupted(index);
			ib::warn() << "Skipping FTS index: " << index->name;
		} else if (i < m_n_indexes) {

			UT_DELETE_ARRAY(cfg_index[i].m_name);

			ulint	len = strlen(index->name) + 1;

			cfg_index[i].m_name = UT_NEW_ARRAY_NOKEY(byte, len);

			/* Trigger OOM */
			DBUG_EXECUTE_IF(
				"ib_import_OOM_14",
				UT_DELETE_ARRAY(cfg_index[i].m_name);
				cfg_index[i].m_name = NULL;
			);

			if (cfg_index[i].m_name == NULL) {
				err = DB_OUT_OF_MEMORY;
				break;
			}

			memcpy(cfg_index[i].m_name, index->name, len);

			cfg_index[i].m_srv_index = index;

			index->space = m_table->space;
			index->page = cfg_index[i].m_page_no;
			++i;
		}
	}

	dict_mutex_exit_for_mysql();

	return(err);
}

/**
Purge delete marked records.
@return DB_SUCCESS or error code. */
dberr_t
IndexPurge::garbage_collect() UNIV_NOTHROW
{
	dberr_t	err;
	ibool	comp = dict_table_is_comp(m_index->table);

	/* Open the persistent cursor and start the mini-transaction. */

	open();

	while ((err = next()) == DB_SUCCESS) {

		rec_t*	rec = btr_pcur_get_rec(&m_pcur);
		ibool	deleted = rec_get_deleted_flag(rec, comp);

		if (!deleted) {
			++m_n_rows;
		} else {
			purge();
		}
	}

	/* Close the persistent cursor and commit the mini-transaction. */

	close();

	return(err == DB_END_OF_INDEX ? DB_SUCCESS : err);
}

/**
Begin import, position the cursor on the first record. */
void
IndexPurge::open() UNIV_NOTHROW
{
	mtr_start(&m_mtr);

	mtr_set_log_mode(&m_mtr, MTR_LOG_NO_REDO);

	btr_pcur_open_at_index_side(
		true, m_index, BTR_MODIFY_LEAF, &m_pcur, true, 0, &m_mtr);
}

/**
Close the persistent curosr and commit the mini-transaction. */
void
IndexPurge::close() UNIV_NOTHROW
{
	btr_pcur_close(&m_pcur);
	mtr_commit(&m_mtr);
}

/**
Position the cursor on the next record.
@return DB_SUCCESS or error code */
dberr_t
IndexPurge::next() UNIV_NOTHROW
{
	btr_pcur_move_to_next_on_page(&m_pcur);

	/* When switching pages, commit the mini-transaction
	in order to release the latch on the old page. */

	if (!btr_pcur_is_after_last_on_page(&m_pcur)) {
		return(DB_SUCCESS);
	} else if (trx_is_interrupted(m_trx)) {
		/* Check after every page because the check
		is expensive. */
		return(DB_INTERRUPTED);
	}

	btr_pcur_store_position(&m_pcur, &m_mtr);

	mtr_commit(&m_mtr);

	mtr_start(&m_mtr);

	mtr_set_log_mode(&m_mtr, MTR_LOG_NO_REDO);

	btr_pcur_restore_position(BTR_MODIFY_LEAF, &m_pcur, &m_mtr);

	if (!btr_pcur_move_to_next_user_rec(&m_pcur, &m_mtr)) {

		return(DB_END_OF_INDEX);
	}

	return(DB_SUCCESS);
}

/**
Store the persistent cursor position and reopen the
B-tree cursor in BTR_MODIFY_TREE mode, because the
tree structure may be changed during a pessimistic delete. */
void
IndexPurge::purge_pessimistic_delete() UNIV_NOTHROW
{
	dberr_t	err;

	btr_pcur_restore_position(BTR_MODIFY_TREE | BTR_LATCH_FOR_DELETE,
				  &m_pcur, &m_mtr);

	ut_ad(rec_get_deleted_flag(
			btr_pcur_get_rec(&m_pcur),
			dict_table_is_comp(m_index->table)));

	btr_cur_pessimistic_delete(
		&err, FALSE, btr_pcur_get_btr_cur(&m_pcur), 0, false, &m_mtr);

	ut_a(err == DB_SUCCESS);

	/* Reopen the B-tree cursor in BTR_MODIFY_LEAF mode */
	mtr_commit(&m_mtr);
}

/**
Purge delete-marked records. */
void
IndexPurge::purge() UNIV_NOTHROW
{
	btr_pcur_store_position(&m_pcur, &m_mtr);

	purge_pessimistic_delete();

	mtr_start(&m_mtr);

	mtr_set_log_mode(&m_mtr, MTR_LOG_NO_REDO);

	btr_pcur_restore_position(BTR_MODIFY_LEAF, &m_pcur, &m_mtr);
}

/** Constructor
@param cfg config of table being imported.
@param trx transaction covering the import */
PageConverter::PageConverter(
	row_import*	cfg,
	trx_t*		trx)
	:
	AbstractCallback(trx),
	m_cfg(cfg),
	m_page_zip_ptr(0),
	m_heap(0) UNIV_NOTHROW
{
	m_index = m_cfg->m_indexes;

	m_current_lsn = log_sys->flushed_to_disk_lsn;
	ut_a(m_current_lsn > 0);

	m_offsets = m_offsets_;
	rec_offs_init(m_offsets_);

	m_cluster_index = m_cfg->m_table->first_index();
}

/** Adjust the BLOB reference for a single column that is externally stored
@param rec record to update
@param offsets column offsets for the record
@param i column ordinal value
@return DB_SUCCESS or error code */
dberr_t
PageConverter::adjust_cluster_index_blob_column(
	rec_t*		rec,
	const ulint*	offsets,
	ulint		i) UNIV_NOTHROW
{
	ulint		len;
	byte*		field;

	field = rec_get_nth_field(rec, offsets, i, &len);

	DBUG_EXECUTE_IF("ib_import_trigger_corruption_2",
			len = BTR_EXTERN_FIELD_REF_SIZE - 1;);

	if (len < BTR_EXTERN_FIELD_REF_SIZE) {

		ib_errf(m_trx->mysql_thd, IB_LOG_LEVEL_ERROR,
			ER_INNODB_INDEX_CORRUPT,
			"Externally stored column(%lu) has a reference"
			" length of %lu in the cluster index %s",
			(ulong) i, (ulong) len, m_cluster_index->name());

		return(DB_CORRUPTION);
	}

	field += lob::BTR_EXTERN_SPACE_ID - BTR_EXTERN_FIELD_REF_SIZE + len;

	if (is_compressed_table()) {
		mach_write_to_4(field, get_space_id());

		page_zip_write_blob_ptr(
			m_page_zip_ptr, rec, m_cluster_index, offsets, i, 0);
	} else {
		mlog_write_ulint(field, get_space_id(), MLOG_4BYTES, 0);
	}

	return(DB_SUCCESS);
}

/** Adjusts the BLOB reference in the clustered index row for all externally
stored columns.
@param rec record to update
@param offsets column offsets for the record
@return DB_SUCCESS or error code */
dberr_t
PageConverter::adjust_cluster_index_blob_columns(
	rec_t*		rec,
	const ulint*	offsets) UNIV_NOTHROW
{
	ut_ad(rec_offs_any_extern(offsets));

	/* Adjust the space_id in the BLOB pointers. */

	for (ulint i = 0; i < rec_offs_n_fields(offsets); ++i) {

		/* Only if the column is stored "externally". */

		if (rec_offs_nth_extern(offsets, i)) {
			dberr_t	err;

			err = adjust_cluster_index_blob_column(rec, offsets, i);

			if (err != DB_SUCCESS) {
				return(err);
			}
		}
	}

	return(DB_SUCCESS);
}

/** In the clustered index, adjust BLOB pointers as needed. Also update the
BLOB reference, write the new space id.
@param rec record to update
@param offsets column offsets for the record
@return DB_SUCCESS or error code */
dberr_t
PageConverter::adjust_cluster_index_blob_ref(
	rec_t*		rec,
	const ulint*	offsets) UNIV_NOTHROW
{
	if (rec_offs_any_extern(offsets)) {
		dberr_t	err;

		err = adjust_cluster_index_blob_columns(rec, offsets);

		if (err != DB_SUCCESS) {
			return(err);
		}
	}

	return(DB_SUCCESS);
}

/** Purge delete-marked records, only if it is possible to do so without
re-organising the B+tree.
@param offsets current row offsets.
@return true if purge succeeded */
bool
PageConverter::purge(const ulint* offsets) UNIV_NOTHROW
{
	const dict_index_t*	index = m_index->m_srv_index;

	/* We can't have a page that is empty and not root. */
	if (m_rec_iter.remove(index, m_page_zip_ptr, m_offsets)) {

		++m_index->m_stats.m_n_purged;

		return(true);
	} else {
		++m_index->m_stats.m_n_purge_failed;
	}

	return(false);
}

/** Adjust the BLOB references and sys fields for the current record.
@param rec record to update
@param offsets column offsets for the record
@param deleted true if row is delete marked
@return DB_SUCCESS or error code. */
dberr_t
PageConverter::adjust_cluster_record(
	const dict_index_t*	index,
	rec_t*			rec,
	const ulint*		offsets,
	bool			deleted) UNIV_NOTHROW
{
	dberr_t	err;

	if ((err = adjust_cluster_index_blob_ref(rec, offsets)) == DB_SUCCESS) {

		/* Reset DB_TRX_ID and DB_ROLL_PTR.  Normally, these fields
		are only written in conjunction with other changes to the
		record. */

		row_upd_rec_sys_fields(
			rec, m_page_zip_ptr, m_cluster_index, m_offsets,
			m_trx, 0);
	}

	return(err);
}

/** Update the BLOB refrences and write UNDO log entries for
rows that can't be purged optimistically.
@param block block to update
@retval DB_SUCCESS or error code */
dberr_t
PageConverter::update_records(
	buf_block_t*	block) UNIV_NOTHROW
{
	ibool	comp = dict_table_is_comp(m_cfg->m_table);
	bool	clust_index = m_index->m_srv_index == m_cluster_index;

	/* This will also position the cursor on the first user record. */

	m_rec_iter.open(block);

	while (!m_rec_iter.end()) {

		rec_t*	rec = m_rec_iter.current();

		/* FIXME: Move out of the loop */

		if (rec_get_status(rec) == REC_STATUS_NODE_PTR) {
			break;
		}

		ibool	deleted = rec_get_deleted_flag(rec, comp);

		/* For the clustered index we have to adjust the BLOB
		reference and the system fields irrespective of the
		delete marked flag. The adjustment of delete marked
		cluster records is required for purge to work later. */

		if (deleted || clust_index) {
			m_offsets = rec_get_offsets(
				rec, m_index->m_srv_index, m_offsets,
				ULINT_UNDEFINED, &m_heap);
		}

		if (clust_index) {

			dberr_t err = adjust_cluster_record(
				m_index->m_srv_index, rec, m_offsets,
				deleted);

			if (err != DB_SUCCESS) {
				return(err);
			}
		}

		/* If it is a delete marked record then try an
		optimistic delete. */

		if (deleted) {
			/* A successful purge will move the cursor to the
			next record. */

			if (!purge(m_offsets)) {
				m_rec_iter.next();
			}

			++m_index->m_stats.m_n_deleted;
		} else {
			++m_index->m_stats.m_n_rows;
			m_rec_iter.next();
		}
	}

	return(DB_SUCCESS);
}

/** Update the space, index id, trx id.
@return DB_SUCCESS or error code */
dberr_t
PageConverter::update_index_page(
	buf_block_t*	block) UNIV_NOTHROW
{
	space_index_t	id;
	buf_frame_t*	page = block->frame;

	if (is_free(block->page.id.page_no())) {
		return(DB_SUCCESS);
	} else if ((id = btr_page_get_index_id(page)) != m_index->m_id) {

		row_index_t*	index = find_index(id);

		if (index == 0) {
			m_index = 0;
			return(DB_CORRUPTION);
		}

		/* Update current index */
		m_index = index;
	}

	/* If the .cfg file is missing and there is an index mismatch
	then ignore the error. */
	if (m_cfg->m_missing && (m_index == 0 || m_index->m_srv_index == 0)) {
		return(DB_SUCCESS);
	}

#ifdef UNIV_ZIP_DEBUG
	ut_a(!is_compressed_table()
	     || page_zip_validate(m_page_zip_ptr, page, m_index->m_srv_index));
#endif /* UNIV_ZIP_DEBUG */

	/* This has to be written to uncompressed index header. Set it to
	the current index id. */
	btr_page_set_index_id(
		page, m_page_zip_ptr, m_index->m_srv_index->id, 0);

	page_set_max_trx_id(block, m_page_zip_ptr, m_trx->id, 0);

	if (page_is_empty(block->frame)) {

		/* Only a root page can be empty. */
		if (!is_root_page(block->frame)) {
			// TODO: We should relax this and skip secondary
			// indexes. Mark them as corrupt because they can
			// always be rebuilt.
			return(DB_CORRUPTION);
		}

		return(DB_SUCCESS);
	}

	return(update_records(block));
}

/** Validate the space flags and update tablespace header page.
@param block block read from file, not from the buffer pool.
@retval DB_SUCCESS or error code */
dberr_t
PageConverter::update_header(
	buf_block_t*	block) UNIV_NOTHROW
{
	/* Check for valid header */
	switch (fsp_header_get_space_id(get_frame(block))) {
	case 0:
		return(DB_CORRUPTION);
	case SPACE_UNKNOWN:
		ib::warn() << "Space id check in the header failed: ignored";
	}

	ulint	space_flags = fsp_header_get_flags(get_frame(block));

	if (!fsp_flags_is_valid(space_flags)) {

		ib::error() <<  "Unsupported tablespace format "
			<< space_flags;

		return(DB_UNSUPPORTED);
	}

	/* Write space_id to the tablespace header, page 0. */
	mach_write_to_4(
		get_frame(block) + FSP_HEADER_OFFSET + FSP_SPACE_ID,
		get_space_id());

	/* This is on every page in the tablespace. */
	mach_write_to_4(
		get_frame(block) + FIL_PAGE_ARCH_LOG_NO_OR_SPACE_ID,
		get_space_id());

	return(DB_SUCCESS);
}

/** Update the page, set the space id, max trx id and index id.
@param block block read from file
@retval DB_SUCCESS or error code */
dberr_t
PageConverter::update_page(
	buf_block_t*	block,
	ulint&		page_type) UNIV_NOTHROW
{
	dberr_t		err = DB_SUCCESS;

	switch (page_type = fil_page_get_type(get_frame(block))) {
	case FIL_PAGE_TYPE_FSP_HDR:
		/* Work directly on the uncompressed page headers. */
		ut_a(block->page.id.page_no() == 0);
		return(update_header(block));

	case FIL_PAGE_INDEX:
	case FIL_PAGE_RTREE:
	case FIL_PAGE_SDI:
		/* We need to decompress the contents into block->frame
		before we can do any thing with Btree pages. */

		if (is_compressed_table() && !buf_zip_decompress(block, TRUE)) {
			return(DB_CORRUPTION);
		}

		/* This is on every page in the tablespace. */
		mach_write_to_4(
			get_frame(block)
			+ FIL_PAGE_ARCH_LOG_NO_OR_SPACE_ID, get_space_id());

		/* Only update the Btree nodes. */
		return(update_index_page(block));

	case FIL_PAGE_TYPE_SYS:
		/* This is page 0 in the system tablespace. */
		return(DB_CORRUPTION);

	case FIL_PAGE_TYPE_XDES:
		err = set_current_xdes(
			block->page.id.page_no(), get_frame(block));
	case FIL_PAGE_INODE:
	case FIL_PAGE_TYPE_TRX_SYS:
	case FIL_PAGE_IBUF_FREE_LIST:
	case FIL_PAGE_TYPE_ALLOCATED:
	case FIL_PAGE_IBUF_BITMAP:
	case FIL_PAGE_TYPE_BLOB:
	case FIL_PAGE_TYPE_ZBLOB:
	case FIL_PAGE_TYPE_ZBLOB2:
	case FIL_PAGE_TYPE_ZBLOB3:
	case FIL_PAGE_SDI_BLOB:
	case FIL_PAGE_SDI_ZBLOB:

		/* Work directly on the uncompressed page headers. */
		/* This is on every page in the tablespace. */
		mach_write_to_4(
			get_frame(block)
			+ FIL_PAGE_ARCH_LOG_NO_OR_SPACE_ID, get_space_id());

		return(err);
	}

	ib::warn() << "Unknown page type (" << page_type << ")";

	return(DB_CORRUPTION);
}

/** Validate the page
@param	offset	physical offset within file.
@param	block	page read from file.
@return status */
PageConverter::import_page_status_t
PageConverter::validate(
	os_offset_t	offset,
	buf_block_t*	block) UNIV_NOTHROW
{
	buf_frame_t*	page = get_frame(block);

	/* Check that the page number corresponds to the offset in
	the file. Flag as corrupt if it doesn't. Disable the check
	for LSN in buf_page_is_corrupted() */

	BlockReporter	reporter(
		false, page, get_page_size(),
		fsp_is_checksum_disabled(block->page.id.space()));

	if (reporter.is_corrupted()
	    || (page_get_page_no(page) != offset / m_page_size.physical()
		&& page_get_page_no(page) != 0)) {

		return(IMPORT_PAGE_STATUS_CORRUPTED);

	} else if (offset > 0 && page_get_page_no(page) == 0) {

		/* The page is all zero: do nothing. We already checked
		for all NULs in buf_page_is_corrupted() */
		return(IMPORT_PAGE_STATUS_ALL_ZERO);
	}

	return(IMPORT_PAGE_STATUS_OK);
}

/** Called for every page in the tablespace. If the page was not
updated then its state must be set to BUF_PAGE_NOT_USED.
@param offset physical offset within the file
@param block block read from file, note it is not from the buffer pool
@retval DB_SUCCESS or error code. */
dberr_t
PageConverter::operator() (
	os_offset_t	offset,
	buf_block_t*	block) UNIV_NOTHROW
{
	ulint		page_type;
	dberr_t		err = DB_SUCCESS;

	if ((err = periodic_check()) != DB_SUCCESS) {
		return(err);
	}

	if (is_compressed_table()) {
		m_page_zip_ptr = &block->page.zip;
	} else {
		ut_ad(m_page_zip_ptr == 0);
	}

	switch (validate(offset, block)) {
	case IMPORT_PAGE_STATUS_OK:

		/* We have to decompress the compressed pages before
		we can work on them */

		if ((err = update_page(block, page_type)) != DB_SUCCESS) {
			return(err);
		}

		/* Note: For compressed pages this function will write to the
		zip descriptor and for uncompressed pages it will write to
		page (ie. the block->frame). Therefore the caller should write
		out the descriptor contents and not block->frame for compressed
		pages. */

		if (!is_compressed_table()
		    || fil_page_type_is_index(page_type)) {

			buf_flush_init_for_writing(
				!is_compressed_table() ? block : NULL,
				!is_compressed_table()
				? block->frame : block->page.zip.data,
				!is_compressed_table() ? 0 : m_page_zip_ptr,
				m_current_lsn,
				fsp_is_checksum_disabled(
					block->page.id.space()));
		} else {
			/* Calculate and update the checksum of non-btree
			pages for compressed tables explicitly here. */

			buf_flush_update_zip_checksum(
				get_frame(block), get_page_size().physical(),
				m_current_lsn);
		}

		break;

	case IMPORT_PAGE_STATUS_ALL_ZERO:
		/* The page is all zero: leave it as is. */
		break;

	case IMPORT_PAGE_STATUS_CORRUPTED:

		ib::warn() << "Page " << (offset / m_page_size.physical())
			<< " at offset " << offset
			<< " looks corrupted in file " << m_filepath;

		return(DB_CORRUPTION);
	}

	return(err);
}

/*****************************************************************//**
Clean up after import tablespace failure, this function will acquire
the dictionary latches on behalf of the transaction if the transaction
hasn't already acquired them. */
static
void
row_import_discard_changes(
/*=======================*/
	row_prebuilt_t*	prebuilt,	/*!< in/out: prebuilt from handler */
	trx_t*		trx,		/*!< in/out: transaction for import */
	dberr_t		err)		/*!< in: error code */
{
	dict_table_t*	table = prebuilt->table;

	ut_a(err != DB_SUCCESS);

	prebuilt->trx->error_info = NULL;

	ib::info() << "Discarding tablespace of table "
		<< prebuilt->table->name
		<< ": " << ut_strerr(err);

	if (trx->dict_operation_lock_mode != RW_X_LATCH) {
		ut_a(trx->dict_operation_lock_mode == 0);
		row_mysql_lock_data_dictionary(trx);
	}

	ut_a(trx->dict_operation_lock_mode == RW_X_LATCH);

	/* Since we update the index root page numbers on disk after
	we've done a successful import. The table will not be loadable.
	However, we need to ensure that the in memory root page numbers
	are reset to "NULL". */

	for (dict_index_t* index = UT_LIST_GET_FIRST(table->indexes);
		index != 0;
		index = UT_LIST_GET_NEXT(indexes, index)) {

		index->page = FIL_NULL;
		index->space = FIL_NULL;
	}

	table->ibd_file_missing = TRUE;

	fil_close_tablespace(trx, table->space);
}

/*****************************************************************//**
Clean up after import tablespace. */
static	MY_ATTRIBUTE((warn_unused_result))
dberr_t
row_import_cleanup(
/*===============*/
	row_prebuilt_t*	prebuilt,	/*!< in/out: prebuilt from handler */
	trx_t*		trx,		/*!< in/out: transaction for import */
	dberr_t		err)		/*!< in: error code */
{
	ut_a(prebuilt->trx != trx);

	if (err != DB_SUCCESS) {
		row_import_discard_changes(prebuilt, trx, err);
	}

	ut_a(trx->dict_operation_lock_mode == RW_X_LATCH);

	DBUG_EXECUTE_IF("ib_import_before_commit_crash", DBUG_SUICIDE(););

	trx_commit_for_mysql(trx);

	prebuilt->table->encryption_key = NULL;
	prebuilt->table->encryption_iv = NULL;

	row_mysql_unlock_data_dictionary(trx);

	trx_free_for_mysql(trx);

	prebuilt->trx->op_info = "";

	DBUG_EXECUTE_IF("ib_import_before_checkpoint_crash", DBUG_SUICIDE(););

	log_make_checkpoint_at(LSN_MAX, TRUE);

	return(err);
}

/*****************************************************************//**
Report error during tablespace import. */
static	MY_ATTRIBUTE((warn_unused_result))
dberr_t
row_import_error(
/*=============*/
	row_prebuilt_t*	prebuilt,	/*!< in/out: prebuilt from handler */
	trx_t*		trx,		/*!< in/out: transaction for import */
	dberr_t		err)		/*!< in: error code */
{
	if (!trx_is_interrupted(trx)) {
		char	table_name[MAX_FULL_NAME_LEN + 1];

		innobase_format_name(
			table_name, sizeof(table_name),
			prebuilt->table->name.m_name);

		ib_senderrf(
			trx->mysql_thd, IB_LOG_LEVEL_WARN,
			ER_INNODB_IMPORT_ERROR,
			table_name, (ulong) err, ut_strerr(err));
	}

	return(row_import_cleanup(prebuilt, trx, err));
}

/*****************************************************************//**
Adjust the root page index node and leaf node segment headers, update
with the new space id. For all the table's secondary indexes.
@return error code */
static	MY_ATTRIBUTE((warn_unused_result))
dberr_t
row_import_adjust_root_pages_of_secondary_indexes(
/*==============================================*/
	row_prebuilt_t*		prebuilt,	/*!< in/out: prebuilt from
						handler */
	trx_t*			trx,		/*!< in: transaction used for
						the import */
	dict_table_t*		table,		/*!< in: table the indexes
						belong to */
	const row_import&	cfg)		/*!< Import context */
{
	dict_index_t*		index;
	ulint			n_rows_in_table;
	dberr_t			err = DB_SUCCESS;

	/* Skip the clustered index. */
	index = table->first_index();

	n_rows_in_table = cfg.get_n_rows(index->name);

	DBUG_EXECUTE_IF("ib_import_sec_rec_count_mismatch_failure",
			n_rows_in_table++;);

	/* Adjust the root pages of the secondary indexes only. */
	while ((index = index->next()) != NULL) {
		ut_a(!index->is_clustered());

		if (!index->is_corrupted()
		    && index->space != FIL_NULL
		    && index->page != FIL_NULL) {

			/* Update the Btree segment headers for index node and
			leaf nodes in the root page. Set the new space id. */

			err = btr_root_adjust_on_import(index);
		} else {
			ib::warn() << "Skip adjustment of root pages for"
				" index " << index->name << ".";

			err = DB_CORRUPTION;
		}

		if (err != DB_SUCCESS) {

			if (index->type & DICT_CLUSTERED) {
				break;
			}

			ib_errf(trx->mysql_thd,
				IB_LOG_LEVEL_WARN,
				ER_INNODB_INDEX_CORRUPT,
				"Index %s not found or corrupt,"
				" you should recreate this index.",
				index->name());

			/* Do not bail out, so that the data
			can be recovered. */

			err = DB_SUCCESS;
			dict_set_corrupted(index);
			continue;
		}

		/* If we failed to purge any records in the index then
		do it the hard way.

		TODO: We can do this in the first pass by generating UNDO log
		records for the failed rows. */

		if (!cfg.requires_purge(index->name)) {
			continue;
		}

		IndexPurge   purge(trx, index);

		trx->op_info = "secondary: purge delete marked records";

		err = purge.garbage_collect();

		trx->op_info = "";

		if (err != DB_SUCCESS) {
			break;
		} else if (purge.get_n_rows() != n_rows_in_table) {

			ib_errf(trx->mysql_thd,
				IB_LOG_LEVEL_WARN,
				ER_INNODB_INDEX_CORRUPT,
				"Index %s contains %lu entries,"
				" should be %lu, you should recreate"
				" this index.", index->name(),
				(ulong) purge.get_n_rows(),
				(ulong) n_rows_in_table);

			dict_set_corrupted(index);

			/* Do not bail out, so that the data
			can be recovered. */

			err = DB_SUCCESS;
                }
	}

	return(err);
}

/*****************************************************************//**
Ensure that dict_sys->row_id exceeds SELECT MAX(DB_ROW_ID).
@return error code */
static	MY_ATTRIBUTE((warn_unused_result))
dberr_t
row_import_set_sys_max_row_id(
/*==========================*/
	row_prebuilt_t*		prebuilt,	/*!< in/out: prebuilt from
						handler */
	dict_table_t*		table)		/*!< in: table to import */
{
	dberr_t			err;
	const rec_t*		rec;
	mtr_t			mtr;
	btr_pcur_t		pcur;
	row_id_t		row_id	= 0;
	dict_index_t*		index;

	index = table->first_index();
	ut_a(index->is_clustered());

	mtr_start(&mtr);

	mtr_set_log_mode(&mtr, MTR_LOG_NO_REDO);

	btr_pcur_open_at_index_side(
		false,		// High end
		index,
		BTR_SEARCH_LEAF,
		&pcur,
		true,		// Init cursor
		0,		// Leaf level
		&mtr);

	btr_pcur_move_to_prev_on_page(&pcur);
	rec = btr_pcur_get_rec(&pcur);

	/* Check for empty table. */
	if (!page_rec_is_infimum(rec)) {
		ulint		len;
		const byte*	field;
		mem_heap_t*	heap = NULL;
		ulint		offsets_[1 + REC_OFFS_HEADER_SIZE];
		ulint*		offsets;

		rec_offs_init(offsets_);

		offsets = rec_get_offsets(
			rec, index, offsets_, ULINT_UNDEFINED, &heap);

		field = rec_get_nth_field(
			rec, offsets,
			index->get_sys_col_pos(DATA_ROW_ID),
			&len);

		if (len == DATA_ROW_ID_LEN) {
			row_id = mach_read_from_6(field);
			err = DB_SUCCESS;
		} else {
			err = DB_CORRUPTION;
		}

		if (heap != NULL) {
			mem_heap_free(heap);
		}
	} else {
		/* The table is empty. */
		err = DB_SUCCESS;
	}

	btr_pcur_close(&pcur);
	mtr_commit(&mtr);

	DBUG_EXECUTE_IF("ib_import_set_max_rowid_failure",
			err = DB_CORRUPTION;);

	if (err != DB_SUCCESS) {
		ib_errf(prebuilt->trx->mysql_thd,
			IB_LOG_LEVEL_WARN,
			ER_INNODB_INDEX_CORRUPT,
			"Index `%s` corruption detected, invalid DB_ROW_ID"
			" in index.", index->name());

		return(err);

	} else if (row_id > 0) {

		/* Update the system row id if the imported index row id is
		greater than the max system row id. */

		mutex_enter(&dict_sys->mutex);

		if (row_id >= dict_sys->row_id) {
			dict_sys->row_id = row_id + 1;
			dict_hdr_flush_row_id();
		}

		mutex_exit(&dict_sys->mutex);
	}

	return(DB_SUCCESS);
}

/*****************************************************************//**
Read the a string from the meta data file.
@return DB_SUCCESS or error code. */
static
dberr_t
row_import_cfg_read_string(
/*=======================*/
	FILE*		file,		/*!< in/out: File to read from */
	byte*		ptr,		/*!< out: string to read */
	ulint		max_len)	/*!< in: maximum length of the output
					buffer in bytes */
{
	DBUG_EXECUTE_IF("ib_import_string_read_error",
			errno = EINVAL; return(DB_IO_ERROR););

	ulint		len = 0;

	while (!feof(file)) {
		int	ch = fgetc(file);

		if (ch == EOF) {
			break;
		} else if (ch != 0) {
			if (len < max_len) {
				ptr[len++] = ch;
			} else {
				break;
			}
		/* max_len includes the NUL byte */
		} else if (len != max_len - 1) {
			break;
		} else {
			ptr[len] = 0;
			return(DB_SUCCESS);
		}
	}

	errno = EINVAL;

	return(DB_IO_ERROR);
}

/*********************************************************************//**
Write the meta data (index user fields) config file.
@return DB_SUCCESS or error code. */
static	MY_ATTRIBUTE((warn_unused_result))
dberr_t
row_import_cfg_read_index_fields(
/*=============================*/
	FILE*			file,	/*!< in: file to write to */
	THD*			thd,	/*!< in/out: session */
	row_index_t*		index,	/*!< Index being read in */
	row_import*		cfg)	/*!< in/out: meta-data read */
{
	byte			row[sizeof(ib_uint32_t) * 3];
	ulint			n_fields = index->m_n_fields;

	index->m_fields = UT_NEW_ARRAY_NOKEY(dict_field_t, n_fields);

	/* Trigger OOM */
	DBUG_EXECUTE_IF(
		"ib_import_OOM_4",
		UT_DELETE_ARRAY(index->m_fields);
		index->m_fields = NULL;
	);

	if (index->m_fields == NULL) {
		return(DB_OUT_OF_MEMORY);
	}

	dict_field_t*	field = index->m_fields;

	memset(field, 0x0, sizeof(*field) * n_fields);

	for (ulint i = 0; i < n_fields; ++i, ++field) {
		byte*		ptr = row;

		/* Trigger EOF */
		DBUG_EXECUTE_IF("ib_import_io_read_error_1",
				(void) fseek(file, 0L, SEEK_END););

		if (fread(row, 1, sizeof(row), file) != sizeof(row)) {

			ib_senderrf(
				thd, IB_LOG_LEVEL_ERROR, ER_IO_READ_ERROR,
				errno, strerror(errno),
				"while reading index fields.");

			return(DB_IO_ERROR);
		}

		field->prefix_len = mach_read_from_4(ptr);
		ptr += sizeof(ib_uint32_t);

		field->fixed_len = mach_read_from_4(ptr);
		ptr += sizeof(ib_uint32_t);

		/* Include the NUL byte in the length. */
		ulint	len = mach_read_from_4(ptr);

		byte*	name = UT_NEW_ARRAY_NOKEY(byte, len);

		/* Trigger OOM */
		DBUG_EXECUTE_IF(
			"ib_import_OOM_5",
			UT_DELETE_ARRAY(name);
			name = NULL;
		);

		if (name == NULL) {
			return(DB_OUT_OF_MEMORY);
		}

		field->name = reinterpret_cast<const char*>(name);

		dberr_t	err = row_import_cfg_read_string(file, name, len);

		if (err != DB_SUCCESS) {

			ib_senderrf(
				thd, IB_LOG_LEVEL_ERROR, ER_IO_READ_ERROR,
				errno, strerror(errno),
				"while parsing table name.");

			return(err);
		}
	}

	return(DB_SUCCESS);
}

/*****************************************************************//**
Read the index names and root page numbers of the indexes and set the values.
Row format [root_page_no, len of str, str ... ]
@return DB_SUCCESS or error code. */
static MY_ATTRIBUTE((warn_unused_result))
dberr_t
row_import_read_index_data(
/*=======================*/
	FILE*		file,		/*!< in: File to read from */
	THD*		thd,		/*!< in: session */
	row_import*	cfg)		/*!< in/out: meta-data read */
{
	byte*		ptr;
	row_index_t*	cfg_index;
	byte		row[sizeof(space_index_t) + sizeof(ib_uint32_t) * 9];

	/* FIXME: What is the max value? */
	ut_a(cfg->m_n_indexes > 0);
	ut_a(cfg->m_n_indexes < 1024);

	cfg->m_indexes = UT_NEW_ARRAY_NOKEY(row_index_t, cfg->m_n_indexes);

	/* Trigger OOM */
	DBUG_EXECUTE_IF(
		"ib_import_OOM_6",
		UT_DELETE_ARRAY(cfg->m_indexes);
		cfg->m_indexes = NULL;
	);

	if (cfg->m_indexes == NULL) {
		return(DB_OUT_OF_MEMORY);
	}

	memset(cfg->m_indexes, 0x0, sizeof(*cfg->m_indexes) * cfg->m_n_indexes);

	cfg_index = cfg->m_indexes;

	for (ulint i = 0; i < cfg->m_n_indexes; ++i, ++cfg_index) {
		/* Trigger EOF */
		DBUG_EXECUTE_IF("ib_import_io_read_error_2",
				(void) fseek(file, 0L, SEEK_END););

		/* Read the index data. */
		size_t	n_bytes = fread(row, 1, sizeof(row), file);

		/* Trigger EOF */
		DBUG_EXECUTE_IF("ib_import_io_read_error",
				(void) fseek(file, 0L, SEEK_END););

		if (n_bytes != sizeof(row)) {
			char	msg[BUFSIZ];

			snprintf(msg, sizeof(msg),
				    "while reading index meta-data, expected"
				    " to read %lu bytes but read only %lu"
				    " bytes",
				    (ulong) sizeof(row), (ulong) n_bytes);

			ib_senderrf(
				thd, IB_LOG_LEVEL_ERROR, ER_IO_READ_ERROR,
				errno, strerror(errno), msg);

			ib::error() << "IO Error: " << msg;

			return(DB_IO_ERROR);
		}

		ptr = row;

		cfg_index->m_id = mach_read_from_8(ptr);
		ptr += sizeof(space_index_t);

		cfg_index->m_space = mach_read_from_4(ptr);
		ptr += sizeof(ib_uint32_t);

		cfg_index->m_page_no = mach_read_from_4(ptr);
		ptr += sizeof(ib_uint32_t);

		cfg_index->m_type = mach_read_from_4(ptr);
		ptr += sizeof(ib_uint32_t);

		cfg_index->m_trx_id_offset = mach_read_from_4(ptr);
		if (cfg_index->m_trx_id_offset != mach_read_from_4(ptr)) {
			ut_ad(0);
			/* Overflow. Pretend that the clustered index
			has a variable-length PRIMARY KEY. */
			cfg_index->m_trx_id_offset = 0;
		}
		ptr += sizeof(ib_uint32_t);

		cfg_index->m_n_user_defined_cols = mach_read_from_4(ptr);
		ptr += sizeof(ib_uint32_t);

		cfg_index->m_n_uniq = mach_read_from_4(ptr);
		ptr += sizeof(ib_uint32_t);

		cfg_index->m_n_nullable = mach_read_from_4(ptr);
		ptr += sizeof(ib_uint32_t);

		cfg_index->m_n_fields = mach_read_from_4(ptr);
		ptr += sizeof(ib_uint32_t);

		/* The NUL byte is included in the name length. */
		ulint	len = mach_read_from_4(ptr);

		if (len > OS_FILE_MAX_PATH) {
			ib_errf(thd, IB_LOG_LEVEL_ERROR,
				ER_INNODB_INDEX_CORRUPT,
				"Index name length (%lu) is too long,"
				" the meta-data is corrupt", len);

			return(DB_CORRUPTION);
		}

		cfg_index->m_name = UT_NEW_ARRAY_NOKEY(byte, len);

		/* Trigger OOM */
		DBUG_EXECUTE_IF(
			"ib_import_OOM_7",
			UT_DELETE_ARRAY(cfg_index->m_name);
			cfg_index->m_name = NULL;
		);

		if (cfg_index->m_name == NULL) {
			return(DB_OUT_OF_MEMORY);
		}

		dberr_t	err;

		err = row_import_cfg_read_string(file, cfg_index->m_name, len);

		if (err != DB_SUCCESS) {

			ib_senderrf(
				thd, IB_LOG_LEVEL_ERROR, ER_IO_READ_ERROR,
				errno, strerror(errno),
				"while parsing index name.");

			return(err);
		}

		err = row_import_cfg_read_index_fields(
			file, thd, cfg_index, cfg);

		if (err != DB_SUCCESS) {
			return(err);
		}

	}

	return(DB_SUCCESS);
}

/*****************************************************************//**
Set the index root page number for v1 format.
@return DB_SUCCESS or error code. */
static
dberr_t
row_import_read_indexes(
/*====================*/
	FILE*		file,		/*!< in: File to read from */
	THD*		thd,		/*!< in: session */
	row_import*	cfg)		/*!< in/out: meta-data read */
{
	byte		row[sizeof(ib_uint32_t)];

	/* Trigger EOF */
	DBUG_EXECUTE_IF("ib_import_io_read_error_3",
			(void) fseek(file, 0L, SEEK_END););

	/* Read the number of indexes. */
	if (fread(row, 1, sizeof(row), file) != sizeof(row)) {
		ib_senderrf(
			thd, IB_LOG_LEVEL_ERROR, ER_IO_READ_ERROR,
			errno, strerror(errno),
			"while reading number of indexes.");

		return(DB_IO_ERROR);
	}

	cfg->m_n_indexes = mach_read_from_4(row);

	if (cfg->m_n_indexes == 0) {
		ib_errf(thd, IB_LOG_LEVEL_ERROR, ER_IO_READ_ERROR,
			"Number of indexes in meta-data file is 0");

		return(DB_CORRUPTION);

	} else if (cfg->m_n_indexes > 1024) {
		// FIXME: What is the upper limit? */
		ib_errf(thd, IB_LOG_LEVEL_ERROR, ER_IO_READ_ERROR,
			"Number of indexes in meta-data file is too high: %lu",
			(ulong) cfg->m_n_indexes);
		cfg->m_n_indexes = 0;

		return(DB_CORRUPTION);
	}

	return(row_import_read_index_data(file, thd, cfg));
}

/*********************************************************************//**
Read the meta data (table columns) config file. Deserialise the contents of
dict_col_t structure, along with the column name. */
static	MY_ATTRIBUTE((warn_unused_result))
dberr_t
row_import_read_columns(
/*====================*/
	FILE*			file,	/*!< in: file to write to */
	THD*			thd,	/*!< in/out: session */
	row_import*		cfg)	/*!< in/out: meta-data read */
{
	dict_col_t*		col;
	byte			row[sizeof(ib_uint32_t) * 8];

	/* FIXME: What should the upper limit be? */
	ut_a(cfg->m_n_cols > 0);
	ut_a(cfg->m_n_cols < 1024);

	cfg->m_cols = UT_NEW_ARRAY_NOKEY(dict_col_t, cfg->m_n_cols);

	/* Trigger OOM */
	DBUG_EXECUTE_IF(
		"ib_import_OOM_8",
		UT_DELETE_ARRAY(cfg->m_cols);
		cfg->m_cols = NULL;
	);

	if (cfg->m_cols == NULL) {
		return(DB_OUT_OF_MEMORY);
	}

	cfg->m_col_names = UT_NEW_ARRAY_NOKEY(byte*, cfg->m_n_cols);

	/* Trigger OOM */
	DBUG_EXECUTE_IF(
		"ib_import_OOM_9",
		UT_DELETE_ARRAY(cfg->m_col_names);
		cfg->m_col_names = NULL;
	);

	if (cfg->m_col_names == NULL) {
		return(DB_OUT_OF_MEMORY);
	}

	memset(cfg->m_cols, 0x0, sizeof(cfg->m_cols) * cfg->m_n_cols);
	memset(cfg->m_col_names, 0x0, sizeof(cfg->m_col_names) * cfg->m_n_cols);

	col = cfg->m_cols;

	for (ulint i = 0; i < cfg->m_n_cols; ++i, ++col) {
		byte*		ptr = row;

		/* Trigger EOF */
		DBUG_EXECUTE_IF("ib_import_io_read_error_4",
				(void) fseek(file, 0L, SEEK_END););

		if (fread(row, 1,  sizeof(row), file) != sizeof(row)) {
			ib_senderrf(
				thd, IB_LOG_LEVEL_ERROR, ER_IO_READ_ERROR,
				errno, strerror(errno),
				"while reading table column meta-data.");

			return(DB_IO_ERROR);
		}

		col->prtype = mach_read_from_4(ptr);
		ptr += sizeof(ib_uint32_t);

		col->mtype = mach_read_from_4(ptr);
		ptr += sizeof(ib_uint32_t);

		col->len = mach_read_from_4(ptr);
		ptr += sizeof(ib_uint32_t);

		col->mbminmaxlen = mach_read_from_4(ptr);
		ptr += sizeof(ib_uint32_t);

		col->ind = mach_read_from_4(ptr);
		ptr += sizeof(ib_uint32_t);

		col->ord_part = mach_read_from_4(ptr);
		ptr += sizeof(ib_uint32_t);

		col->max_prefix = mach_read_from_4(ptr);
		ptr += sizeof(ib_uint32_t);

		/* Read in the column name as [len, byte array]. The len
		includes the NUL byte. */

		ulint		len = mach_read_from_4(ptr);

		/* FIXME: What is the maximum column name length? */
		if (len == 0 || len > 128) {
			ib_errf(thd, IB_LOG_LEVEL_ERROR,
				ER_IO_READ_ERROR,
				"Column name length %lu, is invalid",
				(ulong) len);

			return(DB_CORRUPTION);
		}

		cfg->m_col_names[i] = UT_NEW_ARRAY_NOKEY(byte, len);

		/* Trigger OOM */
		DBUG_EXECUTE_IF(
			"ib_import_OOM_10",
			UT_DELETE_ARRAY(cfg->m_col_names[i]);
			cfg->m_col_names[i] = NULL;
		);

		if (cfg->m_col_names[i] == NULL) {
			return(DB_OUT_OF_MEMORY);
		}

		dberr_t	err;

		err = row_import_cfg_read_string(
			file, cfg->m_col_names[i], len);

		if (err != DB_SUCCESS) {

			ib_senderrf(
				thd, IB_LOG_LEVEL_ERROR, ER_IO_READ_ERROR,
				errno, strerror(errno),
				"while parsing table column name.");

			return(err);
		}
	}

	return(DB_SUCCESS);
}

/*****************************************************************//**
Read the contents of the @<tablespace@>.cfg file.
@return DB_SUCCESS or error code. */
static	MY_ATTRIBUTE((warn_unused_result))
dberr_t
row_import_read_v1(
/*===============*/
	FILE*		file,		/*!< in: File to read from */
	THD*		thd,		/*!< in: session */
	row_import*	cfg)		/*!< out: meta data */
{
	byte		value[sizeof(ib_uint32_t)];

	/* Trigger EOF */
	DBUG_EXECUTE_IF("ib_import_io_read_error_5",
			(void) fseek(file, 0L, SEEK_END););

	/* Read the hostname where the tablespace was exported. */
	if (fread(value, 1, sizeof(value), file) != sizeof(value)) {
		ib_senderrf(
			thd, IB_LOG_LEVEL_ERROR, ER_IO_READ_ERROR,
			errno, strerror(errno),
			"while reading meta-data export hostname length.");

		return(DB_IO_ERROR);
	}

	ulint	len = mach_read_from_4(value);

	/* NUL byte is part of name length. */
	cfg->m_hostname = UT_NEW_ARRAY_NOKEY(byte, len);

	/* Trigger OOM */
	DBUG_EXECUTE_IF(
		"ib_import_OOM_1",
		UT_DELETE_ARRAY(cfg->m_hostname);
		cfg->m_hostname = NULL;
	);

	if (cfg->m_hostname == NULL) {
		return(DB_OUT_OF_MEMORY);
	}

	dberr_t	err = row_import_cfg_read_string(file, cfg->m_hostname, len);

	if (err != DB_SUCCESS) {

		ib_senderrf(
			thd, IB_LOG_LEVEL_ERROR, ER_IO_READ_ERROR,
			errno, strerror(errno),
			"while parsing export hostname.");

		return(err);
	}

	/* Trigger EOF */
	DBUG_EXECUTE_IF("ib_import_io_read_error_6",
			(void) fseek(file, 0L, SEEK_END););

	/* Read the table name of tablespace that was exported. */
	if (fread(value, 1, sizeof(value), file) != sizeof(value)) {
		ib_senderrf(
			thd, IB_LOG_LEVEL_ERROR, ER_IO_READ_ERROR,
			errno, strerror(errno),
			"while reading meta-data table name length.");

		return(DB_IO_ERROR);
	}

	len = mach_read_from_4(value);

	/* NUL byte is part of name length. */
	cfg->m_table_name = UT_NEW_ARRAY_NOKEY(byte, len);

	/* Trigger OOM */
	DBUG_EXECUTE_IF(
		"ib_import_OOM_2",
		UT_DELETE_ARRAY(cfg->m_table_name);
		cfg->m_table_name = NULL;
	);

	if (cfg->m_table_name == NULL) {
		return(DB_OUT_OF_MEMORY);
	}

	err = row_import_cfg_read_string(file, cfg->m_table_name, len);

	if (err != DB_SUCCESS) {
		ib_senderrf(
			thd, IB_LOG_LEVEL_ERROR, ER_IO_READ_ERROR,
			errno, strerror(errno),
			"while parsing table name.");

		return(err);
	}

	ib::info() << "Importing tablespace for table '" << cfg->m_table_name
		<< "' that was exported from host '" << cfg->m_hostname << "'";

	byte		row[sizeof(ib_uint32_t) * 3];

	/* Trigger EOF */
	DBUG_EXECUTE_IF("ib_import_io_read_error_7",
			(void) fseek(file, 0L, SEEK_END););

	/* Read the autoinc value. */
	if (fread(row, 1, sizeof(ib_uint64_t), file) != sizeof(ib_uint64_t)) {
		ib_senderrf(
			thd, IB_LOG_LEVEL_ERROR, ER_IO_READ_ERROR,
			errno, strerror(errno),
			"while reading autoinc value.");

		return(DB_IO_ERROR);
	}

	cfg->m_autoinc = mach_read_from_8(row);

	/* Trigger EOF */
	DBUG_EXECUTE_IF("ib_import_io_read_error_8",
			(void) fseek(file, 0L, SEEK_END););

	/* Read the tablespace page size. */
	if (fread(row, 1, sizeof(row), file) != sizeof(row)) {
		ib_senderrf(
			thd, IB_LOG_LEVEL_ERROR, ER_IO_READ_ERROR,
			errno, strerror(errno),
			"while reading meta-data header.");

		return(DB_IO_ERROR);
	}

	byte*		ptr = row;

	const ulint	logical_page_size = mach_read_from_4(ptr);
	ptr += sizeof(ib_uint32_t);

	if (logical_page_size != univ_page_size.logical()) {

		ib_errf(thd, IB_LOG_LEVEL_ERROR, ER_TABLE_SCHEMA_MISMATCH,
			"Tablespace to be imported has a different"
			" page size than this server. Server page size"
			" is %u, whereas tablespace page size"
			" is " ULINTPF,
			univ_page_size.logical(),
			logical_page_size);

		return(DB_ERROR);
	}

	cfg->m_flags = mach_read_from_4(ptr);
	ptr += sizeof(ib_uint32_t);

	cfg->m_page_size.copy_from(dict_tf_get_page_size(cfg->m_flags));

	ut_a(logical_page_size == cfg->m_page_size.logical());

	cfg->m_n_cols = mach_read_from_4(ptr);

	if (!dict_tf_is_valid(cfg->m_flags)) {

		return(DB_CORRUPTION);

	}

	return(err);
}

/** Read tablespace flags from @<tablespace@>.cfg file
@param[in]	file	File to read from
@param[in]	thd	session
@param[in,out]	cfg	meta data
@return DB_SUCCESS or error code. */
static	MY_ATTRIBUTE((nonnull, warn_unused_result))
dberr_t
row_import_read_v2(
	FILE*		file,
	THD*		thd,
	row_import*	cfg)
{
	byte		value[sizeof(uint32_t)];

	/* Read the tablespace flags */
	if (fread(value, 1, sizeof(value), file) != sizeof(value)) {
		ib_senderrf(
			thd, IB_LOG_LEVEL_ERROR, ER_IO_READ_ERROR,
			errno, strerror(errno),
			"while reading meta-data tablespace flags.");

		return(DB_IO_ERROR);
	}

	ulint	space_flags  = mach_read_from_4(value);
	ut_ad(space_flags != ULINT_UNDEFINED);
	cfg->m_has_sdi = FSP_FLAGS_HAS_SDI(space_flags);

	return(DB_SUCCESS);
}

/** Read the contents of the @<tablespace@>.cfg file
@param[in]	file	File to read from
@param[in]	thd	session
@param[in,out]	cfg	meta data
@return DB_SUCCESS or error code. */
static	MY_ATTRIBUTE((nonnull, warn_unused_result))
dberr_t
row_import_read_common(
	FILE*		file,
	THD*		thd,
	row_import*	cfg)
{
	dberr_t	err;
	if ((err = row_import_read_columns(file, thd, cfg))
		   != DB_SUCCESS) {

		return(err);

	} else if ((err = row_import_read_indexes(file, thd, cfg))
		   != DB_SUCCESS) {

		return(err);
	}

	ut_a(err == DB_SUCCESS);
	return(err);
}

/**
Read the contents of the @<tablespace@>.cfg file.
@return DB_SUCCESS or error code. */
static	MY_ATTRIBUTE((warn_unused_result))
dberr_t
row_import_read_meta_data(
/*======================*/
	dict_table_t*	table,		/*!< in: table */
	FILE*		file,		/*!< in: File to read from */
	THD*		thd,		/*!< in: session */
	row_import&	cfg)		/*!< out: contents of the .cfg file */
{
	byte		row[sizeof(ib_uint32_t)];

	/* Trigger EOF */
	DBUG_EXECUTE_IF("ib_import_io_read_error_9",
			(void) fseek(file, 0L, SEEK_END););

	if (fread(&row, 1, sizeof(row), file) != sizeof(row)) {
		ib_senderrf(
			thd, IB_LOG_LEVEL_ERROR, ER_IO_READ_ERROR,
			errno, strerror(errno),
			"while reading meta-data version.");

		return(DB_IO_ERROR);
	}

	cfg.m_version = mach_read_from_4(row);

	/* Check the version number. */
	switch (cfg.m_version) {
	dberr_t	err;
	case IB_EXPORT_CFG_VERSION_V1:
		err = row_import_read_v1(file, thd, &cfg);
		if (err == DB_SUCCESS) {
			err = row_import_read_common(file, thd, &cfg);
		}
		return(err);

	case IB_EXPORT_CFG_VERSION_V2:
		err = row_import_read_v1(file, thd, &cfg);

		if (err == DB_SUCCESS) {
			err = row_import_read_v2(file, thd, &cfg);
		}

		if (err == DB_SUCCESS) {
			err = row_import_read_common(file, thd, &cfg);
		}
		return(err);
	default:
		ib_errf(thd, IB_LOG_LEVEL_ERROR, ER_IO_READ_ERROR,
			"Unsupported meta-data version number (%lu),"
			" file ignored", (ulong) cfg.m_version);
	}

	return(DB_ERROR);
}

/**
Read the contents of the @<tablename@>.cfg file.
@return DB_SUCCESS or error code. */
static	MY_ATTRIBUTE((warn_unused_result))
dberr_t
row_import_read_cfg(
/*================*/
	dict_table_t*	table,	/*!< in: table */
	dd::Table*		table_def,
	THD*		thd,	/*!< in: session */
	row_import&	cfg)	/*!< out: contents of the .cfg file */
{
	dberr_t		err;
	char		name[OS_FILE_MAX_PATH];

	cfg.m_table = table;

	dd_get_meta_data_filename(table, table_def, name, sizeof(name));

	FILE*	file = fopen(name, "rb");

	if (file == NULL) {
		char	msg[BUFSIZ];

		snprintf(msg, sizeof(msg),
			    "Error opening '%s', will attempt to import"
			    " without schema verification", name);

		ib_senderrf(
			thd, IB_LOG_LEVEL_WARN, ER_IO_READ_ERROR,
			errno, strerror(errno), msg);

		cfg.m_missing = true;

		err = DB_FAIL;
	} else {

		cfg.m_missing = false;

		err = row_import_read_meta_data(table, file, thd, cfg);
		fclose(file);
	}

	return(err);
}

/** Read the contents of the .cfp file.
@param[in]	table		table
@param[in]	file		file to read from
@param[in]	thd		session
@param[in,out]	import		meta data
@return DB_SUCCESS or error code. */
static
dberr_t
row_import_read_encryption_data(
	dict_table_t*	table,
	FILE*		file,
	THD*		thd,
	row_import&	import)
{
	byte		row[sizeof(ib_uint32_t)];
	ulint		key_size;
	byte		transfer_key[ENCRYPTION_KEY_LEN];
	byte		encryption_key[ENCRYPTION_KEY_LEN];
	byte		encryption_iv[ENCRYPTION_KEY_LEN];
	lint		elen;

	if (fread(&row, 1, sizeof(row), file) != sizeof(row)) {
		ib_senderrf(
			thd, IB_LOG_LEVEL_ERROR, ER_IO_READ_ERROR,
			errno, strerror(errno),
			"while reading encrypton key size.");

		return(DB_IO_ERROR);
	}

	key_size = mach_read_from_4(row);
	if (key_size != ENCRYPTION_KEY_LEN) {
		ib_senderrf(
			thd, IB_LOG_LEVEL_ERROR, ER_IO_READ_ERROR,
			errno, strerror(errno),
			"while parsing encryption key size.");

		return(DB_IO_ERROR);
	}

	/* Read the transfer key. */
	if (fread(transfer_key, 1, ENCRYPTION_KEY_LEN, file)
		!= ENCRYPTION_KEY_LEN) {
		ib_senderrf(
			thd, IB_LOG_LEVEL_WARN, ER_IO_WRITE_ERROR,
			errno, strerror(errno),
			"while reading tranfer key.");

		return(DB_IO_ERROR);
	}

	/* Read the encrypted key. */
	if (fread(encryption_key, 1, ENCRYPTION_KEY_LEN, file)
		!= ENCRYPTION_KEY_LEN) {
		ib_senderrf(
			thd, IB_LOG_LEVEL_WARN, ER_IO_WRITE_ERROR,
			errno, strerror(errno),
			"while reading encryption key.");

		return(DB_IO_ERROR);
	}

	/* Read the encrypted iv. */
	if (fread(encryption_iv, 1, ENCRYPTION_KEY_LEN, file)
		!= ENCRYPTION_KEY_LEN) {
		ib_senderrf(
			thd, IB_LOG_LEVEL_WARN, ER_IO_WRITE_ERROR,
			errno, strerror(errno),
			"while reading encryption iv.");

		return(DB_IO_ERROR);
	}

	lint old_size = mem_heap_get_size(table->heap);

	table->encryption_key =
		static_cast<byte*>(mem_heap_alloc(table->heap,
						  ENCRYPTION_KEY_LEN));

	table->encryption_iv =
		static_cast<byte*>(mem_heap_alloc(table->heap,
						  ENCRYPTION_KEY_LEN));

	lint	new_size = mem_heap_get_size(table->heap);
	dict_sys->size += new_size - old_size;

	/* Decrypt tablespace key and iv. */
	elen = my_aes_decrypt(
		encryption_key,
		ENCRYPTION_KEY_LEN,
		table->encryption_key,
		transfer_key,
		ENCRYPTION_KEY_LEN,
		my_aes_256_ecb, NULL, false);

	if (elen == MY_AES_BAD_DATA) {
		ib_senderrf(
			thd, IB_LOG_LEVEL_ERROR, ER_IO_READ_ERROR,
			errno, strerror(errno),
			"while decrypt encryption key.");

		return(DB_IO_ERROR);
	}

	elen = my_aes_decrypt(
		encryption_iv,
		ENCRYPTION_KEY_LEN,
		table->encryption_iv,
		transfer_key,
		ENCRYPTION_KEY_LEN,
		my_aes_256_ecb, NULL, false);

	if (elen == MY_AES_BAD_DATA) {
		ib_senderrf(
			thd, IB_LOG_LEVEL_ERROR, ER_IO_READ_ERROR,
			errno, strerror(errno),
			"while decrypt encryption iv.");

		return(DB_IO_ERROR);
	}

	return(DB_SUCCESS);
}

/** Read the contents of the .cfp file.
@param[in]	table		table
@param[in]	thd		session
@param[in,out]	import		meta data
@return DB_SUCCESS or error code. */
static
dberr_t
row_import_read_cfp(
	dict_table_t*	table,
	THD*		thd,
	row_import&	import)
{
	dberr_t		err;
	char		name[OS_FILE_MAX_PATH];

	/* Clear table encryption information. */
	table->encryption_key = NULL;
	table->encryption_iv  = NULL;

	srv_get_encryption_data_filename(table, name, sizeof(name));

	FILE*	file = fopen(name, "rb");

	if (file == NULL) {
		import.m_cfp_missing = true;

		/* If there's no cfp file, we assume it's not an
		encrpyted table. return directly. */

		import.m_cfp_missing = true;

		err = DB_SUCCESS;
	} else {

		import.m_cfp_missing = false;

		err = row_import_read_encryption_data(table, file,
						      thd, import);
		fclose(file);
	}

	return(err);
}

/*****************************************************************//**
Imports a tablespace. The space id in the .ibd file must match the space id
of the table in the data dictionary.
@return error code or DB_SUCCESS */
dberr_t
row_import_for_mysql(
/*=================*/
	dict_table_t*	table,		/*!< in/out: table */
	dd::Table*		table_def,
	row_prebuilt_t*	prebuilt)	/*!< in: prebuilt struct in MySQL */
{
	dberr_t		err;
	trx_t*		trx;
	ib_uint64_t	autoinc = 0;
	char*		filepath = NULL;

	/* The caller assured that this is not read_only_mode and that no
	temorary tablespace is being imported. */
	ut_ad(!srv_read_only_mode);
	ut_ad(!table->is_temporary());

	ut_a(table->space);
	ut_ad(prebuilt->trx);
	ut_a(table->ibd_file_missing);

	ibuf_delete_for_discarded_space(table->space);

	trx_start_if_not_started(prebuilt->trx, true);

	trx = trx_allocate_for_mysql();

	/* So that the table is not DROPped during recovery. */
	trx_set_dict_operation(trx, TRX_DICT_OP_INDEX);

	trx_start_if_not_started(trx, true);

	/* So that we can send error messages to the user. */
	trx->mysql_thd = prebuilt->trx->mysql_thd;

	/* Ensure that the table will be dropped by trx_rollback_active()
	in case of a crash. */

	trx->table_id = table->id;

	/* Assign an undo segment for the transaction, so that the
	transaction will be recovered after a crash. */

	mutex_enter(&trx->undo_mutex);

	/* IMPORT tablespace is blocked for temp-tables and so we don't
	need to assign temporary rollback segment for this trx. */
	err = trx_undo_assign_undo(trx, &trx->rsegs.m_redo, TRX_UNDO_UPDATE);

	mutex_exit(&trx->undo_mutex);

	DBUG_EXECUTE_IF("ib_import_undo_assign_failure",
			err = DB_TOO_MANY_CONCURRENT_TRXS;);

	if (err != DB_SUCCESS) {

		return(row_import_cleanup(prebuilt, trx, err));

	} else if (trx->rsegs.m_redo.update_undo == 0) {

		err = DB_TOO_MANY_CONCURRENT_TRXS;
		return(row_import_cleanup(prebuilt, trx, err));
	}

	prebuilt->trx->op_info = "read meta-data file";

	/* Prevent DDL operations while we are checking. */

	rw_lock_s_lock_func(dict_operation_lock, 0, __FILE__, __LINE__);

	row_import	cfg;
	ulint		space_flags = 0;

	memset(&cfg, 0x0, sizeof(cfg));

	err = row_import_read_cfg(table, table_def, trx->mysql_thd, cfg);

	/* Check if the table column definitions match the contents
	of the config file. */

	if (err == DB_SUCCESS) {

		/* We have a schema file, try and match it with our
		data dictionary. */

		err = cfg.match_schema(trx->mysql_thd);

		/* Update index->page and SYS_INDEXES.PAGE_NO to match the
		B-tree root page numbers in the tablespace. Use the index
		name from the .cfg file to find match. */

		if (err == DB_SUCCESS) {
			cfg.set_root_by_name();
			autoinc = cfg.m_autoinc;
		}

		rw_lock_s_unlock_gen(dict_operation_lock, 0);

		DBUG_EXECUTE_IF("ib_import_set_index_root_failure",
				err = DB_TOO_MANY_CONCURRENT_TRXS;);

	} else if (cfg.m_missing) {

		rw_lock_s_unlock_gen(dict_operation_lock, 0);

		/* We don't have a schema file, we will have to discover
		the index root pages from the .ibd file and skip the schema
		matching step. */

		ut_a(err == DB_FAIL);

		cfg.m_page_size.copy_from(univ_page_size);

		FetchIndexRootPages	fetchIndexRootPages(table, trx);

		err = fil_tablespace_iterate(
			table, IO_BUFFER_SIZE(
				cfg.m_page_size.physical(),
				cfg.m_page_size.physical()),
			fetchIndexRootPages);

		if (err == DB_SUCCESS) {

			err = fetchIndexRootPages.build_row_import(&cfg);

			/* Update index->page and SYS_INDEXES.PAGE_NO
			to match the B-tree root page numbers in the
			tablespace. */

			if (err == DB_SUCCESS) {
				err = cfg.set_root_by_heuristic();
			}
		}

		space_flags = fetchIndexRootPages.get_space_flags();

	} else {
		rw_lock_s_unlock_gen(dict_operation_lock, 0);
	}

	/* Try to read encryption information. */
	if (err == DB_SUCCESS) {
		err = row_import_read_cfp(table, trx->mysql_thd, cfg);

		/* If table is not set to encrypted, but the fsp flag
		is not, then return error. */
		if (!dict_table_is_encrypted(table)
		    && space_flags != 0
		    && FSP_FLAGS_GET_ENCRYPTION(space_flags)) {

			ib_errf(trx->mysql_thd, IB_LOG_LEVEL_ERROR,
				 ER_TABLE_SCHEMA_MISMATCH,
				 "Table is not marked as encrypted, but"
				 " the tablespace is marked as encrypted");

			err = DB_ERROR;
			return(row_import_error(prebuilt, trx, err));
		}

		/* If table is set to encrypted, but can't find
		cfp file, then return error. */
		if (cfg.m_cfp_missing== true
		    && ((space_flags != 0
			 && FSP_FLAGS_GET_ENCRYPTION(space_flags))
			|| dict_table_is_encrypted(table))) {
			ib_errf(trx->mysql_thd, IB_LOG_LEVEL_ERROR,
				 ER_TABLE_SCHEMA_MISMATCH,
				 "Table is in an encrypted tablespace, but"
				 " can't find the encryption meta-data file"
				 " in importing");
			err = DB_ERROR;
			return(row_import_error(prebuilt, trx, err));
		}
	} else {
		return(row_import_error(prebuilt, trx, err));
	}

	prebuilt->trx->op_info = "importing tablespace";

	ib::info() << "Phase I - Update all pages";

	/* Iterate over all the pages and do the sanity checking and
	the conversion required to import the tablespace. */

	PageConverter	converter(&cfg, trx);

	/* Set the IO buffer size in pages. */

	err = fil_tablespace_iterate(
		table, IO_BUFFER_SIZE(
			cfg.m_page_size.physical(),
			cfg.m_page_size.physical()), converter);

	DBUG_EXECUTE_IF("ib_import_reset_space_and_lsn_failure",
			err = DB_TOO_MANY_CONCURRENT_TRXS;);

	if (err == DB_IO_NO_ENCRYPT_TABLESPACE) {
		char	table_name[MAX_FULL_NAME_LEN + 1];

		innobase_format_name(
			table_name, sizeof(table_name),
			table->name.m_name);

		ib_errf(trx->mysql_thd, IB_LOG_LEVEL_ERROR,
			ER_TABLE_SCHEMA_MISMATCH,
			"Encryption attribute is no matched");

		return(row_import_cleanup(prebuilt, trx, err));
	}

	if (err != DB_SUCCESS) {
		char	table_name[MAX_FULL_NAME_LEN + 1];

		innobase_format_name(
			table_name, sizeof(table_name),
			table->name.m_name);

		ib_errf(trx->mysql_thd, IB_LOG_LEVEL_ERROR,
			ER_INTERNAL_ERROR,
			"Cannot reset LSNs in table %s : %s",
			table_name, ut_strerr(err));

		return(row_import_cleanup(prebuilt, trx, err));
	}

	row_mysql_lock_data_dictionary(trx);

	/* If the table is stored in a remote tablespace, we need to
	determine that filepath from the link file and system tables.
	Find the space ID in SYS_TABLES since this is an ALTER TABLE. */
	dd_get_and_save_data_dir_path(table, table_def, true);

	if (DICT_TF_HAS_DATA_DIR(table->flags)) {
		ut_a(table->data_dir_path);

		filepath = fil_make_filepath(
			table->data_dir_path, table->name.m_name, IBD, true);
	} else {
		filepath = fil_make_filepath(
			NULL, table->name.m_name, IBD, false);
	}

	DBUG_EXECUTE_IF(
		"ib_import_OOM_15",
		ut_free(filepath);
		filepath = NULL;
	);

	if (filepath == NULL) {
		row_mysql_unlock_data_dictionary(trx);
		return(row_import_cleanup(prebuilt, trx, DB_OUT_OF_MEMORY));
	}

	/* Open the etablespace so that we can access via the buffer pool.
	The tablespace is initially opened as a temporary one, because
	we will not be writing any redo log for it before we have invoked
	fil_space_set_imported() to declare it a persistent tablespace. */

	ulint	fsp_flags = dict_tf_to_fsp_flags(table->flags);
	if (table->encryption_key != NULL) {
		fsp_flags |= FSP_FLAGS_MASK_ENCRYPTION;
	}

	err = fil_ibd_open(
		true, FIL_TYPE_IMPORT, table->space,
		fsp_flags, table->name.m_name, filepath);

	DBUG_EXECUTE_IF("ib_import_open_tablespace_failure",
			err = DB_TABLESPACE_NOT_FOUND;);

	if (err != DB_SUCCESS) {
		row_mysql_unlock_data_dictionary(trx);

		ib_senderrf(trx->mysql_thd, IB_LOG_LEVEL_ERROR,
			ER_FILE_NOT_FOUND,
			filepath, err, ut_strerr(err));

		ut_free(filepath);

		return(row_import_cleanup(prebuilt, trx, err));
	}

	/* For encrypted table, set encryption information. */
	if (dict_table_is_encrypted(table)) {

		err = fil_set_encryption(table->space,
					 Encryption::AES,
					 table->encryption_key,
					 table->encryption_iv);
	}

	row_mysql_unlock_data_dictionary(trx);

	ut_free(filepath);

	err = ibuf_check_bitmap_on_import(trx, table->space);

	DBUG_EXECUTE_IF("ib_import_check_bitmap_failure", err = DB_CORRUPTION;);

	if (err != DB_SUCCESS) {
		return(row_import_cleanup(prebuilt, trx, err));
	}

	/* The first index must always be the clustered index. */

	dict_index_t*	index = table->first_index();

	if (!index->is_clustered()) {
		return(row_import_error(prebuilt, trx, DB_CORRUPTION));
	}

	/* Update the Btree segment headers for index node and
	leaf nodes in the root page. Set the new space id. */

	err = btr_root_adjust_on_import(index);

	DBUG_EXECUTE_IF("ib_import_cluster_root_adjust_failure",
			err = DB_CORRUPTION;);

	if (err != DB_SUCCESS) {
		return(row_import_error(prebuilt, trx, err));
	}

	if (err != DB_SUCCESS) {
		return(row_import_error(prebuilt, trx, err));
	} else if (cfg.requires_purge(index->name)) {

		/* Purge any delete-marked records that couldn't be
		purged during the page conversion phase from the
		cluster index. */

		IndexPurge	purge(trx, index);

		trx->op_info = "cluster: purging delete marked records";

		err = purge.garbage_collect();

		trx->op_info = "";
	}

	DBUG_EXECUTE_IF("ib_import_cluster_failure", err = DB_CORRUPTION;);

	if (err != DB_SUCCESS) {
		return(row_import_error(prebuilt, trx, err));
	}

	/* For secondary indexes, purge any records that couldn't be purged
	during the page conversion phase. */

	err = row_import_adjust_root_pages_of_secondary_indexes(
		prebuilt, trx, table, cfg);

	DBUG_EXECUTE_IF("ib_import_sec_root_adjust_failure",
			err = DB_CORRUPTION;);

	if (err != DB_SUCCESS) {
		return(row_import_error(prebuilt, trx, err));
	}

	/* Ensure that the next available DB_ROW_ID is not smaller than
	any DB_ROW_ID stored in the table. */

	if (prebuilt->clust_index_was_generated) {

		err = row_import_set_sys_max_row_id(prebuilt, table);

		if (err != DB_SUCCESS) {
			return(row_import_error(prebuilt, trx, err));
		}
	}

	ib::info() << "Phase III - Flush changes to disk";

	/* Ensure that all pages dirtied during the IMPORT make it to disk.
	The only dirty pages generated should be from the pessimistic purge
	of delete marked records that couldn't be purged in Phase I. */

	buf_LRU_flush_or_remove_pages(
		prebuilt->table->space, BUF_REMOVE_FLUSH_WRITE,	trx);

	if (trx_is_interrupted(trx)) {
		ib::info() << "Phase III - Flush interrupted";
		return(row_import_error(prebuilt, trx, DB_INTERRUPTED));
	}

	ib::info() << "Phase IV - Flush complete";
	fil_space_set_imported(prebuilt->table->space);

	if (dict_table_is_encrypted(table)) {
		mtr_t		mtr;
		byte		encrypt_info[ENCRYPTION_INFO_SIZE_V2];

		fil_space_t*	space = fil_space_get(table->space);

		mtr_start(&mtr);

		mtr_x_lock_space(space, &mtr);

		memset(encrypt_info, 0, ENCRYPTION_INFO_SIZE_V2);

		if (!fsp_header_rotate_encryption(space,
						  encrypt_info,
						  &mtr)) {
			mtr_commit(&mtr);
			ib_senderrf(trx->mysql_thd, IB_LOG_LEVEL_ERROR,
				ER_FILE_NOT_FOUND,
				filepath, err, ut_strerr(err));

			ut_free(filepath);
			row_mysql_unlock_data_dictionary(trx);

			return(row_import_cleanup(prebuilt, trx, err));
		}

		mtr_commit(&mtr);
	}

	/* The dictionary latches will be released in in row_import_cleanup()
	after the transaction commit, for both success and error. */

	row_mysql_lock_data_dictionary(trx);

<<<<<<< HEAD
	DBUG_EXECUTE_IF("ib_import_internal_error",
			trx->error_state = DB_ERROR;
			err = DB_ERROR;
			return(row_import_error(prebuilt, trx, err)););
=======
	/* Update the root pages of the table's indexes. */
	err = row_import_update_index_root(trx, table, false, true);

	if (err != DB_SUCCESS) {
		return(row_import_error(prebuilt, trx, err));
	}
>>>>>>> 7cecc90f

	table->ibd_file_missing = false;
	table->flags2 &= ~DICT_TF2_DISCARDED;

	/* Set autoinc value read from cfg file. The value is set to zero
	if the cfg file is missing and is initialized later from table
	column value. */
	ib::info() << table->name << " autoinc value set to "
		<< autoinc;

	dict_table_autoinc_lock(table);
	dict_table_autoinc_initialize(table, autoinc);
	dict_table_autoinc_unlock(table);
	/* This should be set later in handler level, where we know the
	autoinc counter field index */
	table->autoinc_field_no = ULINT_UNDEFINED;

	ut_a(err == DB_SUCCESS);

	return(row_import_cleanup(prebuilt, trx, err));
}
<|MERGE_RESOLUTION|>--- conflicted
+++ resolved
@@ -3928,19 +3928,10 @@
 
 	row_mysql_lock_data_dictionary(trx);
 
-<<<<<<< HEAD
 	DBUG_EXECUTE_IF("ib_import_internal_error",
 			trx->error_state = DB_ERROR;
 			err = DB_ERROR;
 			return(row_import_error(prebuilt, trx, err)););
-=======
-	/* Update the root pages of the table's indexes. */
-	err = row_import_update_index_root(trx, table, false, true);
-
-	if (err != DB_SUCCESS) {
-		return(row_import_error(prebuilt, trx, err));
-	}
->>>>>>> 7cecc90f
 
 	table->ibd_file_missing = false;
 	table->flags2 &= ~DICT_TF2_DISCARDED;
