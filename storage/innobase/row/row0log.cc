/*****************************************************************************

Copyright (c) 2011, 2013, Oracle and/or its affiliates. All Rights Reserved.

This program is free software; you can redistribute it and/or modify it under
the terms of the GNU General Public License as published by the Free Software
Foundation; version 2 of the License.

This program is distributed in the hope that it will be useful, but WITHOUT
ANY WARRANTY; without even the implied warranty of MERCHANTABILITY or FITNESS
FOR A PARTICULAR PURPOSE. See the GNU General Public License for more details.

You should have received a copy of the GNU General Public License along with
this program; if not, write to the Free Software Foundation, Inc.,
51 Franklin Street, Suite 500, Boston, MA 02110-1335 USA

*****************************************************************************/

/**************************************************//**
@file row/row0log.cc
Modification log for online index creation and online table rebuild

Created 2011-05-26 Marko Makela
*******************************************************/

#include "row0log.h"

#ifdef UNIV_NONINL
#include "row0log.ic"
#endif

#include "row0row.h"
#include "row0ins.h"
#include "row0upd.h"
#include "row0merge.h"
#include "row0ext.h"
#include "data0data.h"
#include "que0que.h"
#include "handler0alter.h"

#include<map>

/** Table row modification operations during online table rebuild.
Delete-marked records are not copied to the rebuilt table. */
enum row_tab_op {
	/** Insert a record */
	ROW_T_INSERT = 0x41,
	/** Update a record in place */
	ROW_T_UPDATE,
	/** Delete (purge) a record */
	ROW_T_DELETE
};

/** Index record modification operations during online index creation */
enum row_op {
	/** Insert a record */
	ROW_OP_INSERT = 0x61,
	/** Delete a record */
	ROW_OP_DELETE
};

#ifdef UNIV_DEBUG
/** Write information about the applied record to the error log */
# define ROW_LOG_APPLY_PRINT
#endif /* UNIV_DEBUG */

#ifdef ROW_LOG_APPLY_PRINT
/** When set, write information about the applied record to the error log */
static bool row_log_apply_print;
#endif /* ROW_LOG_APPLY_PRINT */

/** Size of the modification log entry header, in bytes */
#define ROW_LOG_HEADER_SIZE 2/*op, extra_size*/

/** Log block for modifications during online ALTER TABLE */
struct row_log_buf_t {
	byte*		block;	/*!< file block buffer */
	mrec_buf_t	buf;	/*!< buffer for accessing a record
				that spans two blocks */
	ulint		blocks; /*!< current position in blocks */
	ulint		bytes;	/*!< current position within buf */
	ulonglong	total;	/*!< logical position, in bytes from
				the start of the row_log_table log;
				0 for row_log_online_op() and
				row_log_apply(). */
};

/** Tracks BLOB allocation during online ALTER TABLE */
class row_log_table_blob_t {
public:
	/** Constructor (declaring a BLOB freed)
	@param offset_arg	row_log_t::tail::total */
#ifdef UNIV_DEBUG
	row_log_table_blob_t(ulonglong offset_arg) :
		old_offset (0), free_offset (offset_arg),
		offset (BLOB_FREED) {}
#else /* UNIV_DEBUG */
	row_log_table_blob_t() :
		offset (BLOB_FREED) {}
#endif /* UNIV_DEBUG */

	/** Declare a BLOB freed again.
	@param offset_arg	row_log_t::tail::total */
#ifdef UNIV_DEBUG
	void blob_free(ulonglong offset_arg)
#else /* UNIV_DEBUG */
	void blob_free()
#endif /* UNIV_DEBUG */
	{
		ut_ad(offset < offset_arg);
		ut_ad(offset != BLOB_FREED);
		ut_d(old_offset = offset);
		ut_d(free_offset = offset_arg);
		offset = BLOB_FREED;
	}
	/** Declare a freed BLOB reused.
	@param offset_arg	row_log_t::tail::total */
	void blob_alloc(ulonglong offset_arg) {
		ut_ad(free_offset <= offset_arg);
		ut_d(old_offset = offset);
		offset = offset_arg;
	}
	/** Determine if a BLOB was freed at a given log position
	@param offset_arg	row_log_t::head::total after the log record
	@return true if freed */
	bool is_freed(ulonglong offset_arg) const {
		/* This is supposed to be the offset at the end of the
		current log record. */
		ut_ad(offset_arg > 0);
		/* We should never get anywhere close the magic value. */
		ut_ad(offset_arg < BLOB_FREED);
		return(offset_arg < offset);
	}
private:
	/** Magic value for a freed BLOB */
	static const ulonglong BLOB_FREED = ~0ULL;
#ifdef UNIV_DEBUG
	/** Old offset, in case a page was freed, reused, freed, ... */
	ulonglong	old_offset;
	/** Offset of last blob_free() */
	ulonglong	free_offset;
#endif /* UNIV_DEBUG */
	/** Byte offset to the log file */
	ulonglong	offset;
};

/** @brief Map of off-page column page numbers to 0 or log byte offsets.

If there is no mapping for a page number, it is safe to access.
If a page number maps to 0, it is an off-page column that has been freed.
If a page number maps to a nonzero number, the number is a byte offset
into the index->online_log, indicating that the page is safe to access
when applying log records starting from that offset. */
typedef std::map<ulint, row_log_table_blob_t> page_no_map;

/** @brief Buffer for logging modifications during online index creation

All modifications to an index that is being created will be logged by
row_log_online_op() to this buffer.

All modifications to a table that is being rebuilt will be logged by
row_log_table_delete(), row_log_table_update(), row_log_table_insert()
to this buffer.

When head.blocks == tail.blocks, the reader will access tail.block
directly. When also head.bytes == tail.bytes, both counts will be
reset to 0 and the file will be truncated. */
struct row_log_t {
	int		fd;	/*!< file descriptor */
	ib_mutex_t	mutex;	/*!< mutex protecting error,
				max_trx and tail */
	page_no_map*	blobs;	/*!< map of page numbers of off-page columns
				that have been freed during table-rebuilding
				ALTER TABLE (row_log_table_*); protected by
				index->lock X-latch only */
	dict_table_t*	table;	/*!< table that is being rebuilt,
				or NULL when this is a secondary
				index that is being created online */
	bool		same_pk;/*!< whether the definition of the PRIMARY KEY
				has remained the same */
	const dtuple_t*	add_cols;
				/*!< default values of added columns, or NULL */
	const ulint*	col_map;/*!< mapping of old column numbers to
				new ones, or NULL if !table */
	dberr_t		error;	/*!< error that occurred during online
				table rebuild */
	trx_id_t	max_trx;/*!< biggest observed trx_id in
				row_log_online_op();
				protected by mutex and index->lock S-latch,
				or by index->lock X-latch only */
	row_log_buf_t	tail;	/*!< writer context;
				protected by mutex and index->lock S-latch,
				or by index->lock X-latch only */
	row_log_buf_t	head;	/*!< reader context; protected by MDL only;
				modifiable by row_log_apply_ops() */
	ulint		size;	/*!< allocated size */
};

/******************************************************//**
Logs an operation to a secondary index that is (or was) being created. */
UNIV_INTERN
void
row_log_online_op(
/*==============*/
	dict_index_t*	index,	/*!< in/out: index, S or X latched */
	const dtuple_t* tuple,	/*!< in: index tuple */
	trx_id_t	trx_id)	/*!< in: transaction ID for insert,
				or 0 for delete */
{
	byte*		b;
	ulint		extra_size;
	ulint		size;
	ulint		mrec_size;
	ulint		avail_size;
	row_log_t*	log;

	ut_ad(dtuple_validate(tuple));
	ut_ad(dtuple_get_n_fields(tuple) == dict_index_get_n_fields(index));
#ifdef UNIV_SYNC_DEBUG
	ut_ad(rw_lock_own(dict_index_get_lock(index), RW_LOCK_S)
	      || rw_lock_own(dict_index_get_lock(index), RW_LOCK_X));
#endif /* UNIV_SYNC_DEBUG */

	if (dict_index_is_corrupted(index)) {
		return;
	}

	ut_ad(dict_index_is_online_ddl(index));

	/* Compute the size of the record. This differs from
	row_merge_buf_encode(), because here we do not encode
	extra_size+1 (and reserve 0 as the end-of-chunk marker). */

	size = rec_get_converted_size_temp(
		index, tuple->fields, tuple->n_fields, &extra_size);
	ut_ad(size >= extra_size);
	ut_ad(size <= sizeof log->tail.buf);

	mrec_size = ROW_LOG_HEADER_SIZE
		+ (extra_size >= 0x80) + size
		+ (trx_id ? DATA_TRX_ID_LEN : 0);

	log = index->online_log;
	mutex_enter(&log->mutex);

	if (trx_id > log->max_trx) {
		log->max_trx = trx_id;
	}

	UNIV_MEM_INVALID(log->tail.buf, sizeof log->tail.buf);

	ut_ad(log->tail.bytes < srv_sort_buf_size);
	avail_size = srv_sort_buf_size - log->tail.bytes;

	if (mrec_size > avail_size) {
		b = log->tail.buf;
	} else {
		b = log->tail.block + log->tail.bytes;
	}

	if (trx_id != 0) {
		*b++ = ROW_OP_INSERT;
		trx_write_trx_id(b, trx_id);
		b += DATA_TRX_ID_LEN;
	} else {
		*b++ = ROW_OP_DELETE;
	}

	if (extra_size < 0x80) {
		*b++ = (byte) extra_size;
	} else {
		ut_ad(extra_size < 0x8000);
		*b++ = (byte) (0x80 | (extra_size >> 8));
		*b++ = (byte) extra_size;
	}

	rec_convert_dtuple_to_temp(
		b + extra_size, index, tuple->fields, tuple->n_fields);
	b += size;

	if (mrec_size >= avail_size) {
		const os_offset_t	byte_offset
			= (os_offset_t) log->tail.blocks
			* srv_sort_buf_size;
		ibool			ret;

		if (byte_offset + srv_sort_buf_size >= srv_online_max_size) {
			goto write_failed;
		}

		if (mrec_size == avail_size) {
			ut_ad(b == &log->tail.block[srv_sort_buf_size]);
		} else {
			ut_ad(b == log->tail.buf + mrec_size);
			memcpy(log->tail.block + log->tail.bytes,
			       log->tail.buf, avail_size);
		}
		UNIV_MEM_ASSERT_RW(log->tail.block, srv_sort_buf_size);
		ret = os_file_write(
			"(modification log)",
			OS_FILE_FROM_FD(log->fd),
			log->tail.block, byte_offset, srv_sort_buf_size);
		log->tail.blocks++;
		if (!ret) {
write_failed:
			/* We set the flag directly instead of invoking
			dict_set_corrupted_index_cache_only(index) here,
			because the index is not "public" yet. */
			index->type |= DICT_CORRUPT;
		}
		UNIV_MEM_INVALID(log->tail.block, srv_sort_buf_size);
		memcpy(log->tail.block, log->tail.buf + avail_size,
		       mrec_size - avail_size);
		log->tail.bytes = mrec_size - avail_size;
	} else {
		log->tail.bytes += mrec_size;
		ut_ad(b == log->tail.block + log->tail.bytes);
	}

	UNIV_MEM_INVALID(log->tail.buf, sizeof log->tail.buf);
	mutex_exit(&log->mutex);
}

/******************************************************//**
Gets the error status of the online index rebuild log.
@return DB_SUCCESS or error code */
UNIV_INTERN
dberr_t
row_log_table_get_error(
/*====================*/
	const dict_index_t*	index)	/*!< in: clustered index of a table
					that is being rebuilt online */
{
	ut_ad(dict_index_is_clust(index));
	ut_ad(dict_index_is_online_ddl(index));
	return(index->online_log->error);
}

/******************************************************//**
Starts logging an operation to a table that is being rebuilt.
@return pointer to log, or NULL if no logging is necessary */
static __attribute__((nonnull, warn_unused_result))
byte*
row_log_table_open(
/*===============*/
	row_log_t*	log,	/*!< in/out: online rebuild log */
	ulint		size,	/*!< in: size of log record */
	ulint*		avail)	/*!< out: available size for log record */
{
	mutex_enter(&log->mutex);

	UNIV_MEM_INVALID(log->tail.buf, sizeof log->tail.buf);

	if (log->error != DB_SUCCESS) {
		mutex_exit(&log->mutex);
		return(NULL);
	}

	ut_ad(log->tail.bytes < srv_sort_buf_size);
	*avail = srv_sort_buf_size - log->tail.bytes;

	if (size > *avail) {
		return(log->tail.buf);
	} else {
		return(log->tail.block + log->tail.bytes);
	}
}

/******************************************************//**
Stops logging an operation to a table that is being rebuilt. */
static __attribute__((nonnull))
void
row_log_table_close_func(
/*=====================*/
	row_log_t*	log,	/*!< in/out: online rebuild log */
#ifdef UNIV_DEBUG
	const byte*	b,	/*!< in: end of log record */
#endif /* UNIV_DEBUG */
	ulint		size,	/*!< in: size of log record */
	ulint		avail)	/*!< in: available size for log record */
{
	ut_ad(mutex_own(&log->mutex));

	if (size >= avail) {
		const os_offset_t	byte_offset
			= (os_offset_t) log->tail.blocks
			* srv_sort_buf_size;
		ibool			ret;

		if (byte_offset + srv_sort_buf_size >= srv_online_max_size) {
			goto write_failed;
		}

		if (size == avail) {
			ut_ad(b == &log->tail.block[srv_sort_buf_size]);
		} else {
			ut_ad(b == log->tail.buf + size);
			memcpy(log->tail.block + log->tail.bytes,
			       log->tail.buf, avail);
		}
		UNIV_MEM_ASSERT_RW(log->tail.block, srv_sort_buf_size);
		ret = os_file_write(
			"(modification log)",
			OS_FILE_FROM_FD(log->fd),
			log->tail.block, byte_offset, srv_sort_buf_size);
		log->tail.blocks++;
		if (!ret) {
write_failed:
			log->error = DB_ONLINE_LOG_TOO_BIG;
		}
		UNIV_MEM_INVALID(log->tail.block, srv_sort_buf_size);
		memcpy(log->tail.block, log->tail.buf + avail, size - avail);
		log->tail.bytes = size - avail;
	} else {
		log->tail.bytes += size;
		ut_ad(b == log->tail.block + log->tail.bytes);
	}

	log->tail.total += size;
	UNIV_MEM_INVALID(log->tail.buf, sizeof log->tail.buf);
	mutex_exit(&log->mutex);
}

#ifdef UNIV_DEBUG
# define row_log_table_close(log, b, size, avail)	\
	row_log_table_close_func(log, b, size, avail)
#else /* UNIV_DEBUG */
# define row_log_table_close(log, b, size, avail)	\
	row_log_table_close_func(log, size, avail)
#endif /* UNIV_DEBUG */

/******************************************************//**
Logs a delete operation to a table that is being rebuilt.
This will be merged in row_log_table_apply_delete(). */
UNIV_INTERN
void
row_log_table_delete(
/*=================*/
	const rec_t*	rec,	/*!< in: clustered index leaf page record,
				page X-latched */
	dict_index_t*	index,	/*!< in/out: clustered index, S-latched
				or X-latched */
	const ulint*	offsets,/*!< in: rec_get_offsets(rec,index) */
	bool		purge,	/*!< in: true=purging BLOBs */
	trx_id_t	trx_id)	/*!< in: DB_TRX_ID of the record before
				it was deleted */
{
	ulint		old_pk_extra_size;
	ulint		old_pk_size;
	ulint		ext_size = 0;
	ulint		mrec_size;
	ulint		avail_size;
	mem_heap_t*	heap		= NULL;
	const dtuple_t*	old_pk;
	row_ext_t*	ext;

	ut_ad(dict_index_is_clust(index));
	ut_ad(rec_offs_validate(rec, index, offsets));
	ut_ad(rec_offs_n_fields(offsets) == dict_index_get_n_fields(index));
	ut_ad(rec_offs_size(offsets) <= sizeof index->online_log->tail.buf);
#ifdef UNIV_SYNC_DEBUG
	ut_ad(rw_lock_own(&index->lock, RW_LOCK_S)
	      || rw_lock_own(&index->lock, RW_LOCK_X));
#endif /* UNIV_SYNC_DEBUG */

	if (dict_index_is_corrupted(index)
	    || !dict_index_is_online_ddl(index)
	    || index->online_log->error != DB_SUCCESS) {
		return;
	}

	dict_table_t* new_table = index->online_log->table;
	dict_index_t* new_index = dict_table_get_first_index(new_table);

	ut_ad(dict_index_is_clust(new_index));
	ut_ad(!dict_index_is_online_ddl(new_index));

	/* Create the tuple PRIMARY KEY, DB_TRX_ID in the new_table. */
	if (index->online_log->same_pk) {
		byte*		db_trx_id;
		dtuple_t*	tuple;
		ut_ad(new_index->n_uniq == index->n_uniq);

		/* The PRIMARY KEY and DB_TRX_ID are in the first
		fields of the record. */
		heap = mem_heap_create(
			DATA_TRX_ID_LEN
			+ DTUPLE_EST_ALLOC(new_index->n_uniq + 1));
		old_pk = tuple = dtuple_create(heap, new_index->n_uniq + 1);
		dict_index_copy_types(tuple, new_index, tuple->n_fields);
		dtuple_set_n_fields_cmp(tuple, new_index->n_uniq);

		for (ulint i = 0; i < new_index->n_uniq; i++) {
			ulint		len;
			const void*	field	= rec_get_nth_field(
				rec, offsets, i, &len);
			dfield_t*	dfield	= dtuple_get_nth_field(
				tuple, i);
			ut_ad(len != UNIV_SQL_NULL);
			ut_ad(!rec_offs_nth_extern(offsets, i));
			dfield_set_data(dfield, field, len);
		}

		db_trx_id = static_cast<byte*>(
			mem_heap_alloc(heap, DATA_TRX_ID_LEN));
		trx_write_trx_id(db_trx_id, trx_id);

		dfield_set_data(dtuple_get_nth_field(tuple, new_index->n_uniq),
				db_trx_id, DATA_TRX_ID_LEN);
	} else {
		/* The PRIMARY KEY has changed. Translate the tuple. */
		dfield_t*	dfield;

		old_pk = row_log_table_get_pk(rec, index, offsets, &heap);

		if (!old_pk) {
			ut_ad(index->online_log->error != DB_SUCCESS);
			return;
		}

		/* Remove DB_ROLL_PTR. */
		ut_ad(dtuple_get_n_fields_cmp(old_pk)
		      == dict_index_get_n_unique(new_index));
		ut_ad(dtuple_get_n_fields(old_pk)
		      == dict_index_get_n_unique(new_index) + 2);
		const_cast<ulint&>(old_pk->n_fields)--;

		/* Overwrite DB_TRX_ID with the old trx_id. */
		dfield = dtuple_get_nth_field(old_pk, new_index->n_uniq);
		ut_ad(dfield_get_type(dfield)->mtype == DATA_SYS);
		ut_ad(dfield_get_type(dfield)->prtype
		      == (DATA_NOT_NULL | DATA_TRX_ID));
		ut_ad(dfield_get_len(dfield) == DATA_TRX_ID_LEN);
		trx_write_trx_id(static_cast<byte*>(dfield->data), trx_id);
	}

	ut_ad(dtuple_get_n_fields(old_pk) > 1);
	ut_ad(DATA_TRX_ID_LEN == dtuple_get_nth_field(
		      old_pk, old_pk->n_fields - 1)->len);
	old_pk_size = rec_get_converted_size_temp(
		new_index, old_pk->fields, old_pk->n_fields,
		&old_pk_extra_size);
	ut_ad(old_pk_extra_size < 0x100);

	mrec_size = 4 + old_pk_size;

	/* Log enough prefix of the BLOB unless both the
	old and new table are in COMPACT or REDUNDANT format,
	which store the prefix in the clustered index record. */
	if (purge && rec_offs_any_extern(offsets)
	    && (dict_table_get_format(index->table) >= UNIV_FORMAT_B
		|| dict_table_get_format(new_table) >= UNIV_FORMAT_B)) {

		/* Build a cache of those off-page column prefixes
		that are referenced by secondary indexes. It can be
		that none of the off-page columns are needed. */
		row_build(ROW_COPY_DATA, index, rec,
			  offsets, NULL, NULL, NULL, &ext, heap);
		if (ext) {
			/* Log the row_ext_t, ext->ext and ext->buf */
			ext_size = ext->n_ext * ext->max_len
				+ sizeof(*ext)
				+ ext->n_ext * sizeof(ulint)
				+ (ext->n_ext - 1) * sizeof ext->len;
			mrec_size += ext_size;
		}
	}

	if (byte* b = row_log_table_open(index->online_log,
					 mrec_size, &avail_size)) {
		*b++ = ROW_T_DELETE;
		*b++ = static_cast<byte>(old_pk_extra_size);

		/* Log the size of external prefix we saved */
		mach_write_to_2(b, ext_size);
		b += 2;

		rec_convert_dtuple_to_temp(
			b + old_pk_extra_size, new_index,
			old_pk->fields, old_pk->n_fields);

		b += old_pk_size;

		if (ext_size) {
			ulint	cur_ext_size = sizeof(*ext)
				+ (ext->n_ext - 1) * sizeof ext->len;

			memcpy(b, ext, cur_ext_size);
			b += cur_ext_size;

			/* Check if we need to col_map to adjust the column
			number. If columns were added/removed/reordered,
			adjust the column number. */
			if (const ulint* col_map =
				index->online_log->col_map) {
				for (ulint i = 0; i < ext->n_ext; i++) {
					const_cast<ulint&>(ext->ext[i]) =
						col_map[ext->ext[i]];
				}
			}

			memcpy(b, ext->ext, ext->n_ext * sizeof(*ext->ext));
			b += ext->n_ext * sizeof(*ext->ext);

			ext_size -= cur_ext_size
				 + ext->n_ext * sizeof(*ext->ext);
			memcpy(b, ext->buf, ext_size);
			b += ext_size;
		}

		row_log_table_close(
			index->online_log, b, mrec_size, avail_size);
	}

	mem_heap_free(heap);
}

/******************************************************//**
Logs an insert or update to a table that is being rebuilt. */
static
void
row_log_table_low_redundant(
/*========================*/
	const rec_t*		rec,	/*!< in: clustered index leaf
					page record in ROW_FORMAT=REDUNDANT,
					page X-latched */
	dict_index_t*		index,	/*!< in/out: clustered index, S-latched
					or X-latched */
	bool			insert,	/*!< in: true if insert,
					false if update */
	const dtuple_t*		old_pk,	/*!< in: old PRIMARY KEY value
					(if !insert and a PRIMARY KEY
					is being created) */
	const dict_index_t*	new_index)
					/*!< in: clustered index of the
					new table, not latched */
{
	ulint		old_pk_size;
	ulint		old_pk_extra_size;
	ulint		size;
	ulint		extra_size;
	ulint		mrec_size;
	ulint		avail_size;
	mem_heap_t*	heap		= NULL;
	dtuple_t*	tuple;

	ut_ad(!page_is_comp(page_align(rec)));
	ut_ad(dict_index_get_n_fields(index) == rec_get_n_fields_old(rec));
	ut_ad(!index->table->flags);
	ut_ad(dict_index_is_clust(new_index));

	heap = mem_heap_create(DTUPLE_EST_ALLOC(index->n_fields));
	tuple = dtuple_create(heap, index->n_fields);
	dict_index_copy_types(tuple, index, index->n_fields);
	dtuple_set_n_fields_cmp(tuple, dict_index_get_n_unique(index));

	if (rec_get_1byte_offs_flag(rec)) {
		for (ulint i = 0; i < index->n_fields; i++) {
			dfield_t*	dfield;
			ulint		len;
			const void*	field;

			dfield = dtuple_get_nth_field(tuple, i);
			field = rec_get_nth_field_old(rec, i, &len);

			dfield_set_data(dfield, field, len);
		}
	} else {
		for (ulint i = 0; i < index->n_fields; i++) {
			dfield_t*	dfield;
			ulint		len;
			const void*	field;

			dfield = dtuple_get_nth_field(tuple, i);
			field = rec_get_nth_field_old(rec, i, &len);

			dfield_set_data(dfield, field, len);

			if (rec_2_is_field_extern(rec, i)) {
				dfield_set_ext(dfield);
			}
		}
	}

	size = rec_get_converted_size_temp(
		index, tuple->fields, tuple->n_fields, &extra_size);

	mrec_size = ROW_LOG_HEADER_SIZE + size + (extra_size >= 0x80);

	if (insert || index->online_log->same_pk) {
		ut_ad(!old_pk);
		old_pk_extra_size = old_pk_size = 0;
	} else {
		ut_ad(old_pk);
		ut_ad(old_pk->n_fields == 2 + old_pk->n_fields_cmp);
		ut_ad(DATA_TRX_ID_LEN == dtuple_get_nth_field(
			      old_pk, old_pk->n_fields - 2)->len);
		ut_ad(DATA_ROLL_PTR_LEN == dtuple_get_nth_field(
			      old_pk, old_pk->n_fields - 1)->len);

		old_pk_size = rec_get_converted_size_temp(
			new_index, old_pk->fields, old_pk->n_fields,
			&old_pk_extra_size);
		ut_ad(old_pk_extra_size < 0x100);
		mrec_size += 1/*old_pk_extra_size*/ + old_pk_size;
	}

	if (byte* b = row_log_table_open(index->online_log,
					 mrec_size, &avail_size)) {
		*b++ = insert ? ROW_T_INSERT : ROW_T_UPDATE;

		if (old_pk_size) {
			*b++ = static_cast<byte>(old_pk_extra_size);

			rec_convert_dtuple_to_temp(
				b + old_pk_extra_size, new_index,
				old_pk->fields, old_pk->n_fields);
			b += old_pk_size;
		}

		if (extra_size < 0x80) {
			*b++ = static_cast<byte>(extra_size);
		} else {
			ut_ad(extra_size < 0x8000);
			*b++ = static_cast<byte>(0x80 | (extra_size >> 8));
			*b++ = static_cast<byte>(extra_size);
		}

		rec_convert_dtuple_to_temp(
			b + extra_size, index, tuple->fields, tuple->n_fields);
		b += size;

		row_log_table_close(
			index->online_log, b, mrec_size, avail_size);
	}

	mem_heap_free(heap);
}

/******************************************************//**
Logs an insert or update to a table that is being rebuilt. */
static __attribute__((nonnull(1,2,3)))
void
row_log_table_low(
/*==============*/
	const rec_t*	rec,	/*!< in: clustered index leaf page record,
				page X-latched */
	dict_index_t*	index,	/*!< in/out: clustered index, S-latched
				or X-latched */
	const ulint*	offsets,/*!< in: rec_get_offsets(rec,index) */
	bool		insert,	/*!< in: true if insert, false if update */
	const dtuple_t*	old_pk)	/*!< in: old PRIMARY KEY value (if !insert
				and a PRIMARY KEY is being created) */
{
	ulint			omit_size;
	ulint			old_pk_size;
	ulint			old_pk_extra_size;
	ulint			extra_size;
	ulint			mrec_size;
	ulint			avail_size;
	const dict_index_t*	new_index = dict_table_get_first_index(
		index->online_log->table);
	ut_ad(dict_index_is_clust(index));
	ut_ad(dict_index_is_clust(new_index));
	ut_ad(!dict_index_is_online_ddl(new_index));
	ut_ad(rec_offs_validate(rec, index, offsets));
	ut_ad(rec_offs_n_fields(offsets) == dict_index_get_n_fields(index));
	ut_ad(rec_offs_size(offsets) <= sizeof index->online_log->tail.buf);
#ifdef UNIV_SYNC_DEBUG
	ut_ad(rw_lock_own(&index->lock, RW_LOCK_S)
	      || rw_lock_own(&index->lock, RW_LOCK_X));
#endif /* UNIV_SYNC_DEBUG */
	ut_ad(fil_page_get_type(page_align(rec)) == FIL_PAGE_INDEX);
	ut_ad(page_is_leaf(page_align(rec)));
	ut_ad(!page_is_comp(page_align(rec)) == !rec_offs_comp(offsets));

	if (dict_index_is_corrupted(index)
	    || !dict_index_is_online_ddl(index)
	    || index->online_log->error != DB_SUCCESS) {
		return;
	}

	if (!rec_offs_comp(offsets)) {
		row_log_table_low_redundant(
			rec, index, insert, old_pk, new_index);
		return;
	}

	ut_ad(page_is_comp(page_align(rec)));
	ut_ad(rec_get_status(rec) == REC_STATUS_ORDINARY);

	omit_size = REC_N_NEW_EXTRA_BYTES;

	extra_size = rec_offs_extra_size(offsets) - omit_size;

	mrec_size = ROW_LOG_HEADER_SIZE
		+ (extra_size >= 0x80) + rec_offs_size(offsets) - omit_size;

	if (insert || index->online_log->same_pk) {
		ut_ad(!old_pk);
		old_pk_extra_size = old_pk_size = 0;
	} else {
		ut_ad(old_pk);
		ut_ad(old_pk->n_fields == 2 + old_pk->n_fields_cmp);
		ut_ad(DATA_TRX_ID_LEN == dtuple_get_nth_field(
			      old_pk, old_pk->n_fields - 2)->len);
		ut_ad(DATA_ROLL_PTR_LEN == dtuple_get_nth_field(
			      old_pk, old_pk->n_fields - 1)->len);

		old_pk_size = rec_get_converted_size_temp(
			new_index, old_pk->fields, old_pk->n_fields,
			&old_pk_extra_size);
		ut_ad(old_pk_extra_size < 0x100);
		mrec_size += 1/*old_pk_extra_size*/ + old_pk_size;
	}

	if (byte* b = row_log_table_open(index->online_log,
					 mrec_size, &avail_size)) {
		*b++ = insert ? ROW_T_INSERT : ROW_T_UPDATE;

		if (old_pk_size) {
			*b++ = static_cast<byte>(old_pk_extra_size);

			rec_convert_dtuple_to_temp(
				b + old_pk_extra_size, new_index,
				old_pk->fields, old_pk->n_fields);
			b += old_pk_size;
		}

		if (extra_size < 0x80) {
			*b++ = static_cast<byte>(extra_size);
		} else {
			ut_ad(extra_size < 0x8000);
			*b++ = static_cast<byte>(0x80 | (extra_size >> 8));
			*b++ = static_cast<byte>(extra_size);
		}

		memcpy(b, rec - rec_offs_extra_size(offsets), extra_size);
		b += extra_size;
		memcpy(b, rec, rec_offs_data_size(offsets));
		b += rec_offs_data_size(offsets);

		row_log_table_close(
			index->online_log, b, mrec_size, avail_size);
	}
}

/******************************************************//**
Logs an update to a table that is being rebuilt.
This will be merged in row_log_table_apply_update(). */
UNIV_INTERN
void
row_log_table_update(
/*=================*/
	const rec_t*	rec,	/*!< in: clustered index leaf page record,
				page X-latched */
	dict_index_t*	index,	/*!< in/out: clustered index, S-latched
				or X-latched */
	const ulint*	offsets,/*!< in: rec_get_offsets(rec,index) */
	const dtuple_t*	old_pk)	/*!< in: row_log_table_get_pk()
				before the update */
{
	row_log_table_low(rec, index, offsets, false, old_pk);
}

/** Gets the old table column of a PRIMARY KEY column.
@param table	old table (before ALTER TABLE)
@param col_map	mapping of old column numbers to new ones
@param col_no	column position in the new table
@return old table column, or NULL if this is an added column */
static
const dict_col_t*
row_log_table_get_pk_old_col(
/*=========================*/
	const dict_table_t*	table,
	const ulint*		col_map,
	ulint			col_no)
{
	for (ulint i = 0; i < table->n_cols; i++) {
		if (col_no == col_map[i]) {
			return(dict_table_get_nth_col(table, i));
		}
	}

	return(NULL);
}

/** Maps an old table column of a PRIMARY KEY column.
@param col	old table column (before ALTER TABLE)
@param ifield	clustered index field in the new table (after ALTER TABLE)
@param dfield	clustered index tuple field in the new table
@param heap	memory heap for allocating dfield contents
@param rec	clustered index leaf page record in the old table
@param offsets	rec_get_offsets(rec)
@param i	rec field corresponding to col
@param zip_size	compressed page size of the old table, or 0 for uncompressed
@param max_len	maximum length of dfield
@retval DB_INVALID_NULL if a NULL value is encountered
@retval DB_TOO_BIG_INDEX_COL if the maximum prefix length is exceeded */
static
dberr_t
row_log_table_get_pk_col(
/*=====================*/
	const dict_col_t*	col,
	const dict_field_t*	ifield,
	dfield_t*		dfield,
	mem_heap_t*		heap,
	const rec_t*		rec,
	const ulint*		offsets,
	ulint			i,
	ulint			zip_size,
	ulint			max_len)
{
	const byte*	field;
	ulint		len;

	ut_ad(ut_is_2pow(zip_size));

	field = rec_get_nth_field(rec, offsets, i, &len);

	if (len == UNIV_SQL_NULL) {
		return(DB_INVALID_NULL);
	}

	if (rec_offs_nth_extern(offsets, i)) {
		ulint	field_len = ifield->prefix_len;
		byte*	blob_field;

		if (!field_len) {
			field_len = ifield->fixed_len;
			if (!field_len) {
				field_len = max_len + 1;
			}
		}

		blob_field = static_cast<byte*>(
			mem_heap_alloc(heap, field_len));

		len = btr_copy_externally_stored_field_prefix(
			blob_field, field_len, zip_size, field, len);
		if (len >= max_len + 1) {
			return(DB_TOO_BIG_INDEX_COL);
		}

		dfield_set_data(dfield, blob_field, len);
	} else {
		dfield_set_data(dfield, mem_heap_dup(heap, field, len), len);
	}

	return(DB_SUCCESS);
}

/******************************************************//**
Constructs the old PRIMARY KEY and DB_TRX_ID,DB_ROLL_PTR
of a table that is being rebuilt.
@return tuple of PRIMARY KEY,DB_TRX_ID,DB_ROLL_PTR in the rebuilt table,
or NULL if the PRIMARY KEY definition does not change */
UNIV_INTERN
const dtuple_t*
row_log_table_get_pk(
/*=================*/
	const rec_t*	rec,	/*!< in: clustered index leaf page record,
				page X-latched */
	dict_index_t*	index,	/*!< in/out: clustered index, S-latched
				or X-latched */
	const ulint*	offsets,/*!< in: rec_get_offsets(rec,index) */
	mem_heap_t**	heap)	/*!< in/out: memory heap where allocated */
{
	dtuple_t*	tuple	= NULL;
	row_log_t*	log	= index->online_log;

	ut_ad(dict_index_is_clust(index));
	ut_ad(dict_index_is_online_ddl(index));
	ut_ad(!offsets || rec_offs_validate(rec, index, offsets));
#ifdef UNIV_SYNC_DEBUG
	ut_ad(rw_lock_own(&index->lock, RW_LOCK_S)
	      || rw_lock_own(&index->lock, RW_LOCK_X));
#endif /* UNIV_SYNC_DEBUG */

	ut_ad(log);
	ut_ad(log->table);

	if (log->same_pk) {
		/* The PRIMARY KEY columns are unchanged. */
		return(NULL);
	}

	mutex_enter(&log->mutex);

	/* log->error is protected by log->mutex. */
	if (log->error == DB_SUCCESS) {
		dict_table_t*	new_table	= log->table;
		dict_index_t*	new_index
			= dict_table_get_first_index(new_table);
		const ulint	new_n_uniq
			= dict_index_get_n_unique(new_index);

		if (!*heap) {
			ulint	size = 0;

			if (!offsets) {
				size += (1 + REC_OFFS_HEADER_SIZE
					 + index->n_fields)
					* sizeof *offsets;
			}

			for (ulint i = 0; i < new_n_uniq; i++) {
				size += dict_col_get_min_size(
					dict_index_get_nth_col(new_index, i));
			}

			*heap = mem_heap_create(
				DTUPLE_EST_ALLOC(new_n_uniq + 2) + size);
		}

		if (!offsets) {
			offsets = rec_get_offsets(rec, index, NULL,
						  ULINT_UNDEFINED, heap);
		}

		tuple = dtuple_create(*heap, new_n_uniq + 2);
		dict_index_copy_types(tuple, new_index, tuple->n_fields);
		dtuple_set_n_fields_cmp(tuple, new_n_uniq);

		const ulint max_len = DICT_MAX_FIELD_LEN_BY_FORMAT(new_table);
		const ulint zip_size = dict_table_zip_size(index->table);

		for (ulint new_i = 0; new_i < new_n_uniq; new_i++) {
			dict_field_t*	ifield;
			dfield_t*	dfield;
			ulint		prtype;
			ulint		mbminmaxlen;

			ifield = dict_index_get_nth_field(new_index, new_i);
			dfield = dtuple_get_nth_field(tuple, new_i);

			const ulint	col_no
				= dict_field_get_col(ifield)->ind;

			if (const dict_col_t* col
			    = row_log_table_get_pk_old_col(
				    index->table, log->col_map, col_no)) {
				ulint	i = dict_col_get_clust_pos(col, index);

				if (i == ULINT_UNDEFINED) {
					ut_ad(0);
					log->error = DB_CORRUPTION;
					goto err_exit;
				}

				log->error = row_log_table_get_pk_col(
					col, ifield, dfield, *heap,
					rec, offsets, i, zip_size, max_len);

				if (log->error != DB_SUCCESS) {
err_exit:
					tuple = NULL;
					goto func_exit;
				}

				mbminmaxlen = col->mbminmaxlen;
				prtype = col->prtype;
			} else {
				/* No matching column was found in the old
				table, so this must be an added column.
				Copy the default value. */
				ut_ad(log->add_cols);

				dfield_copy(dfield, dtuple_get_nth_field(
						    log->add_cols, col_no));
				mbminmaxlen = dfield->type.mbminmaxlen;
				prtype = dfield->type.prtype;
			}

			ut_ad(!dfield_is_ext(dfield));
			ut_ad(!dfield_is_null(dfield));

			if (ifield->prefix_len) {
				ulint	len = dtype_get_at_most_n_mbchars(
					prtype, mbminmaxlen,
					ifield->prefix_len,
					dfield_get_len(dfield),
					static_cast<const char*>(
						dfield_get_data(dfield)));

				ut_ad(len <= dfield_get_len(dfield));
				dfield_set_len(dfield, len);
			}
		}

		const byte* trx_roll = rec
			+ row_get_trx_id_offset(index, offsets);

		dfield_set_data(dtuple_get_nth_field(tuple, new_n_uniq),
				trx_roll, DATA_TRX_ID_LEN);
		dfield_set_data(dtuple_get_nth_field(tuple, new_n_uniq + 1),
				trx_roll + DATA_TRX_ID_LEN, DATA_ROLL_PTR_LEN);
	}

func_exit:
	mutex_exit(&log->mutex);
	return(tuple);
}

/******************************************************//**
Logs an insert to a table that is being rebuilt.
This will be merged in row_log_table_apply_insert(). */
UNIV_INTERN
void
row_log_table_insert(
/*=================*/
	const rec_t*	rec,	/*!< in: clustered index leaf page record,
				page X-latched */
	dict_index_t*	index,	/*!< in/out: clustered index, S-latched
				or X-latched */
	const ulint*	offsets)/*!< in: rec_get_offsets(rec,index) */
{
	row_log_table_low(rec, index, offsets, true, NULL);
}

/******************************************************//**
Notes that a BLOB is being freed during online ALTER TABLE. */
UNIV_INTERN
void
row_log_table_blob_free(
/*====================*/
	dict_index_t*	index,	/*!< in/out: clustered index, X-latched */
	ulint		page_no)/*!< in: starting page number of the BLOB */
{
	ut_ad(dict_index_is_clust(index));
	ut_ad(dict_index_is_online_ddl(index));
#ifdef UNIV_SYNC_DEBUG
	ut_ad(rw_lock_own(&index->lock, RW_LOCK_EX));
#endif /* UNIV_SYNC_DEBUG */
	ut_ad(page_no != FIL_NULL);

	if (index->online_log->error != DB_SUCCESS) {
		return;
	}

	page_no_map*	blobs	= index->online_log->blobs;

	if (!blobs) {
		index->online_log->blobs = blobs = new page_no_map();
	}

#ifdef UNIV_DEBUG
	const ulonglong	log_pos = index->online_log->tail.total;
#else
# define log_pos /* empty */
#endif /* UNIV_DEBUG */

	const page_no_map::value_type v(page_no,
					row_log_table_blob_t(log_pos));

	std::pair<page_no_map::iterator,bool> p = blobs->insert(v);

	if (!p.second) {
		/* Update the existing mapping. */
		ut_ad(p.first->first == page_no);
		p.first->second.blob_free(log_pos);
	}
#undef log_pos
}

/******************************************************//**
Notes that a BLOB is being allocated during online ALTER TABLE. */
UNIV_INTERN
void
row_log_table_blob_alloc(
/*=====================*/
	dict_index_t*	index,	/*!< in/out: clustered index, X-latched */
	ulint		page_no)/*!< in: starting page number of the BLOB */
{
	ut_ad(dict_index_is_clust(index));
	ut_ad(dict_index_is_online_ddl(index));
#ifdef UNIV_SYNC_DEBUG
	ut_ad(rw_lock_own(&index->lock, RW_LOCK_EX));
#endif /* UNIV_SYNC_DEBUG */
	ut_ad(page_no != FIL_NULL);

	if (index->online_log->error != DB_SUCCESS) {
		return;
	}

	/* Only track allocations if the same page has been freed
	earlier. Double allocation without a free is not allowed. */
	if (page_no_map* blobs = index->online_log->blobs) {
		page_no_map::iterator p = blobs->find(page_no);

		if (p != blobs->end()) {
			ut_ad(p->first == page_no);
			p->second.blob_alloc(index->online_log->tail.total);
		}
	}
}

/******************************************************//**
Converts a log record to a table row.
@return converted row, or NULL if the conversion fails
or the transaction has been rolled back */
static __attribute__((nonnull, warn_unused_result))
const dtuple_t*
row_log_table_apply_convert_mrec(
/*=============================*/
	const mrec_t*		mrec,		/*!< in: merge record */
	dict_index_t*		index,		/*!< in: index of mrec */
	const ulint*		offsets,	/*!< in: offsets of mrec */
	const row_log_t*	log,		/*!< in: rebuild context */
	mem_heap_t*		heap,		/*!< in/out: memory heap */
	trx_id_t		trx_id,		/*!< in: DB_TRX_ID of mrec */
	dberr_t*		error)		/*!< out: DB_SUCCESS or
						reason of failure */
{
	dtuple_t*	row;

#ifdef UNIV_SYNC_DEBUG
<<<<<<< HEAD
	/* This prevents BLOBs from being freed, in case an insert
	transaction rollback starts after row_log_table_is_rollback(). */
	ut_ad(rw_lock_own(dict_index_get_lock(index), RW_LOCK_X));
=======
	ut_ad(rw_lock_own(dict_index_get_lock(index), RW_LOCK_EX));
>>>>>>> e9e87240
#endif /* UNIV_SYNC_DEBUG */

	/* This is based on row_build(). */
	if (log->add_cols) {
		row = dtuple_copy(log->add_cols, heap);
		/* dict_table_copy_types() would set the fields to NULL */
		for (ulint i = 0; i < dict_table_get_n_cols(log->table); i++) {
			dict_col_copy_type(
				dict_table_get_nth_col(log->table, i),
				dfield_get_type(dtuple_get_nth_field(row, i)));
		}
	} else {
		row = dtuple_create(heap, dict_table_get_n_cols(log->table));
		dict_table_copy_types(row, log->table);
	}

	for (ulint i = 0; i < rec_offs_n_fields(offsets); i++) {
		const dict_field_t*	ind_field
			= dict_index_get_nth_field(index, i);

		if (ind_field->prefix_len) {
			/* Column prefixes can only occur in key
			fields, which cannot be stored externally. For
			a column prefix, there should also be the full
			field in the clustered index tuple. The row
			tuple comprises full fields, not prefixes. */
			ut_ad(!rec_offs_nth_extern(offsets, i));
			continue;
		}

		const dict_col_t*	col
			= dict_field_get_col(ind_field);
		ulint			col_no
			= log->col_map[dict_col_get_no(col)];

		if (col_no == ULINT_UNDEFINED) {
			/* dropped column */
			continue;
		}

		dfield_t*		dfield
			= dtuple_get_nth_field(row, col_no);
		ulint			len;
		const byte*		data;

		if (rec_offs_nth_extern(offsets, i)) {
			ut_ad(rec_offs_any_extern(offsets));
			if (const page_no_map* blobs = log->blobs) {
				data = rec_get_nth_field(
					mrec, offsets, i, &len);
				ut_ad(len >= BTR_EXTERN_FIELD_REF_SIZE);

				ulint	page_no = mach_read_from_4(
					data + len - (BTR_EXTERN_FIELD_REF_SIZE
						      - BTR_EXTERN_PAGE_NO));
				page_no_map::const_iterator p = blobs->find(
					page_no);
				if (p != blobs->end()
				    && p->second.is_freed(log->head.total)) {
					/* This BLOB has been freed.
					We must not access the row. */
					row = NULL;
					goto func_exit;
				}
			}

			data = btr_rec_copy_externally_stored_field(
				mrec, offsets,
				dict_table_zip_size(index->table),
				i, &len, heap);
			ut_a(data);
		} else {
			data = rec_get_nth_field(mrec, offsets, i, &len);
		}

		dfield_set_data(dfield, data, len);

		/* See if any columns were changed to NULL or NOT NULL. */
		const dict_col_t*	new_col
			= dict_table_get_nth_col(log->table, col_no);
		ut_ad(new_col->mtype == col->mtype);

		/* Assert that prtype matches except for nullability. */
		ut_ad(!((new_col->prtype ^ col->prtype) & ~DATA_NOT_NULL));
		ut_ad(!((new_col->prtype ^ dfield_get_type(dfield)->prtype)
			& ~DATA_NOT_NULL));

		if (new_col->prtype == col->prtype) {
			continue;
		}

		if ((new_col->prtype & DATA_NOT_NULL)
		    && dfield_is_null(dfield)) {
			/* We got a NULL value for a NOT NULL column. */
			*error = DB_INVALID_NULL;
			return(NULL);
		}

		/* Adjust the DATA_NOT_NULL flag in the parsed row. */
		dfield_get_type(dfield)->prtype = new_col->prtype;

		ut_ad(dict_col_type_assert_equal(new_col,
						 dfield_get_type(dfield)));
	}

func_exit:
	*error = DB_SUCCESS;
	return(row);
}

/******************************************************//**
Replays an insert operation on a table that was rebuilt.
@return DB_SUCCESS or error code */
static __attribute__((nonnull, warn_unused_result))
dberr_t
row_log_table_apply_insert_low(
/*===========================*/
	que_thr_t*		thr,		/*!< in: query graph */
	const dtuple_t*		row,		/*!< in: table row
						in the old table definition */
	trx_id_t		trx_id,		/*!< in: trx_id of the row */
	mem_heap_t*		offsets_heap,	/*!< in/out: memory heap
						that can be emptied */
	mem_heap_t*		heap,		/*!< in/out: memory heap */
	row_merge_dup_t*	dup)		/*!< in/out: for reporting
						duplicate key errors */
{
	dberr_t		error;
	dtuple_t*	entry;
	const row_log_t*log	= dup->index->online_log;
	dict_index_t*	index	= dict_table_get_first_index(log->table);

	ut_ad(dtuple_validate(row));
	ut_ad(trx_id);

#ifdef ROW_LOG_APPLY_PRINT
	if (row_log_apply_print) {
		fprintf(stderr, "table apply insert "
			IB_ID_FMT " " IB_ID_FMT "\n",
			index->table->id, index->id);
		dtuple_print(stderr, row);
	}
#endif /* ROW_LOG_APPLY_PRINT */

	static const ulint	flags
		= (BTR_CREATE_FLAG
		   | BTR_NO_LOCKING_FLAG
		   | BTR_NO_UNDO_LOG_FLAG
		   | BTR_KEEP_SYS_FLAG);

	entry = row_build_index_entry(row, NULL, index, heap);

	error = row_ins_clust_index_entry_low(
		flags, BTR_MODIFY_TREE, index, index->n_uniq, entry, 0, thr);

	switch (error) {
	case DB_SUCCESS:
		break;
	case DB_SUCCESS_LOCKED_REC:
		/* The row had already been copied to the table. */
		return(DB_SUCCESS);
	default:
		return(error);
	}

	do {
		if (!(index = dict_table_get_next_index(index))) {
			break;
		}

		if (index->type & DICT_FTS) {
			continue;
		}

		entry = row_build_index_entry(row, NULL, index, heap);
		error = row_ins_sec_index_entry_low(
			flags, BTR_MODIFY_TREE,
			index, offsets_heap, heap, entry, trx_id, thr);
	} while (error == DB_SUCCESS);

	return(error);
}

/******************************************************//**
Replays an insert operation on a table that was rebuilt.
@return DB_SUCCESS or error code */
static __attribute__((nonnull, warn_unused_result))
dberr_t
row_log_table_apply_insert(
/*=======================*/
	que_thr_t*		thr,		/*!< in: query graph */
	const mrec_t*		mrec,		/*!< in: record to insert */
	const ulint*		offsets,	/*!< in: offsets of mrec */
	mem_heap_t*		offsets_heap,	/*!< in/out: memory heap
						that can be emptied */
	mem_heap_t*		heap,		/*!< in/out: memory heap */
	row_merge_dup_t*	dup,		/*!< in/out: for reporting
						duplicate key errors */
	trx_id_t		trx_id)		/*!< in: DB_TRX_ID of mrec */
{
	const row_log_t*log	= dup->index->online_log;
	dberr_t		error;
	const dtuple_t*	row	= row_log_table_apply_convert_mrec(
		mrec, dup->index, offsets, log, heap, trx_id, &error);

	ut_ad(error == DB_SUCCESS || !row);
	/* Handling of duplicate key error requires storing
	of offending key in a record buffer. */
	ut_ad(error != DB_DUPLICATE_KEY);

	if (error != DB_SUCCESS)
		return(error);

	if (row) {
		error = row_log_table_apply_insert_low(
			thr, row, trx_id, offsets_heap, heap, dup);
		if (error != DB_SUCCESS) {
			/* Report the erroneous row using the new
			version of the table. */
			innobase_row_to_mysql(dup->table, log->table, row);
		}
	}
	return(error);
}

/******************************************************//**
Deletes a record from a table that is being rebuilt.
@return DB_SUCCESS or error code */
static __attribute__((nonnull(1, 2, 4, 5), warn_unused_result))
dberr_t
row_log_table_apply_delete_low(
/*===========================*/
	btr_pcur_t*		pcur,		/*!< in/out: B-tree cursor,
						will be trashed */
	const ulint*		offsets,	/*!< in: offsets on pcur */
	const row_ext_t*	save_ext,	/*!< in: saved external field
						info, or NULL */
	mem_heap_t*		heap,		/*!< in/out: memory heap */
	mtr_t*			mtr)		/*!< in/out: mini-transaction,
						will be committed */
{
	dberr_t		error;
	row_ext_t*	ext;
	dtuple_t*	row;
	dict_index_t*	index	= btr_pcur_get_btr_cur(pcur)->index;

	ut_ad(dict_index_is_clust(index));

#ifdef ROW_LOG_APPLY_PRINT
	if (row_log_apply_print) {
		fprintf(stderr, "table apply delete "
			IB_ID_FMT " " IB_ID_FMT "\n",
			index->table->id, index->id);
		rec_print_new(stderr, btr_pcur_get_rec(pcur), offsets);
	}
#endif /* ROW_LOG_APPLY_PRINT */
	if (dict_table_get_next_index(index)) {
		/* Build a row template for purging secondary index entries. */
		row = row_build(
			ROW_COPY_DATA, index, btr_pcur_get_rec(pcur),
			offsets, NULL, NULL, NULL,
			save_ext ? NULL : &ext, heap);
		if (!save_ext) {
			save_ext = ext;
		}
	} else {
		row = NULL;
	}

	btr_cur_pessimistic_delete(&error, FALSE, btr_pcur_get_btr_cur(pcur),
				   BTR_CREATE_FLAG, RB_NONE, mtr);
	mtr_commit(mtr);

	if (error != DB_SUCCESS) {
		return(error);
	}

	while ((index = dict_table_get_next_index(index)) != NULL) {
		if (index->type & DICT_FTS) {
			continue;
		}

		const dtuple_t*	entry = row_build_index_entry(
			row, save_ext, index, heap);
		mtr_start(mtr);
		btr_pcur_open(index, entry, PAGE_CUR_LE,
			      BTR_MODIFY_TREE, pcur, mtr);
#ifdef UNIV_DEBUG
		switch (btr_pcur_get_btr_cur(pcur)->flag) {
		case BTR_CUR_DELETE_REF:
		case BTR_CUR_DEL_MARK_IBUF:
		case BTR_CUR_DELETE_IBUF:
		case BTR_CUR_INSERT_TO_IBUF:
			/* We did not request buffering. */
			break;
		case BTR_CUR_HASH:
		case BTR_CUR_HASH_FAIL:
		case BTR_CUR_BINARY:
			goto flag_ok;
		}
		ut_ad(0);
flag_ok:
#endif /* UNIV_DEBUG */

		if (page_rec_is_infimum(btr_pcur_get_rec(pcur))
		    || btr_pcur_get_low_match(pcur) < index->n_uniq) {
			/* All secondary index entries should be
			found, because new_table is being modified by
			this thread only, and all indexes should be
			updated in sync. */
			mtr_commit(mtr);
			return(DB_INDEX_CORRUPT);
		}

		btr_cur_pessimistic_delete(&error, FALSE,
					   btr_pcur_get_btr_cur(pcur),
					   BTR_CREATE_FLAG, RB_NONE, mtr);
		mtr_commit(mtr);
	}

	return(error);
}

/******************************************************//**
Replays a delete operation on a table that was rebuilt.
@return DB_SUCCESS or error code */
static __attribute__((nonnull(1, 3, 4, 5, 6, 7), warn_unused_result))
dberr_t
row_log_table_apply_delete(
/*=======================*/
	que_thr_t*		thr,		/*!< in: query graph */
	ulint			trx_id_col,	/*!< in: position of
						DB_TRX_ID in the new
						clustered index */
	const mrec_t*		mrec,		/*!< in: merge record */
	const ulint*		moffsets,	/*!< in: offsets of mrec */
	mem_heap_t*		offsets_heap,	/*!< in/out: memory heap
						that can be emptied */
	mem_heap_t*		heap,		/*!< in/out: memory heap */
	dict_table_t*		new_table,	/*!< in: rebuilt table */
	const row_ext_t*	save_ext)	/*!< in: saved external field
						info, or NULL */
{
	dict_index_t*	index = dict_table_get_first_index(new_table);
	dtuple_t*	old_pk;
	mtr_t		mtr;
	btr_pcur_t	pcur;
	ulint*		offsets;

	ut_ad(rec_offs_n_fields(moffsets)
	      == dict_index_get_n_unique(index) + 1);
	ut_ad(!rec_offs_any_extern(moffsets));

	/* Convert the row to a search tuple. */
	old_pk = dtuple_create(heap, index->n_uniq + 1);
	dict_index_copy_types(old_pk, index, old_pk->n_fields);
	dtuple_set_n_fields_cmp(old_pk, index->n_uniq);

	for (ulint i = 0; i <= index->n_uniq; i++) {
		ulint		len;
		const void*	field;
		field = rec_get_nth_field(mrec, moffsets, i, &len);
		ut_ad(len != UNIV_SQL_NULL);
		dfield_set_data(dtuple_get_nth_field(old_pk, i),
				field, len);
	}

	mtr_start(&mtr);
	btr_pcur_open(index, old_pk, PAGE_CUR_LE,
		      BTR_MODIFY_TREE, &pcur, &mtr);
#ifdef UNIV_DEBUG
	switch (btr_pcur_get_btr_cur(&pcur)->flag) {
	case BTR_CUR_DELETE_REF:
	case BTR_CUR_DEL_MARK_IBUF:
	case BTR_CUR_DELETE_IBUF:
	case BTR_CUR_INSERT_TO_IBUF:
		/* We did not request buffering. */
		break;
	case BTR_CUR_HASH:
	case BTR_CUR_HASH_FAIL:
	case BTR_CUR_BINARY:
		goto flag_ok;
	}
	ut_ad(0);
flag_ok:
#endif /* UNIV_DEBUG */

	if (page_rec_is_infimum(btr_pcur_get_rec(&pcur))
	    || btr_pcur_get_low_match(&pcur) < index->n_uniq) {
all_done:
		mtr_commit(&mtr);
		/* The record was not found. All done. */
		return(DB_SUCCESS);
	}

	offsets = rec_get_offsets(btr_pcur_get_rec(&pcur), index, NULL,
				  ULINT_UNDEFINED, &offsets_heap);
#if defined UNIV_DEBUG || defined UNIV_BLOB_LIGHT_DEBUG
	ut_a(!rec_offs_any_null_extern(btr_pcur_get_rec(&pcur), offsets));
#endif /* UNIV_DEBUG || UNIV_BLOB_LIGHT_DEBUG */

	/* Only remove the record if DB_TRX_ID matches what was
	buffered. */

	{
		ulint		len;
		const void*	mrec_trx_id
			= rec_get_nth_field(mrec, moffsets, trx_id_col, &len);
		ut_ad(len == DATA_TRX_ID_LEN);
		const void*	rec_trx_id
			= rec_get_nth_field(btr_pcur_get_rec(&pcur), offsets,
					    trx_id_col, &len);
		ut_ad(len == DATA_TRX_ID_LEN);
		if (memcmp(mrec_trx_id, rec_trx_id, DATA_TRX_ID_LEN)) {
			goto all_done;
		}
	}

	return(row_log_table_apply_delete_low(&pcur, offsets, save_ext,
					      heap, &mtr));
}

/******************************************************//**
Replays an update operation on a table that was rebuilt.
@return DB_SUCCESS or error code */
static __attribute__((nonnull, warn_unused_result))
dberr_t
row_log_table_apply_update(
/*=======================*/
	que_thr_t*		thr,		/*!< in: query graph */
	ulint			trx_id_col,	/*!< in: position of
						DB_TRX_ID in the
						old clustered index */
	ulint			new_trx_id_col,	/*!< in: position of
						DB_TRX_ID in the new
						clustered index */
	const mrec_t*		mrec,		/*!< in: new value */
	const ulint*		offsets,	/*!< in: offsets of mrec */
	mem_heap_t*		offsets_heap,	/*!< in/out: memory heap
						that can be emptied */
	mem_heap_t*		heap,		/*!< in/out: memory heap */
	row_merge_dup_t*	dup,		/*!< in/out: for reporting
						duplicate key errors */
	trx_id_t		trx_id,		/*!< in: DB_TRX_ID of mrec */
	const dtuple_t*		old_pk)		/*!< in: PRIMARY KEY and
						DB_TRX_ID,DB_ROLL_PTR
						of the old value,
						or PRIMARY KEY if same_pk */
{
	const row_log_t*log	= dup->index->online_log;
	const dtuple_t*	row;
	dict_index_t*	index	= dict_table_get_first_index(log->table);
	mtr_t		mtr;
	btr_pcur_t	pcur;
	dberr_t		error;

	ut_ad(dtuple_get_n_fields_cmp(old_pk)
	      == dict_index_get_n_unique(index));
	ut_ad(dtuple_get_n_fields(old_pk)
	      == dict_index_get_n_unique(index)
	      + (dup->index->online_log->same_pk ? 0 : 2));

	row = row_log_table_apply_convert_mrec(
		mrec, dup->index, offsets, log, heap, trx_id, &error);

	ut_ad(error == DB_SUCCESS || !row);
	/* Handling of duplicate key error requires storing
	of offending key in a record buffer. */
	ut_ad(error != DB_DUPLICATE_KEY);

	if (!row) {
		return(error);
	}

	mtr_start(&mtr);
	btr_pcur_open(index, old_pk, PAGE_CUR_LE,
		      BTR_MODIFY_TREE, &pcur, &mtr);
#ifdef UNIV_DEBUG
	switch (btr_pcur_get_btr_cur(&pcur)->flag) {
	case BTR_CUR_DELETE_REF:
	case BTR_CUR_DEL_MARK_IBUF:
	case BTR_CUR_DELETE_IBUF:
	case BTR_CUR_INSERT_TO_IBUF:
		ut_ad(0);/* We did not request buffering. */
	case BTR_CUR_HASH:
	case BTR_CUR_HASH_FAIL:
	case BTR_CUR_BINARY:
		break;
	}
#endif /* UNIV_DEBUG */

	if (page_rec_is_infimum(btr_pcur_get_rec(&pcur))
	    || btr_pcur_get_low_match(&pcur) < index->n_uniq) {
		mtr_commit(&mtr);
insert:
		ut_ad(mtr.state == MTR_COMMITTED);
		/* The row was not found. Insert it. */
		error = row_log_table_apply_insert_low(
			thr, row, trx_id, offsets_heap, heap, dup);
		if (error != DB_SUCCESS) {
err_exit:
			/* Report the erroneous row using the new
			version of the table. */
			innobase_row_to_mysql(dup->table, log->table, row);
		}

		return(error);
	}

	/* Update the record. */
	ulint*		cur_offsets	= rec_get_offsets(
		btr_pcur_get_rec(&pcur),
		index, NULL, ULINT_UNDEFINED, &offsets_heap);

	dtuple_t*	entry	= row_build_index_entry(
		row, NULL, index, heap);
	const upd_t*	update	= row_upd_build_difference_binary(
		index, entry, btr_pcur_get_rec(&pcur), cur_offsets,
		false, NULL, heap);

	error = DB_SUCCESS;

	if (!update->n_fields) {
		/* Nothing to do. */
		goto func_exit;
	}

	if (rec_offs_any_extern(cur_offsets)) {
		/* If the record contains any externally stored
		columns, perform the update by delete and insert,
		because we will not write any undo log that would
		allow purge to free any orphaned externally stored
		columns. */
delete_insert:
		error = row_log_table_apply_delete_low(
			&pcur, cur_offsets, NULL, heap, &mtr);
		ut_ad(mtr.state == MTR_COMMITTED);

		if (error != DB_SUCCESS) {
			goto err_exit;
		}

		goto insert;
	}

	if (upd_get_nth_field(update, 0)->field_no < new_trx_id_col) {
		if (dup->index->online_log->same_pk) {
			/* The ROW_T_UPDATE log record should only be
			written when the PRIMARY KEY fields of the
			record did not change in the old table.  We
			can only get a change of PRIMARY KEY columns
			in the rebuilt table if the PRIMARY KEY was
			redefined (!same_pk). */
			ut_ad(0);
			error = DB_CORRUPTION;
			goto func_exit;
		}

		/* The PRIMARY KEY columns have changed.
		Delete the record with the old PRIMARY KEY value,
		provided that it carries the same
		DB_TRX_ID,DB_ROLL_PTR. Then, insert the new row. */
		ulint		len;
		const byte*	cur_trx_roll	= rec_get_nth_field(
			mrec, offsets, trx_id_col, &len);
		ut_ad(len == DATA_TRX_ID_LEN);
		const dfield_t*	new_trx_roll	= dtuple_get_nth_field(
			old_pk, new_trx_id_col);
		/* We assume that DB_TRX_ID,DB_ROLL_PTR are stored
		in one contiguous block. */
		ut_ad(rec_get_nth_field(mrec, offsets, trx_id_col + 1, &len)
		      == cur_trx_roll + DATA_TRX_ID_LEN);
		ut_ad(len == DATA_ROLL_PTR_LEN);
		ut_ad(new_trx_roll->len == DATA_TRX_ID_LEN);
		ut_ad(dtuple_get_nth_field(old_pk, new_trx_id_col + 1)
		      -> len == DATA_ROLL_PTR_LEN);
		ut_ad(static_cast<const byte*>(
			      dtuple_get_nth_field(old_pk, new_trx_id_col + 1)
			      ->data)
		      == static_cast<const byte*>(new_trx_roll->data)
		      + DATA_TRX_ID_LEN);

		if (!memcmp(cur_trx_roll, new_trx_roll->data,
			    DATA_TRX_ID_LEN + DATA_ROLL_PTR_LEN)) {
			/* The old row exists. Remove it. */
			goto delete_insert;
		}

		/* Unless we called row_log_table_apply_delete_low(),
		this will likely cause a duplicate key error. */
		mtr_commit(&mtr);
		goto insert;
	}

	dtuple_t*	old_row;
	row_ext_t*	old_ext;

	if (dict_table_get_next_index(index)) {
		/* Construct the row corresponding to the old value of
		the record. */
		old_row = row_build(
			ROW_COPY_DATA, index, btr_pcur_get_rec(&pcur),
			cur_offsets, NULL, NULL, NULL, &old_ext, heap);
		ut_ad(old_row);
#ifdef ROW_LOG_APPLY_PRINT
		if (row_log_apply_print) {
			fprintf(stderr, "table apply update "
				IB_ID_FMT " " IB_ID_FMT "\n",
				index->table->id, index->id);
			dtuple_print(stderr, old_row);
			dtuple_print(stderr, row);
		}
#endif /* ROW_LOG_APPLY_PRINT */
	} else {
		old_row = NULL;
		old_ext = NULL;
	}

	big_rec_t*	big_rec;

	error = btr_cur_pessimistic_update(
		BTR_CREATE_FLAG | BTR_NO_LOCKING_FLAG
		| BTR_NO_UNDO_LOG_FLAG | BTR_KEEP_SYS_FLAG
		| BTR_KEEP_POS_FLAG,
		btr_pcur_get_btr_cur(&pcur),
		&cur_offsets, &offsets_heap, heap, &big_rec,
		update, 0, thr, 0, &mtr);

	if (big_rec) {
		if (error == DB_SUCCESS) {
			error = btr_store_big_rec_extern_fields(
				index, btr_pcur_get_block(&pcur),
				btr_pcur_get_rec(&pcur), cur_offsets,
				big_rec, &mtr, BTR_STORE_UPDATE);
		}

		dtuple_big_rec_free(big_rec);
	}

	while ((index = dict_table_get_next_index(index)) != NULL) {
		if (error != DB_SUCCESS) {
			break;
		}

		if (index->type & DICT_FTS) {
			continue;
		}

		if (!row_upd_changes_ord_field_binary(
			    index, update, thr, old_row, NULL)) {
			continue;
		}

		mtr_commit(&mtr);

		entry = row_build_index_entry(old_row, old_ext, index, heap);
		if (!entry) {
			ut_ad(0);
			return(DB_CORRUPTION);
		}

		mtr_start(&mtr);

		if (ROW_FOUND != row_search_index_entry(
			    index, entry, BTR_MODIFY_TREE, &pcur, &mtr)) {
			ut_ad(0);
			error = DB_CORRUPTION;
			break;
		}

		btr_cur_pessimistic_delete(
			&error, FALSE, btr_pcur_get_btr_cur(&pcur),
			BTR_CREATE_FLAG, RB_NONE, &mtr);

		if (error != DB_SUCCESS) {
			break;
		}

		mtr_commit(&mtr);

		entry = row_build_index_entry(row, NULL, index, heap);
		error = row_ins_sec_index_entry_low(
			BTR_CREATE_FLAG | BTR_NO_LOCKING_FLAG
			| BTR_NO_UNDO_LOG_FLAG | BTR_KEEP_SYS_FLAG,
			BTR_MODIFY_TREE, index, offsets_heap, heap,
			entry, trx_id, thr);

		mtr_start(&mtr);
	}

func_exit:
	mtr_commit(&mtr);
	if (error != DB_SUCCESS) {
		goto err_exit;
	}

	return(error);
}

/******************************************************//**
Applies an operation to a table that was rebuilt.
@return NULL on failure (mrec corruption) or when out of data;
pointer to next record on success */
static __attribute__((nonnull, warn_unused_result))
const mrec_t*
row_log_table_apply_op(
/*===================*/
	que_thr_t*		thr,		/*!< in: query graph */
	ulint			trx_id_col,	/*!< in: position of
						DB_TRX_ID in old index */
	ulint			new_trx_id_col,	/*!< in: position of
						DB_TRX_ID in new index */
	row_merge_dup_t*	dup,		/*!< in/out: for reporting
						duplicate key errors */
	dberr_t*		error,		/*!< out: DB_SUCCESS
						or error code */
	mem_heap_t*		offsets_heap,	/*!< in/out: memory heap
						that can be emptied */
	mem_heap_t*		heap,		/*!< in/out: memory heap */
	const mrec_t*		mrec,		/*!< in: merge record */
	const mrec_t*		mrec_end,	/*!< in: end of buffer */
	ulint*			offsets)	/*!< in/out: work area
						for parsing mrec */
{
	row_log_t*	log	= dup->index->online_log;
	dict_index_t*	new_index = dict_table_get_first_index(log->table);
	ulint		extra_size;
	const mrec_t*	next_mrec;
	dtuple_t*	old_pk;
	row_ext_t*	ext;
	ulint		ext_size;

	ut_ad(dict_index_is_clust(dup->index));
	ut_ad(dup->index->table != log->table);
	ut_ad(log->head.total <= log->tail.total);

	*error = DB_SUCCESS;

	/* 3 = 1 (op type) + 1 (ext_size) + at least 1 byte payload */
	if (mrec + 3 >= mrec_end) {
		return(NULL);
	}

	const mrec_t* const mrec_start = mrec;

	switch (*mrec++) {
	default:
		ut_ad(0);
		*error = DB_CORRUPTION;
		return(NULL);
	case ROW_T_INSERT:
		extra_size = *mrec++;

		if (extra_size >= 0x80) {
			/* Read another byte of extra_size. */

			extra_size = (extra_size & 0x7f) << 8;
			extra_size |= *mrec++;
		}

		mrec += extra_size;

		if (mrec > mrec_end) {
			return(NULL);
		}

		rec_offs_set_n_fields(offsets, dup->index->n_fields);
		rec_init_offsets_temp(mrec, dup->index, offsets);

		next_mrec = mrec + rec_offs_data_size(offsets);

		if (next_mrec > mrec_end) {
			return(NULL);
		} else {
			log->head.total += next_mrec - mrec_start;

			ulint		len;
			const byte*	db_trx_id
				= rec_get_nth_field(
					mrec, offsets, trx_id_col, &len);
			ut_ad(len == DATA_TRX_ID_LEN);
			*error = row_log_table_apply_insert(
				thr, mrec, offsets, offsets_heap,
				heap, dup, trx_read_trx_id(db_trx_id));
		}
		break;

	case ROW_T_DELETE:
		/* 1 (extra_size) + 2 (ext_size) + at least 1 (payload) */
		if (mrec + 4 >= mrec_end) {
			return(NULL);
		}

		extra_size = *mrec++;
		ext_size = mach_read_from_2(mrec);
		mrec += 2;
		ut_ad(mrec < mrec_end);

		/* We assume extra_size < 0x100 for the PRIMARY KEY prefix.
		For fixed-length PRIMARY key columns, it is 0. */
		mrec += extra_size;

		rec_offs_set_n_fields(offsets, new_index->n_uniq + 1);
		rec_init_offsets_temp(mrec, new_index, offsets);
		next_mrec = mrec + rec_offs_data_size(offsets) + ext_size;
		if (next_mrec > mrec_end) {
			return(NULL);
		}

		log->head.total += next_mrec - mrec_start;

		/* If there are external fields, retrieve those logged
		prefix info and reconstruct the row_ext_t */
		if (ext_size) {
			/* We use memcpy to avoid unaligned
			access on some non-x86 platforms.*/
			ext = static_cast<row_ext_t*>(
				mem_heap_dup(heap,
					     mrec + rec_offs_data_size(offsets),
					     ext_size));

			byte*	ext_start = reinterpret_cast<byte*>(ext);

			ulint	ext_len = sizeof(*ext)
				+ (ext->n_ext - 1) * sizeof ext->len;

			ext->ext = reinterpret_cast<ulint*>(ext_start + ext_len);
			ext_len += ext->n_ext * sizeof(*ext->ext);

			ext->buf = static_cast<byte*>(ext_start + ext_len);
		} else {
			ext = NULL;
		}

		*error = row_log_table_apply_delete(
			thr, new_trx_id_col,
			mrec, offsets, offsets_heap, heap,
			log->table, ext);
		break;

	case ROW_T_UPDATE:
		/* Logically, the log entry consists of the
		(PRIMARY KEY,DB_TRX_ID) of the old value (converted
		to the new primary key definition) followed by
		the new value in the old table definition. If the
		definition of the columns belonging to PRIMARY KEY
		is not changed, the log will only contain
		DB_TRX_ID,new_row. */

		if (dup->index->online_log->same_pk) {
			ut_ad(new_index->n_uniq == dup->index->n_uniq);

			extra_size = *mrec++;

			if (extra_size >= 0x80) {
				/* Read another byte of extra_size. */

				extra_size = (extra_size & 0x7f) << 8;
				extra_size |= *mrec++;
			}

			mrec += extra_size;

			if (mrec > mrec_end) {
				return(NULL);
			}

			rec_offs_set_n_fields(offsets, dup->index->n_fields);
			rec_init_offsets_temp(mrec, dup->index, offsets);

			next_mrec = mrec + rec_offs_data_size(offsets);

			if (next_mrec > mrec_end) {
				return(NULL);
			}

			old_pk = dtuple_create(heap, new_index->n_uniq);
			dict_index_copy_types(
				old_pk, new_index, old_pk->n_fields);

			/* Copy the PRIMARY KEY fields from mrec to old_pk. */
			for (ulint i = 0; i < new_index->n_uniq; i++) {
				const void*	field;
				ulint		len;
				dfield_t*	dfield;

				ut_ad(!rec_offs_nth_extern(offsets, i));

				field = rec_get_nth_field(
					mrec, offsets, i, &len);
				ut_ad(len != UNIV_SQL_NULL);

				dfield = dtuple_get_nth_field(old_pk, i);
				dfield_set_data(dfield, field, len);
			}
		} else {
			/* We assume extra_size < 0x100
			for the PRIMARY KEY prefix. */
			mrec += *mrec + 1;

			if (mrec > mrec_end) {
				return(NULL);
			}

			/* Get offsets for PRIMARY KEY,
			DB_TRX_ID, DB_ROLL_PTR. */
			rec_offs_set_n_fields(offsets, new_index->n_uniq + 2);
			rec_init_offsets_temp(mrec, new_index, offsets);

			next_mrec = mrec + rec_offs_data_size(offsets);
			if (next_mrec + 2 > mrec_end) {
				return(NULL);
			}

			/* Copy the PRIMARY KEY fields and
			DB_TRX_ID, DB_ROLL_PTR from mrec to old_pk. */
			old_pk = dtuple_create(heap, new_index->n_uniq + 2);
			dict_index_copy_types(old_pk, new_index,
					      old_pk->n_fields);

			for (ulint i = 0;
			     i < dict_index_get_n_unique(new_index) + 2;
			     i++) {
				const void*	field;
				ulint		len;
				dfield_t*	dfield;

				ut_ad(!rec_offs_nth_extern(offsets, i));

				field = rec_get_nth_field(
					mrec, offsets, i, &len);
				ut_ad(len != UNIV_SQL_NULL);

				dfield = dtuple_get_nth_field(old_pk, i);
				dfield_set_data(dfield, field, len);
			}

			mrec = next_mrec;

			/* Fetch the new value of the row as it was
			in the old table definition. */
			extra_size = *mrec++;

			if (extra_size >= 0x80) {
				/* Read another byte of extra_size. */

				extra_size = (extra_size & 0x7f) << 8;
				extra_size |= *mrec++;
			}

			mrec += extra_size;

			if (mrec > mrec_end) {
				return(NULL);
			}

			rec_offs_set_n_fields(offsets, dup->index->n_fields);
			rec_init_offsets_temp(mrec, dup->index, offsets);

			next_mrec = mrec + rec_offs_data_size(offsets);

			if (next_mrec > mrec_end) {
				return(NULL);
			}
		}

		ut_ad(next_mrec <= mrec_end);
		log->head.total += next_mrec - mrec_start;
		dtuple_set_n_fields_cmp(old_pk, new_index->n_uniq);

		{
			ulint		len;
			const byte*	db_trx_id
				= rec_get_nth_field(
					mrec, offsets, trx_id_col, &len);
			ut_ad(len == DATA_TRX_ID_LEN);
			*error = row_log_table_apply_update(
				thr, trx_id_col, new_trx_id_col,
				mrec, offsets, offsets_heap,
				heap, dup, trx_read_trx_id(db_trx_id), old_pk);
		}

		break;
	}

	ut_ad(log->head.total <= log->tail.total);
	mem_heap_empty(offsets_heap);
	mem_heap_empty(heap);
	return(next_mrec);
}

/******************************************************//**
Applies operations to a table was rebuilt.
@return DB_SUCCESS, or error code on failure */
static __attribute__((nonnull, warn_unused_result))
dberr_t
row_log_table_apply_ops(
/*====================*/
	que_thr_t*	thr,	/*!< in: query graph */
	row_merge_dup_t*dup)	/*!< in/out: for reporting duplicate key
				errors */
{
	dberr_t		error;
	const mrec_t*	mrec		= NULL;
	const mrec_t*	next_mrec;
	const mrec_t*	mrec_end	= NULL; /* silence bogus warning */
	const mrec_t*	next_mrec_end;
	mem_heap_t*	heap;
	mem_heap_t*	offsets_heap;
	ulint*		offsets;
	bool		has_index_lock;
	dict_index_t*	index		= const_cast<dict_index_t*>(
		dup->index);
	dict_table_t*	new_table	= index->online_log->table;
	dict_index_t*	new_index	= dict_table_get_first_index(
		new_table);
	const ulint	i		= 1 + REC_OFFS_HEADER_SIZE
		+ ut_max(dict_index_get_n_fields(index),
			 dict_index_get_n_unique(new_index) + 2);
	const ulint	trx_id_col	= dict_col_get_clust_pos(
		dict_table_get_sys_col(index->table, DATA_TRX_ID), index);
	const ulint	new_trx_id_col	= dict_col_get_clust_pos(
		dict_table_get_sys_col(new_table, DATA_TRX_ID), new_index);
	trx_t*		trx		= thr_get_trx(thr);

	ut_ad(dict_index_is_clust(index));
	ut_ad(dict_index_is_online_ddl(index));
	ut_ad(trx->mysql_thd);
#ifdef UNIV_SYNC_DEBUG
	ut_ad(rw_lock_own(dict_index_get_lock(index), RW_LOCK_X));
#endif /* UNIV_SYNC_DEBUG */
	ut_ad(!dict_index_is_online_ddl(new_index));
	ut_ad(trx_id_col > 0);
	ut_ad(trx_id_col != ULINT_UNDEFINED);
	ut_ad(new_trx_id_col > 0);
	ut_ad(new_trx_id_col != ULINT_UNDEFINED);

	UNIV_MEM_INVALID(&mrec_end, sizeof mrec_end);

	offsets = static_cast<ulint*>(ut_malloc(i * sizeof *offsets));
	offsets[0] = i;
	offsets[1] = dict_index_get_n_fields(index);

	heap = mem_heap_create(UNIV_PAGE_SIZE);
	offsets_heap = mem_heap_create(UNIV_PAGE_SIZE);
	has_index_lock = true;

next_block:
	ut_ad(has_index_lock);
#ifdef UNIV_SYNC_DEBUG
	ut_ad(rw_lock_own(dict_index_get_lock(index), RW_LOCK_X));
#endif /* UNIV_SYNC_DEBUG */
	ut_ad(index->online_log->head.bytes == 0);

	if (trx_is_interrupted(trx)) {
		goto interrupted;
	}

	if (dict_index_is_corrupted(index)) {
		error = DB_INDEX_CORRUPT;
		goto func_exit;
	}

	ut_ad(dict_index_is_online_ddl(index));

	error = index->online_log->error;

	if (error != DB_SUCCESS) {
		goto func_exit;
	}

	if (UNIV_UNLIKELY(index->online_log->head.blocks
			  > index->online_log->tail.blocks)) {
unexpected_eof:
		fprintf(stderr, "InnoDB: unexpected end of temporary file"
			" for table %s\n", index->table_name);
corruption:
		error = DB_CORRUPTION;
		goto func_exit;
	}

	if (index->online_log->head.blocks
	    == index->online_log->tail.blocks) {
		if (index->online_log->head.blocks) {
#ifdef HAVE_FTRUNCATE
			/* Truncate the file in order to save space. */
			ftruncate(index->online_log->fd, 0);
#endif /* HAVE_FTRUNCATE */
			index->online_log->head.blocks
				= index->online_log->tail.blocks = 0;
		}

		next_mrec = index->online_log->tail.block;
		next_mrec_end = next_mrec + index->online_log->tail.bytes;

		if (next_mrec_end == next_mrec) {
			/* End of log reached. */
all_done:
			ut_ad(has_index_lock);
			ut_ad(index->online_log->head.blocks == 0);
			ut_ad(index->online_log->tail.blocks == 0);
			index->online_log->head.bytes = 0;
			index->online_log->tail.bytes = 0;
			error = DB_SUCCESS;
			goto func_exit;
		}
	} else {
		os_offset_t	ofs;
		ibool		success;

		ofs = (os_offset_t) index->online_log->head.blocks
			* srv_sort_buf_size;

		ut_ad(has_index_lock);
		has_index_lock = false;
		rw_lock_x_unlock(dict_index_get_lock(index));

		log_free_check();

		ut_ad(dict_index_is_online_ddl(index));

		success = os_file_read_no_error_handling(
			OS_FILE_FROM_FD(index->online_log->fd),
			index->online_log->head.block, ofs,
			srv_sort_buf_size);

		if (!success) {
			fprintf(stderr, "InnoDB: unable to read temporary file"
				" for table %s\n", index->table_name);
			goto corruption;
		}

#ifdef POSIX_FADV_DONTNEED
		/* Each block is read exactly once.  Free up the file cache. */
		posix_fadvise(index->online_log->fd,
			      ofs, srv_sort_buf_size, POSIX_FADV_DONTNEED);
#endif /* POSIX_FADV_DONTNEED */
#ifdef FALLOC_FL_PUNCH_HOLE
		/* Try to deallocate the space for the file on disk.
		This should work on ext4 on Linux 2.6.39 and later,
		and be ignored when the operation is unsupported. */
		fallocate(index->online_log->fd,
			  FALLOC_FL_PUNCH_HOLE | FALLOC_FL_KEEP_SIZE,
			  ofs, srv_buf_size);
#endif /* FALLOC_FL_PUNCH_HOLE */

		next_mrec = index->online_log->head.block;
		next_mrec_end = next_mrec + srv_sort_buf_size;
	}

	/* This read is not protected by index->online_log->mutex for
	performance reasons. We will eventually notice any error that
	was flagged by a DML thread. */
	error = index->online_log->error;

	if (error != DB_SUCCESS) {
		goto func_exit;
	}

	if (mrec) {
		/* A partial record was read from the previous block.
		Copy the temporary buffer full, as we do not know the
		length of the record. Parse subsequent records from
		the bigger buffer index->online_log->head.block
		or index->online_log->tail.block. */

		ut_ad(mrec == index->online_log->head.buf);
		ut_ad(mrec_end > mrec);
		ut_ad(mrec_end < (&index->online_log->head.buf)[1]);

		memcpy((mrec_t*) mrec_end, next_mrec,
		       (&index->online_log->head.buf)[1] - mrec_end);
		mrec = row_log_table_apply_op(
			thr, trx_id_col, new_trx_id_col,
			dup, &error, offsets_heap, heap,
			index->online_log->head.buf,
			(&index->online_log->head.buf)[1], offsets);
		if (error != DB_SUCCESS) {
			goto func_exit;
		} else if (UNIV_UNLIKELY(mrec == NULL)) {
			/* The record was not reassembled properly. */
			goto corruption;
		}
		/* The record was previously found out to be
		truncated. Now that the parse buffer was extended,
		it should proceed beyond the old end of the buffer. */
		ut_a(mrec > mrec_end);

		index->online_log->head.bytes = mrec - mrec_end;
		next_mrec += index->online_log->head.bytes;
	}

	ut_ad(next_mrec <= next_mrec_end);
	/* The following loop must not be parsing the temporary
	buffer, but head.block or tail.block. */

	/* mrec!=NULL means that the next record starts from the
	middle of the block */
	ut_ad((mrec == NULL) == (index->online_log->head.bytes == 0));

#ifdef UNIV_DEBUG
	if (next_mrec_end == index->online_log->head.block
	    + srv_sort_buf_size) {
		/* If tail.bytes == 0, next_mrec_end can also be at
		the end of tail.block. */
		if (index->online_log->tail.bytes == 0) {
			ut_ad(next_mrec == next_mrec_end);
			ut_ad(index->online_log->tail.blocks == 0);
			ut_ad(index->online_log->head.blocks == 0);
			ut_ad(index->online_log->head.bytes == 0);
		} else {
			ut_ad(next_mrec == index->online_log->head.block
			      + index->online_log->head.bytes);
			ut_ad(index->online_log->tail.blocks
			      > index->online_log->head.blocks);
		}
	} else if (next_mrec_end == index->online_log->tail.block
		   + index->online_log->tail.bytes) {
		ut_ad(next_mrec == index->online_log->tail.block
		      + index->online_log->head.bytes);
		ut_ad(index->online_log->tail.blocks == 0);
		ut_ad(index->online_log->head.blocks == 0);
		ut_ad(index->online_log->head.bytes
		      <= index->online_log->tail.bytes);
	} else {
		ut_error;
	}
#endif /* UNIV_DEBUG */

	mrec_end = next_mrec_end;

	while (!trx_is_interrupted(trx)) {
		mrec = next_mrec;
		ut_ad(mrec < mrec_end);

		if (!has_index_lock) {
			/* We are applying operations from a different
			block than the one that is being written to.
			We do not hold index->lock in order to
			allow other threads to concurrently buffer
			modifications. */
			ut_ad(mrec >= index->online_log->head.block);
			ut_ad(mrec_end == index->online_log->head.block
			      + srv_sort_buf_size);
			ut_ad(index->online_log->head.bytes
			      < srv_sort_buf_size);

			/* Take the opportunity to do a redo log
			checkpoint if needed. */
			log_free_check();
		} else {
			/* We are applying operations from the last block.
			Do not allow other threads to buffer anything,
			so that we can finally catch up and synchronize. */
			ut_ad(index->online_log->head.blocks == 0);
			ut_ad(index->online_log->tail.blocks == 0);
			ut_ad(mrec_end == index->online_log->tail.block
			      + index->online_log->tail.bytes);
			ut_ad(mrec >= index->online_log->tail.block);
		}

		/* This read is not protected by index->online_log->mutex
		for performance reasons. We will eventually notice any
		error that was flagged by a DML thread. */
		error = index->online_log->error;

		if (error != DB_SUCCESS) {
			goto func_exit;
		}

		next_mrec = row_log_table_apply_op(
			thr, trx_id_col, new_trx_id_col,
			dup, &error, offsets_heap, heap,
			mrec, mrec_end, offsets);

		if (error != DB_SUCCESS) {
			goto func_exit;
		} else if (next_mrec == next_mrec_end) {
			/* The record happened to end on a block boundary.
			Do we have more blocks left? */
			if (has_index_lock) {
				/* The index will be locked while
				applying the last block. */
				goto all_done;
			}

			mrec = NULL;
process_next_block:
			rw_lock_x_lock(dict_index_get_lock(index));
			has_index_lock = true;

			index->online_log->head.bytes = 0;
			index->online_log->head.blocks++;
			goto next_block;
		} else if (next_mrec != NULL) {
			ut_ad(next_mrec < next_mrec_end);
			index->online_log->head.bytes += next_mrec - mrec;
		} else if (has_index_lock) {
			/* When mrec is within tail.block, it should
			be a complete record, because we are holding
			index->lock and thus excluding the writer. */
			ut_ad(index->online_log->tail.blocks == 0);
			ut_ad(mrec_end == index->online_log->tail.block
			      + index->online_log->tail.bytes);
			ut_ad(0);
			goto unexpected_eof;
		} else {
			memcpy(index->online_log->head.buf, mrec,
			       mrec_end - mrec);
			mrec_end += index->online_log->head.buf - mrec;
			mrec = index->online_log->head.buf;
			goto process_next_block;
		}
	}

interrupted:
	error = DB_INTERRUPTED;
func_exit:
	if (!has_index_lock) {
		rw_lock_x_lock(dict_index_get_lock(index));
	}

	mem_heap_free(offsets_heap);
	mem_heap_free(heap);
	ut_free(offsets);
	return(error);
}

/******************************************************//**
Apply the row_log_table log to a table upon completing rebuild.
@return DB_SUCCESS, or error code on failure */
UNIV_INTERN
dberr_t
row_log_table_apply(
/*================*/
	que_thr_t*	thr,	/*!< in: query graph */
	dict_table_t*	old_table,
				/*!< in: old table */
	struct TABLE*	table)	/*!< in/out: MySQL table
				(for reporting duplicates) */
{
	dberr_t		error;
	dict_index_t*	clust_index;

	thr_get_trx(thr)->error_key_num = 0;

#ifdef UNIV_SYNC_DEBUG
	ut_ad(!rw_lock_own(&dict_operation_lock, RW_LOCK_S));
#endif /* UNIV_SYNC_DEBUG */
	clust_index = dict_table_get_first_index(old_table);

	rw_lock_x_lock(dict_index_get_lock(clust_index));

	if (!clust_index->online_log) {
		ut_ad(dict_index_get_online_status(clust_index)
		      == ONLINE_INDEX_COMPLETE);
		/* This function should not be called unless
		rebuilding a table online. Build in some fault
		tolerance. */
		ut_ad(0);
		error = DB_ERROR;
	} else {
		row_merge_dup_t	dup = {
			clust_index, table,
			clust_index->online_log->col_map, 0
		};

		error = row_log_table_apply_ops(thr, &dup);

		ut_ad(error != DB_SUCCESS
		      || clust_index->online_log->head.total
		      == clust_index->online_log->tail.total);
	}

	rw_lock_x_unlock(dict_index_get_lock(clust_index));
	return(error);
}

/******************************************************//**
Allocate the row log for an index and flag the index
for online creation.
@retval true if success, false if not */
UNIV_INTERN
bool
row_log_allocate(
/*=============*/
	dict_index_t*	index,	/*!< in/out: index */
	dict_table_t*	table,	/*!< in/out: new table being rebuilt,
				or NULL when creating a secondary index */
	bool		same_pk,/*!< in: whether the definition of the
				PRIMARY KEY has remained the same */
	const dtuple_t*	add_cols,
				/*!< in: default values of
				added columns, or NULL */
	const ulint*	col_map)/*!< in: mapping of old column
				numbers to new ones, or NULL if !table */
{
	byte*		buf;
	row_log_t*	log;
	ulint		size;

	ut_ad(!dict_index_is_online_ddl(index));
	ut_ad(dict_index_is_clust(index) == !!table);
	ut_ad(!table || index->table != table);
	ut_ad(same_pk || table);
	ut_ad(!table || col_map);
	ut_ad(!add_cols || col_map);
#ifdef UNIV_SYNC_DEBUG
	ut_ad(rw_lock_own(dict_index_get_lock(index), RW_LOCK_X));
#endif /* UNIV_SYNC_DEBUG */
	size = 2 * srv_sort_buf_size + sizeof *log;
	buf = (byte*) os_mem_alloc_large(&size);
	if (!buf) {
		return(false);
	}

	log = (row_log_t*) &buf[2 * srv_sort_buf_size];
	log->size = size;
	log->fd = row_merge_file_create_low();

	if (log->fd < 0) {
		os_mem_free_large(buf, size);
		return(false);
	}
<<<<<<< HEAD

	mutex_create("index_online_log", &log->mutex);

	log->trx_rb = NULL;
=======
	mutex_create(index_online_log_key, &log->mutex,
		     SYNC_INDEX_ONLINE_LOG);
	log->blobs = NULL;
>>>>>>> e9e87240
	log->table = table;
	log->same_pk = same_pk;
	log->add_cols = add_cols;
	log->col_map = col_map;
	log->error = DB_SUCCESS;
	log->max_trx = 0;
	log->head.block = buf;
	log->tail.block = buf + srv_sort_buf_size;
	log->tail.blocks = log->tail.bytes = 0;
	log->tail.total = 0;
	log->head.blocks = log->head.bytes = 0;
	log->head.total = 0;
	dict_index_set_online_status(index, ONLINE_INDEX_CREATION);
	index->online_log = log;

	/* While we might be holding an exclusive data dictionary lock
	here, in row_log_abort_sec() we will not always be holding it. Use
	atomic operations in both cases. */
	MONITOR_ATOMIC_INC(MONITOR_ONLINE_CREATE_INDEX);

	return(true);
}

/******************************************************//**
Free the row log for an index that was being created online. */
UNIV_INTERN
void
row_log_free(
/*=========*/
	row_log_t*&	log)	/*!< in,own: row log */
{
	MONITOR_ATOMIC_DEC(MONITOR_ONLINE_CREATE_INDEX);

	delete log->blobs;
	row_merge_file_destroy_low(log->fd);
	mutex_free(&log->mutex);
	os_mem_free_large(log->head.block, log->size);
	log = 0;
}

/******************************************************//**
Get the latest transaction ID that has invoked row_log_online_op()
during online creation.
@return latest transaction ID, or 0 if nothing was logged */
UNIV_INTERN
trx_id_t
row_log_get_max_trx(
/*================*/
	dict_index_t*	index)	/*!< in: index, must be locked */
{
	ut_ad(dict_index_get_online_status(index) == ONLINE_INDEX_CREATION);
#ifdef UNIV_SYNC_DEBUG
	ut_ad((rw_lock_own(dict_index_get_lock(index), RW_LOCK_S)
	       && mutex_own(&index->online_log->mutex))
	      || rw_lock_own(dict_index_get_lock(index), RW_LOCK_X));
#endif /* UNIV_SYNC_DEBUG */
	return(index->online_log->max_trx);
}

/******************************************************//**
Applies an operation to a secondary index that was being created. */
static __attribute__((nonnull))
void
row_log_apply_op_low(
/*=================*/
	dict_index_t*	index,		/*!< in/out: index */
	row_merge_dup_t*dup,		/*!< in/out: for reporting
					duplicate key errors */
	dberr_t*	error,		/*!< out: DB_SUCCESS or error code */
	mem_heap_t*	offsets_heap,	/*!< in/out: memory heap for
					allocating offsets; can be emptied */
	bool		has_index_lock, /*!< in: true if holding index->lock
					in exclusive mode */
	enum row_op	op,		/*!< in: operation being applied */
	trx_id_t	trx_id,		/*!< in: transaction identifier */
	const dtuple_t*	entry)		/*!< in: row */
{
	mtr_t		mtr;
	btr_cur_t	cursor;
	ulint*		offsets = NULL;

	ut_ad(!dict_index_is_clust(index));
#ifdef UNIV_SYNC_DEBUG
	ut_ad(rw_lock_own(dict_index_get_lock(index), RW_LOCK_X)
	      == has_index_lock);
#endif /* UNIV_SYNC_DEBUG */
	ut_ad(!dict_index_is_corrupted(index));
	ut_ad(trx_id != 0 || op == ROW_OP_DELETE);

	mtr_start(&mtr);

	/* We perform the pessimistic variant of the operations if we
	already hold index->lock exclusively. First, search the
	record. The operation may already have been performed,
	depending on when the row in the clustered index was
	scanned. */
	btr_cur_search_to_nth_level(index, 0, entry, PAGE_CUR_LE,
				    has_index_lock
				    ? BTR_MODIFY_TREE
				    : BTR_MODIFY_LEAF,
				    &cursor, 0, __FILE__, __LINE__,
				    &mtr);

	ut_ad(dict_index_get_n_unique(index) > 0);
	/* This test is somewhat similar to row_ins_must_modify_rec(),
	but not identical for unique secondary indexes. */
	if (cursor.low_match >= dict_index_get_n_unique(index)
	    && !page_rec_is_infimum(btr_cur_get_rec(&cursor))) {
		/* We have a matching record. */
		bool	exists	= (cursor.low_match
				   == dict_index_get_n_fields(index));
#ifdef UNIV_DEBUG
		rec_t*	rec	= btr_cur_get_rec(&cursor);
		ut_ad(page_rec_is_user_rec(rec));
		ut_ad(!rec_get_deleted_flag(rec, page_rec_is_comp(rec)));
#endif /* UNIV_DEBUG */

		ut_ad(exists || dict_index_is_unique(index));

		switch (op) {
		case ROW_OP_DELETE:
			if (!exists) {
				/* The record was already deleted. */
				goto func_exit;
			}

			if (btr_cur_optimistic_delete(
				    &cursor, BTR_CREATE_FLAG, &mtr)) {
				*error = DB_SUCCESS;
				break;
			}

			if (!has_index_lock) {
				/* This needs a pessimistic operation.
				Lock the index tree exclusively. */
				mtr_commit(&mtr);
				mtr_start(&mtr);
				btr_cur_search_to_nth_level(
					index, 0, entry, PAGE_CUR_LE,
					BTR_MODIFY_TREE, &cursor, 0,
					__FILE__, __LINE__, &mtr);

				/* No other thread than the current one
				is allowed to modify the index tree.
				Thus, the record should still exist. */
				ut_ad(cursor.low_match
				      >= dict_index_get_n_fields(index));
				ut_ad(page_rec_is_user_rec(
					      btr_cur_get_rec(&cursor)));
			}

			/* As there are no externally stored fields in
			a secondary index record, the parameter
			rb_ctx = RB_NONE will be ignored. */

			btr_cur_pessimistic_delete(
				error, FALSE, &cursor,
				BTR_CREATE_FLAG, RB_NONE, &mtr);
			break;
		case ROW_OP_INSERT:
			if (exists) {
				/* The record already exists. There
				is nothing to be inserted. */
				goto func_exit;
			}

			if (dtuple_contains_null(entry)) {
				/* The UNIQUE KEY columns match, but
				there is a NULL value in the key, and
				NULL!=NULL. */
				goto insert_the_rec;
			}

			/* Duplicate key error */
			ut_ad(dict_index_is_unique(index));
			row_merge_dup_report(dup, entry->fields);
			goto func_exit;
		}
	} else {
		switch (op) {
			rec_t*		rec;
			big_rec_t*	big_rec;
		case ROW_OP_DELETE:
			/* The record does not exist. */
			goto func_exit;
		case ROW_OP_INSERT:
			if (dict_index_is_unique(index)
			    && (cursor.up_match
				>= dict_index_get_n_unique(index)
				|| cursor.low_match
				>= dict_index_get_n_unique(index))
			    && (!index->n_nullable
				|| !dtuple_contains_null(entry))) {
				/* Duplicate key */
				row_merge_dup_report(dup, entry->fields);
				goto func_exit;
			}
insert_the_rec:
			/* Insert the record. As we are inserting into
			a secondary index, there cannot be externally
			stored columns (!big_rec). */
			*error = btr_cur_optimistic_insert(
				BTR_NO_UNDO_LOG_FLAG
				| BTR_NO_LOCKING_FLAG
				| BTR_CREATE_FLAG,
				&cursor, &offsets, &offsets_heap,
				const_cast<dtuple_t*>(entry),
				&rec, &big_rec, 0, NULL, &mtr);
			ut_ad(!big_rec);
			if (*error != DB_FAIL) {
				break;
			}

			if (!has_index_lock) {
				/* This needs a pessimistic operation.
				Lock the index tree exclusively. */
				mtr_commit(&mtr);
				mtr_start(&mtr);
				btr_cur_search_to_nth_level(
					index, 0, entry, PAGE_CUR_LE,
					BTR_MODIFY_TREE, &cursor, 0,
					__FILE__, __LINE__, &mtr);
			}

			/* We already determined that the
			record did not exist. No other thread
			than the current one is allowed to
			modify the index tree. Thus, the
			record should still not exist. */

			*error = btr_cur_pessimistic_insert(
				BTR_NO_UNDO_LOG_FLAG
				| BTR_NO_LOCKING_FLAG
				| BTR_CREATE_FLAG,
				&cursor, &offsets, &offsets_heap,
				const_cast<dtuple_t*>(entry),
				&rec, &big_rec,
				0, NULL, &mtr);
			ut_ad(!big_rec);
			break;
		}
		mem_heap_empty(offsets_heap);
	}

	if (*error == DB_SUCCESS && trx_id) {
		page_update_max_trx_id(btr_cur_get_block(&cursor),
				       btr_cur_get_page_zip(&cursor),
				       trx_id, &mtr);
	}

func_exit:
	mtr_commit(&mtr);
}

/******************************************************//**
Applies an operation to a secondary index that was being created.
@return NULL on failure (mrec corruption) or when out of data;
pointer to next record on success */
static __attribute__((nonnull, warn_unused_result))
const mrec_t*
row_log_apply_op(
/*=============*/
	dict_index_t*	index,		/*!< in/out: index */
	row_merge_dup_t*dup,		/*!< in/out: for reporting
					duplicate key errors */
	dberr_t*	error,		/*!< out: DB_SUCCESS or error code */
	mem_heap_t*	offsets_heap,	/*!< in/out: memory heap for
					allocating offsets; can be emptied */
	mem_heap_t*	heap,		/*!< in/out: memory heap for
					allocating data tuples */
	bool		has_index_lock, /*!< in: true if holding index->lock
					in exclusive mode */
	const mrec_t*	mrec,		/*!< in: merge record */
	const mrec_t*	mrec_end,	/*!< in: end of buffer */
	ulint*		offsets)	/*!< in/out: work area for
					rec_init_offsets_temp() */

{
	enum row_op	op;
	ulint		extra_size;
	ulint		data_size;
	ulint		n_ext;
	dtuple_t*	entry;
	trx_id_t	trx_id;

	/* Online index creation is only used for secondary indexes. */
	ut_ad(!dict_index_is_clust(index));
#ifdef UNIV_SYNC_DEBUG
	ut_ad(rw_lock_own(dict_index_get_lock(index), RW_LOCK_X)
	      == has_index_lock);
#endif /* UNIV_SYNC_DEBUG */

	if (dict_index_is_corrupted(index)) {
		*error = DB_INDEX_CORRUPT;
		return(NULL);
	}

	*error = DB_SUCCESS;

	if (mrec + ROW_LOG_HEADER_SIZE >= mrec_end) {
		return(NULL);
	}

	switch (*mrec) {
	case ROW_OP_INSERT:
		if (ROW_LOG_HEADER_SIZE + DATA_TRX_ID_LEN + mrec >= mrec_end) {
			return(NULL);
		}

		op = static_cast<enum row_op>(*mrec++);
		trx_id = trx_read_trx_id(mrec);
		mrec += DATA_TRX_ID_LEN;
		break;
	case ROW_OP_DELETE:
		op = static_cast<enum row_op>(*mrec++);
		trx_id = 0;
		break;
	default:
corrupted:
		ut_ad(0);
		*error = DB_CORRUPTION;
		return(NULL);
	}

	extra_size = *mrec++;

	ut_ad(mrec < mrec_end);

	if (extra_size >= 0x80) {
		/* Read another byte of extra_size. */

		extra_size = (extra_size & 0x7f) << 8;
		extra_size |= *mrec++;
	}

	mrec += extra_size;

	if (mrec > mrec_end) {
		return(NULL);
	}

	rec_init_offsets_temp(mrec, index, offsets);

	if (rec_offs_any_extern(offsets)) {
		/* There should never be any externally stored fields
		in a secondary index, which is what online index
		creation is used for. Therefore, the log file must be
		corrupted. */
		goto corrupted;
	}

	data_size = rec_offs_data_size(offsets);

	mrec += data_size;

	if (mrec > mrec_end) {
		return(NULL);
	}

	entry = row_rec_to_index_entry_low(
		mrec - data_size, index, offsets, &n_ext, heap);
	/* Online index creation is only implemented for secondary
	indexes, which never contain off-page columns. */
	ut_ad(n_ext == 0);
#ifdef ROW_LOG_APPLY_PRINT
	if (row_log_apply_print) {
		fprintf(stderr, "apply " IB_ID_FMT " " TRX_ID_FMT " %u %u ",
			index->id, trx_id,
			unsigned (op), unsigned (has_index_lock));
		for (const byte* m = mrec - data_size; m < mrec; m++) {
			fprintf(stderr, "%02x", *m);
		}
		putc('\n', stderr);
	}
#endif /* ROW_LOG_APPLY_PRINT */
	row_log_apply_op_low(index, dup, error, offsets_heap,
			     has_index_lock, op, trx_id, entry);
	return(mrec);
}

/******************************************************//**
Applies operations to a secondary index that was being created.
@return DB_SUCCESS, or error code on failure */
static __attribute__((nonnull))
dberr_t
row_log_apply_ops(
/*==============*/
	trx_t*		trx,	/*!< in: transaction (for checking if
				the operation was interrupted) */
	dict_index_t*	index,	/*!< in/out: index */
	row_merge_dup_t*dup)	/*!< in/out: for reporting duplicate key
				errors */
{
	dberr_t		error;
	const mrec_t*	mrec	= NULL;
	const mrec_t*	next_mrec;
	const mrec_t*	mrec_end= NULL; /* silence bogus warning */
	const mrec_t*	next_mrec_end;
	mem_heap_t*	offsets_heap;
	mem_heap_t*	heap;
	ulint*		offsets;
	bool		has_index_lock;
	const ulint	i	= 1 + REC_OFFS_HEADER_SIZE
		+ dict_index_get_n_fields(index);

	ut_ad(dict_index_is_online_ddl(index));
	ut_ad(*index->name == TEMP_INDEX_PREFIX);
#ifdef UNIV_SYNC_DEBUG
	ut_ad(rw_lock_own(dict_index_get_lock(index), RW_LOCK_X));
#endif /* UNIV_SYNC_DEBUG */
	ut_ad(index->online_log);
	UNIV_MEM_INVALID(&mrec_end, sizeof mrec_end);

	offsets = static_cast<ulint*>(ut_malloc(i * sizeof *offsets));
	offsets[0] = i;
	offsets[1] = dict_index_get_n_fields(index);

	offsets_heap = mem_heap_create(UNIV_PAGE_SIZE);
	heap = mem_heap_create(UNIV_PAGE_SIZE);
	has_index_lock = true;

next_block:
	ut_ad(has_index_lock);
#ifdef UNIV_SYNC_DEBUG
	ut_ad(rw_lock_own(dict_index_get_lock(index), RW_LOCK_X));
#endif /* UNIV_SYNC_DEBUG */
	ut_ad(index->online_log->head.bytes == 0);

	if (trx_is_interrupted(trx)) {
		goto interrupted;
	}

	if (dict_index_is_corrupted(index)) {
		error = DB_INDEX_CORRUPT;
		goto func_exit;
	}

	if (UNIV_UNLIKELY(index->online_log->head.blocks
			  > index->online_log->tail.blocks)) {
unexpected_eof:
		fprintf(stderr, "InnoDB: unexpected end of temporary file"
			" for index %s\n", index->name + 1);
corruption:
		error = DB_CORRUPTION;
		goto func_exit;
	}

	if (index->online_log->head.blocks
	    == index->online_log->tail.blocks) {
		if (index->online_log->head.blocks) {
#ifdef HAVE_FTRUNCATE
			/* Truncate the file in order to save space. */
			ftruncate(index->online_log->fd, 0);
#endif /* HAVE_FTRUNCATE */
			index->online_log->head.blocks
				= index->online_log->tail.blocks = 0;
		}

		next_mrec = index->online_log->tail.block;
		next_mrec_end = next_mrec + index->online_log->tail.bytes;

		if (next_mrec_end == next_mrec) {
			/* End of log reached. */
all_done:
			ut_ad(has_index_lock);
			ut_ad(index->online_log->head.blocks == 0);
			ut_ad(index->online_log->tail.blocks == 0);
			error = DB_SUCCESS;
			goto func_exit;
		}
	} else {
		os_offset_t	ofs;
		ibool		success;

		ofs = (os_offset_t) index->online_log->head.blocks
			* srv_sort_buf_size;

		ut_ad(has_index_lock);
		has_index_lock = false;
		rw_lock_x_unlock(dict_index_get_lock(index));

		log_free_check();

		success = os_file_read_no_error_handling(
			OS_FILE_FROM_FD(index->online_log->fd),
			index->online_log->head.block, ofs,
			srv_sort_buf_size);

		if (!success) {
			fprintf(stderr, "InnoDB: unable to read temporary file"
				" for index %s\n", index->name + 1);
			goto corruption;
		}

#ifdef POSIX_FADV_DONTNEED
		/* Each block is read exactly once.  Free up the file cache. */
		posix_fadvise(index->online_log->fd,
			      ofs, srv_sort_buf_size, POSIX_FADV_DONTNEED);
#endif /* POSIX_FADV_DONTNEED */
#ifdef FALLOC_FL_PUNCH_HOLE
		/* Try to deallocate the space for the file on disk.
		This should work on ext4 on Linux 2.6.39 and later,
		and be ignored when the operation is unsupported. */
		fallocate(index->online_log->fd,
			  FALLOC_FL_PUNCH_HOLE | FALLOC_FL_KEEP_SIZE,
			  ofs, srv_buf_size);
#endif /* FALLOC_FL_PUNCH_HOLE */

		next_mrec = index->online_log->head.block;
		next_mrec_end = next_mrec + srv_sort_buf_size;
	}

	if (mrec) {
		/* A partial record was read from the previous block.
		Copy the temporary buffer full, as we do not know the
		length of the record. Parse subsequent records from
		the bigger buffer index->online_log->head.block
		or index->online_log->tail.block. */

		ut_ad(mrec == index->online_log->head.buf);
		ut_ad(mrec_end > mrec);
		ut_ad(mrec_end < (&index->online_log->head.buf)[1]);

		memcpy((mrec_t*) mrec_end, next_mrec,
		       (&index->online_log->head.buf)[1] - mrec_end);
		mrec = row_log_apply_op(
			index, dup, &error, offsets_heap, heap,
			has_index_lock, index->online_log->head.buf,
			(&index->online_log->head.buf)[1], offsets);
		if (error != DB_SUCCESS) {
			goto func_exit;
		} else if (UNIV_UNLIKELY(mrec == NULL)) {
			/* The record was not reassembled properly. */
			goto corruption;
		}
		/* The record was previously found out to be
		truncated. Now that the parse buffer was extended,
		it should proceed beyond the old end of the buffer. */
		ut_a(mrec > mrec_end);

		index->online_log->head.bytes = mrec - mrec_end;
		next_mrec += index->online_log->head.bytes;
	}

	ut_ad(next_mrec <= next_mrec_end);
	/* The following loop must not be parsing the temporary
	buffer, but head.block or tail.block. */

	/* mrec!=NULL means that the next record starts from the
	middle of the block */
	ut_ad((mrec == NULL) == (index->online_log->head.bytes == 0));

#ifdef UNIV_DEBUG
	if (next_mrec_end == index->online_log->head.block
	    + srv_sort_buf_size) {
		/* If tail.bytes == 0, next_mrec_end can also be at
		the end of tail.block. */
		if (index->online_log->tail.bytes == 0) {
			ut_ad(next_mrec == next_mrec_end);
			ut_ad(index->online_log->tail.blocks == 0);
			ut_ad(index->online_log->head.blocks == 0);
			ut_ad(index->online_log->head.bytes == 0);
		} else {
			ut_ad(next_mrec == index->online_log->head.block
			      + index->online_log->head.bytes);
			ut_ad(index->online_log->tail.blocks
			      > index->online_log->head.blocks);
		}
	} else if (next_mrec_end == index->online_log->tail.block
		   + index->online_log->tail.bytes) {
		ut_ad(next_mrec == index->online_log->tail.block
		      + index->online_log->head.bytes);
		ut_ad(index->online_log->tail.blocks == 0);
		ut_ad(index->online_log->head.blocks == 0);
		ut_ad(index->online_log->head.bytes
		      <= index->online_log->tail.bytes);
	} else {
		ut_error;
	}
#endif /* UNIV_DEBUG */

	mrec_end = next_mrec_end;

	while (!trx_is_interrupted(trx)) {
		mrec = next_mrec;
		ut_ad(mrec < mrec_end);

		if (!has_index_lock) {
			/* We are applying operations from a different
			block than the one that is being written to.
			We do not hold index->lock in order to
			allow other threads to concurrently buffer
			modifications. */
			ut_ad(mrec >= index->online_log->head.block);
			ut_ad(mrec_end == index->online_log->head.block
			      + srv_sort_buf_size);
			ut_ad(index->online_log->head.bytes
			      < srv_sort_buf_size);

			/* Take the opportunity to do a redo log
			checkpoint if needed. */
			log_free_check();
		} else {
			/* We are applying operations from the last block.
			Do not allow other threads to buffer anything,
			so that we can finally catch up and synchronize. */
			ut_ad(index->online_log->head.blocks == 0);
			ut_ad(index->online_log->tail.blocks == 0);
			ut_ad(mrec_end == index->online_log->tail.block
			      + index->online_log->tail.bytes);
			ut_ad(mrec >= index->online_log->tail.block);
		}

		next_mrec = row_log_apply_op(
			index, dup, &error, offsets_heap, heap,
			has_index_lock, mrec, mrec_end, offsets);

		if (error != DB_SUCCESS) {
			goto func_exit;
		} else if (next_mrec == next_mrec_end) {
			/* The record happened to end on a block boundary.
			Do we have more blocks left? */
			if (has_index_lock) {
				/* The index will be locked while
				applying the last block. */
				goto all_done;
			}

			mrec = NULL;
process_next_block:
			rw_lock_x_lock(dict_index_get_lock(index));
			has_index_lock = true;

			index->online_log->head.bytes = 0;
			index->online_log->head.blocks++;
			goto next_block;
		} else if (next_mrec != NULL) {
			ut_ad(next_mrec < next_mrec_end);
			index->online_log->head.bytes += next_mrec - mrec;
		} else if (has_index_lock) {
			/* When mrec is within tail.block, it should
			be a complete record, because we are holding
			index->lock and thus excluding the writer. */
			ut_ad(index->online_log->tail.blocks == 0);
			ut_ad(mrec_end == index->online_log->tail.block
			      + index->online_log->tail.bytes);
			ut_ad(0);
			goto unexpected_eof;
		} else {
			memcpy(index->online_log->head.buf, mrec,
			       mrec_end - mrec);
			mrec_end += index->online_log->head.buf - mrec;
			mrec = index->online_log->head.buf;
			goto process_next_block;
		}
	}

interrupted:
	error = DB_INTERRUPTED;
func_exit:
	if (!has_index_lock) {
		rw_lock_x_lock(dict_index_get_lock(index));
	}

	switch (error) {
	case DB_SUCCESS:
		break;
	case DB_INDEX_CORRUPT:
		if (((os_offset_t) index->online_log->tail.blocks + 1)
		    * srv_sort_buf_size >= srv_online_max_size) {
			/* The log file grew too big. */
			error = DB_ONLINE_LOG_TOO_BIG;
		}
		/* fall through */
	default:
		/* We set the flag directly instead of invoking
		dict_set_corrupted_index_cache_only(index) here,
		because the index is not "public" yet. */
		index->type |= DICT_CORRUPT;
	}

	mem_heap_free(heap);
	mem_heap_free(offsets_heap);
	ut_free(offsets);
	return(error);
}

/******************************************************//**
Apply the row log to the index upon completing index creation.
@return DB_SUCCESS, or error code on failure */
UNIV_INTERN
dberr_t
row_log_apply(
/*==========*/
	trx_t*		trx,	/*!< in: transaction (for checking if
				the operation was interrupted) */
	dict_index_t*	index,	/*!< in/out: secondary index */
	struct TABLE*	table)	/*!< in/out: MySQL table
				(for reporting duplicates) */
{
	dberr_t		error;
	row_log_t*	log;
	row_merge_dup_t	dup = { index, table, NULL, 0 };

	ut_ad(dict_index_is_online_ddl(index));
	ut_ad(!dict_index_is_clust(index));

	log_free_check();

	rw_lock_x_lock(dict_index_get_lock(index));

	if (!dict_table_is_corrupted(index->table)) {
		error = row_log_apply_ops(trx, index, &dup);
	} else {
		error = DB_SUCCESS;
	}

	if (error != DB_SUCCESS || dup.n_dup) {
		ut_a(!dict_table_is_discarded(index->table));
		/* We set the flag directly instead of invoking
		dict_set_corrupted_index_cache_only(index) here,
		because the index is not "public" yet. */
		index->type |= DICT_CORRUPT;
		index->table->drop_aborted = TRUE;

		if (error == DB_SUCCESS) {
			error = DB_DUPLICATE_KEY;
		}

		dict_index_set_online_status(index, ONLINE_INDEX_ABORTED);
	} else {
		dict_index_set_online_status(index, ONLINE_INDEX_COMPLETE);
	}

	log = index->online_log;
	index->online_log = NULL;
	/* We could remove the TEMP_INDEX_PREFIX and update the data
	dictionary to say that this index is complete, if we had
	access to the .frm file here.  If the server crashes before
	all requested indexes have been created, this completed index
	will be dropped. */
	rw_lock_x_unlock(dict_index_get_lock(index));

	row_log_free(log);

	return(error);
}<|MERGE_RESOLUTION|>--- conflicted
+++ resolved
@@ -1130,7 +1130,7 @@
 	ut_ad(dict_index_is_clust(index));
 	ut_ad(dict_index_is_online_ddl(index));
 #ifdef UNIV_SYNC_DEBUG
-	ut_ad(rw_lock_own(&index->lock, RW_LOCK_EX));
+	ut_ad(rw_lock_own(&index->lock, RW_LOCK_X));
 #endif /* UNIV_SYNC_DEBUG */
 	ut_ad(page_no != FIL_NULL);
 
@@ -1175,7 +1175,7 @@
 	ut_ad(dict_index_is_clust(index));
 	ut_ad(dict_index_is_online_ddl(index));
 #ifdef UNIV_SYNC_DEBUG
-	ut_ad(rw_lock_own(&index->lock, RW_LOCK_EX));
+	ut_ad(rw_lock_own(&index->lock, RW_LOCK_X));
 #endif /* UNIV_SYNC_DEBUG */
 	ut_ad(page_no != FIL_NULL);
 
@@ -1215,13 +1215,7 @@
 	dtuple_t*	row;
 
 #ifdef UNIV_SYNC_DEBUG
-<<<<<<< HEAD
-	/* This prevents BLOBs from being freed, in case an insert
-	transaction rollback starts after row_log_table_is_rollback(). */
 	ut_ad(rw_lock_own(dict_index_get_lock(index), RW_LOCK_X));
-=======
-	ut_ad(rw_lock_own(dict_index_get_lock(index), RW_LOCK_EX));
->>>>>>> e9e87240
 #endif /* UNIV_SYNC_DEBUG */
 
 	/* This is based on row_build(). */
@@ -2646,16 +2640,10 @@
 		os_mem_free_large(buf, size);
 		return(false);
 	}
-<<<<<<< HEAD
 
 	mutex_create("index_online_log", &log->mutex);
 
-	log->trx_rb = NULL;
-=======
-	mutex_create(index_online_log_key, &log->mutex,
-		     SYNC_INDEX_ONLINE_LOG);
 	log->blobs = NULL;
->>>>>>> e9e87240
 	log->table = table;
 	log->same_pk = same_pk;
 	log->add_cols = add_cols;
