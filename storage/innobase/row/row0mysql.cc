--- conflicted
+++ resolved
@@ -2152,101 +2152,6 @@
 
 	trx->op_info = "";
 }
-
-<<<<<<< HEAD
-/**********************************************************************//**
-Does a cascaded delete or set null in a foreign key operation.
-@return	error code or DB_SUCCESS */
-UNIV_INTERN
-dberr_t
-row_update_cascade_for_mysql(
-/*=========================*/
-	que_thr_t*	thr,	/*!< in: query thread */
-	upd_node_t*	node,	/*!< in: update node used in the cascade
-				or set null operation */
-	dict_table_t*	table)	/*!< in: table where we do the operation */
-{
-	dberr_t	err;
-	trx_t*	trx;
-
-	trx = thr_get_trx(thr);
-
-	/* Increment fk_cascade_depth to record the recursive call depth on
-	a single update/delete that affects multiple tables chained
-	together with foreign key relations. */
-	thr->fk_cascade_depth++;
-
-	if (thr->fk_cascade_depth > FK_MAX_CASCADE_DEL) {
-		return(DB_FOREIGN_EXCEED_MAX_CASCADE);
-	}
-run_again:
-	thr->run_node = node;
-	thr->prev_node = node;
-
-	DEBUG_SYNC_C("foreign_constraint_update_cascade");
-
-	row_upd_step(thr);
-
-	/* The recursive call for cascading update/delete happens
-	in above row_upd_step(), reset the counter once we come
-	out of the recursive call, so it does not accumulate for
-	different row deletes */
-	thr->fk_cascade_depth = 0;
-
-	err = trx->error_state;
-
-	/* Note that the cascade node is a subnode of another InnoDB
-	query graph node. We do a normal lock wait in this node, but
-	all errors are handled by the parent node. */
-
-	if (err == DB_LOCK_WAIT) {
-		/* Handle lock wait here */
-
-		que_thr_stop_for_mysql(thr);
-
-		thr->lock_state = QUE_THR_LOCK_ROW;
-
-		lock_wait_suspend_thread(thr);
-
-		thr->lock_state = QUE_THR_LOCK_NOLOCK;
-
-		/* Note that a lock wait may also end in a lock wait timeout,
-		or this transaction is picked as a victim in selective
-		deadlock resolution */
-
-		if (trx->error_state != DB_SUCCESS) {
-
-			return(trx->error_state);
-		}
-
-		/* Retry operation after a normal lock wait */
-
-		goto run_again;
-	}
-
-	if (err != DB_SUCCESS) {
-
-		return(err);
-	}
-
-	if (node->is_delete) {
-		/* Not protected by dict_table_stats_lock() for performance
-		reasons, we would rather get garbage in stat_n_rows (which is
-		just an estimate anyway) than protecting the following code
-		with a latch. */
-		dict_table_n_rows_dec(table);
-
-		srv_stats.n_rows_deleted.inc();
-	} else {
-		srv_stats.n_rows_updated.inc();
-	}
-
-	row_update_statistics_if_needed(table);
-
-	return(err);
-}
-=======
->>>>>>> 8456eebb
 
 /*********************************************************************//**
 Checks if a table is such that we automatically created a clustered
