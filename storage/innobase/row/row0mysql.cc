/*****************************************************************************

Copyright (c) 2000, 2013, Oracle and/or its affiliates. All Rights Reserved.

This program is free software; you can redistribute it and/or modify it under
the terms of the GNU General Public License as published by the Free Software
Foundation; version 2 of the License.

This program is distributed in the hope that it will be useful, but WITHOUT
ANY WARRANTY; without even the implied warranty of MERCHANTABILITY or FITNESS
FOR A PARTICULAR PURPOSE. See the GNU General Public License for more details.

You should have received a copy of the GNU General Public License along with
this program; if not, write to the Free Software Foundation, Inc.,
51 Franklin Street, Suite 500, Boston, MA 02110-1335 USA

*****************************************************************************/

/**************************************************//**
@file row/row0mysql.cc
Interface between Innobase row operations and MySQL.
Contains also create table and other data dictionary operations.

Created 9/17/2000 Heikki Tuuri
*******************************************************/

#include "row0mysql.h"

#ifdef UNIV_NONINL
#include "row0mysql.ic"
#endif

#include <debug_sync.h>
#include <my_dbug.h>
#include <gstream.h>
#include <spatial.h>
#include "row0ins.h"
#include "row0merge.h"
#include "row0sel.h"
#include "row0upd.h"
#include "row0row.h"
#include "que0que.h"
#include "pars0pars.h"
#include "dict0dict.h"
#include "dict0crea.h"
#include "dict0load.h"
#include "dict0boot.h"
#include "dict0stats.h"
#include "dict0stats_bg.h"
#include "trx0roll.h"
#include "trx0purge.h"
#include "trx0rec.h"
#include "trx0undo.h"
#include "lock0lock.h"
#include "rem0cmp.h"
#include "log0log.h"
#include "btr0sea.h"
#include "fil0fil.h"
#include "ibuf0ibuf.h"
#include "fts0fts.h"
#include "fts0types.h"
#include "srv0space.h"
#include "row0import.h"
#include "m_string.h"
#include "my_sys.h"

/** Provide optional 4.x backwards compatibility for 5.0 and above */
UNIV_INTERN ibool	row_rollback_on_timeout	= FALSE;

/** Chain node of the list of tables to drop in the background. */
struct row_mysql_drop_t{
	char*				table_name;	/*!< table name */
	UT_LIST_NODE_T(row_mysql_drop_t)row_mysql_drop_list;
							/*!< list chain node */
};

#ifdef UNIV_PFS_MUTEX
/* Key to register drop list mutex with performance schema */
UNIV_INTERN mysql_pfs_key_t	row_drop_list_mutex_key;
#endif /* UNIV_PFS_MUTEX */

/** @brief List of tables we should drop in background.

ALTER TABLE in MySQL requires that the table handler can drop the
table in background when there are no queries to it any
more.  Protected by row_drop_list_mutex. */
static UT_LIST_BASE_NODE_T(row_mysql_drop_t)	row_mysql_drop_list;

/** Mutex protecting the background table drop list. */
static ib_mutex_t row_drop_list_mutex;

/** Flag: has row_mysql_drop_list been initialized? */
static ibool	row_mysql_drop_list_inited	= FALSE;

/** Magic table names for invoking various monitor threads */
/* @{ */
static const char S_innodb_monitor[] = "innodb_monitor";
static const char S_innodb_lock_monitor[] = "innodb_lock_monitor";
static const char S_innodb_tablespace_monitor[] = "innodb_tablespace_monitor";
static const char S_innodb_table_monitor[] = "innodb_table_monitor";
#ifdef UNIV_MEM_DEBUG
static const char S_innodb_mem_validate[] = "innodb_mem_validate";
#endif /* UNIV_MEM_DEBUG */
/* @} */

/** Evaluates to true if str1 equals str2_onstack, used for comparing
the magic table names.
@param str1		in: string to compare
@param str1_len 	in: length of str1, in bytes, including terminating NUL
@param str2_onstack	in: char[] array containing a NUL terminated string
@return			TRUE if str1 equals str2_onstack */
#define STR_EQ(str1, str1_len, str2_onstack) \
	((str1_len) == sizeof(str2_onstack) \
	 && memcmp(str1, str2_onstack, sizeof(str2_onstack)) == 0)

/*******************************************************************//**
Determine if the given name is a name reserved for MySQL system tables.
@return	TRUE if name is a MySQL system table name */
static
ibool
row_mysql_is_system_table(
/*======================*/
	const char*	name)
{
	if (strncmp(name, "mysql/", 6) != 0) {

		return(FALSE);
	}

	return(0 == strcmp(name + 6, "host")
	       || 0 == strcmp(name + 6, "user")
	       || 0 == strcmp(name + 6, "db"));
}

/*********************************************************************//**
If a table is not yet in the drop list, adds the table to the list of tables
which the master thread drops in background. We need this on Unix because in
ALTER TABLE MySQL may call drop table even if the table has running queries on
it. Also, if there are running foreign key checks on the table, we drop the
table lazily.
@return	TRUE if the table was not yet in the drop list, and was added there */
static
ibool
row_add_table_to_background_drop_list(
/*==================================*/
	const char*	name);	/*!< in: table name */

/*******************************************************************//**
Delays an INSERT, DELETE or UPDATE operation if the purge is lagging. */
static
void
row_mysql_delay_if_needed(void)
/*===========================*/
{
	if (srv_dml_needed_delay) {
		os_thread_sleep(srv_dml_needed_delay);
	}
}

/*******************************************************************//**
Frees the blob heap in prebuilt when no longer needed. */
UNIV_INTERN
void
row_mysql_prebuilt_free_blob_heap(
/*==============================*/
	row_prebuilt_t*	prebuilt)	/*!< in: prebuilt struct of a
					ha_innobase:: table handle */
{
	mem_heap_free(prebuilt->blob_heap);
	prebuilt->blob_heap = NULL;
}

/*******************************************************************//**
Stores a >= 5.0.3 format true VARCHAR length to dest, in the MySQL row
format.
@return pointer to the data, we skip the 1 or 2 bytes at the start
that are used to store the len */
UNIV_INTERN
byte*
row_mysql_store_true_var_len(
/*=========================*/
	byte*	dest,	/*!< in: where to store */
	ulint	len,	/*!< in: length, must fit in two bytes */
	ulint	lenlen)	/*!< in: storage length of len: either 1 or 2 bytes */
{
	if (lenlen == 2) {
		ut_a(len < 256 * 256);

		mach_write_to_2_little_endian(dest, len);

		return(dest + 2);
	}

	ut_a(lenlen == 1);
	ut_a(len < 256);

	mach_write_to_1(dest, len);

	return(dest + 1);
}

/*******************************************************************//**
Reads a >= 5.0.3 format true VARCHAR length, in the MySQL row format, and
returns a pointer to the data.
@return pointer to the data, we skip the 1 or 2 bytes at the start
that are used to store the len */
UNIV_INTERN
const byte*
row_mysql_read_true_varchar(
/*========================*/
	ulint*		len,	/*!< out: variable-length field length */
	const byte*	field,	/*!< in: field in the MySQL format */
	ulint		lenlen)	/*!< in: storage length of len: either 1
				or 2 bytes */
{
	if (lenlen == 2) {
		*len = mach_read_from_2_little_endian(field);

		return(field + 2);
	}

	ut_a(lenlen == 1);

	*len = mach_read_from_1(field);

	return(field + 1);
}

/*******************************************************************//**
Stores a reference to a BLOB in the MySQL format. */
UNIV_INTERN
void
row_mysql_store_blob_ref(
/*=====================*/
	byte*		dest,	/*!< in: where to store */
	ulint		col_len,/*!< in: dest buffer size: determines into
				how many bytes the BLOB length is stored,
				the space for the length may vary from 1
				to 4 bytes */
	const void*	data,	/*!< in: BLOB data; if the value to store
				is SQL NULL this should be NULL pointer */
	ulint		len)	/*!< in: BLOB length; if the value to store
				is SQL NULL this should be 0; remember
				also to set the NULL bit in the MySQL record
				header! */
{
	/* MySQL might assume the field is set to zero except the length and
	the pointer fields */

	memset(dest, '\0', col_len);

	/* In dest there are 1 - 4 bytes reserved for the BLOB length,
	and after that 8 bytes reserved for the pointer to the data.
	In 32-bit architectures we only use the first 4 bytes of the pointer
	slot. */

	ut_a(col_len - 8 > 1 || len < 256);
	ut_a(col_len - 8 > 2 || len < 256 * 256);
	ut_a(col_len - 8 > 3 || len < 256 * 256 * 256);

	mach_write_to_n_little_endian(dest, col_len - 8, len);

	memcpy(dest + col_len - 8, &data, sizeof data);
}

/*******************************************************************//**
Reads a reference to a BLOB in the MySQL format.
@return	pointer to BLOB data */
UNIV_INTERN
const byte*
row_mysql_read_blob_ref(
/*====================*/
	ulint*		len,		/*!< out: BLOB length */
	const byte*	ref,		/*!< in: BLOB reference in the
					MySQL format */
	ulint		col_len)	/*!< in: BLOB reference length
					(not BLOB length) */
{
	byte*	data;

	*len = mach_read_from_n_little_endian(ref, col_len - 8);

	memcpy(&data, ref + col_len - 8, sizeof data);

	return(data);
}

/*******************************************************************//**
Converting InnoDB geometry data format to MySQL data format. */
UNIV_INTERN
void
row_mysql_store_geometry(
/*=====================*/
	byte*		dest,	/*!< in/out: where to store */
	ulint		dest_len,/*!< in: dest buffer size: determines into
				how many bytes the BLOB length is stored,
				the space for the length may vary from 1
				to 4 bytes */
	const byte*	src,	/*!< in: BLOB data; if the value to store
				is SQL NULL this should be NULL pointer */
	ulint		src_len)/*!< in: BLOB length; if the value to store
				is SQL NULL this should be 0; remember
				also to set the NULL bit in the MySQL record
				header! */
{
	/* MySQL might assume the field is set to zero except the length and
	the pointer fields */
	UNIV_MEM_ASSERT_RW(src, src_len);
	UNIV_MEM_ASSERT_W(dest, dest_len);
	UNIV_MEM_INVALID(dest, dest_len);

	memset(dest, '\0', dest_len);

	/* In dest there are 1 - 4 bytes reserved for the BLOB length,
	and after that 8 bytes reserved for the pointer to the data.
	In 32-bit architectures we only use the first 4 bytes of the pointer
	slot. */

	ut_ad(dest_len - 8 > 1 || src_len < 1<<8);
	ut_ad(dest_len - 8 > 2 || src_len < 1<<16);
	ut_ad(dest_len - 8 > 3 || src_len < 1<<24);

	mach_write_to_n_little_endian(dest, dest_len - 8, src_len);

	memcpy(dest + dest_len - 8, &src, sizeof src);

	DBUG_EXECUTE_IF("row_print_geometry_data",
	{
		String  res;
		Geometry_buffer buffer;
		String  wkt;
		const char* end;

		/** Show the meaning of geometry data. */
		Geometry* g = Geometry::construct(&buffer,
						 (const char*)src,
						 src_len);

		if (g)
		{
			if (g->as_wkt(&wkt, &end) == 0)
			{
				fprintf(stderr, "InnoDB: write a geometry data to MySQL format.\n"
						"InnoDB: as wkt: %s.\n",
					wkt.c_ptr_safe());
			}
		}
	});
}

/*******************************************************************//**
Read geometry data in the MySQL format.
@return	pointer to geometry data */
UNIV_INTERN
const byte*
row_mysql_read_geometry(
/*====================*/
	ulint*		len,		/*!< out: data length */
	const byte*	ref,		/*!< in: geometry data in the
					MySQL format */
	ulint		col_len)	/*!< in: MySQL format length */
{
	byte*	data;
	*len = mach_read_from_n_little_endian(ref, col_len - 8);

	memcpy(&data, ref + col_len - 8, sizeof data);

	DBUG_EXECUTE_IF("row_print_geometry_data",
	{
		String  res;
		Geometry_buffer buffer;
		String  wkt;
		const char* end;

		/** Show the meaning of geometry data. */
		Geometry* g = Geometry::construct(&buffer,
						 (const char*)data,
						 *len);

		if (g)
		{
			if (g->as_wkt(&wkt, &end) == 0)
			{
				fprintf(stderr, "InnoDB: write a geometry data to MySQL format.\n"
						"InnoDB: as wkt: %s.\n",
					wkt.c_ptr_safe());
			}
		}
	});

	return(data);
}

/**************************************************************//**
Pad a column with spaces. */
UNIV_INTERN
void
row_mysql_pad_col(
/*==============*/
	ulint	mbminlen,	/*!< in: minimum size of a character,
				in bytes */
	byte*	pad,		/*!< out: padded buffer */
	ulint	len)		/*!< in: number of bytes to pad */
{
	const byte*	pad_end;

	switch (UNIV_EXPECT(mbminlen, 1)) {
	default:
		ut_error;
	case 1:
		/* space=0x20 */
		memset(pad, 0x20, len);
		break;
	case 2:
		/* space=0x0020 */
		pad_end = pad + len;
		ut_a(!(len % 2));
		while (pad < pad_end) {
			*pad++ = 0x00;
			*pad++ = 0x20;
		};
		break;
	case 4:
		/* space=0x00000020 */
		pad_end = pad + len;
		ut_a(!(len % 4));
		while (pad < pad_end) {
			*pad++ = 0x00;
			*pad++ = 0x00;
			*pad++ = 0x00;
			*pad++ = 0x20;
		}
		break;
	}
}

/**************************************************************//**
Stores a non-SQL-NULL field given in the MySQL format in the InnoDB format.
The counterpart of this function is row_sel_field_store_in_mysql_format() in
row0sel.cc.
@return	up to which byte we used buf in the conversion */
UNIV_INTERN
byte*
row_mysql_store_col_in_innobase_format(
/*===================================*/
	dfield_t*	dfield,		/*!< in/out: dfield where dtype
					information must be already set when
					this function is called! */
	byte*		buf,		/*!< in/out: buffer for a converted
					integer value; this must be at least
					col_len long then! NOTE that dfield
					may also get a pointer to 'buf',
					therefore do not discard this as long
					as dfield is used! */
	ibool		row_format_col,	/*!< TRUE if the mysql_data is from
					a MySQL row, FALSE if from a MySQL
					key value;
					in MySQL, a true VARCHAR storage
					format differs in a row and in a
					key value: in a key value the length
					is always stored in 2 bytes! */
	const byte*	mysql_data,	/*!< in: MySQL column value, not
					SQL NULL; NOTE that dfield may also
					get a pointer to mysql_data,
					therefore do not discard this as long
					as dfield is used! */
	ulint		col_len,	/*!< in: MySQL column length; NOTE that
					this is the storage length of the
					column in the MySQL format row, not
					necessarily the length of the actual
					payload data; if the column is a true
					VARCHAR then this is irrelevant */
	ulint		comp)		/*!< in: nonzero=compact format */
{
	const byte*	ptr	= mysql_data;
	const dtype_t*	dtype;
	ulint		type;
	ulint		lenlen;

	dtype = dfield_get_type(dfield);

	type = dtype->mtype;

	if (type == DATA_INT) {
		/* Store integer data in Innobase in a big-endian format,
		sign bit negated if the data is a signed integer. In MySQL,
		integers are stored in a little-endian format. */

		byte*	p = buf + col_len;

		for (;;) {
			p--;
			*p = *mysql_data;
			if (p == buf) {
				break;
			}
			mysql_data++;
		}

		if (!(dtype->prtype & DATA_UNSIGNED)) {

			*buf ^= 128;
		}

		ptr = buf;
		buf += col_len;
	} else if ((type == DATA_VARCHAR
		    || type == DATA_VARMYSQL
		    || type == DATA_BINARY)) {

		if (dtype_get_mysql_type(dtype) == DATA_MYSQL_TRUE_VARCHAR) {
			/* The length of the actual data is stored to 1 or 2
			bytes at the start of the field */

			if (row_format_col) {
				if (dtype->prtype & DATA_LONG_TRUE_VARCHAR) {
					lenlen = 2;
				} else {
					lenlen = 1;
				}
			} else {
				/* In a MySQL key value, lenlen is always 2 */
				lenlen = 2;
			}

			ptr = row_mysql_read_true_varchar(&col_len, mysql_data,
							  lenlen);
		} else {
			/* Remove trailing spaces from old style VARCHAR
			columns. */

			/* Handle Unicode strings differently. */
			ulint	mbminlen	= dtype_get_mbminlen(dtype);

			ptr = mysql_data;

			switch (mbminlen) {
			default:
				ut_error;
			case 4:
				/* space=0x00000020 */
				/* Trim "half-chars", just in case. */
				col_len &= ~3;

				while (col_len >= 4
				       && ptr[col_len - 4] == 0x00
				       && ptr[col_len - 3] == 0x00
				       && ptr[col_len - 2] == 0x00
				       && ptr[col_len - 1] == 0x20) {
					col_len -= 4;
				}
				break;
			case 2:
				/* space=0x0020 */
				/* Trim "half-chars", just in case. */
				col_len &= ~1;

				while (col_len >= 2 && ptr[col_len - 2] == 0x00
				       && ptr[col_len - 1] == 0x20) {
					col_len -= 2;
				}
				break;
			case 1:
				/* space=0x20 */
				while (col_len > 0
				       && ptr[col_len - 1] == 0x20) {
					col_len--;
				}
			}
		}
	} else if (comp && type == DATA_MYSQL
		   && dtype_get_mbminlen(dtype) == 1
		   && dtype_get_mbmaxlen(dtype) > 1) {
		/* In some cases we strip trailing spaces from UTF-8 and other
		multibyte charsets, from FIXED-length CHAR columns, to save
		space. UTF-8 would otherwise normally use 3 * the string length
		bytes to store an ASCII string! */

		/* We assume that this CHAR field is encoded in a
		variable-length character set where spaces have
		1:1 correspondence to 0x20 bytes, such as UTF-8.

		Consider a CHAR(n) field, a field of n characters.
		It will contain between n * mbminlen and n * mbmaxlen bytes.
		We will try to truncate it to n bytes by stripping
		space padding.	If the field contains single-byte
		characters only, it will be truncated to n characters.
		Consider a CHAR(5) field containing the string ".a   "
		where "." denotes a 3-byte character represented by
		the bytes "$%&".  After our stripping, the string will
		be stored as "$%&a " (5 bytes).	 The string ".abc "
		will be stored as "$%&abc" (6 bytes).

		The space padding will be restored in row0sel.cc, function
		row_sel_field_store_in_mysql_format(). */

		ulint		n_chars;

		ut_a(!(dtype_get_len(dtype) % dtype_get_mbmaxlen(dtype)));

		n_chars = dtype_get_len(dtype) / dtype_get_mbmaxlen(dtype);

		/* Strip space padding. */
		while (col_len > n_chars && ptr[col_len - 1] == 0x20) {
			col_len--;
		}
	} else if (!row_format_col) {
		/* if mysql data is from a MySQL key value
		since the length is always stored in 2 bytes,
		we need do nothing here. */
	} else if (type == DATA_BLOB) {

		ptr = row_mysql_read_blob_ref(&col_len, mysql_data, col_len);
	} else if (type == DATA_GEOMETRY) {
		/* We still use blob to store geometry data */
		ptr = row_mysql_read_geometry(&col_len, mysql_data, col_len);
	}

	dfield_set_data(dfield, ptr, col_len);

	return(buf);
}

/**************************************************************//**
Convert a row in the MySQL format to a row in the Innobase format. Note that
the function to convert a MySQL format key value to an InnoDB dtuple is
row_sel_convert_mysql_key_to_innobase() in row0sel.cc. */
static
void
row_mysql_convert_row_to_innobase(
/*==============================*/
	dtuple_t*	row,		/*!< in/out: Innobase row where the
					field type information is already
					copied there! */
	row_prebuilt_t*	prebuilt,	/*!< in: prebuilt struct where template
					must be of type ROW_MYSQL_WHOLE_ROW */
	byte*		mysql_rec)	/*!< in: row in the MySQL format;
					NOTE: do not discard as long as
					row is used, as row may contain
					pointers to this record! */
{
	const mysql_row_templ_t*templ;
	dfield_t*		dfield;
	ulint			i;

	ut_ad(prebuilt->template_type == ROW_MYSQL_WHOLE_ROW);
	ut_ad(prebuilt->mysql_template);

	for (i = 0; i < prebuilt->n_template; i++) {

		templ = prebuilt->mysql_template + i;
		dfield = dtuple_get_nth_field(row, i);

		if (templ->mysql_null_bit_mask != 0) {
			/* Column may be SQL NULL */

			if (mysql_rec[templ->mysql_null_byte_offset]
			    & (byte) (templ->mysql_null_bit_mask)) {

				/* It is SQL NULL */

				dfield_set_null(dfield);

				goto next_column;
			}
		}

		row_mysql_store_col_in_innobase_format(
			dfield,
			prebuilt->ins_upd_rec_buff + templ->mysql_col_offset,
			TRUE, /* MySQL row format data */
			mysql_rec + templ->mysql_col_offset,
			templ->mysql_col_len,
			dict_table_is_comp(prebuilt->table));
next_column:
		;
	}

	/* If there is a FTS doc id column and it is not user supplied (
	generated by server) then assign it a new doc id. */
	if (prebuilt->table->fts) {

		ut_a(prebuilt->table->fts->doc_col != ULINT_UNDEFINED);

		fts_create_doc_id(prebuilt->table, row, prebuilt->heap);
	}
}

/****************************************************************//**
Handles user errors and lock waits detected by the database engine.
@return true if it was a lock wait and we should continue running the
query thread and in that case the thr is ALREADY in the running state. */
UNIV_INTERN
bool
row_mysql_handle_errors(
/*====================*/
	dberr_t*	new_err,/*!< out: possible new error encountered in
				lock wait, or if no new error, the value
				of trx->error_state at the entry of this
				function */
	trx_t*		trx,	/*!< in: transaction */
	que_thr_t*	thr,	/*!< in: query thread, or NULL */
	trx_savept_t*	savept)	/*!< in: savepoint, or NULL */
{
	dberr_t	err;

handle_new_error:
	err = trx->error_state;

	ut_a(err != DB_SUCCESS);

	trx->error_state = DB_SUCCESS;

	switch (err) {
	case DB_LOCK_WAIT_TIMEOUT:
		if (row_rollback_on_timeout) {
			trx_rollback_to_savepoint(trx, NULL);
			break;
		}
		/* fall through */
	case DB_DUPLICATE_KEY:
	case DB_FOREIGN_DUPLICATE_KEY:
	case DB_TOO_BIG_RECORD:
	case DB_UNDO_RECORD_TOO_BIG:
	case DB_ROW_IS_REFERENCED:
	case DB_NO_REFERENCED_ROW:
	case DB_CANNOT_ADD_CONSTRAINT:
	case DB_TOO_MANY_CONCURRENT_TRXS:
	case DB_OUT_OF_FILE_SPACE:
	case DB_READ_ONLY:
	case DB_FTS_INVALID_DOCID:
	case DB_INTERRUPTED:
	case DB_DICT_CHANGED:
		if (savept) {
			/* Roll back the latest, possibly incomplete
			insertion or update */

			trx_rollback_to_savepoint(trx, savept);
		}
		/* MySQL will roll back the latest SQL statement */
		break;
	case DB_LOCK_WAIT:
		lock_wait_suspend_thread(thr);

		if (trx->error_state != DB_SUCCESS) {
			que_thr_stop_for_mysql(thr);

			goto handle_new_error;
		}

		*new_err = err;

		return(true);

	case DB_DEADLOCK:
	case DB_LOCK_TABLE_FULL:
		/* Roll back the whole transaction; this resolution was added
		to version 3.23.43 */

		trx_rollback_to_savepoint(trx, NULL);
		break;

	case DB_MUST_GET_MORE_FILE_SPACE:
		fputs("InnoDB: The database cannot continue"
		      " operation because of\n"
		      "InnoDB: lack of space. You must add"
		      " a new data file to\n"
		      "InnoDB: my.cnf and restart the database.\n", stderr);

		ut_ad(0);
		exit(1);

	case DB_CORRUPTION:
		fputs("InnoDB: We detected index corruption"
		      " in an InnoDB type table.\n"
		      "InnoDB: You have to dump + drop + reimport"
		      " the table or, in\n"
		      "InnoDB: a case of widespread corruption,"
		      " dump all InnoDB\n"
		      "InnoDB: tables and recreate the"
		      " whole InnoDB tablespace.\n"
		      "InnoDB: If the mysqld server crashes"
		      " after the startup or when\n"
		      "InnoDB: you dump the tables, look at\n"
		      "InnoDB: " REFMAN "forcing-innodb-recovery.html"
		      " for help.\n", stderr);
		break;
	case DB_FOREIGN_EXCEED_MAX_CASCADE:
		fprintf(stderr, "InnoDB: Cannot delete/update rows with"
			" cascading foreign key constraints that exceed max"
			" depth of %lu\n"
			"Please drop excessive foreign constraints"
			" and try again\n", (ulong) DICT_FK_MAX_RECURSIVE_LOAD);
		break;
	default:
		fprintf(stderr, "InnoDB: unknown error code %lu: %s\n",
			(ulong) err, ut_strerr(err));
		ut_error;
	}

	if (trx->error_state != DB_SUCCESS) {
		*new_err = trx->error_state;
	} else {
		*new_err = err;
	}

	trx->error_state = DB_SUCCESS;

	return(false);
}

/********************************************************************//**
Create a prebuilt struct for a MySQL table handle.
@return	own: a prebuilt struct */
UNIV_INTERN
row_prebuilt_t*
row_create_prebuilt(
/*================*/
	dict_table_t*	table,		/*!< in: Innobase table handle */
	ulint		mysql_row_len)	/*!< in: length in bytes of a row in
					the MySQL format */
{
	row_prebuilt_t*	prebuilt;
	mem_heap_t*	heap;
	dict_index_t*	clust_index;
	dtuple_t*	ref;
	ulint		ref_len;
	ulint		search_tuple_n_fields;

	search_tuple_n_fields = 2 * dict_table_get_n_cols(table);

	clust_index = dict_table_get_first_index(table);

	/* Make sure that search_tuple is long enough for clustered index */
	ut_a(2 * dict_table_get_n_cols(table) >= clust_index->n_fields);

	ref_len = dict_index_get_n_unique(clust_index);

#define PREBUILT_HEAP_INITIAL_SIZE	\
	( \
	sizeof(*prebuilt) \
	/* allocd in this function */ \
	+ DTUPLE_EST_ALLOC(search_tuple_n_fields) \
	+ DTUPLE_EST_ALLOC(ref_len) \
	/* allocd in row_prebuild_sel_graph() */ \
	+ sizeof(sel_node_t) \
	+ sizeof(que_fork_t) \
	+ sizeof(que_thr_t) \
	/* allocd in row_get_prebuilt_update_vector() */ \
	+ sizeof(upd_node_t) \
	+ sizeof(upd_t) \
	+ sizeof(upd_field_t) \
	  * dict_table_get_n_cols(table) \
	+ sizeof(que_fork_t) \
	+ sizeof(que_thr_t) \
	/* allocd in row_get_prebuilt_insert_row() */ \
	+ sizeof(ins_node_t) \
	/* mysql_row_len could be huge and we are not \
	sure if this prebuilt instance is going to be \
	used in inserts */ \
	+ (mysql_row_len < 256 ? mysql_row_len : 0) \
	+ DTUPLE_EST_ALLOC(dict_table_get_n_cols(table)) \
	+ sizeof(que_fork_t) \
	+ sizeof(que_thr_t) \
	)

	/* We allocate enough space for the objects that are likely to
	be created later in order to minimize the number of malloc()
	calls */
	heap = mem_heap_create(PREBUILT_HEAP_INITIAL_SIZE);

	prebuilt = static_cast<row_prebuilt_t*>(
		mem_heap_zalloc(heap, sizeof(*prebuilt)));

	prebuilt->magic_n = ROW_PREBUILT_ALLOCATED;
	prebuilt->magic_n2 = ROW_PREBUILT_ALLOCATED;

	prebuilt->table = table;

	prebuilt->sql_stat_start = TRUE;
	prebuilt->heap = heap;

	btr_pcur_reset(&prebuilt->pcur);
	btr_pcur_reset(&prebuilt->clust_pcur);

	prebuilt->select_lock_type = LOCK_NONE;
	prebuilt->stored_select_lock_type = LOCK_NONE_UNSET;

	prebuilt->search_tuple = dtuple_create(heap, search_tuple_n_fields);

	ref = dtuple_create(heap, ref_len);

	dict_index_copy_types(ref, clust_index, ref_len);

	prebuilt->clust_ref = ref;

	prebuilt->autoinc_error = DB_SUCCESS;
	prebuilt->autoinc_offset = 0;

	/* Default to 1, we will set the actual value later in
	ha_innobase::get_auto_increment(). */
	prebuilt->autoinc_increment = 1;

	prebuilt->autoinc_last_value = 0;

	/* During UPDATE and DELETE we need the doc id. */
	prebuilt->fts_doc_id = 0;

	prebuilt->mysql_row_len = mysql_row_len;

	return(prebuilt);
}

/********************************************************************//**
Free a prebuilt struct for a MySQL table handle. */
UNIV_INTERN
void
row_prebuilt_free(
/*==============*/
	row_prebuilt_t*	prebuilt,	/*!< in, own: prebuilt struct */
	ibool		dict_locked)	/*!< in: TRUE=data dictionary locked */
{
	if (prebuilt->magic_n != ROW_PREBUILT_ALLOCATED
	    || prebuilt->magic_n2 != ROW_PREBUILT_ALLOCATED) {

		fprintf(stderr,
			"InnoDB: Error: trying to free a corrupt\n"
			"InnoDB: table handle. Magic n %lu,"
			" magic n2 %lu, table name ",
			(ulong) prebuilt->magic_n,
			(ulong) prebuilt->magic_n2);
		ut_print_name(stderr, NULL, TRUE, prebuilt->table->name);
		putc('\n', stderr);

		mem_analyze_corruption(prebuilt);

		ut_error;
	}

	prebuilt->magic_n = ROW_PREBUILT_FREED;
	prebuilt->magic_n2 = ROW_PREBUILT_FREED;

	btr_pcur_reset(&prebuilt->pcur);
	btr_pcur_reset(&prebuilt->clust_pcur);

	if (prebuilt->mysql_template) {
		mem_free(prebuilt->mysql_template);
	}

	if (prebuilt->ins_graph) {
		que_graph_free_recursive(prebuilt->ins_graph);
	}

	if (prebuilt->sel_graph) {
		que_graph_free_recursive(prebuilt->sel_graph);
	}

	if (prebuilt->upd_graph) {
		que_graph_free_recursive(prebuilt->upd_graph);
	}

	if (prebuilt->blob_heap) {
		mem_heap_free(prebuilt->blob_heap);
	}

	if (prebuilt->old_vers_heap) {
		mem_heap_free(prebuilt->old_vers_heap);
	}

	if (prebuilt->fetch_cache[0] != NULL) {
		byte*	base = prebuilt->fetch_cache[0] - 4;
		byte*	ptr = base;

		for (ulint i = 0; i < MYSQL_FETCH_CACHE_SIZE; i++) {
			byte*	row;
			ulint	magic1;
			ulint	magic2;

			magic1 = mach_read_from_4(ptr);
			ptr += 4;

			row = ptr;
			ptr += prebuilt->mysql_row_len;

			magic2 = mach_read_from_4(ptr);
			ptr += 4;

			if (ROW_PREBUILT_FETCH_MAGIC_N != magic1
			    || row != prebuilt->fetch_cache[i]
			    || ROW_PREBUILT_FETCH_MAGIC_N != magic2) {

				fputs("InnoDB: Error: trying to free"
					" a corrupt fetch buffer.\n", stderr);

				mem_analyze_corruption(base);
				ut_error;
			}
		}

		mem_free(base);
	}

	dict_table_close(prebuilt->table, dict_locked, TRUE);

	mem_heap_free(prebuilt->heap);
}

/*********************************************************************//**
Updates the transaction pointers in query graphs stored in the prebuilt
struct. */
UNIV_INTERN
void
row_update_prebuilt_trx(
/*====================*/
	row_prebuilt_t*	prebuilt,	/*!< in/out: prebuilt struct
					in MySQL handle */
	trx_t*		trx)		/*!< in: transaction handle */
{
	if (trx->magic_n != TRX_MAGIC_N) {
		fprintf(stderr,
			"InnoDB: Error: trying to use a corrupt\n"
			"InnoDB: trx handle. Magic n %lu\n",
			(ulong) trx->magic_n);

		mem_analyze_corruption(trx);

		ut_error;
	}

	if (prebuilt->magic_n != ROW_PREBUILT_ALLOCATED) {
		fprintf(stderr,
			"InnoDB: Error: trying to use a corrupt\n"
			"InnoDB: table handle. Magic n %lu, table name ",
			(ulong) prebuilt->magic_n);
		ut_print_name(stderr, trx, TRUE, prebuilt->table->name);
		putc('\n', stderr);

		mem_analyze_corruption(prebuilt);

		ut_error;
	}

	prebuilt->trx = trx;

	if (prebuilt->ins_graph) {
		prebuilt->ins_graph->trx = trx;
	}

	if (prebuilt->upd_graph) {
		prebuilt->upd_graph->trx = trx;
	}

	if (prebuilt->sel_graph) {
		prebuilt->sel_graph->trx = trx;
	}
}

/*********************************************************************//**
Gets pointer to a prebuilt dtuple used in insertions. If the insert graph
has not yet been built in the prebuilt struct, then this function first
builds it.
@return	prebuilt dtuple; the column type information is also set in it */
static
dtuple_t*
row_get_prebuilt_insert_row(
/*========================*/
	row_prebuilt_t*	prebuilt)	/*!< in: prebuilt struct in MySQL
					handle */
{
	dict_table_t*		table	= prebuilt->table;

	ut_ad(prebuilt && table && prebuilt->trx);

	if (prebuilt->ins_node != 0) {

		/* Check if indexes have been dropped or added and we
		may need to rebuild the row insert template. */

		if (prebuilt->trx_id == table->def_trx_id
		    && UT_LIST_GET_LEN(prebuilt->ins_node->entry_list)
		    == UT_LIST_GET_LEN(table->indexes)) {

			return(prebuilt->ins_node->row);
		}

		ut_ad(prebuilt->trx_id < table->def_trx_id);

		que_graph_free_recursive(prebuilt->ins_graph);

		prebuilt->ins_graph = 0;
	}

	/* Create an insert node and query graph to the prebuilt struct */

	ins_node_t*		node;

	node = ins_node_create(INS_DIRECT, table, prebuilt->heap);

	prebuilt->ins_node = node;

	if (prebuilt->ins_upd_rec_buff == 0) {
		prebuilt->ins_upd_rec_buff = static_cast<byte*>(
			mem_heap_alloc(
				prebuilt->heap,
				prebuilt->mysql_row_len));
	}

	dtuple_t*	row;

	row = dtuple_create(prebuilt->heap, dict_table_get_n_cols(table));

	dict_table_copy_types(row, table);

	ins_node_set_new_row(node, row);

	prebuilt->ins_graph = static_cast<que_fork_t*>(
		que_node_get_parent(
			pars_complete_graph_for_exec(
				node,
				prebuilt->trx, prebuilt->heap)));

	prebuilt->ins_graph->state = QUE_FORK_ACTIVE;

	prebuilt->trx_id = table->def_trx_id;

	return(prebuilt->ins_node->row);
}

/*********************************************************************//**
Updates the table modification counter and calculates new estimates
for table and index statistics if necessary. */
UNIV_INLINE
void
row_update_statistics_if_needed(
/*============================*/
	dict_table_t*	table)	/*!< in: table */
{
	ib_uint64_t	counter;
	ib_uint64_t	n_rows;

	if (!table->stat_initialized) {
		DBUG_EXECUTE_IF(
			"test_upd_stats_if_needed_not_inited",
			fprintf(stderr, "test_upd_stats_if_needed_not_inited "
				"was executed\n");
		);
		return;
	}

	counter = table->stat_modified_counter++;
	n_rows = dict_table_get_n_rows(table);

	if (dict_stats_is_persistent_enabled(table)) {
		if (counter > n_rows / 10 /* 10% */
		    && dict_stats_auto_recalc_is_enabled(table)) {

			dict_stats_recalc_pool_add(table);
			table->stat_modified_counter = 0;
		}
		return;
	}

	/* Calculate new statistics if 1 / 16 of table has been modified
	since the last time a statistics batch was run.
	We calculate statistics at most every 16th round, since we may have
	a counter table which is very small and updated very often. */

	if (counter > 16 + n_rows / 16 /* 6.25% */) {

		ut_ad(!mutex_own(&dict_sys->mutex));
		/* this will reset table->stat_modified_counter to 0 */
		dict_stats_update(table, DICT_STATS_RECALC_TRANSIENT);
	}
}

/*********************************************************************//**
Sets an AUTO_INC type lock on the table mentioned in prebuilt. The
AUTO_INC lock gives exclusive access to the auto-inc counter of the
table. The lock is reserved only for the duration of an SQL statement.
It is not compatible with another AUTO_INC or exclusive lock on the
table.
@return	error code or DB_SUCCESS */
UNIV_INTERN
dberr_t
row_lock_table_autoinc_for_mysql(
/*=============================*/
	row_prebuilt_t*	prebuilt)	/*!< in: prebuilt struct in the MySQL
					table handle */
{
	trx_t*			trx	= prebuilt->trx;
	ins_node_t*		node	= prebuilt->ins_node;
	const dict_table_t*	table	= prebuilt->table;
	que_thr_t*		thr;
	dberr_t			err;
	ibool			was_lock_wait;

	ut_ad(trx);

	/* If we already hold an AUTOINC lock on the table then do nothing.
        Note: We peek at the value of the current owner without acquiring
	the lock mutex. **/
	if (trx == table->autoinc_trx) {

		return(DB_SUCCESS);
	}

	trx->op_info = "setting auto-inc lock";

	row_get_prebuilt_insert_row(prebuilt);
	node = prebuilt->ins_node;

	/* We use the insert query graph as the dummy graph needed
	in the lock module call */

	thr = que_fork_get_first_thr(prebuilt->ins_graph);

	que_thr_move_to_run_state_for_mysql(thr, trx);

run_again:
	thr->run_node = node;
	thr->prev_node = node;

	/* It may be that the current session has not yet started
	its transaction, or it has been committed: */

	trx_start_if_not_started_xa(trx, true);

	err = lock_table(0, prebuilt->table, LOCK_AUTO_INC, thr);

	trx->error_state = err;

	if (err != DB_SUCCESS) {
		que_thr_stop_for_mysql(thr);

		was_lock_wait = row_mysql_handle_errors(&err, trx, thr, NULL);

		if (was_lock_wait) {
			goto run_again;
		}

		trx->op_info = "";

		return(err);
	}

	que_thr_stop_for_mysql_no_error(thr, trx);

	trx->op_info = "";

	return(err);
}

/*********************************************************************//**
Sets a table lock on the table mentioned in prebuilt.
@return	error code or DB_SUCCESS */
UNIV_INTERN
dberr_t
row_lock_table_for_mysql(
/*=====================*/
	row_prebuilt_t*	prebuilt,	/*!< in: prebuilt struct in the MySQL
					table handle */
	dict_table_t*	table,		/*!< in: table to lock, or NULL
					if prebuilt->table should be
					locked as
					prebuilt->select_lock_type */
	ulint		mode)		/*!< in: lock mode of table
					(ignored if table==NULL) */
{
	trx_t*		trx		= prebuilt->trx;
	que_thr_t*	thr;
	dberr_t		err;
	ibool		was_lock_wait;

	ut_ad(trx);

	trx->op_info = "setting table lock";

	if (prebuilt->sel_graph == NULL) {
		/* Build a dummy select query graph */
		row_prebuild_sel_graph(prebuilt);
	}

	/* We use the select query graph as the dummy graph needed
	in the lock module call */

	thr = que_fork_get_first_thr(prebuilt->sel_graph);

	que_thr_move_to_run_state_for_mysql(thr, trx);

run_again:
	thr->run_node = thr;
	thr->prev_node = thr->common.parent;

	/* It may be that the current session has not yet started
	its transaction, or it has been committed: */

	trx_start_if_not_started_xa(trx, false);

	if (table) {
		err = lock_table(
			0, table,
			static_cast<enum lock_mode>(mode), thr);
	} else {
		err = lock_table(
			0, prebuilt->table,
			static_cast<enum lock_mode>(
				prebuilt->select_lock_type),
			thr);
	}

	trx->error_state = err;

	if (err != DB_SUCCESS) {
		que_thr_stop_for_mysql(thr);

		was_lock_wait = row_mysql_handle_errors(&err, trx, thr, NULL);

		if (was_lock_wait) {
			goto run_again;
		}

		trx->op_info = "";

		return(err);
	}

	que_thr_stop_for_mysql_no_error(thr, trx);

	trx->op_info = "";

	return(err);
}

/*********************************************************************//**
Does an insert for MySQL.
@return	error code or DB_SUCCESS */
UNIV_INTERN
dberr_t
row_insert_for_mysql(
/*=================*/
	byte*		mysql_rec,	/*!< in: row in the MySQL format */
	row_prebuilt_t*	prebuilt)	/*!< in: prebuilt struct in MySQL
					handle */
{
	trx_savept_t	savept;
	que_thr_t*	thr;
	dberr_t		err;
	ibool		was_lock_wait;
	trx_t*		trx		= prebuilt->trx;
	ins_node_t*	node		= prebuilt->ins_node;
	dict_table_t*	table		= prebuilt->table;

	ut_ad(trx);

	if (dict_table_is_discarded(prebuilt->table)) {
		ib_logf(IB_LOG_LEVEL_ERROR,
			"The table %s doesn't have a corresponding "
			"tablespace, it was discarded.",
			prebuilt->table->name);

		return(DB_TABLESPACE_DELETED);

	} else if (prebuilt->table->ibd_file_missing) {

		ib_logf(IB_LOG_LEVEL_ERROR,
			".ibd file is missing for table %s",
			prebuilt->table->name);

		return(DB_TABLESPACE_NOT_FOUND);

	} else if (prebuilt->magic_n != ROW_PREBUILT_ALLOCATED) {
		fprintf(stderr,
			"InnoDB: Error: trying to free a corrupt\n"
			"InnoDB: table handle. Magic n %lu, table name ",
			(ulong) prebuilt->magic_n);
		ut_print_name(stderr, trx, TRUE, prebuilt->table->name);
		putc('\n', stderr);

		mem_analyze_corruption(prebuilt);

		ut_error;
	} else if (srv_sys_space.created_new_raw() || srv_force_recovery) {
		fputs("InnoDB: A new raw disk partition was initialized or\n"
		      "InnoDB: innodb_force_recovery is on: we do not allow\n"
		      "InnoDB: database modifications by the user. Shut down\n"
		      "InnoDB: mysqld and edit my.cnf so that"
		      " newraw is replaced\n"
		      "InnoDB: with raw, and innodb_force_... is removed.\n",
		      stderr);

		return(DB_ERROR);
	}

	trx->op_info = "inserting";

	row_mysql_delay_if_needed();

	trx_start_if_not_started_xa(trx, true);

	row_get_prebuilt_insert_row(prebuilt);
	node = prebuilt->ins_node;

	row_mysql_convert_row_to_innobase(node->row, prebuilt, mysql_rec);

	savept = trx_savept_take(trx);

	thr = que_fork_get_first_thr(prebuilt->ins_graph);

	if (prebuilt->sql_stat_start) {
		node->state = INS_NODE_SET_IX_LOCK;
		prebuilt->sql_stat_start = FALSE;
	} else {
		node->state = INS_NODE_ALLOC_ROW_ID;
	}

	que_thr_move_to_run_state_for_mysql(thr, trx);

run_again:
	thr->run_node = node;
	thr->prev_node = node;

	row_ins_step(thr);

	err = trx->error_state;

	if (err != DB_SUCCESS) {
error_exit:
		que_thr_stop_for_mysql(thr);

		/* FIXME: What's this ? */
		thr->lock_state = QUE_THR_LOCK_ROW;

		was_lock_wait = row_mysql_handle_errors(
			&err, trx, thr, &savept);

		thr->lock_state = QUE_THR_LOCK_NOLOCK;

		if (was_lock_wait) {
			ut_ad(node->state == INS_NODE_INSERT_ENTRIES
			      || node->state == INS_NODE_ALLOC_ROW_ID);
			goto run_again;
		}

		trx->op_info = "";

		return(err);
	}

	if (dict_table_has_fts_index(table)) {
		doc_id_t        doc_id;

		/* Extract the doc id from the hidden FTS column */
		doc_id = fts_get_doc_id_from_row(table, node->row);

		if (doc_id <= 0) {
			fprintf(stderr,
				"InnoDB: FTS Doc ID must be large than 0 \n");
			err = DB_FTS_INVALID_DOCID;
			trx->error_state = DB_FTS_INVALID_DOCID;
			goto error_exit;
		}

		if (!DICT_TF2_FLAG_IS_SET(table, DICT_TF2_FTS_HAS_DOC_ID)) {
			doc_id_t	next_doc_id
				= table->fts->cache->next_doc_id;

			if (doc_id < next_doc_id) {
				fprintf(stderr,
					"InnoDB: FTS Doc ID must be large than"
					" "UINT64PF" for table",
					next_doc_id - 1);
				ut_print_name(stderr, trx, TRUE, table->name);
				putc('\n', stderr);

				err = DB_FTS_INVALID_DOCID;
				trx->error_state = DB_FTS_INVALID_DOCID;
				goto error_exit;
			}

			/* Difference between Doc IDs are restricted within
			4 bytes integer. See fts_get_encoded_len() */

			if (doc_id - next_doc_id >= FTS_DOC_ID_MAX_STEP) {
				fprintf(stderr,
					"InnoDB: Doc ID "UINT64PF" is too"
					" big. Its difference with largest"
					" used Doc ID "UINT64PF" cannot"
					" exceed or equal to %d\n",
					doc_id, next_doc_id - 1,
					FTS_DOC_ID_MAX_STEP);
				err = DB_FTS_INVALID_DOCID;
				trx->error_state = DB_FTS_INVALID_DOCID;
				goto error_exit;
			}
		}

		/* Pass NULL for the columns affected, since an INSERT affects
		all FTS indexes. */
		fts_trx_add_op(trx, table, doc_id, FTS_INSERT, NULL);
	}

	que_thr_stop_for_mysql_no_error(thr, trx);

	srv_stats.n_rows_inserted.add((size_t)trx->id, 1);

	/* Not protected by dict_table_stats_lock() for performance
	reasons, we would rather get garbage in stat_n_rows (which is
	just an estimate anyway) than protecting the following code
	with a latch. */
	dict_table_n_rows_inc(table);

	row_update_statistics_if_needed(table);
	trx->op_info = "";

	return(err);
}

/*********************************************************************//**
Builds a dummy query graph used in selects. */
UNIV_INTERN
void
row_prebuild_sel_graph(
/*===================*/
	row_prebuilt_t*	prebuilt)	/*!< in: prebuilt struct in MySQL
					handle */
{
	sel_node_t*	node;

	ut_ad(prebuilt && prebuilt->trx);

	if (prebuilt->sel_graph == NULL) {

		node = sel_node_create(prebuilt->heap);

		prebuilt->sel_graph = static_cast<que_fork_t*>(
			que_node_get_parent(
				pars_complete_graph_for_exec(
					static_cast<sel_node_t*>(node),
					prebuilt->trx, prebuilt->heap)));

		prebuilt->sel_graph->state = QUE_FORK_ACTIVE;
	}
}

/*********************************************************************//**
Creates an query graph node of 'update' type to be used in the MySQL
interface.
@return	own: update node */
UNIV_INTERN
upd_node_t*
row_create_update_node_for_mysql(
/*=============================*/
	dict_table_t*	table,	/*!< in: table to update */
	mem_heap_t*	heap)	/*!< in: mem heap from which allocated */
{
	upd_node_t*	node;

	node = upd_node_create(heap);

	node->in_mysql_interface = TRUE;
	node->is_delete = FALSE;
	node->searched_update = FALSE;
	node->select = NULL;
	node->pcur = btr_pcur_create_for_mysql();
	node->table = table;

	node->update = upd_create(dict_table_get_n_cols(table), heap);

	node->update_n_fields = dict_table_get_n_cols(table);

	UT_LIST_INIT(node->columns);
	node->has_clust_rec_x_lock = TRUE;
	node->cmpl_info = 0;

	node->table_sym = NULL;
	node->col_assign_list = NULL;

	return(node);
}

/*********************************************************************//**
Gets pointer to a prebuilt update vector used in updates. If the update
graph has not yet been built in the prebuilt struct, then this function
first builds it.
@return	prebuilt update vector */
UNIV_INTERN
upd_t*
row_get_prebuilt_update_vector(
/*===========================*/
	row_prebuilt_t*	prebuilt)	/*!< in: prebuilt struct in MySQL
					handle */
{
	dict_table_t*	table	= prebuilt->table;
	upd_node_t*	node;

	ut_ad(prebuilt && table && prebuilt->trx);

	if (prebuilt->upd_node == NULL) {

		/* Not called before for this handle: create an update node
		and query graph to the prebuilt struct */

		node = row_create_update_node_for_mysql(table, prebuilt->heap);

		prebuilt->upd_node = node;

		prebuilt->upd_graph = static_cast<que_fork_t*>(
			que_node_get_parent(
				pars_complete_graph_for_exec(
					static_cast<upd_node_t*>(node),
					prebuilt->trx, prebuilt->heap)));

		prebuilt->upd_graph->state = QUE_FORK_ACTIVE;
	}

	return(prebuilt->upd_node->update);
}

/********************************************************************
Handle an update of a column that has an FTS index. */
static
void
row_fts_do_update(
/*==============*/
	trx_t*		trx,		/* in: transaction */
	dict_table_t*	table,		/* in: Table with FTS index */
	doc_id_t	old_doc_id,	/* in: old document id */
	doc_id_t	new_doc_id)	/* in: new document id */
{
	if (trx->fts_next_doc_id) {
		fts_trx_add_op(trx, table, old_doc_id, FTS_DELETE, NULL);
		fts_trx_add_op(trx, table, new_doc_id, FTS_INSERT, NULL);
	}
}

/************************************************************************
Handles FTS matters for an update or a delete.
NOTE: should not be called if the table does not have an FTS index. .*/
static
dberr_t
row_fts_update_or_delete(
/*=====================*/
	row_prebuilt_t*	prebuilt)	/* in: prebuilt struct in MySQL
					handle */
{
	trx_t*		trx = prebuilt->trx;
	dict_table_t*	table = prebuilt->table;
	upd_node_t*	node = prebuilt->upd_node;
	doc_id_t	old_doc_id = prebuilt->fts_doc_id;

	ut_a(dict_table_has_fts_index(prebuilt->table));

	/* Deletes are simple; get them out of the way first. */
	if (node->is_delete) {
		/* A delete affects all FTS indexes, so we pass NULL */
		fts_trx_add_op(trx, table, old_doc_id, FTS_DELETE, NULL);
	} else {
		doc_id_t	new_doc_id;

		new_doc_id = fts_read_doc_id((byte*) &trx->fts_next_doc_id);

		if (new_doc_id == 0) {
			fprintf(stderr, " InnoDB FTS: Doc ID cannot be 0 \n");
			return(DB_FTS_INVALID_DOCID);
		}

		row_fts_do_update(trx, table, old_doc_id, new_doc_id);
	}

	return(DB_SUCCESS);
}

/*********************************************************************//**
Initialize the Doc ID system for FK table with FTS index */
static
void
init_fts_doc_id_for_ref(
/*====================*/
	dict_table_t*	table,		/*!< in: table */
	ulint*		depth)		/*!< in: recusive call depth */
{
	dict_foreign_t* foreign;

	foreign = UT_LIST_GET_FIRST(table->referenced_list);

	table->fk_max_recusive_level = 0;

	(*depth)++;

	/* Limit on tables involved in cascading delete/update */
	if (*depth > FK_MAX_CASCADE_DEL) {
		return;
	}

	/* Loop through this table's referenced list and also
	recursively traverse each table's foreign table list */
	while (foreign && foreign->foreign_table) {
		if (foreign->foreign_table->fts) {
			fts_init_doc_id(foreign->foreign_table);
		}

		if (UT_LIST_GET_LEN(foreign->foreign_table->referenced_list)
		    > 0 && foreign->foreign_table != table) {
			init_fts_doc_id_for_ref(foreign->foreign_table, depth);
		}

		foreign = UT_LIST_GET_NEXT(referenced_list, foreign);
	}
}

/*********************************************************************//**
Does an update or delete of a row for MySQL.
@return	error code or DB_SUCCESS */
UNIV_INTERN
dberr_t
row_update_for_mysql(
/*=================*/
	byte*		mysql_rec,	/*!< in: the row to be updated, in
					the MySQL format */
	row_prebuilt_t*	prebuilt)	/*!< in: prebuilt struct in MySQL
					handle */
{
	trx_savept_t	savept;
	dberr_t		err;
	que_thr_t*	thr;
	ibool		was_lock_wait;
	dict_index_t*	clust_index;
	/*	ulint		ref_len; */
	upd_node_t*	node;
	dict_table_t*	table		= prebuilt->table;
	trx_t*		trx		= prebuilt->trx;
	ulint		fk_depth	= 0;

	ut_ad(prebuilt && trx);
	UT_NOT_USED(mysql_rec);

	if (prebuilt->table->ibd_file_missing) {
		ut_print_timestamp(stderr);
		fprintf(stderr, "  InnoDB: Error:\n"
			"InnoDB: MySQL is trying to use a table handle"
			" but the .ibd file for\n"
			"InnoDB: table %s does not exist.\n"
			"InnoDB: Have you deleted the .ibd file"
			" from the database directory under\n"
			"InnoDB: the MySQL datadir, or have you"
			" used DISCARD TABLESPACE?\n"
			"InnoDB: Look from\n"
			"InnoDB: " REFMAN "innodb-troubleshooting.html\n"
			"InnoDB: how you can resolve the problem.\n",
			prebuilt->table->name);
		return(DB_ERROR);
	}

	if (prebuilt->magic_n != ROW_PREBUILT_ALLOCATED) {
		fprintf(stderr,
			"InnoDB: Error: trying to free a corrupt\n"
			"InnoDB: table handle. Magic n %lu, table name ",
			(ulong) prebuilt->magic_n);
		ut_print_name(stderr, trx, TRUE, prebuilt->table->name);
		putc('\n', stderr);

		mem_analyze_corruption(prebuilt);

		ut_error;
	}

	if (srv_sys_space.created_new_raw() || srv_force_recovery) {
		fputs("InnoDB: A new raw disk partition was initialized or\n"
		      "InnoDB: innodb_force_recovery is on: we do not allow\n"
		      "InnoDB: database modifications by the user. Shut down\n"
		      "InnoDB: mysqld and edit my.cnf so that newraw"
		      " is replaced\n"
		      "InnoDB: with raw, and innodb_force_... is removed.\n",
		      stderr);

		return(DB_ERROR);
	}

	DEBUG_SYNC_C("innodb_row_update_for_mysql_begin");

	trx->op_info = "updating or deleting";

	row_mysql_delay_if_needed();

	init_fts_doc_id_for_ref(table, &fk_depth);

	trx_start_if_not_started_xa(trx, true);

	if (dict_table_is_referenced_by_foreign_key(table)) {
		/* Share lock the data dictionary to prevent any
		table dictionary (for foreign constraint) change.
		This is similar to row_ins_check_foreign_constraint
		check protect by the dictionary lock as well.
		In the future, this can be removed once the Foreign
		key MDL is implemented */
		row_mysql_freeze_data_dictionary(trx);
		init_fts_doc_id_for_ref(table, &fk_depth);
		row_mysql_unfreeze_data_dictionary(trx);
	}

	node = prebuilt->upd_node;

	clust_index = dict_table_get_first_index(table);

	if (prebuilt->pcur.btr_cur.index == clust_index) {
		btr_pcur_copy_stored_position(node->pcur, &prebuilt->pcur);
	} else {
		btr_pcur_copy_stored_position(node->pcur,
					      &prebuilt->clust_pcur);
	}

	ut_a(node->pcur->rel_pos == BTR_PCUR_ON);

	/* MySQL seems to call rnd_pos before updating each row it
	has cached: we can get the correct cursor position from
	prebuilt->pcur; NOTE that we cannot build the row reference
	from mysql_rec if the clustered index was automatically
	generated for the table: MySQL does not know anything about
	the row id used as the clustered index key */

	savept = trx_savept_take(trx);

	thr = que_fork_get_first_thr(prebuilt->upd_graph);

	node->state = UPD_NODE_UPDATE_CLUSTERED;

	ut_ad(!prebuilt->sql_stat_start);

	que_thr_move_to_run_state_for_mysql(thr, trx);

run_again:
	thr->run_node = node;
	thr->prev_node = node;
	thr->fk_cascade_depth = 0;

	row_upd_step(thr);

	err = trx->error_state;

	/* Reset fk_cascade_depth back to 0 */
	thr->fk_cascade_depth = 0;

	if (err != DB_SUCCESS) {
		que_thr_stop_for_mysql(thr);

		if (err == DB_RECORD_NOT_FOUND) {
			trx->error_state = DB_SUCCESS;
			trx->op_info = "";

			return(err);
		}

		thr->lock_state= QUE_THR_LOCK_ROW;

		DEBUG_SYNC(trx->mysql_thd, "row_update_for_mysql_error");

		was_lock_wait = row_mysql_handle_errors(&err, trx, thr,
							&savept);
		thr->lock_state= QUE_THR_LOCK_NOLOCK;

		if (was_lock_wait) {
			goto run_again;
		}

		trx->op_info = "";

		return(err);
	}

	que_thr_stop_for_mysql_no_error(thr, trx);

	if (dict_table_has_fts_index(table)
	    && trx->fts_next_doc_id != UINT64_UNDEFINED) {
		err = row_fts_update_or_delete(prebuilt);
		if (err != DB_SUCCESS) {
			trx->op_info = "";
			return(err);
		}
	}

	if (node->is_delete) {
		/* Not protected by dict_table_stats_lock() for performance
		reasons, we would rather get garbage in stat_n_rows (which is
		just an estimate anyway) than protecting the following code
		with a latch. */
		dict_table_n_rows_dec(prebuilt->table);

		srv_stats.n_rows_deleted.add((size_t)trx->id, 1);
	} else {
		srv_stats.n_rows_updated.add((size_t)trx->id, 1);
	}

	/* We update table statistics only if it is a DELETE or UPDATE
	that changes indexed columns, UPDATEs that change only non-indexed
	columns would not affect statistics. */
	if (node->is_delete || !(node->cmpl_info & UPD_NODE_NO_ORD_CHANGE)) {
		row_update_statistics_if_needed(prebuilt->table);
	}

	trx->op_info = "";

	return(err);
}

/*********************************************************************//**
This can only be used when srv_locks_unsafe_for_binlog is TRUE or this
session is using a READ COMMITTED or READ UNCOMMITTED isolation level.
Before calling this function row_search_for_mysql() must have
initialized prebuilt->new_rec_locks to store the information which new
record locks really were set. This function removes a newly set
clustered index record lock under prebuilt->pcur or
prebuilt->clust_pcur.  Thus, this implements a 'mini-rollback' that
releases the latest clustered index record lock we set.
@return error code or DB_SUCCESS */
UNIV_INTERN
void
row_unlock_for_mysql(
/*=================*/
	row_prebuilt_t*	prebuilt,	/*!< in/out: prebuilt struct in MySQL
					handle */
	ibool		has_latches_on_recs)/*!< in: TRUE if called so
					that we have the latches on
					the records under pcur and
					clust_pcur, and we do not need
					to reposition the cursors. */
{
	btr_pcur_t*	pcur		= &prebuilt->pcur;
	btr_pcur_t*	clust_pcur	= &prebuilt->clust_pcur;
	trx_t*		trx		= prebuilt->trx;

	ut_ad(prebuilt && trx);

	if (UNIV_UNLIKELY
	    (!srv_locks_unsafe_for_binlog
	     && trx->isolation_level > TRX_ISO_READ_COMMITTED)) {

		fprintf(stderr,
			"InnoDB: Error: calling row_unlock_for_mysql though\n"
			"InnoDB: innodb_locks_unsafe_for_binlog is FALSE and\n"
			"InnoDB: this session is not using"
			" READ COMMITTED isolation level.\n");
		return;
	}

	trx->op_info = "unlock_row";

	if (prebuilt->new_rec_locks >= 1) {

		const rec_t*	rec;
		dict_index_t*	index;
		trx_id_t	rec_trx_id;
		mtr_t		mtr;

		mtr_start(&mtr);

		/* Restore the cursor position and find the record */

		if (!has_latches_on_recs) {
			btr_pcur_restore_position(BTR_SEARCH_LEAF, pcur, &mtr);
		}

		rec = btr_pcur_get_rec(pcur);
		index = btr_pcur_get_btr_cur(pcur)->index;

		if (prebuilt->new_rec_locks >= 2) {
			/* Restore the cursor position and find the record
			in the clustered index. */

			if (!has_latches_on_recs) {
				btr_pcur_restore_position(BTR_SEARCH_LEAF,
							  clust_pcur, &mtr);
			}

			rec = btr_pcur_get_rec(clust_pcur);
			index = btr_pcur_get_btr_cur(clust_pcur)->index;
		}

		if (!dict_index_is_clust(index)) {
			/* This is not a clustered index record.  We
			do not know how to unlock the record. */
			goto no_unlock;
		}

		/* If the record has been modified by this
		transaction, do not unlock it. */

		if (index->trx_id_offset) {
			rec_trx_id = trx_read_trx_id(rec
						     + index->trx_id_offset);
		} else {
			mem_heap_t*	heap			= NULL;
			ulint	offsets_[REC_OFFS_NORMAL_SIZE];
			ulint*	offsets				= offsets_;

			rec_offs_init(offsets_);
			offsets = rec_get_offsets(rec, index, offsets,
						  ULINT_UNDEFINED, &heap);

			rec_trx_id = row_get_rec_trx_id(rec, index, offsets);

			if (UNIV_LIKELY_NULL(heap)) {
				mem_heap_free(heap);
			}
		}

		if (rec_trx_id != trx->id) {
			/* We did not update the record: unlock it */

			rec = btr_pcur_get_rec(pcur);

			lock_rec_unlock(
				trx,
				btr_pcur_get_block(pcur),
				rec,
				static_cast<enum lock_mode>(
					prebuilt->select_lock_type));

			if (prebuilt->new_rec_locks >= 2) {
				rec = btr_pcur_get_rec(clust_pcur);

				lock_rec_unlock(
					trx,
					btr_pcur_get_block(clust_pcur),
					rec,
					static_cast<enum lock_mode>(
						prebuilt->select_lock_type));
			}
		}
no_unlock:
		mtr_commit(&mtr);
	}

	trx->op_info = "";
}

/**********************************************************************//**
Does a cascaded delete or set null in a foreign key operation.
@return	error code or DB_SUCCESS */
UNIV_INTERN
dberr_t
row_update_cascade_for_mysql(
/*=========================*/
	que_thr_t*	thr,	/*!< in: query thread */
	upd_node_t*	node,	/*!< in: update node used in the cascade
				or set null operation */
	dict_table_t*	table)	/*!< in: table where we do the operation */
{
	dberr_t	err;
	trx_t*	trx;

	trx = thr_get_trx(thr);

	/* Increment fk_cascade_depth to record the recursive call depth on
	a single update/delete that affects multiple tables chained
	together with foreign key relations. */
	thr->fk_cascade_depth++;

	if (thr->fk_cascade_depth > FK_MAX_CASCADE_DEL) {
		return(DB_FOREIGN_EXCEED_MAX_CASCADE);
	}
run_again:
	thr->run_node = node;
	thr->prev_node = node;

	DEBUG_SYNC_C("foreign_constraint_update_cascade");

	row_upd_step(thr);

	/* The recursive call for cascading update/delete happens
	in above row_upd_step(), reset the counter once we come
	out of the recursive call, so it does not accumulate for
	different row deletes */
	thr->fk_cascade_depth = 0;

	err = trx->error_state;

	/* Note that the cascade node is a subnode of another InnoDB
	query graph node. We do a normal lock wait in this node, but
	all errors are handled by the parent node. */

	if (err == DB_LOCK_WAIT) {
		/* Handle lock wait here */

		que_thr_stop_for_mysql(thr);

		thr->lock_state = QUE_THR_LOCK_ROW;

		lock_wait_suspend_thread(thr);

		thr->lock_state = QUE_THR_LOCK_NOLOCK;

		/* Note that a lock wait may also end in a lock wait timeout,
		or this transaction is picked as a victim in selective
		deadlock resolution */

		if (trx->error_state != DB_SUCCESS) {

			return(trx->error_state);
		}

		/* Retry operation after a normal lock wait */

		goto run_again;
	}

	if (err != DB_SUCCESS) {

		return(err);
	}

	if (node->is_delete) {
		/* Not protected by dict_table_stats_lock() for performance
		reasons, we would rather get garbage in stat_n_rows (which is
		just an estimate anyway) than protecting the following code
		with a latch. */
		dict_table_n_rows_dec(table);

		srv_stats.n_rows_deleted.add((size_t)trx->id, 1);
	} else {
		srv_stats.n_rows_updated.add((size_t)trx->id, 1);
	}

	row_update_statistics_if_needed(table);

	return(err);
}

/*********************************************************************//**
Checks if a table is such that we automatically created a clustered
index on it (on row id).
@return	TRUE if the clustered index was generated automatically */
UNIV_INTERN
ibool
row_table_got_default_clust_index(
/*==============================*/
	const dict_table_t*	table)	/*!< in: table */
{
	const dict_index_t*	clust_index;

	clust_index = dict_table_get_first_index(table);

	return(dict_index_get_nth_col(clust_index, 0)->mtype == DATA_SYS);
}

/*********************************************************************//**
Locks the data dictionary in shared mode from modifications, for performing
foreign key check, rollback, or other operation invisible to MySQL. */
UNIV_INTERN
void
row_mysql_freeze_data_dictionary_func(
/*==================================*/
	trx_t*		trx,	/*!< in/out: transaction */
	const char*	file,	/*!< in: file name */
	ulint		line)	/*!< in: line number */
{
	ut_a(trx->dict_operation_lock_mode == 0);

	rw_lock_s_lock_inline(&dict_operation_lock, 0, file, line);

	trx->dict_operation_lock_mode = RW_S_LATCH;
}

/*********************************************************************//**
Unlocks the data dictionary shared lock. */
UNIV_INTERN
void
row_mysql_unfreeze_data_dictionary(
/*===============================*/
	trx_t*	trx)	/*!< in/out: transaction */
{
	ut_ad(lock_trx_has_sys_table_locks(trx) == NULL);

	ut_a(trx->dict_operation_lock_mode == RW_S_LATCH);

	rw_lock_s_unlock(&dict_operation_lock);

	trx->dict_operation_lock_mode = 0;
}

/*********************************************************************//**
Locks the data dictionary exclusively for performing a table create or other
data dictionary modification operation. */
UNIV_INTERN
void
row_mysql_lock_data_dictionary_func(
/*================================*/
	trx_t*		trx,	/*!< in/out: transaction */
	const char*	file,	/*!< in: file name */
	ulint		line)	/*!< in: line number */
{
	ut_a(trx->dict_operation_lock_mode == 0
	     || trx->dict_operation_lock_mode == RW_X_LATCH);

	/* Serialize data dictionary operations with dictionary mutex:
	no deadlocks or lock waits can occur then in these operations */

	rw_lock_x_lock_inline(&dict_operation_lock, 0, file, line);
	trx->dict_operation_lock_mode = RW_X_LATCH;

	mutex_enter(&(dict_sys->mutex));
}

/*********************************************************************//**
Unlocks the data dictionary exclusive lock. */
UNIV_INTERN
void
row_mysql_unlock_data_dictionary(
/*=============================*/
	trx_t*	trx)	/*!< in/out: transaction */
{
	ut_ad(lock_trx_has_sys_table_locks(trx) == NULL);

	ut_a(trx->dict_operation_lock_mode == RW_X_LATCH);

	/* Serialize data dictionary operations with dictionary mutex:
	no deadlocks can occur then in these operations */

	mutex_exit(&(dict_sys->mutex));
	rw_lock_x_unlock(&dict_operation_lock);

	trx->dict_operation_lock_mode = 0;
}

/*********************************************************************//**
Creates a table for MySQL. If the name of the table ends in
one of "innodb_monitor", "innodb_lock_monitor", "innodb_tablespace_monitor",
"innodb_table_monitor", then this will also start the printing of monitor
output by the master thread. If the table name ends in "innodb_mem_validate",
InnoDB will try to invoke mem_validate(). On failure the transaction will
be rolled back and the 'table' object will be freed.
@return	error code or DB_SUCCESS */
UNIV_INTERN
dberr_t
row_create_table_for_mysql(
/*=======================*/
	dict_table_t*	table,	/*!< in, own: table definition
				(will be freed, or on DB_SUCCESS
				added to the data dictionary cache) */
	trx_t*		trx,	/*!< in/out: transaction */
	bool		commit)	/*!< in: if true, commit the transaction */
{
	tab_node_t*	node;
	mem_heap_t*	heap;
	que_thr_t*	thr;
	const char*	table_name;
	ulint		table_name_len;
	dberr_t		err;

#ifdef UNIV_SYNC_DEBUG
	ut_ad(rw_lock_own(&dict_operation_lock, RW_LOCK_EX));
#endif /* UNIV_SYNC_DEBUG */
	ut_ad(mutex_own(&(dict_sys->mutex)));
	ut_ad(trx->dict_operation_lock_mode == RW_X_LATCH);

	DBUG_EXECUTE_IF(
		"ib_create_table_fail_at_start_of_row_create_table_for_mysql",
		goto err_exit;
	);

	if (srv_sys_space.created_new_raw()) {
		fputs("InnoDB: A new raw disk partition was initialized:\n"
		      "InnoDB: we do not allow database modifications"
		      " by the user.\n"
		      "InnoDB: Shut down mysqld and edit my.cnf so that newraw"
		      " is replaced with raw.\n", stderr);
err_exit:
		dict_mem_table_free(table);

		if (commit) {
			trx_commit_for_mysql(trx);
		}

		return(DB_ERROR);
	}

	trx->op_info = "creating table";

	if (row_mysql_is_system_table(table->name)) {

		fprintf(stderr,
			"InnoDB: Error: trying to create a MySQL system"
			" table %s of type InnoDB.\n"
			"InnoDB: MySQL system tables must be"
			" of the MyISAM type!\n",
			table->name);
		goto err_exit;
	}

	trx_start_if_not_started_xa(trx, true);

	/* The table name is prefixed with the database name and a '/'.
	Certain table names starting with 'innodb_' have their special
	meaning regardless of the database name.  Thus, we need to
	ignore the database name prefix in the comparisons. */
	table_name = dict_remove_db_name(table->name);
	table_name_len = strlen(table_name) + 1;

	if (STR_EQ(table_name, table_name_len, S_innodb_monitor)) {

		/* Table equals "innodb_monitor":
		start monitor prints */

		srv_print_innodb_monitor = TRUE;

		/* The lock timeout monitor thread also takes care
		of InnoDB monitor prints */

		os_event_set(lock_sys->timeout_event);
	} else if (STR_EQ(table_name, table_name_len,
			  S_innodb_lock_monitor)) {

		srv_print_innodb_monitor = TRUE;
		srv_print_innodb_lock_monitor = TRUE;
		os_event_set(lock_sys->timeout_event);
	} else if (STR_EQ(table_name, table_name_len,
			  S_innodb_tablespace_monitor)) {

		srv_print_innodb_tablespace_monitor = TRUE;
		os_event_set(lock_sys->timeout_event);
	} else if (STR_EQ(table_name, table_name_len,
			  S_innodb_table_monitor)) {

		srv_print_innodb_table_monitor = TRUE;
		os_event_set(lock_sys->timeout_event);
#ifdef UNIV_MEM_DEBUG
	} else if (STR_EQ(table_name, table_name_len,
			  S_innodb_mem_validate)) {
		/* We define here a debugging feature intended for
		developers */

		fputs("Validating InnoDB memory:\n"
		      "to use this feature you must compile InnoDB with\n"
		      "UNIV_MEM_DEBUG defined in univ.i and"
		      " the server must be\n"
		      "quiet because allocation from a mem heap"
		      " is not protected\n"
		      "by any semaphore.\n", stderr);
		ut_a(mem_validate());
		fputs("Memory validated\n", stderr);
#endif /* UNIV_MEM_DEBUG */
	}

	heap = mem_heap_create(512);

	switch (trx_get_dict_operation(trx)) {
	case TRX_DICT_OP_NONE:
		trx_set_dict_operation(trx, TRX_DICT_OP_TABLE);
	case TRX_DICT_OP_TABLE:
		break;
	case TRX_DICT_OP_INDEX:
		/* If the transaction was previously flagged as
		TRX_DICT_OP_INDEX, we should be creating auxiliary
		tables for full-text indexes. */
		ut_ad(strstr(table->name, "/FTS_") != NULL);
	}

	node = tab_create_graph_create(table, heap, commit);

	thr = pars_complete_graph_for_exec(node, trx, heap);

	ut_a(thr == que_fork_start_command(
			static_cast<que_fork_t*>(que_node_get_parent(thr))));

	que_run_threads(thr);

	err = trx->error_state;

	if (!Tablespace::is_system_tablespace(table->space)) {
		ut_a(DICT_TF2_FLAG_IS_SET(table, DICT_TF2_USE_TABLESPACE));

		/* Update SYS_TABLESPACES and SYS_DATAFILES if a new
		tablespace was created. */
		if (err == DB_SUCCESS) {
			char*	path;
			path = fil_space_get_first_path(table->space);

			err = dict_create_add_tablespace_to_dictionary(
				table->space, table->name,
				fil_space_get_flags(table->space),
				path, trx, commit);

			mem_free(path);
		}

		if (err != DB_SUCCESS) {
			/* We must delete the link file. */
			fil_delete_link_file(table->name);
		}
	}

	switch (err) {
	case DB_SUCCESS:
		break;
	case DB_OUT_OF_FILE_SPACE:
		trx->error_state = DB_SUCCESS;
		trx_rollback_to_savepoint(trx, NULL);

		ut_print_timestamp(stderr);
		fputs("  InnoDB: Warning: cannot create table ",
		      stderr);
		ut_print_name(stderr, trx, TRUE, table->name);
		fputs(" because tablespace full\n", stderr);

		if (dict_table_open_on_name(table->name, TRUE, FALSE,
					    DICT_ERR_IGNORE_NONE)) {

			/* Make things easy for the drop table code. */

			if (table->can_be_evicted) {
				dict_table_move_from_lru_to_non_lru(table);
			}

			dict_table_close(table, TRUE, FALSE);

			row_drop_table_for_mysql(table->name, trx, FALSE);

			if (commit) {
				trx_commit_for_mysql(trx);
			}
		} else {
			dict_mem_table_free(table);
		}

		break;

	case DB_TOO_MANY_CONCURRENT_TRXS:
		/* We already have .ibd file here. it should be deleted. */

		if (table->space
		    && fil_delete_tablespace(
			    table->space,
			    BUF_REMOVE_FLUSH_NO_WRITE)
		    != DB_SUCCESS) {

			ut_print_timestamp(stderr);
			fprintf(stderr,
				"  InnoDB: Error: not able to"
				" delete tablespace %lu of table ",
				(ulong) table->space);
			ut_print_name(stderr, trx, TRUE, table->name);
			fputs("!\n", stderr);
		}
		/* fall through */

	case DB_DUPLICATE_KEY:
	case DB_TABLESPACE_EXISTS:
	default:
		trx->error_state = DB_SUCCESS;
		trx_rollback_to_savepoint(trx, NULL);
		dict_mem_table_free(table);
		break;
	}

	que_graph_free((que_t*) que_node_get_parent(thr));

	trx->op_info = "";

	return(err);
}

/*********************************************************************//**
Does an index creation operation for MySQL. TODO: currently failure
to create an index results in dropping the whole table! This is no problem
currently as all indexes must be created at the same time as the table.
@return	error number or DB_SUCCESS */
UNIV_INTERN
dberr_t
row_create_index_for_mysql(
/*=======================*/
	dict_index_t*	index,		/*!< in, own: index definition
					(will be freed) */
	trx_t*		trx,		/*!< in: transaction handle */
	const ulint*	field_lengths)	/*!< in: if not NULL, must contain
					dict_index_get_n_fields(index)
					actual field lengths for the
					index columns, which are
					then checked for not being too
					large. */
{
	ind_node_t*	node;
	mem_heap_t*	heap;
	que_thr_t*	thr;
	dberr_t		err;
	ulint		i;
	ulint		len;
	char*		table_name;
	char*		index_name;
	dict_table_t*	table;
	ibool		is_fts;

#ifdef UNIV_SYNC_DEBUG
	ut_ad(rw_lock_own(&dict_operation_lock, RW_LOCK_EX));
#endif /* UNIV_SYNC_DEBUG */
	ut_ad(mutex_own(&(dict_sys->mutex)));

	trx->op_info = "creating index";

	/* Copy the table name because we may want to drop the
	table later, after the index object is freed (inside
	que_run_threads()) and thus index->table_name is not available. */
	table_name = mem_strdup(index->table_name);
	index_name = mem_strdup(index->name);

	is_fts = (index->type == DICT_FTS);

	table = dict_table_open_on_name(table_name, TRUE, TRUE,
					DICT_ERR_IGNORE_NONE);

<<<<<<< HEAD
	trx_start_if_not_started_xa(trx, true);
=======
	if (!dict_table_is_temporary(table)) {
		trx_start_if_not_started_xa(trx);
	}
>>>>>>> f3369583

	for (i = 0; i < index->n_def; i++) {
		/* Check that prefix_len and actual length
		< DICT_MAX_INDEX_COL_LEN */

		len = dict_index_get_nth_field(index, i)->prefix_len;

		if (field_lengths && field_lengths[i]) {
			len = ut_max(len, field_lengths[i]);
		}

		DBUG_EXECUTE_IF(
			"ib_create_table_fail_at_create_index",
			len = DICT_MAX_FIELD_LEN_BY_FORMAT(table) + 1;
		);

		/* Column or prefix length exceeds maximum column length */
		if (len > (ulint) DICT_MAX_FIELD_LEN_BY_FORMAT(table)) {
			err = DB_TOO_BIG_INDEX_COL;

			dict_mem_index_free(index);
			goto error_handling;
		}
	}

	trx_set_dict_operation(trx, TRX_DICT_OP_TABLE);

	/* For temp-table we avoid insertion into SYSTEM TABLES to
	maintain performance and so we have separate path that directly
	just updates dictonary cache. */
	if (!dict_table_is_temporary(table)) {
		/* Note that the space id where we store the index is
		inherited from the table in dict_build_index_def_step()
		in dict0crea.cc. */

		heap = mem_heap_create(512);

		node = ind_create_graph_create(index, heap, true);

		thr = pars_complete_graph_for_exec(node, trx, heap);

		ut_a(thr == que_fork_start_command(
				static_cast<que_fork_t*>(
					que_node_get_parent(thr))));

		que_run_threads(thr);

		err = trx->error_state;

		que_graph_free((que_t*) que_node_get_parent(thr));
	} else {
		dict_build_index_def(table, index, trx);

		index_id_t index_id = index->id;

		/* add index to dictionary cache and also free index object */
		err = dict_index_add_to_cache(
			table, index, FIL_NULL,
			(trx_is_strict(trx)
			 || dict_table_get_format(table) >= UNIV_FORMAT_B));

		if (err != DB_SUCCESS) {
			goto error_handling;
		}

		/* as above function has freed index object re-load it
		now from dictionary cache using index_id */
		index = dict_index_get_if_in_cache_low(index_id);
		ut_a(index != NULL);
		index->table = table;

		err = dict_create_index_tree(index, trx);
		if (err != DB_SUCCESS) {
			dict_index_remove_from_cache(table, index);
		}
	}

	/* Create the index specific FTS auxiliary tables. */
	if (err == DB_SUCCESS && is_fts) {
		dict_index_t*	idx;

		idx = dict_table_get_index_on_name(table, index_name);

		ut_ad(idx);
		err = fts_create_index_tables(trx, idx);
	}

error_handling:
	dict_table_close(table, TRUE, FALSE);

	if (err != DB_SUCCESS) {
		/* We have special error handling here */

		trx->error_state = DB_SUCCESS;

		trx_rollback_to_savepoint(trx, NULL);

		row_drop_table_for_mysql(table_name, trx, FALSE);

		if (trx->state != TRX_STATE_NOT_STARTED) {
			trx_commit_for_mysql(trx);
		}

		trx->error_state = DB_SUCCESS;
	}

	trx->op_info = "";

	mem_free(table_name);
	mem_free(index_name);

	return(err);
}

/*********************************************************************//**
Scans a table create SQL string and adds to the data dictionary
the foreign key constraints declared in the string. This function
should be called after the indexes for a table have been created.
Each foreign key constraint must be accompanied with indexes in
both participating tables. The indexes are allowed to contain more
fields than mentioned in the constraint. Check also that foreign key
constraints which reference this table are ok.
@return	error code or DB_SUCCESS */
UNIV_INTERN
dberr_t
row_table_add_foreign_constraints(
/*==============================*/
	trx_t*		trx,		/*!< in: transaction */
	const char*	sql_string,	/*!< in: table create statement where
					foreign keys are declared like:
				FOREIGN KEY (a, b) REFERENCES table2(c, d),
					table2 can be written also with the
					database name before it: test.table2 */
	size_t		sql_length,	/*!< in: length of sql_string */
	const char*	name,		/*!< in: table full name in the
					normalized form
					database_name/table_name */
	bool		is_temp_table,	/*!< in: true if temp-table */
	ibool		reject_fks)	/*!< in: if TRUE, fail with error
					code DB_CANNOT_ADD_CONSTRAINT if
					any foreign keys are found. */
{
	dberr_t	err;

	ut_ad(mutex_own(&(dict_sys->mutex)));
#ifdef UNIV_SYNC_DEBUG
	ut_ad(rw_lock_own(&dict_operation_lock, RW_LOCK_EX));
#endif /* UNIV_SYNC_DEBUG */
	ut_a(sql_string);

	trx->op_info = "adding foreign keys";

<<<<<<< HEAD
	trx_start_if_not_started_xa(trx, true);
=======
	if (!is_temp_table) {
		trx_start_if_not_started_xa(trx);
	}
>>>>>>> f3369583

	trx_set_dict_operation(trx, TRX_DICT_OP_TABLE);

	err = dict_create_foreign_constraints(trx, sql_string, sql_length,
					      name, reject_fks);

	DBUG_EXECUTE_IF("ib_table_add_foreign_fail",
			err = DB_DUPLICATE_KEY;);

	DEBUG_SYNC_C("table_add_foreign_constraints");

	if (err == DB_SUCCESS) {
		/* Check that also referencing constraints are ok */
		err = dict_load_foreigns(name, NULL, false, true);
	}

	if (err != DB_SUCCESS) {
		/* We have special error handling here */

		trx->error_state = DB_SUCCESS;

		trx_rollback_to_savepoint(trx, NULL);

		row_drop_table_for_mysql(name, trx, FALSE);

		trx_commit_for_mysql(trx);

		trx->error_state = DB_SUCCESS;
	}

	return(err);
}

/*********************************************************************//**
Drops a table for MySQL as a background operation. MySQL relies on Unix
in ALTER TABLE to the fact that the table handler does not remove the
table before all handles to it has been removed. Furhermore, the MySQL's
call to drop table must be non-blocking. Therefore we do the drop table
as a background operation, which is taken care of by the master thread
in srv0srv.cc.
@return	error code or DB_SUCCESS */
static
dberr_t
row_drop_table_for_mysql_in_background(
/*===================================*/
	const char*	name)	/*!< in: table name */
{
	dberr_t	error;
	trx_t*	trx;

	trx = trx_allocate_for_background();

	/* If the original transaction was dropping a table referenced by
	foreign keys, we must set the following to be able to drop the
	table: */

	trx->check_foreigns = FALSE;

	/*	fputs("InnoDB: Error: Dropping table ", stderr);
	ut_print_name(stderr, trx, TRUE, name);
	fputs(" in background drop list\n", stderr); */

	/* Try to drop the table in InnoDB */

	error = row_drop_table_for_mysql(name, trx, FALSE);

	/* Flush the log to reduce probability that the .frm files and
	the InnoDB data dictionary get out-of-sync if the user runs
	with innodb_flush_log_at_trx_commit = 0 */

	log_buffer_flush_to_disk();

	trx_commit_for_mysql(trx);

	trx_free_for_background(trx);

	return(error);
}

/*********************************************************************//**
The master thread in srv0srv.cc calls this regularly to drop tables which
we must drop in background after queries to them have ended. Such lazy
dropping of tables is needed in ALTER TABLE on Unix.
@return	how many tables dropped + remaining tables in list */
UNIV_INTERN
ulint
row_drop_tables_for_mysql_in_background(void)
/*=========================================*/
{
	row_mysql_drop_t*	drop;
	dict_table_t*		table;
	ulint			n_tables;
	ulint			n_tables_dropped = 0;
loop:
	mutex_enter(&row_drop_list_mutex);

	ut_a(row_mysql_drop_list_inited);

	drop = UT_LIST_GET_FIRST(row_mysql_drop_list);

	n_tables = UT_LIST_GET_LEN(row_mysql_drop_list);

	mutex_exit(&row_drop_list_mutex);

	if (drop == NULL) {
		/* All tables dropped */

		return(n_tables + n_tables_dropped);
	}

	table = dict_table_open_on_name(drop->table_name, FALSE, FALSE,
					DICT_ERR_IGNORE_NONE);

	if (table == NULL) {
		/* If for some reason the table has already been dropped
		through some other mechanism, do not try to drop it */

		goto already_dropped;
	}

	ut_a(!table->can_be_evicted);

	dict_table_close(table, FALSE, FALSE);

	if (DB_SUCCESS != row_drop_table_for_mysql_in_background(
		    drop->table_name)) {
		/* If the DROP fails for some table, we return, and let the
		main thread retry later */

		return(n_tables + n_tables_dropped);
	}

	n_tables_dropped++;

already_dropped:
	mutex_enter(&row_drop_list_mutex);

	UT_LIST_REMOVE(row_mysql_drop_list, row_mysql_drop_list, drop);

	MONITOR_DEC(MONITOR_BACKGROUND_DROP_TABLE);

	ut_print_timestamp(stderr);
	fputs("  InnoDB: Dropped table ", stderr);
	ut_print_name(stderr, NULL, TRUE, drop->table_name);
	fputs(" in background drop queue.\n", stderr);

	mem_free(drop->table_name);

	mem_free(drop);

	mutex_exit(&row_drop_list_mutex);

	goto loop;
}

/*********************************************************************//**
Get the background drop list length. NOTE: the caller must own the
drop list mutex!
@return	how many tables in list */
UNIV_INTERN
ulint
row_get_background_drop_list_len_low(void)
/*======================================*/
{
	ulint	len;

	mutex_enter(&row_drop_list_mutex);

	ut_a(row_mysql_drop_list_inited);

	len = UT_LIST_GET_LEN(row_mysql_drop_list);

	mutex_exit(&row_drop_list_mutex);

	return(len);
}

/*********************************************************************//**
If a table is not yet in the drop list, adds the table to the list of tables
which the master thread drops in background. We need this on Unix because in
ALTER TABLE MySQL may call drop table even if the table has running queries on
it. Also, if there are running foreign key checks on the table, we drop the
table lazily.
@return	TRUE if the table was not yet in the drop list, and was added there */
static
ibool
row_add_table_to_background_drop_list(
/*==================================*/
	const char*	name)	/*!< in: table name */
{
	row_mysql_drop_t*	drop;

	mutex_enter(&row_drop_list_mutex);

	ut_a(row_mysql_drop_list_inited);

	/* Look if the table already is in the drop list */
	for (drop = UT_LIST_GET_FIRST(row_mysql_drop_list);
	     drop != NULL;
	     drop = UT_LIST_GET_NEXT(row_mysql_drop_list, drop)) {

		if (strcmp(drop->table_name, name) == 0) {
			/* Already in the list */

			mutex_exit(&row_drop_list_mutex);

			return(FALSE);
		}
	}

	drop = static_cast<row_mysql_drop_t*>(
		mem_alloc(sizeof(row_mysql_drop_t)));

	drop->table_name = mem_strdup(name);

	UT_LIST_ADD_LAST(row_mysql_drop_list, row_mysql_drop_list, drop);

	MONITOR_INC(MONITOR_BACKGROUND_DROP_TABLE);

	/*	fputs("InnoDB: Adding table ", stderr);
	ut_print_name(stderr, trx, TRUE, drop->table_name);
	fputs(" to background drop list\n", stderr); */

	mutex_exit(&row_drop_list_mutex);

	return(TRUE);
}

/*********************************************************************//**
Reassigns the table identifier of a table.
@return	error code or DB_SUCCESS */
UNIV_INTERN
dberr_t
row_mysql_table_id_reassign(
/*========================*/
	dict_table_t*	table,	/*!< in/out: table */
	trx_t*		trx,	/*!< in/out: transaction */
	table_id_t*	new_id)	/*!< out: new table id */
{
	dberr_t		err;
	pars_info_t*	info	= pars_info_create();

	dict_hdr_get_new_id(new_id, NULL, NULL, table, false);

	/* Remove all locks except the table-level S and X locks. */
	lock_remove_all_on_table(table, FALSE);

	pars_info_add_ull_literal(info, "old_id", table->id);
	pars_info_add_ull_literal(info, "new_id", *new_id);

	err = que_eval_sql(
		info,
		"PROCEDURE RENUMBER_TABLE_PROC () IS\n"
		"BEGIN\n"
		"UPDATE SYS_TABLES SET ID = :new_id\n"
		" WHERE ID = :old_id;\n"
		"UPDATE SYS_COLUMNS SET TABLE_ID = :new_id\n"
		" WHERE TABLE_ID = :old_id;\n"
		"UPDATE SYS_INDEXES SET TABLE_ID = :new_id\n"
		" WHERE TABLE_ID = :old_id;\n"
		"END;\n", FALSE, trx);

	return(err);
}

/*********************************************************************//**
Setup the pre-requisites for DISCARD TABLESPACE. It will start the transaction,
acquire the data dictionary lock in X mode and open the table.
@return table instance or 0 if not found. */
static
dict_table_t*
row_discard_tablespace_begin(
/*=========================*/
	const char*	name,	/*!< in: table name */
	trx_t*		trx)	/*!< in: transaction handle */
{
	trx->op_info = "discarding tablespace";

	trx_set_dict_operation(trx, TRX_DICT_OP_TABLE);

	trx_start_if_not_started_xa(trx, true);

	/* Serialize data dictionary operations with dictionary mutex:
	this is to avoid deadlocks during data dictionary operations */

	row_mysql_lock_data_dictionary(trx);

	dict_table_t*	table;

	table = dict_table_open_on_name(
		name, TRUE, FALSE, DICT_ERR_IGNORE_NONE);

	if (table) {
		dict_stats_wait_bg_to_stop_using_table(table, trx);
		ut_a(!Tablespace::is_system_tablespace(table->space));
		ut_a(table->n_foreign_key_checks_running == 0);
	}

	return(table);
}

/*********************************************************************//**
Do the foreign key constraint checks.
@return DB_SUCCESS or error code. */
static
dberr_t
row_discard_tablespace_foreign_key_checks(
/*======================================*/
	const trx_t*		trx,	/*!< in: transaction handle */
	const dict_table_t*	table)	/*!< in: table to be discarded */
{
	const dict_foreign_t*	foreign;

	/* Check if the table is referenced by foreign key constraints from
	some other table (not the table itself) */

	for (foreign = UT_LIST_GET_FIRST(table->referenced_list);
	     foreign && foreign->foreign_table == table;
	     foreign = UT_LIST_GET_NEXT(referenced_list, foreign)) {

	}

	if (!srv_read_only_mode && foreign && trx->check_foreigns) {

		FILE*	ef	= dict_foreign_err_file;

		/* We only allow discarding a referenced table if
		FOREIGN_KEY_CHECKS is set to 0 */

		mutex_enter(&dict_foreign_err_mutex);

		rewind(ef);

		ut_print_timestamp(ef);

		fputs("  Cannot DISCARD table ", ef);
		ut_print_name(stderr, trx, TRUE, table->name);
		fputs("\n"
		      "because it is referenced by ", ef);
		ut_print_name(stderr, trx, TRUE, foreign->foreign_table_name);
		putc('\n', ef);

		mutex_exit(&dict_foreign_err_mutex);

		return(DB_CANNOT_DROP_CONSTRAINT);
	}

	return(DB_SUCCESS);
}

/*********************************************************************//**
Cleanup after the DISCARD TABLESPACE operation.
@return error code. */
static
dberr_t
row_discard_tablespace_end(
/*=======================*/
	trx_t*		trx,	/*!< in/out: transaction handle */
	dict_table_t*	table,	/*!< in/out: table to be discarded */
	dberr_t		err)	/*!< in: error code */
{
	if (table != 0) {
		dict_table_close(table, TRUE, FALSE);
	}

	DBUG_EXECUTE_IF("ib_discard_before_commit_crash",
			log_make_checkpoint_at(IB_ULONGLONG_MAX, TRUE);
			DBUG_SUICIDE(););

	trx_commit_for_mysql(trx);

	DBUG_EXECUTE_IF("ib_discard_after_commit_crash",
			log_make_checkpoint_at(IB_ULONGLONG_MAX, TRUE);
			DBUG_SUICIDE(););

	row_mysql_unlock_data_dictionary(trx);

	trx->op_info = "";

	return(err);
}

/*********************************************************************//**
Do the DISCARD TABLESPACE operation.
@return DB_SUCCESS or error code. */
static
dberr_t
row_discard_tablespace(
/*===================*/
	trx_t*		trx,	/*!< in/out: transaction handle */
	dict_table_t*	table)	/*!< in/out: table to be discarded */
{
	dberr_t		err;

	/* How do we prevent crashes caused by ongoing operations on
	the table? Old operations could try to access non-existent
	pages. MySQL will block all DML on the table using MDL and a
	DISCARD will not start unless all existing operations on the
	table to be discarded are completed.

	1) Acquire the data dictionary latch in X mode. To prevent any
	internal operations that MySQL is not aware off and also for
	the internal SQL parser.

	2) Purge and rollback: we assign a new table id for the
	table. Since purge and rollback look for the table based on
	the table id, they see the table as 'dropped' and discard
	their operations.

	3) Insert buffer: we remove all entries for the tablespace in
	the insert buffer tree.

	4) FOREIGN KEY operations: if table->n_foreign_key_checks_running > 0,
	we do not allow the discard. */

	/* Play safe and remove all insert buffer entries, though we should
	have removed them already when DISCARD TABLESPACE was called */

	ibuf_delete_for_discarded_space(table->space);

	table_id_t	new_id;

	/* Set the TABLESPACE DISCARD flag in the table definition
	on disk. */
	err = row_import_update_discarded_flag(
		trx, table->id, true, true);

	if (err != DB_SUCCESS) {
		return(err);
	}

	/* Update the index root pages in the system tables, on disk */
	err = row_import_update_index_root(trx, table, true, true);

	if (err != DB_SUCCESS) {
		return(err);
	}

	/* Drop all the FTS auxiliary tables. */
	if (dict_table_has_fts_index(table)
	    || DICT_TF2_FLAG_IS_SET(table, DICT_TF2_FTS_HAS_DOC_ID)) {

		fts_drop_tables(trx, table);
	}

	/* Assign a new space ID to the table definition so that purge
	can ignore the changes. Update the system table on disk. */

	err = row_mysql_table_id_reassign(table, trx, &new_id);

	if (err != DB_SUCCESS) {
		return(err);
	}

	/* Discard the physical file that is used for the tablespace. */

	err = fil_discard_tablespace(table->space);

	switch(err) {
	case DB_SUCCESS:
	case DB_IO_ERROR:
	case DB_TABLESPACE_NOT_FOUND:
		/* All persistent operations successful, update the
		data dictionary memory cache. */

		table->ibd_file_missing = TRUE;

		table->flags2 |= DICT_TF2_DISCARDED;

		dict_table_change_id_in_cache(table, new_id);

		/* Reset the root page numbers. */

		for (dict_index_t* index = UT_LIST_GET_FIRST(table->indexes);
		     index != 0;
		     index = UT_LIST_GET_NEXT(indexes, index)) {

			index->page = FIL_NULL;
			index->space = FIL_NULL;
		}

		/* If the tablespace did not already exist or we couldn't
		write to it, we treat that as a successful DISCARD. It is
		unusable anyway. */

		err = DB_SUCCESS;
		break;

	default:
		/* We need to rollback the disk changes, something failed. */

		trx->error_state = DB_SUCCESS;

		trx_rollback_to_savepoint(trx, NULL);

		trx->error_state = DB_SUCCESS;
	}

	return(err);
}

/*********************************************************************//**
Discards the tablespace of a table which stored in an .ibd file. Discarding
means that this function renames the .ibd file and assigns a new table id for
the table. Also the flag table->ibd_file_missing is set to TRUE.
@return	error code or DB_SUCCESS */
UNIV_INTERN
dberr_t
row_discard_tablespace_for_mysql(
/*=============================*/
	const char*	name,	/*!< in: table name */
	trx_t*		trx)	/*!< in: transaction handle */
{
	dberr_t		err;
	dict_table_t*	table;

	/* Open the table and start the transaction if not started. */

	table = row_discard_tablespace_begin(name, trx);

	if (table == 0) {
		err = DB_TABLE_NOT_FOUND;
	} else if (dict_table_is_temporary(table)) {

		ib_senderrf(trx->mysql_thd, IB_LOG_LEVEL_ERROR,
			    ER_CANNOT_DISCARD_TEMPORARY_TABLE);

		err = DB_ERROR;

	} else if (table->space == srv_sys_space.space_id()) {
		char	table_name[MAX_FULL_NAME_LEN + 1];

		innobase_format_name(
			table_name, sizeof(table_name), table->name, FALSE);

		ib_senderrf(trx->mysql_thd, IB_LOG_LEVEL_ERROR,
			    ER_TABLE_IN_SYSTEM_TABLESPACE, table_name);

		err = DB_ERROR;

	} else if (table->n_foreign_key_checks_running > 0) {
		char	table_name[MAX_FULL_NAME_LEN + 1];

		innobase_format_name(
			table_name, sizeof(table_name), table->name, FALSE);

		ib_senderrf(trx->mysql_thd, IB_LOG_LEVEL_ERROR,
			    ER_DISCARD_FK_CHECKS_RUNNING, table_name);

		err = DB_ERROR;

	} else {
		/* Do foreign key constraint checks. */

		err = row_discard_tablespace_foreign_key_checks(trx, table);

		if (err == DB_SUCCESS) {
			err = row_discard_tablespace(trx, table);
		}
	}

	return(row_discard_tablespace_end(trx, table, err));
}

/*********************************************************************//**
Sets an exclusive lock on a table.
@return	error code or DB_SUCCESS */
UNIV_INTERN
dberr_t
row_mysql_lock_table(
/*=================*/
	trx_t*		trx,		/*!< in/out: transaction */
	dict_table_t*	table,		/*!< in: table to lock */
	enum lock_mode	mode,		/*!< in: LOCK_X or LOCK_S */
	const char*	op_info)	/*!< in: string for trx->op_info */
{
	mem_heap_t*	heap;
	que_thr_t*	thr;
	dberr_t		err;
	sel_node_t*	node;

	ut_ad(trx);
	ut_ad(mode == LOCK_X || mode == LOCK_S);

	heap = mem_heap_create(512);

	trx->op_info = op_info;

	node = sel_node_create(heap);
	thr = pars_complete_graph_for_exec(node, trx, heap);
	thr->graph->state = QUE_FORK_ACTIVE;

	/* We use the select query graph as the dummy graph needed
	in the lock module call */

	thr = que_fork_get_first_thr(
		static_cast<que_fork_t*>(que_node_get_parent(thr)));

	que_thr_move_to_run_state_for_mysql(thr, trx);

run_again:
	thr->run_node = thr;
	thr->prev_node = thr->common.parent;

	err = lock_table(0, table, mode, thr);

	trx->error_state = err;

	if (err == DB_SUCCESS) {
		que_thr_stop_for_mysql_no_error(thr, trx);
	} else {
		que_thr_stop_for_mysql(thr);

		if (err != DB_QUE_THR_SUSPENDED) {
			ibool	was_lock_wait;

			was_lock_wait = row_mysql_handle_errors(
				&err, trx, thr, NULL);

			if (was_lock_wait) {
				goto run_again;
			}
		} else {
			que_thr_t*	run_thr;
			que_node_t*	parent;

			parent = que_node_get_parent(thr);

			run_thr = que_fork_start_command(
				static_cast<que_fork_t*>(parent));

			ut_a(run_thr == thr);

			/* There was a lock wait but the thread was not
			in a ready to run or running state. */
			trx->error_state = DB_LOCK_WAIT;

			goto run_again;
		}
	}

	que_graph_free(thr->graph);
	trx->op_info = "";

	return(err);
}

/*********************************************************************//**
Truncate index and update SYSTEM TABLES accordingly. */
UNIV_INLINE
void
row_truncate_index_with_sys_table_update(
/*=====================================*/
	const dict_table_t*	table,		/*!< in: table */
	bool			truncate_tablespace_objects)
					/* !< in: if true: truncate
					tablespace objects */
{
	mem_heap_t*	heap;
	byte*		buf;
	dtuple_t*	tuple;
	dfield_t*	dfield;
	dict_index_t*	sys_index;
	btr_pcur_t	pcur;
	mtr_t		mtr;

	ut_a(!dict_table_is_temporary(table));

	/* scan SYS_INDEXES for all indexes of the table */
	heap = mem_heap_create(800);

	tuple = dtuple_create(heap, 1);
	dfield = dtuple_get_nth_field(tuple, 0);

	buf = static_cast<byte*>(mem_heap_alloc(heap, 8));
	mach_write_to_8(buf, table->id);

	dfield_set_data(dfield, buf, 8);
	sys_index = dict_table_get_first_index(dict_sys->sys_indexes);
	dict_index_copy_types(tuple, sys_index, 1);

	mtr_start(&mtr);
	btr_pcur_open_on_user_rec(sys_index, tuple, PAGE_CUR_GE,
				  BTR_MODIFY_LEAF, &pcur, &mtr);
	for (;;) {
		rec_t*		rec;
		const byte*	field;
		ulint		len;
		ulint		root_page_no;

		if (!btr_pcur_is_on_user_rec(&pcur)) {
			/* The end of SYS_INDEXES has been reached. */
			break;
		}

		rec = btr_pcur_get_rec(&pcur);

		field = rec_get_nth_field_old(
			rec, DICT_FLD__SYS_INDEXES__TABLE_ID, &len);
		ut_ad(len == 8);

		if (memcmp(buf, field, len) != 0) {
			/* End of indexes for the table (TABLE_ID mismatch). */
			break;
		}

		if (rec_get_deleted_flag(rec, FALSE)) {
			/* The index has been dropped. */
			goto next_rec;
		}

		/* This call may commit and restart mtr and reposition pcur. */
		root_page_no = dict_truncate_index_tree_step(
			table, truncate_tablespace_objects, &pcur, &mtr);

		rec = btr_pcur_get_rec(&pcur);

		if (root_page_no != FIL_NULL) {
			page_rec_write_field(
				rec, DICT_FLD__SYS_INDEXES__PAGE_NO,
				root_page_no, &mtr);
			/* We will need to commit and restart the
			mini-transaction in order to avoid deadlocks.
			The dict_truncate_index_tree_step() call has
			allocated a page in this mini-transaction,
			and the rest of this loop could latch another
			index page. */
			mtr_commit(&mtr);
			mtr_start(&mtr);
			btr_pcur_restore_position(BTR_MODIFY_LEAF,
						  &pcur, &mtr);
		}

next_rec:
		btr_pcur_move_to_next_user_rec(&pcur, &mtr);
	}

	btr_pcur_close(&pcur);
	mtr_commit(&mtr);

	mem_heap_free(heap);
}

/*********************************************************************//**
Truncation also results in assignment of new table id
Update these ids to SYSTEM TABLES.
@return	error code or DB_SUCCESS */
UNIV_INLINE
dberr_t
row_update_new_object_ids(
/*======================*/
	dict_table_t*	table,			/*!< in/out: table */
	table_id_t	new_id,			/*!< in: new table id */
	ulint		old_space,		/*!< in: old space id */
	ibool		has_internal_doc_id,	/*!< in: has doc col (fts) */
	trx_t*		trx)			/*!< in: transaction handle */
{
	dberr_t		err	= DB_SUCCESS;
	pars_info_t*	info	= NULL;

	ut_a(!dict_table_is_temporary(table));

	info = pars_info_create();
	pars_info_add_int4_literal(info, "new_space", (lint) table->space);
	pars_info_add_ull_literal(info, "old_id", table->id);
	pars_info_add_ull_literal(info, "new_id", new_id);

	err = que_eval_sql(info,
			   "PROCEDURE RENUMBER_TABLE_ID_PROC () IS\n"
			   "BEGIN\n"
			   "UPDATE SYS_TABLES"
			   " SET ID = :new_id, SPACE = :new_space\n"
			   " WHERE ID = :old_id;\n"
			   "UPDATE SYS_COLUMNS SET TABLE_ID = :new_id\n"
			   " WHERE TABLE_ID = :old_id;\n"
			   "UPDATE SYS_INDEXES"
			   " SET TABLE_ID = :new_id,"
			   " SPACE = :new_space\n"
			   " WHERE TABLE_ID = :old_id;\n"
			   "END;\n"
			   , FALSE, trx);

	if (err == DB_SUCCESS && old_space != table->space) {
		info = pars_info_create();

		pars_info_add_int4_literal(
			info, "old_space", (lint) old_space);
		pars_info_add_int4_literal
			(info, "new_space", (lint) table->space);

		err = que_eval_sql(info,
				   "PROCEDURE "
				   "RENUMBER_TABLESPACE_PROC () IS\n"
				   "BEGIN\n"
				   "UPDATE SYS_TABLESPACES"
				   " SET SPACE = :new_space\n"
				   " WHERE SPACE = :old_space;\n"
				   "UPDATE SYS_DATAFILES"
				   " SET SPACE = :new_space"
				   " WHERE SPACE = :old_space;\n"
				   "END;\n"
				   , FALSE, trx);
	}

	DBUG_EXECUTE_IF("ib_ddl_crash_before_fts_truncate", err = DB_ERROR;);

	if (err != DB_SUCCESS) {
		trx->error_state = DB_SUCCESS;
		trx_rollback_to_savepoint(trx, NULL);
		trx->error_state = DB_SUCCESS;

		/* Update system table failed.  Table in memory metadata
		could be in an inconsistent state, mark the in-memory
		table->corrupted to be true. In the long run, this
		should be fixed by atomic truncate table */
		table->corrupted = true;

		ut_print_timestamp(stderr);
		fputs("  InnoDB: Unable to assign a new identifier to table ",
		      stderr);
		ut_print_name(stderr, trx, TRUE, table->name);
		fputs("\n"
		      "InnoDB: after truncating it.  Background processes"
		      " may corrupt the table!\n", stderr);

		/* Failed to update the table id, so drop the new
		FTS auxiliary tables */
		if (has_internal_doc_id) {
			ut_ad(trx->state == TRX_STATE_NOT_STARTED);

			table_id_t	id = table->id;

			table->id = new_id;

			fts_drop_tables(trx, table);

			table->id = id;

			ut_ad(trx->state != TRX_STATE_NOT_STARTED);
		}

		err = DB_ERROR;
	} else {
		/* Drop the old FTS index */
		if (has_internal_doc_id) {
			ut_ad(trx->state != TRX_STATE_NOT_STARTED);
			fts_drop_tables(trx, table);
			ut_ad(trx->state != TRX_STATE_NOT_STARTED);
		}

		DBUG_EXECUTE_IF("ib_truncate_crash_after_fts_drop",
				DBUG_SUICIDE(););

		dict_table_change_id_in_cache(table, new_id);

		/* Reset the Doc ID in cache to 0 */
		if (has_internal_doc_id && table->fts->cache != NULL) {
			table->fts->fts_status |= TABLE_DICT_LOCKED;
			fts_update_next_doc_id(trx, table, NULL, 0);
			fts_cache_clear(table->fts->cache, TRUE);
			fts_cache_init(table->fts->cache);
			table->fts->fts_status &= ~TABLE_DICT_LOCKED;
		}
	}

	return(err);
}

/*********************************************************************//**
Truncates a table for MySQL.
@return	error code or DB_SUCCESS */
UNIV_INTERN
dberr_t
row_truncate_table_for_mysql(
/*=========================*/
	dict_table_t*	table,	/*!< in: table handle */
	trx_t*		trx)	/*!< in: transaction handle */
{
	dict_foreign_t*	foreign;
	dberr_t		err;
	mtr_t		mtr;
	table_id_t	new_id;
	bool		truncate_tablespace_objects = false;
	ibool		has_internal_doc_id;
	ulint		old_space = table->space;

	/* How do we prevent crashes caused by ongoing operations on
	the table? Old operations could try to access non-existent
	pages.

	1) SQL queries, INSERT, SELECT, ...: we must get an exclusive
	InnoDB table lock on the table before we can do TRUNCATE
	TABLE. Then there are no running queries on the table.

	2) Purge and rollback: we assign a new table id for the
	table. Since purge and rollback look for the table based on
	the table id, they see the table as 'dropped' and discard
	their operations.

	3) Insert buffer: TRUNCATE TABLE is analogous to DROP TABLE,
	so we do not have to remove insert buffer records, as the
	insert buffer works at a low level. If a freed page is later
	reallocated, the allocator will remove the ibuf entries for
	it.

	When we truncate *.ibd files by recreating them (analogous to
	DISCARD TABLESPACE), we remove all entries for the table in the
	insert buffer tree.  This is not strictly necessary, because
	in 6) we will assign a new tablespace identifier, but we can
	free up some space in the system tablespace.

	4) Linear readahead and random readahead: we use the same
	method as in 3) to discard ongoing operations. (This is only
	relevant for TRUNCATE TABLE by DISCARD TABLESPACE.)

	5) FOREIGN KEY operations: if
	table->n_foreign_key_checks_running > 0, we do not allow the
	TRUNCATE. We also reserve the data dictionary latch.

	6) Crash recovery: To prevent the application of pre-truncation
	redo log records on the truncated tablespace, we will assign
	a new tablespace identifier to the truncated tablespace. */

	ut_ad(table);

	if (srv_sys_space.created_new_raw()) {
		fputs("InnoDB: A new raw disk partition was initialized:\n"
		      "InnoDB: we do not allow database modifications"
		      " by the user.\n"
		      "InnoDB: Shut down mysqld and edit my.cnf so that newraw"
		      " is replaced with raw.\n", stderr);

		return(DB_ERROR);
	}

	if (dict_table_is_discarded(table)) {
		return(DB_TABLESPACE_DELETED);
	} else if (table->ibd_file_missing) {
		return(DB_TABLESPACE_NOT_FOUND);
	}

	if (!dict_table_is_temporary(table)) {
		trx_start_for_ddl(trx, TRX_DICT_OP_TABLE);
	} else {
		trx_set_dict_operation(trx, TRX_DICT_OP_TABLE);
	}

	trx->op_info = "truncating table";

	/* Serialize data dictionary operations with dictionary mutex:
	no deadlocks can occur then in these operations */

	ut_a(trx->dict_operation_lock_mode == 0);
	/* Prevent foreign key checks etc. while we are truncating the
	table */

	row_mysql_lock_data_dictionary(trx);

	ut_ad(mutex_own(&(dict_sys->mutex)));
#ifdef UNIV_SYNC_DEBUG
	ut_ad(rw_lock_own(&dict_operation_lock, RW_LOCK_EX));
#endif /* UNIV_SYNC_DEBUG */

	dict_stats_wait_bg_to_stop_using_table(table, trx);

	/* Check if the table is referenced by foreign key constraints from
	some other table (not the table itself) */

	for (foreign = UT_LIST_GET_FIRST(table->referenced_list);
	     foreign != 0 && foreign->foreign_table == table;
	     foreign = UT_LIST_GET_NEXT(referenced_list, foreign)) {

		/* Do nothing. */
	}

	if (!srv_read_only_mode
	    && foreign
	    && trx->check_foreigns) {

		FILE*	ef	= dict_foreign_err_file;

		/* We only allow truncating a referenced table if
		FOREIGN_KEY_CHECKS is set to 0 */

		mutex_enter(&dict_foreign_err_mutex);
		rewind(ef);
		ut_print_timestamp(ef);

		fputs("  Cannot truncate table ", ef);
		ut_print_name(ef, trx, TRUE, table->name);
		fputs(" by DROP+CREATE\n"
		      "InnoDB: because it is referenced by ", ef);
		ut_print_name(ef, trx, TRUE, foreign->foreign_table_name);
		putc('\n', ef);
		mutex_exit(&dict_foreign_err_mutex);

		err = DB_ERROR;
		goto funct_exit;
	}

	/* TODO: could we replace the counter n_foreign_key_checks_running
	with lock checks on the table? Acquire here an exclusive lock on the
	table, and rewrite lock0lock.cc and the lock wait in srv0srv.cc so that
	they can cope with the table having been truncated here? Foreign key
	checks take an IS or IX lock on the table. */

	if (table->n_foreign_key_checks_running > 0) {
		ut_print_timestamp(stderr);
		fputs("  InnoDB: Cannot truncate table ", stderr);
		ut_print_name(stderr, trx, TRUE, table->name);
		fputs(" by DROP+CREATE\n"
		      "InnoDB: because there is a foreign key check"
		      " running on it.\n",
		      stderr);
		err = DB_ERROR;

		goto funct_exit;
	}

	/* Remove all locks except the table-level X lock. */

	lock_remove_all_on_table(table, FALSE);

	/* Ensure that the table will be dropped by
	trx_rollback_active() in case of a crash. */

	trx->table_id = table->id;
	trx_set_dict_operation(trx, TRX_DICT_OP_TABLE);

	/* Temporary tables don't need undo logging for autocommit stmt.
	On crash (i.e. mysql restart) temporary tables are anyway not
	accessible. */
	if (!dict_table_is_temporary(table)) {
		/* Assign an undo segment for the transaction, so that the
		transaction will be recovered after a crash. */

		mutex_enter(&trx->undo_mutex);

		err = trx_undo_assign_undo(trx, TRX_UNDO_UPDATE);

		mutex_exit(&trx->undo_mutex);

		if (err != DB_SUCCESS) {

			goto funct_exit;
		}
	}

	if (!Tablespace::is_system_tablespace(table->space)
	    && table->dir_path_of_temp_table == NULL) {
		/* Discard and create the single-table tablespace. */
		ulint	space	= table->space;
		ulint	flags	= fil_space_get_flags(space);

		ut_a(!DICT_TF2_FLAG_IS_SET(table, DICT_TF2_TEMPORARY));

		dict_get_and_save_data_dir_path(table, true);

		if (flags != ULINT_UNDEFINED
		    && fil_discard_tablespace(space) == DB_SUCCESS) {

			dict_index_t*	index;

			dict_hdr_get_new_id(NULL, NULL, &space, table, false);

			/* Lock all index trees for this table. We must
			do so after dict_hdr_get_new_id() to preserve
			the latch order */
			dict_table_x_lock_indexes(table);

			if (space == ULINT_UNDEFINED
			    || fil_create_new_single_table_tablespace(
				    space, table->name,
				    table->data_dir_path,
				    flags, table->flags2,
				    FIL_IBD_FILE_INITIAL_SIZE)
			    != DB_SUCCESS) {
				dict_table_x_unlock_indexes(table);

				ib_logf(IB_LOG_LEVEL_ERROR,
					"TRUNCATE TABLE %s failed to "
					"create a new tablespace",
					table->name);

				table->ibd_file_missing = 1;
				err = DB_ERROR;
				goto funct_exit;
			}

			/* Table to truncate reside in its own tablespace.
			As tablespace is being re-created we can avoid extra
			operation of truncating existing objects. */
			truncate_tablespace_objects = false;

			/* Replace the space_id in the data dictionary cache.
			The persisent data dictionary (SYS_TABLES.SPACE
			and SYS_INDEXES.SPACE) are updated later in this
			function. */
			table->space = space;
			index = dict_table_get_first_index(table);
			do {
				index->space = space;
				index = dict_table_get_next_index(index);
			} while (index);

			mtr_start(&mtr);
			fsp_header_init(space,
					FIL_IBD_FILE_INITIAL_SIZE, &mtr);
			mtr_commit(&mtr);
		}
	} else {
		/* Lock all index trees for this table, as we will
		truncate the table/index and possibly change their metadata.
		All DML/DDL are blocked by table level lock, with
		a few exceptions such as queries into information schema
		about the table, MySQL could try to access index stats
		for this kind of query, we need to use index locks to
		sync up */
		dict_table_x_lock_indexes(table);

		/* If table to truncate reside in system-tablespace or is
		temp-table then truncate tablespace objects.
		This also tend to suggest that for temp-table on truncate
		existing tablespace is re-used.
		Probably because temp-table don't need to be recovered. */
		truncate_tablespace_objects = true;
	}

	if (!dict_table_is_temporary(table)) {
		row_truncate_index_with_sys_table_update(
			table, truncate_tablespace_objects);
	} else {
		/* For temporary tables we don't have entries in
		SYSTEM TABLES. This reduces truncate job to following:
		- truncate indexes (free and re-create btree). */
		for (dict_index_t* index = UT_LIST_GET_FIRST(table->indexes);
		     index;
		     index = UT_LIST_GET_NEXT(indexes, index)) {
			dict_truncate_index_tree(
				index, truncate_tablespace_objects);
		}
	}

	/* Done with index truncation, release index tree locks,
	subsequent work relates to table level metadata change */
	dict_table_x_unlock_indexes(table);

	dict_hdr_get_new_id(&new_id, NULL, NULL, table, false);

	/* Create new FTS auxiliary tables with the new_id, and
	drop the old index later, only if everything runs successful. */
	has_internal_doc_id = dict_table_has_fts_index(table)
			      || DICT_TF2_FLAG_IS_SET(
				table, DICT_TF2_FTS_HAS_DOC_ID);
	if (has_internal_doc_id) {
		dict_table_t	fts_table;
		ulint		i;

		fts_table.name = table->name;
		fts_table.id = new_id;

		err = fts_create_common_tables(
			trx, &fts_table, table->name, TRUE);

		for (i = 0;
		     i < ib_vector_size(table->fts->indexes)
		     && err == DB_SUCCESS;
		     i++) {

			dict_index_t*	fts_index;

			fts_index = static_cast<dict_index_t*>(
				ib_vector_getp(table->fts->indexes, i));

			err = fts_create_index_tables_low(
				trx, fts_index, table->name, new_id);
		}

		if (err != DB_SUCCESS) {
			trx->error_state = DB_SUCCESS;
			trx_rollback_to_savepoint(trx, NULL);
			trx->error_state = DB_SUCCESS;
			ut_print_timestamp(stderr);
			fputs("  InnoDB: Unable to truncate FTS index for"
			      " table", stderr);
			ut_print_name(stderr, trx, TRUE, table->name);
			fputs("\n", stderr);

			goto funct_exit;
		} else {
			ut_ad(trx->state != TRX_STATE_NOT_STARTED);
		}
	}

	if (!dict_table_is_temporary(table)) {
		err = row_update_new_object_ids(
			table, new_id, old_space, has_internal_doc_id, trx);
	} else {
		dict_table_change_id_in_cache(table, new_id);
		err = DB_SUCCESS;
	}

	/* Reset auto-increment. */
	dict_table_autoinc_lock(table);
	dict_table_autoinc_initialize(table, 1);
	dict_table_autoinc_unlock(table);

	if (trx->state != TRX_STATE_NOT_STARTED) {
		trx_commit_for_mysql(trx);
	}

funct_exit:

	row_mysql_unlock_data_dictionary(trx);

	dict_stats_update(table, DICT_STATS_EMPTY_TABLE);

	trx->op_info = "";

	srv_wake_master_thread();

	return(err);
}

/*********************************************************************//**
Drops a table for MySQL.  If the name of the dropped table ends in
one of "innodb_monitor", "innodb_lock_monitor", "innodb_tablespace_monitor",
"innodb_table_monitor", then this will also stop the printing of monitor
output by the master thread.  If the data dictionary was not already locked
by the transaction, the transaction will be committed.  Otherwise, the
data dictionary will remain locked.
@return	error code or DB_SUCCESS */
UNIV_INTERN
dberr_t
row_drop_table_for_mysql(
/*=====================*/
	const char*	name,	/*!< in: table name */
	trx_t*		trx,	/*!< in: transaction handle */
	bool		drop_db,/*!< in: true=dropping whole database */
	bool		nonatomic)
				/*!< in: whether it is permitted
				to release and reacquire dict_operation_lock */
{
	dberr_t		err;
	dict_foreign_t*	foreign;
	dict_table_t*	table;
	ibool		print_msg;
	ulint		space_id;
	char*		filepath = NULL;
	const char*	tablename_minus_db;
	char*		tablename =  NULL;
	bool		ibd_file_missing;
	ulint		namelen;
	bool		locked_dictionary	= false;
	pars_info_t*	info			= NULL;
	mem_heap_t*	heap			= NULL;

	ut_a(name != NULL);

	if (srv_sys_space.created_new_raw()) {
		fputs("InnoDB: A new raw disk partition was initialized:\n"
		      "InnoDB: we do not allow database modifications"
		      " by the user.\n"
		      "InnoDB: Shut down mysqld and edit my.cnf so that newraw"
		      " is replaced with raw.\n", stderr);

		return(DB_ERROR);
	}

	/* The table name is prefixed with the database name and a '/'.
	Certain table names starting with 'innodb_' have their special
	meaning regardless of the database name.  Thus, we need to
	ignore the database name prefix in the comparisons. */
	tablename_minus_db = strchr(name, '/');

	if (tablename_minus_db) {
		tablename_minus_db++;
	} else {
		/* Ancillary FTS tables don't have '/' characters. */
		tablename_minus_db = name;
	}

	namelen = strlen(tablename_minus_db) + 1;

	if (namelen == sizeof S_innodb_monitor
	    && !memcmp(tablename_minus_db, S_innodb_monitor,
		       sizeof S_innodb_monitor)) {

		/* Table name equals "innodb_monitor":
		stop monitor prints */

		srv_print_innodb_monitor = FALSE;
		srv_print_innodb_lock_monitor = FALSE;
	} else if (namelen == sizeof S_innodb_lock_monitor
		   && !memcmp(tablename_minus_db, S_innodb_lock_monitor,
			      sizeof S_innodb_lock_monitor)) {
		srv_print_innodb_monitor = FALSE;
		srv_print_innodb_lock_monitor = FALSE;
	} else if (namelen == sizeof S_innodb_tablespace_monitor
		   && !memcmp(tablename_minus_db, S_innodb_tablespace_monitor,
			      sizeof S_innodb_tablespace_monitor)) {

		srv_print_innodb_tablespace_monitor = FALSE;
	} else if (namelen == sizeof S_innodb_table_monitor
		   && !memcmp(tablename_minus_db, S_innodb_table_monitor,
			      sizeof S_innodb_table_monitor)) {

		srv_print_innodb_table_monitor = FALSE;
	}

	/* Serialize data dictionary operations with dictionary mutex:
	no deadlocks can occur then in these operations */

	trx->op_info = "dropping table";

	if (trx->dict_operation_lock_mode != RW_X_LATCH) {
		/* Prevent foreign key checks etc. while we are dropping the
		table */

		row_mysql_lock_data_dictionary(trx);

		locked_dictionary = true;
		nonatomic = true;
	}

	ut_ad(mutex_own(&(dict_sys->mutex)));
#ifdef UNIV_SYNC_DEBUG
	ut_ad(rw_lock_own(&dict_operation_lock, RW_LOCK_EX));
#endif /* UNIV_SYNC_DEBUG */

	table = dict_table_open_on_name(
		name, TRUE, FALSE,
		static_cast<dict_err_ignore_t>(
			DICT_ERR_IGNORE_INDEX_ROOT | DICT_ERR_IGNORE_CORRUPT));

	if (!table) {
		err = DB_TABLE_NOT_FOUND;
		ut_print_timestamp(stderr);

		fputs("  InnoDB: Error: table ", stderr);
		ut_print_name(stderr, trx, TRUE, name);
		fputs(" does not exist in the InnoDB internal\n"
		      "InnoDB: data dictionary though MySQL is"
		      " trying to drop it.\n"
		      "InnoDB: Have you copied the .frm file"
		      " of the table to the\n"
		      "InnoDB: MySQL database directory"
		      " from another database?\n"
		      "InnoDB: You can look for further help from\n"
		      "InnoDB: " REFMAN "innodb-troubleshooting.html\n",
		      stderr);
		goto funct_exit;
	}

	/* This function is called recursively via fts_drop_tables(). */
	if (trx->state == TRX_STATE_NOT_STARTED) {
		if (!dict_table_is_temporary(table)) {
			trx_start_for_ddl(trx, TRX_DICT_OP_TABLE);
		} else {
			trx_set_dict_operation(trx, TRX_DICT_OP_TABLE);
		}
	}

	/* Turn on this drop bit before we could release the dictionary
	latch */
	table->to_be_dropped = true;

	if (nonatomic) {
		/* This trx did not acquire any locks on dictionary
		table records yet. Thus it is safe to release and
		reacquire the data dictionary latches. */
		if (table->fts) {
			ut_ad(!table->fts->add_wq);
			ut_ad(lock_trx_has_sys_table_locks(trx) == 0);

			row_mysql_unlock_data_dictionary(trx);
			fts_optimize_remove_table(table);
			row_mysql_lock_data_dictionary(trx);
		}

		/* Do not bother to deal with persistent stats for temp
		tables since we know temp tables do not use persistent
		stats. */
		if (!dict_table_is_temporary(table)) {
			dict_stats_wait_bg_to_stop_using_table(
				table, trx);
		}
	}

	/* make sure background stats thread is not running on the table */
	ut_ad(!(table->stats_bg_flag & BG_STAT_IN_PROGRESS));

	/* Delete the link file if used. */
	if (DICT_TF_HAS_DATA_DIR(table->flags)) {
		fil_delete_link_file(name);
	}

	if (!dict_table_is_temporary(table)) {

		dict_stats_recalc_pool_del(table);

		/* Remove stats for this table and all of its indexes from the
		persistent storage if it exists and if there are stats for this
		table in there. This function creates its own trx and commits
		it. */
		char	errstr[1024];
		err = dict_stats_drop_table(name, errstr, sizeof(errstr));

		if (err != DB_SUCCESS) {
			ib_logf(IB_LOG_LEVEL_WARN, "%s", errstr);
		}
	}

	/* Move the table the the non-LRU list so that it isn't
	considered for eviction. */

	if (table->can_be_evicted) {
		dict_table_move_from_lru_to_non_lru(table);
	}

	dict_table_close(table, TRUE, FALSE);

	/* Check if the table is referenced by foreign key constraints from
	some other table (not the table itself) */

	foreign = UT_LIST_GET_FIRST(table->referenced_list);

	while (foreign && foreign->foreign_table == table) {
check_next_foreign:
		foreign = UT_LIST_GET_NEXT(referenced_list, foreign);
	}

	if (!srv_read_only_mode
	    && foreign
	    && trx->check_foreigns
	    && !(drop_db && dict_tables_have_same_db(
			 name, foreign->foreign_table_name_lookup))) {
		FILE*	ef	= dict_foreign_err_file;

		/* We only allow dropping a referenced table if
		FOREIGN_KEY_CHECKS is set to 0 */

		err = DB_CANNOT_DROP_CONSTRAINT;

		mutex_enter(&dict_foreign_err_mutex);
		rewind(ef);
		ut_print_timestamp(ef);

		fputs("  Cannot drop table ", ef);
		ut_print_name(ef, trx, TRUE, name);
		fputs("\n"
		      "because it is referenced by ", ef);
		ut_print_name(ef, trx, TRUE, foreign->foreign_table_name);
		putc('\n', ef);
		mutex_exit(&dict_foreign_err_mutex);

		goto funct_exit;
	}

	if (foreign && trx->check_foreigns) {
		goto check_next_foreign;
	}

	/* TODO: could we replace the counter n_foreign_key_checks_running
	with lock checks on the table? Acquire here an exclusive lock on the
	table, and rewrite lock0lock.cc and the lock wait in srv0srv.cc so that
	they can cope with the table having been dropped here? Foreign key
	checks take an IS or IX lock on the table. */

	if (table->n_foreign_key_checks_running > 0) {

		const char*	save_tablename = table->name;
		ibool		added;

		added = row_add_table_to_background_drop_list(save_tablename);

		if (added) {
			ut_print_timestamp(stderr);
			fputs("  InnoDB: You are trying to drop table ",
			      stderr);
			ut_print_name(stderr, trx, TRUE, save_tablename);
			fputs("\n"
			      "InnoDB: though there is a"
			      " foreign key check running on it.\n"
			      "InnoDB: Adding the table to"
			      " the background drop queue.\n",
			      stderr);

			/* We return DB_SUCCESS to MySQL though the drop will
			happen lazily later */

			err = DB_SUCCESS;
		} else {
			/* The table is already in the background drop list */
			err = DB_ERROR;
		}

		goto funct_exit;
	}

	/* Remove all locks that are on the table or its records, if there
	are no refernces to the table but it has record locks, we release
	the record locks unconditionally. One use case is:

		CREATE TABLE t2 (PRIMARY KEY (a)) SELECT * FROM t1;

	If after the user transaction has done the SELECT and there is a
	problem in completing the CREATE TABLE operation, MySQL will drop
	the table. InnoDB will create a new background transaction to do the
	actual drop, the trx instance that is passed to this function. To
	preserve existing behaviour we remove the locks but ideally we
	shouldn't have to. There should never be record locks on a table
	that is going to be dropped. */

	if (table->n_ref_count == 0) {
		lock_remove_all_on_table(table, TRUE);
		ut_a(table->n_rec_locks == 0);
	} else if (table->n_ref_count > 0 || table->n_rec_locks > 0) {
		ibool	added;

		added = row_add_table_to_background_drop_list(table->name);

		if (added) {
			ut_print_timestamp(stderr);
			fputs("  InnoDB: Warning: MySQL is"
			      " trying to drop table ", stderr);
			ut_print_name(stderr, trx, TRUE, table->name);
			fputs("\n"
			      "InnoDB: though there are still"
			      " open handles to it.\n"
			      "InnoDB: Adding the table to the"
			      " background drop queue.\n",
			      stderr);

			/* We return DB_SUCCESS to MySQL though the drop will
			happen lazily later */
			err = DB_SUCCESS;
		} else {
			/* The table is already in the background drop list */
			err = DB_ERROR;
		}

		goto funct_exit;
	}

	/* The "to_be_dropped" marks table that is to be dropped, but
	has not been dropped, instead, was put in the background drop
	list due to being used by concurrent DML operations. Clear it
	here since there are no longer any concurrent activities on it,
	and it is free to be dropped */
	table->to_be_dropped = false;

	/* If we get this far then the table to be dropped must not have
	any table or record locks on it. */

	ut_a(!lock_table_has_locks(table));

	switch (trx_get_dict_operation(trx)) {
	case TRX_DICT_OP_NONE:
		trx_set_dict_operation(trx, TRX_DICT_OP_TABLE);
		trx->table_id = table->id;
	case TRX_DICT_OP_TABLE:
		break;
	case TRX_DICT_OP_INDEX:
		/* If the transaction was previously flagged as
		TRX_DICT_OP_INDEX, we should be dropping auxiliary
		tables for full-text indexes. */
		ut_ad(strstr(table->name, "/FTS_") != NULL);
	}

	/* Mark all indexes unavailable in the data dictionary cache
	before starting to drop the table. */

	unsigned*	page_no;
	unsigned*	page_nos;
	heap = mem_heap_create(
		200 + UT_LIST_GET_LEN(table->indexes) * sizeof *page_nos);
	tablename = mem_heap_strdup(heap, name);

	page_no = page_nos = static_cast<unsigned*>(
		mem_heap_alloc(
			heap,
			UT_LIST_GET_LEN(table->indexes) * sizeof *page_no));

	for (dict_index_t* index = dict_table_get_first_index(table);
	     index != NULL;
	     index = dict_table_get_next_index(index)) {
		rw_lock_x_lock(dict_index_get_lock(index));
		/* Save the page numbers so that we can restore them
		if the operation fails. */
		*page_no++ = index->page;
		/* Mark the index unusable. */
		index->page = FIL_NULL;
		rw_lock_x_unlock(dict_index_get_lock(index));
	}

	/* As we don't insert entries to SYSTEM TABLES for temp-tables
	we need to avoid running removal of these entries. */
	if (!dict_table_is_temporary(table))
	{
		/* We use the private SQL parser of Innobase to generate the
		query graphs needed in deleting the dictionary data from system
		tables in Innobase. Deleting a row from SYS_INDEXES table also
		frees the file segments of the B-tree associated with the
		index. */

		info = pars_info_create();

		pars_info_add_str_literal(info, "table_name", name);

		err = que_eval_sql(info,
				   "PROCEDURE DROP_TABLE_PROC () IS\n"
				   "sys_foreign_id CHAR;\n"
				   "table_id CHAR;\n"
				   "index_id CHAR;\n"
				   "foreign_id CHAR;\n"
				   "space_id INT;\n"
				   "found INT;\n"

				   "DECLARE CURSOR cur_fk IS\n"
				   "SELECT ID FROM SYS_FOREIGN\n"
				   "WHERE FOR_NAME = :table_name\n"
				   "AND TO_BINARY(FOR_NAME)\n"
				   "  = TO_BINARY(:table_name)\n"
				   "LOCK IN SHARE MODE;\n"

				   "DECLARE CURSOR cur_idx IS\n"
				   "SELECT ID FROM SYS_INDEXES\n"
				   "WHERE TABLE_ID = table_id\n"
				   "LOCK IN SHARE MODE;\n"

				   "BEGIN\n"
				   "SELECT ID INTO table_id\n"
				   "FROM SYS_TABLES\n"
				   "WHERE NAME = :table_name\n"
				   "LOCK IN SHARE MODE;\n"
				   "IF (SQL % NOTFOUND) THEN\n"
				   "       RETURN;\n"
				   "END IF;\n"
				   "SELECT SPACE INTO space_id\n"
				   "FROM SYS_TABLES\n"
				   "WHERE NAME = :table_name;\n"
				   "IF (SQL % NOTFOUND) THEN\n"
				   "       RETURN;\n"
				   "END IF;\n"
				   "found := 1;\n"
				   "SELECT ID INTO sys_foreign_id\n"
				   "FROM SYS_TABLES\n"
				   "WHERE NAME = 'SYS_FOREIGN'\n"
				   "LOCK IN SHARE MODE;\n"
				   "IF (SQL % NOTFOUND) THEN\n"
				   "       found := 0;\n"
				   "END IF;\n"
				   "IF (:table_name = 'SYS_FOREIGN') THEN\n"
				   "       found := 0;\n"
				   "END IF;\n"
				   "IF (:table_name = 'SYS_FOREIGN_COLS') \n"
				   "THEN\n"
				   "       found := 0;\n"
				   "END IF;\n"
				   "OPEN cur_fk;\n"
				   "WHILE found = 1 LOOP\n"
				   "       FETCH cur_fk INTO foreign_id;\n"
				   "       IF (SQL % NOTFOUND) THEN\n"
				   "               found := 0;\n"
				   "       ELSE\n"
				   "               DELETE FROM \n"
				   "		   SYS_FOREIGN_COLS\n"
				   "               WHERE ID = foreign_id;\n"
				   "               DELETE FROM SYS_FOREIGN\n"
				   "               WHERE ID = foreign_id;\n"
				   "       END IF;\n"
				   "END LOOP;\n"
				   "CLOSE cur_fk;\n"
				   "found := 1;\n"
				   "OPEN cur_idx;\n"
				   "WHILE found = 1 LOOP\n"
				   "       FETCH cur_idx INTO index_id;\n"
				   "       IF (SQL % NOTFOUND) THEN\n"
				   "               found := 0;\n"
				   "       ELSE\n"
				   "               DELETE FROM SYS_FIELDS\n"
				   "               WHERE INDEX_ID = index_id;\n"
				   "               DELETE FROM SYS_INDEXES\n"
				   "               WHERE ID = index_id\n"
				   "               AND TABLE_ID = table_id;\n"
				   "       END IF;\n"
				   "END LOOP;\n"
				   "CLOSE cur_idx;\n"
				   "DELETE FROM SYS_TABLESPACES\n"
				   "WHERE SPACE = space_id;\n"
				   "DELETE FROM SYS_DATAFILES\n"
				   "WHERE SPACE = space_id;\n"
				   "DELETE FROM SYS_COLUMNS\n"
				   "WHERE TABLE_ID = table_id;\n"
				   "DELETE FROM SYS_TABLES\n"
				   "WHERE NAME = :table_name;\n"
				   "END;\n"
				   , FALSE, trx);
	} else {
		page_no = page_nos;
		for (dict_index_t* index = dict_table_get_first_index(table);
		     index != NULL;
		     index = dict_table_get_next_index(index)) {
			/* remove the index object associated. */
			dict_drop_index_tree(index, *page_no++);
		}
		err = DB_SUCCESS;
	}

	switch (err) {
		ibool	is_temp;

	case DB_SUCCESS:
		/* Clone the name, in case it has been allocated
		from table->heap, which will be freed by
		dict_table_remove_from_cache(table) below. */
		space_id = table->space;
		ibd_file_missing = table->ibd_file_missing;

		is_temp = DICT_TF2_FLAG_IS_SET(table, DICT_TF2_TEMPORARY);

		/* If there is a temp path then the temp flag is set.
		However, during recovery, we might have a temp flag but
		not know the temp path */
		ut_a(table->dir_path_of_temp_table == NULL || is_temp);
		if (dict_table_is_discarded(table)
		    || table->ibd_file_missing) {
			/* Do not attempt to drop known-to-be-missing
			tablespaces. */
			space_id = 0;
		}

		/* We do not allow temporary tables with a remote path. */
		ut_a(!(is_temp && DICT_TF_HAS_DATA_DIR(table->flags)));

		if (space_id && DICT_TF_HAS_DATA_DIR(table->flags)) {
			dict_get_and_save_data_dir_path(table, true);
			ut_a(table->data_dir_path);

			filepath = os_file_make_remote_pathname(
				table->data_dir_path, table->name, "ibd");
		} else if (table->dir_path_of_temp_table) {
			filepath = fil_make_ibd_name(
				table->dir_path_of_temp_table, true);
		} else {
			filepath = fil_make_ibd_name(tablename, false);
		}

		if (dict_table_has_fts_index(table)
		    || DICT_TF2_FLAG_IS_SET(table, DICT_TF2_FTS_HAS_DOC_ID)) {
			ut_ad(table->n_ref_count == 0);
			ut_ad(trx->state != TRX_STATE_NOT_STARTED);
			err = fts_drop_tables(trx, table);

			if (err != DB_SUCCESS) {
				ut_print_timestamp(stderr);
				fprintf(stderr," InnoDB: Error: (%s) not "
					"able to remove ancillary FTS tables "
					"for table ", ut_strerr(err));
				ut_print_name(stderr, trx, TRUE, tablename);
				fputs("\n", stderr);

				goto funct_exit;
			}
		}

		/* The table->fts flag can be set on the table for which
		the cluster index is being rebuilt. Such table might not have
		DICT_TF2_FTS flag set. So keep this out of above
		dict_table_has_fts_index condition */
		if (table->fts) {
			/* Need to set TABLE_DICT_LOCKED bit, since
			fts_que_graph_free_check_lock would try to acquire
			dict mutex lock */
			table->fts->fts_status |= TABLE_DICT_LOCKED;

			fts_free(table);
		}

		dict_table_remove_from_cache(table);

		if (!is_temp
		    && dict_load_table(tablename, TRUE,
				       DICT_ERR_IGNORE_NONE) != NULL) {
			ut_print_timestamp(stderr);
			fputs("  InnoDB: Error: not able to remove table ",
			      stderr);
			ut_print_name(stderr, trx, TRUE, tablename);
			fputs(" from the dictionary cache!\n", stderr);
			err = DB_ERROR;
		}

		/* Do not drop possible .ibd tablespace if something went
		wrong: we do not want to delete valuable data of the user */

		/* Don't spam the log if we can't find the tablespace of
		a temp table or if the tablesace has been discarded. */
		print_msg = !(is_temp || ibd_file_missing);

		if (err == DB_SUCCESS
		    && !Tablespace::is_system_tablespace(space_id)) {
			if (!is_temp
			    && !fil_space_for_table_exists_in_mem(
					space_id, tablename, FALSE,
					print_msg, false, NULL, 0)) {
				/* This might happen if we are dropping a
				discarded tablespace */
				err = DB_SUCCESS;

				if (print_msg) {
					char msg_tablename[
						MAX_FULL_NAME_LEN + 1];

					innobase_format_name(
						msg_tablename, sizeof(tablename),
						tablename, FALSE);

					ib_logf(IB_LOG_LEVEL_INFO,
						"Removed the table %s from "
						"InnoDB's data dictionary",
						msg_tablename);
				}

				/* Force a delete of any discarded
				or temporary files. */

				fil_delete_file(filepath);

			} else if (fil_delete_tablespace(
					space_id,
					BUF_REMOVE_FLUSH_NO_WRITE)
				   != DB_SUCCESS) {
				fprintf(stderr,
					"InnoDB: We removed now the InnoDB"
					" internal data dictionary entry\n"
					"InnoDB: of table ");
				ut_print_name(stderr, trx, TRUE, tablename);
				fprintf(stderr, ".\n");

				ut_print_timestamp(stderr);
				fprintf(stderr,
					"  InnoDB: Error: not able to"
					" delete tablespace %lu of table ",
					(ulong) space_id);
				ut_print_name(stderr, trx, TRUE, tablename);
				fputs("!\n", stderr);
				err = DB_ERROR;
			}
		}

		break;

	case DB_OUT_OF_FILE_SPACE:
		err = DB_MUST_GET_MORE_FILE_SPACE;

		row_mysql_handle_errors(&err, trx, NULL, NULL);

		/* raise error */
		ut_error;
		break;

	case DB_TOO_MANY_CONCURRENT_TRXS:
		/* Cannot even find a free slot for the
		the undo log. We can directly exit here
		and return the DB_TOO_MANY_CONCURRENT_TRXS
		error. */

	default:
		/* This is some error we do not expect. Print
		the error number and rollback transaction */
		ut_print_timestamp(stderr);

		fprintf(stderr, "InnoDB: unknown error code %lu"
			" while dropping table:", (ulong) err);
		ut_print_name(stderr, trx, TRUE, tablename);
		fprintf(stderr, ".\n");

		trx->error_state = DB_SUCCESS;
		trx_rollback_to_savepoint(trx, NULL);
		trx->error_state = DB_SUCCESS;

		/* Mark all indexes available in the data dictionary
		cache again. */

		page_no = page_nos;

		for (dict_index_t* index = dict_table_get_first_index(table);
		     index != NULL;
		     index = dict_table_get_next_index(index)) {
			rw_lock_x_lock(dict_index_get_lock(index));
			ut_a(index->page == FIL_NULL);
			index->page = *page_no++;
			rw_lock_x_unlock(dict_index_get_lock(index));
		}
	}

funct_exit:
	if (heap) {
		mem_heap_free(heap);
	}
	if (filepath) {
		mem_free(filepath);
	}

	if (locked_dictionary) {
		if (trx->state != TRX_STATE_NOT_STARTED) {
			trx_commit_for_mysql(trx);
		}

		row_mysql_unlock_data_dictionary(trx);
	}

	trx->op_info = "";

	srv_wake_master_thread();

	return(err);
}

/*********************************************************************//**
Drop all temporary tables during crash recovery. */
UNIV_INTERN
void
row_mysql_drop_temp_tables(void)
/*============================*/
{
	trx_t*		trx;
	btr_pcur_t	pcur;
	mtr_t		mtr;
	mem_heap_t*	heap;

	trx = trx_allocate_for_background();
	trx->op_info = "dropping temporary tables";
	row_mysql_lock_data_dictionary(trx);

	heap = mem_heap_create(200);

	mtr_start(&mtr);

	btr_pcur_open_at_index_side(
		true,
		dict_table_get_first_index(dict_sys->sys_tables),
		BTR_SEARCH_LEAF, &pcur, true, 0, &mtr);

	for (;;) {
		const rec_t*	rec;
		const byte*	field;
		ulint		len;
		const char*	table_name;
		dict_table_t*	table;

		btr_pcur_move_to_next_user_rec(&pcur, &mtr);

		if (!btr_pcur_is_on_user_rec(&pcur)) {
			break;
		}

		/* The high order bit of N_COLS is set unless
		ROW_FORMAT=REDUNDANT. */
		rec = btr_pcur_get_rec(&pcur);
		field = rec_get_nth_field_old(
			rec, DICT_FLD__SYS_TABLES__NAME, &len);
		field = rec_get_nth_field_old(
			rec, DICT_FLD__SYS_TABLES__N_COLS, &len);
		if (len != 4
		    || !(mach_read_from_4(field) & DICT_N_COLS_COMPACT)) {
			continue;
		}

		/* Older versions of InnoDB, which only supported tables
		in ROW_FORMAT=REDUNDANT could write garbage to
		SYS_TABLES.MIX_LEN, where we now store the is_temp flag.
		Above, we assumed is_temp=0 if ROW_FORMAT=REDUNDANT. */
		field = rec_get_nth_field_old(
			rec, DICT_FLD__SYS_TABLES__MIX_LEN, &len);
		if (len != 4
		    || !(mach_read_from_4(field) & DICT_TF2_TEMPORARY)) {
			continue;
		}

		/* This is a temporary table. */
		field = rec_get_nth_field_old(
			rec, DICT_FLD__SYS_TABLES__NAME, &len);
		if (len == UNIV_SQL_NULL || len == 0) {
			/* Corrupted SYS_TABLES.NAME */
			continue;
		}

		table_name = mem_heap_strdupl(heap, (const char*) field, len);

		btr_pcur_store_position(&pcur, &mtr);
		btr_pcur_commit_specify_mtr(&pcur, &mtr);

		table = dict_load_table(table_name, TRUE, DICT_ERR_IGNORE_NONE);

		if (table) {
			row_drop_table_for_mysql(table_name, trx, FALSE);
			trx_commit_for_mysql(trx);
		}

		mtr_start(&mtr);
		btr_pcur_restore_position(BTR_SEARCH_LEAF,
					  &pcur, &mtr);
	}

	btr_pcur_close(&pcur);
	mtr_commit(&mtr);
	mem_heap_free(heap);
	row_mysql_unlock_data_dictionary(trx);
	trx_free_for_background(trx);
}

/*******************************************************************//**
Drop all foreign keys in a database, see Bug#18942.
Called at the end of row_drop_database_for_mysql().
@return	error code or DB_SUCCESS */
static __attribute__((nonnull, warn_unused_result))
dberr_t
drop_all_foreign_keys_in_db(
/*========================*/
	const char*	name,	/*!< in: database name which ends to '/' */
	trx_t*		trx)	/*!< in: transaction handle */
{
	pars_info_t*	pinfo;
	dberr_t		err;

	ut_a(name[strlen(name) - 1] == '/');

	pinfo = pars_info_create();

	pars_info_add_str_literal(pinfo, "dbname", name);

/** true if for_name is not prefixed with dbname */
#define TABLE_NOT_IN_THIS_DB \
"SUBSTR(for_name, 0, LENGTH(:dbname)) <> :dbname"

	err = que_eval_sql(pinfo,
			   "PROCEDURE DROP_ALL_FOREIGN_KEYS_PROC () IS\n"
			   "foreign_id CHAR;\n"
			   "for_name CHAR;\n"
			   "found INT;\n"
			   "DECLARE CURSOR cur IS\n"
			   "SELECT ID, FOR_NAME FROM SYS_FOREIGN\n"
			   "WHERE FOR_NAME >= :dbname\n"
			   "LOCK IN SHARE MODE\n"
			   "ORDER BY FOR_NAME;\n"
			   "BEGIN\n"
			   "found := 1;\n"
			   "OPEN cur;\n"
			   "WHILE found = 1 LOOP\n"
			   "        FETCH cur INTO foreign_id, for_name;\n"
			   "        IF (SQL % NOTFOUND) THEN\n"
			   "                found := 0;\n"
			   "        ELSIF (" TABLE_NOT_IN_THIS_DB ") THEN\n"
			   "                found := 0;\n"
			   "        ELSIF (1=1) THEN\n"
			   "                DELETE FROM SYS_FOREIGN_COLS\n"
			   "                WHERE ID = foreign_id;\n"
			   "                DELETE FROM SYS_FOREIGN\n"
			   "                WHERE ID = foreign_id;\n"
			   "        END IF;\n"
			   "END LOOP;\n"
			   "CLOSE cur;\n"
			   "COMMIT WORK;\n"
			   "END;\n",
			   FALSE, /* do not reserve dict mutex,
				  we are already holding it */
			   trx);

	return(err);
}

/*********************************************************************//**
Drops a database for MySQL.
@return	error code or DB_SUCCESS */
UNIV_INTERN
dberr_t
row_drop_database_for_mysql(
/*========================*/
	const char*	name,	/*!< in: database name which ends to '/' */
	trx_t*		trx)	/*!< in: transaction handle */
{
	dict_table_t*	table;
	char*		table_name;
	dberr_t		err	= DB_SUCCESS;
	ulint		namelen	= strlen(name);

	ut_a(name != NULL);
	ut_a(name[namelen - 1] == '/');

	trx->op_info = "dropping database";

	trx_set_dict_operation(trx, TRX_DICT_OP_TABLE);

	trx_start_if_not_started_xa(trx, true);

loop:
	row_mysql_lock_data_dictionary(trx);

	while ((table_name = dict_get_first_table_name_in_db(name))) {
		ut_a(memcmp(table_name, name, namelen) == 0);

		table = dict_table_open_on_name(
			table_name, TRUE, FALSE, static_cast<dict_err_ignore_t>(
				DICT_ERR_IGNORE_INDEX_ROOT
				| DICT_ERR_IGNORE_CORRUPT));

		if (!table) {
			ib_logf(IB_LOG_LEVEL_ERROR,
				"Cannot load table %s from InnoDB internal "
				"data dictionary during drop database",
				table_name);
			mem_free(table_name);
			err = DB_TABLE_NOT_FOUND;
			break;

		}

		if (row_is_mysql_tmp_table_name(table->name)) {
			/* There could be an orphan temp table left from
			interupted alter table rebuild operation */
			dict_table_close(table, TRUE, FALSE);
		} else {
			ut_a(!table->can_be_evicted || table->ibd_file_missing);
		}

		/* Wait until MySQL does not have any queries running on
		the table */

		if (table->n_ref_count > 0) {
			row_mysql_unlock_data_dictionary(trx);

			ut_print_timestamp(stderr);
			fputs("  InnoDB: Warning: MySQL is trying to"
			      " drop database ", stderr);
			ut_print_name(stderr, trx, TRUE, name);
			fputs("\n"
			      "InnoDB: though there are still"
			      " open handles to table ", stderr);
			ut_print_name(stderr, trx, TRUE, table_name);
			fputs(".\n", stderr);

			os_thread_sleep(1000000);

			mem_free(table_name);

			goto loop;
		}

		err = row_drop_table_for_mysql(table_name, trx, TRUE);
		trx_commit_for_mysql(trx);

		if (err != DB_SUCCESS) {
			fputs("InnoDB: DROP DATABASE ", stderr);
			ut_print_name(stderr, trx, TRUE, name);
			fprintf(stderr, " failed with error (%s) for table ",
				ut_strerr(err));
			ut_print_name(stderr, trx, TRUE, table_name);
			putc('\n', stderr);
			mem_free(table_name);
			break;
		}

		mem_free(table_name);
	}

	if (err == DB_SUCCESS) {
		/* after dropping all tables try to drop all leftover
		foreign keys in case orphaned ones exist */
		err = drop_all_foreign_keys_in_db(name, trx);

		if (err != DB_SUCCESS) {
			fputs("InnoDB: DROP DATABASE ", stderr);
			ut_print_name(stderr, trx, TRUE, name);
			fprintf(stderr, " failed with error %d while "
				"dropping all foreign keys", err);
		}
	}

	trx_commit_for_mysql(trx);

	row_mysql_unlock_data_dictionary(trx);

	trx->op_info = "";

	return(err);
}

/*********************************************************************//**
Checks if a table name contains the string "/#sql" which denotes temporary
tables in MySQL.
@return	true if temporary table */
UNIV_INTERN __attribute__((warn_unused_result))
bool
row_is_mysql_tmp_table_name(
/*========================*/
	const char*	name)	/*!< in: table name in the form
				'database/tablename' */
{
	return(strstr(name, "/#sql") != NULL);
	/* return(strstr(name, "/@0023sql") != NULL); */
}

/****************************************************************//**
Delete a single constraint.
@return	error code or DB_SUCCESS */
static __attribute__((nonnull, warn_unused_result))
dberr_t
row_delete_constraint_low(
/*======================*/
	const char*	id,		/*!< in: constraint id */
	trx_t*		trx)		/*!< in: transaction handle */
{
	pars_info_t*	info = pars_info_create();

	pars_info_add_str_literal(info, "id", id);

	return(que_eval_sql(info,
			    "PROCEDURE DELETE_CONSTRAINT () IS\n"
			    "BEGIN\n"
			    "DELETE FROM SYS_FOREIGN_COLS WHERE ID = :id;\n"
			    "DELETE FROM SYS_FOREIGN WHERE ID = :id;\n"
			    "END;\n"
			    , FALSE, trx));
}

/****************************************************************//**
Delete a single constraint.
@return	error code or DB_SUCCESS */
static __attribute__((nonnull, warn_unused_result))
dberr_t
row_delete_constraint(
/*==================*/
	const char*	id,		/*!< in: constraint id */
	const char*	database_name,	/*!< in: database name, with the
					trailing '/' */
	mem_heap_t*	heap,		/*!< in: memory heap */
	trx_t*		trx)		/*!< in: transaction handle */
{
	dberr_t	err;

	/* New format constraints have ids <databasename>/<constraintname>. */
	err = row_delete_constraint_low(
		mem_heap_strcat(heap, database_name, id), trx);

	if ((err == DB_SUCCESS) && !strchr(id, '/')) {
		/* Old format < 4.0.18 constraints have constraint ids
		NUMBER_NUMBER. We only try deleting them if the
		constraint name does not contain a '/' character, otherwise
		deleting a new format constraint named 'foo/bar' from
		database 'baz' would remove constraint 'bar' from database
		'foo', if it existed. */

		err = row_delete_constraint_low(id, trx);
	}

	return(err);
}

/*********************************************************************//**
Renames a table for MySQL.
@return	error code or DB_SUCCESS */
UNIV_INTERN
dberr_t
row_rename_table_for_mysql(
/*=======================*/
	const char*	old_name,	/*!< in: old table name */
	const char*	new_name,	/*!< in: new table name */
	trx_t*		trx,		/*!< in/out: transaction */
	bool		commit)		/*!< in: whether to commit trx */
{
	dict_table_t*	table			= NULL;
	ibool		dict_locked		= FALSE;
	dberr_t		err			= DB_ERROR;
	mem_heap_t*	heap			= NULL;
	const char**	constraints_to_drop	= NULL;
	ulint		n_constraints_to_drop	= 0;
	ibool		old_is_tmp, new_is_tmp;
	pars_info_t*	info			= NULL;
	int		retry;

	ut_a(old_name != NULL);
	ut_a(new_name != NULL);

	if (srv_sys_space.created_new_raw() || srv_force_recovery) {
		fputs("InnoDB: A new raw disk partition was initialized or\n"
		      "InnoDB: innodb_force_recovery is on: we do not allow\n"
		      "InnoDB: database modifications by the user. Shut down\n"
		      "InnoDB: mysqld and edit my.cnf so that newraw"
		      " is replaced\n"
		      "InnoDB: with raw, and innodb_force_... is removed.\n",
		      stderr);

		goto funct_exit;
	} else if (row_mysql_is_system_table(new_name)) {

		fprintf(stderr,
			"InnoDB: Error: trying to create a MySQL"
			" system table %s of type InnoDB.\n"
			"InnoDB: MySQL system tables must be"
			" of the MyISAM type!\n",
			new_name);

		goto funct_exit;
	}

	trx->op_info = "renaming table";
	trx_start_if_not_started_xa(trx, true);

	old_is_tmp = row_is_mysql_tmp_table_name(old_name);
	new_is_tmp = row_is_mysql_tmp_table_name(new_name);

	dict_locked = trx->dict_operation_lock_mode == RW_X_LATCH;

	table = dict_table_open_on_name(old_name, dict_locked, FALSE,
					DICT_ERR_IGNORE_NONE);

	if (!table) {
		err = DB_TABLE_NOT_FOUND;
		ut_print_timestamp(stderr);

		fputs("  InnoDB: Error: table ", stderr);
		ut_print_name(stderr, trx, TRUE, old_name);
		fputs(" does not exist in the InnoDB internal\n"
		      "InnoDB: data dictionary though MySQL is"
		      " trying to rename the table.\n"
		      "InnoDB: Have you copied the .frm file"
		      " of the table to the\n"
		      "InnoDB: MySQL database directory"
		      " from another database?\n"
		      "InnoDB: You can look for further help from\n"
		      "InnoDB: " REFMAN "innodb-troubleshooting.html\n",
		      stderr);
		goto funct_exit;

	} else if (table->ibd_file_missing
		   && !dict_table_is_discarded(table)) {

		err = DB_TABLE_NOT_FOUND;

		ib_logf(IB_LOG_LEVEL_ERROR,
			"Table %s does not have an .ibd file in the database "
			"directory. See " REFMAN "innodb-troubleshooting.html",
			old_name);

		goto funct_exit;

	} else if (new_is_tmp) {
		/* MySQL is doing an ALTER TABLE command and it renames the
		original table to a temporary table name. We want to preserve
		the original foreign key constraint definitions despite the
		name change. An exception is those constraints for which
		the ALTER TABLE contained DROP FOREIGN KEY <foreign key id>.*/

		heap = mem_heap_create(100);

		err = dict_foreign_parse_drop_constraints(
			heap, trx, table, &n_constraints_to_drop,
			&constraints_to_drop);

		if (err != DB_SUCCESS) {
			goto funct_exit;
		}
	}

	/* Is a foreign key check running on this table? */
	for (retry = 0; retry < 100
	     && table->n_foreign_key_checks_running > 0; ++retry) {
		row_mysql_unlock_data_dictionary(trx);
		os_thread_yield();
		row_mysql_lock_data_dictionary(trx);
	}

	if (table->n_foreign_key_checks_running > 0) {
		ut_print_timestamp(stderr);
		fputs(" InnoDB: Error: in ALTER TABLE ", stderr);
		ut_print_name(stderr, trx, TRUE, old_name);
		fprintf(stderr, "\n"
			"InnoDB: a FOREIGN KEY check is running.\n"
			"InnoDB: Cannot rename table.\n");
		err = DB_TABLE_IN_FK_CHECK;
		goto funct_exit;
	}

	/* We use the private SQL parser of Innobase to generate the query
	graphs needed in updating the dictionary data from system tables. */

	info = pars_info_create();

	pars_info_add_str_literal(info, "new_table_name", new_name);
	pars_info_add_str_literal(info, "old_table_name", old_name);

	err = que_eval_sql(info,
			   "PROCEDURE RENAME_TABLE () IS\n"
			   "BEGIN\n"
			   "UPDATE SYS_TABLES"
			   " SET NAME = :new_table_name\n"
			   " WHERE NAME = :old_table_name;\n"
			   "END;\n"
			   , FALSE, trx);

	/* SYS_TABLESPACES and SYS_DATAFILES track non-system tablespaces
	which have space IDs > 0. */
	if (err == DB_SUCCESS
	    && !Tablespace::is_system_tablespace(table->space)
	    && !table->ibd_file_missing) {
		/* Make a new pathname to update SYS_DATAFILES. */
		char*	new_path = row_make_new_pathname(table, new_name);

		info = pars_info_create();

		pars_info_add_str_literal(info, "new_table_name", new_name);
		pars_info_add_str_literal(info, "new_path_name", new_path);
		pars_info_add_int4_literal(info, "space_id", table->space);

		err = que_eval_sql(info,
				   "PROCEDURE RENAME_SPACE () IS\n"
				   "BEGIN\n"
				   "UPDATE SYS_TABLESPACES"
				   " SET NAME = :new_table_name\n"
				   " WHERE SPACE = :space_id;\n"
				   "UPDATE SYS_DATAFILES"
				   " SET PATH = :new_path_name\n"
				   " WHERE SPACE = :space_id;\n"
				   "END;\n"
				   , FALSE, trx);

		mem_free(new_path);
	}
	if (err != DB_SUCCESS) {
		goto end;
	}

	if (!new_is_tmp) {
		/* Rename all constraints. */

		info = pars_info_create();

		pars_info_add_str_literal(info, "new_table_name", new_name);
		pars_info_add_str_literal(info, "old_table_name", old_name);

		err = que_eval_sql(
			info,
			"PROCEDURE RENAME_CONSTRAINT_IDS () IS\n"
			"gen_constr_prefix CHAR;\n"
			"new_db_name CHAR;\n"
			"foreign_id CHAR;\n"
			"new_foreign_id CHAR;\n"
			"old_db_name_len INT;\n"
			"old_t_name_len INT;\n"
			"new_db_name_len INT;\n"
			"id_len INT;\n"
			"found INT;\n"
			"BEGIN\n"
			"found := 1;\n"
			"old_db_name_len := INSTR(:old_table_name, '/')-1;\n"
			"new_db_name_len := INSTR(:new_table_name, '/')-1;\n"
			"new_db_name := SUBSTR(:new_table_name, 0,\n"
			"                      new_db_name_len);\n"
			"old_t_name_len := LENGTH(:old_table_name);\n"
			"gen_constr_prefix := CONCAT(:old_table_name,\n"
			"                            '_ibfk_');\n"
			"WHILE found = 1 LOOP\n"
			"       SELECT ID INTO foreign_id\n"
			"        FROM SYS_FOREIGN\n"
			"        WHERE FOR_NAME = :old_table_name\n"
			"         AND TO_BINARY(FOR_NAME)\n"
			"           = TO_BINARY(:old_table_name)\n"
			"         LOCK IN SHARE MODE;\n"
			"       IF (SQL % NOTFOUND) THEN\n"
			"        found := 0;\n"
			"       ELSE\n"
			"        UPDATE SYS_FOREIGN\n"
			"        SET FOR_NAME = :new_table_name\n"
			"         WHERE ID = foreign_id;\n"
			"        id_len := LENGTH(foreign_id);\n"
			"        IF (INSTR(foreign_id, '/') > 0) THEN\n"
			"               IF (INSTR(foreign_id,\n"
			"                         gen_constr_prefix) > 0)\n"
			"               THEN\n"
			"                new_foreign_id :=\n"
			"                CONCAT(:new_table_name,\n"
			"                SUBSTR(foreign_id, old_t_name_len,\n"
			"                       id_len - old_t_name_len));\n"
			"               ELSE\n"
			"                new_foreign_id :=\n"
			"                CONCAT(new_db_name,\n"
			"                SUBSTR(foreign_id,\n"
			"                       old_db_name_len,\n"
			"                       id_len - old_db_name_len));\n"
			"               END IF;\n"
			"               UPDATE SYS_FOREIGN\n"
			"                SET ID = new_foreign_id\n"
			"                WHERE ID = foreign_id;\n"
			"               UPDATE SYS_FOREIGN_COLS\n"
			"                SET ID = new_foreign_id\n"
			"                WHERE ID = foreign_id;\n"
			"        END IF;\n"
			"       END IF;\n"
			"END LOOP;\n"
			"UPDATE SYS_FOREIGN SET REF_NAME = :new_table_name\n"
			"WHERE REF_NAME = :old_table_name\n"
			"  AND TO_BINARY(REF_NAME)\n"
			"    = TO_BINARY(:old_table_name);\n"
			"END;\n"
			, FALSE, trx);

	} else if (n_constraints_to_drop > 0) {
		/* Drop some constraints of tmp tables. */

		ulint	db_name_len = dict_get_db_name_len(old_name) + 1;
		char*	db_name = mem_heap_strdupl(heap, old_name,
						   db_name_len);
		ulint	i;

		for (i = 0; i < n_constraints_to_drop; i++) {
			err = row_delete_constraint(constraints_to_drop[i],
						    db_name, heap, trx);

			if (err != DB_SUCCESS) {
				break;
			}
		}
	}

end:
	if (err != DB_SUCCESS) {
		if (err == DB_DUPLICATE_KEY) {
			ut_print_timestamp(stderr);
			fputs("  InnoDB: Error; possible reasons:\n"
			      "InnoDB: 1) Table rename would cause"
			      " two FOREIGN KEY constraints\n"
			      "InnoDB: to have the same internal name"
			      " in case-insensitive comparison.\n"
			      "InnoDB: 2) table ", stderr);
			ut_print_name(stderr, trx, TRUE, new_name);
			fputs(" exists in the InnoDB internal data\n"
			      "InnoDB: dictionary though MySQL is"
			      " trying to rename table ", stderr);
			ut_print_name(stderr, trx, TRUE, old_name);
			fputs(" to it.\n"
			      "InnoDB: Have you deleted the .frm file"
			      " and not used DROP TABLE?\n"
			      "InnoDB: You can look for further help from\n"
			      "InnoDB: " REFMAN "innodb-troubleshooting.html\n"
			      "InnoDB: If table ", stderr);
			ut_print_name(stderr, trx, TRUE, new_name);
			fputs(" is a temporary table #sql..., then"
			      " it can be that\n"
			      "InnoDB: there are still queries running"
			      " on the table, and it will be\n"
			      "InnoDB: dropped automatically when"
			      " the queries end.\n"
			      "InnoDB: You can drop the orphaned table"
			      " inside InnoDB by\n"
			      "InnoDB: creating an InnoDB table with"
			      " the same name in another\n"
			      "InnoDB: database and copying the .frm file"
			      " to the current database.\n"
			      "InnoDB: Then MySQL thinks the table exists,"
			      " and DROP TABLE will\n"
			      "InnoDB: succeed.\n", stderr);
		}
		trx->error_state = DB_SUCCESS;
		trx_rollback_to_savepoint(trx, NULL);
		trx->error_state = DB_SUCCESS;
	} else {
		/* The following call will also rename the .ibd data file if
		the table is stored in a single-table tablespace */

		err = dict_table_rename_in_cache(
			table, new_name, !new_is_tmp);
		if (err != DB_SUCCESS) {
			trx->error_state = DB_SUCCESS;
			trx_rollback_to_savepoint(trx, NULL);
			trx->error_state = DB_SUCCESS;
			goto funct_exit;
		}

		/* We only want to switch off some of the type checking in
		an ALTER, not in a RENAME. */

		err = dict_load_foreigns(
			new_name, NULL,
			false, !old_is_tmp || trx->check_foreigns);

		if (err != DB_SUCCESS) {
			ut_print_timestamp(stderr);

			if (old_is_tmp) {
				fputs("  InnoDB: Error: in ALTER TABLE ",
				      stderr);
				ut_print_name(stderr, trx, TRUE, new_name);
				fputs("\n"
				      "InnoDB: has or is referenced"
				      " in foreign key constraints\n"
				      "InnoDB: which are not compatible"
				      " with the new table definition.\n",
				      stderr);
			} else {
				fputs("  InnoDB: Error: in RENAME TABLE"
				      " table ",
				      stderr);
				ut_print_name(stderr, trx, TRUE, new_name);
				fputs("\n"
				      "InnoDB: is referenced in"
				      " foreign key constraints\n"
				      "InnoDB: which are not compatible"
				      " with the new table definition.\n",
				      stderr);
			}

			ut_a(DB_SUCCESS == dict_table_rename_in_cache(
				table, old_name, FALSE));
			trx->error_state = DB_SUCCESS;
			trx_rollback_to_savepoint(trx, NULL);
			trx->error_state = DB_SUCCESS;
		}
	}

funct_exit:

	if (table != NULL) {
		dict_table_close(table, dict_locked, FALSE);
	}

	if (commit) {
		trx_commit_for_mysql(trx);
	}

	if (UNIV_LIKELY_NULL(heap)) {
		mem_heap_free(heap);
	}

	trx->op_info = "";

	return(err);
}

/*********************************************************************//**
Checks that the index contains entries in an ascending order, unique
constraint is not broken, and calculates the number of index entries
in the read view of the current transaction.
@return	true if ok */
UNIV_INTERN
bool
row_check_index_for_mysql(
/*======================*/
	row_prebuilt_t*		prebuilt,	/*!< in: prebuilt struct
						in MySQL handle */
	const dict_index_t*	index,		/*!< in: index */
	ulint*			n_rows)		/*!< out: number of entries
						seen in the consistent read */
{
	dtuple_t*	prev_entry	= NULL;
	ulint		matched_fields;
	ulint		matched_bytes;
	byte*		buf;
	ulint		ret;
	rec_t*		rec;
	bool		is_ok		= true;
	int		cmp;
	ibool		contains_null;
	ulint		i;
	ulint		cnt;
	mem_heap_t*	heap		= NULL;
	ulint		n_ext;
	ulint		offsets_[REC_OFFS_NORMAL_SIZE];
	ulint*		offsets;
	rec_offs_init(offsets_);

	*n_rows = 0;

	if (dict_index_is_clust(index)) {
		/* The clustered index of a table is always available.
		During online ALTER TABLE that rebuilds the table, the
		clustered index in the old table will have
		index->online_log pointing to the new table. All
		indexes of the old table will remain valid and the new
		table will be unaccessible to MySQL until the
		completion of the ALTER TABLE. */
	} else if (dict_index_is_online_ddl(index)
		   || (index->type & DICT_FTS)) {
		/* Full Text index are implemented by auxiliary tables,
		not the B-tree. We also skip secondary indexes that are
		being created online. */
		return(true);
	}

	buf = static_cast<byte*>(mem_alloc(UNIV_PAGE_SIZE));
	heap = mem_heap_create(100);

	cnt = 1000;

	ret = row_search_for_mysql(buf, PAGE_CUR_G, prebuilt, 0, 0);
loop:
	/* Check thd->killed every 1,000 scanned rows */
	if (--cnt == 0) {
		if (trx_is_interrupted(prebuilt->trx)) {
			goto func_exit;
		}
		cnt = 1000;
	}

	switch (ret) {
	case DB_SUCCESS:
		break;
	default:
		ut_print_timestamp(stderr);
		fputs("  InnoDB: Warning: CHECK TABLE on ", stderr);
		dict_index_name_print(stderr, prebuilt->trx, index);
		fprintf(stderr, " returned %lu\n", ret);
		/* fall through (this error is ignored by CHECK TABLE) */
	case DB_END_OF_INDEX:
func_exit:
		mem_free(buf);
		mem_heap_free(heap);

		return(is_ok);
	}

	*n_rows = *n_rows + 1;

	/* row_search... returns the index record in buf, record origin offset
	within buf stored in the first 4 bytes, because we have built a dummy
	template */

	rec = buf + mach_read_from_4(buf);

	offsets = rec_get_offsets(rec, index, offsets_,
				  ULINT_UNDEFINED, &heap);

	if (prev_entry != NULL) {
		matched_fields = 0;
		matched_bytes = 0;

		cmp = cmp_dtuple_rec_with_match(prev_entry, rec, offsets,
						&matched_fields,
						&matched_bytes);
		contains_null = FALSE;

		/* In a unique secondary index we allow equal key values if
		they contain SQL NULLs */

		for (i = 0;
		     i < dict_index_get_n_ordering_defined_by_user(index);
		     i++) {
			if (UNIV_SQL_NULL == dfield_get_len(
				    dtuple_get_nth_field(prev_entry, i))) {

				contains_null = TRUE;
			}
		}

		if (cmp > 0) {
			fputs("InnoDB: index records in a wrong order in ",
			      stderr);
not_ok:
			dict_index_name_print(stderr,
					      prebuilt->trx, index);
			fputs("\n"
			      "InnoDB: prev record ", stderr);
			dtuple_print(stderr, prev_entry);
			fputs("\n"
			      "InnoDB: record ", stderr);
			rec_print_new(stderr, rec, offsets);
			putc('\n', stderr);
			is_ok = false;
		} else if (dict_index_is_unique(index)
			   && !contains_null
			   && matched_fields
			   >= dict_index_get_n_ordering_defined_by_user(
				   index)) {

			fputs("InnoDB: duplicate key in ", stderr);
			goto not_ok;
		}
	}

	{
		mem_heap_t*	tmp_heap = NULL;

		/* Empty the heap on each round.  But preserve offsets[]
		for the row_rec_to_index_entry() call, by copying them
		into a separate memory heap when needed. */
		if (UNIV_UNLIKELY(offsets != offsets_)) {
			ulint	size = rec_offs_get_n_alloc(offsets)
				* sizeof *offsets;

			tmp_heap = mem_heap_create(size);

			offsets = static_cast<ulint*>(
				mem_heap_dup(tmp_heap, offsets, size));
		}

		mem_heap_empty(heap);

		prev_entry = row_rec_to_index_entry(
			rec, index, offsets, &n_ext, heap);

		if (UNIV_LIKELY_NULL(tmp_heap)) {
			mem_heap_free(tmp_heap);
		}
	}

	ret = row_search_for_mysql(buf, PAGE_CUR_G, prebuilt, 0, ROW_SEL_NEXT);

	goto loop;
}

/*********************************************************************//**
Determines if a table is a magic monitor table.
@return	true if monitor table */
UNIV_INTERN
bool
row_is_magic_monitor_table(
/*=======================*/
	const char*	table_name)	/*!< in: name of the table, in the
					form database/table_name */
{
	const char*	name; /* table_name without database/ */
	ulint		len;

	name = dict_remove_db_name(table_name);
	len = strlen(name) + 1;

	return(STR_EQ(name, len, S_innodb_monitor)
	       || STR_EQ(name, len, S_innodb_lock_monitor)
	       || STR_EQ(name, len, S_innodb_tablespace_monitor)
	       || STR_EQ(name, len, S_innodb_table_monitor)
#ifdef UNIV_MEM_DEBUG
	       || STR_EQ(name, len, S_innodb_mem_validate)
#endif /* UNIV_MEM_DEBUG */
	       );
}

/*********************************************************************//**
Initialize this module */
UNIV_INTERN
void
row_mysql_init(void)
/*================*/
{
	mutex_create(
		row_drop_list_mutex_key,
		&row_drop_list_mutex, SYNC_NO_ORDER_CHECK);

	UT_LIST_INIT(row_mysql_drop_list);

	row_mysql_drop_list_inited = TRUE;
}

/*********************************************************************//**
Close this module */
UNIV_INTERN
void
row_mysql_close(void)
/*================*/
{
	ut_a(UT_LIST_GET_LEN(row_mysql_drop_list) == 0);

	mutex_free(&row_drop_list_mutex);

	row_mysql_drop_list_inited = FALSE;
}<|MERGE_RESOLUTION|>--- conflicted
+++ resolved
@@ -2506,13 +2506,9 @@
 	table = dict_table_open_on_name(table_name, TRUE, TRUE,
 					DICT_ERR_IGNORE_NONE);
 
-<<<<<<< HEAD
-	trx_start_if_not_started_xa(trx, true);
-=======
 	if (!dict_table_is_temporary(table)) {
-		trx_start_if_not_started_xa(trx);
-	}
->>>>>>> f3369583
+		trx_start_if_not_started_xa(trx, true);
+	}
 
 	for (i = 0; i < index->n_def; i++) {
 		/* Check that prefix_len and actual length
@@ -2665,13 +2661,9 @@
 
 	trx->op_info = "adding foreign keys";
 
-<<<<<<< HEAD
-	trx_start_if_not_started_xa(trx, true);
-=======
 	if (!is_temp_table) {
-		trx_start_if_not_started_xa(trx);
-	}
->>>>>>> f3369583
+		trx_start_if_not_started_xa(trx, true);
+	}
 
 	trx_set_dict_operation(trx, TRX_DICT_OP_TABLE);
 
