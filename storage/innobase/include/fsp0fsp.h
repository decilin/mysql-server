/*****************************************************************************

Copyright (c) 1995, 2011, Oracle and/or its affiliates. All Rights Reserved.

This program is free software; you can redistribute it and/or modify it under
the terms of the GNU General Public License as published by the Free Software
Foundation; version 2 of the License.

This program is distributed in the hope that it will be useful, but WITHOUT
ANY WARRANTY; without even the implied warranty of MERCHANTABILITY or FITNESS
FOR A PARTICULAR PURPOSE. See the GNU General Public License for more details.

You should have received a copy of the GNU General Public License along with
this program; if not, write to the Free Software Foundation, Inc.,
51 Franklin Street, Suite 500, Boston, MA 02110-1335 USA

*****************************************************************************/

/**************************************************//**
@file include/fsp0fsp.h
File space management

Created 12/18/1995 Heikki Tuuri
*******************************************************/

#ifndef fsp0fsp_h
#define fsp0fsp_h

#include "univ.i"

#ifndef UNIV_INNOCHECKSUM

#include "mtr0mtr.h"
#include "fut0lst.h"
#include "ut0byte.h"
#include "page0types.h"
#include "fsp0types.h"

#endif /* !UNIV_INNOCHECKSUM */

/* @defgroup fsp_flags InnoDB Tablespace Flag Constants @{ */

/** Width of the POST_ANTELOPE flag */
#define FSP_FLAGS_WIDTH_POST_ANTELOPE	1
/** Number of flag bits used to indicate the tablespace zip page size */
#define FSP_FLAGS_WIDTH_ZIP_SSIZE	4
/** Width of the ATOMIC_BLOBS flag.  The ability to break up a long
column into an in-record prefix and an externally stored part is available
to the two Barracuda row formats COMPRESSED and DYNAMIC. */
#define FSP_FLAGS_WIDTH_ATOMIC_BLOBS	1
/** Number of flag bits used to indicate the tablespace page size */
#define FSP_FLAGS_WIDTH_PAGE_SSIZE	4
/** Width of all the currently known tablespace flags */
#define FSP_FLAGS_BITS		(FSP_FLAGS_WIDTH_POST_ANTELOPE	\
				+ FSP_FLAGS_WIDTH_ZIP_SSIZE	\
				+ FSP_FLAGS_WIDTH_ATOMIC_BLOBS)	\
				+ FSP_FLAGS_WIDTH_PAGE_SSIZE)

/** A mask of all the known/used bits in tablespace flags */
#define FSP_FLAGS_MASK		(~(~0 << FSP_FLAGS_BITS))

/** Zero relative shift position of the POST_ANTELOPE field */
#define FSP_FLAGS_POS_POST_ANTELOPE	0
/** Zero relative shift position of the ZIP_SSIZE field */
#define FSP_FLAGS_POS_ZIP_SSIZE		(FSP_FLAGS_POS_POST_ANTELOPE	\
					+ FSP_FLAGS_WIDTH_POST_ANTELOPE)
/** Zero relative shift position of the ATOMIC_BLOBS field */
#define FSP_FLAGS_POS_ATOMIC_BLOBS	(FSP_FLAGS_POS_ZIP_SSIZE	\
					+ FSP_FLAGS_WIDTH_ZIP_SSIZE)
/** Zero relative shift position of the PAGE_SSIZE field */
#define FSP_FLAGS_POS_PAGE_SSIZE	(FSP_FLAGS_POS_ATOMIC_BLOBS	\
					+ FSP_FLAGS_WIDTH_ATOMIC_BLOBS)
/** Zero relative shift position of the start of the UNUSED bits */
#define FSP_FLAGS_POS_UNUSED		(FSP_FLAGS_POS_PAGE_SSIZE	\
					+ FSP_FLAGS_WIDTH_PAGE_SSIZE)

/** Bit mask of the POST_ANTELOPE field */
#define FSP_FLAGS_MASK_POST_ANTELOPE				\
		((~(~0 << FSP_FLAGS_WIDTH_POST_ANTELOPE))	\
		<< FSP_FLAGS_POS_POST_ANTELOPE)
/** Bit mask of the ZIP_SSIZE field */
#define FSP_FLAGS_MASK_ZIP_SSIZE				\
		((~(~0 << FSP_FLAGS_WIDTH_ZIP_SSIZE))		\
		<< FSP_FLAGS_POS_ZIP_SSIZE)
/** Bit mask of the ATOMIC_BLOBS field */
#define FSP_FLAGS_MASK_ATOMIC_BLOBS				\
		((~(~0 << FSP_FLAGS_WIDTH_ATOMIC_BLOBS))	\
		<< FSP_FLAGS_POS_ATOMIC_BLOBS)
/** Bit mask of the PAGE_SSIZE field */
#define FSP_FLAGS_MASK_PAGE_SSIZE				\
		((~(~0 << FSP_FLAGS_WIDTH_PAGE_SSIZE))		\
		<< FSP_FLAGS_POS_PAGE_SSIZE)

/** Return the value of the POST_ANTELOPE field */
#define FSP_FLAGS_GET_POST_ANTELOPE(flags)			\
		((flags & FSP_FLAGS_MASK_POST_ANTELOPE)		\
		>> FSP_FLAGS_POS_POST_ANTELOPE)
/** Return the value of the ZIP_SSIZE field */
#define FSP_FLAGS_GET_ZIP_SSIZE(flags)				\
		((flags & FSP_FLAGS_MASK_ZIP_SSIZE)		\
		>> FSP_FLAGS_POS_ZIP_SSIZE)
/** Return the value of the ATOMIC_BLOBS field */
#define FSP_FLAGS_HAS_ATOMIC_BLOBS(flags)			\
		((flags & FSP_FLAGS_MASK_ATOMIC_BLOBS)		\
		>> FSP_FLAGS_POS_ATOMIC_BLOBS)
/** Return the value of the PAGE_SSIZE field */
#define FSP_FLAGS_GET_PAGE_SSIZE(flags)				\
		((flags & FSP_FLAGS_MASK_PAGE_SSIZE)		\
		>> FSP_FLAGS_POS_PAGE_SSIZE)
/** Return the contents of the UNUSED bits */
#define FSP_FLAGS_GET_UNUSED(flags)				\
		(flags >> FSP_FLAGS_POS_UNUSED)

/** Set a PAGE_SSIZE into the correct bits in a given
tablespace flags. */
#define FSP_FLAGS_SET_PAGE_SSIZE(flags, ssize)			\
		(flags | (ssize << FSP_FLAGS_POS_PAGE_SSIZE))

/* @} */

/* @defgroup Tablespace Header Constants (moved from fsp0fsp.c) @{ */

/** Offset of the space header within a file page */
#define FSP_HEADER_OFFSET	FIL_PAGE_DATA

/* The data structures in files are defined just as byte strings in C */
typedef	byte	fsp_header_t;
typedef	byte	xdes_t;

/*			SPACE HEADER
			============

File space header data structure: this data structure is contained in the
first page of a space. The space for this header is reserved in every extent
descriptor page, but used only in the first. */

/*-------------------------------------*/
#define FSP_SPACE_ID		0	/* space id */
#define FSP_NOT_USED		4	/* this field contained a value up to
					which we know that the modifications
					in the database have been flushed to
					the file space; not used now */
#define	FSP_SIZE		8	/* Current size of the space in
					pages */
#define	FSP_FREE_LIMIT		12	/* Minimum page number for which the
					free list has not been initialized:
					the pages >= this limit are, by
					definition, free; note that in a
					single-table tablespace where size
					< 64 pages, this number is 64, i.e.,
					we have initialized the space
					about the first extent, but have not
					physically allocted those pages to the
					file */
#define	FSP_SPACE_FLAGS		16	/* fsp_space_t.flags, similar to
					dict_table_t::flags */
#define	FSP_FRAG_N_USED		20	/* number of used pages in the
					FSP_FREE_FRAG list */
#define	FSP_FREE		24	/* list of free extents */
#define	FSP_FREE_FRAG		(24 + FLST_BASE_NODE_SIZE)
					/* list of partially free extents not
					belonging to any segment */
#define	FSP_FULL_FRAG		(24 + 2 * FLST_BASE_NODE_SIZE)
					/* list of full extents not belonging
					to any segment */
#define FSP_SEG_ID		(24 + 3 * FLST_BASE_NODE_SIZE)
					/* 8 bytes which give the first unused
					segment id */
#define FSP_SEG_INODES_FULL	(32 + 3 * FLST_BASE_NODE_SIZE)
					/* list of pages containing segment
					headers, where all the segment inode
					slots are reserved */
#define FSP_SEG_INODES_FREE	(32 + 4 * FLST_BASE_NODE_SIZE)
					/* list of pages containing segment
					headers, where not all the segment
					header slots are reserved */
/*-------------------------------------*/
/* File space header size */
#define	FSP_HEADER_SIZE		(32 + 5 * FLST_BASE_NODE_SIZE)

#define	FSP_FREE_ADD		4	/* this many free extents are added
					to the free list from above
					FSP_FREE_LIMIT at a time */
/* @} */

#ifndef UNIV_INNOCHECKSUM

/* @defgroup File Segment Inode Constants (moved from fsp0fsp.c) @{ */

/*			FILE SEGMENT INODE
			==================

Segment inode which is created for each segment in a tablespace. NOTE: in
purge we assume that a segment having only one currently used page can be
freed in a few steps, so that the freeing cannot fill the file buffer with
bufferfixed file pages. */

typedef	byte	fseg_inode_t;

#define FSEG_INODE_PAGE_NODE	FSEG_PAGE_DATA
					/* the list node for linking
					segment inode pages */

#define FSEG_ARR_OFFSET		(FSEG_PAGE_DATA + FLST_NODE_SIZE)
/*-------------------------------------*/
#define	FSEG_ID			0	/* 8 bytes of segment id: if this is 0,
					it means that the header is unused */
#define FSEG_NOT_FULL_N_USED	8
					/* number of used segment pages in
					the FSEG_NOT_FULL list */
#define	FSEG_FREE		12
					/* list of free extents of this
					segment */
#define	FSEG_NOT_FULL		(12 + FLST_BASE_NODE_SIZE)
					/* list of partially free extents */
#define	FSEG_FULL		(12 + 2 * FLST_BASE_NODE_SIZE)
					/* list of full extents */
#define	FSEG_MAGIC_N		(12 + 3 * FLST_BASE_NODE_SIZE)
					/* magic number used in debugging */
#define	FSEG_FRAG_ARR		(16 + 3 * FLST_BASE_NODE_SIZE)
					/* array of individual pages
					belonging to this segment in fsp
					fragment extent lists */
#define FSEG_FRAG_ARR_N_SLOTS	(FSP_EXTENT_SIZE / 2)
					/* number of slots in the array for
					the fragment pages */
#define	FSEG_FRAG_SLOT_SIZE	4	/* a fragment page slot contains its
					page number within space, FIL_NULL
					means that the slot is not in use */
/*-------------------------------------*/
#define FSEG_INODE_SIZE					\
	(16 + 3 * FLST_BASE_NODE_SIZE			\
	 + FSEG_FRAG_ARR_N_SLOTS * FSEG_FRAG_SLOT_SIZE)

#define FSP_SEG_INODES_PER_PAGE(zip_size)		\
	(((zip_size ? zip_size : UNIV_PAGE_SIZE)	\
	  - FSEG_ARR_OFFSET - 10) / FSEG_INODE_SIZE)
				/* Number of segment inodes which fit on a
				single page */

#define FSEG_MAGIC_N_VALUE	97937874

#define	FSEG_FILLFACTOR		8	/* If this value is x, then if
					the number of unused but reserved
					pages in a segment is less than
					reserved pages * 1/x, and there are
					at least FSEG_FRAG_LIMIT used pages,
					then we allow a new empty extent to
					be added to the segment in
					fseg_alloc_free_page. Otherwise, we
					use unused pages of the segment. */

#define FSEG_FRAG_LIMIT		FSEG_FRAG_ARR_N_SLOTS
					/* If the segment has >= this many
					used pages, it may be expanded by
					allocating extents to the segment;
					until that only individual fragment
					pages are allocated from the space */

#define	FSEG_FREE_LIST_LIMIT	40	/* If the reserved size of a segment
					is at least this many extents, we
					allow extents to be put to the free
					list of the extent: at most
					FSEG_FREE_LIST_MAX_LEN many */
#define	FSEG_FREE_LIST_MAX_LEN	4
/* @} */

/* @defgroup Extent Descriptor Constants (moved from fsp0fsp.c) @{ */

/*			EXTENT DESCRIPTOR
			=================

File extent descriptor data structure: contains bits to tell which pages in
the extent are free and which contain old tuple version to clean. */

/*-------------------------------------*/
#define	XDES_ID			0	/* The identifier of the segment
					to which this extent belongs */
#define XDES_FLST_NODE		8	/* The list node data structure
					for the descriptors */
#define	XDES_STATE		(FLST_NODE_SIZE + 8)
					/* contains state information
					of the extent */
#define	XDES_BITMAP		(FLST_NODE_SIZE + 12)
					/* Descriptor bitmap of the pages
					in the extent */
/*-------------------------------------*/

#define	XDES_BITS_PER_PAGE	2	/* How many bits are there per page */
#define	XDES_FREE_BIT		0	/* Index of the bit which tells if
					the page is free */
#define	XDES_CLEAN_BIT		1	/* NOTE: currently not used!
					Index of the bit which tells if
					there are old versions of tuples
					on the page */
/* States of a descriptor */
#define	XDES_FREE		1	/* extent is in free list of space */
#define	XDES_FREE_FRAG		2	/* extent is in free fragment list of
					space */
#define	XDES_FULL_FRAG		3	/* extent is in full fragment list of
					space */
#define	XDES_FSEG		4	/* extent belongs to a segment */

/** File extent data structure size in bytes. */
#define	XDES_SIZE							\
	(XDES_BITMAP							\
	+ UT_BITS_IN_BYTES(FSP_EXTENT_SIZE * XDES_BITS_PER_PAGE))

/** File extent data structure size in bytes for MAX page size. */
#define	XDES_SIZE_MAX							\
	(XDES_BITMAP							\
	+ UT_BITS_IN_BYTES(FSP_EXTENT_SIZE_MAX * XDES_BITS_PER_PAGE))

/** File extent data structure size in bytes for MIN page size. */
#define	XDES_SIZE_MIN							\
	(XDES_BITMAP							\
	+ UT_BITS_IN_BYTES(FSP_EXTENT_SIZE_MIN * XDES_BITS_PER_PAGE))

/** Offset of the descriptor array on a descriptor page */
#define	XDES_ARR_OFFSET		(FSP_HEADER_OFFSET + FSP_HEADER_SIZE)

/* @} */

/**********************************************************************//**
Initializes the file space system. */
UNIV_INTERN
void
fsp_init(void);
/*==========*/
/**********************************************************************//**
Gets the size of the system tablespace from the tablespace header.  If
we do not have an auto-extending data file, this should be equal to
the size of the data files.  If there is an auto-extending data file,
this can be smaller.
@return	size in pages */
UNIV_INTERN
ulint
fsp_header_get_tablespace_size(void);
/*================================*/
/**********************************************************************//**
Reads the file space size stored in the header page.
@return	tablespace size stored in the space header */
UNIV_INTERN
ulint
fsp_get_size_low(
/*=============*/
	page_t*	page);	/*!< in: header page (page 0 in the tablespace) */
/**********************************************************************//**
Reads the space id from the first page of a tablespace.
@return	space id, ULINT UNDEFINED if error */
UNIV_INTERN
ulint
fsp_header_get_space_id(
/*====================*/
	const page_t*	page);	/*!< in: first page of a tablespace */
/**********************************************************************//**
Reads the space flags from the first page of a tablespace.
@return	flags */
UNIV_INTERN
ulint
fsp_header_get_flags(
/*=================*/
	const page_t*	page);	/*!< in: first page of a tablespace */
/**********************************************************************//**
Reads the compressed page size from the first page of a tablespace.
@return	compressed page size in bytes, or 0 if uncompressed */
UNIV_INTERN
ulint
fsp_header_get_zip_size(
/*====================*/
	const page_t*	page);	/*!< in: first page of a tablespace */
/**********************************************************************//**
<<<<<<< HEAD
Writes the space id and compressed page size to a tablespace header.
This function is used past the buffer pool when we in fil0fil.cc create
a new single-table tablespace. */
=======
Writes the space id and flags to a tablespace header.  The flags contain
row type, physical/compressed page size, and logical/uncompressed page
size of the tablespace. */
>>>>>>> 5cf322b7
UNIV_INTERN
void
fsp_header_init_fields(
/*===================*/
	page_t*	page,		/*!< in/out: first page in the space */
	ulint	space_id,	/*!< in: space id */
	ulint	flags);		/*!< in: tablespace flags (FSP_SPACE_FLAGS):
				0, or table->flags if newer than COMPACT */
/**********************************************************************//**
Initializes the space header of a new created space and creates also the
insert buffer tree root if space == 0. */
UNIV_INTERN
void
fsp_header_init(
/*============*/
	ulint	space,		/*!< in: space id */
	ulint	size,		/*!< in: current size in blocks */
	mtr_t*	mtr);		/*!< in/out: mini-transaction */
/**********************************************************************//**
Increases the space size field of a space. */
UNIV_INTERN
void
fsp_header_inc_size(
/*================*/
	ulint	space,		/*!< in: space id */
	ulint	size_inc,	/*!< in: size increment in pages */
	mtr_t*	mtr);		/*!< in/out: mini-transaction */
/**********************************************************************//**
Creates a new segment.
@return the block where the segment header is placed, x-latched, NULL
if could not create segment because of lack of space */
UNIV_INTERN
buf_block_t*
fseg_create(
/*========*/
	ulint	space,	/*!< in: space id */
	ulint	page,	/*!< in: page where the segment header is placed: if
			this is != 0, the page must belong to another segment,
			if this is 0, a new page will be allocated and it
			will belong to the created segment */
	ulint	byte_offset, /*!< in: byte offset of the created segment header
			on the page */
	mtr_t*	mtr);	/*!< in/out: mini-transaction */
/**********************************************************************//**
Creates a new segment.
@return the block where the segment header is placed, x-latched, NULL
if could not create segment because of lack of space */
UNIV_INTERN
buf_block_t*
fseg_create_general(
/*================*/
	ulint	space,	/*!< in: space id */
	ulint	page,	/*!< in: page where the segment header is placed: if
			this is != 0, the page must belong to another segment,
			if this is 0, a new page will be allocated and it
			will belong to the created segment */
	ulint	byte_offset, /*!< in: byte offset of the created segment header
			on the page */
	ibool	has_done_reservation, /*!< in: TRUE if the caller has already
			done the reservation for the pages with
			fsp_reserve_free_extents (at least 2 extents: one for
			the inode and the other for the segment) then there is
			no need to do the check for this individual
			operation */
	mtr_t*	mtr);	/*!< in/out: mini-transaction */
/**********************************************************************//**
Calculates the number of pages reserved by a segment, and how many pages are
currently used.
@return	number of reserved pages */
UNIV_INTERN
ulint
fseg_n_reserved_pages(
/*==================*/
	fseg_header_t*	header,	/*!< in: segment header */
	ulint*		used,	/*!< out: number of pages used (<= reserved) */
	mtr_t*		mtr);	/*!< in/out: mini-transaction */
/**********************************************************************//**
Allocates a single free page from a segment. This function implements
the intelligent allocation strategy which tries to minimize
file space fragmentation.
@param[in/out] seg_header	segment header
@param[in] hint			hint of which page would be desirable
@param[in] direction		if the new page is needed because
				of an index page split, and records are
				inserted there in order, into which
				direction they go alphabetically: FSP_DOWN,
				FSP_UP, FSP_NO_DIR
@param[in/out] mtr		mini-transaction
@return	the allocated page offset FIL_NULL if no page could be allocated */
#define fseg_alloc_free_page(seg_header, hint, direction, mtr)		\
	fseg_alloc_free_page_general(seg_header, hint, direction,	\
				     FALSE, mtr, mtr)
/**********************************************************************//**
Allocates a single free page from a segment. This function implements
the intelligent allocation strategy which tries to minimize file space
fragmentation.
@return	allocated page offset, FIL_NULL if no page could be allocated */
UNIV_INTERN
ulint
fseg_alloc_free_page_general(
/*=========================*/
	fseg_header_t*	seg_header,/*!< in/out: segment header */
	ulint		hint,	/*!< in: hint of which page would be desirable */
	byte		direction,/*!< in: if the new page is needed because
				of an index page split, and records are
				inserted there in order, into which
				direction they go alphabetically: FSP_DOWN,
				FSP_UP, FSP_NO_DIR */
	ibool		has_done_reservation, /*!< in: TRUE if the caller has
				already done the reservation for the page
				with fsp_reserve_free_extents, then there
				is no need to do the check for this individual
				page */
	mtr_t*		mtr,	/*!< in/out: mini-transaction */
	mtr_t*		init_mtr)/*!< in/out: mtr or another mini-transaction
				in which the page should be initialized,
				or NULL if this is a "fake allocation" of
				a page that was previously freed in mtr */
	__attribute__((warn_unused_result, nonnull(1,5)));
/**********************************************************************//**
Reserves free pages from a tablespace. All mini-transactions which may
use several pages from the tablespace should call this function beforehand
and reserve enough free extents so that they certainly will be able
to do their operation, like a B-tree page split, fully. Reservations
must be released with function fil_space_release_free_extents!

The alloc_type below has the following meaning: FSP_NORMAL means an
operation which will probably result in more space usage, like an
insert in a B-tree; FSP_UNDO means allocation to undo logs: if we are
deleting rows, then this allocation will in the long run result in
less space usage (after a purge); FSP_CLEANING means allocation done
in a physical record delete (like in a purge) or other cleaning operation
which will result in less space usage in the long run. We prefer the latter
two types of allocation: when space is scarce, FSP_NORMAL allocations
will not succeed, but the latter two allocations will succeed, if possible.
The purpose is to avoid dead end where the database is full but the
user cannot free any space because these freeing operations temporarily
reserve some space.

Single-table tablespaces whose size is < 32 pages are a special case. In this
function we would liberally reserve several 64 page extents for every page
split or merge in a B-tree. But we do not want to waste disk space if the table
only occupies < 32 pages. That is why we apply different rules in that special
case, just ensuring that there are 3 free pages available.
@return	TRUE if we were able to make the reservation */
UNIV_INTERN
ibool
fsp_reserve_free_extents(
/*=====================*/
	ulint*	n_reserved,/*!< out: number of extents actually reserved; if we
			return TRUE and the tablespace size is < 64 pages,
			then this can be 0, otherwise it is n_ext */
	ulint	space,	/*!< in: space id */
	ulint	n_ext,	/*!< in: number of extents to reserve */
	ulint	alloc_type,/*!< in: FSP_NORMAL, FSP_UNDO, or FSP_CLEANING */
	mtr_t*	mtr);	/*!< in: mini-transaction */
/**********************************************************************//**
This function should be used to get information on how much we still
will be able to insert new data to the database without running out the
tablespace. Only free extents are taken into account and we also subtract
the safety margin required by the above function fsp_reserve_free_extents.
@return	available space in kB */
UNIV_INTERN
ullint
fsp_get_available_space_in_free_extents(
/*====================================*/
	ulint	space);	/*!< in: space id */
/**********************************************************************//**
Frees a single page of a segment. */
UNIV_INTERN
void
fseg_free_page(
/*===========*/
	fseg_header_t*	seg_header, /*!< in: segment header */
	ulint		space,	/*!< in: space id */
	ulint		page,	/*!< in: page offset */
	mtr_t*		mtr);	/*!< in/out: mini-transaction */
/**********************************************************************//**
Frees part of a segment. This function can be used to free a segment
by repeatedly calling this function in different mini-transactions.
Doing the freeing in a single mini-transaction might result in
too big a mini-transaction.
@return	TRUE if freeing completed */
UNIV_INTERN
ibool
fseg_free_step(
/*===========*/
	fseg_header_t*	header,	/*!< in, own: segment header; NOTE: if the header
				resides on the first page of the frag list
				of the segment, this pointer becomes obsolete
				after the last freeing step */
	mtr_t*		mtr);	/*!< in/out: mini-transaction */
/**********************************************************************//**
Frees part of a segment. Differs from fseg_free_step because this function
leaves the header page unfreed.
@return	TRUE if freeing completed, except the header page */
UNIV_INTERN
ibool
fseg_free_step_not_header(
/*======================*/
	fseg_header_t*	header,	/*!< in: segment header which must reside on
				the first fragment page of the segment */
	mtr_t*		mtr);	/*!< in/out: mini-transaction */
/***********************************************************************//**
Checks if a page address is an extent descriptor page address.
@return	TRUE if a descriptor page */
UNIV_INLINE
ibool
fsp_descr_page(
/*===========*/
	ulint	zip_size,/*!< in: compressed page size in bytes;
			0 for uncompressed pages */
	ulint	page_no);/*!< in: page number */
/***********************************************************//**
Parses a redo log record of a file page init.
@return	end of log record or NULL */
UNIV_INTERN
byte*
fsp_parse_init_file_page(
/*=====================*/
	byte*		ptr,	/*!< in: buffer */
	byte*		end_ptr, /*!< in: buffer end */
	buf_block_t*	block);	/*!< in: block or NULL */
/*******************************************************************//**
Validates the file space system and its segments.
@return	TRUE if ok */
UNIV_INTERN
ibool
fsp_validate(
/*=========*/
	ulint	space);	/*!< in: space id */
/*******************************************************************//**
Prints info of a file space. */
UNIV_INTERN
void
fsp_print(
/*======*/
	ulint	space);	/*!< in: space id */
#ifdef UNIV_DEBUG
/*******************************************************************//**
Validates a segment.
@return	TRUE if ok */
UNIV_INTERN
ibool
fseg_validate(
/*==========*/
	fseg_header_t*	header, /*!< in: segment header */
	mtr_t*		mtr);	/*!< in/out: mini-transaction */
#endif /* UNIV_DEBUG */
#ifdef UNIV_BTR_PRINT
/*******************************************************************//**
Writes info of a segment. */
UNIV_INTERN
void
fseg_print(
/*=======*/
	fseg_header_t*	header, /*!< in: segment header */
	mtr_t*		mtr);	/*!< in/out: mini-transaction */
#endif /* UNIV_BTR_PRINT */

/********************************************************************//**
Validate and return the tablespace flags, which are stored in the
tablespace header at offset FSP_SPACE_FLAGS.  They should be 0 for
ROW_FORMAT=COMPACT and ROW_FORMAT=REDUNDANT. The newer row formats,
COMPRESSED and DYNAMIC, use a file format > Antelope so they should
have a file format number plus the DICT_TF_COMPACT bit set.
@return	ulint containing the validated tablespace flags. */
UNIV_INLINE
ulint
fsp_flags_validate(
/*===============*/
	ulint	flags);		/*!< in: tablespace flags */
/********************************************************************//**
Determine if the tablespace is compressed from dict_table_t::flags.
@return	TRUE if compressed, FALSE if not compressed */
UNIV_INLINE
ibool
fsp_flags_is_compressed(
/*====================*/
	ulint	flags);	/*!< in: tablespace flags */

#endif /* !UNIV_INNOCHECKSUM */

/********************************************************************//**
Extract the zip size from tablespace flags.  A tablespace has only one
physical page size whether that page is compressed or not.
@return	compressed page size of the file-per-table tablespace in bytes,
or zero if the table is not compressed.  */
UNIV_INLINE
ulint
fsp_flags_get_zip_size(
/*====================*/
	ulint	flags);	/*!< in: tablespace flags */
/********************************************************************//**
Extract the page size from tablespace flags.
@return	page size of the tablespace in bytes */
UNIV_INLINE
ulint
fsp_flags_get_page_size(
/*====================*/
	ulint	flags);	/*!< in: tablespace flags */

#ifndef UNIV_NONINL
#include "fsp0fsp.ic"
#endif

#endif<|MERGE_RESOLUTION|>--- conflicted
+++ resolved
@@ -370,15 +370,9 @@
 /*====================*/
 	const page_t*	page);	/*!< in: first page of a tablespace */
 /**********************************************************************//**
-<<<<<<< HEAD
-Writes the space id and compressed page size to a tablespace header.
-This function is used past the buffer pool when we in fil0fil.cc create
-a new single-table tablespace. */
-=======
 Writes the space id and flags to a tablespace header.  The flags contain
 row type, physical/compressed page size, and logical/uncompressed page
 size of the tablespace. */
->>>>>>> 5cf322b7
 UNIV_INTERN
 void
 fsp_header_init_fields(
