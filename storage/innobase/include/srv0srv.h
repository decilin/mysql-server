/*****************************************************************************

Copyright (c) 1995, 2011, Oracle and/or its affiliates. All Rights Reserved.
Copyright (c) 2008, 2009, Google Inc.
Copyright (c) 2009, Percona Inc.

Portions of this file contain modifications contributed and copyrighted by
Google, Inc. Those modifications are gratefully acknowledged and are described
briefly in the InnoDB documentation. The contributions by Google are
incorporated with their permission, and subject to the conditions contained in
the file COPYING.Google.

Portions of this file contain modifications contributed and copyrighted
by Percona Inc.. Those modifications are
gratefully acknowledged and are described briefly in the InnoDB
documentation. The contributions by Percona Inc. are incorporated with
their permission, and subject to the conditions contained in the file
COPYING.Percona.

This program is free software; you can redistribute it and/or modify it under
the terms of the GNU General Public License as published by the Free Software
Foundation; version 2 of the License.

This program is distributed in the hope that it will be useful, but WITHOUT
ANY WARRANTY; without even the implied warranty of MERCHANTABILITY or FITNESS
FOR A PARTICULAR PURPOSE. See the GNU General Public License for more details.

You should have received a copy of the GNU General Public License along with
this program; if not, write to the Free Software Foundation, Inc., 59 Temple
Place, Suite 330, Boston, MA 02111-1307 USA

*****************************************************************************/

/**************************************************//**
@file include/srv0srv.h
The server main program

Created 10/10/1995 Heikki Tuuri
*******************************************************/

#ifndef srv0srv_h
#define srv0srv_h

#include "univ.i"
#ifndef UNIV_HOTBACKUP
#include "log0log.h"
#include "sync0sync.h"
#include "os0sync.h"
#include "que0types.h"
#include "trx0types.h"

extern const char*	srv_main_thread_op_info;

/** Prefix used by MySQL to indicate pre-5.1 table name encoding */
extern const char	srv_mysql50_table_name_prefix[9];

/* When this event is set the lock timeout and InnoDB monitor
thread starts running */
extern os_event_t	srv_lock_timeout_thread_event;

/* The monitor thread waits on this event. */
extern os_event_t	srv_monitor_event;

/* The lock timeout thread waits on this event. */
extern os_event_t	srv_timeout_event;

/* The error monitor thread waits on this event. */
extern os_event_t	srv_error_event;

/* If the last data file is auto-extended, we add this many pages to it
at a time */
#define SRV_AUTO_EXTEND_INCREMENT	\
	(srv_auto_extend_increment * ((1024 * 1024) / UNIV_PAGE_SIZE))

/* This is set to the MySQL server value for this variable. */
extern uint	srv_lower_case_table_names;

/* Mutex for locking srv_monitor_file */
extern mutex_t	srv_monitor_file_mutex;
/* Temporary file for innodb monitor output */
extern FILE*	srv_monitor_file;
/* Mutex for locking srv_dict_tmpfile.
This mutex has a very high rank; threads reserving it should not
be holding any InnoDB latches. */
extern mutex_t	srv_dict_tmpfile_mutex;
/* Temporary file for output from the data dictionary */
extern FILE*	srv_dict_tmpfile;
/* Mutex for locking srv_misc_tmpfile.
This mutex has a very low rank; threads reserving it should not
acquire any further latches or sleep before releasing this one. */
extern mutex_t	srv_misc_tmpfile_mutex;
/* Temporary file for miscellanous diagnostic output */
extern FILE*	srv_misc_tmpfile;

/* Server parameters which are read from the initfile */

extern char*	srv_data_home;
#ifdef UNIV_LOG_ARCHIVE
extern char*	srv_arch_dir;
#endif /* UNIV_LOG_ARCHIVE */

/** store to its own file each table created by an user; data
dictionary tables are in the system tablespace 0 */
#ifndef UNIV_HOTBACKUP
extern my_bool	srv_file_per_table;
#else
extern ibool	srv_file_per_table;
#endif /* UNIV_HOTBACKUP */
/** The file format to use on new *.ibd files. */
extern ulint	srv_file_format;
/** Whether to check file format during startup.  A value of
DICT_TF_FORMAT_MAX + 1 means no checking ie. FALSE.  The default is to
set it to the highest format we support. */
extern ulint	srv_max_file_format_at_startup;
/** Place locks to records only i.e. do not use next-key locking except
on duplicate key checking and foreign key checking */
extern ibool	srv_locks_unsafe_for_binlog;
#endif /* !UNIV_HOTBACKUP */

/* If this flag is TRUE, then we will use the native aio of the
OS (provided we compiled Innobase with it in), otherwise we will
use simulated aio we build below with threads.
Currently we support native aio on windows and linux */
extern my_bool	srv_use_native_aio;
#ifdef __WIN__
extern ibool	srv_use_native_conditions;
#endif
extern ulint	srv_n_data_files;
extern char**	srv_data_file_names;
extern ulint*	srv_data_file_sizes;
extern ulint*	srv_data_file_is_raw_partition;

extern ibool	srv_auto_extend_last_data_file;
extern ulint	srv_last_file_size_max;
extern char**	srv_log_group_home_dirs;
#ifndef UNIV_HOTBACKUP
extern ulong	srv_auto_extend_increment;

extern ibool	srv_created_new_raw;

extern ulint	srv_n_log_groups;
extern ulint	srv_n_log_files;
extern ib_uint64_t	srv_log_file_size;
extern ulint	srv_log_buffer_size;
extern ulong	srv_flush_log_at_trx_commit;
extern char	srv_adaptive_flushing;


/* The sort order table of the MySQL latin1_swedish_ci character set
collation */
extern const byte*	srv_latin1_ordering;
#ifndef UNIV_HOTBACKUP
extern my_bool	srv_use_sys_malloc;
#else
extern ibool	srv_use_sys_malloc;
#endif /* UNIV_HOTBACKUP */
extern ulint	srv_buf_pool_size;	/*!< requested size in bytes */
extern ulint    srv_buf_pool_instances; /*!< requested number of buffer pool instances */
extern ulong	srv_n_page_hash_locks;	/*!< number of locks to
					protect buf_pool->page_hash */
extern ulint	srv_buf_pool_old_size;	/*!< previously requested size */
extern ulint	srv_buf_pool_curr_size;	/*!< current size in bytes */
extern ulint	srv_mem_pool_size;
extern ulint	srv_lock_table_size;

extern ulint	srv_n_file_io_threads;
extern ulong	srv_read_ahead_threshold;
extern ulint	srv_n_read_io_threads;
extern ulint	srv_n_write_io_threads;

/* Number of IO operations per second the server can do */
extern ulong    srv_io_capacity;
/* Returns the number of IO operations that is X percent of the
capacity. PCT_IO(5) -> returns the number of IO operations that
is 5% of the max where max is srv_io_capacity.  */
#define PCT_IO(p) ((ulong) (srv_io_capacity * ((double) (p) / 100.0)))

/* The "innodb_stats_method" setting, decides how InnoDB is going
to treat NULL value when collecting statistics. It is not defined
as enum type because the configure option takes unsigned integer type. */
extern ulong	srv_innodb_stats_method;

#ifdef UNIV_LOG_ARCHIVE
extern ibool		srv_log_archive_on;
extern ibool		srv_archive_recovery;
extern ib_uint64_t	srv_archive_recovery_limit_lsn;
#endif /* UNIV_LOG_ARCHIVE */

extern char*	srv_file_flush_method_str;
extern ulint	srv_unix_file_flush_method;
extern ulint	srv_win_file_flush_method;

extern ulint	srv_max_n_open_files;

extern ulint	srv_max_dirty_pages_pct;

extern ulint	srv_force_recovery;
extern ulong	srv_thread_concurrency;

extern ulint	srv_max_n_threads;

extern lint	srv_conc_n_threads;

extern ulint	srv_fast_shutdown;	/*!< If this is 1, do not do a
					purge and index buffer merge.
					If this 2, do not even flush the
					buffer pool to data files at the
					shutdown: we effectively 'crash'
					InnoDB (but lose no committed
					transactions). */
extern ibool	srv_innodb_status;

extern unsigned long long	srv_stats_transient_sample_pages;
extern unsigned long long	srv_stats_persistent_sample_pages;

extern ibool	srv_use_doublewrite_buf;
extern ibool	srv_use_checksums;

extern ulong	srv_max_buf_pool_modified_pct;
extern ulong	srv_max_purge_lag;

extern ulong	srv_replication_delay;
/*-------------------------------------------*/

extern ulint	srv_n_rows_inserted;
extern ulint	srv_n_rows_updated;
extern ulint	srv_n_rows_deleted;
extern ulint	srv_n_rows_read;

extern ibool	srv_print_innodb_monitor;
extern ibool	srv_print_innodb_lock_monitor;
extern ibool	srv_print_innodb_tablespace_monitor;
extern ibool	srv_print_verbose_log;
extern ibool	srv_print_innodb_table_monitor;

extern ibool	srv_lock_timeout_active;
extern ibool	srv_monitor_active;
extern ibool	srv_error_monitor_active;

extern ulong	srv_n_spin_wait_rounds;
extern ulong	srv_n_free_tickets_to_enter;
extern ulong	srv_thread_sleep_delay;
extern ulong	srv_spin_wait_delay;
extern ibool	srv_priority_boost;

extern ulint	srv_n_lock_wait_count;

extern ulint	srv_truncated_status_writes;

extern	ulint	srv_mem_pool_size;
extern	ulint	srv_lock_table_size;

#ifdef UNIV_DEBUG
extern	ibool	srv_print_thread_releases;
extern	ibool	srv_print_lock_waits;
extern	ibool	srv_print_buf_io;
extern	ibool	srv_print_log_io;
extern	ibool	srv_print_latch_waits;
#else /* UNIV_DEBUG */
# define srv_print_thread_releases	FALSE
# define srv_print_lock_waits		FALSE
# define srv_print_buf_io		FALSE
# define srv_print_log_io		FALSE
# define srv_print_latch_waits		FALSE
#endif /* UNIV_DEBUG */

extern ulint	srv_fatal_semaphore_wait_threshold;
extern ulint	srv_dml_needed_delay;

#ifndef HAVE_ATOMIC_BUILTINS
/** Mutex protecting some server global variables. */
extern mutex_t	server_mutex;
#endif /* !HAVE_ATOMIC_BUILTINS */

#define SRV_MAX_N_IO_THREADS	130

/* Array of English strings describing the current state of an
i/o handler thread */
extern const char* srv_io_thread_op_info[];
extern const char* srv_io_thread_function[];

/* the number of the log write requests done */
extern ulint srv_log_write_requests;

/* the number of physical writes to the log performed */
extern ulint srv_log_writes;

/* amount of data written to the log files in bytes */
extern lsn_t srv_os_log_written;

/* amount of writes being done to the log files */
extern ulint srv_os_log_pending_writes;

/* we increase this counter, when there we don't have enough space in the
log buffer and have to flush it */
extern ulint srv_log_waits;

/* the number of purge threads to use from the worker pool (currently 0 or 1) */
extern ulong srv_n_purge_threads;

/* the number of pages to purge in one batch */
extern ulong srv_purge_batch_size;

/* the number of rollback segments to use */
extern ulong srv_rollback_segments;

/* variable that counts amount of data read in total (in bytes) */
extern ulint srv_data_read;

/* here we count the amount of data written in total (in bytes) */
extern ulint srv_data_written;

/* this variable counts the amount of times, when the doublewrite buffer
was flushed */
extern ulint srv_dblwr_writes;

/* here we store the number of pages that have been flushed to the
doublewrite buffer */
extern ulint srv_dblwr_pages_written;

/* in this variable we store the number of write requests issued */
extern ulint srv_buf_pool_write_requests;

/* here we store the number of times when we had to wait for a free page
in the buffer pool. It happens when the buffer pool is full and we need
to make a flush, in order to be able to read or create a page. */
extern ulint srv_buf_pool_wait_free;

/* variable to count the number of pages that were written from the
buffer pool to disk */
extern ulint srv_buf_pool_flushed;

/** Number of buffer pool reads that led to the
reading of a disk page */
extern ulint srv_buf_pool_reads;

/* print all user-level transactions deadlocks to mysqld stderr */
extern my_bool srv_print_all_deadlocks;

/** Status variables to be passed to MySQL */
typedef struct export_var_struct export_struc;

/** Thread slot in the thread table */
typedef struct srv_slot_struct	srv_slot_t;

/** Thread table is an array of slots */
typedef srv_slot_t	srv_table_t;

/** Status variables to be passed to MySQL */
extern export_struc export_vars;

# ifdef UNIV_PFS_THREAD
/* Keys to register InnoDB threads with performance schema */
extern mysql_pfs_key_t	buf_page_cleaner_thread_key;
extern mysql_pfs_key_t	trx_rollback_clean_thread_key;
extern mysql_pfs_key_t	io_handler_thread_key;
extern mysql_pfs_key_t	srv_lock_timeout_thread_key;
extern mysql_pfs_key_t	srv_error_monitor_thread_key;
extern mysql_pfs_key_t	srv_monitor_thread_key;
extern mysql_pfs_key_t	srv_master_thread_key;
extern mysql_pfs_key_t	srv_purge_thread_key;

/* This macro register the current thread and its key with performance
schema */
#  define pfs_register_thread(key)			\
do {								\
	if (PSI_server) {					\
		struct PSI_thread* psi = PSI_server->new_thread(key, NULL, 0);\
		if (psi) {					\
			PSI_server->set_thread(psi);		\
		}						\
	}							\
} while (0)

/* This macro delist the current thread from performance schema */
#  define pfs_delete_thread()				\
do {								\
	if (PSI_server) {					\
		PSI_server->delete_current_thread();		\
	}							\
} while (0)
# endif /* UNIV_PFS_THREAD */

#endif /* !UNIV_HOTBACKUP */

/** Types of raw partitions in innodb_data_file_path */
enum {
	SRV_NOT_RAW = 0,	/*!< Not a raw partition */
	SRV_NEW_RAW,		/*!< A 'newraw' partition, only to be
				initialized */
	SRV_OLD_RAW		/*!< An initialized raw partition */
};

/** Alternatives for the file flush option in Unix; see the InnoDB manual
about what these mean */
enum {
	SRV_UNIX_FSYNC = 1,	/*!< fsync, the default */
	SRV_UNIX_O_DSYNC,	/*!< open log files in O_SYNC mode */
	SRV_UNIX_LITTLESYNC,	/*!< do not call os_file_flush()
				when writing data files, but do flush
				after writing to log files */
	SRV_UNIX_NOSYNC,	/*!< do not flush after writing */
	SRV_UNIX_O_DIRECT	/*!< invoke os_file_set_nocache() on
				data files */
};

/** Alternatives for file i/o in Windows */
enum {
	SRV_WIN_IO_NORMAL = 1,	/*!< buffered I/O */
	SRV_WIN_IO_UNBUFFERED	/*!< unbuffered I/O; this is the default */
};

/** Alternatives for srv_force_recovery. Non-zero values are intended
to help the user get a damaged database up so that he can dump intact
tables and rows with SELECT INTO OUTFILE. The database must not otherwise
be used with these options! A bigger number below means that all precautions
of lower numbers are included. */
enum {
	SRV_FORCE_IGNORE_CORRUPT = 1,	/*!< let the server run even if it
					detects a corrupt page */
	SRV_FORCE_NO_BACKGROUND	= 2,	/*!< prevent the main thread from
					running: if a crash would occur
					in purge, this prevents it */
	SRV_FORCE_NO_TRX_UNDO = 3,	/*!< do not run trx rollback after
					recovery */
	SRV_FORCE_NO_IBUF_MERGE = 4,	/*!< prevent also ibuf operations:
					if they would cause a crash, better
					not do them */
	SRV_FORCE_NO_UNDO_LOG_SCAN = 5,	/*!< do not look at undo logs when
					starting the database: InnoDB will
					treat even incomplete transactions
					as committed */
	SRV_FORCE_NO_LOG_REDO = 6	/*!< do not do the log roll-forward
					in connection with recovery */
};

/* Alternatives for srv_innodb_stats_method, which could be changed by
setting innodb_stats_method */
enum srv_stats_method_name_enum {
	SRV_STATS_NULLS_EQUAL,		/* All NULL values are treated as
					equal. This is the default setting
					for innodb_stats_method */
	SRV_STATS_NULLS_UNEQUAL,	/* All NULL values are treated as
					NOT equal. */
	SRV_STATS_NULLS_IGNORED		/* NULL values are ignored */
};

typedef enum srv_stats_method_name_enum		srv_stats_method_name_t;

#ifndef UNIV_HOTBACKUP
/** Types of threads existing in the system. */
enum srv_thread_type {
<<<<<<< HEAD
	SRV_NONE,			/*!< None */
	SRV_WORKER,			/*!< threads serving parallelized
					queries and queries released from
					lock wait */
	SRV_PURGE,			/*!< Purge coordinator thread */
	SRV_MASTER			/*!< the master thread, (whose type
					number must be biggest) */
=======
	SRV_WORKER = 0,	/**< threads serving parallelized queries and
			queries released from lock wait */
	SRV_MASTER	/**< the master thread, (whose type number must
			be biggest) */
>>>>>>> 26b36eed
};

/*********************************************************************//**
Boots Innobase server.
@return	DB_SUCCESS or error code */
UNIV_INTERN
ulint
srv_boot(void);
/*==========*/
/*********************************************************************//**
Initializes the server. */
UNIV_INTERN
void
srv_init(void);
/*==========*/
/*********************************************************************//**
Frees the data structures created in srv_init(). */
UNIV_INTERN
void
srv_free(void);
/*==========*/
/*********************************************************************//**
Initializes the synchronization primitives, memory system, and the thread
local storage. */
UNIV_INTERN
void
srv_general_init(void);
/*==================*/
/*********************************************************************//**
Gets the number of threads in the system.
@return	sum of srv_n_threads[] */
UNIV_INTERN
ulint
srv_get_n_threads(void);
/*===================*/
/*********************************************************************//**
Check whether thread type has reserved a slot.
@return	slot number or UNDEFINED if not found*/
UNIV_INTERN
ulint
srv_thread_has_reserved_slot(
/*=========================*/
	enum srv_thread_type	type);	/*!< in: thread type to check */
/*********************************************************************//**
Sets the info describing an i/o thread current state. */
UNIV_INTERN
void
srv_set_io_thread_op_info(
/*======================*/
	ulint		i,	/*!< in: the 'segment' of the i/o thread */
	const char*	str);	/*!< in: constant char string describing the
				state */
/*********************************************************************//**
The master thread controlling the server.
@return	a dummy parameter */
UNIV_INTERN
os_thread_ret_t
srv_master_thread(
/*==============*/
	void*	arg);	/*!< in: a dummy parameter required by
			os_thread_create */
/*******************************************************************//**
Wakes up the purge thread if it's not already awake. */
UNIV_INTERN
void
srv_wake_purge_thread(void);
/*=======================*/
/*******************************************************************//**
Tells the Innobase server that there has been activity in the database
and wakes up the master thread if it is suspended (not sleeping). Used
in the MySQL interface. Note that there is a small chance that the master
thread stays suspended (we do not protect our operation with the kernel
mutex, for performace reasons). */
UNIV_INTERN
void
srv_active_wake_master_thread(void);
/*===============================*/
/*******************************************************************//**
Wakes up the master thread if it is suspended or being suspended. */
UNIV_INTERN
void
srv_wake_master_thread(void);
/*========================*/
/*********************************************************************//**
Puts an OS thread to wait if there are too many concurrent threads
(>= srv_thread_concurrency) inside InnoDB. The threads wait in a FIFO queue. */
UNIV_INTERN
void
srv_conc_enter_innodb(
/*==================*/
	trx_t*	trx);	/*!< in: transaction object associated with the
			thread */
/*********************************************************************//**
This lets a thread enter InnoDB regardless of the number of threads inside
InnoDB. This must be called when a thread ends a lock wait. */
UNIV_INTERN
void
srv_conc_force_enter_innodb(
/*========================*/
	trx_t*	trx);	/*!< in: transaction object associated with the
			thread */
/*********************************************************************//**
This must be called when a thread exits InnoDB in a lock wait or at the
end of an SQL statement. */
UNIV_INTERN
void
srv_conc_force_exit_innodb(
/*=======================*/
	trx_t*	trx);	/*!< in: transaction object associated with the
			thread */
/*********************************************************************//**
This must be called when a thread exits InnoDB. */
UNIV_INTERN
void
srv_conc_exit_innodb(
/*=================*/
	trx_t*	trx);	/*!< in: transaction object associated with the
			thread */
/***************************************************************//**
Puts a MySQL OS thread to wait for a lock to be released. If an error
occurs during the wait trx->error_state associated with thr is
!= DB_SUCCESS when we return. DB_LOCK_WAIT_TIMEOUT and DB_DEADLOCK
are possible errors. DB_DEADLOCK is returned if selective deadlock
resolution chose this transaction as a victim. */
UNIV_INTERN
void
srv_suspend_mysql_thread(
/*=====================*/
	que_thr_t*	thr);	/*!< in: query thread associated with the MySQL
				OS thread */
/********************************************************************//**
Releases a MySQL OS thread waiting for a lock to be released, if the
thread is already suspended. */
UNIV_INTERN
void
srv_release_mysql_thread_if_suspended(
/*==================================*/
	que_thr_t*	thr);	/*!< in: query thread associated with the
				MySQL OS thread */
/*********************************************************************//**
A thread which prints the info output by various InnoDB monitors.
@return	a dummy parameter */
UNIV_INTERN
os_thread_ret_t
srv_monitor_thread(
/*===============*/
	void*	arg);	/*!< in: a dummy parameter required by
			os_thread_create */
/*************************************************************************
A thread which prints warnings about semaphore waits which have lasted
too long. These can be used to track bugs which cause hangs.
@return	a dummy parameter */
UNIV_INTERN
os_thread_ret_t
srv_error_monitor_thread(
/*=====================*/
	void*	arg);	/*!< in: a dummy parameter required by
			os_thread_create */
/******************************************************************//**
Outputs to a file the output of the InnoDB Monitor.
@return FALSE if not all information printed
due to failure to obtain necessary mutex */
UNIV_INTERN
ibool
srv_printf_innodb_monitor(
/*======================*/
	FILE*	file,		/*!< in: output stream */
	ibool	nowait,		/*!< in: whether to wait for the
				lock_sys_t::mutex */
	ulint*	trx_start,	/*!< out: file position of the start of
				the list of active transactions */
	ulint*	trx_end);	/*!< out: file position of the end of
				the list of active transactions */

/******************************************************************//**
Function to pass InnoDB status variables to MySQL */
UNIV_INTERN
void
srv_export_innodb_status(void);
/*==========================*/
/*******************************************************************//**
Get current server activity count. We don't hold srv_sys::mutex while
reading this value as it is only used in heuristics.
@return activity count. */
UNIV_INTERN
ulint
srv_get_activity_count(void);
/*========================*/
/*******************************************************************//**
Check if there has been any activity.
@return FALSE if no change in activity counter. */
UNIV_INTERN
ibool
srv_check_activity(
/*===============*/
	ulint		old_activity_count);	/*!< old activity count */
/******************************************************************//**
Increment the server activity counter. */
UNIV_INTERN
void
srv_inc_activity_count(void);
/*=========================*/

/*********************************************************************//**
Asynchronous purge thread.
@return	a dummy parameter */
UNIV_INTERN
os_thread_ret_t
srv_purge_thread(
/*=============*/
	void*	arg __attribute__((unused)));	/*!< in: a dummy parameter
						required by os_thread_create */

/**********************************************************************//**
Enqueues a task to server task queue and releases a worker thread, if there
is a suspended one. */
UNIV_INTERN
void
srv_que_task_enqueue_low(
/*=====================*/
	que_thr_t*	thr);	/*!< in: query thread */

/**********************************************************************//**
Check whether any background thread is active. If so, return the thread
type.
@return SRV_NONE if all are are suspended or have exited, thread
type if any are still active. */
UNIV_INTERN
enum srv_thread_type
srv_get_active_thread_type(void);
/*============================*/

/*********************************************************************//**
Purge coordinator thread that schedules the purge tasks.
@return	a dummy parameter */
UNIV_INTERN
os_thread_ret_t
srv_purge_coordinator_thread(
/*=========================*/
	void*	arg __attribute__((unused)));	/*!< in: a dummy parameter
						required by os_thread_create */

/*********************************************************************//**
Worker thread that reads tasks from the work queue and executes them.
@return	a dummy parameter */
UNIV_INTERN
os_thread_ret_t
srv_worker_thread(
/*==============*/
	void*	arg __attribute__((unused)));	/*!< in: a dummy parameter
						required by os_thread_create */

/*******************************************************************//**
Wakes up the worker threads. */
UNIV_INTERN
void
srv_wake_worker_threads(
/*====================*/
	ulint	n_workers);			/*!< number or workers to
						wake up */

/**********************************************************************//**
Get count of tasks in the queue.
@return number of tasks in queue  */
UNIV_INTERN
ulint
srv_get_task_queue_length(void);
/*===========================*/

/*********************************************************************//**
Releases threads of the type given from suspension in the thread table.
NOTE! The server mutex has to be reserved by the caller!
@return number of threads released: this may be less than n if not
enough threads were suspended at the moment */
UNIV_INTERN
ulint
srv_release_threads(
/*================*/
	enum srv_thread_type	type,	/*!< in: thread type */
	ulint			n);	/*!< in: number of threads to release */

/**********************************************************************//**
Check whether any background thread are active. If so print which thread
is active. Send the threads wakeup signal. 
@return name of thread that is active or NULL */
UNIV_INTERN
const char*
srv_any_background_threads_are_active(void);
/*=======================================*/

/** Status variables to be passed to MySQL */
struct export_var_struct{
	ulint innodb_data_pending_reads;	/*!< Pending reads */
	ulint innodb_data_pending_writes;	/*!< Pending writes */
	ulint innodb_data_pending_fsyncs;	/*!< Pending fsyncs */
	ulint innodb_data_fsyncs;		/*!< Number of fsyncs so far */
	ulint innodb_data_read;			/*!< Data bytes read */
	ulint innodb_data_writes;		/*!< I/O write requests */
	ulint innodb_data_written;		/*!< Data bytes written */
	ulint innodb_data_reads;		/*!< I/O read requests */
	ulint innodb_buffer_pool_pages_total;	/*!< Buffer pool size */
	ulint innodb_buffer_pool_pages_data;	/*!< Data pages */
	ulint innodb_buffer_pool_pages_dirty;	/*!< Dirty data pages */
	ulint innodb_buffer_pool_pages_misc;	/*!< Miscellanous pages */
	ulint innodb_buffer_pool_pages_free;	/*!< Free pages */
#ifdef UNIV_DEBUG
	ulint innodb_buffer_pool_pages_latched;	/*!< Latched pages */
#endif /* UNIV_DEBUG */
	ulint innodb_buffer_pool_read_requests;	/*!< buf_pool->stat.n_page_gets */
	ulint innodb_buffer_pool_reads;		/*!< srv_buf_pool_reads */
	ulint innodb_buffer_pool_wait_free;	/*!< srv_buf_pool_wait_free */
	ulint innodb_buffer_pool_pages_flushed;	/*!< srv_buf_pool_flushed */
	ulint innodb_buffer_pool_write_requests;/*!< srv_buf_pool_write_requests */
	ulint innodb_buffer_pool_read_ahead;	/*!< srv_read_ahead */
	ulint innodb_buffer_pool_read_ahead_evicted;/*!< srv_read_ahead evicted*/
	ulint innodb_dblwr_pages_written;	/*!< srv_dblwr_pages_written */
	ulint innodb_dblwr_writes;		/*!< srv_dblwr_writes */
	ibool innodb_have_atomic_builtins;	/*!< HAVE_ATOMIC_BUILTINS */
	ulint innodb_log_waits;			/*!< srv_log_waits */
	ulint innodb_log_write_requests;	/*!< srv_log_write_requests */
	ulint innodb_log_writes;		/*!< srv_log_writes */
	lsn_t innodb_os_log_written;		/*!< srv_os_log_written */
	ulint innodb_os_log_fsyncs;		/*!< fil_n_log_flushes */
	ulint innodb_os_log_pending_writes;	/*!< srv_os_log_pending_writes */
	ulint innodb_os_log_pending_fsyncs;	/*!< fil_n_pending_log_flushes */
	ulint innodb_page_size;			/*!< UNIV_PAGE_SIZE */
	ulint innodb_pages_created;		/*!< buf_pool->stat.n_pages_created */
	ulint innodb_pages_read;		/*!< buf_pool->stat.n_pages_read */
	ulint innodb_pages_written;		/*!< buf_pool->stat.n_pages_written */
	ulint innodb_row_lock_waits;		/*!< srv_n_lock_wait_count */
	ulint innodb_row_lock_current_waits;	/*!< srv_n_lock_wait_current_count */
	ib_int64_t innodb_row_lock_time;	/*!< srv_n_lock_wait_time
						/ 1000 */
	ulint innodb_row_lock_time_avg;		/*!< srv_n_lock_wait_time
						/ 1000
						/ srv_n_lock_wait_count */
	ulint innodb_row_lock_time_max;		/*!< srv_n_lock_max_wait_time
						/ 1000 */
	ulint innodb_rows_read;			/*!< srv_n_rows_read */
	ulint innodb_rows_inserted;		/*!< srv_n_rows_inserted */
	ulint innodb_rows_updated;		/*!< srv_n_rows_updated */
	ulint innodb_rows_deleted;		/*!< srv_n_rows_deleted */
	ulint innodb_num_open_files;		/*!< fil_n_file_opened */
	ulint innodb_truncated_status_writes;	/*!< srv_truncated_status_writes */
};

/** Thread slot in the thread table.  */
struct srv_slot_struct{
	os_thread_id_t	id;			/*!< thread id */
	os_thread_t	handle;			/*!< thread handle */
	enum srv_thread_type
			type;			/*!< thread type: user,
						utility etc. */
	ibool		in_use;			/*!< TRUE if this slot
						is in use */
	ibool		suspended;		/*!< TRUE if the thread is waiting for the
						event of this slot */
	ib_time_t	suspend_time;		/*!< time when the thread was
						suspended. Initialized by
						lock_wait_table_reserve_slot()
						for lock wait */
	ulong		wait_timeout;		/*!< wait time that if exceeded
						the thread will be timed out.
						Initialized by
						lock_wait_table_reserve_slot()
						for lock wait */
	os_event_t	event;			/*!< event used in suspending the
						thread when it has nothing to
						do */
	que_thr_t*	thr;			/*!< suspended query thread
						(only used for user threads) */
};

#else /* !UNIV_HOTBACKUP */
# define srv_use_adaptive_hash_indexes		FALSE
# define srv_use_checksums			TRUE
# define srv_use_native_aio			FALSE
# define srv_force_recovery			0UL
# define srv_set_io_thread_op_info(t,info)	((void) 0)
# define srv_is_being_started			0
# define srv_win_file_flush_method		SRV_WIN_IO_UNBUFFERED
# define srv_unix_file_flush_method		SRV_UNIX_O_DSYNC
# define srv_start_raw_disk_in_use		0
# define srv_file_per_table			1
#endif /* !UNIV_HOTBACKUP */

#endif<|MERGE_RESOLUTION|>--- conflicted
+++ resolved
@@ -450,7 +450,6 @@
 #ifndef UNIV_HOTBACKUP
 /** Types of threads existing in the system. */
 enum srv_thread_type {
-<<<<<<< HEAD
 	SRV_NONE,			/*!< None */
 	SRV_WORKER,			/*!< threads serving parallelized
 					queries and queries released from
@@ -458,12 +457,6 @@
 	SRV_PURGE,			/*!< Purge coordinator thread */
 	SRV_MASTER			/*!< the master thread, (whose type
 					number must be biggest) */
-=======
-	SRV_WORKER = 0,	/**< threads serving parallelized queries and
-			queries released from lock wait */
-	SRV_MASTER	/**< the master thread, (whose type number must
-			be biggest) */
->>>>>>> 26b36eed
 };
 
 /*********************************************************************//**
@@ -582,27 +575,6 @@
 /*=================*/
 	trx_t*	trx);	/*!< in: transaction object associated with the
 			thread */
-/***************************************************************//**
-Puts a MySQL OS thread to wait for a lock to be released. If an error
-occurs during the wait trx->error_state associated with thr is
-!= DB_SUCCESS when we return. DB_LOCK_WAIT_TIMEOUT and DB_DEADLOCK
-are possible errors. DB_DEADLOCK is returned if selective deadlock
-resolution chose this transaction as a victim. */
-UNIV_INTERN
-void
-srv_suspend_mysql_thread(
-/*=====================*/
-	que_thr_t*	thr);	/*!< in: query thread associated with the MySQL
-				OS thread */
-/********************************************************************//**
-Releases a MySQL OS thread waiting for a lock to be released, if the
-thread is already suspended. */
-UNIV_INTERN
-void
-srv_release_mysql_thread_if_suspended(
-/*==================================*/
-	que_thr_t*	thr);	/*!< in: query thread associated with the
-				MySQL OS thread */
 /*********************************************************************//**
 A thread which prints the info output by various InnoDB monitors.
 @return	a dummy parameter */
