/***********************************************************************

<<<<<<< HEAD
Copyright (c) 1995, 2013, Oracle and/or its affiliates. All Rights Reserved.
=======
Copyright (c) 1995, 2014, Oracle and/or its affiliates. All Rights Reserved.
>>>>>>> 871dd169
Copyright (c) 2009, Percona Inc.

Portions of this file contain modifications contributed and copyrighted
by Percona Inc.. Those modifications are
gratefully acknowledged and are described briefly in the InnoDB
documentation. The contributions by Percona Inc. are incorporated with
their permission, and subject to the conditions contained in the file
COPYING.Percona.

This program is free software; you can redistribute it and/or modify it
under the terms of the GNU General Public License as published by the
Free Software Foundation; version 2 of the License.

This program is distributed in the hope that it will be useful, but
WITHOUT ANY WARRANTY; without even the implied warranty of
MERCHANTABILITY or FITNESS FOR A PARTICULAR PURPOSE. See the GNU General
Public License for more details.

You should have received a copy of the GNU General Public License along with
this program; if not, write to the Free Software Foundation, Inc.,
51 Franklin Street, Suite 500, Boston, MA 02110-1335 USA

***********************************************************************/

/**************************************************//**
@file include/os0file.h
The interface to the operating system file io

Created 10/21/1995 Heikki Tuuri
*******************************************************/

#ifndef os0file_h
#define os0file_h

#include "univ.i"

#ifndef _WIN32
#include <dirent.h>
#include <sys/stat.h>
#include <time.h>
#endif

/** File node of a tablespace or the log data space */
struct fil_node_t;

extern bool	os_has_said_disk_full;

/** Number of pending os_file_pread() operations */
extern ulint	os_file_n_pending_preads;
/** Number of pending os_file_pwrite() operations */
extern ulint	os_file_n_pending_pwrites;

/** Number of pending read operations */
extern ulint	os_n_pending_reads;
/** Number of pending write operations */
extern ulint	os_n_pending_writes;

#ifdef _WIN32

/** We define always WIN_ASYNC_IO, and check at run-time whether
   the OS actually supports it: Win 95 does not, NT does. */
#define WIN_ASYNC_IO

/** Use unbuffered I/O */
#define UNIV_NON_BUFFERED_IO

#endif

/** File offset in bytes */
typedef ib_uint64_t os_offset_t;
#ifdef _WIN32
/** File handle */
# define os_file_t	HANDLE
/** Convert a C file descriptor to a native file handle
@param fd file descriptor
@return native file handle */
# define OS_FILE_FROM_FD(fd) (HANDLE) _get_osfhandle(fd)
#else
/** File handle */
typedef int	os_file_t;
/** Convert a C file descriptor to a native file handle
@param fd file descriptor
@return native file handle */
# define OS_FILE_FROM_FD(fd) fd
#endif

static const os_file_t OS_FILE_CLOSED = os_file_t(~0);

/** Umask for creating files */
extern ulint	os_innodb_umask;

/** The next value should be smaller or equal to the smallest sector size used
on any disk. A log block is required to be a portion of disk which is written
so that if the start and the end of a block get written to disk, then the
whole block gets written. This should be true even in most cases of a crash:
if this fails for a log block, then it is equivalent to a media failure in the
log. */

#define OS_FILE_LOG_BLOCK_SIZE		512

/** Options for os_file_create_func @{ */
enum os_file_create_t {
	OS_FILE_OPEN = 51,		/*!< to open an existing file (if
					doesn't exist, error) */
	OS_FILE_CREATE,			/*!< to create new file (if
					exists, error) */
	OS_FILE_OVERWRITE,		/*!< to create a new file, if exists
					the overwrite old file */
	OS_FILE_OPEN_RAW,		/*!< to open a raw device or disk
					partition */
	OS_FILE_CREATE_PATH,		/*!< to create the directories */
	OS_FILE_OPEN_RETRY,		/*!< open with retry */

	/** Flags that can be combined with the above values. Please ensure
	that the above values stay below 128. */

	OS_FILE_ON_ERROR_NO_EXIT = 128,	/*!< do not exit on unknown errors */
	OS_FILE_ON_ERROR_SILENT = 256	/*!< don't print diagnostic messages to
					the log unless it is a fatal error,
					this flag is only used if
					ON_ERROR_NO_EXIT is set */
};

#define OS_FILE_READ_ONLY		333
#define	OS_FILE_READ_WRITE		444
#define	OS_FILE_READ_ALLOW_DELETE	555	/* for ibbackup */

/* Options for file_create */
#define	OS_FILE_AIO			61
#define	OS_FILE_NORMAL			62
/* @} */

/** Types for file create @{ */
#define	OS_DATA_FILE			100
#define OS_LOG_FILE			101
#define OS_DATA_TEMP_FILE		102
/* @} */

/** Error codes from os_file_get_last_error @{ */
#define	OS_FILE_NOT_FOUND		71
#define	OS_FILE_DISK_FULL		72
#define	OS_FILE_ALREADY_EXISTS		73
#define	OS_FILE_PATH_ERROR		74
#define	OS_FILE_AIO_RESOURCES_RESERVED	75	/* wait for OS aio resources
						to become available again */
#define	OS_FILE_SHARING_VIOLATION	76
#define	OS_FILE_ERROR_NOT_SPECIFIED	77
#define	OS_FILE_INSUFFICIENT_RESOURCE	78
#define	OS_FILE_AIO_INTERRUPTED		79
#define	OS_FILE_OPERATION_ABORTED	80

#define	OS_FILE_ACCESS_VIOLATION	81

#define	OS_FILE_ERROR_MAX		100
/* @} */

/** Types for aio operations @{ */
#define OS_FILE_READ	10
#define OS_FILE_WRITE	11

#define OS_FILE_LOG	256	/* This can be ORed to type */
/* @} */

#define OS_AIO_N_PENDING_IOS_PER_THREAD 32	/*!< Win NT does not allow more
						than 64 */

/** Modes for aio operations @{ */
#define OS_AIO_NORMAL	21	/*!< Normal asynchronous i/o not for ibuf
				pages or ibuf bitmap pages */
#define OS_AIO_IBUF	22	/*!< Asynchronous i/o for ibuf pages or ibuf
				bitmap pages */
#define OS_AIO_LOG	23	/*!< Asynchronous i/o for the log */
#define OS_AIO_SYNC	24	/*!< Asynchronous i/o where the calling thread
				will itself wait for the i/o to complete,
				doing also the job of the i/o-handler thread;
				can be used for any pages, ibuf or non-ibuf.
				This is used to save CPU time, as we can do
				with fewer thread switches. Plain synchronous
				i/o is not as good, because it must serialize
				the file seek and read or write, causing a
				bottleneck for parallelism. */

#define OS_AIO_SIMULATED_WAKE_LATER	512 /*!< This can be ORed to mode
				in the call of os_aio(...),
				if the caller wants to post several i/o
				requests in a batch, and only after that
				wake the i/o-handler thread; this has
				effect only in simulated aio */
/* @} */

#define OS_WIN31	1	/*!< Microsoft Windows 3.x */
#define OS_WIN95	2	/*!< Microsoft Windows 95 */
#define OS_WINNT	3	/*!< Microsoft Windows NT 3.x */
#define OS_WIN2000	4	/*!< Microsoft Windows 2000 */
#define OS_WINXP	5	/*!< Microsoft Windows XP
				or Windows Server 2003 */
#define OS_WINVISTA	6	/*!< Microsoft Windows Vista
				or Windows Server 2008 */
#define OS_WIN7		7	/*!< Microsoft Windows 7
				or Windows Server 2008 R2 */


extern ulint	os_n_file_reads;
extern ulint	os_n_file_writes;
extern ulint	os_n_fsyncs;

#ifdef UNIV_PFS_IO
/* Keys to register InnoDB I/O with performance schema */
extern mysql_pfs_key_t	innodb_data_file_key;
extern mysql_pfs_key_t	innodb_log_file_key;
extern mysql_pfs_key_t	innodb_temp_file_key;

/* Following four macros are instumentations to register
various file I/O operations with performance schema.
1) register_pfs_file_open_begin() and register_pfs_file_open_end() are
used to register file creation, opening, closing and renaming.
2) register_pfs_file_io_begin() and register_pfs_file_io_end() are
used to register actual file read, write and flush
3) register_pfs_file_close_begin() and register_pfs_file_close_end()
are used to register file deletion operations*/
# define register_pfs_file_open_begin(state, locker, key, op, name,	\
				      src_file, src_line)		\
do {									\
	locker = PSI_FILE_CALL(get_thread_file_name_locker)(		\
		state, key, op, name, &locker);				\
	if (UNIV_LIKELY(locker != NULL)) {				\
		PSI_FILE_CALL(start_file_open_wait)(			\
			locker, src_file, src_line);			\
	}								\
} while (0)

# define register_pfs_file_open_end(locker, file)			\
do {									\
	if (UNIV_LIKELY(locker != NULL)) {				\
		PSI_FILE_CALL(end_file_open_wait_and_bind_to_descriptor)(\
			locker, file);					\
	}								\
} while (0)

# define register_pfs_file_close_begin(state, locker, key, op, name,	\
				      src_file, src_line)		\
do {									\
	locker = PSI_FILE_CALL(get_thread_file_name_locker)(		\
		state, key, op, name, &locker);				\
	if (UNIV_LIKELY(locker != NULL)) {				\
		PSI_FILE_CALL(start_file_close_wait)(			\
			locker, src_file, src_line);			\
	}								\
} while (0)

# define register_pfs_file_close_end(locker, result)			\
do {									\
	if (UNIV_LIKELY(locker != NULL)) {				\
		PSI_FILE_CALL(end_file_close_wait)(			\
			locker, result);				\
	}								\
} while (0)

# define register_pfs_file_io_begin(state, locker, file, count, op,	\
				    src_file, src_line)			\
do {									\
	locker = PSI_FILE_CALL(get_thread_file_descriptor_locker)(	\
		state, file, op);					\
	if (UNIV_LIKELY(locker != NULL)) {				\
		PSI_FILE_CALL(start_file_wait)(				\
			locker, count, src_file, src_line);		\
	}								\
} while (0)

# define register_pfs_file_io_end(locker, count)			\
do {									\
	if (UNIV_LIKELY(locker != NULL)) {				\
		PSI_FILE_CALL(end_file_wait)(locker, count);		\
	}								\
} while (0)
#endif /* UNIV_PFS_IO  */

/* Following macros/functions are file I/O APIs that would be performance
schema instrumented if "UNIV_PFS_IO" is defined. They would point to
wrapper functions with performance schema instrumentation in such case.

os_file_create
os_file_create_simple
os_file_create_simple_no_error_handling
os_file_close
os_file_rename
os_aio
os_file_read
os_file_read_no_error_handling
os_file_write

The wrapper functions have the prefix of "innodb_". */

#ifdef UNIV_PFS_IO
# define os_file_create(key, name, create, purpose, type, success)	\
	pfs_os_file_create_func(key, name, create, purpose,	type,	\
				success, __FILE__, __LINE__)

# define os_file_create_simple(key, name, create, access, success)	\
	pfs_os_file_create_simple_func(key, name, create, access,	\
				       success, __FILE__, __LINE__)

# define os_file_create_simple_no_error_handling(			\
		key, name, create_mode, access, success)		\
	pfs_os_file_create_simple_no_error_handling_func(		\
		key, name, create_mode, access, success, __FILE__, __LINE__)

# define os_file_close(file)						\
	pfs_os_file_close_func(file, __FILE__, __LINE__)

# define os_aio(type, mode, name, file, buf, offset,			\
		n, message1, message2)					\
	pfs_os_aio_func(type, mode, name, file, buf, offset,		\
			n, message1, message2, __FILE__, __LINE__)

# define os_file_read(file, buf, offset, n)				\
	pfs_os_file_read_func(file, buf, offset, n, __FILE__, __LINE__)

# define os_file_read_no_error_handling(file, buf, offset, n)		\
	pfs_os_file_read_no_error_handling_func(file, buf, offset, n,	\
						__FILE__, __LINE__)

# define os_file_write(name, file, buf, offset, n)	\
	pfs_os_file_write_func(name, file, buf, offset,	\
			       n, __FILE__, __LINE__)

# define os_file_flush(file)						\
	pfs_os_file_flush_func(file, __FILE__, __LINE__)

# define os_file_rename(key, oldpath, newpath)				\
	pfs_os_file_rename_func(key, oldpath, newpath, __FILE__, __LINE__)

# define os_file_delete(key, name)					\
	pfs_os_file_delete_func(key, name, __FILE__, __LINE__)

# define os_file_delete_if_exists(key, name, exist)			\
	pfs_os_file_delete_if_exists_func(key, name, exist, __FILE__, __LINE__)
#else /* UNIV_PFS_IO */

/* If UNIV_PFS_IO is not defined, these I/O APIs point
to original un-instrumented file I/O APIs */
# define os_file_create(key, name, create, purpose, type, success)	\
	os_file_create_func(name, create, purpose, type, success)

# define os_file_create_simple(key, name, create_mode, access, success)	\
	os_file_create_simple_func(name, create_mode, access, success)

# define os_file_create_simple_no_error_handling(			\
		key, name, create_mode, access, success)		\
	os_file_create_simple_no_error_handling_func(			\
		name, create_mode, access, success)

# define os_file_close(file)	os_file_close_func(file)

# define os_aio(type, mode, name, file, buf, offset, n, message1, message2) \
	os_aio_func(type, mode, name, file, buf, offset, n,		\
		    message1, message2)

# define os_file_read(file, buf, offset, n)	\
	os_file_read_func(file, buf, offset, n)

# define os_file_read_no_error_handling(file, buf, offset, n)		\
	os_file_read_no_error_handling_func(file, buf, offset, n)

# define os_file_write(name, file, buf, offset, n)			\
	os_file_write_func(name, file, buf, offset, n)

# define os_file_flush(file)	os_file_flush_func(file)

# define os_file_rename(key, oldpath, newpath)				\
	os_file_rename_func(oldpath, newpath)

# define os_file_delete(key, name)	os_file_delete_func(name)

# define os_file_delete_if_exists(key, name, exist)			\
	os_file_delete_if_exists_func(name, exist)

#endif /* UNIV_PFS_IO */

/* File types for directory entry data type */

enum os_file_type_t {
	OS_FILE_TYPE_UNKNOWN = 0,
	OS_FILE_TYPE_FILE,			/* regular file */
	OS_FILE_TYPE_DIR,			/* directory */
	OS_FILE_TYPE_LINK,			/* symbolic link */
	OS_FILE_TYPE_BLOCK			/* block device */
};

/* Maximum path string length in bytes when referring to tables with in the
'./databasename/tablename.ibd' path format; we can allocate at least 2 buffers
of this size from the thread stack; that is why this should not be made much
bigger than 4000 bytes */
#define OS_FILE_MAX_PATH	4000

/** Struct used in fetching information of a file in a directory */
struct os_file_stat_t {
	char		name[OS_FILE_MAX_PATH];	/*!< path to a file */
	os_file_type_t	type;			/*!< file type */
	ib_int64_t	size;			/*!< file size */
	time_t		ctime;			/*!< creation time */
	time_t		mtime;			/*!< modification time */
	time_t		atime;			/*!< access time */
	bool		rw_perm;		/*!< true if can be opened
						in read-write mode. Only valid
						if type == OS_FILE_TYPE_FILE */
};

#ifdef _WIN32
typedef HANDLE	os_file_dir_t;	/*!< directory stream */
#else
typedef DIR*	os_file_dir_t;	/*!< directory stream */
#endif

#ifdef _WIN32
/***********************************************************************//**
Gets the operating system version. Currently works only on Windows.
@return OS_WIN95, OS_WIN31, OS_WINNT, OS_WIN2000, OS_WINXP, OS_WINVISTA,
OS_WIN7. */

ulint
os_get_os_version(void);
/*===================*/
#endif /* _WIN32 */
#ifndef UNIV_HOTBACKUP
/****************************************************************//**
Creates the seek mutexes used in positioned reads and writes. */

void
os_io_init_simple(void);
/*===================*/
/***********************************************************************//**
Creates a temporary file.  This function is like tmpfile(3), but
the temporary file is created in the MySQL temporary directory.
@return temporary file handle, or NULL on error */

FILE*
os_file_create_tmpfile(void);
/*========================*/
#endif /* !UNIV_HOTBACKUP */
/***********************************************************************//**
The os_file_opendir() function opens a directory stream corresponding to the
directory named by the dirname argument. The directory stream is positioned
at the first entry. In both Unix and Windows we automatically skip the '.'
and '..' items at the start of the directory listing.
@return directory stream, NULL if error */

os_file_dir_t
os_file_opendir(
/*============*/
	const char*	dirname,	/*!< in: directory name; it must not
					contain a trailing '\' or '/' */
	bool		error_is_fatal);/*!< in: TRUE if we should treat an
					error as a fatal error; if we try to
					open symlinks then we do not wish a
					fatal error if it happens not to be
					a directory */
/***********************************************************************//**
Closes a directory stream.
@return 0 if success, -1 if failure */

int
os_file_closedir(
/*=============*/
	os_file_dir_t	dir);	/*!< in: directory stream */
/***********************************************************************//**
This function returns information of the next file in the directory. We jump
over the '.' and '..' entries in the directory.
@return 0 if ok, -1 if error, 1 if at the end of the directory */

int
os_file_readdir_next_file(
/*======================*/
	const char*	dirname,/*!< in: directory name or path */
	os_file_dir_t	dir,	/*!< in: directory stream */
	os_file_stat_t*	info);	/*!< in/out: buffer where the info is returned */
/*****************************************************************//**
This function attempts to create a directory named pathname. The new directory
gets default permissions. On Unix, the permissions are (0770 & ~umask). If the
directory exists already, nothing is done and the call succeeds, unless the
fail_if_exists arguments is true.
@return TRUE if call succeeds, FALSE on error */

bool
os_file_create_directory(
/*=====================*/
	const char*	pathname,	/*!< in: directory name as
					null-terminated string */
	bool		fail_if_exists);/*!< in: if TRUE, pre-existing directory
					is treated as an error. */
/****************************************************************//**
NOTE! Use the corresponding macro os_file_create_simple(), not directly
this function!
A simple function to open or create a file.
@return own: handle to the file, not defined if error, error number
can be retrieved with os_file_get_last_error */

os_file_t
os_file_create_simple_func(
/*=======================*/
	const char*	name,	/*!< in: name of the file or path as a
				null-terminated string */
	ulint		create_mode,/*!< in: create mode */
	ulint		access_type,/*!< in: OS_FILE_READ_ONLY or
				OS_FILE_READ_WRITE */
	bool*		success);/*!< out: TRUE if succeed, FALSE if error */
/****************************************************************//**
NOTE! Use the corresponding macro
os_file_create_simple_no_error_handling(), not directly this function!
A simple function to open or create a file.
@return own: handle to the file, not defined if error, error number
can be retrieved with os_file_get_last_error */

os_file_t
os_file_create_simple_no_error_handling_func(
/*=========================================*/
	const char*	name,	/*!< in: name of the file or path as a
				null-terminated string */
	ulint		create_mode,/*!< in: create mode */
	ulint		access_type,/*!< in: OS_FILE_READ_ONLY,
				OS_FILE_READ_WRITE, or
				OS_FILE_READ_ALLOW_DELETE; the last option is
				used by a backup program reading the file */
	bool*		success)/*!< out: TRUE if succeed, FALSE if error */
	__attribute__((nonnull, warn_unused_result));
/****************************************************************//**
Tries to disable OS caching on an opened file descriptor. */

void
os_file_set_nocache(
/*================*/
	int		fd,		/*!< in: file descriptor to alter */
	const char*	file_name,	/*!< in: file name, used in the
					diagnostic message */
	const char*	operation_name);/*!< in: "open" or "create"; used in the
					diagnostic message */
/****************************************************************//**
NOTE! Use the corresponding macro os_file_create(), not directly
this function!
Opens an existing file or creates a new.
@return own: handle to the file, not defined if error, error number
can be retrieved with os_file_get_last_error */

os_file_t
os_file_create_func(
/*================*/
	const char*	name,	/*!< in: name of the file or path as a
				null-terminated string */
	ulint		create_mode,/*!< in: create mode */
	ulint		purpose,/*!< in: OS_FILE_AIO, if asynchronous,
				non-buffered i/o is desired,
				OS_FILE_NORMAL, if any normal file;
				NOTE that it also depends on type, os_aio_..
				and srv_.. variables whether we really use
				async i/o or unbuffered i/o: look in the
				function source code for the exact rules */
	ulint		type,	/*!< in: OS_DATA_FILE or OS_LOG_FILE */
	bool*		success)/*!< out: TRUE if succeed, FALSE if error */
	__attribute__((nonnull, warn_unused_result));
/***********************************************************************//**
Deletes a file. The file has to be closed before calling this.
@return TRUE if success */

bool
os_file_delete_func(
/*================*/
	const char*	name);	/*!< in: file path as a null-terminated
				string */

/***********************************************************************//**
Deletes a file if it exists. The file has to be closed before calling this.
@return TRUE if success */

bool
os_file_delete_if_exists_func(
/*==========================*/
	const char*	name,	/*!< in: file path as a null-terminated
				string */
	bool*		exist);	/*!< out: indicate if file pre-exist */
/***********************************************************************//**
NOTE! Use the corresponding macro os_file_rename(), not directly
this function!
Renames a file (can also move it to another directory). It is safest that the
file is closed before calling this function.
@return TRUE if success */

bool
os_file_rename_func(
/*================*/
	const char*	oldpath,	/*!< in: old file path as a
					null-terminated string */
	const char*	newpath);	/*!< in: new file path */
/***********************************************************************//**
NOTE! Use the corresponding macro os_file_close(), not directly this
function!
Closes a file handle. In case of error, error number can be retrieved with
os_file_get_last_error.
@return TRUE if success */

bool
os_file_close_func(
/*===============*/
	os_file_t	file);	/*!< in, own: handle to a file */

#ifdef UNIV_PFS_IO
/****************************************************************//**
NOTE! Please use the corresponding macro os_file_create_simple(),
not directly this function!
A performance schema instrumented wrapper function for
os_file_create_simple() which opens or creates a file.
@return own: handle to the file, not defined if error, error number
can be retrieved with os_file_get_last_error */
UNIV_INLINE
os_file_t
pfs_os_file_create_simple_func(
/*===========================*/
	mysql_pfs_key_t key,	/*!< in: Performance Schema Key */
	const char*	name,	/*!< in: name of the file or path as a
				null-terminated string */
	ulint		create_mode,/*!< in: create mode */
	ulint		access_type,/*!< in: OS_FILE_READ_ONLY or
				OS_FILE_READ_WRITE */
	bool*		success,/*!< out: TRUE if succeed, FALSE if error */
	const char*	src_file,/*!< in: file name where func invoked */
	ulint		src_line)/*!< in: line where the func invoked */
	__attribute__((nonnull, warn_unused_result));

/****************************************************************//**
NOTE! Please use the corresponding macro
os_file_create_simple_no_error_handling(), not directly this function!
A performance schema instrumented wrapper function for
os_file_create_simple_no_error_handling(). Add instrumentation to
monitor file creation/open.
@return own: handle to the file, not defined if error, error number
can be retrieved with os_file_get_last_error */
UNIV_INLINE
os_file_t
pfs_os_file_create_simple_no_error_handling_func(
/*=============================================*/
	mysql_pfs_key_t key,	/*!< in: Performance Schema Key */
	const char*	name,	/*!< in: name of the file or path as a
				null-terminated string */
	ulint		create_mode, /*!< in: file create mode */
	ulint		access_type,/*!< in: OS_FILE_READ_ONLY,
				OS_FILE_READ_WRITE, or
				OS_FILE_READ_ALLOW_DELETE; the last option is
				used by a backup program reading the file */
	bool*		success,/*!< out: TRUE if succeed, FALSE if error */
	const char*	src_file,/*!< in: file name where func invoked */
	ulint		src_line)/*!< in: line where the func invoked */
	__attribute__((nonnull, warn_unused_result));

/****************************************************************//**
NOTE! Please use the corresponding macro os_file_create(), not directly
this function!
A performance schema wrapper function for os_file_create().
Add instrumentation to monitor file creation/open.
@return own: handle to the file, not defined if error, error number
can be retrieved with os_file_get_last_error */
UNIV_INLINE
os_file_t
pfs_os_file_create_func(
/*====================*/
	mysql_pfs_key_t key,	/*!< in: Performance Schema Key */
	const char*	name,	/*!< in: name of the file or path as a
				null-terminated string */
	ulint		create_mode,/*!< in: file create mode */
	ulint		purpose,/*!< in: OS_FILE_AIO, if asynchronous,
				non-buffered i/o is desired,
				OS_FILE_NORMAL, if any normal file;
				NOTE that it also depends on type, os_aio_..
				and srv_.. variables whether we really use
				async i/o or unbuffered i/o: look in the
				function source code for the exact rules */
	ulint		type,	/*!< in: OS_DATA_FILE or OS_LOG_FILE */
	bool*		success,/*!< out: TRUE if succeed, FALSE if error */
	const char*	src_file,/*!< in: file name where func invoked */
	ulint		src_line)/*!< in: line where the func invoked */
	__attribute__((nonnull, warn_unused_result));

/***********************************************************************//**
NOTE! Please use the corresponding macro os_file_close(), not directly
this function!
A performance schema instrumented wrapper function for os_file_close().
@return TRUE if success */
UNIV_INLINE
bool
pfs_os_file_close_func(
/*===================*/
        os_file_t	file,	/*!< in, own: handle to a file */
	const char*	src_file,/*!< in: file name where func invoked */
	ulint		src_line);/*!< in: line where the func invoked */
/*******************************************************************//**
NOTE! Please use the corresponding macro os_file_read(), not directly
this function!
This is the performance schema instrumented wrapper function for
os_file_read() which requests a synchronous read operation.
@return TRUE if request was successful, FALSE if fail */
UNIV_INLINE
bool
pfs_os_file_read_func(
/*==================*/
	os_file_t	file,	/*!< in: handle to a file */
	void*		buf,	/*!< in: buffer where to read */
	os_offset_t	offset,	/*!< in: file offset where to read */
	ulint		n,	/*!< in: number of bytes to read */
	const char*	src_file,/*!< in: file name where func invoked */
	ulint		src_line);/*!< in: line where the func invoked */

/*******************************************************************//**
NOTE! Please use the corresponding macro os_file_read_no_error_handling(),
not directly this function!
This is the performance schema instrumented wrapper function for
os_file_read_no_error_handling_func() which requests a synchronous
read operation.
@return TRUE if request was successful, FALSE if fail */
UNIV_INLINE
bool
pfs_os_file_read_no_error_handling_func(
/*====================================*/
	os_file_t	file,	/*!< in: handle to a file */
	void*		buf,	/*!< in: buffer where to read */
	os_offset_t	offset,	/*!< in: file offset where to read */
	ulint		n,	/*!< in: number of bytes to read */
	const char*	src_file,/*!< in: file name where func invoked */
	ulint		src_line);/*!< in: line where the func invoked */

/*******************************************************************//**
NOTE! Please use the corresponding macro os_aio(), not directly this
function!
Performance schema wrapper function of os_aio() which requests
an asynchronous i/o operation.
@return TRUE if request was queued successfully, FALSE if fail */
UNIV_INLINE
bool
pfs_os_aio_func(
/*============*/
	ulint		type,	/*!< in: OS_FILE_READ or OS_FILE_WRITE */
	ulint		mode,	/*!< in: OS_AIO_NORMAL etc. I/O mode */
	const char*	name,	/*!< in: name of the file or path as a
				null-terminated string */
	os_file_t	file,	/*!< in: handle to a file */
	void*		buf,	/*!< in: buffer where to read or from which
				to write */
	os_offset_t	offset,	/*!< in: file offset where to read or write */
	ulint		n,	/*!< in: number of bytes to read or write */
	fil_node_t*	message1,/*!< in: message for the aio handler
				(can be used to identify a completed
				aio operation); ignored if mode is
				OS_AIO_SYNC */
	void*		message2,/*!< in: message for the aio handler
				(can be used to identify a completed
				aio operation); ignored if mode is
                                OS_AIO_SYNC */
	const char*	src_file,/*!< in: file name where func invoked */
	ulint		src_line);/*!< in: line where the func invoked */
/*******************************************************************//**
NOTE! Please use the corresponding macro os_file_write(), not directly
this function!
This is the performance schema instrumented wrapper function for
os_file_write() which requests a synchronous write operation.
@return TRUE if request was successful, FALSE if fail */
UNIV_INLINE
bool
pfs_os_file_write_func(
/*===================*/
	const char*	name,	/*!< in: name of the file or path as a
				null-terminated string */
	os_file_t	file,	/*!< in: handle to a file */
	const void*	buf,	/*!< in: buffer from which to write */
	os_offset_t	offset,	/*!< in: file offset where to write */
	ulint		n,	/*!< in: number of bytes to write */
	const char*	src_file,/*!< in: file name where func invoked */
	ulint		src_line);/*!< in: line where the func invoked */
/***********************************************************************//**
NOTE! Please use the corresponding macro os_file_flush(), not directly
this function!
This is the performance schema instrumented wrapper function for
os_file_flush() which flushes the write buffers of a given file to the disk.
Flushes the write buffers of a given file to the disk.
@return TRUE if success */
UNIV_INLINE
bool
pfs_os_file_flush_func(
/*===================*/
	os_file_t	file,	/*!< in, own: handle to a file */
	const char*	src_file,/*!< in: file name where func invoked */
	ulint		src_line);/*!< in: line where the func invoked */

/***********************************************************************//**
NOTE! Please use the corresponding macro os_file_rename(), not directly
this function!
This is the performance schema instrumented wrapper function for
os_file_rename()
@return TRUE if success */
UNIV_INLINE
bool
pfs_os_file_rename_func(
/*====================*/
	mysql_pfs_key_t	key,	/*!< in: Performance Schema Key */
	const char*	oldpath,/*!< in: old file path as a null-terminated
				string */
	const char*	newpath,/*!< in: new file path */
	const char*	src_file,/*!< in: file name where func invoked */
	ulint		src_line);/*!< in: line where the func invoked */

/***********************************************************************//**
NOTE! Please use the corresponding macro os_file_delete(), not directly
this function!
This is the performance schema instrumented wrapper function for
os_file_delete()
@return TRUE if success */
UNIV_INLINE
bool
pfs_os_file_delete_func(
/*====================*/
	mysql_pfs_key_t	key,	/*!< in: Performance Schema Key */
	const char*	name,	/*!< in: old file path as a null-terminated
				string */
	const char*	src_file,/*!< in: file name where func invoked */
	ulint		src_line);/*!< in: line where the func invoked */

/***********************************************************************//**
NOTE! Please use the corresponding macro os_file_delete_if_exists(), not
directly this function!
This is the performance schema instrumented wrapper function for
os_file_delete_if_exists()
@return TRUE if success */
UNIV_INLINE
bool
pfs_os_file_delete_if_exists_func(
/*==============================*/
	mysql_pfs_key_t	key,	/*!< in: Performance Schema Key */
	const char*	name,	/*!< in: old file path as a null-terminated
				string */
	bool*		exist,	/*!< out: indicate if file pre-exist */
	const char*	src_file,/*!< in: file name where func invoked */
	ulint		src_line);/*!< in: line where the func invoked */
#endif	/* UNIV_PFS_IO */

#ifdef UNIV_HOTBACKUP
/***********************************************************************//**
Closes a file handle.
@return TRUE if success */

bool
os_file_close_no_error_handling(
/*============================*/
	os_file_t	file);	/*!< in, own: handle to a file */
#endif /* UNIV_HOTBACKUP */
/***********************************************************************//**
Gets a file size.
@return file size, or (os_offset_t) -1 on failure */

os_offset_t
os_file_get_size(
/*=============*/
	os_file_t	file)	/*!< in: handle to a file */
	__attribute__((warn_unused_result));
/***********************************************************************//**
Write the specified number of zeros to a newly created file.
@return TRUE if success */

bool
os_file_set_size(
/*=============*/
	const char*	name,	/*!< in: name of the file or path as a
				null-terminated string */
	os_file_t	file,	/*!< in: handle to a file */
	os_offset_t	size)	/*!< in: file size */
	__attribute__((nonnull, warn_unused_result));
/***********************************************************************//**
Truncates a file at its current position.
@return TRUE if success */

bool
os_file_set_eof(
/*============*/
	FILE*		file);	/*!< in: file to be truncated */
/***********************************************************************//**
Truncates a file to a specified size in bytes. Do nothing if the size
preserved is smaller or equal than current size of file.
@return true if success */

bool
os_file_truncate(
/*=============*/
	const char*	pathname,	/*!< in: file path */
	os_file_t	file,		/*!< in: file to be truncated */
	os_offset_t	size);		/*!< in: size preserved in bytes */
/***********************************************************************//**
NOTE! Use the corresponding macro os_file_flush(), not directly this function!
Flushes the write buffers of a given file to the disk.
@return TRUE if success */

bool
os_file_flush_func(
/*===============*/
	os_file_t	file);	/*!< in, own: handle to a file */
/***********************************************************************//**
Retrieves the last error number if an error occurs in a file io function.
The number should be retrieved before any other OS calls (because they may
overwrite the error number). If the number is not known to this program,
the OS error number + 100 is returned.
@return error number, or OS error number + 100 */

ulint
os_file_get_last_error(
/*===================*/
	bool	report_all_errors);	/*!< in: TRUE if we want an error message
					printed of all errors */
/*******************************************************************//**
NOTE! Use the corresponding macro os_file_read(), not directly this function!
Requests a synchronous read operation.
@return TRUE if request was successful, FALSE if fail */

bool
os_file_read_func(
/*==============*/
	os_file_t	file,	/*!< in: handle to a file */
	void*		buf,	/*!< in: buffer where to read */
	os_offset_t	offset,	/*!< in: file offset where to read */
	ulint		n);	/*!< in: number of bytes to read */
/*******************************************************************//**
Rewind file to its start, read at most size - 1 bytes from it to str, and
NUL-terminate str. All errors are silently ignored. This function is
mostly meant to be used with temporary files. */

void
os_file_read_string(
/*================*/
	FILE*	file,	/*!< in: file to read from */
	char*	str,	/*!< in: buffer where to read */
	ulint	size);	/*!< in: size of buffer */
/*******************************************************************//**
NOTE! Use the corresponding macro os_file_read_no_error_handling(),
not directly this function!
Requests a synchronous positioned read operation. This function does not do
any error handling. In case of error it returns FALSE.
@return TRUE if request was successful, FALSE if fail */

bool
os_file_read_no_error_handling_func(
/*================================*/
	os_file_t	file,	/*!< in: handle to a file */
	void*		buf,	/*!< in: buffer where to read */
	os_offset_t	offset,	/*!< in: file offset where to read */
	ulint		n);	/*!< in: number of bytes to read */

/*******************************************************************//**
NOTE! Use the corresponding macro os_file_write(), not directly this
function!
Requests a synchronous write operation.
@return TRUE if request was successful, FALSE if fail */

bool
os_file_write_func(
/*===============*/
	const char*	name,	/*!< in: name of the file or path as a
				null-terminated string */
	os_file_t	file,	/*!< in: handle to a file */
	const void*	buf,	/*!< in: buffer from which to write */
	os_offset_t	offset,	/*!< in: file offset where to write */
	ulint		n);	/*!< in: number of bytes to write */
/*******************************************************************//**
Check the existence and type of the given file.
@return TRUE if call succeeded */

bool
os_file_status(
/*===========*/
	const char*	path,	/*!< in:	pathname of the file */
	bool*		exists,	/*!< out: TRUE if file exists */
	os_file_type_t* type);	/*!< out: type of the file (if it exists) */
/****************************************************************//**
The function os_file_dirname returns a directory component of a
null-terminated pathname string.  In the usual case, dirname returns
the string up to, but not including, the final '/', and basename
is the component following the final '/'.  Trailing '/' characters
are not counted as part of the pathname.

If path does not contain a slash, dirname returns the string ".".

Concatenating the string returned by dirname, a "/", and the basename
yields a complete pathname.

The return value is  a copy of the directory component of the pathname.
The copy is allocated from heap. It is the caller responsibility
to free it after it is no longer needed.

The following list of examples (taken from SUSv2) shows the strings
returned by dirname and basename for different paths:

       path	      dirname	     basename
       "/usr/lib"     "/usr"	     "lib"
       "/usr/"	      "/"	     "usr"
       "usr"	      "."	     "usr"
       "/"	      "/"	     "/"
       "."	      "."	     "."
       ".."	      "."	     ".."

@return own: directory component of the pathname */

char*
os_file_dirname(
/*============*/
	const char*	path);	/*!< in: pathname */
/****************************************************************//**
This function returns a new path name after replacing the basename
in an old path with a new basename.  The old_path is a full path
name including the extension.  The tablename is in the normal
form "databasename/tablename".  The new base name is found after
the forward slash.  Both input strings are null terminated.

This function allocates memory to be returned.  It is the callers
responsibility to free the return value after it is no longer needed.

@return own: new full pathname */

char*
os_file_make_new_pathname(
/*======================*/
	const char*	old_path,	/*!< in: pathname */
	const char*	new_name);	/*!< in: new file name */

<<<<<<< HEAD
@return own: A full pathname; data_dir_path/databasename/tablename.ibd */

char*
os_file_make_remote_pathname(
/*=========================*/
	const char*	data_dir_path,	/*!< in: pathname */
	const char*	tablename,	/*!< in: tablename */
	const char*	extension);	/*!< in: file extension; ibd,cfg*/
=======
>>>>>>> 871dd169
/****************************************************************//**
This function reduces a null-terminated full remote path name into
the path that is sent by MySQL for DATA DIRECTORY clause.  It replaces
the 'databasename/tablename.ibd' found at the end of the path with just
'tablename'.

Since the result is always smaller than the path sent in, no new memory
is allocated. The caller should allocate memory for the path sent in.
This function manipulates that path in place.

If the path format is not as expected, just return.  The result is used
to inform a SHOW CREATE TABLE command. */

void
os_file_make_data_dir_path(
/*========================*/
	char*	data_dir_path);	/*!< in/out: full path/data_dir_path */

/****************************************************************//**
Creates all missing subdirectories along the given path.
@return TRUE if call succeeded FALSE otherwise */

bool
os_file_create_subdirs_if_needed(
/*=============================*/
	const char*	path);	/*!< in: path name */
/***********************************************************************
Initializes the asynchronous io system. Creates one array each for ibuf
and log i/o. Also creates one array each for read and write where each
array is divided logically into n_read_segs and n_write_segs
respectively. The caller must create an i/o handler thread for each
segment in these arrays. This function also creates the sync array.
No i/o handler thread needs to be created for that */

bool
os_aio_init(
/*========*/
	ulint	n_per_seg,	/*<! in: maximum number of pending aio
				operations allowed per segment */
	ulint	n_read_segs,	/*<! in: number of reader threads */
	ulint	n_write_segs,	/*<! in: number of writer threads */
	ulint	n_slots_sync);	/*<! in: number of slots in the sync aio
				array */
/***********************************************************************
Frees the asynchronous io system. */

void
os_aio_free(void);
/*=============*/

/*******************************************************************//**
NOTE! Use the corresponding macro os_aio(), not directly this function!
Requests an asynchronous i/o operation.
@return TRUE if request was queued successfully, FALSE if fail */

bool
os_aio_func(
/*========*/
	ulint		type,	/*!< in: OS_FILE_READ or OS_FILE_WRITE */
	ulint		mode,	/*!< in: OS_AIO_NORMAL, ..., possibly ORed
				to OS_AIO_SIMULATED_WAKE_LATER: the
				last flag advises this function not to wake
				i/o-handler threads, but the caller will
				do the waking explicitly later, in this
				way the caller can post several requests in
				a batch; NOTE that the batch must not be
				so big that it exhausts the slots in aio
				arrays! NOTE that a simulated batch
				may introduce hidden chances of deadlocks,
				because i/os are not actually handled until
				all have been posted: use with great
				caution! */
	const char*	name,	/*!< in: name of the file or path as a
				null-terminated string */
	os_file_t	file,	/*!< in: handle to a file */
	void*		buf,	/*!< in: buffer where to read or from which
				to write */
	os_offset_t	offset,	/*!< in: file offset where to read or write */
	ulint		n,	/*!< in: number of bytes to read or write */
	fil_node_t*	message1,/*!< in: message for the aio handler
				(can be used to identify a completed
				aio operation); ignored if mode is
				OS_AIO_SYNC */
	void*		message2);/*!< in: message for the aio handler
				(can be used to identify a completed
				aio operation); ignored if mode is
				OS_AIO_SYNC */
/************************************************************************//**
Wakes up all async i/o threads so that they know to exit themselves in
shutdown. */

void
os_aio_wake_all_threads_at_shutdown(void);
/*=====================================*/
/************************************************************************//**
Waits until there are no pending writes in os_aio_write_array. There can
be other, synchronous, pending writes. */

void
os_aio_wait_until_no_pending_writes(void);
/*=====================================*/
/**********************************************************************//**
Wakes up simulated aio i/o-handler threads if they have something to do. */

void
os_aio_simulated_wake_handler_threads(void);
/*=======================================*/
/**********************************************************************//**
This function can be called if one wants to post a batch of reads and
prefers an i/o-handler thread to handle them all at once later. You must
call os_aio_simulated_wake_handler_threads later to ensure the threads
are not left sleeping! */

void
os_aio_simulated_put_read_threads_to_sleep(void);
/*============================================*/

#ifdef WIN_ASYNC_IO
/**********************************************************************//**
This function is only used in Windows asynchronous i/o.
Waits for an aio operation to complete. This function is used to wait the
for completed requests. The aio array of pending requests is divided
into segments. The thread specifies which segment or slot it wants to wait
for. NOTE: this function will also take care of freeing the aio slot,
therefore no other thread is allowed to do the freeing!
@return TRUE if the aio operation succeeded */

bool
os_aio_windows_handle(
/*==================*/
	ulint	segment,	/*!< in: the number of the segment in the aio
				arrays to wait for; segment 0 is the ibuf
				i/o thread, segment 1 the log i/o thread,
				then follow the non-ibuf read threads, and as
				the last are the non-ibuf write threads; if
				this is ULINT_UNDEFINED, then it means that
				sync aio is used, and this parameter is
				ignored */
	ulint	pos,		/*!< this parameter is used only in sync aio:
				wait for the aio slot at this position */
	fil_node_t**message1,	/*!< out: the messages passed with the aio
				request; note that also in the case where
				the aio operation failed, these output
				parameters are valid and can be used to
				restart the operation, for example */
	void**	message2,
	ulint*	type);		/*!< out: OS_FILE_WRITE or ..._READ */
#endif

/**********************************************************************//**
Does simulated aio. This function should be called by an i/o-handler
thread.
@return TRUE if the aio operation succeeded */

bool
os_aio_simulated_handle(
/*====================*/
	ulint	segment,	/*!< in: the number of the segment in the aio
				arrays to wait for; segment 0 is the ibuf
				i/o thread, segment 1 the log i/o thread,
				then follow the non-ibuf read threads, and as
				the last are the non-ibuf write threads */
	fil_node_t**message1,	/*!< out: the messages passed with the aio
				request; note that also in the case where
				the aio operation failed, these output
				parameters are valid and can be used to
				restart the operation, for example */
	void**	message2,
	ulint*	type);		/*!< out: OS_FILE_WRITE or ..._READ */
/**********************************************************************//**
Validates the consistency of the aio system.
@return TRUE if ok */

bool
os_aio_validate(void);
/*=================*/
/**********************************************************************//**
Prints info of the aio arrays. */

void
os_aio_print(
/*=========*/
	FILE*	file);	/*!< in: file where to print */
/**********************************************************************//**
Refreshes the statistics used to print per-second averages. */

void
os_aio_refresh_stats(void);
/*======================*/

#ifdef UNIV_DEBUG
/**********************************************************************//**
Checks that all slots in the system have been freed, that is, there are
no pending io operations. */

bool
os_aio_all_slots_free(void);
/*=======================*/
#endif /* UNIV_DEBUG */

/*******************************************************************//**
This function returns information about the specified file
@return DB_SUCCESS if all OK */

dberr_t
os_file_get_status(
/*===============*/
	const char*	path,		/*!< in: pathname of the file */
	os_file_stat_t* stat_info,	/*!< information of a file in a
					directory */
	bool		check_rw_perm);	/*!< in: for testing whether the
					file can be opened in RW mode */

#if !defined(UNIV_HOTBACKUP)
/*********************************************************************//**
Creates a temporary file that will be deleted on close.
This function is defined in ha_innodb.cc.
@return temporary file descriptor, or < 0 on error */

int
innobase_mysql_tmpfile(void);
/*========================*/
#endif /* !UNIV_HOTBACKUP */


#if defined(LINUX_NATIVE_AIO)
/**************************************************************************
This function is only used in Linux native asynchronous i/o.
Waits for an aio operation to complete. This function is used to wait the
for completed requests. The aio array of pending requests is divided
into segments. The thread specifies which segment or slot it wants to wait
for. NOTE: this function will also take care of freeing the aio slot,
therefore no other thread is allowed to do the freeing!
@return TRUE if the IO was successful */

bool
os_aio_linux_handle(
/*================*/
	ulint	global_seg,	/*!< in: segment number in the aio array
				to wait for; segment 0 is the ibuf
				i/o thread, segment 1 is log i/o thread,
				then follow the non-ibuf read threads,
				and the last are the non-ibuf write
				threads. */
	fil_node_t**message1,	/*!< out: the messages passed with the */
	void**	message2,	/*!< aio request; note that in case the
				aio operation failed, these output
				parameters are valid and can be used to
				restart the operation. */
	ulint*	type);		/*!< out: OS_FILE_WRITE or ..._READ */
#endif /* LINUX_NATIVE_AIO */

/*********************************************************************//**
Normalizes a directory path for Windows: converts slashes to backslashes.
@param[in,out] str A null-terminated Windows directory and file path */
#ifdef _WIN32
void os_normalize_path_for_win(char*	str);
#else
#define os_normalize_path_for_win(str)
#endif
#ifndef UNIV_NONINL
#include "os0file.ic"
#endif

#endif<|MERGE_RESOLUTION|>--- conflicted
+++ resolved
@@ -1,10 +1,6 @@
 /***********************************************************************
 
-<<<<<<< HEAD
-Copyright (c) 1995, 2013, Oracle and/or its affiliates. All Rights Reserved.
-=======
 Copyright (c) 1995, 2014, Oracle and/or its affiliates. All Rights Reserved.
->>>>>>> 871dd169
 Copyright (c) 2009, Percona Inc.
 
 Portions of this file contain modifications contributed and copyrighted
@@ -1030,17 +1026,6 @@
 	const char*	old_path,	/*!< in: pathname */
 	const char*	new_name);	/*!< in: new file name */
 
-<<<<<<< HEAD
-@return own: A full pathname; data_dir_path/databasename/tablename.ibd */
-
-char*
-os_file_make_remote_pathname(
-/*=========================*/
-	const char*	data_dir_path,	/*!< in: pathname */
-	const char*	tablename,	/*!< in: tablename */
-	const char*	extension);	/*!< in: file extension; ibd,cfg*/
-=======
->>>>>>> 871dd169
 /****************************************************************//**
 This function reduces a null-terminated full remote path name into
 the path that is sent by MySQL for DATA DIRECTORY clause.  It replaces
