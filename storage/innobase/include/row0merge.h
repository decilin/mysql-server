/*****************************************************************************

Copyright (c) 2005, 2015, Oracle and/or its affiliates. All Rights Reserved.

This program is free software; you can redistribute it and/or modify it under
the terms of the GNU General Public License as published by the Free Software
Foundation; version 2 of the License.

This program is distributed in the hope that it will be useful, but WITHOUT
ANY WARRANTY; without even the implied warranty of MERCHANTABILITY or FITNESS
FOR A PARTICULAR PURPOSE. See the GNU General Public License for more details.

You should have received a copy of the GNU General Public License along with
this program; if not, write to the Free Software Foundation, Inc.,
51 Franklin Street, Suite 500, Boston, MA 02110-1335 USA

*****************************************************************************/

/**************************************************//**
@file include/row0merge.h
Index build routines using a merge sort

Created 13/06/2005 Jan Lindstrom
*******************************************************/

#ifndef row0merge_h
#define row0merge_h

#include "univ.i"
#include "data0data.h"
#include "dict0types.h"
#include "trx0types.h"
#include "que0types.h"
#include "mtr0mtr.h"
#include "rem0types.h"
#include "rem0rec.h"
#include "btr0types.h"
#include "row0mysql.h"
#include "lock0types.h"
#include "srv0srv.h"
#include "ut0stage.h"

// Forward declaration
struct ib_sequence_t;

/** @brief Block size for I/O operations in merge sort.

The minimum is UNIV_PAGE_SIZE, or page_get_free_space_of_empty()
rounded to a power of 2.

When not creating a PRIMARY KEY that contains column prefixes, this
can be set as small as UNIV_PAGE_SIZE / 2. */
typedef byte	row_merge_block_t;

/** @brief Secondary buffer for I/O operations of merge records.

This buffer is used for writing or reading a record that spans two
row_merge_block_t.  Thus, it must be able to hold one merge record,
whose maximum size is the same as the minimum size of
row_merge_block_t. */
typedef byte	mrec_buf_t[UNIV_PAGE_SIZE_MAX];

/** @brief Merge record in row_merge_block_t.

The format is the same as a record in ROW_FORMAT=COMPACT with the
exception that the REC_N_NEW_EXTRA_BYTES are omitted. */
typedef byte	mrec_t;

/** Merge record in row_merge_buf_t */
struct mtuple_t {
	dfield_t*	fields;		/*!< data fields */
};

/** Buffer for sorting in main memory. */
struct row_merge_buf_t {
	mem_heap_t*	heap;		/*!< memory heap where allocated */
	dict_index_t*	index;		/*!< the index the tuples belong to */
	ulint		total_size;	/*!< total amount of data bytes */
	ulint		n_tuples;	/*!< number of data tuples */
	ulint		max_tuples;	/*!< maximum number of data tuples */
	mtuple_t*	tuples;		/*!< array of data tuples */
	mtuple_t*	tmp_tuples;	/*!< temporary copy of tuples,
					for sorting */
};

/** Information about temporary files used in merge sort */
struct merge_file_t {
	int		fd;		/*!< file descriptor */
	ulint		offset;		/*!< file offset (end of file) */
	ib_uint64_t	n_rec;		/*!< number of records in the file */
};

/** Index field definition */
struct index_field_t {
	ulint		col_no;		/*!< column offset */
	ulint		prefix_len;	/*!< column prefix length, or 0
					if indexing the whole column */
	bool		is_v_col;	/*!< whether this is a virtual column */
};

/** Definition of an index being created */
struct index_def_t {
	const char*	name;		/*!< index name */
	bool		rebuild;	/*!< whether the table is rebuilt */
	ulint		ind_type;	/*!< 0, DICT_UNIQUE,
					or DICT_CLUSTERED */
	ulint		key_number;	/*!< MySQL key number,
					or ULINT_UNDEFINED if none */
	ulint		n_fields;	/*!< number of fields in index */
	index_field_t*	fields;		/*!< field definitions */
	st_mysql_ftparser*
			parser;		/*!< fulltext parser plugin */
	bool		is_ngram;	/*!< true if it's ngram parser */
};

/** Structure for reporting duplicate records. */
struct row_merge_dup_t {
	dict_index_t*		index;	/*!< index being sorted */
	struct TABLE*		table;	/*!< MySQL table object */
	const ulint*		col_map;/*!< mapping of column numbers
					in table to the rebuilt table
					(index->table), or NULL if not
					rebuilding table */
	ulint			n_dup;	/*!< number of duplicates */
};

/*************************************************************//**
Report a duplicate key. */
void
row_merge_dup_report(
/*=================*/
	row_merge_dup_t*	dup,	/*!< in/out: for reporting duplicates */
	const dfield_t*		entry)	/*!< in: duplicate index entry */
	__attribute__((nonnull));
/*********************************************************************//**
Sets an exclusive lock on a table, for the duration of creating indexes.
@return error code or DB_SUCCESS */
dberr_t
row_merge_lock_table(
/*=================*/
	trx_t*		trx,		/*!< in/out: transaction */
	dict_table_t*	table,		/*!< in: table to lock */
	enum lock_mode	mode)		/*!< in: LOCK_X or LOCK_S */
	__attribute__((nonnull, warn_unused_result));
/*********************************************************************//**
Drop indexes that were created before an error occurred.
The data dictionary must have been locked exclusively by the caller,
because the transaction will not be committed. */
void
row_merge_drop_indexes_dict(
/*========================*/
	trx_t*		trx,	/*!< in/out: dictionary transaction */
	table_id_t	table_id)/*!< in: table identifier */
	__attribute__((nonnull));
/*********************************************************************//**
Drop those indexes which were created before an error occurred.
The data dictionary must have been locked exclusively by the caller,
because the transaction will not be committed. */
void
row_merge_drop_indexes(
/*===================*/
	trx_t*		trx,	/*!< in/out: transaction */
	dict_table_t*	table,	/*!< in/out: table containing the indexes */
	ibool		locked)	/*!< in: TRUE=table locked,
				FALSE=may need to do a lazy drop */
	__attribute__((nonnull));
/*********************************************************************//**
Drop all partially created indexes during crash recovery. */
void
row_merge_drop_temp_indexes(void);
/*=============================*/

/** Create temporary merge files in the given paramater path, and if
UNIV_PFS_IO defined, register the file descriptor with Performance Schema.
@param[in]	path	location for creating temporary merge files.
@return File descriptor */
int
row_merge_file_create_low(
	const char*	path)
	__attribute__((warn_unused_result));
/*********************************************************************//**
Destroy a merge file. And de-register the file from Performance Schema
if UNIV_PFS_IO is defined. */
void
row_merge_file_destroy_low(
/*=======================*/
	int		fd);	/*!< in: merge file descriptor */

/*********************************************************************//**
Provide a new pathname for a table that is being renamed if it belongs to
a file-per-table tablespace.  The caller is responsible for freeing the
memory allocated for the return value.
@return new pathname of tablespace file, or NULL if space = 0 */
char*
row_make_new_pathname(
/*==================*/
	dict_table_t*	table,		/*!< in: table to be renamed */
	const char*	new_name);	/*!< in: new name */
/*********************************************************************//**
Rename the tables in the data dictionary.  The data dictionary must
have been locked exclusively by the caller, because the transaction
will not be committed.
@return error code or DB_SUCCESS */
dberr_t
row_merge_rename_tables_dict(
/*=========================*/
	dict_table_t*	old_table,	/*!< in/out: old table, renamed to
					tmp_name */
	dict_table_t*	new_table,	/*!< in/out: new table, renamed to
					old_table->name */
	const char*	tmp_name,	/*!< in: new name for old_table */
	trx_t*		trx)		/*!< in/out: dictionary transaction */
	__attribute__((nonnull, warn_unused_result));

/*********************************************************************//**
Rename an index in the dictionary that was created. The data
dictionary must have been locked exclusively by the caller, because
the transaction will not be committed.
@return DB_SUCCESS if all OK */
dberr_t
row_merge_rename_index_to_add(
/*==========================*/
	trx_t*		trx,		/*!< in/out: transaction */
	table_id_t	table_id,	/*!< in: table identifier */
	index_id_t	index_id)	/*!< in: index identifier */
	__attribute__((nonnull));
/*********************************************************************//**
Rename an index in the dictionary that is to be dropped. The data
dictionary must have been locked exclusively by the caller, because
the transaction will not be committed.
@return DB_SUCCESS if all OK */
dberr_t
row_merge_rename_index_to_drop(
/*===========================*/
	trx_t*		trx,		/*!< in/out: transaction */
	table_id_t	table_id,	/*!< in: table identifier */
	index_id_t	index_id)	/*!< in: index identifier */
	__attribute__((nonnull));
/** Create the index and load in to the dictionary.
@param[in,out]	trx		trx (sets error_state)
@param[in,out]	table		the index is on this table
@param[in]	index_def	the index definition
@param[in]	add_v		new virtual columns added along with add
				index call
@return index, or NULL on error */
dict_index_t*
row_merge_create_index(
	trx_t*			trx,
	dict_table_t*		table,
	const index_def_t*	index_def,
	const dict_add_v_col_t*	add_v);
/*********************************************************************//**
Check if a transaction can use an index.
@return TRUE if index can be used by the transaction else FALSE */
ibool
row_merge_is_index_usable(
/*======================*/
	const trx_t*		trx,	/*!< in: transaction */
	const dict_index_t*	index);	/*!< in: index to check */
/*********************************************************************//**
Drop a table. The caller must have ensured that the background stats
thread is not processing the table. This can be done by calling
dict_stats_wait_bg_to_stop_using_table() after locking the dictionary and
before calling this function.
@return DB_SUCCESS or error code */
dberr_t
row_merge_drop_table(
/*=================*/
	trx_t*		trx,		/*!< in: transaction */
	dict_table_t*	table)		/*!< in: table instance to drop */
	__attribute__((nonnull));

/** Build indexes on a table by reading a clustered index, creating a temporary
file containing index entries, merge sorting these index entries and inserting
sorted index entries to indexes.
@param[in]	trx		transaction
@param[in]	old_table	table where rows are read from
@param[in]	new_table	table where indexes are created; identical to
old_table unless creating a PRIMARY KEY
@param[in]	online		true if creating indexes online
@param[in]	indexes		indexes to be created
@param[in]	key_numbers	MySQL key numbers
@param[in]	n_indexes	size of indexes[]
@param[in,out]	table		MySQL table, for reporting erroneous key value
if applicable
@param[in]	add_cols	default values of added columns, or NULL
@param[in]	col_map		mapping of old column numbers to new ones, or
NULL if old_table == new_table
@param[in]	add_autoinc	number of added AUTO_INCREMENT columns, or
ULINT_UNDEFINED if none is added
@param[in,out]	sequence	autoinc sequence
@param[in]	skip_pk_sort	whether the new PRIMARY KEY will follow
existing order
@param[in,out]	stage		performance schema accounting object, used by
ALTER TABLE. stage->begin_phase_read_pk() will be called at the beginning of
this function and it will be passed to other functions for further accounting.
@param[in]	add_v		new virtual columns added along with indexes
@return DB_SUCCESS or error code */
dberr_t
row_merge_build_indexes(
	trx_t*			trx,
	dict_table_t*		old_table,
	dict_table_t*		new_table,
	bool			online,
	dict_index_t**		indexes,
	const ulint*		key_numbers,
	ulint			n_indexes,
	struct TABLE*		table,
	const dtuple_t*		add_cols,
	const ulint*		col_map,
	ulint			add_autoinc,
	ib_sequence_t&		sequence,
	bool			skip_pk_sort,
	ut_stage_alter_t*	stage,
	const dict_add_v_col_t*	add_v)
__attribute__((warn_unused_result));

/********************************************************************//**
Write a buffer to a block. */
void
row_merge_buf_write(
/*================*/
	const row_merge_buf_t*	buf,	/*!< in: sorted buffer */
	const merge_file_t*	of,	/*!< in: output file */
	row_merge_block_t*	block)	/*!< out: buffer for writing to file */
	__attribute__((nonnull));
/********************************************************************//**
Sort a buffer. */
void
row_merge_buf_sort(
/*===============*/
	row_merge_buf_t*	buf,	/*!< in/out: sort buffer */
	row_merge_dup_t*	dup)	/*!< in/out: reporter of duplicates
					(NULL if non-unique index) */
	__attribute__((nonnull(1)));
/********************************************************************//**
Write a merge block to the file system.
@return TRUE if request was successful, FALSE if fail */
ibool
row_merge_write(
/*============*/
	int		fd,	/*!< in: file descriptor */
	ulint		offset,	/*!< in: offset where to write,
				in number of row_merge_block_t elements */
	const void*	buf);	/*!< in: data */
/********************************************************************//**
Empty a sort buffer.
@return sort buffer */
row_merge_buf_t*
row_merge_buf_empty(
/*================*/
	row_merge_buf_t*	buf)	/*!< in,own: sort buffer */
	__attribute__((warn_unused_result, nonnull));

/** Create a merge file in the given location.
@param[out]	merge_file	merge file structure
@param[in]	path		location for creating temporary file
@return file descriptor, or -1 on failure */
int
row_merge_file_create(
<<<<<<< HEAD
/*==================*/
	merge_file_t*	merge_file)	/*!< out: merge file structure */
	__attribute__((nonnull));

/** Merge disk files.
@param[in]	trx	transaction
@param[in]	dup	descriptor of index being created
@param[in,out]	file	file containing index entries
@param[in,out]	block	3 buffers
@param[in,out]	tmpfd	temporary file handle
@param[in,out]	stage	performance schema accounting object, used by
ALTER TABLE. If not NULL, stage->begin_phase_sort() will be called initially
and then stage->inc() will be called for each record processed.
=======
	merge_file_t*	merge_file,
	const char*	path);

/*********************************************************************//**
Merge disk files.
>>>>>>> 74768230
@return DB_SUCCESS or error code */
dberr_t
row_merge_sort(
	trx_t*			trx,
	const row_merge_dup_t*	dup,
	merge_file_t*		file,
	row_merge_block_t*	block,
	int*			tmpfd,
	ut_stage_alter_t*	stage = NULL);

/*********************************************************************//**
Allocate a sort buffer.
@return own: sort buffer */
row_merge_buf_t*
row_merge_buf_create(
/*=================*/
	dict_index_t*	index)	/*!< in: secondary index */
	__attribute__((warn_unused_result, nonnull, malloc));
/*********************************************************************//**
Deallocate a sort buffer. */
void
row_merge_buf_free(
/*===============*/
	row_merge_buf_t*	buf)	/*!< in,own: sort buffer to be freed */
	__attribute__((nonnull));
/*********************************************************************//**
Destroy a merge file. */
void
row_merge_file_destroy(
/*===================*/
	merge_file_t*	merge_file)	/*!< in/out: merge file structure */
	__attribute__((nonnull));
/********************************************************************//**
Read a merge block from the file system.
@return TRUE if request was successful, FALSE if fail */
ibool
row_merge_read(
/*===========*/
	int			fd,	/*!< in: file descriptor */
	ulint			offset,	/*!< in: offset where to read
					in number of row_merge_block_t
					elements */
	row_merge_block_t*	buf);	/*!< out: data */
/********************************************************************//**
Read a merge record.
@return pointer to next record, or NULL on I/O error or end of list */
const byte*
row_merge_read_rec(
/*===============*/
	row_merge_block_t*	block,	/*!< in/out: file buffer */
	mrec_buf_t*		buf,	/*!< in/out: secondary buffer */
	const byte*		b,	/*!< in: pointer to record */
	const dict_index_t*	index,	/*!< in: index of the record */
	int			fd,	/*!< in: file descriptor */
	ulint*			foffs,	/*!< in/out: file offset */
	const mrec_t**		mrec,	/*!< out: pointer to merge record,
					or NULL on end of list
					(non-NULL on I/O error) */
	ulint*			offsets)/*!< out: offsets of mrec */
	__attribute__((nonnull, warn_unused_result));
#endif /* row0merge.h */<|MERGE_RESOLUTION|>--- conflicted
+++ resolved
@@ -358,9 +358,8 @@
 @return file descriptor, or -1 on failure */
 int
 row_merge_file_create(
-<<<<<<< HEAD
-/*==================*/
-	merge_file_t*	merge_file)	/*!< out: merge file structure */
+	merge_file_t*	merge_file,
+	const char*	path)
 	__attribute__((nonnull));
 
 /** Merge disk files.
@@ -372,13 +371,6 @@
 @param[in,out]	stage	performance schema accounting object, used by
 ALTER TABLE. If not NULL, stage->begin_phase_sort() will be called initially
 and then stage->inc() will be called for each record processed.
-=======
-	merge_file_t*	merge_file,
-	const char*	path);
-
-/*********************************************************************//**
-Merge disk files.
->>>>>>> 74768230
 @return DB_SUCCESS or error code */
 dberr_t
 row_merge_sort(
