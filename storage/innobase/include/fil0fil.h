/*****************************************************************************

Copyright (c) 1995, 2017, Oracle and/or its affiliates. All Rights Reserved.

This program is free software; you can redistribute it and/or modify it under
the terms of the GNU General Public License as published by the Free Software
Foundation; version 2 of the License.

This program is distributed in the hope that it will be useful, but WITHOUT
ANY WARRANTY; without even the implied warranty of MERCHANTABILITY or FITNESS
FOR A PARTICULAR PURPOSE. See the GNU General Public License for more details.

You should have received a copy of the GNU General Public License along with
this program; if not, write to the Free Software Foundation, Inc.,
51 Franklin Street, Suite 500, Boston, MA 02110-1335 USA

*****************************************************************************/

/**************************************************//**
@file include/fil0fil.h
The low-level file system

Created 10/25/1995 Heikki Tuuri
*******************************************************/

#ifndef fil0fil_h
#define fil0fil_h

#include "univ.i"

#include "log0recv.h"
#include "dict0types.h"
#include "page0size.h"
#include "fil0types.h"
#ifndef UNIV_HOTBACKUP
#include "ibuf0types.h"
#endif /* !UNIV_HOTBACKUP */
#include "ut0new.h"

#include "dd/object_id.h"

#include <list>
#include <vector>

extern const char general_space_name[];
extern volatile bool	recv_recovery_on;

// Forward declaration
struct trx_t;
class page_id_t;

using Filenames = std::vector<std::string, ut_allocator<std::string>>;
using Space_ids = std::vector<space_id_t, ut_allocator<space_id_t>>;

typedef std::list<char*, ut_allocator<char*> >	space_name_list_t;

/** File types */
enum fil_type_t : uint8_t {
	/** temporary tablespace (temporary undo log or tables) */
	FIL_TYPE_TEMPORARY = 1,
	/** a tablespace that is being imported (no logging until finished) */
	FIL_TYPE_IMPORT = 2,
	/** persistent tablespace (for system, undo log or tables) */
	FIL_TYPE_TABLESPACE = 4,
	/** redo log covering changes to files of FIL_TYPE_TABLESPACE */
	FIL_TYPE_LOG = 8
};

/** Result of comparing a path. */
enum class Fil_state  {
	/** The path matches what was found during the scan. */
	MATCHES,

	/** No MLOG_FILE_DELETE record and the file could not be found. */
	MISSING,

	/** A MLOG_FILE_DELETE was found, file was deleted. */
	DELETED,

	/** Space ID matches but the paths don't match. */
	MOVED
};

/** Check if fil_type is any of FIL_TYPE_TEMPORARY, FIL_TYPE_IMPORT
or FIL_TYPE_TABLESPACE.
@param[in]	type	variable of type fil_type_t
@return true if any of FIL_TYPE_TEMPORARY, FIL_TYPE_IMPORT
or FIL_TYPE_TABLESPACE */
inline
bool
fil_type_is_data(fil_type_t type)
{
	return(type == FIL_TYPE_TEMPORARY
	       || type == FIL_TYPE_IMPORT
	       || type == FIL_TYPE_TABLESPACE);
}

struct fil_space_t;

/** File node of a tablespace or the log data space */
struct fil_node_t {

	using List_node = UT_LIST_NODE_T(fil_node_t);

	/** tablespace containing this file */
	fil_space_t*		space;

	/** file name; protected by Fil_shard::m_mutex and log_sys->mutex. */
	char*			name;

	/** whether this file is open. Note: We set the is_open flag after
	we increase the write the MLOG_FILE_OPEN record to redo log. Therefore
	we increment the in_use reference count before setting the OPEN flag. */
	bool			is_open;

	/** file handle (valid if is_open) */
	pfs_os_file_t		handle;

	/** event that groups and serializes calls to fsync */
	os_event_t		sync_event;

	/** whether the file actually is a raw device or disk partition */
	bool			is_raw_disk;

	/** size of the file in database pages (0 if not known yet);
	the possible last incomplete megabyte may be ignored
	if space->id == 0 */
	page_no_t		size;

	/** initial size of the file in database pages;
	FIL_IBD_FILE_INITIAL_SIZE by default */
	page_no_t		init_size;

	/** maximum size of the file in database pages */
	page_no_t		max_size;

	/** count of pending i/o's; is_open must be true if nonzero */
	size_t			n_pending;

	/** count of pending flushes; is_open must be true if nonzero */
	size_t			n_pending_flushes;

	/** e.g., when a file is being extended or just opened. */
	size_t			in_use;

	/** number of writes to the file since the system was started */
	int64_t			modification_counter;

	/** the modification_counter of the latest flush to disk */
	int64_t			flush_counter;

	/** link to the fil_system->LRU list (keeping track of open files) */
	List_node		LRU;

	/** whether the file system of this file supports PUNCH HOLE */
	bool			punch_hole;

	/** block size to use for punching holes */
	size_t			block_size;

	/** whether atomic write is enabled for this file */
	bool			atomic_write;

	/** FIL_NODE_MAGIC_N */
	size_t			magic_n;
};

/** Tablespace or log data space */
struct fil_space_t {

	using List_node = UT_LIST_NODE_T(fil_space_t);
	using Files = std::vector<fil_node_t, ut_allocator<fil_node_t>>;

	/** Tablespace name */
	char*			name;

	/** Tablespace ID */
	space_id_t		id;

	/** LSN of the most recent fil_names_write_if_was_clean().
	Reset to 0 by fil_names_clear().  Protected by log_sys->mutex.
	If and only if this is nonzero, the tablespace will be in
	named_spaces. */
	lsn_t			max_lsn;

	/** True if we want to rename the .ibd file of tablespace and
	want to stop temporarily posting of new i/o requests on the file */
	bool			stop_ios;

	/** We set this true when we start deleting a single-table
	tablespace.  When this is set following new ops are not allowed:
	* read IO request
	* ibuf merge
	* file flush
	Note that we can still possibly have new write operations because we
	don't check this flag when doing flush batches. */
	bool			stop_new_ops;

#ifdef UNIV_DEBUG
	/** Reference count for operations who want to skip redo log in
	the file space in order to make fsp_space_modify_check pass. */
	ulint			redo_skipped_count;
#endif /* UNIV_DEBUG */

	/** Purpose */
	fil_type_t		purpose;

	/** Files attached to this tablespace. Note: Only the system tablespace
	can have multiple files, this is a legacy issue. */
	Files			files;

	/** Tablespace file size in pages; 0 if not known yet */
	page_no_t		size;

	/** FSP_SIZE in the tablespace header; 0 if not known yet */
	page_no_t		size_in_header;

	/** Length of the FSP_FREE list */
	uint32_t		free_len;

	/** Contents of FSP_FREE_LIMIT */
	page_no_t		free_limit;

	/** Tablespace flags; see fsp_flags_is_valid() and
	page_size_t(ulint) (constructor).
	This is protected by space->latch and tablespace MDL */
	uint32_t		flags;

	/** Number of reserved free extents for ongoing operations like
	B-tree page split */
	uint32_t		n_reserved_extents;

	/** This is positive when flushing the tablespace to disk;
	dropping of the tablespace is forbidden if this is positive */
	uint32_t		n_pending_flushes;

	/** This is positive when we have pending operations against this
	tablespace. The pending operations can be ibuf merges or lock
	validation code trying to read a block.  Dropping of the tablespace
	is forbidden if this is positive.  Protected by Fil_shard::m_mutex. */
	uint32_t		n_pending_ops;

#ifndef UNIV_HOTBACKUP
	/** Latch protecting the file space storage allocation */
	rw_lock_t		latch;
#endif /* !UNIV_HOTBACKUP */

	/** List of spaces with at least one unflushed file we have
	written to */
	List_node		unflushed_spaces;

	/** true if this space is currently in unflushed_spaces */
	bool			is_in_unflushed_spaces;

	/** Compression algorithm */
	Compression::Type	compression_type;

	/** Encryption algorithm */
	Encryption::Type	encryption_type;

	/** Encrypt key */
	byte			encryption_key[ENCRYPTION_KEY_LEN];

	/** Encrypt key length*/
	ulint			encryption_klen;

	/** Encrypt initial vector */
	byte			encryption_iv[ENCRYPTION_KEY_LEN];

	/** Release the reserved free extents.
	@param[in]	n_reserved	number of reserved extents */
	void release_free_extents(ulint n_reserved);

	/** FIL_SPACE_MAGIC_N */
	ulint			magic_n;

	/** System tablespace */
	static fil_space_t*	s_sys_space;

#ifdef UNIV_DEBUG
	/** Print the extent descriptor pages of this tablespace into
	the given output stream.
	@param[in]	out	the output stream.
	@return	the output stream. */
	std::ostream& print_xdes_pages(std::ostream& out) const;

	/** Print the extent descriptor pages of this tablespace into
	the given file.
	@param[in]	filename	the output file name. */
	void print_xdes_pages(const char* filename) const;
#endif /* UNIV_DEBUG */
};

/** Value of fil_space_t::magic_n */
constexpr size_t FIL_SPACE_MAGIC_N = 89472;

/** Value of fil_node_t::magic_n */
constexpr size_t FIL_NODE_MAGIC_N = 89389;

/** Common InnoDB file extentions */
enum ib_file_suffix {
	NO_EXT = 0,
	IBD = 1,
	CFG = 2,
	CFP = 3
};

extern const char* dot_ext[];

#define DOT_IBD dot_ext[IBD]
#define DOT_CFG dot_ext[CFG]
#define DOT_CFP dot_ext[CFP]

#ifdef _WIN32
/* Initialization of m_abs_path() produces warning C4351:
"new behavior: elements of array '...' will be default initialized."
See https://msdn.microsoft.com/en-us/library/1ywe7hcy.aspx */
#pragma warning(disable:4351)
#endif /* _WIN32 */

/** Wrapper for a path to a directory that may or may not exist. */
class Fil_path {
public:
	/** Default constructor. Defaults to MySQL_datadir_path.  */
	Fil_path();

	/** Constructor
	@param[in]	path		Path, not necessarily NUL terminated
	@param[in]	len		Length of path */
	Fil_path(const char* path, size_t len);

	/** Constructor
	@param[in]	path	pathname */
	explicit Fil_path(const std::string& path);

	/** Destructor */
	~Fil_path();

	/** Implicit type conversion
	@return pointer to m_path.c_str() */
	operator const char*() const
	{
		return(m_path.c_str());
	}

	/** Explicit type conversion
	@return pointer to m_path.c_str() */
	const char* operator()() const
	{
		return(m_path.c_str());
	}

	/** @return the length of m_path */
	const std::string& path() const
		MY_ATTRIBUTE((warn_unused_result))
	{
		return(m_path);
	}

	/** @return the length of m_path */
	size_t len() const
		MY_ATTRIBUTE((warn_unused_result))
	{
		return(m_path.length());
	}

	/** @return the length of m_abs_path */
	size_t abs_len() const
		MY_ATTRIBUTE((warn_unused_result))
	{
		return(m_abs_path.length());
	}

	/** Determine if this path is equal to the other path.
	@param[in]	lhs		Path to compare to
	@return true if the paths are the same */
	bool operator==(const Fil_path& lhs) const
	{
		return(m_path.compare(lhs.m_path));
	}

	/** Check if m_path is the parent of name.
	@param[in]	name		Path to compare to
	@return true if m_path is an ancestor of name */
	bool is_ancestor(const std::string& name) const
		MY_ATTRIBUTE((warn_unused_result))
	{
		if (m_path.empty() || name.empty()) {
			return(false);
		}

		return(is_ancestor(m_abs_path, name));
	}

	/** Check if m_path is the parent of other.m_path.
	@param[in]	other		Path to compare to
	@return true if m_path is an ancestor of name */
	bool is_ancestor(const Fil_path& other) const
		MY_ATTRIBUTE((warn_unused_result))
	{
		if (m_path.empty() || other.m_path.empty()) {
			return(false);
		}

		return(is_ancestor(m_abs_path, other.m_abs_path));
	}

	/** @return true if m_path exists and is a file. */
	bool is_file_and_exists() const
		MY_ATTRIBUTE((warn_unused_result));

	/** @return true if m_path exists and is a directory. */
	bool is_directory_and_exists() const
		MY_ATTRIBUTE((warn_unused_result));

	/** Return the absolute path */
	const std::string& abs_path() const
		MY_ATTRIBUTE((warn_unused_result))
	{
		return(m_abs_path);
	}

	/** @return true if the path is an absolute path. */
	bool is_absolute_path() const
		MY_ATTRIBUTE((warn_unused_result))
	{
		if (m_path.empty()) {
			return(false);
		}
#ifdef _WIN32
		/* Windows minimum absolute path length is 'A:\' */
		if (m_path.length() < 2) {
			return(false);
		}
#endif /* _WIN32 */

		ut_a(m_path.length() >= 1);

		return(is_absolute_path(m_path.c_str()));
	}

	/** Convert the paths into absolute paths and compare them. The
	paths to compare must be valid paths, otherwise the result is
	undefined.
	@param[in]	lhs		Filename to compare
	@param[in]	rhs		Filename to compare
	@return true if they are the same */
	static bool equal(const std::string& lhs, const std::string& rhs)
		MY_ATTRIBUTE((warn_unused_result))
	{
		Fil_path	path1(lhs);
		Fil_path	path2(rhs);

		return(path1.abs_path().compare(path2.abs_path()) == 0);
	}

	/** Determine if a path is an absolute path or not.
	@param[in]	path		OS directory or file path to evaluate
	@retval true if an absolute path
	@retval false if a relative path */
	static bool is_absolute_path(const char* path)
		MY_ATTRIBUTE((warn_unused_result))
	{
		if (path[0] == 0) {

			return(false);

		} else if (path[0] == OS_PATH_SEPARATOR) {

			return(true);
		}

#ifdef _WIN32
		/* FIXME: What about \\Host\share paths? */
		if (isalpha(path[0])
		    && path[1] == ':'
		    && path[2] == OS_PATH_SEPARATOR) {

			return(true);
		}
#endif /* _WIN32 */

		return(false);
	}

	/** Normalizes a directory path for the current OS:
	On Windows, we convert '/' to '\', else we convert '\' to '/'.
	@param[in,out]	path	Directory and file path */
	static void normalize(std::string& path)
	{
		for (auto& c : path) {
			if (c == OS_PATH_SEPARATOR_ALT) {
				c = OS_PATH_SEPARATOR;
			}
		}
	}

	/** Normalizes a directory path for the current OS:
	On Windows, we convert '/' to '\', else we convert '\' to '/'.
	@param[in,out] str A null-terminated directory and file path */
	static void normalize(char* path)
	{
		for (auto ptr = path; *ptr; ++ptr) {

			if (*ptr == OS_PATH_SEPARATOR_ALT) {
				*ptr = OS_PATH_SEPARATOR;
			}
		}
	}

	/** @return true if the path exists and is a file . */
	static os_file_type_t get_file_type(const std::string& path)
		MY_ATTRIBUTE((warn_unused_result));

	/** Get the real path for a file name, useful for comparing
	symlinked files.
	@param[in]	dir		Directory
	@param[in]	filename	Filename without directory prefix
	@return the absolute path of dir + filename */
	static std::string get_real_path(
		const char*		dir,
		const std::string&	filename = "")
		MY_ATTRIBUTE((warn_unused_result));

	/** Check if lhs is the ancestor of rhs. If the two paths are the
	same it will return false.
	@param[in]	lhs		Parent path to check
	@param[in]	rhs		Descendent path to check
	@return true if lhs is an ancestor of rhs */
	static bool is_ancestor(const std::string& lhs, const std::string& rhs)
		MY_ATTRIBUTE((warn_unused_result))
	{
		if (lhs.empty()
		    || rhs.empty()
		    || rhs.length() <= lhs.length()) {

			return(false);
		}

		return(std::equal(lhs.begin(), lhs.end(), rhs.begin()));
	}

	/** Check if the name is an undo tablespace name.
	@param[in]	name	Tablespace name
	@param[in]	len	Tablespace name length in bytes
	@return true if it is an undo tablespace name */
	static bool is_undo_tablespace_name(const char* name, size_t len)
		MY_ATTRIBUTE((warn_unused_result));

	/** Check if the file has the .ibd suffix
	@param[in]	path		Filename to check
	@return true if it has the the ".ibd" suffix. */
	static bool has_ibd_suffix(const std::string& path)
	{
		static const char	suffix[] = ".ibd";
		static constexpr auto	len = sizeof(suffix) - 1;

		return(path.size() >= len
		       && path.compare(path.size() - len, len, suffix) == 0);
	}

	/** Allocate and build a file name from a path, a table or
	tablespace name and a suffix.
	@param[in]	path_in		nullptr or the direcory path or
					the full path and filename
	@param[in]	name_in		nullptr if path is full, or
					Table/Tablespace name
	@param[in]	ext		the file extension to use
	@param[in]	trim		whether last name on the path should
					be trimmed
	@return own: file name; must be freed by ut_free() */
	static char* make(
		const char*	path_in,
		const char*	name_in,
		ib_file_suffix	ext,
		bool		trim)
		MY_ATTRIBUTE((warn_unused_result));

	/** @return the null path */
	static const Fil_path& null()
		MY_ATTRIBUTE((warn_unused_result))
	{
		return(s_null_path);
	}

protected:
	/** Path to a file or directory. */
	std::string		m_path;

	/** A full absolute path to the same file. */
	std::string		m_abs_path;

	/** Empty (null) path. */
	static Fil_path	s_null_path;
};

/** The MySQL server --datadir value */
extern Fil_path	MySQL_datadir_path;

/** Initial size of a single-table tablespace in pages */
constexpr size_t	FIL_IBD_FILE_INITIAL_SIZE = 6;

/** 'null' (undefined) page offset in the context of file spaces */
constexpr page_no_t	FIL_NULL = std::numeric_limits<page_no_t>::max();

/** Maximum Page Number, one less than FIL_NULL */
constexpr page_no_t	PAGE_NO_MAX = std::numeric_limits<page_no_t>::max() - 1;

/** Unknown space id */
constexpr space_id_t	SPACE_UNKNOWN = std::numeric_limits<space_id_t>::max();

/* Space address data type; this is intended to be used when
addresses accurate to a byte are stored in file pages. If the page part
of the address is FIL_NULL, the address is considered undefined. */

/** 'type' definition in C: an address stored in a file page is a
string of bytes */
using fil_faddr_t = byte;

/** File space address */
struct fil_addr_t {

	/** Page number within a space */
	page_no_t	page;

	/** Byte offset within the page */
	ulint		boffset;

	/** Print a string representation.
	@param[in,out]	out		Stream to write to */
	std::ostream& print(std::ostream& out) const
	{
		out
			<< "[fil_addr_t: page=" << page << ", boffset="
			<< boffset << "]";

		return(out);
	}
};

/* For printing fil_addr_t to a stream.
@param[in,out]	out		Stream to write to
@param[in]	obj		fil_addr_t instance to write */
inline
std::ostream&
operator<<(std::ostream& out, const fil_addr_t&	obj)
{
	return(obj.print(out));
}

/** The null file address */
extern fil_addr_t	fil_addr_null;

using page_type_t = uint16_t;

/** File page types (values of FIL_PAGE_TYPE) @{ */
/** B-tree node */
constexpr page_type_t FIL_PAGE_INDEX = 17855;

/** R-tree node */
constexpr page_type_t FIL_PAGE_RTREE = 17854;

/** Tablespace SDI Index page */
constexpr page_type_t FIL_PAGE_SDI = 17853;

/** Undo log page */
constexpr page_type_t FIL_PAGE_UNDO_LOG = 2;

/** Index node */
constexpr page_type_t FIL_PAGE_INODE = 3;

/** Insert buffer free list */
constexpr page_type_t FIL_PAGE_IBUF_FREE_LIST = 4;

/* File page types introduced in MySQL/InnoDB 5.1.7 */
/** Freshly allocated page */
constexpr page_type_t FIL_PAGE_TYPE_ALLOCATED = 0;

/** Insert buffer bitmap */
constexpr page_type_t FIL_PAGE_IBUF_BITMAP = 5;

/** System page */
constexpr page_type_t FIL_PAGE_TYPE_SYS = 6;

/** Transaction system data */
constexpr page_type_t FIL_PAGE_TYPE_TRX_SYS = 7;

/** File space header */
constexpr page_type_t FIL_PAGE_TYPE_FSP_HDR = 8;

/** Extent descriptor page */
constexpr page_type_t FIL_PAGE_TYPE_XDES = 9;

/** Uncompressed BLOB page */
constexpr page_type_t FIL_PAGE_TYPE_BLOB = 10;

/** First compressed BLOB page */
constexpr page_type_t FIL_PAGE_TYPE_ZBLOB = 11;

/** Subsequent compressed BLOB page */
constexpr page_type_t FIL_PAGE_TYPE_ZBLOB2 = 12;

/** In old tablespaces, garbage in FIL_PAGE_TYPE is replaced with
this value when flushing pages. */
constexpr page_type_t FIL_PAGE_TYPE_UNKNOWN = 13;

/** Compressed page */
constexpr page_type_t FIL_PAGE_COMPRESSED = 14;

/** Encrypted page */
constexpr page_type_t FIL_PAGE_ENCRYPTED = 15;

/** Compressed and Encrypted page */
constexpr page_type_t FIL_PAGE_COMPRESSED_AND_ENCRYPTED = 16;

/** Encrypted R-tree page */
constexpr page_type_t FIL_PAGE_ENCRYPTED_RTREE = 17;

/** Uncompressed SDI BLOB page */
constexpr page_type_t FIL_PAGE_SDI_BLOB = 18;

/** Commpressed SDI BLOB page */
constexpr page_type_t FIL_PAGE_SDI_ZBLOB = 19;

/** Independently compressed LOB page*/
constexpr page_type_t FIL_PAGE_TYPE_ZBLOB3 = 20;

/** Rollback Segment Array page */
constexpr page_type_t FIL_PAGE_TYPE_RSEG_ARRAY = 21;

/** Used by i_s.cc to index into the text description. */
constexpr page_type_t FIL_PAGE_TYPE_LAST = FIL_PAGE_TYPE_RSEG_ARRAY;
/* @} */

/** Check whether the page type is index (Btree or Rtree or SDI) type */
#define fil_page_type_is_index(page_type)                          \
	(page_type == FIL_PAGE_INDEX || page_type == FIL_PAGE_SDI  \
	 || page_type == FIL_PAGE_RTREE)

/** Check whether the page is index page (either regular Btree index or Rtree
index */
#define fil_page_index_page_check(page)                         \
        fil_page_type_is_index(fil_page_get_type(page))

/** The number of fsyncs done to the log */
extern ulint	fil_n_log_flushes;

/** Number of pending redo log flushes */
extern ulint	fil_n_pending_log_flushes;
/** Number of pending tablespace flushes */
extern ulint	fil_n_pending_tablespace_flushes;

/** Number of files currently open */
extern ulint	fil_n_file_opened;

#ifndef UNIV_HOTBACKUP
/** Look up a tablespace.
The caller should hold an InnoDB table lock or a MDL that prevents
the tablespace from being dropped during the operation,
or the caller should be in single-threaded crash recovery mode
(no user connections that could drop tablespaces).
If this is not the case, fil_space_acquire() and fil_space_release()
should be used instead.
@param[in]	space_id	Tablespace ID
@return tablespace, or nullptr if not found */
fil_space_t*
fil_space_get(space_id_t space_id)
	MY_ATTRIBUTE((warn_unused_result));

/** Returns the latch of a file space.
@param[in]	space_id	Tablespace ID
@param[out]	flags	tablespace flags
@return latch protecting storage allocation */
rw_lock_t*
fil_space_get_latch(space_id_t id, ulint* flags)
	MY_ATTRIBUTE((warn_unused_result));

#ifdef UNIV_DEBUG
/** Gets the type of a file space.
@param[in]	space_id	Tablespace ID
@return file type */
fil_type_t
fil_space_get_type(space_id_t space_id)
	MY_ATTRIBUTE((warn_unused_result));
#endif /* UNIV_DEBUG */

/** Note that a tablespace has been imported.
It is initially marked as FIL_TYPE_IMPORT so that no logging is
done during the import process when the space ID is stamped to each page.
Now we change it to FIL_SPACE_TABLESPACE to start redo and undo logging.
NOTE: temporary tablespaces are never imported.
@param[in]	space_id	Tablespace ID */
void
fil_space_set_imported(space_id_t space_id);
#endif /* !UNIV_HOTBACKUP */

/** Append a file to the chain of files of a space.
@param[in]	name		file name of a file that is not open
@param[in]	size		file size in entire database blocks
@param[in,out]	space		tablespace from fil_space_create()
@param[in]	is_raw		whether this is a raw device or partition
@param[in]	atomic_write	true if atomic write enabled
@param[in]	max_pages	maximum number of pages in file
@return pointer to the file name
@retval nullptr if error */
char*
fil_node_create(
	const char*	name,
	page_no_t	size,
	fil_space_t*	space,
	bool		is_raw,
	bool		atomic_write,
	page_no_t	max_pages = PAGE_NO_MAX)
	MY_ATTRIBUTE((warn_unused_result));

/** Create a space memory object and put it to the fil_system hash table.
The tablespace name is independent from the tablespace file-name.
Error messages are issued to the server log.
@param[in]	name		Tablespace name
@param[in]	space_id	Tablespace ID
@param[in]	flags		tablespace flags
@param[in]	purpose		tablespace purpose
@return pointer to created tablespace, to be filled in with fil_node_create()
@retval nullptr on failure (such as when the same tablespace exists) */
fil_space_t*
fil_space_create(
	const char*	name,
	space_id_t	space_id,
	ulint		flags,
	fil_type_t	purpose)
	MY_ATTRIBUTE((warn_unused_result));

/** Assigns a new space id for a new single-table tablespace.
This works simply by incrementing the global counter. If 4 billion id's
is not enough, we may need to recycle id's.
@param[in,out]	space_id		New space ID
@return true if assigned, false if not */
bool
fil_assign_new_space_id(space_id_t* space_id)
	MY_ATTRIBUTE((warn_unused_result));

/** Returns the path from the first fil_node_t found with this space ID.
The caller is responsible for freeing the memory allocated here for the
value returned.
@param[in]	space_id	Tablespace ID
@return own: A copy of fil_node_t::path, nullptr if space ID is zero
	or not found. */
char*
fil_space_get_first_path(space_id_t space_id)
	MY_ATTRIBUTE((warn_unused_result));

/** Returns the size of the space in pages. The tablespace must be cached
in the memory cache.
@param[in]	space_id	Tablespace ID
@return space size, 0 if space not found */
page_no_t
fil_space_get_size(space_id_t space_id)
	MY_ATTRIBUTE((warn_unused_result));

/** Returns the flags of the space. The tablespace must be cached
in the memory cache.
@param[in]	space_id	Tablespace ID for which to get the flags
@return flags, ULINT_UNDEFINED if space not found */
ulint
fil_space_get_flags(space_id_t space_id)
	MY_ATTRIBUTE((warn_unused_result));

/** Sets the flags of the tablespace. The tablespace must be locked
in MDL_EXCLUSIVE MODE.
@param[in]	space		tablespace in-memory struct
@param[in]	flags		tablespace flags */
void
fil_space_set_flags(
	fil_space_t*	space,
	ulint		flags);

/** Open each file of a tablespace if not already open.
@param[in]	space_id	Tablespace ID
@retval	true	if all file nodes were opened
@retval	false	on failure */
bool
fil_space_open(space_id_t space_id)
	MY_ATTRIBUTE((warn_unused_result));

/** Close each file of a tablespace if open.
@param[in]	space_id	Tablespace ID */
void
fil_space_close(space_id_t space_id);

/** Returns the page size of the space and whether it is compressed or not.
The tablespace must be cached in the memory cache.
@param[in]	space_id	Tablespace ID
@param[out]	found		true if tablespace was found
@return page size */
const page_size_t
fil_space_get_page_size(
	space_id_t	space_id,
	bool*		found)
	MY_ATTRIBUTE((warn_unused_result));

/** Initializes the tablespace memory cache.
@param[in]	max_n_open	Max number of open files. */
void
fil_init(ulint max_n_open);

/** Initializes the tablespace memory cache. */
void
fil_close();

/** Opens all log files and system tablespace data files.
They stay open until the database server shutdown. This should be called
at a server startup after the space objects for the log and the system
tablespace have been created. The purpose of this operation is to make
sure we never run out of file descriptors if we need to read from the
insert buffer or to write to the log. */
void
fil_open_log_and_system_tablespace_files();

/** Closes all open files. There must not be any pending i/o's or not flushed
modifications in the files. */
void
fil_close_all_files();

/** Closes the redo log files. There must not be any pending i/o's or not
flushed modifications in the files.
@param[in]	free_all	Whether to free the instances. */
void
fil_close_log_files(bool free_all);

/** Iterate over the files in all the tablespaces. */
class Fil_iterator {
public:
	using Function = std::function<dberr_t(fil_node_t*)>;

	/** For each data file, exclude redo log files.
	@param[in]	include_log	include files, if true
	@param[in]	f		Callback */
	template<typename F>
	static dberr_t for_each_file(bool include_log, F&& f)
	{
		return(iterate(include_log, [=](fil_node_t* file)
		{
			return(f(file));
		}));
	}

	/** Iterate over the spaces and file lists.
	@param[in]	include_log	if true then fetch log files too
	@param[in,out]	f		Callback */
	static dberr_t iterate(bool include_log, Function&& f);
};

/** Sets the max tablespace id counter if the given number is bigger than the
previous value.
@param[in]	max_id		Maximum known tablespace ID */
void
fil_set_max_space_id_if_bigger(space_id_t max_id);

#ifndef UNIV_HOTBACKUP
/** Write the flushed LSN to the page header of the first page in the
system tablespace.
@param[in]	lsn		Flushed LSN
@return DB_SUCCESS or error number */
dberr_t
fil_write_flushed_lsn(lsn_t lsn)
	MY_ATTRIBUTE((warn_unused_result));

/** Acquire a tablespace when it could be dropped concurrently.
Used by background threads that do not necessarily hold proper locks
for concurrency control.
@param[in]	space_id	Tablespace ID
@return the tablespace, or nullptr if missing or being deleted */
fil_space_t*
fil_space_acquire(space_id_t space_id)
	MY_ATTRIBUTE((warn_unused_result));

/** Acquire a tablespace that may not exist.
Used by background threads that do not necessarily hold proper locks
for concurrency control.
@param[in]	space_id	Tablespace ID
@return the tablespace, or nullptr if missing or being deleted */
fil_space_t*
fil_space_acquire_silent(space_id_t space_id)
	MY_ATTRIBUTE((warn_unused_result));

/** Release a tablespace acquired with fil_space_acquire().
@param[in,out]	space		Tablespace to release  */
void
fil_space_release(fil_space_t* space);

#endif /* !UNIV_HOTBACKUP */

/** Deletes an IBD tablespace, either general or single-table.
The tablespace must be cached in the memory cache. This will delete the
datafile, fil_space_t & fil_node_t entries from the file_system_t cache.
@param[in]	space_id	Tablespace ID
@param[in]	buf_remove	Specify the action to take on the pages
for this table in the buffer pool.
@return DB_SUCCESS, DB_TABLESPCE_NOT_FOUND or DB_IO_ERROR */
dberr_t
fil_delete_tablespace(
	space_id_t	space_id,
	buf_remove_t	buf_remove)
	MY_ATTRIBUTE((warn_unused_result));

#ifndef UNIV_HOTBACKUP
/** Fetch the file name opened for a space_id during recovery
from the file map.
@param[in]	space_id	Undo tablespace ID
@return file name that was opened, empty string if space ID not found. */
std::string
fil_system_open_fetch(space_id_t space_id)
	MY_ATTRIBUTE((warn_unused_result));

/** Truncate the tablespace to needed size.
@param[in]	space_id	Id of tablespace to truncate
@param[in]	size_in_pages	Truncate size.
@return true if truncate was successful. */
bool
fil_truncate_tablespace(
	space_id_t	space_id,
	page_no_t	size_in_pages)
	MY_ATTRIBUTE((warn_unused_result));

/** Closes a single-table tablespace. The tablespace must be cached in the
memory cache. Free all pages used by the tablespace.
@param[in,out]	trx		Transaction covering the close
@param[in]	space_id	Tablespace ID
@return DB_SUCCESS or error */
dberr_t
fil_close_tablespace(trx_t* trx, space_id_t space_id)
	MY_ATTRIBUTE((warn_unused_result));

/** Discards a single-table tablespace. The tablespace must be cached in the
memory cache. Discarding is like deleting a tablespace, but

 1. We do not drop the table from the data dictionary;

 2. We remove all insert buffer entries for the tablespace immediately;
    in DROP TABLE they are only removed gradually in the background;

 3. When the user does IMPORT TABLESPACE, the tablespace will have the
    same id as it originally had.

 4. Free all the pages in use by the tablespace if rename=true.
@param[in]	space_id	Tablespace ID
@return DB_SUCCESS or error */
dberr_t
fil_discard_tablespace(space_id_t space_id)
	MY_ATTRIBUTE((warn_unused_result));
#endif /* !UNIV_HOTBACKUP */

/** Test if a tablespace file can be renamed to a new filepath by checking
if that the old filepath exists and the new filepath does not exist.
@param[in]	space_id	Tablespace ID
@param[in]	old_path	Old filepath
@param[in]	new_path	New filepath
@param[in]	is_discarded	Whether the tablespace is discarded
@return innodb error code */
dberr_t
fil_rename_tablespace_check(
	space_id_t	space_id,
	const char*	old_path,
	const char*	new_path,
	bool		is_discarded)
	MY_ATTRIBUTE((warn_unused_result));

/** Rename a single-table tablespace.
The tablespace must exist in the memory cache.
@param[in]	space_id	Tablespace ID
@param[in]	old_path	Old file name
@param[in]	new_name	New table name in the databasename/tablename
				format
@param[in]	new_path_in	New file name, or nullptr if it is located in
				The normal data directory
@return true if success */
bool
fil_rename_tablespace(
	space_id_t	space_id,
	const char*	old_path,
	const char*	new_name,
	const char*	new_path_in)
	MY_ATTRIBUTE((warn_unused_result));

/** Create a tablespace file.
@param[in]	space_id	Tablespace ID
@param[in]	name		Tablespace name in dbname/tablename format.
				For general tablespaces, the 'dbname/' part
				may be missing.
@param[in]	path		Path and filename of the datafile to create.
@param[in]	flags		Tablespace flags
@param[in]	size		Initial size of the tablespace file in pages,
				must be >= FIL_IBD_FILE_INITIAL_SIZE
@return DB_SUCCESS or error code */
dberr_t
fil_ibd_create(
	space_id_t	space_id,
	const char*	name,
	const char*	path,
	ulint		flags,
	page_no_t	size)
	MY_ATTRIBUTE((warn_unused_result));
#ifndef UNIV_HOTBACKUP

/** Open a single-table tablespace and optionally check the space id is
right in it. If not successful, print an error message to the error log. This
function is used to open a tablespace when we start up mysqld, and also in
IMPORT TABLESPACE.
NOTE that we assume this operation is used either at the database startup
or under the protection of the dictionary mutex, so that two users cannot
race here.

The fil_node_t::handle will not be left open.

@param[in]	validate	whether we should validate the tablespace
				(read the first page of the file and
				check that the space id in it matches id)
@param[in]	purpose		FIL_TYPE_TABLESPACE or FIL_TYPE_TEMPORARY
@param[in]	space_id	Tablespace ID
@param[in]	flags		tablespace flags
@param[in]	space_name	tablespace name of the datafile
If file-per-table, it is the table name in the databasename/tablename format
@param[in]	path_in		expected filepath, usually read from dictionary
@param[in]	strict		whether to report error when open ibd failed
@return DB_SUCCESS or error code */
dberr_t
fil_ibd_open(
	bool		validate,
	fil_type_t	purpose,
	space_id_t	space_id,
	ulint		flags,
	const char*	space_name,
	const char*	path_in,
	bool		strict)
	MY_ATTRIBUTE((warn_unused_result));

/** Returns true if a matching tablespace exists in the InnoDB tablespace
memory cache. Note that if we have not done a crash recovery at the database
startup, there may be many tablespaces which are not yet in the memory cache.
@param[in]	space_id	Tablespace ID
@param[in]	name		Tablespace name used in
				fil_space_create().
@param[in]	print_err	detailed error information to the
				error log if a matching tablespace is
				not found from memory.
@param[in]	adjust_space	Whether to adjust spaceid on mismatch
@param[in]	heap		Heap memory
@param[in]	table_id	table id
@return true if a matching tablespace exists in the memory cache */
bool
fil_space_exists_in_mem(
	space_id_t	space_id,
	const char*	name,
	bool		print_err,
	bool		adjust_space,
	mem_heap_t*	heap,
	table_id_t	table_id)
	MY_ATTRIBUTE((warn_unused_result));
#else /* !UNIV_HOTBACKUP */

/** Extends all tablespaces to the size stored in the space header. During the
mysqlbackup --apply-log phase we extended the spaces on-demand so that log
records could be appllied, but that may have left spaces still too small
compared to the size stored in the space header. */
void
fil_extend_tablespaces_to_stored_len();

#endif /* !UNIV_HOTBACKUP */

/** Try to extend a tablespace if it is smaller than the specified size.
@param[in,out]	space		Tablespace ID
@param[in]	size		desired size in pages
@return whether the tablespace is at least as big as requested */
bool
fil_space_extend(
	fil_space_t*	space,
	page_no_t	size)
	MY_ATTRIBUTE((warn_unused_result));

/** Tries to reserve free extents in a file space.
@param[in]	space_id	Tablespace ID
@param[in]	n_free_now	Number of free extents now
@param[in]	n_to_reserve	How many one wants to reserve
@return true if succeed */
bool
fil_space_reserve_free_extents(
	space_id_t	space_id,
	ulint		n_free_now,
	ulint		n_to_reserve)
	MY_ATTRIBUTE((warn_unused_result));

/** Releases free extents in a file space.
@param[in]	space_id	Tablespace ID
@param[in]	n_reserved	How many were reserved */
void
fil_space_release_free_extents(
	space_id_t	space_id,
	ulint		n_reserved);

/** Gets the number of reserved extents. If the database is silent, this
number should be zero.
@param[in]	space_id	Tablespace ID
@return the number of reserved extents */
ulint
fil_space_get_n_reserved_extents(space_id_t space_id)
	MY_ATTRIBUTE((warn_unused_result));

/** Read or write data. This operation could be asynchronous (aio).
@param[in,out]	type		IO context
@param[in]	sync		whether synchronous aio is desired
@param[in]	page_id		page id
@param[in]	page_size	page size
@param[in]	byte_offset	remainder of offset in bytes; in aio this
				must be divisible by the OS block size
@param[in]	len		how many bytes to read or write; this must
				not cross a file boundary; in aio this must
				be a block size multiple
@param[in,out]	buf		buffer where to store read data or from where
				to write; in aio this must be appropriately
				aligned
@param[in]	message		message for aio handler if !sync, else ignored
@return error code
@retval DB_SUCCESS on success
@retval DB_TABLESPACE_DELETED if the tablespace does not exist */
dberr_t
fil_io(
	const IORequest&	type,
	bool			sync,
	const page_id_t&	page_id,
	const page_size_t&	page_size,
	ulint			byte_offset,
	ulint			len,
	void*			buf,
	void*			message)
	MY_ATTRIBUTE((warn_unused_result));

/** Waits for an aio operation to complete. This function is used to write the
handler for completed requests. The aio array of pending requests is divided
into segments (see os0file.cc for more info). The thread specifies which
segment it wants to wait for.
@param[in]	segment		The number of the segment in the AIO array
				to wait for */
void
fil_aio_wait(ulint	segment);

/** Flushes to disk possible writes cached by the OS. If the space does
not exist or is being dropped, does not do anything.
@param[in]	space_id	Tablespace ID (this can be a group of log files
				or a tablespace of the database) */
void
fil_flush(space_id_t space_id);

/** Flush to disk the writes in file spaces of the given type
possibly cached by the OS.
@param[in]	purpose		FIL_TYPE_TABLESPACE or FIL_TYPE_LOG, can
				be ORred. */
void
fil_flush_file_spaces(uint8_t purpose);

#ifdef UNIV_DEBUG
/** Checks the consistency of the tablespace cache.
@return true if ok */
bool
fil_validate();
#endif /* UNIV_DEBUG */

/** Returns true if file address is undefined.
@param[in]	addr		File address to check
@return true if undefined */
bool
fil_addr_is_null(fil_addr_t addr)
	MY_ATTRIBUTE((warn_unused_result));

/** Get the predecessor of a file page.
@param[in]	page		File page
@return FIL_PAGE_PREV */
page_no_t
fil_page_get_prev(const byte* page)
	MY_ATTRIBUTE((warn_unused_result));

/** Get the successor of a file page.
@param[in]	page		File page
@return FIL_PAGE_NEXT */
page_no_t
fil_page_get_next(const byte* page)
	MY_ATTRIBUTE((warn_unused_result));

/** Sets the file page type.
@param[in,out]	page		File page
@param[in]	type		File page type to set */
void
fil_page_set_type(byte* page, ulint type);

/** Reset the page type.
Data files created before MySQL 5.1 may contain garbage in FIL_PAGE_TYPE.
In MySQL 3.23.53, only undo log pages and index pages were tagged.
Any other pages were written with uninitialized bytes in FIL_PAGE_TYPE.
@param[in]	page_id		page number
@param[in,out]	page		page with invalid FIL_PAGE_TYPE
@param[in]	type		expected page type
@param[in,out]	mtr		mini-transaction */
void
fil_page_reset_type(
	const page_id_t&	page_id,
	byte*			page,
	ulint			type,
	mtr_t*			mtr);

/** Get the file page type.
@param[in]	page		File page
@return page type */
inline
page_type_t
fil_page_get_type(
	const byte*	page)
{
	return(static_cast<page_type_t>(
			mach_read_from_2(page + FIL_PAGE_TYPE)));
}
/** Check (and if needed, reset) the page type.
Data files created before MySQL 5.1 may contain
garbage in the FIL_PAGE_TYPE field.
In MySQL 3.23.53, only undo log pages and index pages were tagged.
Any other pages were written with uninitialized bytes in FIL_PAGE_TYPE.
@param[in]	page_id		page number
@param[in,out]	page		page with possibly invalid FIL_PAGE_TYPE
@param[in]	type		expected page type
@param[in,out]	mtr		mini-transaction */
inline
void
fil_page_check_type(
	const page_id_t&	page_id,
	byte*			page,
	ulint			type,
	mtr_t*			mtr)
{
	ulint	page_type = fil_page_get_type(page);

	if (page_type != type) {
		fil_page_reset_type(page_id, page, type, mtr);
	}
}

/** Check (and if needed, reset) the page type.
Data files created before MySQL 5.1 may contain
garbage in the FIL_PAGE_TYPE field.
In MySQL 3.23.53, only undo log pages and index pages were tagged.
Any other pages were written with uninitialized bytes in FIL_PAGE_TYPE.
@param[in,out]	block		block with possibly invalid FIL_PAGE_TYPE
@param[in]	type		expected page type
@param[in,out]	mtr		mini-transaction */
#define fil_block_check_type(block, type, mtr)				\
	fil_page_check_type(block->page.id, block->frame, type, mtr)

#ifdef UNIV_DEBUG
/** Increase redo skipped of a tablespace.
@param[in]	space_id	Tablespace ID */
void
fil_space_inc_redo_skipped_count(space_id_t space_id);

/** Decrease redo skipped of a tablespace.
@param[in]	space_id	Tablespace ID */
void
fil_space_dec_redo_skipped_count(space_id_t space_id);

/** Check whether a single-table tablespace is redo skipped.
@param[in]	space_id	Tablespace ID
@return true if redo skipped */
bool
fil_space_is_redo_skipped(space_id_t space_id);
#endif /* UNIV_DEBUG */

/** Delete the tablespace file and any related files like .cfg.
This should not be called for temporary tables.
@param[in]	path		File path of the tablespace */
void
fil_delete_file(const char* path);

/** Callback functor. */
struct PageCallback {

	/** Default constructor */
	PageCallback()
		:
		m_page_size(0, 0, false),
		m_filepath() UNIV_NOTHROW {}

	virtual ~PageCallback() UNIV_NOTHROW {}

	/** Called for page 0 in the tablespace file at the start.
	@param file_size size of the file in bytes
	@param block contents of the first page in the tablespace file
	@retval DB_SUCCESS or error code. */
	virtual dberr_t init(
		os_offset_t		file_size,
		const buf_block_t*	block) UNIV_NOTHROW = 0;

	/** Called for every page in the tablespace. If the page was not
	updated then its state must be set to BUF_PAGE_NOT_USED. For
	compressed tables the page descriptor memory will be at offset:
	block->frame + UNIV_PAGE_SIZE;
	@param offset physical offset within the file
	@param block block read from file, note it is not from the buffer pool
	@retval DB_SUCCESS or error code. */
	virtual dberr_t operator()(
		os_offset_t	offset,
		buf_block_t*	block) UNIV_NOTHROW = 0;

	/** Set the name of the physical file and the file handle that is used
	to open it for the file that is being iterated over.
	@param filename then physical name of the tablespace file.
	@param file OS file handle */
	void set_file(const char* filename, pfs_os_file_t file) UNIV_NOTHROW
	{
		m_file = file;
		m_filepath = filename;
	}

	/**
	@return the space id of the tablespace */
	virtual space_id_t get_space_id() const UNIV_NOTHROW = 0;

	/**
	@retval the space flags of the tablespace being iterated over */
	virtual ulint get_space_flags() const UNIV_NOTHROW = 0;

	/** Set the tablespace table size.
	@param[in] page a page belonging to the tablespace */
	void set_page_size(const buf_frame_t* page) UNIV_NOTHROW;

	/** The compressed page size
	@return the compressed page size */
	const page_size_t& get_page_size() const
	{
		return(m_page_size);
	}

	/** The tablespace page size. */
	page_size_t		m_page_size;

	/** File handle to the tablespace */
	pfs_os_file_t		m_file;

	/** Physical file path. */
	const char*		m_filepath;

	// Disable copying
	PageCallback(const PageCallback&) = delete;
	PageCallback& operator=(const PageCallback&) = delete;
};

/** Iterate over all the pages in the tablespace.
@param table the table definiton in the server
@param n_io_buffers number of blocks to read and write together
@param callback functor that will do the page updates
@return DB_SUCCESS or error code */
dberr_t
fil_tablespace_iterate(
	dict_table_t*		table,
	ulint			n_io_buffers,
	PageCallback&		callback)
	MY_ATTRIBUTE((warn_unused_result));

/** Looks for a pre-existing fil_space_t with the given tablespace ID
and, if found, returns the name and filepath in newly allocated buffers that
the caller must free.
@param[in] space_id The tablespace ID to search for.
@param[out] name Name of the tablespace found.
@param[out] filepath The filepath of the first datafile for thtablespace found.
@return true if tablespace is found, false if not. */
bool
fil_space_read_name_and_filepath(
	space_id_t	space_id,
	char**		name,
	char**		filepath)
	MY_ATTRIBUTE((warn_unused_result));

/** Convert a file name to a tablespace name.
@param[in]	filename	directory/databasename/tablename.ibd
@return database/tablename string, to be freed with ut_free() */
char*
fil_path_to_space_name(const char* filename)
	MY_ATTRIBUTE((warn_unused_result));

/** Returns the space ID based on the tablespace name.
The tablespace must be found in the tablespace memory cache.
This call is made from external to this module, so the mutex is not owned.
@param[in]	name		Tablespace name
@return space ID if tablespace found, SPACE_UNKNOWN if space not. */
space_id_t
fil_space_get_id_by_name(const char* name)
	MY_ATTRIBUTE((warn_unused_result));

/** Iterate over all the spaces in the space list and fetch the
tablespace names. It will return a copy of the name that must be
freed by the caller using: delete[].
@param[in,out]	space_name_list	Container for collecting the names
@return DB_SUCCESS if all OK. */
dberr_t
fil_get_space_names(
	space_name_list_t&	space_name_list)
<<<<<<< HEAD
				/*!< in/out: Vector for collecting the names. */
	MY_ATTRIBUTE((warn_unused_result));

/** Return the next fil_node_t in the current or next fil_space_t.
Once started, the caller must keep calling this until it returns NULL.
fil_space_acquire() and fil_space_release() are invoked here which
blocks a concurrent operation from dropping the tablespace.
@param[in]	prev_node	Pointer to the previous fil_node_t.
If NULL, use the first fil_space_t on fil_system->space_list.
@return pointer to the next fil_node_t.
@retval NULL if this was the last file node */
const fil_node_t*
fil_node_next(
	const fil_node_t*	prev_node);

/** Check if swapping two .ibd files can be done without failure
@param[in]	old_table	old table
@param[in]	new_table	new table
@param[in]	tmp_name	temporary table name
@return innodb error code */
dberr_t
fil_rename_precheck(
	const dict_table_t*	old_table,
	const dict_table_t*	new_table,
	const char*		tmp_name);
=======
	MY_ATTRIBUTE((warn_unused_result));
>>>>>>> 06893d1a

/** Set the compression type for the tablespace of a table
@param[in]	table		Table that should be compressesed
@param[in]	algorithm	Text representation of the algorithm
@return DB_SUCCESS or error code */
dberr_t
fil_set_compression(
	dict_table_t*	table,
	const char*	algorithm)
	MY_ATTRIBUTE((warn_unused_result));

/** Get the compression type for the tablespace
@param[in]	space_id	Space ID to check
@return the compression algorithm */
Compression::Type
fil_get_compression(space_id_t space_id)
	MY_ATTRIBUTE((warn_unused_result));

/** Set encryption.
@param[in,out]	req_type	IO request
@param[in]	page_id		Page address for IO
@param[in,out]	space		Tablespace instance */
void
fil_io_set_encryption(
	IORequest&		req_type,
	const page_id_t&	page_id,
	fil_space_t*		space);

/** Set the encryption type for the tablespace
@param[in] space_id		Space ID of tablespace for which to set
@param[in] algorithm		Encryption algorithm
@param[in] key			Encryption key
@param[in] iv			Encryption iv
@return DB_SUCCESS or error code */
dberr_t
fil_set_encryption(
	space_id_t		space_id,
	Encryption::Type	algorithm,
	byte*			key,
	byte*			iv)
	MY_ATTRIBUTE((warn_unused_result));

/** @return true if the re-encrypt success */
bool
fil_encryption_rotate()
	MY_ATTRIBUTE((warn_unused_result));

/** During crash recovery, open a tablespace if it had not been opened
yet, to get valid size and flags.
@param[in,out]	space		Tablespace instance */
inline
void
fil_space_open_if_needed(fil_space_t* space)
{
	if (space->size == 0) {
		/* Initially, size and flags will be set to 0,
		until the files are opened for the first time.
		fil_space_get_size() will open the file
		and adjust the size and flags. */
		page_no_t	size = fil_space_get_size(space->id);

		ut_a(size == space->size);
	}
}

#if !defined(NO_FALLOCATE) && defined(UNIV_LINUX)
/**
Try and enable FusionIO atomic writes.
@param[in] file		OS file handle
@return true if successful */
bool
fil_fusionio_enable_atomic_write(pfs_os_file_t file)
	MY_ATTRIBUTE((warn_unused_result));
#endif /* !NO_FALLOCATE && UNIV_LINUX */

/** Note that the file system where the file resides doesn't support PUNCH HOLE
@param[in,out]	file		File node to set */
void fil_no_punch_hole(fil_node_t* file);

#ifdef UNIV_ENABLE_UNIT_TEST_MAKE_FILEPATH
void test_make_filepath();
#endif /* UNIV_ENABLE_UNIT_TEST_MAKE_FILEPATH */

/** @return the system tablespace instance */
#define fil_space_get_sys_space() (fil_space_t::s_sys_space)

/** Redo a tablespace create
@param[in]	ptr		redo log record
@param[in]	end		end of the redo log buffer
@param[in]	page_id		Tablespace Id and first page in file
@param[in]	parsed_bytes	Number of bytes parsed so far
@return pointer to next redo log record
@retval nullptr if this log record was truncated */
byte*
fil_tablespace_redo_create(
	byte*		ptr,
	const byte*	end,
	const page_id_t&page_id,
	ulint		parsed_bytes)
	MY_ATTRIBUTE((warn_unused_result));

/** Redo a tablespace drop
@param[in]	ptr		redo log record
@param[in]	end		end of the redo log buffer
@param[in]	page_id		Tablespace Id and first page in file
@param[in]	parsed_bytes	Number of bytes parsed so far
@return pointer to next redo log record
@retval nullptr if this log record was truncated */
byte*
fil_tablespace_redo_delete(
	byte*		ptr,
	const byte*	end,
	const page_id_t&page_id,
	ulint		parsed_bytes)
	MY_ATTRIBUTE((warn_unused_result));

/** Redo a tablespace rename
@param[in]	ptr		redo log record
@param[in]	end		end of the redo log buffer
@param[in]	page_id		Tablespace Id and first page in file
@param[in]	parsed_bytes	Number of bytes parsed so far
@return pointer to next redo log record
@retval nullptr if this log record was truncated */
byte*
fil_tablespace_redo_rename(
	byte*		ptr,
	const byte*	end,
	const page_id_t&page_id,
	ulint		parsed_bytes)
	MY_ATTRIBUTE((warn_unused_result));

/** Read the tablespace id to path mapping from the file
@param[in]	recovery	true if called from crash recovery */
void
fil_tablespace_open_init_for_recovery(bool recovery);

/** Lookup the space ID.
@param[in]	space_id	Tablespace ID to lookup
@return true if space ID is known and open */
bool
fil_tablespace_lookup_for_recovery(space_id_t space_id)
	MY_ATTRIBUTE((warn_unused_result));

/** Lookup the tablespace ID and return the path to the file.
@param[in]	object_id	Server DD tablespace ID
@param[in]	space_id	Tablespace ID to lookup
@param[in]	path		Path in the data dictionary
@param[out]	new_path	New path if scanned path not equal to path
@return status of the match. */
Fil_state
fil_tablespace_path_equals(
	dd::Object_id	object_id,
	space_id_t	space_id,
	const char*	path,
	std::string*	new_path)
	MY_ATTRIBUTE((warn_unused_result));

/** This function should be called after recovery has completed.
Check for tablespace files for which we did not see any MLOG_FILE_DELETE
or MLOG_FILE_RENAME record. These could not be recovered
@return true if there were some filenames missing for which we had to
ignore redo log records during the apply phase */
bool
fil_check_missing_tablespaces()
	MY_ATTRIBUTE((warn_unused_result));

/** Discover tablespaces by reading the header from .ibd files.
@param[in]	directories	Directories to scan
@return DB_SUCCESS if all goes well */
dberr_t
fil_scan_for_tablespaces(const std::string& directories);

/** Open the tabelspace and also get the tablespace filenames, space_id must
already be known.
@param[in]	space_id	Tablespace ID to lookup
@return true if open was successful */
bool
fil_tablespace_open_for_recovery(space_id_t space_id)
	MY_ATTRIBUTE((warn_unused_result));

/** Callback to check tablespace size with space header size and extend
Caller must own the Fil_shard mutex that the file belongs to.
@param[in]	file	file node
@return	error code */
dberr_t
fil_check_extend_space(fil_node_t* file)
	MY_ATTRIBUTE((warn_unused_result));

/** Get the space IDs active in the system.
@param[out]	space_ids	All the registered tablespace IDs */
void
fil_space_ids_get(Space_ids* space_ids);

/** Get the filenames for a tablespace ID and increment pending ops.
@param[in]	space_id	Tablespace ID
@param[out]	files		Files for a tablespace ID */
void
fil_node_fetch(
	space_id_t		space_id,
	fil_space_t::Files*	files);

/** Releases the tablespace instance by decrementing pending ops.
@param[in]	space_id	Tablespace ID to release. */
void
fil_node_release(space_id_t space_id);

<<<<<<< HEAD
/** Replay a file rename operation if possible.
@param[in]	page_id		Space ID and first page number in the file
@param[in]	name		old file name
@param[in]	new_name	new file name
@return	whether the operation was successfully applied
(the name did not exist, or new_name did not exist and
name was successfully renamed to new_name)  */
bool
fil_op_replay_rename(
	const page_id_t&	page_id,
	const char*		name,
	const char*		new_name);

/** Replay a file rename operation for ddl replay.
@param[in]	page_id		Space ID and first page number in the file
@param[in]	name		old file name
@param[in]	new_name	new file name
@return	whether the operation was successfully applied
(the name did not exist, or new_name did not exist and
name was successfully renamed to new_name)  */
bool
fil_op_replay_rename_for_ddl(
	const page_id_t&	page_id,
	const char*		name,
	const char*		new_name);

/** Callback to check tablespace size with space header size and extend
@param[in]	node	file node
@param[in]	context	callers context, currently unused
@return	error code */
=======
/** Generate redo log for swapping two .ibd files
@param[in]	old_table	old table
@param[in]	new_table	new table
@param[in]	tmp_name	temporary table name
@param[in,out]	mtr		mini-transaction
@return innodb error code */
dberr_t
fil_mtr_rename_log(
	const dict_table_t*	old_table,
	const dict_table_t*	new_table,
	const char*		tmp_name,
	mtr_t*			mtr)
	MY_ATTRIBUTE((warn_unused_result));

/** Free the Tablespace_files instance.
@param[in]	read_only_mode	true if InnoDB is started in read only mode.
@return DB_SUCCESS if all OK */
>>>>>>> 06893d1a
dberr_t
fil_open_for_business(bool read_only_mode)
	MY_ATTRIBUTE((warn_unused_result));

/** Check if a path is known to InnoDB.
@param[in]	path		Path to check
@return true if path is known to InnoDB */
bool
fil_check_path(const std::string& path)
	MY_ATTRIBUTE((warn_unused_result));

/** Get the list of directories that InnoDB will search on startup.
@return the list of directories 'dir1;dir2;....;dirN' */
std::string
fil_get_dirs()
	MY_ATTRIBUTE((warn_unused_result));
#endif /* fil0fil_h */<|MERGE_RESOLUTION|>--- conflicted
+++ resolved
@@ -51,8 +51,6 @@
 
 using Filenames = std::vector<std::string, ut_allocator<std::string>>;
 using Space_ids = std::vector<space_id_t, ut_allocator<space_id_t>>;
-
-typedef std::list<char*, ut_allocator<char*> >	space_name_list_t;
 
 /** File types */
 enum fil_type_t : uint8_t {
@@ -514,11 +512,12 @@
 
 	/** Get the real path for a file name, useful for comparing
 	symlinked files.
-	@param[in]	dir		Directory
-	@param[in]	filename	Filename without directory prefix
-	@return the absolute path of dir + filename */
+	@param[in]	path		Directory or filename
+	@param[in]	filename	Filename without directory prefix,
+					path must be a directory
+	@return the absolute path of dir + filename, or "" on error.  */
 	static std::string get_real_path(
-		const char*		dir,
+		const char*		path,
 		const std::string&	filename = "")
 		MY_ATTRIBUTE((warn_unused_result));
 
@@ -1491,30 +1490,6 @@
 fil_space_get_id_by_name(const char* name)
 	MY_ATTRIBUTE((warn_unused_result));
 
-/** Iterate over all the spaces in the space list and fetch the
-tablespace names. It will return a copy of the name that must be
-freed by the caller using: delete[].
-@param[in,out]	space_name_list	Container for collecting the names
-@return DB_SUCCESS if all OK. */
-dberr_t
-fil_get_space_names(
-	space_name_list_t&	space_name_list)
-<<<<<<< HEAD
-				/*!< in/out: Vector for collecting the names. */
-	MY_ATTRIBUTE((warn_unused_result));
-
-/** Return the next fil_node_t in the current or next fil_space_t.
-Once started, the caller must keep calling this until it returns NULL.
-fil_space_acquire() and fil_space_release() are invoked here which
-blocks a concurrent operation from dropping the tablespace.
-@param[in]	prev_node	Pointer to the previous fil_node_t.
-If NULL, use the first fil_space_t on fil_system->space_list.
-@return pointer to the next fil_node_t.
-@retval NULL if this was the last file node */
-const fil_node_t*
-fil_node_next(
-	const fil_node_t*	prev_node);
-
 /** Check if swapping two .ibd files can be done without failure
 @param[in]	old_table	old table
 @param[in]	new_table	new table
@@ -1524,10 +1499,8 @@
 fil_rename_precheck(
 	const dict_table_t*	old_table,
 	const dict_table_t*	new_table,
-	const char*		tmp_name);
-=======
-	MY_ATTRIBUTE((warn_unused_result));
->>>>>>> 06893d1a
+	const char*		tmp_name)
+	MY_ATTRIBUTE((warn_unused_result));
 
 /** Set the compression type for the tablespace of a table
 @param[in]	table		Table that should be compressesed
@@ -1671,17 +1644,19 @@
 fil_tablespace_lookup_for_recovery(space_id_t space_id)
 	MY_ATTRIBUTE((warn_unused_result));
 
-/** Lookup the tablespace ID and return the path to the file.
-@param[in]	object_id	Server DD tablespace ID
+/** Lookup the tablespace ID and return the path to the file. The filename
+is ignored when testing for equality. Only the path up to the file name is
+considered for matching: e.g. ./test/a.ibd == ./test/b.ibd.
+@param[in]	dd_object_id	Server DD tablespace ID
 @param[in]	space_id	Tablespace ID to lookup
-@param[in]	path		Path in the data dictionary
+@param[in]	old_path	Path in the data dictionary
 @param[out]	new_path	New path if scanned path not equal to path
 @return status of the match. */
 Fil_state
 fil_tablespace_path_equals(
-	dd::Object_id	object_id,
+	dd::Object_id	dd_object_id,
 	space_id_t	space_id,
-	const char*	path,
+	const char*	old_path,
 	std::string*	new_path)
 	MY_ATTRIBUTE((warn_unused_result));
 
@@ -1715,38 +1690,6 @@
 dberr_t
 fil_check_extend_space(fil_node_t* file)
 	MY_ATTRIBUTE((warn_unused_result));
-
-/** Get the space IDs active in the system.
-@param[out]	space_ids	All the registered tablespace IDs */
-void
-fil_space_ids_get(Space_ids* space_ids);
-
-/** Get the filenames for a tablespace ID and increment pending ops.
-@param[in]	space_id	Tablespace ID
-@param[out]	files		Files for a tablespace ID */
-void
-fil_node_fetch(
-	space_id_t		space_id,
-	fil_space_t::Files*	files);
-
-/** Releases the tablespace instance by decrementing pending ops.
-@param[in]	space_id	Tablespace ID to release. */
-void
-fil_node_release(space_id_t space_id);
-
-<<<<<<< HEAD
-/** Replay a file rename operation if possible.
-@param[in]	page_id		Space ID and first page number in the file
-@param[in]	name		old file name
-@param[in]	new_name	new file name
-@return	whether the operation was successfully applied
-(the name did not exist, or new_name did not exist and
-name was successfully renamed to new_name)  */
-bool
-fil_op_replay_rename(
-	const page_id_t&	page_id,
-	const char*		name,
-	const char*		new_name);
 
 /** Replay a file rename operation for ddl replay.
 @param[in]	page_id		Space ID and first page number in the file
@@ -1761,29 +1704,9 @@
 	const char*		name,
 	const char*		new_name);
 
-/** Callback to check tablespace size with space header size and extend
-@param[in]	node	file node
-@param[in]	context	callers context, currently unused
-@return	error code */
-=======
-/** Generate redo log for swapping two .ibd files
-@param[in]	old_table	old table
-@param[in]	new_table	new table
-@param[in]	tmp_name	temporary table name
-@param[in,out]	mtr		mini-transaction
-@return innodb error code */
-dberr_t
-fil_mtr_rename_log(
-	const dict_table_t*	old_table,
-	const dict_table_t*	new_table,
-	const char*		tmp_name,
-	mtr_t*			mtr)
-	MY_ATTRIBUTE((warn_unused_result));
-
 /** Free the Tablespace_files instance.
 @param[in]	read_only_mode	true if InnoDB is started in read only mode.
 @return DB_SUCCESS if all OK */
->>>>>>> 06893d1a
 dberr_t
 fil_open_for_business(bool read_only_mode)
 	MY_ATTRIBUTE((warn_unused_result));
@@ -1800,4 +1723,23 @@
 std::string
 fil_get_dirs()
 	MY_ATTRIBUTE((warn_unused_result));
+
+/** Get the space IDs active in the system.
+@param[out]	space_ids	All the registered tablespace IDs */
+void
+fil_space_ids_get(Space_ids* space_ids);
+
+/** Get the filenames for a tablespace ID and increment pending ops.
+@param[in]	space_id	Tablespace ID
+@param[out]	files		Files for a tablespace ID */
+void
+fil_node_fetch(
+	space_id_t		space_id,
+	fil_space_t::Files*	files);
+
+/** Releases the tablespace instance by decrementing pending ops.
+@param[in]	space_id	Tablespace ID to release. */
+void
+fil_node_release(space_id_t space_id);
+
 #endif /* fil0fil_h */