--- conflicted
+++ resolved
@@ -1,6 +1,6 @@
 /*****************************************************************************
 
-Copyright (c) 1996, 2013, Oracle and/or its affiliates. All Rights Reserved.
+Copyright (c) 1996, 2009, Oracle and/or its affiliates. All Rights Reserved.
 
 This program is free software; you can redistribute it and/or modify it under
 the terms of the GNU General Public License as published by the Free Software
@@ -21,24 +21,7 @@
 Transaction rollback
 
 Created 3/26/1996 Heikki Tuuri
-<<<<<<< HEAD
 *******************************************************/
-
-/*******************************************************************//**
-Returns pointer to nth element in an undo number array.
-@return	pointer to the nth element */
-UNIV_INLINE
-trx_undo_inf_t*
-trx_undo_arr_get_nth_info(
-/*======================*/
-	trx_undo_arr_t*	arr,	/*!< in: undo number array */
-	ulint		n)	/*!< in: position */
-{
-	ut_ad(arr);
-	ut_ad(n < arr->n_cells);
-
-	return(arr->infos + n);
-}
 
 #ifdef UNIV_DEBUG
 /*******************************************************************//**
@@ -76,6 +59,3 @@
 	       || (curr_undo_rec_no + 1 <= trx->undo_no));
 }
 #endif /* UNIV_DEBUG */
-=======
-*******************************************************/
->>>>>>> 2fa05815
