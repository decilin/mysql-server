/*****************************************************************************

<<<<<<< HEAD
Copyright (c) 2012, 2015, Oracle and/or its affiliates. All Rights Reserved.
=======
Copyright (c) 2011, 2015, Oracle and/or its affiliates. All Rights Reserved.
>>>>>>> d2bfd95a

This program is free software; you can redistribute it and/or modify it under
the terms of the GNU General Public License as published by the Free Software
Foundation; version 2 of the License.

This program is distributed in the hope that it will be useful, but WITHOUT
ANY WARRANTY; without even the implied warranty of MERCHANTABILITY or FITNESS
FOR A PARTICULAR PURPOSE. See the GNU General Public License for more details.

You should have received a copy of the GNU General Public License along with
this program; if not, write to the Free Software Foundation, Inc.,
51 Franklin Street, Suite 500, Boston, MA 02110-1335 USA

*****************************************************************************/

/**************************************************//**
@file include/api0api.h
InnoDB Native API

2008-08-01 Created by Sunny Bains.
3/20/2011 Jimmy Yang extracted from Embedded InnoDB
*******************************************************/

#ifndef api0api_h
#define api0api_h

#include "db0err.h"
#include <stdio.h>

#if defined(__GNUC__)
#define UNIV_NO_IGNORE		__attribute__ ((warn_unused_result))
#else
#define UNIV_NO_IGNORE
#endif /* __GNUC__ */

/* See comment about ib_bool_t as to why the two macros are unsigned long. */
/** The boolean value of "true" used internally within InnoDB */
#define IB_TRUE			0x1UL
/** The boolean value of "false" used internally within InnoDB */
#define IB_FALSE		0x0UL

/* Basic types used by the InnoDB API. */
/** All InnoDB error codes are represented by ib_err_t */
typedef enum dberr_t		ib_err_t;
/** Representation of a byte within InnoDB */
typedef unsigned char		ib_byte_t;
/** Representation of an unsigned long int within InnoDB */
#ifdef _WIN64
typedef unsigned __int64	ib_ulint_t;
#else
typedef unsigned long int	ib_ulint_t;
#endif /* _WIN64 */

/* We assume C99 support except when using VisualStudio. */
#if !defined(_MSC_VER)
#include <stdint.h>
#endif /* _MSC_VER */

/* Integer types used by the API. Microsft VS defines its own types
and we use the Microsoft types when building with Visual Studio. */
#if defined(_MSC_VER)
/** A signed 8 bit integral type. */
typedef __int8			ib_i8_t;
#else
/** A signed 8 bit integral type. */
typedef int8_t                  ib_i8_t;
#endif

#if defined(_MSC_VER)
/** An unsigned 8 bit integral type. */
typedef unsigned __int8		ib_u8_t;
#else
/** An unsigned 8 bit integral type. */
typedef uint8_t                 ib_u8_t;
#endif

#if defined(_MSC_VER)
/** A signed 16 bit integral type. */
typedef __int16			ib_i16_t;
#else
/** A signed 16 bit integral type. */
typedef int16_t                 ib_i16_t;
#endif

#if defined(_MSC_VER)
/** An unsigned 16 bit integral type. */
typedef unsigned __int16	ib_u16_t;
#else
/** An unsigned 16 bit integral type. */
typedef uint16_t                ib_u16_t;
#endif

#if defined(_MSC_VER)
/** A signed 32 bit integral type. */
typedef __int32			ib_i32_t;
#else
/** A signed 32 bit integral type. */
typedef int32_t                 ib_i32_t;
#endif

#if defined(_MSC_VER)
/** An unsigned 32 bit integral type. */
typedef unsigned __int32	ib_u32_t;
#else
/** An unsigned 32 bit integral type. */
typedef uint32_t                ib_u32_t;
#endif

#if defined(_MSC_VER)
/** A signed 64 bit integral type. */
typedef __int64			ib_i64_t;
#else
/** A signed 64 bit integral type. */
typedef int64_t                 ib_i64_t;
#endif

#if defined(_MSC_VER)
/** An unsigned 64 bit integral type. */
typedef unsigned __int64	ib_u64_t;
#else
/** An unsigned 64 bit integral type. */
typedef uint64_t                ib_u64_t;
#endif

typedef void*			ib_opaque_t;
typedef ib_opaque_t		ib_charset_t;
typedef ib_ulint_t		ib_bool_t;
typedef ib_u64_t		ib_id_u64_t;

/** @enum ib_cfg_type_t Possible types for a configuration variable. */
typedef enum {
	IB_CFG_IBOOL,			/*!< The configuration parameter is
					of type ibool */

	/* XXX Can we avoid having different types for ulint and ulong?
	- On Win64 "unsigned long" is 32 bits
	- ulong is always defined as "unsigned long"
	- On Win64 ulint is defined as 64 bit integer
	=> On Win64 ulint != ulong.
	If we typecast all ulong and ulint variables to the smaller type
	ulong, then we will cut the range of the ulint variables.
	This is not a problem for most ulint variables because their max
	allowed values do not exceed 2^32-1 (e.g. log_groups is ulint
	but its max allowed value is 10). BUT buffer_pool_size and
	log_file_size allow up to 2^64-1. */

	IB_CFG_ULINT,			/*!< The configuration parameter is
					of type ulint */

	IB_CFG_ULONG,			/*!< The configuration parameter is
					of type ulong */

	IB_CFG_TEXT,			/*!< The configuration parameter is
					of type char* */

	IB_CFG_CB			/*!< The configuration parameter is
					a callback parameter */
} ib_cfg_type_t;

/** @enum ib_col_type_t  column types that are supported. */
typedef enum {
	IB_VARCHAR =	1,		/*!< Character varying length. The
					column is not padded. */

	IB_CHAR =	2,		/*!< Fixed length character string. The
					column is padded to the right. */

	IB_BINARY =	3,		/*!< Fixed length binary, similar to
					IB_CHAR but the column is not padded
					to the right. */

	IB_VARBINARY =	4,		/*!< Variable length binary */

	IB_BLOB	=	5,		/*!< Binary large object, or
					a TEXT type */

	IB_INT =	6,		/*!< Integer: can be any size
					from 1 - 8 bytes. If the size is
					1, 2, 4 and 8 bytes then you can use
					the typed read and write functions. For
					other sizes you will need to use the
					ib_col_get_value() function and do the
					conversion yourself. */

	IB_SYS =	8,		/*!< System column, this column can
					be one of DATA_TRX_ID, DATA_ROLL_PTR
					or DATA_ROW_ID. */

	IB_FLOAT =	9,		/*!< C (float)  floating point value. */

	IB_DOUBLE =	10,		/*!> C (double) floating point value. */

	IB_DECIMAL =	11,		/*!< Decimal stored as an ASCII
					string */

	IB_VARCHAR_ANYCHARSET =	12,	/*!< Any charset, varying length */

	IB_CHAR_ANYCHARSET =	13	/*!< Any charset, fixed length */

} ib_col_type_t;

/** @enum ib_tbl_fmt_t InnoDB table format types */
typedef enum {
	IB_TBL_REDUNDANT,		/*!< Redundant row format, the column
					type and length is stored in the row.*/

	IB_TBL_COMPACT,			/*!< Compact row format, the column
					type is not stored in the row. The
					length is stored in the row but the
					storage format uses a compact format
					to store the length of the column data
					and record data storage format also
					uses less storage. */

	IB_TBL_DYNAMIC,			/*!< Compact row format. BLOB prefixes
					are not stored in the clustered index */

	IB_TBL_COMPRESSED		/*!< Similar to dynamic format but
					with pages compressed */
} ib_tbl_fmt_t;

/** @enum ib_col_attr_t InnoDB column attributes */
typedef enum {
	IB_COL_NONE = 0,		/*!< No special attributes. */

	IB_COL_NOT_NULL = 1,		/*!< Column data can't be NULL. */

	IB_COL_UNSIGNED = 2,		/*!< Column is IB_INT and unsigned. */

	IB_COL_NOT_USED = 4,		/*!< Future use, reserved. */

	IB_COL_CUSTOM1 = 8,		/*!< Custom precision type, this is
					a bit that is ignored by InnoDB and so
					can be set and queried by users. */

	IB_COL_CUSTOM2 = 16,		/*!< Custom precision type, this is
					a bit that is ignored by InnoDB and so
					can be set and queried by users. */

	IB_COL_CUSTOM3 = 32		/*!< Custom precision type, this is
					a bit that is ignored by InnoDB and so
					can be set and queried by users. */
} ib_col_attr_t;

/* Note: must match lock0types.h */
/** @enum ib_lck_mode_t InnoDB lock modes. */
typedef enum {
	IB_LOCK_IS = 0,			/*!< Intention shared, an intention
					lock should be used to lock tables */

	IB_LOCK_IX,			/*!< Intention exclusive, an intention
					lock should be used to lock tables */

	IB_LOCK_S,			/*!< Shared locks should be used to
					lock rows */

	IB_LOCK_X,			/*!< Exclusive locks should be used to
					lock rows*/

	IB_LOCK_TABLE_X,		/*!< exclusive table lock */

	IB_LOCK_NONE,			/*!< This is used internally to note
					consistent read */

	IB_LOCK_NUM = IB_LOCK_NONE	/*!< number of lock modes */
} ib_lck_mode_t;

typedef enum {
	IB_CLUSTERED = 1,	/*!< clustered index */
	IB_UNIQUE = 2		/*!< unique index */
} ib_index_type_t;

/** @enum ib_srch_mode_t InnoDB cursor search modes for ib_cursor_moveto().
Note: Values must match those found in page0cur.h */
typedef enum {
	IB_CUR_G = 1,			/*!< If search key is not found then
					position the cursor on the row that
					is greater than the search key */

	IB_CUR_GE = 2,			/*!< If the search key not found then
					position the cursor on the row that
					is greater than or equal to the search
					key */

	IB_CUR_L = 3,			/*!< If search key is not found then
					position the cursor on the row that
					is less than the search key */

	IB_CUR_LE = 4			/*!< If search key is not found then
					position the cursor on the row that
					is less than or equal to the search
					key */
} ib_srch_mode_t;

/** @enum ib_match_mode_t Various match modes used by ib_cursor_moveto() */
typedef enum {
	IB_CLOSEST_MATCH,		/*!< Closest match possible */

	IB_EXACT_MATCH,			/*!< Search using a complete key
					value */

	IB_EXACT_PREFIX			/*!< Search using a key prefix which
					must match to rows: the prefix may
					contain an incomplete field (the
					last field in prefix may be just
					a prefix of a fixed length column) */
} ib_match_mode_t;

/** @struct ib_col_meta_t InnoDB column meta data. */
typedef struct {
	ib_col_type_t	type;		/*!< Type of the column */

	ib_col_attr_t	attr;		/*!< Column attributes */

	ib_u32_t	type_len;	/*!< Length of type */

	ib_u16_t	client_type;	/*!< 16 bits of data relevant only to
					the client. InnoDB doesn't care */

	ib_charset_t*	charset;	/*!< Column charset */
} ib_col_meta_t;

/* Note: Must be in sync with trx0trx.h */
/** @enum ib_trx_level_t Transaction isolation levels */
typedef enum {
	IB_TRX_READ_UNCOMMITTED = 0,	/*!< Dirty read: non-locking SELECTs are
					performed so that we do not look at a
					possible earlier version of a record;
					thus they are not 'consistent' reads
					under this isolation level; otherwise
					like level 2 */

	IB_TRX_READ_COMMITTED = 1,	/*!< Somewhat Oracle-like isolation,
					except that in range UPDATE and DELETE
					we must block phantom rows with
					next-key locks; SELECT ... FOR UPDATE
					and ...  LOCK IN SHARE MODE only lock
					the index records, NOT the gaps before
					them, and thus allow free inserting;
					each consistent read reads its own
					snapshot */

	IB_TRX_REPEATABLE_READ = 2,	/*!< All consistent reads in the same
					trx read the same snapshot; full
					next-key locking used in locking reads
					to block insertions into gaps */

	IB_TRX_SERIALIZABLE = 3		/*!< All plain SELECTs are converted to
					LOCK IN SHARE MODE reads */
} ib_trx_level_t;

/** Generical InnoDB callback prototype. */
typedef void (*ib_cb_t)(void);

#define IB_CFG_BINLOG_ENABLED	0x1
#define IB_CFG_MDL_ENABLED	0x2
#define IB_CFG_DISABLE_ROWLOCK	0x4

/** The first argument to the InnoDB message logging function. By default
it's set to stderr. You should treat ib_msg_stream_t as a void*, since
it will probably change in the future. */
typedef FILE* ib_msg_stream_t;

/** All log messages are written to this function.It should have the same
behavior as fprintf(3). */
typedef int (*ib_msg_log_t)(ib_msg_stream_t, const char*, ...);

/* Note: This is to make it easy for API users to have type
checking for arguments to our functions. Making it ib_opaque_t
by itself will result in pointer decay resulting in subverting
of the compiler's type checking. */

/** InnoDB tuple handle. This handle can refer to either a cluster index
tuple or a secondary index tuple. There are two types of tuples for each
type of index, making a total of four types of tuple handles. There
is a tuple for reading the entire row contents and another for searching
on the index key. */
typedef struct ib_tuple_t* ib_tpl_t;

/** InnoDB transaction handle, all database operations need to be covered
by transactions. This handle represents a transaction. The handle can be
created with ib_trx_begin(), you commit your changes with ib_trx_commit()
and undo your changes using ib_trx_rollback(). If the InnoDB deadlock
monitor rolls back the transaction then you need to free the transaction
using the function ib_trx_release(). You can query the state of an InnoDB
transaction by calling ib_trx_state(). */
typedef struct trx_t* ib_trx_t;

/** InnoDB cursor handle */
typedef struct ib_cursor_t* ib_crsr_t;

/*************************************************************//**
This function is used to compare two data fields for which the data type
is such that we must use the client code to compare them.

@param col_meta column meta data
@param p1 key
@oaram p1_len		key length
@param p2 second key
@param p2_len second key length
@return 1, 0, -1, if a is greater, equal, less than b, respectively */

typedef int (*ib_client_cmp_t)(
	const ib_col_meta_t*	col_meta,
	const ib_byte_t*	p1,
	ib_ulint_t		p1_len,
	const ib_byte_t*	p2,
	ib_ulint_t		p2_len);

/* This should be the same as univ.i */
/** Represents SQL_NULL length */
#define	IB_SQL_NULL		0xFFFFFFFF

/*****************************************************************//**
Start a transaction that's been rolled back. This special function
exists for the case when InnoDB's deadlock detector has rolledack
a transaction. While the transaction has been rolled back the handle
is still valid and can be reused by calling this function. If you
don't want to reuse the transaction handle then you can free the handle
by calling ib_trx_release().
@return innobase txn handle */
ib_err_t
ib_trx_start(
/*=========*/
	ib_trx_t	ib_trx,		/*!< in: transaction to restart */
	ib_trx_level_t	ib_trx_level,	/*!< in: trx isolation level */
	ib_bool_t	read_write,	/*!< in: true if read write
					transaction */
	ib_bool_t	auto_commit,	/*!< in: auto commit after each
					single DML */
	void*		thd);		/*!< in: THD */

/*****************************************************************//**
Begin a transaction. This will allocate a new transaction handle and
put the transaction in the active state.
@return innobase txn handle */
ib_trx_t
ib_trx_begin(
/*=========*/
	ib_trx_level_t	ib_trx_level,	/*!< in: trx isolation level */
	ib_bool_t	read_write,	/*!< in: true if read write
					transaction */
	ib_bool_t	auto_commit);	/*!< in: auto commit after each
					single DML */

/*****************************************************************//**
<<<<<<< HEAD
=======
Query the transaction's state. This function can be used to check for
the state of the transaction in case it has been rolled back by the
InnoDB deadlock detector. Note that when a transaction is selected as
a victim for rollback, InnoDB will always return an appropriate error
code indicating this. @see DB_DEADLOCK, @see DB_LOCK_TABLE_FULL and
@see DB_LOCK_WAIT_TIMEOUT
@return	transaction state */

ib_trx_state_t
ib_trx_state(
/*=========*/
	ib_trx_t	ib_trx);	/*!< in: trx handle */


/*****************************************************************//**
Check if the transaction is read_only */
ib_u32_t
ib_trx_read_only(
/*=============*/
        ib_trx_t        ib_trx);         /*!< in: trx handle */

/*****************************************************************//**
>>>>>>> d2bfd95a
Release the resources of the transaction. If the transaction was
selected as a victim by InnoDB and rolled back then use this function
to free the transaction handle.
@return DB_SUCCESS or err code */
ib_err_t
ib_trx_release(
/*===========*/
	ib_trx_t	ib_trx);	/*!< in: trx handle */

/*****************************************************************//**
Commit a transaction. This function will release the schema latches too.
It will also free the transaction handle.
@return DB_SUCCESS or err code */
ib_err_t
ib_trx_commit(
/*==========*/
	ib_trx_t	ib_trx);	/*!< in: trx handle */

/*****************************************************************//**
Rollback a transaction. This function will release the schema latches too.
It will also free the transaction handle.
@return DB_SUCCESS or err code */
ib_err_t
ib_trx_rollback(
/*============*/
	ib_trx_t	ib_trx);	/*!< in: trx handle */

/*****************************************************************//**
Open an InnoDB table and return a cursor handle to it.
@return DB_SUCCESS or err code */
ib_err_t
ib_cursor_open_table_using_id(
/*==========================*/
	ib_id_u64_t	table_id,	/*!< in: table id of table to open */
	ib_trx_t	ib_trx,		/*!< in: Current transaction handle
					can be NULL */
	ib_crsr_t*	ib_crsr);	/*!< out,own: InnoDB cursor */

/*****************************************************************//**
Open an InnoDB secondary index cursor and return a cursor handle to it.
@return DB_SUCCESS or err code */
ib_err_t
ib_cursor_open_index_using_name(
/*============================*/
	ib_crsr_t	ib_open_crsr,	/*!< in: open/active cursor */
	const char*	index_name,	/*!< in: secondary index name */
	ib_crsr_t*	ib_crsr,	/*!< out,own: InnoDB index cursor */
	int*		idx_type,	/*!< out: index is cluster index */
	ib_id_u64_t*	idx_id);	/*!< out: index id */

/*****************************************************************//**
Open an InnoDB table by name and return a cursor handle to it.
@return DB_SUCCESS or err code */
ib_err_t
ib_cursor_open_table(
/*=================*/
	const char*	name,		/*!< in: table name */
	ib_trx_t	ib_trx,		/*!< in: Current transaction handle
					can be NULL */
	ib_crsr_t*	ib_crsr);	/*!< out,own: InnoDB cursor */

/*****************************************************************//**
Reset the cursor.
@return DB_SUCCESS or err code */
ib_err_t
ib_cursor_reset(
/*============*/
	ib_crsr_t	ib_crsr);	/*!< in/out: InnoDB cursor */

/*****************************************************************//**
Close an InnoDB table and free the cursor.
@return DB_SUCCESS or err code */
ib_err_t
ib_cursor_close(
/*============*/
	ib_crsr_t	ib_crsr);	/*!< in/out: InnoDB cursor */

/*****************************************************************//**
Close the table, decrement n_ref_count count.
@return DB_SUCCESS or err code */
ib_err_t
ib_cursor_close_table(
/*==================*/
	ib_crsr_t	ib_crsr);	/*!< in/out: InnoDB cursor */

/*****************************************************************//**
update the cursor with new transactions and also reset the cursor
@return DB_SUCCESS or err code */
ib_err_t
ib_cursor_new_trx(
/*==============*/
	ib_crsr_t	ib_crsr,	/*!< in/out: InnoDB cursor */
	ib_trx_t	ib_trx);	/*!< in: transaction */

/*****************************************************************//**
Commit the transaction in a cursor
@return DB_SUCCESS or err code */
ib_err_t
ib_cursor_commit_trx(
/*=================*/
	ib_crsr_t	ib_crsr,	/*!< in/out: InnoDB cursor */
	ib_trx_t	ib_trx);	/*!< in: transaction */

/*****************************************************************//**
Insert a row to a table.
@return DB_SUCCESS or err code */
ib_err_t
ib_cursor_insert_row(
/*=================*/
	ib_crsr_t	ib_crsr,	/*!< in/out: InnoDB cursor instance */
	const ib_tpl_t	ib_tpl);	/*!< in: tuple to insert */

/*****************************************************************//**
Update a row in a table.
@return DB_SUCCESS or err code */
ib_err_t
ib_cursor_update_row(
/*=================*/
	ib_crsr_t	ib_crsr,	/*!< in: InnoDB cursor instance */
	const ib_tpl_t	ib_old_tpl,	/*!< in: Old tuple in table */
	const ib_tpl_t	ib_new_tpl);	/*!< in: New tuple to update */

/*****************************************************************//**
Delete a row in a table.
@return DB_SUCCESS or err code */
ib_err_t
ib_cursor_delete_row(
/*=================*/
	ib_crsr_t	ib_crsr);	/*!< in: cursor instance */

/*****************************************************************//**
Read current row.
@return DB_SUCCESS or err code */
ib_err_t
ib_cursor_read_row(
/*===============*/
	ib_crsr_t	ib_crsr,	/*!< in: InnoDB cursor instance */
	ib_tpl_t	ib_tpl,		/*!< out: read cols into this tuple */
	void**		row_buf,	/*!< in/out: row buffer */
	ib_ulint_t*	row_len);	/*!< in/out: row buffer len */

/*****************************************************************//**
Move cursor to the first record in the table.
@return DB_SUCCESS or err code */
ib_err_t
ib_cursor_first(
/*============*/
	ib_crsr_t	ib_crsr);	/*!< in: InnoDB cursor instance */

/*****************************************************************//**
Move cursor to the next record in the table.
@return DB_SUCCESS or err code */
ib_err_t
ib_cursor_next(
/*===========*/
	ib_crsr_t	ib_crsr);	/*!< in: InnoDB cursor instance */

/*****************************************************************//**
Search for key.
@return DB_SUCCESS or err code */
ib_err_t
ib_cursor_moveto(
/*=============*/
	ib_crsr_t	ib_crsr,	/*!< in: InnoDB cursor instance */
	ib_tpl_t	ib_tpl,		/*!< in: Key to search for */
	ib_srch_mode_t	ib_srch_mode);	/*!< in: search mode */

/*****************************************************************//**
Set the match mode for ib_cursor_move(). */
void
ib_cursor_set_match_mode(
/*=====================*/
	ib_crsr_t	ib_crsr,	/*!< in: Cursor instance */
	ib_match_mode_t	match_mode);	/*!< in: ib_cursor_moveto match mode */

/*****************************************************************//**
Set a column of the tuple. Make a copy using the tuple's heap.
@return DB_SUCCESS or error code */
ib_err_t
ib_col_set_value(
/*=============*/
	ib_tpl_t	ib_tpl,		/*!< in: tuple instance */
	ib_ulint_t	col_no,		/*!< in: column index in tuple */
	const void*	src,		/*!< in: data value */
	ib_ulint_t	len,		/*!< in: data value len */
	ib_bool_t	need_cpy);	/*!< in: if need memcpy */


/*****************************************************************//**
Get the size of the data available in the column the tuple.
@return bytes avail or IB_SQL_NULL */
ib_ulint_t
ib_col_get_len(
/*===========*/
	ib_tpl_t	ib_tpl,		/*!< in: tuple instance */
	ib_ulint_t	i);		/*!< in: column index in tuple */

/*****************************************************************//**
Copy a column value from the tuple.
@return bytes copied or IB_SQL_NULL */
ib_ulint_t
ib_col_copy_value(
/*==============*/
	ib_tpl_t	ib_tpl,		/*!< in: tuple instance */
	ib_ulint_t	i,		/*!< in: column index in tuple */
	void*		dst,		/*!< out: copied data value */
	ib_ulint_t	len);		/*!< in: max data value len to copy */

/*************************************************************//**
Read a signed int 8 bit column from an InnoDB tuple.
@return DB_SUCCESS or error */
ib_err_t
ib_tuple_read_i8(
/*=============*/
	ib_tpl_t	ib_tpl,		/*!< in: InnoDB tuple */
	ib_ulint_t	i,		/*!< in: column number */
	ib_i8_t*	ival);		/*!< out: integer value */

/*************************************************************//**
Read an unsigned int 8 bit column from an InnoDB tuple.
@return DB_SUCCESS or error */
ib_err_t
ib_tuple_read_u8(
/*=============*/
	ib_tpl_t	ib_tpl,		/*!< in: InnoDB tuple */
	ib_ulint_t	i,		/*!< in: column number */
	ib_u8_t*	ival);		/*!< out: integer value */

/*************************************************************//**
Read a signed int 16 bit column from an InnoDB tuple.
@return DB_SUCCESS or error */
ib_err_t
ib_tuple_read_i16(
/*==============*/
	ib_tpl_t	ib_tpl,		/*!< in: InnoDB tuple */
	ib_ulint_t	i,		/*!< in: column number */
	ib_i16_t*	ival);		/*!< out: integer value */

/*************************************************************//**
Read an unsigned int 16 bit column from an InnoDB tuple.
@return DB_SUCCESS or error */
ib_err_t
ib_tuple_read_u16(
/*==============*/
	ib_tpl_t	ib_tpl,		/*!< in: InnoDB tuple */
	ib_ulint_t	i,		/*!< in: column number */
	ib_u16_t*	ival);		/*!< out: integer value */

/*************************************************************//**
Read a signed int 32 bit column from an InnoDB tuple.
@return DB_SUCCESS or error */
ib_err_t
ib_tuple_read_i32(
/*==============*/
	ib_tpl_t	ib_tpl,		/*!< in: InnoDB tuple */
	ib_ulint_t	i,		/*!< in: column number */
	ib_i32_t*	ival);		/*!< out: integer value */

/*************************************************************//**
Read an unsigned int 32 bit column from an InnoDB tuple.
@return DB_SUCCESS or error */
ib_err_t
ib_tuple_read_u32(
/*==============*/
	ib_tpl_t	ib_tpl,		/*!< in: InnoDB tuple */
	ib_ulint_t	i,		/*!< in: column number */
	ib_u32_t*	ival);		/*!< out: integer value */

/*************************************************************//**
Read a signed int 64 bit column from an InnoDB tuple.
@return DB_SUCCESS or error */
ib_err_t
ib_tuple_read_i64(
/*==============*/
	ib_tpl_t	ib_tpl,		/*!< in: InnoDB tuple */
	ib_ulint_t	i,		/*!< in: column number */
	ib_i64_t*	ival);		/*!< out: integer value */

/*************************************************************//**
Read an unsigned int 64 bit column from an InnoDB tuple.
@return DB_SUCCESS or error */
ib_err_t
ib_tuple_read_u64(
/*==============*/
	ib_tpl_t	ib_tpl,		/*!< in: InnoDB tuple */
	ib_ulint_t	i,		/*!< in: column number */
	ib_u64_t*	ival);		/*!< out: integer value */

/*****************************************************************//**
Get a column value pointer from the tuple.
@return NULL or pointer to buffer */
const void*
ib_col_get_value(
/*=============*/
	ib_tpl_t	ib_tpl,		/*!< in: InnoDB tuple */
	ib_ulint_t	i);		/*!< in: column number */

/*****************************************************************//**
Get a column type, length and attributes from the tuple.
@return len of column data */
ib_ulint_t
ib_col_get_meta(
/*============*/
	ib_tpl_t	ib_tpl,		/*!< in: InnoDB tuple */
	ib_ulint_t	i,		/*!< in: column number */
	ib_col_meta_t*	ib_col_meta);	/*!< out: column meta data */

/*****************************************************************//**
"Clear" or reset an InnoDB tuple. We free the heap and recreate the tuple.
@return new tuple, or NULL */
ib_tpl_t
ib_tuple_clear(
/*============*/
	ib_tpl_t	ib_tpl);	/*!< in: InnoDB tuple */

/*****************************************************************//**
Create a new cluster key search tuple and copy the contents of  the
secondary index key tuple columns that refer to the cluster index record
to the cluster key. It does a deep copy of the column data.
@return DB_SUCCESS or error code */
ib_err_t
ib_tuple_get_cluster_key(
/*=====================*/
	ib_crsr_t	ib_crsr,	/*!< in: secondary index cursor */
	ib_tpl_t*	ib_dst_tpl,	/*!< out,own: destination tuple */
	const ib_tpl_t	ib_src_tpl);	/*!< in: source tuple */

/*****************************************************************//**
Create an InnoDB tuple used for index/table search.
@return tuple for current index */
ib_tpl_t
ib_sec_search_tuple_create(
/*=======================*/
	ib_crsr_t	ib_crsr);	/*!< in: Cursor instance */

/*****************************************************************//**
Create an InnoDB tuple used for index/table search.
@return tuple for current index */
ib_tpl_t
ib_sec_read_tuple_create(
/*=====================*/
	ib_crsr_t	ib_crsr);	/*!< in: Cursor instance */

/*****************************************************************//**
Create an InnoDB tuple used for table key operations.
@return tuple for current table */
ib_tpl_t
ib_clust_search_tuple_create(
/*=========================*/
	ib_crsr_t	ib_crsr);	/*!< in: Cursor instance */

/*****************************************************************//**
Create an InnoDB tuple for table row operations.
@return tuple for current table */
ib_tpl_t
ib_clust_read_tuple_create(
/*=======================*/
	ib_crsr_t	ib_crsr);	/*!< in: Cursor instance */

/*****************************************************************//**
Return the number of user columns in the tuple definition.
@return number of user columns */
ib_ulint_t
ib_tuple_get_n_user_cols(
/*=====================*/
	const ib_tpl_t	ib_tpl);	/*!< in: Tuple for current table */

/*****************************************************************//**
Return the number of columns in the tuple definition.
@return number of columns */
ib_ulint_t
ib_tuple_get_n_cols(
/*================*/
	const ib_tpl_t	ib_tpl);	/*!< in: Tuple for current table */

/*****************************************************************//**
Destroy an InnoDB tuple. */
void
ib_tuple_delete(
/*============*/
	ib_tpl_t	ib_tpl);	/*!< in,own: Tuple instance to delete */

/*****************************************************************//**
Truncate a table. The cursor handle will be closed and set to NULL
on success.
@return DB_SUCCESS or error code */
ib_err_t
ib_cursor_truncate(
/*===============*/
	ib_crsr_t*	ib_crsr,	/*!< in/out: cursor for table
					to truncate */
	ib_id_u64_t*	table_id);	/*!< out: new table id */

/*****************************************************************//**
Get a table id.
@return DB_SUCCESS if found */
ib_err_t
ib_table_get_id(
/*============*/
	const char*	table_name,	/*!< in: table to find */
	ib_id_u64_t*	table_id);	/*!< out: table id if found */

/*****************************************************************//**
Check if cursor is positioned.
@return IB_TRUE if positioned */
ib_bool_t
ib_cursor_is_positioned(
/*====================*/
	const ib_crsr_t	ib_crsr);	/*!< in: InnoDB cursor instance */

/*****************************************************************//**
Checks if the data dictionary is latched in exclusive mode by a
user transaction.
@return TRUE if exclusive latch */
ib_bool_t
ib_schema_lock_is_exclusive(
/*========================*/
	const ib_trx_t	ib_trx);	/*!< in: transaction */

/*****************************************************************//**
Lock an InnoDB cursor/table.
@return DB_SUCCESS or error code */
ib_err_t
ib_cursor_lock(
/*===========*/
	ib_crsr_t	ib_crsr,	/*!< in/out: InnoDB cursor */
	ib_lck_mode_t	ib_lck_mode);	/*!< in: InnoDB lock mode */

/*****************************************************************//**
Set the Lock an InnoDB table using the table id.
@return DB_SUCCESS or error code */
ib_err_t
ib_table_lock(
/*===========*/
	ib_trx_t	ib_trx,		/*!< in/out: transaction */
	ib_id_u64_t	table_id,	/*!< in: table id */
	ib_lck_mode_t	ib_lck_mode);	/*!< in: InnoDB lock mode */

/*****************************************************************//**
Set the Lock mode of the cursor.
@return DB_SUCCESS or error code */
ib_err_t
ib_cursor_set_lock_mode(
/*====================*/
	ib_crsr_t	ib_crsr,	/*!< in/out: InnoDB cursor */
	ib_lck_mode_t	ib_lck_mode);	/*!< in: InnoDB lock mode */

/*****************************************************************//**
Set need to access clustered index record flag. */
void
ib_cursor_set_cluster_access(
/*=========================*/
	ib_crsr_t	ib_crsr);	/*!< in/out: InnoDB cursor */

/*****************************************************************//**
Inform the cursor that it's the start of an SQL statement. */
void
ib_cursor_stmt_begin(
/*=================*/
	ib_crsr_t	ib_crsr);	/*!< in: cursor */

/*****************************************************************//**
Write a double value to a column.
@return DB_SUCCESS or error */
ib_err_t
ib_tuple_write_double(
/*==================*/
	ib_tpl_t	ib_tpl,		/*!< in: InnoDB tuple */
	int		col_no,		/*!< in: column number */
	double		val);		/*!< in: value to write */

/*************************************************************//**
Read a double column value from an InnoDB tuple.
@return DB_SUCCESS or error */
ib_err_t
ib_tuple_read_double(
/*=================*/
	ib_tpl_t	ib_tpl,		/*!< in: InnoDB tuple */
	ib_ulint_t	col_no,		/*!< in: column number */
	double*		dval);		/*!< out: double value */

/*****************************************************************//**
Write a float value to a column.
@return DB_SUCCESS or error */
ib_err_t
ib_tuple_write_float(
/*=================*/
	ib_tpl_t	ib_tpl,		/*!< in/out: tuple to write to */
	int		col_no,		/*!< in: column number */
	float		val);		/*!< in: value to write */

/*************************************************************//**
Read a float value from an InnoDB tuple.
@return DB_SUCCESS or error */
ib_err_t
ib_tuple_read_float(
/*================*/
	ib_tpl_t	ib_tpl,		/*!< in: InnoDB tuple */
	ib_ulint_t	col_no,		/*!< in: column number */
	float*		fval);		/*!< out: float value */

/*****************************************************************//**
Get a column type, length and attributes from the tuple.
@return len of column data */
const char*
ib_col_get_name(
/*============*/
	ib_crsr_t	ib_crsr,	/*!< in: InnoDB cursor instance */
	ib_ulint_t	i);		/*!< in: column index in tuple */

/*****************************************************************//**
Get an index field name from the cursor.
@return name of the field */
const char*
ib_get_idx_field_name(
/*==================*/
	ib_crsr_t	ib_crsr,	/*!< in: InnoDB cursor instance */
	ib_ulint_t	i);		/*!< in: column index in tuple */

/*****************************************************************//**
Truncate a table.
@return DB_SUCCESS or error code */
ib_err_t
ib_table_truncate(
/*==============*/
	const char*	table_name,	/*!< in: table name */
	ib_id_u64_t*	table_id);	/*!< out: new table id */

/*****************************************************************//**
Get generic configure status
@return configure status*/
int
ib_cfg_get_cfg();
/*============*/

/*****************************************************************//**
Increase/decrease the memcached sync count of table to sync memcached
DML with SQL DDLs.
@return DB_SUCCESS or error number */
ib_err_t
ib_cursor_set_memcached_sync(
/*=========================*/
	ib_crsr_t	ib_crsr,	/*!< in: cursor */
	ib_bool_t	flag);		/*!< in: true for increasing */

/*****************************************************************//**
Return isolation configuration set by "innodb_api_trx_level"
@return trx isolation level*/
ib_trx_level_t
ib_cfg_trx_level();
/*==============*/

/*****************************************************************//**
Return configure value for background commit interval (in seconds)
@return background commit interval (in seconds) */
ib_ulint_t
ib_cfg_bk_commit_interval();
/*=======================*/

/*****************************************************************//**
Get a trx start time.
@return trx start_time */
ib_u64_t
ib_trx_get_start_time(
/*==================*/
	ib_trx_t	ib_trx);	/*!< in: transaction */

/*****************************************************************//**
Wrapper of ut_strerr() which converts an InnoDB error number to a
human readable text message.
@return string, describing the error */
const char*
ib_ut_strerr(
/*=========*/
	ib_err_t	num);		/*!< in: error number */

#endif /* api0api_h */<|MERGE_RESOLUTION|>--- conflicted
+++ resolved
@@ -1,10 +1,6 @@
 /*****************************************************************************
 
-<<<<<<< HEAD
 Copyright (c) 2012, 2015, Oracle and/or its affiliates. All Rights Reserved.
-=======
-Copyright (c) 2011, 2015, Oracle and/or its affiliates. All Rights Reserved.
->>>>>>> d2bfd95a
 
 This program is free software; you can redistribute it and/or modify it under
 the terms of the GNU General Public License as published by the Free Software
@@ -451,23 +447,6 @@
 					single DML */
 
 /*****************************************************************//**
-<<<<<<< HEAD
-=======
-Query the transaction's state. This function can be used to check for
-the state of the transaction in case it has been rolled back by the
-InnoDB deadlock detector. Note that when a transaction is selected as
-a victim for rollback, InnoDB will always return an appropriate error
-code indicating this. @see DB_DEADLOCK, @see DB_LOCK_TABLE_FULL and
-@see DB_LOCK_WAIT_TIMEOUT
-@return	transaction state */
-
-ib_trx_state_t
-ib_trx_state(
-/*=========*/
-	ib_trx_t	ib_trx);	/*!< in: trx handle */
-
-
-/*****************************************************************//**
 Check if the transaction is read_only */
 ib_u32_t
 ib_trx_read_only(
@@ -475,7 +454,6 @@
         ib_trx_t        ib_trx);         /*!< in: trx handle */
 
 /*****************************************************************//**
->>>>>>> d2bfd95a
 Release the resources of the transaction. If the transaction was
 selected as a victim by InnoDB and rolled back then use this function
 to free the transaction handle.
