/*****************************************************************************

Copyright (c) 1995, 2016, Oracle and/or its affiliates. All Rights Reserved.

This program is free software; you can redistribute it and/or modify it under
the terms of the GNU General Public License as published by the Free Software
Foundation; version 2 of the License.

This program is distributed in the hope that it will be useful, but WITHOUT
ANY WARRANTY; without even the implied warranty of MERCHANTABILITY or FITNESS
FOR A PARTICULAR PURPOSE. See the GNU General Public License for more details.

You should have received a copy of the GNU General Public License along with
this program; if not, write to the Free Software Foundation, Inc.,
51 Franklin Street, Suite 500, Boston, MA 02110-1335 USA

*****************************************************************************/

/**************************************************//**
@file include/sync0types.h
Global types for sync

Created 9/5/1995 Heikki Tuuri
*******************************************************/

#ifndef sync0types_h
#define sync0types_h

#include <vector>
#include <iostream>

#include "ut0new.h"
#include "ut0counter.h"

#if defined(UNIV_DEBUG) && !defined(UNIV_INNOCHECKSUM)
/** Set when InnoDB has invoked exit(). */
extern bool	innodb_calling_exit;
#endif /* UNIV_DEBUG && !UNIV_INNOCHECKSUM */

#ifdef _WIN32
/** Native mutex */
typedef CRITICAL_SECTION	sys_mutex_t;
#else
/** Native mutex */
typedef pthread_mutex_t		sys_mutex_t;
#endif /* _WIN32 */

/** The new (C++11) syntax allows the following and we should use it when it
is available on platforms that we support.

	enum class mutex_state_t : lock_word_t { ... };
*/

/** Mutex states. */
enum mutex_state_t {
	/** Mutex is free */
	MUTEX_STATE_UNLOCKED = 0,

	/** Mutex is acquired by some thread. */
	MUTEX_STATE_LOCKED = 1,

	/** Mutex is contended and there are threads waiting on the lock. */
	MUTEX_STATE_WAITERS = 2
};

/*
		LATCHING ORDER WITHIN THE DATABASE
		==================================

The mutex or latch in the central memory object, for instance, a rollback
segment object, must be acquired before acquiring the latch or latches to
the corresponding file data structure. In the latching order below, these
file page object latches are placed immediately below the corresponding
central memory object latch or mutex.

Synchronization object			Notes
----------------------			-----

Dictionary mutex			If we have a pointer to a dictionary
|					object, e.g., a table, it can be
|					accessed without reserving the
|					dictionary mutex. We must have a
|					reservation, a memoryfix, to the
|					appropriate table object in this case,
|					and the table must be explicitly
|					released later.
V
Dictionary header
|
V
Secondary index tree latch		The tree latch protects also all
|					the B-tree non-leaf pages. These
V					can be read with the page only
Secondary index non-leaf		bufferfixed to save CPU time,
|					no s-latch is needed on the page.
|					Modification of a page requires an
|					x-latch on the page, however. If a
|					thread owns an x-latch to the tree,
|					it is allowed to latch non-leaf pages
|					even after it has acquired the fsp
|					latch.
V
Secondary index leaf			The latch on the secondary index leaf
|					can be kept while accessing the
|					clustered index, to save CPU time.
V
Clustered index tree latch		To increase concurrency, the tree
|					latch is usually released when the
|					leaf page latch has been acquired.
V
Clustered index non-leaf
|
V
Clustered index leaf
|
V
Transaction system header
|
V
Transaction undo mutex			The undo log entry must be written
|					before any index page is modified.
|					Transaction undo mutex is for the undo
|					logs the analogue of the tree latch
|					for a B-tree. If a thread has the
|					trx undo mutex reserved, it is allowed
|					to latch the undo log pages in any
|					order, and also after it has acquired
|					the fsp latch.
V
Rollback segment mutex			The rollback segment mutex must be
|					reserved, if, e.g., a new page must
|					be added to an undo log. The rollback
|					segment and the undo logs in its
|					history list can be seen as an
|					analogue of a B-tree, and the latches
|					reserved similarly, using a version of
|					lock-coupling. If an undo log must be
|					extended by a page when inserting an
|					undo log record, this corresponds to
|					a pessimistic insert in a B-tree.
V
Rollback segment header
|
V
Purge system latch
|
V
Undo log pages				If a thread owns the trx undo mutex,
|					or for a log in the history list, the
|					rseg mutex, it is allowed to latch
|					undo log pages in any order, and even
|					after it has acquired the fsp latch.
|					If a thread does not have the
|					appropriate mutex, it is allowed to
|					latch only a single undo log page in
|					a mini-transaction.
V
File space management latch		If a mini-transaction must allocate
|					several file pages, it can do that,
|					because it keeps the x-latch to the
|					file space management in its memo.
V
File system pages
|
V
lock_sys_wait_mutex			Mutex protecting lock timeout data
|
V
lock_sys_mutex				Mutex protecting lock_sys_t
|
V
trx_sys->mutex				Mutex protecting trx_sys_t
|
V
Threads mutex				Background thread scheduling mutex
|
V
query_thr_mutex				Mutex protecting query threads
|
V
trx_mutex				Mutex protecting trx_t fields
|
V
Search system mutex
|
V
Buffer pool mutex
|
V
Log mutex
|
Any other latch
|
V
Memory pool mutex */

/** Latching order levels. If you modify these, you have to also update
LatchDebug internals in sync0debug.cc */

enum latch_level_t {
	SYNC_UNKNOWN = 0,

	SYNC_MUTEX = 1,

	RW_LOCK_SX,
	RW_LOCK_X_WAIT,
	RW_LOCK_S,
	RW_LOCK_X,
	RW_LOCK_NOT_LOCKED,

	SYNC_MONITOR_MUTEX,

	SYNC_ANY_LATCH,

	SYNC_DOUBLEWRITE,

	SYNC_BUF_FLUSH_LIST,

	SYNC_BUF_BLOCK,
	SYNC_BUF_PAGE_HASH,

	SYNC_BUF_POOL,

	SYNC_POOL,
	SYNC_POOL_MANAGER,

	SYNC_SEARCH_SYS,

	SYNC_WORK_QUEUE,

	SYNC_FTS_TOKENIZE,
	SYNC_FTS_OPTIMIZE,
	SYNC_FTS_BG_THREADS,
	SYNC_FTS_CACHE_INIT,
	SYNC_RECV,
	SYNC_LOG_FLUSH_ORDER,
	SYNC_LOG,
	SYNC_LOG_WRITE,
	SYNC_PAGE_CLEANER,
	SYNC_PURGE_QUEUE,
	SYNC_TRX_SYS_HEADER,
	SYNC_REC_LOCK,
	SYNC_THREADS,
	SYNC_TRX,
	SYNC_TRX_SYS,
	SYNC_LOCK_SYS,
	SYNC_LOCK_WAIT_SYS,

	SYNC_INDEX_ONLINE_LOG,

	SYNC_IBUF_BITMAP,
	SYNC_IBUF_BITMAP_MUTEX,
	SYNC_IBUF_TREE_NODE,
	SYNC_IBUF_TREE_NODE_NEW,
	SYNC_IBUF_INDEX_TREE,

	SYNC_IBUF_MUTEX,

	SYNC_FSP_PAGE,
	SYNC_FSP,
	SYNC_EXTERN_STORAGE,
	SYNC_TRX_UNDO_PAGE,
	SYNC_RSEG_HEADER,
	SYNC_RSEG_HEADER_NEW,
	SYNC_NOREDO_RSEG,
	SYNC_REDO_RSEG,
	SYNC_TRX_UNDO,
	SYNC_PURGE_LATCH,
	SYNC_TREE_NODE,
	SYNC_TREE_NODE_FROM_HASH,
	SYNC_TREE_NODE_NEW,
	SYNC_INDEX_TREE,

	SYNC_IBUF_PESS_INSERT_MUTEX,
	SYNC_IBUF_HEADER,
	SYNC_DICT_HEADER,
	SYNC_STATS_AUTO_RECALC,
	SYNC_DICT_AUTOINC_MUTEX,
	SYNC_DICT,
	SYNC_FTS_CACHE,

	SYNC_DICT_OPERATION,

	SYNC_FILE_FORMAT_TAG,

	SYNC_TRX_I_S_LAST_READ,

	SYNC_TRX_I_S_RWLOCK,

	SYNC_RECV_WRITER,

	/** Level is varying. Only used with buffer pool page locks, which
	do not have a fixed level, but instead have their level set after
	the page is locked; see e.g.  ibuf_bitmap_get_map_page(). */

	SYNC_LEVEL_VARYING,

	/** This can be used to suppress order checking. */
	SYNC_NO_ORDER_CHECK,

	/** Maximum level value */
	SYNC_LEVEL_MAX = SYNC_NO_ORDER_CHECK
};

/** Each latch has an ID. This id is used for creating the latch and to look
up its meta-data. See sync0debug.c. */
enum latch_id_t {
	LATCH_ID_NONE = 0,
	LATCH_ID_AUTOINC,
	LATCH_ID_BUF_BLOCK_MUTEX,
	LATCH_ID_BUF_POOL,
	LATCH_ID_BUF_POOL_ZIP,
	LATCH_ID_CACHE_LAST_READ,
	LATCH_ID_DICT_FOREIGN_ERR,
	LATCH_ID_DICT_SYS,
	LATCH_ID_FILE_FORMAT_MAX,
	LATCH_ID_FIL_SYSTEM,
	LATCH_ID_FLUSH_LIST,
	LATCH_ID_FTS_BG_THREADS,
	LATCH_ID_FTS_DELETE,
	LATCH_ID_FTS_OPTIMIZE,
	LATCH_ID_FTS_DOC_ID,
	LATCH_ID_FTS_PLL_TOKENIZE,
	LATCH_ID_HASH_TABLE_MUTEX,
	LATCH_ID_IBUF_BITMAP,
	LATCH_ID_IBUF,
	LATCH_ID_IBUF_PESSIMISTIC_INSERT,
	LATCH_ID_LOG_SYS,
	LATCH_ID_LOG_WRITE,
	LATCH_ID_LOG_FLUSH_ORDER,
	LATCH_ID_LIST,
	LATCH_ID_MUTEX_LIST,
	LATCH_ID_PAGE_CLEANER,
	LATCH_ID_PURGE_SYS_PQ,
	LATCH_ID_RECALC_POOL,
	LATCH_ID_RECV_SYS,
	LATCH_ID_RECV_WRITER,
	LATCH_ID_REDO_RSEG,
	LATCH_ID_NOREDO_RSEG,
	LATCH_ID_RW_LOCK_DEBUG,
	LATCH_ID_RTR_SSN_MUTEX,
	LATCH_ID_RTR_ACTIVE_MUTEX,
	LATCH_ID_RTR_MATCH_MUTEX,
	LATCH_ID_RTR_PATH_MUTEX,
	LATCH_ID_RW_LOCK_LIST,
	LATCH_ID_RW_LOCK_MUTEX,
	LATCH_ID_SRV_DICT_TMPFILE,
	LATCH_ID_SRV_INNODB_MONITOR,
	LATCH_ID_SRV_MISC_TMPFILE,
	LATCH_ID_SRV_MONITOR_FILE,
	LATCH_ID_SYNC_THREAD,
	LATCH_ID_BUF_DBLWR,
	LATCH_ID_TRX_UNDO,
	LATCH_ID_TRX_POOL,
	LATCH_ID_TRX_POOL_MANAGER,
	LATCH_ID_TRX,
	LATCH_ID_LOCK_SYS,
	LATCH_ID_LOCK_SYS_WAIT,
	LATCH_ID_TRX_SYS,
	LATCH_ID_SRV_SYS,
	LATCH_ID_SRV_SYS_TASKS,
	LATCH_ID_PAGE_ZIP_STAT_PER_INDEX,
	LATCH_ID_EVENT_MANAGER,
	LATCH_ID_EVENT_MUTEX,
	LATCH_ID_SYNC_ARRAY_MUTEX,
	LATCH_ID_THREAD_MUTEX,
	LATCH_ID_ZIP_PAD_MUTEX,
	LATCH_ID_OS_AIO_READ_MUTEX,
	LATCH_ID_OS_AIO_WRITE_MUTEX,
	LATCH_ID_OS_AIO_LOG_MUTEX,
	LATCH_ID_OS_AIO_IBUF_MUTEX,
	LATCH_ID_OS_AIO_SYNC_MUTEX,
	LATCH_ID_ROW_DROP_LIST,
	LATCH_ID_INDEX_ONLINE_LOG,
	LATCH_ID_WORK_QUEUE,
	LATCH_ID_BTR_SEARCH,
	LATCH_ID_BUF_BLOCK_LOCK,
	LATCH_ID_BUF_BLOCK_DEBUG,
	LATCH_ID_DICT_OPERATION,
	LATCH_ID_CHECKPOINT,
	LATCH_ID_FIL_SPACE,
	LATCH_ID_FTS_CACHE,
	LATCH_ID_FTS_CACHE_INIT,
	LATCH_ID_TRX_I_S_CACHE,
	LATCH_ID_TRX_PURGE,
	LATCH_ID_IBUF_INDEX_TREE,
	LATCH_ID_INDEX_TREE,
	LATCH_ID_DICT_TABLE_STATS,
	LATCH_ID_HASH_TABLE_RW_LOCK,
	LATCH_ID_BUF_CHUNK_MAP_LATCH,
	LATCH_ID_SYNC_DEBUG_MUTEX,
	LATCH_ID_MASTER_KEY_ID_MUTEX,
	LATCH_ID_TEST_MUTEX,
	LATCH_ID_MAX = LATCH_ID_TEST_MUTEX
};

#ifndef UNIV_INNOCHECKSUM
/** OS mutex, without any policy. It is a thin wrapper around the
system mutexes. The interface is different from the policy mutexes,
to ensure that it is called directly and not confused with the
policy mutexes. */
struct OSMutex {

	/** Constructor */
	OSMutex()
		UNIV_NOTHROW
	{
		ut_d(m_freed = true);
	}

	/** Create the mutex by calling the system functions. */
	void init()
		UNIV_NOTHROW
	{
		ut_ad(m_freed);

#ifdef _WIN32
		InitializeCriticalSection((LPCRITICAL_SECTION) &m_mutex);
#else
		{
			int	ret = pthread_mutex_init(&m_mutex, NULL);
			ut_a(ret == 0);
		}
#endif /* _WIN32 */

		ut_d(m_freed = false);
	}

	/** Destructor */
	~OSMutex() { }

	/** Destroy the mutex */
	void destroy()
		UNIV_NOTHROW
	{
		ut_ad(innodb_calling_exit || !m_freed);
#ifdef _WIN32
		DeleteCriticalSection((LPCRITICAL_SECTION) &m_mutex);
#else
		int	ret;

		ret = pthread_mutex_destroy(&m_mutex);

		if (ret != 0) {

			ib::error()
				<< "Return value " << ret << " when calling "
				<< "pthread_mutex_destroy().";
		}
#endif /* _WIN32 */
		ut_d(m_freed = true);
	}

	/** Release the mutex. */
	void exit()
		UNIV_NOTHROW
	{
		ut_ad(innodb_calling_exit || !m_freed);
#ifdef _WIN32
		LeaveCriticalSection(&m_mutex);
#else
		int	ret = pthread_mutex_unlock(&m_mutex);
		ut_a(ret == 0);
#endif /* _WIN32 */
	}

	/** Acquire the mutex. */
	void enter()
		UNIV_NOTHROW
	{
		ut_ad(innodb_calling_exit || !m_freed);
#ifdef _WIN32
		EnterCriticalSection((LPCRITICAL_SECTION) &m_mutex);
#else
		int	ret = pthread_mutex_lock(&m_mutex);
		ut_a(ret == 0);
#endif /* _WIN32 */
	}

	/** @return true if locking succeeded */
	bool try_lock()
		UNIV_NOTHROW
	{
		ut_ad(innodb_calling_exit || !m_freed);
#ifdef _WIN32
		return(TryEnterCriticalSection(&m_mutex) != 0);
#else
		return(pthread_mutex_trylock(&m_mutex) == 0);
#endif /* _WIN32 */
	}

	/** Required for os_event_t */
	operator sys_mutex_t*()
		UNIV_NOTHROW
	{
		return(&m_mutex);
	}

private:
#ifdef UNIV_DEBUG
	/** true if the mutex has been freed/destroyed. */
	bool			m_freed;
#endif /* UNIV_DEBUG */

	sys_mutex_t		m_mutex;
};

#ifdef UNIV_PFS_MUTEX
<<<<<<< HEAD
/** Latch element
@param[in]	id		Latch id
@param[in]	level		Latch level
@param[in]	key		PFS key */
# define LATCH_ADD(id, level, key)	latch_meta[LATCH_ID_ ## id] =	\
	UT_NEW_NOKEY(latch_meta_t(LATCH_ID_ ## id, #id, level, #level, key))
#else
# define LATCH_ADD(id, level, key)	latch_meta[LATCH_ID_ ## id] =	\
=======
/** Latch element.
Used for mutexes which have PFS keys defined under UNIV_PFS_MUTEX.
@param[in]	id		Latch id
@param[in]	level		Latch level
@param[in]	key		PFS key */
# define LATCH_ADD_MUTEX(id, level, key)	latch_meta[LATCH_ID_ ## id] =\
	UT_NEW_NOKEY(latch_meta_t(LATCH_ID_ ## id, #id, level, #level, key))

#ifdef UNIV_PFS_RWLOCK
/** Latch element.
Used for rwlocks which have PFS keys defined under UNIV_PFS_RWLOCK.
@param[in]	id		Latch id
@param[in]	level		Latch level
@param[in]	key		PFS key */
# define LATCH_ADD_RWLOCK(id, level, key)	latch_meta[LATCH_ID_ ## id] =\
	UT_NEW_NOKEY(latch_meta_t(LATCH_ID_ ## id, #id, level, #level, key))
#else
# define LATCH_ADD_RWLOCK(id, level, key)	latch_meta[LATCH_ID_ ## id] =\
	UT_NEW_NOKEY(latch_meta_t(LATCH_ID_ ## id, #id, level, #level,	     \
		     PSI_NOT_INSTRUMENTED))
#endif /* UNIV_PFS_RWLOCK */

#else
# define LATCH_ADD_MUTEX(id, level, key)	latch_meta[LATCH_ID_ ## id] =\
	UT_NEW_NOKEY(latch_meta_t(LATCH_ID_ ## id, #id, level, #level))
# define LATCH_ADD_RWLOCK(id, level, key)	latch_meta[LATCH_ID_ ## id] =\
>>>>>>> bb16788a
	UT_NEW_NOKEY(latch_meta_t(LATCH_ID_ ## id, #id, level, #level))
#endif /* UNIV_PFS_MUTEX */

/** Default latch counter */
class LatchCounter {

public:
	/** The counts we collect for a mutex */
	struct Count {

		/** Constructor */
		Count()
			UNIV_NOTHROW
			:
			m_spins(),
			m_waits(),
			m_calls(),
			m_enabled()
		{
			/* No op */
		}

		/** Rest the values to zero */
		void reset()
			UNIV_NOTHROW
		{
			m_spins = 0;
			m_waits = 0;
			m_calls = 0;
		}

		/** Number of spins trying to acquire the latch. */
		uint32_t	m_spins;

		/** Number of waits trying to acquire the latch */
		uint32_t	m_waits;

		/** Number of times it was called */
		uint32_t	m_calls;

		/** true if enabled */
		bool		m_enabled;
	};

	/** Constructor */
	LatchCounter()
		UNIV_NOTHROW
		:
		m_active(false)
	{
		m_mutex.init();
	}

	/** Destructor */
	~LatchCounter()
		UNIV_NOTHROW
	{
		m_mutex.destroy();

		for (Counters::iterator it = m_counters.begin();
		     it != m_counters.end();
		     ++it) {

			Count*	count = *it;

			UT_DELETE(count);
		}
	}

	/** Reset all counters to zero. It is not protected by any
	mutex and we don't care about atomicity. Unless it is a
	demonstrated problem. The information collected is not
	required for the correct functioning of the server. */
	void reset()
		UNIV_NOTHROW
	{
		m_mutex.enter();

		Counters::iterator	end = m_counters.end();

		for (Counters::iterator it = m_counters.begin();
		     it != end;
		     ++it) {

			(*it)->reset();
		}

		m_mutex.exit();
	}

	/** @return the aggregate counter */
	Count* sum_register()
		UNIV_NOTHROW
	{
		m_mutex.enter();

		Count*	count;

		if (m_counters.empty()) {
			count = UT_NEW_NOKEY(Count());
			m_counters.push_back(count);
		} else {
			ut_a(m_counters.size() == 1);
			count = m_counters[0];
		}

		m_mutex.exit();

		return(count);
	}

	/** Deregister the count. We don't do anything
	@param[in]	count		The count instance to deregister */
	void sum_deregister(Count* count)
		UNIV_NOTHROW
	{
		/* Do nothing */
	}

	/** Register a single instance counter */
	void single_register(Count* count)
		UNIV_NOTHROW
	{
		m_mutex.enter();

		m_counters.push_back(count);

		m_mutex.exit();
	}

	/** Deregister a single instance counter
	@param[in]	count		The count instance to deregister */
	void single_deregister(Count* count)
		UNIV_NOTHROW
	{
		m_mutex.enter();

		m_counters.erase(
			std::remove(
				m_counters.begin(),
				m_counters.end(), count),
			m_counters.end());

		m_mutex.exit();
	}

	/** Iterate over the counters */
	template <typename Callback>
	void iterate(Callback& callback) const
		UNIV_NOTHROW
	{
		Counters::const_iterator	end = m_counters.end();

		for (Counters::const_iterator it = m_counters.begin();
		     it != end;
		     ++it) {

			callback(*it);
		}
	}

	/** Disable the monitoring */
	void enable()
		UNIV_NOTHROW
	{
		m_mutex.enter();

		Counters::const_iterator	end = m_counters.end();

		for (Counters::const_iterator it = m_counters.begin();
		     it != end;
		     ++it) {

			(*it)->m_enabled = true;
		}

		m_active = true;

		m_mutex.exit();
	}

	/** Disable the monitoring */
	void disable()
		UNIV_NOTHROW
	{
		m_mutex.enter();

		Counters::const_iterator	end = m_counters.end();

		for (Counters::const_iterator it = m_counters.begin();
		     it != end;
		     ++it) {

			(*it)->m_enabled = false;
		}

		m_active = false;

		m_mutex.exit();
	}

	/** @return if monitoring is active */
	bool is_enabled() const
		UNIV_NOTHROW
	{
		return(m_active);
	}

private:
	/* Disable copying */
	LatchCounter(const LatchCounter&);
	LatchCounter& operator=(const LatchCounter&);

private:
	typedef OSMutex Mutex;
	typedef std::vector<Count*> Counters;

	/** Mutex protecting m_counters */
	Mutex			m_mutex;

	/** Counters for the latches */
	Counters		m_counters;

	/** if true then we collect the data */
	bool			m_active;
};

/** Latch meta data */
template <typename Counter = LatchCounter>
class LatchMeta {

public:
	typedef Counter CounterType;

#ifdef UNIV_PFS_MUTEX
	typedef	mysql_pfs_key_t	pfs_key_t;
#endif /* UNIV_PFS_MUTEX */

	/** Constructor */
	LatchMeta()
		:
		m_id(LATCH_ID_NONE),
		m_name(),
		m_level(SYNC_UNKNOWN),
		m_level_name()
#ifdef UNIV_PFS_MUTEX
		,m_pfs_key()
#endif /* UNIV_PFS_MUTEX */
	{
	}

	/** Destructor */
	~LatchMeta() { }

	/** Constructor
	@param[in]	id		Latch id
	@param[in]	name		Latch name
	@param[in]	level		Latch level
	@param[in]	level_name	Latch level text representation
	@param[in]	key		PFS key */
	LatchMeta(
		latch_id_t	id,
		const char*	name,
		latch_level_t	level,
		const char*	level_name
#ifdef UNIV_PFS_MUTEX
		,pfs_key_t	key
#endif /* UNIV_PFS_MUTEX */
	      )
		:
		m_id(id),
		m_name(name),
		m_level(level),
		m_level_name(level_name)
#ifdef UNIV_PFS_MUTEX
		,m_pfs_key(key)
#endif /* UNIV_PFS_MUTEX */
	{
		/* No op */
	}

	/* Less than operator.
	@param[in]	rhs		Instance to compare against
	@return true if this.get_id() < rhs.get_id() */
	bool operator<(const LatchMeta& rhs) const
	{
		return(get_id() < rhs.get_id());
	}

	/** @return the latch id */
	latch_id_t get_id() const
	{
		return(m_id);
	}

	/** @return the latch name */
	const char* get_name() const
	{
		return(m_name);
	}

	/** @return the latch level */
	latch_level_t get_level() const
	{
		return(m_level);
	}

	/** @return the latch level name */
	const char* get_level_name() const
	{
		return(m_level_name);
	}

#ifdef UNIV_PFS_MUTEX
	/** @return the PFS key for the latch */
	pfs_key_t get_pfs_key() const
	{
		return(m_pfs_key);
	}
#endif /* UNIV_PFS_MUTEX */

	/** @return the counter instance */
	Counter* get_counter()
	{
		return(&m_counter);
	}

private:
	/** Latch id */
	latch_id_t		m_id;

	/** Latch name */
	const char*		m_name;

	/** Latch level in the ordering */
	latch_level_t		m_level;

	/** Latch level text representation */
	const char*		m_level_name;

#ifdef UNIV_PFS_MUTEX
	/** PFS key */
	pfs_key_t		m_pfs_key;
#endif /* UNIV_PFS_MUTEX */

	/** For gathering latch statistics */
	Counter			m_counter;
};

typedef LatchMeta<LatchCounter> latch_meta_t;
typedef std::vector<latch_meta_t*, ut_allocator<latch_meta_t*> > LatchMetaData;

/** Note: This is accessed without any mutex protection. It is initialised
at startup and elements should not be added to or removed from it after
that.  See sync_latch_meta_init() */
extern LatchMetaData	latch_meta;

/** Get the latch meta-data from the latch ID
@param[in]	id		Latch ID
@return the latch meta data */
inline
latch_meta_t&
sync_latch_get_meta(latch_id_t id)
{
	ut_ad(static_cast<size_t>(id) < latch_meta.size());
	ut_ad(id == latch_meta[id]->get_id());

	return(*latch_meta[id]);
}

/** Fetch the counter for the latch
@param[in]	id		Latch ID
@return the latch counter */
inline
latch_meta_t::CounterType*
sync_latch_get_counter(latch_id_t id)
{
	latch_meta_t&	meta = sync_latch_get_meta(id);

	return(meta.get_counter());
}

/** Get the latch name from the latch ID
@param[in]	id		Latch ID
@return the name, will assert if not found */
inline
const char*
sync_latch_get_name(latch_id_t id)
{
	const latch_meta_t&	meta = sync_latch_get_meta(id);

	return(meta.get_name());
}

/** Get the latch ordering level
@param[in]	id		Latch id to lookup
@return the latch level */
inline
latch_level_t
sync_latch_get_level(latch_id_t id)
{
	const latch_meta_t&	meta = sync_latch_get_meta(id);

	return(meta.get_level());
}

<<<<<<< HEAD
#ifdef HAVE_PSI_INTERFACE
=======
#ifdef UNIV_PFS_MUTEX
>>>>>>> bb16788a
/** Get the latch PFS key from the latch ID
@param[in]	id		Latch ID
@return the PFS key */
inline
mysql_pfs_key_t
sync_latch_get_pfs_key(latch_id_t id)
{
	const latch_meta_t&	meta = sync_latch_get_meta(id);

	return(meta.get_pfs_key());
}
#endif

/** String representation of the filename and line number where the
latch was created
@param[in]	id		Latch ID
@param[in]	created		Filename and line number where it was crated
@return the string representation */
std::string
sync_mutex_to_string(
	latch_id_t		id,
	const std::string&	created);

/** Get the latch name from a sync level
@param[in]	level		Latch level to lookup
@return 0 if not found. */
const char*
sync_latch_get_name(latch_level_t level);

/** Print the filename "basename"
@return the basename */
const char*
sync_basename(const char* filename);

/** Register a latch, called when it is created
@param[in]	ptr		Latch instance that was created
@param[in]	filename	Filename where it was created
@param[in]	line		Line number in filename */
void
sync_file_created_register(
	const void*	ptr,
	const char*	filename,
	uint16_t	line);

/** Deregister a latch, called when it is destroyed
@param[in]	ptr		Latch to be destroyed */
void
sync_file_created_deregister(const void* ptr);

/** Get the string where the file was created. Its format is "name:line"
@param[in]	ptr		Latch instance
@return created information or "" if can't be found */
std::string
sync_file_created_get(const void* ptr);

#ifdef UNIV_DEBUG

/** All (ordered) latches, used in debugging, must derive from this class. */
struct latch_t {

	/** Constructor
	@param[in]	id	The latch ID */
	explicit latch_t(latch_id_t id = LATCH_ID_NONE)
		UNIV_NOTHROW
		:
		m_id(id),
		m_rw_lock(),
		m_temp_fsp() { }

	/** Destructor */
	virtual ~latch_t() UNIV_NOTHROW { }

	/** @return the latch ID */
	latch_id_t get_id() const
	{
		return(m_id);
	}

	/** @return true if it is a rw-lock */
	bool is_rw_lock() const
		UNIV_NOTHROW
	{
		return(m_rw_lock);
	}

	/** Print the latch context
	@return the string representation */
	virtual std::string to_string() const = 0;

	/** @return "filename:line" from where the latch was last locked */
	virtual std::string locked_from() const = 0;

	/** @return the latch level */
	latch_level_t get_level() const
		UNIV_NOTHROW
	{
		ut_a(m_id != LATCH_ID_NONE);

		return(sync_latch_get_level(m_id));
	}

	/** @return true if the latch is for a temporary file space*/
	bool is_temp_fsp() const
		UNIV_NOTHROW
	{
		return(m_temp_fsp);
	}

	/** Set the temporary tablespace flag. The latch order constraints
	are different for intrinsic tables. We don't always acquire the
	index->lock. We need to figure out the context and add some special
	rules during the checks. */
	void set_temp_fsp()
		UNIV_NOTHROW
	{
		ut_ad(get_id() == LATCH_ID_FIL_SPACE);
		m_temp_fsp = true;
	}

	/** @return the latch name, m_id must be set  */
	const char* get_name() const
		UNIV_NOTHROW
	{
		ut_a(m_id != LATCH_ID_NONE);

		return(sync_latch_get_name(m_id));
	}

	/** Latch ID */
	latch_id_t	m_id;

	/** true if it is a rw-lock. In debug mode, rw_lock_t derives from
	this class and sets this variable. */
	bool		m_rw_lock;

	/** true if it is an temporary space latch */
	bool		m_temp_fsp;
};

/** Subclass this to iterate over a thread's acquired latch levels. */
struct sync_check_functor_t {
	virtual ~sync_check_functor_t() { }
	virtual bool operator()(const latch_level_t) = 0;
	virtual bool result() const = 0;
};

/** Functor to check whether the calling thread owns the btr search mutex. */
struct btrsea_sync_check : public sync_check_functor_t {

	/** Constructor
	@param[in]	has_search_latch	true if owns the latch */
	explicit btrsea_sync_check(bool has_search_latch)
		:
		m_result(),
		m_has_search_latch(has_search_latch) { }

	/** Destructor */
	virtual ~btrsea_sync_check() { }

	/** Called for every latch owned by the calling thread.
	@param[in]	level		Level of the existing latch
	@return true if the predicate check is successful */
	virtual bool operator()(const latch_level_t level)
	{
		/* If calling thread doesn't hold search latch then
		check if there are latch level exception provided.

		Note: Optimizer has added InnoDB intrinsic table as an
		alternative to MyISAM intrinsic table. With this a new
		control flow comes into existence, it is:

		Server -> Plugin -> SE

		Plugin in this case is I_S which is sharing the latch vector
		of InnoDB and so there could be lock conflicts. Ideally
		the Plugin should use a difference namespace latch vector
		as it doesn't have any depedency with SE latching protocol.

		Added check that will allow thread to hold I_S latches */

		if (!m_has_search_latch
		    && (level != SYNC_SEARCH_SYS
			&& level != SYNC_FTS_CACHE
			&& level != SYNC_TRX_I_S_RWLOCK
			&& level != SYNC_TRX_I_S_LAST_READ)) {

			m_result = true;

			return(m_result);
		}

		return(false);
	}

	/** @return result from the check */
	virtual bool result() const
	{
		return(m_result);
	}

private:
	/** True if all OK */
	bool		m_result;

	/** If the caller owns the search latch */
	const bool	m_has_search_latch;
};

/** Functor to check for dictionay latching constraints. */
struct dict_sync_check : public sync_check_functor_t {

	/** Constructor
	@param[in]	dict_mutex_allow	true if the dict mutex
						is allowed */
	explicit dict_sync_check(bool dict_mutex_allowed)
		:
		m_result(),
		m_dict_mutex_allowed(dict_mutex_allowed) { }

	/** Destructor */
	virtual ~dict_sync_check() { }

	/** Check the latching constraints
	@param[in]	level		The level held by the thread */
	virtual bool operator()(const latch_level_t level)
	{
		if (!m_dict_mutex_allowed
		    || (level != SYNC_DICT
			&& level != SYNC_DICT_OPERATION
			&& level != SYNC_FTS_CACHE
			/* This only happens in recv_apply_hashed_log_recs. */
			&& level != SYNC_RECV_WRITER
			&& level != SYNC_NO_ORDER_CHECK)) {

			m_result = true;

			return(true);
		}

		return(false);
	}

	/** @return the result of the check */
	virtual bool result() const
	{
		return(m_result);
	}

private:
	/** True if all OK */
	bool		m_result;

	/** True if it is OK to hold the dict mutex */
	const bool	m_dict_mutex_allowed;
};

/** Functor to check for given latching constraints. */
struct sync_allowed_latches : public sync_check_functor_t {

	/** Constructor
	@param[in]	from	first element in an array of latch_level_t
	@param[in]	to	last element in an array of latch_level_t */
	sync_allowed_latches(
		const latch_level_t*	from,
		const latch_level_t*	to)
		:
		m_result(),
		m_latches(from, to) { }

	/** Checks whether the given latch_t violates the latch constraint.
	This object maintains a list of allowed latch levels, and if the given
	latch belongs to a latch level that is not there in the allowed list,
	then it is a violation.

	@param[in]	latch	The latch level to check
	@return true if there is a latch ordering violation */
	virtual bool operator()(const latch_level_t level)
	{
		for (latches_t::const_iterator it = m_latches.begin();
		     it != m_latches.end();
		     ++it) {

			if (level == *it) {

				m_result = false;

				/* No violation */
				return(false);
			}
		}

		return(true);
	}

	/** @return the result of the check */
	virtual bool result() const
	{
		return(m_result);
	}

private:
	/** Save the result of validation check here
	True if all OK */
	bool		m_result;

	typedef std::vector<latch_level_t, ut_allocator<latch_level_t> >
		latches_t;

	/** List of latch levels that are allowed to be held */
	latches_t	m_latches;
};

/** Get the latch id from a latch name.
@param[in]	id	Latch name
@return LATCH_ID_NONE. */
latch_id_t
sync_latch_get_id(const char* name);

typedef ulint rw_lock_flags_t;

/* Flags to specify lock types for rw_lock_own_flagged() */
enum rw_lock_flag_t {
	RW_LOCK_FLAG_S  = 1 << 0,
	RW_LOCK_FLAG_X  = 1 << 1,
	RW_LOCK_FLAG_SX = 1 << 2
};

#endif /* UNIV_DBEUG */

#endif /* UNIV_INNOCHECKSUM */

#endif /* sync0types_h */<|MERGE_RESOLUTION|>--- conflicted
+++ resolved
@@ -506,16 +506,6 @@
 };
 
 #ifdef UNIV_PFS_MUTEX
-<<<<<<< HEAD
-/** Latch element
-@param[in]	id		Latch id
-@param[in]	level		Latch level
-@param[in]	key		PFS key */
-# define LATCH_ADD(id, level, key)	latch_meta[LATCH_ID_ ## id] =	\
-	UT_NEW_NOKEY(latch_meta_t(LATCH_ID_ ## id, #id, level, #level, key))
-#else
-# define LATCH_ADD(id, level, key)	latch_meta[LATCH_ID_ ## id] =	\
-=======
 /** Latch element.
 Used for mutexes which have PFS keys defined under UNIV_PFS_MUTEX.
 @param[in]	id		Latch id
@@ -542,7 +532,6 @@
 # define LATCH_ADD_MUTEX(id, level, key)	latch_meta[LATCH_ID_ ## id] =\
 	UT_NEW_NOKEY(latch_meta_t(LATCH_ID_ ## id, #id, level, #level))
 # define LATCH_ADD_RWLOCK(id, level, key)	latch_meta[LATCH_ID_ ## id] =\
->>>>>>> bb16788a
 	UT_NEW_NOKEY(latch_meta_t(LATCH_ID_ ## id, #id, level, #level))
 #endif /* UNIV_PFS_MUTEX */
 
@@ -949,11 +938,7 @@
 	return(meta.get_level());
 }
 
-<<<<<<< HEAD
-#ifdef HAVE_PSI_INTERFACE
-=======
 #ifdef UNIV_PFS_MUTEX
->>>>>>> bb16788a
 /** Get the latch PFS key from the latch ID
 @param[in]	id		Latch ID
 @return the PFS key */
