--- conflicted
+++ resolved
@@ -524,13 +524,8 @@
 						   + TRX_SYS_TRX_ID_STORE),
 				     TRX_SYS_TRX_ID_WRITE_MARGIN);
 
-<<<<<<< HEAD
-=======
 	ut_d(trx_sys->rw_max_trx_id = trx_sys->max_trx_id);
 
-	UT_LIST_INIT(trx_sys->mysql_trx_list);
-
->>>>>>> d4a6678e
 	trx_dummy_sess = sess_open();
 
 	trx_lists_init_at_db_start();
