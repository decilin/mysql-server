--- conflicted
+++ resolved
@@ -1646,21 +1646,14 @@
 /*******************************************************************//**
 This function is used to find one X/Open XA distributed transaction
 which is in the prepared state
-<<<<<<< HEAD
-@return	trx or NULL; note that the trx may have been committed,
-unless the caller is holding lock_sys->mutex */
-=======
-@return	trx or NULL; on match, the trx->xid will be invalidated */
->>>>>>> 1ed56a2a
+@return	trx or NULL; on match, the trx->xid will be invalidated;
+note that the trx may have been committed, unless the caller is
+holding lock_sys->mutex */
 UNIV_INTERN
 trx_t*
 trx_get_trx_by_xid(
 /*===============*/
-<<<<<<< HEAD
-	const XID*	xid)	/*!< in: X/Open XA transaction identification */
-=======
 	const XID*	xid)	/*!< in: X/Open XA transaction identifier */
->>>>>>> 1ed56a2a
 {
 	trx_t*	trx;
 
@@ -1680,14 +1673,8 @@
 		of gtrid_length+bqual_length bytes should be
 		the same */
 
-<<<<<<< HEAD
-		ut_ad(trx->in_trx_list);
-
-		if (xid->gtrid_length == trx->xid.gtrid_length
-=======
-		if (trx->conc_state == TRX_PREPARED
+		if (trx_state_eq(trx, TRX_STATE_PREPARED)
 		    && xid->gtrid_length == trx->xid.gtrid_length
->>>>>>> 1ed56a2a
 		    && xid->bqual_length == trx->xid.bqual_length
 		    && memcmp(xid->data, trx->xid.data,
 			      xid->gtrid_length + xid->bqual_length) == 0) {
@@ -1698,17 +1685,13 @@
 			trx->xid.formatID = -1;
 			break;
 		}
-	}
-
-	if (trx != NULL && !trx_state_eq(trx, TRX_STATE_PREPARED)) {
-
-		trx = NULL;
+
+		trx = UT_LIST_GET_NEXT(trx_list, trx);
 	}
 
 	rw_lock_s_unlock(&trx_sys->lock);
 
 	return(trx);
-<<<<<<< HEAD
 }
 
 /*************************************************************//**
@@ -1766,6 +1749,4 @@
 
 	ut_error;
 
-=======
->>>>>>> 1ed56a2a
 }