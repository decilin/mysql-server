/*****************************************************************************

Copyright (c) 1995, 2013, Oracle and/or its affiliates. All Rights Reserved.

This program is free software; you can redistribute it and/or modify it under
the terms of the GNU General Public License as published by the Free Software
Foundation; version 2 of the License.

This program is distributed in the hope that it will be useful, but WITHOUT
ANY WARRANTY; without even the implied warranty of MERCHANTABILITY or FITNESS
FOR A PARTICULAR PURPOSE. See the GNU General Public License for more details.

You should have received a copy of the GNU General Public License along with
this program; if not, write to the Free Software Foundation, Inc.,
51 Franklin Street, Suite 500, Boston, MA 02110-1335 USA

*****************************************************************************/

/**************************************************//**
@file buf/buf0flu.cc
The database buffer buf_pool flush algorithm

Created 11/11/1995 Heikki Tuuri
*******************************************************/

#include "ha_prototypes.h"
#include <mysql/plugin.h>

#include "buf0flu.h"

#ifdef UNIV_NONINL
#include "buf0flu.ic"
#endif

#include "buf0buf.h"
#include "buf0checksum.h"
#include "srv0start.h"
#include "srv0srv.h"
#include "page0zip.h"
#ifndef UNIV_HOTBACKUP
#include "ut0byte.h"
#include "page0page.h"
#include "fil0fil.h"
#include "buf0lru.h"
#include "buf0rea.h"
#include "ibuf0ibuf.h"
#include "log0log.h"
#include "os0file.h"
#include "trx0sys.h"
#include "srv0mon.h"

/** Number of pages flushed through non flush_list flushes. */
static ulint buf_lru_flush_page_count = 0;

/** Flag indicating if the page_cleaner is in active state. This flag
is set to TRUE by the page_cleaner thread when it is spawned and is set
back to FALSE at shutdown by the page_cleaner as well. Therefore no
need to protect it by a mutex. It is only ever read by the thread
doing the shutdown */
ibool buf_page_cleaner_is_active = FALSE;

#ifdef UNIV_PFS_THREAD
mysql_pfs_key_t page_cleaner_thread_key;
#endif /* UNIV_PFS_THREAD */

/** Event to synchronise with the flushing. */
os_event_t	buf_flush_event;

/** State for page cleaner array slot */
enum page_cleaner_state_t {
	/** Not requested any yet.
	Moved from FINISHED by the coordinator. */
	PAGE_CLEANER_STATE_NONE = 0,
	/** Requested but not started flushing.
	Moved from NONE by the coordinator. */
	PAGE_CLEANER_STATE_REQUESTED,
	/** Flushing is on going.
	Moved from REQUESTED by the worker. */
	PAGE_CLEANER_STATE_FLUSHING,
	/** Flushing was finished.
	Moved from FLUSHING by the worker. */
	PAGE_CLEANER_STATE_FINISHED
};

/** Page cleaner request state for each buffer pool instance */
struct page_cleaner_slot_t {
	page_cleaner_state_t	state;	/*!< state of the request.
					protected by page_cleaner_t::mutex
					if the worker thread got the slot and
					set to PAGE_CLEANER_STATE_FLUSHING,
					n_flushed_lru and n_flushed_list can be
					updated only by the worker thread */
	/* These values are updated during state==PAGE_CLEANER_STATE_FLUSHING,
	and commited with state==PAGE_CLEANER_STATE_FINISHED.
	The consistency is protected by the 'state' */
	ulint			n_flushed_lru;
					/*!< number of flushed pages
					by LRU scan flushing */
	ulint			n_flushed_list;
					/*!< number of flushed pages
					by flush_list flushing */
};

/** Page cleaner structure common for all threads */
struct page_cleaner_t {
	ib_mutex_t		mutex;		/*!< mutex to protect whole of
						page_cleaner_t struct and
						page_cleaner_slot_t slots. */
	os_event_t		is_requested;	/*!< event to activate worker
						threads. */
	os_event_t		is_finished;	/*!< event to signal that all
						slots were finished. */
	volatile ulint		n_workers;	/*!< number of worker threads
						in existence */
	ulint			n_pages_requested;
						/*!< number of requested pages
						for each slot */
	lsn_t			lsn_limit;	/*!< upper limit of LSN to be
						flushed */
	ulint			n_slots;	/*!< total number of slots */
	ulint			n_slots_requested;
						/*!< number of slots
						in the state
						PAGE_CLEANER_STATE_REQUESTED */
	ulint			n_slots_flushing;
						/*!< number of slots
						in the state
						PAGE_CLEANER_STATE_FLUSHING */
	ulint			n_slots_finished;
						/*!< number of slots
						in the state
						PAGE_CLEANER_STATE_FINISHED */
	page_cleaner_slot_t*	slots;		/*!< pointer to the slots */
};

static page_cleaner_t*	page_cleaner = NULL;

/** If LRU list of a buf_pool is less than this size then LRU eviction
should not happen. This is because when we do LRU flushing we also put
the blocks on free list. If LRU list is very small then we can end up
in thrashing. */
#define BUF_LRU_MIN_LEN		256

/* @} */

/******************************************************************//**
Increases flush_list size in bytes with the page size in inline function */
static inline
void
incr_flush_list_size_in_bytes(
/*==========================*/
	buf_block_t*	block,		/*!< in: control block */
	buf_pool_t*	buf_pool)	/*!< in: buffer pool instance */
{
	ut_ad(buf_flush_list_mutex_own(buf_pool));

	buf_pool->stat.flush_list_bytes += block->page.size.physical();

	ut_ad(buf_pool->stat.flush_list_bytes <= buf_pool->curr_pool_size);
}

#if defined UNIV_DEBUG || defined UNIV_BUF_DEBUG
/******************************************************************//**
Validates the flush list.
@return TRUE if ok */
static
ibool
buf_flush_validate_low(
/*===================*/
	buf_pool_t*	buf_pool);	/*!< in: Buffer pool instance */

/******************************************************************//**
Validates the flush list some of the time.
@return TRUE if ok or the check was skipped */
static
ibool
buf_flush_validate_skip(
/*====================*/
	buf_pool_t*	buf_pool)	/*!< in: Buffer pool instance */
{
/** Try buf_flush_validate_low() every this many times */
# define BUF_FLUSH_VALIDATE_SKIP	23

	/** The buf_flush_validate_low() call skip counter.
	Use a signed type because of the race condition below. */
	static int buf_flush_validate_count = BUF_FLUSH_VALIDATE_SKIP;

	/* There is a race condition below, but it does not matter,
	because this call is only for heuristic purposes. We want to
	reduce the call frequency of the costly buf_flush_validate_low()
	check in debug builds. */
	if (--buf_flush_validate_count > 0) {
		return(TRUE);
	}

	buf_flush_validate_count = BUF_FLUSH_VALIDATE_SKIP;
	return(buf_flush_validate_low(buf_pool));
}
#endif /* UNIV_DEBUG || UNIV_BUF_DEBUG */

/******************************************************************//**
Insert a block in the flush_rbt and returns a pointer to its
predecessor or NULL if no predecessor. The ordering is maintained
on the basis of the <oldest_modification, space, offset> key.
@return pointer to the predecessor or NULL if no predecessor. */
static
buf_page_t*
buf_flush_insert_in_flush_rbt(
/*==========================*/
	buf_page_t*	bpage)	/*!< in: bpage to be inserted. */
{
	const ib_rbt_node_t*	c_node;
	const ib_rbt_node_t*	p_node;
	buf_page_t*		prev = NULL;
	buf_pool_t*		buf_pool = buf_pool_from_bpage(bpage);

	ut_ad(buf_flush_list_mutex_own(buf_pool));

	/* Insert this buffer into the rbt. */
	c_node = rbt_insert(buf_pool->flush_rbt, &bpage, &bpage);
	ut_a(c_node != NULL);

	/* Get the predecessor. */
	p_node = rbt_prev(buf_pool->flush_rbt, c_node);

	if (p_node != NULL) {
		buf_page_t**	value;
		value = rbt_value(buf_page_t*, p_node);
		prev = *value;
		ut_a(prev != NULL);
	}

	return(prev);
}

/*********************************************************//**
Delete a bpage from the flush_rbt. */
static
void
buf_flush_delete_from_flush_rbt(
/*============================*/
	buf_page_t*	bpage)	/*!< in: bpage to be removed. */
{
#ifdef UNIV_DEBUG
	ibool		ret = FALSE;
#endif /* UNIV_DEBUG */
	buf_pool_t*	buf_pool = buf_pool_from_bpage(bpage);

	ut_ad(buf_flush_list_mutex_own(buf_pool));

#ifdef UNIV_DEBUG
	ret =
#endif /* UNIV_DEBUG */
	rbt_delete(buf_pool->flush_rbt, &bpage);

	ut_ad(ret);
}

/*****************************************************************//**
Compare two modified blocks in the buffer pool. The key for comparison
is:
key = <oldest_modification, space, offset>
This comparison is used to maintian ordering of blocks in the
buf_pool->flush_rbt.
Note that for the purpose of flush_rbt, we only need to order blocks
on the oldest_modification. The other two fields are used to uniquely
identify the blocks.
@return < 0 if b2 < b1, 0 if b2 == b1, > 0 if b2 > b1 */
static
int
buf_flush_block_cmp(
/*================*/
	const void*	p1,		/*!< in: block1 */
	const void*	p2)		/*!< in: block2 */
{
	int			ret;
	const buf_page_t*	b1 = *(const buf_page_t**) p1;
	const buf_page_t*	b2 = *(const buf_page_t**) p2;

	ut_ad(b1 != NULL);
	ut_ad(b2 != NULL);

#ifdef UNIV_DEBUG
	buf_pool_t*	buf_pool = buf_pool_from_bpage(b1);
#endif /* UNIV_DEBUG */

	ut_ad(buf_flush_list_mutex_own(buf_pool));

	ut_ad(b1->in_flush_list);
	ut_ad(b2->in_flush_list);

	if (b2->oldest_modification > b1->oldest_modification) {
		return(1);
	} else if (b2->oldest_modification < b1->oldest_modification) {
		return(-1);
	}

	/* If oldest_modification is same then decide on the space. */
	ret = (int)(b2->id.space() - b1->id.space());

	/* Or else decide ordering on the page number. */
	return(ret ? ret : (int) (b2->id.page_no() - b1->id.page_no()));
}

/********************************************************************//**
Initialize the red-black tree to speed up insertions into the flush_list
during recovery process. Should be called at the start of recovery
process before any page has been read/written. */

void
buf_flush_init_flush_rbt(void)
/*==========================*/
{
	ulint	i;

	for (i = 0; i < srv_buf_pool_instances; i++) {
		buf_pool_t*	buf_pool;

		buf_pool = buf_pool_from_array(i);

		buf_flush_list_mutex_enter(buf_pool);

		/* Create red black tree for speedy insertions in flush list. */
		buf_pool->flush_rbt = rbt_create(
			sizeof(buf_page_t*), buf_flush_block_cmp);

		buf_flush_list_mutex_exit(buf_pool);
	}
}

/********************************************************************//**
Frees up the red-black tree. */

void
buf_flush_free_flush_rbt(void)
/*==========================*/
{
	ulint	i;

	for (i = 0; i < srv_buf_pool_instances; i++) {
		buf_pool_t*	buf_pool;

		buf_pool = buf_pool_from_array(i);

		buf_flush_list_mutex_enter(buf_pool);

#if defined UNIV_DEBUG || defined UNIV_BUF_DEBUG
		ut_a(buf_flush_validate_low(buf_pool));
#endif /* UNIV_DEBUG || UNIV_BUF_DEBUG */

		rbt_free(buf_pool->flush_rbt);
		buf_pool->flush_rbt = NULL;

		buf_flush_list_mutex_exit(buf_pool);
	}
}

/********************************************************************//**
Inserts a modified block into the flush list. */

void
buf_flush_insert_into_flush_list(
/*=============================*/
	buf_pool_t*	buf_pool,	/*!< buffer pool instance */
	buf_block_t*	block,		/*!< in/out: block which is modified */
	lsn_t		lsn)		/*!< in: oldest modification */
{
	ut_ad(!buf_pool_mutex_own(buf_pool));
	ut_ad(log_flush_order_mutex_own());
	ut_ad(buf_page_mutex_own(block));

	buf_flush_list_mutex_enter(buf_pool);

	ut_ad((UT_LIST_GET_FIRST(buf_pool->flush_list) == NULL)
	      || (UT_LIST_GET_FIRST(buf_pool->flush_list)->oldest_modification
		  <= lsn));

	/* If we are in the recovery then we need to update the flush
	red-black tree as well. */
	if (buf_pool->flush_rbt) {
		buf_flush_list_mutex_exit(buf_pool);
		buf_flush_insert_sorted_into_flush_list(buf_pool, block, lsn);
		return;
	}

	ut_ad(buf_block_get_state(block) == BUF_BLOCK_FILE_PAGE);
	ut_ad(!block->page.in_flush_list);

	ut_d(block->page.in_flush_list = TRUE);
	block->page.oldest_modification = lsn;

	UT_LIST_ADD_FIRST(buf_pool->flush_list, &block->page);

	incr_flush_list_size_in_bytes(block, buf_pool);

#ifdef UNIV_DEBUG_VALGRIND
	void*	p;

	if (block->page.size.is_compressed()) {
		p = block->page.zip.data;
	} else {
		p = block->frame;
	}

	UNIV_MEM_ASSERT_RW(p, block->page.size.physical());
#endif /* UNIV_DEBUG_VALGRIND */

#if defined UNIV_DEBUG || defined UNIV_BUF_DEBUG
	ut_a(buf_flush_validate_skip(buf_pool));
#endif /* UNIV_DEBUG || UNIV_BUF_DEBUG */

	buf_flush_list_mutex_exit(buf_pool);
}

/********************************************************************//**
Inserts a modified block into the flush list in the right sorted position.
This function is used by recovery, because there the modifications do not
necessarily come in the order of lsn's. */

void
buf_flush_insert_sorted_into_flush_list(
/*====================================*/
	buf_pool_t*	buf_pool,	/*!< in: buffer pool instance */
	buf_block_t*	block,		/*!< in/out: block which is modified */
	lsn_t		lsn)		/*!< in: oldest modification */
{
	buf_page_t*	prev_b;
	buf_page_t*	b;

	ut_ad(!buf_pool_mutex_own(buf_pool));
	ut_ad(log_flush_order_mutex_own());
	ut_ad(buf_page_mutex_own(block));
	ut_ad(buf_block_get_state(block) == BUF_BLOCK_FILE_PAGE);

	buf_flush_list_mutex_enter(buf_pool);

	/* The field in_LRU_list is protected by buf_pool->mutex, which
	we are not holding.  However, while a block is in the flush
	list, it is dirty and cannot be discarded, not from the
	page_hash or from the LRU list.  At most, the uncompressed
	page frame of a compressed block may be discarded or created
	(copying the block->page to or from a buf_page_t that is
	dynamically allocated from buf_buddy_alloc()).  Because those
	transitions hold block->mutex and the flush list mutex (via
	buf_flush_relocate_on_flush_list()), there is no possibility
	of a race condition in the assertions below. */
	ut_ad(block->page.in_LRU_list);
	ut_ad(block->page.in_page_hash);
	/* buf_buddy_block_register() will take a block in the
	BUF_BLOCK_MEMORY state, not a file page. */
	ut_ad(!block->page.in_zip_hash);

	ut_ad(!block->page.in_flush_list);
	ut_d(block->page.in_flush_list = TRUE);
	block->page.oldest_modification = lsn;

#ifdef UNIV_DEBUG_VALGRIND
	void*	p;

	if (block->page.size.is_compressed()) {
		p = block->page.zip.data;
	} else {
		p = block->frame;
	}

	UNIV_MEM_ASSERT_RW(p, block->page.size.physical());
#endif /* UNIV_DEBUG_VALGRIND */

	prev_b = NULL;

	/* For the most part when this function is called the flush_rbt
	should not be NULL. In a very rare boundary case it is possible
	that the flush_rbt has already been freed by the recovery thread
	before the last page was hooked up in the flush_list by the
	io-handler thread. In that case we'll  just do a simple
	linear search in the else block. */
	if (buf_pool->flush_rbt) {

		prev_b = buf_flush_insert_in_flush_rbt(&block->page);

	} else {

		b = UT_LIST_GET_FIRST(buf_pool->flush_list);

		while (b && b->oldest_modification
		       > block->page.oldest_modification) {
			ut_ad(b->in_flush_list);
			prev_b = b;
			b = UT_LIST_GET_NEXT(list, b);
		}
	}

	if (prev_b == NULL) {
		UT_LIST_ADD_FIRST(buf_pool->flush_list, &block->page);
	} else {
		UT_LIST_INSERT_AFTER(buf_pool->flush_list, prev_b, &block->page);
	}

	incr_flush_list_size_in_bytes(block, buf_pool);

#if defined UNIV_DEBUG || defined UNIV_BUF_DEBUG
	ut_a(buf_flush_validate_low(buf_pool));
#endif /* UNIV_DEBUG || UNIV_BUF_DEBUG */

	buf_flush_list_mutex_exit(buf_pool);
}

/********************************************************************//**
Returns TRUE if the file page block is immediately suitable for replacement,
i.e., the transition FILE_PAGE => NOT_USED allowed.
@return TRUE if can replace immediately */

ibool
buf_flush_ready_for_replace(
/*========================*/
	buf_page_t*	bpage)	/*!< in: buffer control block, must be
				buf_page_in_file(bpage) and in the LRU list */
{
#ifdef UNIV_DEBUG
	buf_pool_t*	buf_pool = buf_pool_from_bpage(bpage);
	ut_ad(buf_pool_mutex_own(buf_pool));
#endif /* UNIV_DEBUG */
	ut_ad(mutex_own(buf_page_get_mutex(bpage)));
	ut_ad(bpage->in_LRU_list);

	if (buf_page_in_file(bpage)) {

		return(bpage->oldest_modification == 0
		       && bpage->buf_fix_count == 0
		       && buf_page_get_io_fix(bpage) == BUF_IO_NONE);
	}

	ib_logf(IB_LOG_LEVEL_FATAL,
		"Buffer block %p state %u in the LRU list!",
		reinterpret_cast<const void*>(bpage), bpage->state);

	return(FALSE);
}

/********************************************************************//**
Returns true if the block is modified and ready for flushing.
@return true if can flush immediately */

bool
buf_flush_ready_for_flush(
/*======================*/
	buf_page_t*	bpage,	/*!< in: buffer control block, must be
				buf_page_in_file(bpage) */
	buf_flush_t	flush_type)/*!< in: type of flush */
{
#ifdef UNIV_DEBUG
	buf_pool_t*	buf_pool = buf_pool_from_bpage(bpage);
	ut_ad(buf_pool_mutex_own(buf_pool));
#endif /* UNIV_DEBUG */

	ut_a(buf_page_in_file(bpage));
	ut_ad(mutex_own(buf_page_get_mutex(bpage)));
	ut_ad(flush_type < BUF_FLUSH_N_TYPES);

	if (bpage->oldest_modification == 0
	    || buf_page_get_io_fix(bpage) != BUF_IO_NONE) {
		return(false);
	}

	ut_ad(bpage->in_flush_list);

	switch (flush_type) {
	case BUF_FLUSH_LIST:
	case BUF_FLUSH_LRU:
	case BUF_FLUSH_SINGLE_PAGE:
		return(true);

	case BUF_FLUSH_N_TYPES:
		break;
	}

	ut_error;
	return(false);
}

/********************************************************************//**
Remove a block from the flush list of modified blocks. */

void
buf_flush_remove(
/*=============*/
	buf_page_t*	bpage)	/*!< in: pointer to the block in question */
{
	buf_pool_t*	buf_pool = buf_pool_from_bpage(bpage);

	ut_ad(buf_pool_mutex_own(buf_pool));
	ut_ad(mutex_own(buf_page_get_mutex(bpage)));
	ut_ad(bpage->in_flush_list);

	buf_flush_list_mutex_enter(buf_pool);

	/* Important that we adjust the hazard pointer before removing
	the bpage from flush list. */
	buf_pool->flush_hp.adjust(bpage);

	switch (buf_page_get_state(bpage)) {
	case BUF_BLOCK_POOL_WATCH:
	case BUF_BLOCK_ZIP_PAGE:
		/* Clean compressed pages should not be on the flush list */
	case BUF_BLOCK_NOT_USED:
	case BUF_BLOCK_READY_FOR_USE:
	case BUF_BLOCK_MEMORY:
	case BUF_BLOCK_REMOVE_HASH:
		ut_error;
		return;
	case BUF_BLOCK_ZIP_DIRTY:
		buf_page_set_state(bpage, BUF_BLOCK_ZIP_PAGE);
		UT_LIST_REMOVE(buf_pool->flush_list, bpage);
#if defined UNIV_DEBUG || defined UNIV_BUF_DEBUG
		buf_LRU_insert_zip_clean(bpage);
#endif /* UNIV_DEBUG || UNIV_BUF_DEBUG */
		break;
	case BUF_BLOCK_FILE_PAGE:
		UT_LIST_REMOVE(buf_pool->flush_list, bpage);
		break;
	}

	/* If the flush_rbt is active then delete from there as well. */
	if (UNIV_LIKELY_NULL(buf_pool->flush_rbt)) {
		buf_flush_delete_from_flush_rbt(bpage);
	}

	/* Must be done after we have removed it from the flush_rbt
	because we assert on in_flush_list in comparison function. */
	ut_d(bpage->in_flush_list = FALSE);

	buf_pool->stat.flush_list_bytes -= bpage->size.physical();

	bpage->oldest_modification = 0;

#if defined UNIV_DEBUG || defined UNIV_BUF_DEBUG
	ut_a(buf_flush_validate_skip(buf_pool));
#endif /* UNIV_DEBUG || UNIV_BUF_DEBUG */

	buf_flush_list_mutex_exit(buf_pool);
}

/*******************************************************************//**
Relocates a buffer control block on the flush_list.
Note that it is assumed that the contents of bpage have already been
copied to dpage.
IMPORTANT: When this function is called bpage and dpage are not
exact copies of each other. For example, they both will have different
::state. Also the ::list pointers in dpage may be stale. We need to
use the current list node (bpage) to do the list manipulation because
the list pointers could have changed between the time that we copied
the contents of bpage to the dpage and the flush list manipulation
below. */

void
buf_flush_relocate_on_flush_list(
/*=============================*/
	buf_page_t*	bpage,	/*!< in/out: control block being moved */
	buf_page_t*	dpage)	/*!< in/out: destination block */
{
	buf_page_t*	prev;
	buf_page_t*	prev_b = NULL;
	buf_pool_t*	buf_pool = buf_pool_from_bpage(bpage);

	ut_ad(buf_pool_mutex_own(buf_pool));
	/* Must reside in the same buffer pool. */
	ut_ad(buf_pool == buf_pool_from_bpage(dpage));

	ut_ad(mutex_own(buf_page_get_mutex(bpage)));

	buf_flush_list_mutex_enter(buf_pool);

	/* FIXME: At this point we have both buf_pool and flush_list
	mutexes. Theoretically removal of a block from flush list is
	only covered by flush_list mutex but currently we do
	have buf_pool mutex in buf_flush_remove() therefore this block
	is guaranteed to be in the flush list. We need to check if
	this will work without the assumption of block removing code
	having the buf_pool mutex. */
	ut_ad(bpage->in_flush_list);
	ut_ad(dpage->in_flush_list);

	/* If recovery is active we must swap the control blocks in
	the flush_rbt as well. */
	if (UNIV_LIKELY_NULL(buf_pool->flush_rbt)) {
		buf_flush_delete_from_flush_rbt(bpage);
		prev_b = buf_flush_insert_in_flush_rbt(dpage);
	}

	/* Important that we adjust the hazard pointer before removing
	the bpage from the flush list. */
	buf_pool->flush_hp.adjust(bpage);

	/* Must be done after we have removed it from the flush_rbt
	because we assert on in_flush_list in comparison function. */
	ut_d(bpage->in_flush_list = FALSE);

	prev = UT_LIST_GET_PREV(list, bpage);
	UT_LIST_REMOVE(buf_pool->flush_list, bpage);

	if (prev) {
		ut_ad(prev->in_flush_list);
		UT_LIST_INSERT_AFTER( buf_pool->flush_list, prev, dpage);
	} else {
		UT_LIST_ADD_FIRST(buf_pool->flush_list, dpage);
	}

	/* Just an extra check. Previous in flush_list
	should be the same control block as in flush_rbt. */
	ut_a(!buf_pool->flush_rbt || prev_b == prev);

#if defined UNIV_DEBUG || defined UNIV_BUF_DEBUG
	ut_a(buf_flush_validate_low(buf_pool));
#endif /* UNIV_DEBUG || UNIV_BUF_DEBUG */

	buf_flush_list_mutex_exit(buf_pool);
}

/********************************************************************//**
Updates the flush system data structures when a write is completed. */

void
buf_flush_write_complete(
/*=====================*/
	buf_page_t*	bpage)	/*!< in: pointer to the block in question */
{
	buf_flush_t	flush_type;
	buf_pool_t*	buf_pool = buf_pool_from_bpage(bpage);

	ut_ad(bpage);

	buf_flush_remove(bpage);

	flush_type = buf_page_get_flush_type(bpage);
	buf_pool->n_flush[flush_type]--;

	if (buf_pool->n_flush[flush_type] == 0
	    && buf_pool->init_flush[flush_type] == FALSE) {

		/* The running flush batch has ended */

		os_event_set(buf_pool->no_flush[flush_type]);
	}

	buf_dblwr_update(bpage, flush_type);
}
#endif /* !UNIV_HOTBACKUP */

/** Calculate the checksum of a page from compressed table and update
the page.
@param[in,out]	page	page to update
@param[in]	size	compressed page size
@param[in]	lsn	LSN to stamp on the page */
void
buf_flush_update_zip_checksum(
	buf_frame_t*	page,
	ulint		size,
	lsn_t		lsn)
{
	ut_a(size > 0);

	ib_uint32_t	checksum = page_zip_calc_checksum(
		page, size,
		static_cast<srv_checksum_algorithm_t>(srv_checksum_algorithm));

	mach_write_to_8(page + FIL_PAGE_LSN, lsn);
	memset(page + FIL_PAGE_FILE_FLUSH_LSN, 0, 8);
	mach_write_to_4(page + FIL_PAGE_SPACE_OR_CHKSUM, checksum);
}

/********************************************************************//**
Initializes a page for writing to the tablespace. */

void
buf_flush_init_for_writing(
/*=======================*/
	byte*	page,		/*!< in/out: page */
	void*	page_zip_,	/*!< in/out: compressed page, or NULL */
	lsn_t	newest_lsn)	/*!< in: newest modification lsn
				to the page */
{
	ib_uint32_t	checksum = 0 /* silence bogus gcc warning */;

	ut_ad(page);

	if (page_zip_) {
		page_zip_des_t*	page_zip;
		ulint		size;

		page_zip = static_cast<page_zip_des_t*>(page_zip_);
		size = page_zip_get_size(page_zip);

		ut_ad(size);
		ut_ad(ut_is_2pow(size));
		ut_ad(size <= UNIV_ZIP_SIZE_MAX);

		switch (UNIV_EXPECT(fil_page_get_type(page), FIL_PAGE_INDEX)) {
		case FIL_PAGE_TYPE_ALLOCATED:
		case FIL_PAGE_INODE:
		case FIL_PAGE_IBUF_BITMAP:
		case FIL_PAGE_TYPE_FSP_HDR:
		case FIL_PAGE_TYPE_XDES:
			/* These are essentially uncompressed pages. */
			memcpy(page_zip->data, page, size);
			/* fall through */
		case FIL_PAGE_TYPE_ZBLOB:
		case FIL_PAGE_TYPE_ZBLOB2:
		case FIL_PAGE_INDEX:

			buf_flush_update_zip_checksum(
				page_zip->data, size, newest_lsn);

			return;
		}

		ib_logf(IB_LOG_LEVEL_ERROR,
			"The compressed page to be written seems corrupt:");
		ut_print_buf(stderr, page, size);
		fputs("\nInnoDB: Possibly older version of the page:", stderr);
		ut_print_buf(stderr, page_zip->data, size);
		putc('\n', stderr);
		ut_error;
	}

	/* Write the newest modification lsn to the page header and trailer */
	mach_write_to_8(page + FIL_PAGE_LSN, newest_lsn);

	mach_write_to_8(page + UNIV_PAGE_SIZE - FIL_PAGE_END_LSN_OLD_CHKSUM,
			newest_lsn);

	/* Store the new formula checksum */

	switch ((srv_checksum_algorithm_t) srv_checksum_algorithm) {
	case SRV_CHECKSUM_ALGORITHM_CRC32:
	case SRV_CHECKSUM_ALGORITHM_STRICT_CRC32:
		checksum = buf_calc_page_crc32(page);
		break;
	case SRV_CHECKSUM_ALGORITHM_INNODB:
	case SRV_CHECKSUM_ALGORITHM_STRICT_INNODB:
		checksum = (ib_uint32_t) buf_calc_page_new_checksum(page);
		break;
	case SRV_CHECKSUM_ALGORITHM_NONE:
	case SRV_CHECKSUM_ALGORITHM_STRICT_NONE:
		checksum = BUF_NO_CHECKSUM_MAGIC;
		break;
	/* no default so the compiler will emit a warning if new enum
	is added and not handled here */
	}

	mach_write_to_4(page + FIL_PAGE_SPACE_OR_CHKSUM, checksum);

	/* We overwrite the first 4 bytes of the end lsn field to store
	the old formula checksum. Since it depends also on the field
	FIL_PAGE_SPACE_OR_CHKSUM, it has to be calculated after storing the
	new formula checksum. */

	if (srv_checksum_algorithm == SRV_CHECKSUM_ALGORITHM_STRICT_INNODB
	    || srv_checksum_algorithm == SRV_CHECKSUM_ALGORITHM_INNODB) {

		checksum = (ib_uint32_t) buf_calc_page_old_checksum(page);

		/* In other cases we use the value assigned from above.
		If CRC32 is used then it is faster to use that checksum
		(calculated above) instead of calculating another one.
		We can afford to store something other than
		buf_calc_page_old_checksum() or BUF_NO_CHECKSUM_MAGIC in
		this field because the file will not be readable by old
		versions of MySQL/InnoDB anyway (older than MySQL 5.6.3) */
	}

	mach_write_to_4(page + UNIV_PAGE_SIZE - FIL_PAGE_END_LSN_OLD_CHKSUM,
			checksum);
}

#ifndef UNIV_HOTBACKUP
/********************************************************************//**
Does an asynchronous write of a buffer page. NOTE: in simulated aio and
also when the doublewrite buffer is used, we must call
buf_dblwr_flush_buffered_writes after we have posted a batch of
writes! */
static
void
buf_flush_write_block_low(
/*======================*/
	buf_page_t*	bpage,		/*!< in: buffer block to write */
	buf_flush_t	flush_type,	/*!< in: type of flush */
	bool		sync)		/*!< in: true if sync IO request */
{
	page_t*	frame = NULL;

#ifdef UNIV_DEBUG
	buf_pool_t*	buf_pool = buf_pool_from_bpage(bpage);
	ut_ad(!buf_pool_mutex_own(buf_pool));
#endif

<<<<<<< HEAD
#ifdef UNIV_LOG_DEBUG
	static ibool	univ_log_debug_warned;
#endif /* UNIV_LOG_DEBUG */

	DBUG_PRINT("ib_buf", ("flush %s %u page " UINT32PF ":" UINT32PF,
			      sync ? "sync" : "async", (unsigned) flush_type,
			      bpage->id.space(), bpage->id.page_no()));
=======
	DBUG_PRINT("ib_buf", ("flush %s %u page %u:%u",
			      sync ? "sync" : "async", unsigned(flush_type),
			      bpage->space, bpage->offset));
>>>>>>> e9adf496

	ut_ad(buf_page_in_file(bpage));

	/* We are not holding buf_pool->mutex or block_mutex here.
	Nevertheless, it is safe to access bpage, because it is
	io_fixed and oldest_modification != 0.  Thus, it cannot be
	relocated in the buffer pool or removed from flush_list or
	LRU_list. */
	ut_ad(!buf_pool_mutex_own(buf_pool));
	ut_ad(!buf_flush_list_mutex_own(buf_pool));
	ut_ad(!buf_page_get_mutex(bpage)->is_owned());
	ut_ad(buf_page_get_io_fix(bpage) == BUF_IO_WRITE);
	ut_ad(bpage->oldest_modification != 0);

#ifdef UNIV_IBUF_COUNT_DEBUG
	ut_a(ibuf_count_get(bpage->id) == 0);
#endif
	ut_ad(bpage->newest_modification != 0);

	/* Force the log to the disk before writing the modified block */
	log_write_up_to(bpage->newest_modification, true);

	switch (buf_page_get_state(bpage)) {
	case BUF_BLOCK_POOL_WATCH:
	case BUF_BLOCK_ZIP_PAGE: /* The page should be dirty. */
	case BUF_BLOCK_NOT_USED:
	case BUF_BLOCK_READY_FOR_USE:
	case BUF_BLOCK_MEMORY:
	case BUF_BLOCK_REMOVE_HASH:
		ut_error;
		break;
	case BUF_BLOCK_ZIP_DIRTY:
		frame = bpage->zip.data;

		ut_a(page_zip_verify_checksum(frame, bpage->size.physical()));

		mach_write_to_8(frame + FIL_PAGE_LSN,
				bpage->newest_modification);
		memset(frame + FIL_PAGE_FILE_FLUSH_LSN, 0, 8);
		break;
	case BUF_BLOCK_FILE_PAGE:
		frame = bpage->zip.data;
		if (!frame) {
			frame = ((buf_block_t*) bpage)->frame;
		}

		buf_flush_init_for_writing(((buf_block_t*) bpage)->frame,
					   bpage->zip.data
					   ? &bpage->zip : NULL,
					   bpage->newest_modification);
		break;
	}

	if (!srv_use_doublewrite_buf || !buf_dblwr) {
		fil_io(OS_FILE_WRITE | OS_AIO_SIMULATED_WAKE_LATER,
		       sync, bpage->id, bpage->size, 0, bpage->size.physical(),
		       frame, bpage);
	} else if (flush_type == BUF_FLUSH_SINGLE_PAGE) {
		buf_dblwr_write_single_page(bpage, sync);
	} else {
		ut_ad(!sync);
		buf_dblwr_add_to_batch(bpage);
	}

	/* When doing single page flushing the IO is done synchronously
	and we flush the changes to disk only for the tablespace we
	are working on. */
	if (sync) {
		ut_ad(flush_type == BUF_FLUSH_SINGLE_PAGE);
		fil_flush(bpage->id.space());

		/* true means we want to evict this page from the
		LRU list as well. */
		buf_page_io_complete(bpage, true);
	}

	/* Increment the counter of I/O operations used
	for selecting LRU policy. */
	buf_LRU_stat_inc_io();
}

/********************************************************************//**
Writes a flushable page asynchronously from the buffer pool to a file.
NOTE: in simulated aio we must call
os_aio_simulated_wake_handler_threads after we have posted a batch of
writes! NOTE: buf_pool->mutex and buf_page_get_mutex(bpage) must be
held upon entering this function, and they will be released by this
function if it returns true.
@return TRUE if the page was flushed */

ibool
buf_flush_page(
/*===========*/
	buf_pool_t*	buf_pool,	/*!< in: buffer pool instance */
	buf_page_t*	bpage,		/*!< in: buffer control block */
	buf_flush_t	flush_type,	/*!< in: type of flush */
	bool		sync)		/*!< in: true if sync IO request */
{
	BPageMutex*	block_mutex;

	ut_ad(flush_type < BUF_FLUSH_N_TYPES);
	ut_ad(buf_pool_mutex_own(buf_pool));
	ut_ad(buf_page_in_file(bpage));
	ut_ad(!sync || flush_type == BUF_FLUSH_SINGLE_PAGE);

	block_mutex = buf_page_get_mutex(bpage);
	ut_ad(mutex_own(block_mutex));

	ut_ad(buf_flush_ready_for_flush(bpage, flush_type));

	bool	is_uncompressed;

	is_uncompressed = (buf_page_get_state(bpage) == BUF_BLOCK_FILE_PAGE);
	ut_ad(is_uncompressed == (block_mutex != &buf_pool->zip_mutex));

	ibool		flush;
	rw_lock_t*	rw_lock;
	bool		no_fix_count = bpage->buf_fix_count == 0;

	if (!is_uncompressed) {
		flush = TRUE;
		rw_lock = NULL;
	} else if (!(no_fix_count || flush_type == BUF_FLUSH_LIST)) {
		/* This is a heuristic, to avoid expensive SX attempts. */
		flush = FALSE;
	} else {
		rw_lock = &reinterpret_cast<buf_block_t*>(bpage)->lock;
		if (flush_type != BUF_FLUSH_LIST) {
			flush = rw_lock_sx_lock_nowait(rw_lock, BUF_IO_WRITE);
		} else {
			/* Will SX lock later */
			flush = TRUE;
		}
	}

	if (flush) {

		/* We are committed to flushing by the time we get here */

		buf_page_set_io_fix(bpage, BUF_IO_WRITE);

		buf_page_set_flush_type(bpage, flush_type);

		if (buf_pool->n_flush[flush_type] == 0) {
			os_event_reset(buf_pool->no_flush[flush_type]);
		}

		++buf_pool->n_flush[flush_type];

		mutex_exit(block_mutex);
		buf_pool_mutex_exit(buf_pool);

		if (flush_type == BUF_FLUSH_LIST
		    && is_uncompressed
		    && !rw_lock_sx_lock_nowait(rw_lock, BUF_IO_WRITE)) {
			/* avoiding deadlock possibility involves doublewrite
			buffer, should flush it, because it might hold the
			another block->lock. */
			buf_dblwr_flush_buffered_writes();

			rw_lock_sx_lock_gen(rw_lock, BUF_IO_WRITE);
		}

		/* Even though bpage is not protected by any mutex at this
		point, it is safe to access bpage, because it is io_fixed and
		oldest_modification != 0.  Thus, it cannot be relocated in the
		buffer pool or removed from flush_list or LRU_list. */

		buf_flush_write_block_low(bpage, flush_type, sync);
	}

	return(flush);
}

# if defined UNIV_DEBUG || defined UNIV_IBUF_DEBUG
/********************************************************************//**
Writes a flushable page asynchronously from the buffer pool to a file.
NOTE: buf_pool->mutex and block->mutex must be held upon entering this
function, and they will be released by this function after flushing.
This is loosely based on buf_flush_batch() and buf_flush_page().
@return TRUE if the page was flushed and the mutexes released */

ibool
buf_flush_page_try(
/*===============*/
	buf_pool_t*	buf_pool,	/*!< in/out: buffer pool instance */
	buf_block_t*	block)		/*!< in/out: buffer control block */
{
	ut_ad(buf_pool_mutex_own(buf_pool));
	ut_ad(buf_block_get_state(block) == BUF_BLOCK_FILE_PAGE);
	ut_ad(buf_page_mutex_own(block));

	if (!buf_flush_ready_for_flush(&block->page, BUF_FLUSH_SINGLE_PAGE)) {
		return(FALSE);
	}

	/* The following call will release the buffer pool and
	block mutex. */
	return(buf_flush_page(
			buf_pool, &block->page, BUF_FLUSH_SINGLE_PAGE, true));
}
# endif /* UNIV_DEBUG || UNIV_IBUF_DEBUG */

/** Check the page is in buffer pool and can be flushed.
@param[in]	page_id		page id
@param[in]	flush_type	BUF_FLUSH_LRU or BUF_FLUSH_LIST
@return true if the page can be flushed. */
static
bool
buf_flush_check_neighbor(
	const page_id_t&	page_id,
	buf_flush_t		flush_type)
{
	buf_page_t*	bpage;
	buf_pool_t*	buf_pool = buf_pool_get(page_id);
	bool		ret;

	ut_ad(flush_type == BUF_FLUSH_LRU
	      || flush_type == BUF_FLUSH_LIST);

	buf_pool_mutex_enter(buf_pool);

	/* We only want to flush pages from this buffer pool. */
	bpage = buf_page_hash_get(buf_pool, page_id);

	if (!bpage) {

		buf_pool_mutex_exit(buf_pool);
		return(false);
	}

	ut_a(buf_page_in_file(bpage));

	/* We avoid flushing 'non-old' blocks in an LRU flush,
	because the flushed blocks are soon freed */

	ret = false;
	if (flush_type != BUF_FLUSH_LRU || buf_page_is_old(bpage)) {
		BPageMutex* block_mutex = buf_page_get_mutex(bpage);

		mutex_enter(block_mutex);
		if (buf_flush_ready_for_flush(bpage, flush_type)) {
			ret = true;
		}
		mutex_exit(block_mutex);
	}
	buf_pool_mutex_exit(buf_pool);

	return(ret);
}

/** Flushes to disk all flushable pages within the flush area.
@param[in]	page_id		page id
@param[in]	flush_type	BUF_FLUSH_LRU or BUF_FLUSH_LIST
@param[in]	n_flushed	number of pages flushed so far in this batch
@param[in]	n_to_flush	maximum number of pages we are allowed to flush
@return number of pages flushed */
static
ulint
buf_flush_try_neighbors(
	const page_id_t&	page_id,
	buf_flush_t		flush_type,
	ulint			n_flushed,
	ulint			n_to_flush)
{
	ulint		i;
	ulint		low;
	ulint		high;
	ulint		count = 0;
	buf_pool_t*	buf_pool = buf_pool_get(page_id);

	ut_ad(flush_type == BUF_FLUSH_LRU || flush_type == BUF_FLUSH_LIST);

	if (UT_LIST_GET_LEN(buf_pool->LRU) < BUF_LRU_OLD_MIN_LEN
	    || srv_flush_neighbors == 0) {
		/* If there is little space or neighbor flushing is
		not enabled then just flush the victim. */
		low = page_id.page_no();
		high = page_id.page_no() + 1;
	} else {
		/* When flushed, dirty blocks are searched in
		neighborhoods of this size, and flushed along with the
		original page. */

		ulint	buf_flush_area;

		buf_flush_area	= ut_min(
			BUF_READ_AHEAD_AREA(buf_pool),
			buf_pool->curr_size / 16);

		low = (page_id.page_no() / buf_flush_area) * buf_flush_area;
		high = (page_id.page_no() / buf_flush_area + 1) * buf_flush_area;

		if (srv_flush_neighbors == 1) {
			/* adjust 'low' and 'high' to limit
			   for contiguous dirty area */
			if (page_id.page_no() > low) {
				for (i = page_id.page_no() - 1; i >= low; i--) {
					if (!buf_flush_check_neighbor(
						page_id_t(page_id.space(), i),
						flush_type)) {

						break;
					}

					if (i == low) {
						/* Avoid overwrap when low == 0
						and calling
						buf_flush_check_neighbor() with
						i == (ulint) -1 */
						i--;
						break;
					}
				}
				low = i + 1;
			}

			for (i = page_id.page_no() + 1;
			     i < high
			     && buf_flush_check_neighbor(
				     page_id_t(page_id.space(), i),
				     flush_type);
			     i++) {
				/* do nothing */
			}
			high = i;
		}
	}

	const ulint	space_size = fil_space_get_size(page_id.space());
	if (high > space_size) {
		high = space_size;
	}

	DBUG_PRINT("ib_buf", ("flush " UINT32PF ":%u..%u",
			      page_id.space(),
			      (unsigned) low, (unsigned) high));

	for (i = low; i < high; i++) {

		buf_page_t*	bpage;

		if ((count + n_flushed) >= n_to_flush) {

			/* We have already flushed enough pages and
			should call it a day. There is, however, one
			exception. If the page whose neighbors we
			are flushing has not been flushed yet then
			we'll try to flush the victim that we
			selected originally. */
			if (i <= page_id.page_no()) {
				i = page_id.page_no();
			} else {
				break;
			}
		}

		const page_id_t	cur_page_id(page_id.space(), i);

		buf_pool = buf_pool_get(cur_page_id);

		buf_pool_mutex_enter(buf_pool);

		/* We only want to flush pages from this buffer pool. */
		bpage = buf_page_hash_get(buf_pool, cur_page_id);

		if (!bpage) {

			buf_pool_mutex_exit(buf_pool);
			continue;
		}

		ut_a(buf_page_in_file(bpage));

		/* We avoid flushing 'non-old' blocks in an LRU flush,
		because the flushed blocks are soon freed */

		if (flush_type != BUF_FLUSH_LRU
		    || i == page_id.page_no()
		    || buf_page_is_old(bpage)) {

			BPageMutex* block_mutex = buf_page_get_mutex(bpage);

			mutex_enter(block_mutex);

			if (buf_flush_ready_for_flush(bpage, flush_type)
			    && (i == page_id.page_no()
				|| bpage->buf_fix_count == 0)) {

				/* We also try to flush those
				neighbors != offset */

				if (buf_flush_page(
					buf_pool, bpage, flush_type, false)) {
					++count;
				} else {
					mutex_exit(block_mutex);
					buf_pool_mutex_exit(buf_pool);
				}

				continue;
			} else {
				mutex_exit(block_mutex);
			}
		}
		buf_pool_mutex_exit(buf_pool);
	}

	if (count > 1) {
		MONITOR_INC_VALUE_CUMULATIVE(
			MONITOR_FLUSH_NEIGHBOR_TOTAL_PAGE,
			MONITOR_FLUSH_NEIGHBOR_COUNT,
			MONITOR_FLUSH_NEIGHBOR_PAGES,
			(count - 1));
	}

	return(count);
}

/********************************************************************//**
Check if the block is modified and ready for flushing. If the the block
is ready to flush then flush the page and try o flush its neighbors.

@return TRUE if buf_pool mutex was released during this function.
This does not guarantee that some pages were written as well.
Number of pages written are incremented to the count. */
static
ibool
buf_flush_page_and_try_neighbors(
/*=============================*/
	buf_page_t*	bpage,		/*!< in: buffer control block,
					must be
					buf_page_in_file(bpage) */
	buf_flush_t	flush_type,	/*!< in: BUF_FLUSH_LRU
					or BUF_FLUSH_LIST */
	ulint		n_to_flush,	/*!< in: number of pages to
					flush */
	ulint*		count)		/*!< in/out: number of pages
					flushed */
{
	BPageMutex*	block_mutex;
	ibool		flushed = FALSE;
#ifdef UNIV_DEBUG
	buf_pool_t*	buf_pool = buf_pool_from_bpage(bpage);
#endif /* UNIV_DEBUG */

	ut_ad(buf_pool_mutex_own(buf_pool));

	block_mutex = buf_page_get_mutex(bpage);
	mutex_enter(block_mutex);

	ut_a(buf_page_in_file(bpage));

	if (buf_flush_ready_for_flush(bpage, flush_type)) {
		buf_pool_t*	buf_pool;

		buf_pool = buf_pool_from_bpage(bpage);

		const page_id_t	page_id = bpage->id;

		mutex_exit(block_mutex);

		buf_pool_mutex_exit(buf_pool);

		/* Try to flush also all the neighbors */
		*count += buf_flush_try_neighbors(page_id,
						  flush_type,
						  *count,
						  n_to_flush);

		buf_pool_mutex_enter(buf_pool);
		flushed = TRUE;
	} else {
		mutex_exit(block_mutex);
	}

	ut_ad(buf_pool_mutex_own(buf_pool));

	return(flushed);
}

/*******************************************************************//**
This utility moves the uncompressed frames of pages to the free list.
Note that this function does not actually flush any data to disk. It
just detaches the uncompressed frames from the compressed pages at the
tail of the unzip_LRU and puts those freed frames in the free list.
Note that it is a best effort attempt and it is not guaranteed that
after a call to this function there will be 'max' blocks in the free
list.
@return number of blocks moved to the free list. */
static
ulint
buf_free_from_unzip_LRU_list_batch(
/*===============================*/
	buf_pool_t*	buf_pool,	/*!< in: buffer pool instance */
	ulint		max)		/*!< in: desired number of
					blocks in the free_list */
{
	ulint		scanned = 0;
	ulint		count = 0;
	ulint		free_len = UT_LIST_GET_LEN(buf_pool->free);
	ulint		lru_len = UT_LIST_GET_LEN(buf_pool->unzip_LRU);

	ut_ad(buf_pool_mutex_own(buf_pool));

	buf_block_t*	block = UT_LIST_GET_LAST(buf_pool->unzip_LRU);

	while (block != NULL && count < max
	       && free_len < srv_LRU_scan_depth
	       && lru_len > UT_LIST_GET_LEN(buf_pool->LRU) / 10) {

		++scanned;
		if (buf_LRU_free_page(&block->page, false)) {
			/* Block was freed. buf_pool->mutex potentially
			released and reacquired */
			++count;
			block = UT_LIST_GET_LAST(buf_pool->unzip_LRU);

		} else {

			block = UT_LIST_GET_PREV(unzip_LRU, block);
		}

		free_len = UT_LIST_GET_LEN(buf_pool->free);
		lru_len = UT_LIST_GET_LEN(buf_pool->unzip_LRU);
	}

	ut_ad(buf_pool_mutex_own(buf_pool));

	if (scanned) {
		MONITOR_INC_VALUE_CUMULATIVE(
			MONITOR_LRU_BATCH_SCANNED,
			MONITOR_LRU_BATCH_SCANNED_NUM_CALL,
			MONITOR_LRU_BATCH_SCANNED_PER_CALL,
			scanned);
	}

	return(count);
}

/*******************************************************************//**
This utility flushes dirty blocks from the end of the LRU list.
The calling thread is not allowed to own any latches on pages!
It attempts to make 'max' blocks available in the free list. Note that
it is a best effort attempt and it is not guaranteed that after a call
to this function there will be 'max' blocks in the free list.
@return number of blocks for which the write request was queued. */
static
ulint
buf_flush_LRU_list_batch(
/*=====================*/
	buf_pool_t*	buf_pool,	/*!< in: buffer pool instance */
	ulint		max)		/*!< in: desired number of
					blocks in the free_list */
{
	buf_page_t*	bpage;
	ulint		scanned = 0;
	ulint		evict_count = 0;
	ulint		count = 0;
	ulint		free_len = UT_LIST_GET_LEN(buf_pool->free);
	ulint		lru_len = UT_LIST_GET_LEN(buf_pool->LRU);

	ut_ad(buf_pool_mutex_own(buf_pool));

	for (bpage = UT_LIST_GET_LAST(buf_pool->LRU);
	     bpage != NULL && count + evict_count < max
	     && free_len < srv_LRU_scan_depth
	     && lru_len > BUF_LRU_MIN_LEN;
	     ++scanned,
	     bpage = buf_pool->lru_hp.get()) {

		buf_page_t* prev = UT_LIST_GET_PREV(LRU, bpage);
		buf_pool->lru_hp.set(prev);

		BPageMutex*	block_mutex = buf_page_get_mutex(bpage);

		mutex_enter(block_mutex);

		if (buf_flush_ready_for_replace(bpage)) {
			/* block is ready for eviction i.e., it is
			clean and is not IO-fixed or buffer fixed. */
			mutex_exit(block_mutex);
			if (buf_LRU_free_page(bpage, true)) {
				++evict_count;
			}
		} else if (buf_flush_ready_for_flush(bpage, BUF_FLUSH_LRU)) {
			/* Block is ready for flush. Dispatch an IO
			request. The IO helper thread will put it on
			free list in IO completion routine. */
			mutex_exit(block_mutex);
			buf_flush_page_and_try_neighbors(
				bpage, BUF_FLUSH_LRU, max, &count);
		} else {
			/* Can't evict or dispatch this block. Go to
			previous. */
			ut_ad(buf_pool->lru_hp.is_hp(prev));
			mutex_exit(block_mutex);
		}

		ut_ad(!mutex_own(block_mutex));
		ut_ad(buf_pool_mutex_own(buf_pool));

		free_len = UT_LIST_GET_LEN(buf_pool->free);
		lru_len = UT_LIST_GET_LEN(buf_pool->LRU);
	}

	buf_pool->lru_hp.set(NULL);

	/* We keep track of all flushes happening as part of LRU
	flush. When estimating the desired rate at which flush_list
	should be flushed, we factor in this value. */
	buf_lru_flush_page_count += count;

	ut_ad(buf_pool_mutex_own(buf_pool));

	if (evict_count) {
		MONITOR_INC_VALUE_CUMULATIVE(
			MONITOR_LRU_BATCH_EVICT_TOTAL_PAGE,
			MONITOR_LRU_BATCH_EVICT_COUNT,
			MONITOR_LRU_BATCH_EVICT_PAGES,
			evict_count);
	}

	if (scanned) {
		MONITOR_INC_VALUE_CUMULATIVE(
			MONITOR_LRU_BATCH_SCANNED,
			MONITOR_LRU_BATCH_SCANNED_NUM_CALL,
			MONITOR_LRU_BATCH_SCANNED_PER_CALL,
			scanned);
	}

	return(count);
}

/*******************************************************************//**
Flush and move pages from LRU or unzip_LRU list to the free list.
Whether LRU or unzip_LRU is used depends on the state of the system.
@return number of blocks for which either the write request was queued
or in case of unzip_LRU the number of blocks actually moved to the
free list */
static
ulint
buf_do_LRU_batch(
/*=============*/
	buf_pool_t*	buf_pool,	/*!< in: buffer pool instance */
	ulint		max)		/*!< in: desired number of
					blocks in the free_list */
{
	ulint	count = 0;

	if (buf_LRU_evict_from_unzip_LRU(buf_pool)) {
		count += buf_free_from_unzip_LRU_list_batch(buf_pool, max);
	}

	if (max > count) {
		count += buf_flush_LRU_list_batch(buf_pool, max - count);
	}

	return(count);
}

/*******************************************************************//**
This utility flushes dirty blocks from the end of the flush_list.
the calling thread is not allowed to own any latches on pages!
@return number of blocks for which the write request was queued;
ULINT_UNDEFINED if there was a flush of the same type already
running */
static
ulint
buf_do_flush_list_batch(
/*====================*/
	buf_pool_t*	buf_pool,	/*!< in: buffer pool instance */
	ulint		min_n,		/*!< in: wished minimum mumber
					of blocks flushed (it is not
					guaranteed that the actual
					number is that big, though) */
	lsn_t		lsn_limit)	/*!< all blocks whose
					oldest_modification is smaller
					than this should be flushed (if
					their number does not exceed
					min_n) */
{
	ulint		count = 0;
	ulint		scanned = 0;

	ut_ad(buf_pool_mutex_own(buf_pool));

	/* Start from the end of the list looking for a suitable
	block to be flushed. */
	buf_flush_list_mutex_enter(buf_pool);
	ulint len = UT_LIST_GET_LEN(buf_pool->flush_list);

	/* In order not to degenerate this scan to O(n*n) we attempt
	to preserve pointer of previous block in the flush list. To do
	so we declare it a hazard pointer. Any thread working on the
	flush list must check the hazard pointer and if it is removing
	the same block then it must reset it. */
	for (buf_page_t* bpage = UT_LIST_GET_LAST(buf_pool->flush_list);
	     count < min_n && bpage != NULL && len > 0
	     && bpage->oldest_modification < lsn_limit;
	     bpage = buf_pool->flush_hp.get(),
	     ++scanned) {

		buf_page_t*	prev;

		ut_a(bpage->oldest_modification > 0);
		ut_ad(bpage->in_flush_list);

		prev = UT_LIST_GET_PREV(list, bpage);
		buf_pool->flush_hp.set(prev);
		buf_flush_list_mutex_exit(buf_pool);

#ifdef UNIV_DEBUG
		bool flushed =
#endif /* UNIV_DEBUG */
		buf_flush_page_and_try_neighbors(
			bpage, BUF_FLUSH_LIST, min_n, &count);

		buf_flush_list_mutex_enter(buf_pool);

		ut_ad(flushed || buf_pool->flush_hp.is_hp(prev));

		--len;
	}

	buf_pool->flush_hp.set(NULL);
	buf_flush_list_mutex_exit(buf_pool);

	if (scanned) {
		MONITOR_INC_VALUE_CUMULATIVE(
			MONITOR_FLUSH_BATCH_SCANNED,
			MONITOR_FLUSH_BATCH_SCANNED_NUM_CALL,
			MONITOR_FLUSH_BATCH_SCANNED_PER_CALL,
			scanned);
	}

	if (count) {
		MONITOR_INC_VALUE_CUMULATIVE(
			MONITOR_FLUSH_BATCH_TOTAL_PAGE,
			MONITOR_FLUSH_BATCH_COUNT,
			MONITOR_FLUSH_BATCH_PAGES,
			count);
	}

	ut_ad(buf_pool_mutex_own(buf_pool));

	return(count);
}

/*******************************************************************//**
This utility flushes dirty blocks from the end of the LRU list or flush_list.
NOTE 1: in the case of an LRU flush the calling thread may own latches to
pages: to avoid deadlocks, this function must be written so that it cannot
end up waiting for these latches! NOTE 2: in the case of a flush list flush,
the calling thread is not allowed to own any latches on pages!
@return number of blocks for which the write request was queued */
static
ulint
buf_flush_batch(
/*============*/
	buf_pool_t*	buf_pool,	/*!< in: buffer pool instance */
	buf_flush_t	flush_type,	/*!< in: BUF_FLUSH_LRU or
					BUF_FLUSH_LIST; if BUF_FLUSH_LIST,
					then the caller must not own any
					latches on pages */
	ulint		min_n,		/*!< in: wished minimum mumber of blocks
					flushed (it is not guaranteed that the
					actual number is that big, though) */
	lsn_t		lsn_limit)	/*!< in: in the case of BUF_FLUSH_LIST
					all blocks whose oldest_modification is
					smaller than this should be flushed
					(if their number does not exceed
					min_n), otherwise ignored */
{
	ulint		count	= 0;

	ut_ad(flush_type == BUF_FLUSH_LRU || flush_type == BUF_FLUSH_LIST);

	{
		dict_sync_check	check(true);

		ut_ad(flush_type != BUF_FLUSH_LIST
		      || !sync_check_iterate(check));
	}

	buf_pool_mutex_enter(buf_pool);

	/* Note: The buffer pool mutex is released and reacquired within
	the flush functions. */
	switch (flush_type) {
	case BUF_FLUSH_LRU:
		count = buf_do_LRU_batch(buf_pool, min_n);
		break;
	case BUF_FLUSH_LIST:
		count = buf_do_flush_list_batch(buf_pool, min_n, lsn_limit);
		break;
	default:
		ut_error;
	}

	buf_pool_mutex_exit(buf_pool);

	DBUG_PRINT("ib_buf", ("flush %u completed, %u pages",
			      unsigned(flush_type), unsigned(count)));

	return(count);
}

/******************************************************************//**
Gather the aggregated stats for both flush list and LRU list flushing.
@param page_count_flush	number of pages flushed from the end of the flush_list
@param page_count_LRU	number of pages flushed from the end of the LRU list
*/
static
void
buf_flush_stats(
/*============*/
	ulint		page_count_flush,
	ulint		page_count_LRU)
{
	DBUG_PRINT("ib_buf", ("flush completed, from flush_list %u pages, "
			      "from LRU_list %u pages",
			      unsigned(page_count_flush),
			      unsigned(page_count_LRU)));

	srv_stats.buf_pool_flushed.add(page_count_flush + page_count_LRU);
}

/******************************************************************//**
Start a buffer flush batch for LRU or flush list */
static
ibool
buf_flush_start(
/*============*/
	buf_pool_t*	buf_pool,	/*!< buffer pool instance */
	buf_flush_t	flush_type)	/*!< in: BUF_FLUSH_LRU
					or BUF_FLUSH_LIST */
{
	ut_ad(flush_type == BUF_FLUSH_LRU || flush_type == BUF_FLUSH_LIST);

	buf_pool_mutex_enter(buf_pool);

	if (buf_pool->n_flush[flush_type] > 0
	   || buf_pool->init_flush[flush_type] == TRUE) {

		/* There is already a flush batch of the same type running */

		buf_pool_mutex_exit(buf_pool);

		return(FALSE);
	}

	buf_pool->init_flush[flush_type] = TRUE;

	buf_pool_mutex_exit(buf_pool);

	return(TRUE);
}

/******************************************************************//**
End a buffer flush batch for LRU or flush list */
static
void
buf_flush_end(
/*==========*/
	buf_pool_t*	buf_pool,	/*!< buffer pool instance */
	buf_flush_t	flush_type)	/*!< in: BUF_FLUSH_LRU
					or BUF_FLUSH_LIST */
{
	buf_pool_mutex_enter(buf_pool);

	buf_pool->init_flush[flush_type] = FALSE;

	buf_pool->try_LRU_scan = TRUE;

	if (buf_pool->n_flush[flush_type] == 0) {

		/* The running flush batch has ended */

		os_event_set(buf_pool->no_flush[flush_type]);
	}

	buf_pool_mutex_exit(buf_pool);

	buf_dblwr_flush_buffered_writes();
}

/******************************************************************//**
Waits until a flush batch of the given type ends */

void
buf_flush_wait_batch_end(
/*=====================*/
	buf_pool_t*	buf_pool,	/*!< buffer pool instance */
	buf_flush_t	type)		/*!< in: BUF_FLUSH_LRU
					or BUF_FLUSH_LIST */
{
	ut_ad(type == BUF_FLUSH_LRU || type == BUF_FLUSH_LIST);

	if (buf_pool == NULL) {
		ulint	i;

		for (i = 0; i < srv_buf_pool_instances; ++i) {
			buf_pool_t*	buf_pool;

			buf_pool = buf_pool_from_array(i);

			thd_wait_begin(NULL, THD_WAIT_DISKIO);
			os_event_wait(buf_pool->no_flush[type]);
			thd_wait_end(NULL);
		}
	} else {
		thd_wait_begin(NULL, THD_WAIT_DISKIO);
		os_event_wait(buf_pool->no_flush[type]);
		thd_wait_end(NULL);
	}
}

/*******************************************************************//**
Do flushing batch of a given type.
NOTE: The calling thread is not allowed to own any latches on pages!
@return true if a batch was queued successfully. false if another batch
of same type was already running. */
static
bool
buf_flush_do_batch(
/*===============*/
	buf_pool_t*	buf_pool,	/*!< in/out: buffer pool instance */
	buf_flush_t	type,		/*!< in: flush type */
	ulint		min_n,		/*!< in: wished minimum mumber of blocks
					flushed (it is not guaranteed that the
					actual number is that big, though) */
	lsn_t		lsn_limit,	/*!< in the case BUF_FLUSH_LIST all
					blocks whose oldest_modification is
					smaller than this should be flushed
					(if their number does not exceed
					min_n), otherwise ignored */
	ulint*		n_processed)	/*!< out: the number of pages
					which were processed is passed
					back to caller. Ignored if NULL */
{
	ulint		page_count;

	ut_ad(type == BUF_FLUSH_LRU || type == BUF_FLUSH_LIST);

	if (n_processed) {
		*n_processed = 0;
	}

	if (!buf_flush_start(buf_pool, type)) {
		return(false);
	}

	page_count = buf_flush_batch(buf_pool, type, min_n, lsn_limit);

	buf_flush_end(buf_pool, type);

	if (n_processed) {
		*n_processed = page_count;
	}

	return(true);
}

/*******************************************************************//**
This utility flushes dirty blocks from the end of the flush list of
all buffer pool instances.
NOTE: The calling thread is not allowed to own any latches on pages!
@return true if a batch was queued successfully for each buffer pool
instance. false if another batch of same type was already running in
at least one of the buffer pool instance */

bool
buf_flush_lists(
/*============*/
	ulint		min_n,		/*!< in: wished minimum mumber of blocks
					flushed (it is not guaranteed that the
					actual number is that big, though) */
	lsn_t		lsn_limit,	/*!< in the case BUF_FLUSH_LIST all
					blocks whose oldest_modification is
					smaller than this should be flushed
					(if their number does not exceed
					min_n), otherwise ignored */
	ulint*		n_processed)	/*!< out: the number of pages
					which were processed is passed
					back to caller. Ignored if NULL */

{
	ulint		i;
	ulint		n_flushed = 0;
	bool		success = true;

	if (n_processed) {
		*n_processed = 0;
	}

	if (min_n != ULINT_MAX) {
		/* Ensure that flushing is spread evenly amongst the
		buffer pool instances. When min_n is ULINT_MAX
		we need to flush everything up to the lsn limit
		so no limit here. */
		min_n = (min_n + srv_buf_pool_instances - 1)
			 / srv_buf_pool_instances;
	}

	/* Flush to lsn_limit in all buffer pool instances */
	for (i = 0; i < srv_buf_pool_instances; i++) {
		buf_pool_t*	buf_pool;
		ulint		page_count = 0;

		buf_pool = buf_pool_from_array(i);

		if (!buf_flush_do_batch(buf_pool,
					BUF_FLUSH_LIST,
					min_n,
					lsn_limit,
					&page_count)) {
			/* We have two choices here. If lsn_limit was
			specified then skipping an instance of buffer
			pool means we cannot guarantee that all pages
			up to lsn_limit has been flushed. We can
			return right now with failure or we can try
			to flush remaining buffer pools up to the
			lsn_limit. We attempt to flush other buffer
			pools based on the assumption that it will
			help in the retry which will follow the
			failure. */
			success = false;

			continue;
		}

		n_flushed += page_count;
	}

	if (n_flushed) {
		buf_flush_stats(n_flushed, 0);
	}

	if (n_processed) {
		*n_processed = n_flushed;
	}

	return(success);
}

/******************************************************************//**
This function picks up a single page from the tail of the LRU
list, flushes it (if it is dirty), removes it from page_hash and LRU
list and puts it on the free list. It is called from user threads when
they are unable to find a replaceable page at the tail of the LRU
list i.e.: when the background LRU flushing in the page_cleaner thread
is not fast enough to keep pace with the workload.
@return true if success. */

bool
buf_flush_single_page_from_LRU(
/*===========================*/
	buf_pool_t*	buf_pool)	/*!< in/out: buffer pool instance */
{
	ulint		scanned;
	buf_page_t*	bpage;
	ibool		freed;

	buf_pool_mutex_enter(buf_pool);

	for (bpage = buf_pool->single_scan_itr.start(), scanned = 0,
	     freed = false;
	     bpage != NULL;
	     ++scanned, bpage = buf_pool->single_scan_itr.get()) {

		ut_ad(buf_pool_mutex_own(buf_pool));

		buf_page_t* prev = UT_LIST_GET_PREV(LRU, bpage);
		buf_pool->single_scan_itr.set(prev);

		BPageMutex*	block_mutex;

		block_mutex = buf_page_get_mutex(bpage);

		mutex_enter(block_mutex);

		if (buf_flush_ready_for_replace(bpage)) {
			/* block is ready for eviction i.e., it is
			clean and is not IO-fixed or buffer fixed. */
			mutex_exit(block_mutex);
			if (buf_LRU_free_page(bpage, true)) {
				buf_pool_mutex_exit(buf_pool);
				freed = true;
				break;
			}

		} else if (buf_flush_ready_for_flush(
				   bpage, BUF_FLUSH_SINGLE_PAGE)) {

			/* Block is ready for flush. Try and dispatch an IO
			request. We'll put it on free list in IO completion
			routine if it is not buffer fixed. The following call
			will release the buffer pool and block mutex.

			Note: There is no guarantee that this page has actually
			been freed, only that it has been flushed to disk */
			freed = buf_flush_page(
				buf_pool, bpage, BUF_FLUSH_SINGLE_PAGE, true);

			if (freed) {
				break;
			}

			mutex_exit(block_mutex);
		} else {
			mutex_exit(block_mutex);
		}

		ut_ad(!mutex_own(block_mutex));
	}

	if (!freed) {
		/* Can't find a single flushable page. */
		ut_ad(!bpage);
		buf_pool_mutex_exit(buf_pool);
	}

	if (scanned) {
		MONITOR_INC_VALUE_CUMULATIVE(
			MONITOR_LRU_SINGLE_FLUSH_SCANNED,
			MONITOR_LRU_SINGLE_FLUSH_SCANNED_NUM_CALL,
			MONITOR_LRU_SINGLE_FLUSH_SCANNED_PER_CALL,
			scanned);
	}

	ut_ad(!buf_pool_mutex_own(buf_pool));

	return(freed);
}

/**
Clears up tail of the LRU list of a given buffer pool instance:
* Put replaceable pages at the tail of LRU to the free list
* Flush dirty pages at the tail of LRU to the disk
The depth to which we scan each buffer pool is controlled by dynamic
config parameter innodb_LRU_scan_depth.
@param buf_pool buffer pool instance
@return total pages flushed */
static
ulint
buf_flush_LRU_list(
	buf_pool_t*	buf_pool)
{
	ulint	scan_depth;
	ulint	n_flushed = 0;

	ut_ad(buf_pool);

	/* srv_LRU_scan_depth can be arbitrarily large value.
	We cap it with current LRU size. */
	buf_pool_mutex_enter(buf_pool);
	scan_depth = UT_LIST_GET_LEN(buf_pool->LRU);
	buf_pool_mutex_exit(buf_pool);

	scan_depth = ut_min(srv_LRU_scan_depth, scan_depth);

	/* Currently one of page_cleaners is the only thread
	that can trigger an LRU flush at the same time.
	So, it is not possible that a batch triggered during
	last iteration is still running, */
	buf_flush_do_batch(buf_pool, BUF_FLUSH_LRU, scan_depth,
			   0, &n_flushed);

	return(n_flushed);
}

/*********************************************************************//**
Clears up tail of the LRU lists:
* Put replaceable pages at the tail of LRU to the free list
* Flush dirty pages at the tail of LRU to the disk
The depth to which we scan each buffer pool is controlled by dynamic
config parameter innodb_LRU_scan_depth.
@return total pages flushed */

ulint
buf_flush_LRU_lists(void)
/*=====================*/
{
	ulint	n_flushed = 0;

	for (ulint i = 0; i < srv_buf_pool_instances; i++) {

		n_flushed += buf_flush_LRU_list(buf_pool_from_array(i));
	}

	if (n_flushed) {
		buf_flush_stats(0, n_flushed);
	}

	return(n_flushed);
}

/*********************************************************************//**
Wait for any possible LRU flushes that are in progress to end. */

void
buf_flush_wait_LRU_batch_end(void)
/*==============================*/
{
	for (ulint i = 0; i < srv_buf_pool_instances; i++) {
		buf_pool_t*	buf_pool;

		buf_pool = buf_pool_from_array(i);

		buf_pool_mutex_enter(buf_pool);

		if (buf_pool->n_flush[BUF_FLUSH_LRU] > 0
		   || buf_pool->init_flush[BUF_FLUSH_LRU]) {

			buf_pool_mutex_exit(buf_pool);
			buf_flush_wait_batch_end(buf_pool, BUF_FLUSH_LRU);
		} else {
			buf_pool_mutex_exit(buf_pool);
		}
	}
}

/*********************************************************************//**
Flush a batch of dirty pages from the flush list
@return number of pages flushed, 0 if no page is flushed or if another
flush_list type batch is running */
static
ulint
pc_do_flush_batch(
/*==============*/
	buf_pool_t*	buf_pool,	/*!< in: buffer pool instance */
	ulint		n_to_flush,	/*!< in: number of pages that
					we should attempt to flush. */
	lsn_t		lsn_limit)	/*!< in: LSN up to which flushing
					must happen */
{
	ulint n_flushed;

	buf_flush_do_batch(buf_pool, BUF_FLUSH_LIST, n_to_flush,
			   lsn_limit, &n_flushed);

	return(n_flushed);
}

/*********************************************************************//**
Calculates if flushing is required based on number of dirty pages in
the buffer pool.
@return percent of io_capacity to flush to manage dirty page ratio */
static
ulint
af_get_pct_for_dirty()
/*==================*/
{
	ulint dirty_pct = buf_get_modified_ratio_pct();

	ut_a(srv_max_dirty_pages_pct_lwm
	     <= srv_max_buf_pool_modified_pct);

	if (srv_max_dirty_pages_pct_lwm == 0) {
		/* The user has not set the option to preflush dirty
		pages as we approach the high water mark. */
		if (dirty_pct > srv_max_buf_pool_modified_pct) {
			/* We have crossed the high water mark of dirty
			pages In this case we start flushing at 100% of
			innodb_io_capacity. */
			return(100);
		}
	} else if (dirty_pct > srv_max_dirty_pages_pct_lwm) {
		/* We should start flushing pages gradually. */
		return((dirty_pct * 100)
		       / (srv_max_buf_pool_modified_pct + 1));
	}

	return(0);
}

/*********************************************************************//**
Calculates if flushing is required based on redo generation rate.
@return percent of io_capacity to flush to manage redo space */
static
ulint
af_get_pct_for_lsn(
/*===============*/
	lsn_t	age)	/*!< in: current age of LSN. */
{
	lsn_t	max_async_age;
	lsn_t	lsn_age_factor;
	lsn_t	af_lwm = (srv_adaptive_flushing_lwm
			  * log_get_capacity()) / 100;

	if (age < af_lwm) {
		/* No adaptive flushing. */
		return(0);
	}

	max_async_age = log_get_max_modified_age_async();

	if (age < max_async_age && !srv_adaptive_flushing) {
		/* We have still not reached the max_async point and
		the user has disabled adaptive flushing. */
		return(0);
	}

	/* If we are here then we know that either:
	1) User has enabled adaptive flushing
	2) User may have disabled adaptive flushing but we have reached
	max_async_age. */
	lsn_age_factor = (age * 100) / max_async_age;

	ut_ad(srv_max_io_capacity >= srv_io_capacity);
	return(static_cast<ulint>(
		((srv_max_io_capacity / srv_io_capacity)
		* (lsn_age_factor * sqrt((double)lsn_age_factor)))
		/ 7.5));
}

/*********************************************************************//**
This function is called approximately once every second by the
page_cleaner thread. Based on various factors it decides if there is a
need to do flushing.
@return number of pages recommended to be flushed
@param lsn_limit	pointer to return LSN up to which flushing must happen
@param last_pages_in	the number of pages flushed by the last flush_list
			flushing. */
static
ulint
page_cleaner_flush_pages_recommendation(
/*====================================*/
	lsn_t*	lsn_limit,
	ulint	last_pages_in)
{
	static	lsn_t		lsn_avg_rate = 0;
	static	lsn_t		prev_lsn = 0;
	static	lsn_t		last_lsn = 0;
	static	ulint		sum_pages = 0;
	static	ulint		prev_pages = 0;
	static	ulint		avg_page_rate = 0;
	static	ulint		n_iterations = 0;
	lsn_t			oldest_lsn;
	lsn_t			cur_lsn;
	lsn_t			age;
	lsn_t			lsn_rate;
	ulint			n_pages = 0;
	ulint			last_pages = last_pages_in + 1;
	ulint			pct_for_dirty = 0;
	ulint			pct_for_lsn = 0;
	ulint			pct_total = 0;
	int			age_factor = 0;

	cur_lsn = log_get_lsn();

	if (prev_lsn == 0) {
		/* First time around. */
		prev_lsn = cur_lsn;
		return(0);
	}

	if (prev_lsn == cur_lsn) {
		return(0);
	}

	sum_pages += last_pages_in;

	/* We update our variables every srv_flushing_avg_loops
	iterations to smooth out transition in workload. */
	if (++n_iterations >= srv_flushing_avg_loops) {

		avg_page_rate = ((sum_pages / srv_flushing_avg_loops)
				 + avg_page_rate) / 2;

		/* How much LSN we have generated since last call. */
		lsn_rate = (cur_lsn - prev_lsn) / srv_flushing_avg_loops;

		lsn_avg_rate = (lsn_avg_rate + lsn_rate) / 2;

		prev_lsn = cur_lsn;

		n_iterations = 0;

		sum_pages = 0;
	}

	oldest_lsn = buf_pool_get_oldest_modification();

	ut_ad(oldest_lsn <= log_get_lsn());

	age = cur_lsn > oldest_lsn ? cur_lsn - oldest_lsn : 0;

	pct_for_dirty = af_get_pct_for_dirty();
	pct_for_lsn = af_get_pct_for_lsn(age);

	pct_total = ut_max(pct_for_dirty, pct_for_lsn);

	/* Cap the maximum IO capacity that we are going to use by
	max_io_capacity. */
	n_pages = (PCT_IO(pct_total) + avg_page_rate) / 2;

	if (n_pages > srv_max_io_capacity) {
		n_pages = srv_max_io_capacity;
	}

	if (last_pages && cur_lsn - last_lsn > lsn_avg_rate / 2) {
		age_factor = (int) (prev_pages / last_pages);
	}

	MONITOR_SET(MONITOR_FLUSH_N_TO_FLUSH_REQUESTED, n_pages);

	prev_pages = n_pages;
	last_lsn= cur_lsn;

	MONITOR_SET(MONITOR_FLUSH_AVG_PAGE_RATE, avg_page_rate);
	MONITOR_SET(MONITOR_FLUSH_LSN_AVG_RATE, lsn_avg_rate);
	MONITOR_SET(MONITOR_FLUSH_PCT_FOR_DIRTY, pct_for_dirty);
	MONITOR_SET(MONITOR_FLUSH_PCT_FOR_LSN, pct_for_lsn);

	*lsn_limit = oldest_lsn + lsn_avg_rate * (age_factor + 1);

	return(n_pages);
}

/*********************************************************************//**
Puts the page_cleaner thread to sleep if it has finished work in less
than a second
@retval 0 wake up by event set,
@retval OS_SYNC_TIME_EXCEEDED if timeout was exceeded
@param next_loop_time	time when next loop iteration should start
@param sig_count	zero or the value returned by previous call of
			os_event_reset() */
static
ulint
pc_sleep_if_needed(
/*===============*/
	ulint		next_loop_time,
	ib_int64_t	sig_count)
{
	ulint	cur_time = ut_time_ms();

	if (next_loop_time > cur_time) {
		/* Get sleep interval in micro seconds. We use
		ut_min() to avoid long sleep in case of wrap around. */
		ulint	sleep_us;

		sleep_us = ut_min(1000000, (next_loop_time - cur_time) * 1000);

		return(os_event_wait_time_low(buf_flush_event,
					      sleep_us, sig_count));
	}

	return(OS_SYNC_TIME_EXCEEDED);
}

/******************************************************************//**
Initialize page_cleaner. */

void
buf_flush_page_cleaner_init(void)
/*=============================*/
{
	ut_ad(page_cleaner == NULL);

	page_cleaner = static_cast<page_cleaner_t*>(
		ut_zalloc(sizeof(*page_cleaner)));

	mutex_create("page_cleaner", &page_cleaner->mutex);

	page_cleaner->is_requested = os_event_create("pc_is_requested");
	page_cleaner->is_finished = os_event_create("pc_is_finished");

	page_cleaner->n_slots = static_cast<ulint>(srv_buf_pool_instances);

	page_cleaner->slots = static_cast<page_cleaner_slot_t*>(
		ut_zalloc(page_cleaner->n_slots
			  * sizeof(*page_cleaner->slots)));
}

/**
Close page_cleaner. */
static
void
buf_flush_page_cleaner_close(void)
{
	/* waiting for all worker threads exit */
	while (page_cleaner->n_workers > 0) {
		os_thread_sleep(10000);
	}

	mutex_destroy(&page_cleaner->mutex);

	ut_free(page_cleaner->slots);

	os_event_destroy(page_cleaner->is_finished);
	os_event_destroy(page_cleaner->is_requested);

	ut_free(page_cleaner);

	page_cleaner = NULL;
}

/**
Requests for all slots to flush all buffer pool instances.
@param min_n	wished minimum mumber of blocks flushed
		(it is not guaranteed that the actual number is that big)
@param lsn_limit in the case BUF_FLUSH_LIST all blocks whose
		oldest_modification is smaller than this should be flushed
		(if their number does not exceed min_n), otherwise ignored
*/
static
void
pc_request(
	ulint		min_n,
	lsn_t		lsn_limit)
{
	if (min_n != ULINT_MAX) {
		/* Ensure that flushing is spread evenly amongst the
		buffer pool instances. When min_n is ULINT_MAX
		we need to flush everything up to the lsn limit
		so no limit here. */
		min_n = (min_n + srv_buf_pool_instances - 1)
			/ srv_buf_pool_instances;
	}

	mutex_enter(&page_cleaner->mutex);

	ut_ad(page_cleaner->n_slots_requested == 0);
	ut_ad(page_cleaner->n_slots_flushing == 0);
	ut_ad(page_cleaner->n_slots_finished == 0);

	page_cleaner->n_pages_requested = min_n;
	page_cleaner->lsn_limit = lsn_limit;

	for (ulint i = 0; i < page_cleaner->n_slots; i++) {
		page_cleaner_slot_t* slot = &page_cleaner->slots[i];

		ut_ad(slot->state == PAGE_CLEANER_STATE_NONE);

		slot->state = PAGE_CLEANER_STATE_REQUESTED;
	}

	page_cleaner->n_slots_requested = page_cleaner->n_slots;
	page_cleaner->n_slots_flushing = 0;
	page_cleaner->n_slots_finished = 0;

	os_event_set(page_cleaner->is_requested);

	mutex_exit(&page_cleaner->mutex);
}

/**
Do flush for one slot.
@return	the number of the slots which has not been treated yet. */
static
ulint
pc_flush_slot(void)
{
	mutex_enter(&page_cleaner->mutex);

	if (page_cleaner->n_slots_requested > 0) {
		page_cleaner_slot_t*	slot = NULL;
		ulint			i;

		for (i = 0; i < page_cleaner->n_slots; i++) {
			slot = &page_cleaner->slots[i];

			if (slot->state == PAGE_CLEANER_STATE_REQUESTED) {
				break;
			}
		}

		/* slot should be found because
		page_cleaner->n_slots_requested > 0 */
		ut_a(i < page_cleaner->n_slots);

		buf_pool_t* buf_pool = buf_pool_from_array(i);

		page_cleaner->n_slots_requested--;
		page_cleaner->n_slots_flushing++;
		slot->state = PAGE_CLEANER_STATE_FLUSHING;

		if (page_cleaner->n_slots_requested == 0) {
			os_event_reset(page_cleaner->is_requested);
		}

		if (srv_shutdown_state != SRV_SHUTDOWN_NONE) {
			slot->n_flushed_lru = 0;
			slot->n_flushed_list = 0;
			goto finish_mutex;
		}

		mutex_exit(&page_cleaner->mutex);

		/* Flush pages from end of LRU if required */
		slot->n_flushed_lru = buf_flush_LRU_list(buf_pool);

		if (srv_shutdown_state != SRV_SHUTDOWN_NONE) {
			slot->n_flushed_list = 0;
			goto finish;
		}

		/* Flush pages from flush_list if required */
		if (page_cleaner->n_pages_requested > 0) {
			slot->n_flushed_list = pc_do_flush_batch(
				buf_pool,
				page_cleaner->n_pages_requested,
				page_cleaner->lsn_limit);
		} else {
			slot->n_flushed_list = 0;
		}
finish:
		mutex_enter(&page_cleaner->mutex);
finish_mutex:
		page_cleaner->n_slots_flushing--;
		page_cleaner->n_slots_finished++;
		slot->state = PAGE_CLEANER_STATE_FINISHED;

		if (page_cleaner->n_slots_requested == 0
		    && page_cleaner->n_slots_flushing == 0) {
			os_event_set(page_cleaner->is_finished);
		}
	}

	ulint	ret = page_cleaner->n_slots_requested;

	mutex_exit(&page_cleaner->mutex);

	return(ret);
}

/**
Wait until all flush requests are finished.
@param n_flushed_lru	number of pages flushed from the end of the LRU list.
@param n_flushed_list	number of pages flushed from the end of the
			flush_list. */
static
void
pc_wait_finished(
	ulint*	n_flushed_lru,
	ulint*	n_flushed_list)
{
	*n_flushed_lru = 0;
	*n_flushed_list = 0;

	os_event_wait(page_cleaner->is_finished);

	mutex_enter(&page_cleaner->mutex);

	ut_ad(page_cleaner->n_slots_requested == 0);
	ut_ad(page_cleaner->n_slots_flushing == 0);
	ut_ad(page_cleaner->n_slots_finished == page_cleaner->n_slots);

	for (ulint i = 0; i < page_cleaner->n_slots; i++) {
		page_cleaner_slot_t* slot = &page_cleaner->slots[i];

		ut_ad(slot->state == PAGE_CLEANER_STATE_FINISHED);

		*n_flushed_lru += slot->n_flushed_lru;
		*n_flushed_list += slot->n_flushed_list;

		slot->state = PAGE_CLEANER_STATE_NONE;
	}

	page_cleaner->n_slots_finished = 0;

	os_event_reset(page_cleaner->is_finished);

	mutex_exit(&page_cleaner->mutex);
}

/******************************************************************//**
page_cleaner thread tasked with flushing dirty pages from the buffer
pools. As of now we'll have only one coordinator.
@return a dummy parameter */
extern "C"
os_thread_ret_t
DECLARE_THREAD(buf_flush_page_cleaner_coordinator)(
/*===============================================*/
	void*	arg __attribute__((unused)))
			/*!< in: a dummy parameter required by
			os_thread_create */
{
	ulint	next_loop_time = ut_time_ms() + 1000;
	ulint	n_flushed = 0;
	ulint	last_activity = srv_get_activity_count();
	ulint	last_pages = 0;

	ut_ad(!srv_read_only_mode);

#ifdef UNIV_PFS_THREAD
	pfs_register_thread(page_cleaner_thread_key);
#endif /* UNIV_PFS_THREAD */

#ifdef UNIV_DEBUG_THREAD_CREATION
	ib_logf(IB_LOG_LEVEL_INFO,
		"page_cleaner thread running, id %lu",
		os_thread_pf(os_thread_get_curr_id()));
#endif /* UNIV_DEBUG_THREAD_CREATION */

	buf_page_cleaner_is_active = TRUE;

	ulint		ret_sleep = 0;
	ib_int64_t	sig_count = os_event_reset(buf_flush_event);
	while (srv_shutdown_state == SRV_SHUTDOWN_NONE) {

		/* The page_cleaner skips sleep if the server is
		idle and there are no pending IOs in the buffer pool
		and there is work to do. */
		if (srv_check_activity(last_activity)
		    || buf_get_n_pending_read_ios()
		    || n_flushed == 0) {

			ret_sleep = pc_sleep_if_needed(
				next_loop_time, sig_count);

			if (srv_shutdown_state != SRV_SHUTDOWN_NONE) {
				break;
			}
		} else if (ut_time_ms() > next_loop_time) {
			ret_sleep = OS_SYNC_TIME_EXCEEDED;
		} else {
			ret_sleep = 0;
		}

		sig_count = os_event_reset(buf_flush_event);

		if (ret_sleep == OS_SYNC_TIME_EXCEEDED) {
			next_loop_time = ut_time_ms() + 1000;
		}

		if (srv_check_activity(last_activity)) {
			ulint	n_to_flush;
			lsn_t	lsn_limit = 0;

			/* Estimate pages from flush_list to be flushed */
			if (ret_sleep == OS_SYNC_TIME_EXCEEDED) {
				last_activity = srv_get_activity_count();
				n_to_flush =
					page_cleaner_flush_pages_recommendation(
						&lsn_limit, last_pages);
			} else {
				n_to_flush = 0;
			}

			/* Request flushing for threads */
			pc_request(n_to_flush, lsn_limit);

			/* Coordinator also treats requests */
			while (pc_flush_slot() > 0) {}

			/* Wait for all slots to be finished */
			ulint	n_flushed_lru = 0;
			ulint	n_flushed_list = 0;
			pc_wait_finished(&n_flushed_lru, &n_flushed_list);

			if (n_flushed_list || n_flushed_lru) {
				buf_flush_stats(n_flushed_list, n_flushed_lru);
			}

			if (ret_sleep == OS_SYNC_TIME_EXCEEDED) {
				last_pages = n_flushed_list;
			}

			n_flushed = n_flushed_lru + n_flushed_list;

			if (n_flushed_lru) {
				MONITOR_INC_VALUE_CUMULATIVE(
					MONITOR_LRU_BATCH_FLUSH_TOTAL_PAGE,
					MONITOR_LRU_BATCH_FLUSH_COUNT,
					MONITOR_LRU_BATCH_FLUSH_PAGES,
					n_flushed_lru);
			}

			if (n_flushed_list) {
				MONITOR_INC_VALUE_CUMULATIVE(
					MONITOR_FLUSH_ADAPTIVE_TOTAL_PAGE,
					MONITOR_FLUSH_ADAPTIVE_COUNT,
					MONITOR_FLUSH_ADAPTIVE_PAGES,
					n_flushed_list);
			}
		} else if (ret_sleep == OS_SYNC_TIME_EXCEEDED) {
			/* no activity, slept enough */
			buf_flush_lists(PCT_IO(100), LSN_MAX, &n_flushed);

			if (n_flushed) {
				MONITOR_INC_VALUE_CUMULATIVE(
					MONITOR_FLUSH_BACKGROUND_TOTAL_PAGE,
					MONITOR_FLUSH_BACKGROUND_COUNT,
					MONITOR_FLUSH_BACKGROUND_PAGES,
					n_flushed);
			}
		} else {
			/* no activity, but woken up by event */
			n_flushed = 0;
		}
	}

	/* All worker threads are waiting for the event here,
	and no more access to page_cleaner structure by them.
	Wakes worker threads up just to make them exit. */
	os_event_set(page_cleaner->is_requested);

	ut_ad(srv_shutdown_state > 0);
	if (srv_fast_shutdown == 2) {
		/* In very fast shutdown we simulate a crash of
		buffer pool. We are not required to do any flushing */
		goto thread_exit;
	}

	/* In case of normal and slow shutdown the page_cleaner thread
	must wait for all other activity in the server to die down.
	Note that we can start flushing the buffer pool as soon as the
	server enters shutdown phase but we must stay alive long enough
	to ensure that any work done by the master or purge threads is
	also flushed.
	During shutdown we pass through two stages. In the first stage,
	when SRV_SHUTDOWN_CLEANUP is set other threads like the master
	and the purge threads may be working as well. We start flushing
	the buffer pool but can't be sure that no new pages are being
	dirtied until we enter SRV_SHUTDOWN_FLUSH_PHASE phase. */

	do {
		buf_flush_lists(PCT_IO(100), LSN_MAX, &n_flushed);

		/* We sleep only if there are no pages to flush */
		if (n_flushed == 0) {
			os_thread_sleep(100000);
		}
	} while (srv_shutdown_state == SRV_SHUTDOWN_CLEANUP);

	/* At this point all threads including the master and the purge
	thread must have been suspended. */
	ut_a(srv_get_active_thread_type() == SRV_NONE);
	ut_a(srv_shutdown_state == SRV_SHUTDOWN_FLUSH_PHASE);

	/* We can now make a final sweep on flushing the buffer pool
	and exit after we have cleaned the whole buffer pool.
	It is important that we wait for any running batch that has
	been triggered by us to finish. Otherwise we can end up
	considering end of that batch as a finish of our final
	sweep and we'll come out of the loop leaving behind dirty pages
	in the flush_list */
	buf_flush_wait_batch_end(NULL, BUF_FLUSH_LIST);
	buf_flush_wait_LRU_batch_end();

	bool	success;

	do {

		success = buf_flush_lists(PCT_IO(100), LSN_MAX, &n_flushed);
		buf_flush_wait_batch_end(NULL, BUF_FLUSH_LIST);

	} while (!success || n_flushed > 0);

	/* Some sanity checks */
	ut_a(srv_get_active_thread_type() == SRV_NONE);
	ut_a(srv_shutdown_state == SRV_SHUTDOWN_FLUSH_PHASE);

	for (ulint i = 0; i < srv_buf_pool_instances; i++) {
		buf_pool_t* buf_pool = buf_pool_from_array(i);
		ut_a(UT_LIST_GET_LEN(buf_pool->flush_list) == 0);
	}

	/* We have lived our life. Time to die. */

thread_exit:
	buf_flush_page_cleaner_close();

	buf_page_cleaner_is_active = FALSE;

	/* We count the number of threads in os_thread_exit(). A created
	thread should always use that to exit and not use return() to exit. */
	os_thread_exit(NULL);

	OS_THREAD_DUMMY_RETURN;
}

/******************************************************************//**
Worker thread of page_cleaner.
@return a dummy parameter */
extern "C"
os_thread_ret_t
DECLARE_THREAD(buf_flush_page_cleaner_worker)(
/*==========================================*/
	void*	arg __attribute__((unused)))
			/*!< in: a dummy parameter required by
			os_thread_create */
{
	mutex_enter(&page_cleaner->mutex);
	page_cleaner->n_workers++;
	mutex_exit(&page_cleaner->mutex);

	while (true) {
		os_event_wait(page_cleaner->is_requested);
		if (srv_shutdown_state != SRV_SHUTDOWN_NONE) {
			break;
		}
		pc_flush_slot();
	}

	mutex_enter(&page_cleaner->mutex);
	page_cleaner->n_workers--;
	mutex_exit(&page_cleaner->mutex);

	os_thread_exit(NULL);

	OS_THREAD_DUMMY_RETURN;
}

/*******************************************************************//**
Synchronously flush dirty blocks from the end of the flush list of all buffer
pool instances.
NOTE: The calling thread is not allowed to own any latches on pages! */

void
buf_flush_sync_all_buf_pools(void)
/*==============================*/
{
	bool success;
	do {
		success = buf_flush_lists(ULINT_MAX, LSN_MAX, NULL);
		buf_flush_wait_batch_end(NULL, BUF_FLUSH_LIST);
	} while (!success);

	ut_a(success);
}
#if defined UNIV_DEBUG || defined UNIV_BUF_DEBUG

/** Functor to validate the flush list. */
struct	Check {
	void	operator()(const buf_page_t* elem)
	{
		ut_a(elem->in_flush_list);
	}
};

/******************************************************************//**
Validates the flush list.
@return TRUE if ok */
static
ibool
buf_flush_validate_low(
/*===================*/
	buf_pool_t*	buf_pool)		/*!< in: Buffer pool instance */
{
	buf_page_t*		bpage;
	const ib_rbt_node_t*	rnode = NULL;

	ut_ad(buf_flush_list_mutex_own(buf_pool));

	UT_LIST_VALIDATE(buf_pool->flush_list, Check());

	bpage = UT_LIST_GET_FIRST(buf_pool->flush_list);

	/* If we are in recovery mode i.e.: flush_rbt != NULL
	then each block in the flush_list must also be present
	in the flush_rbt. */
	if (UNIV_LIKELY_NULL(buf_pool->flush_rbt)) {
		rnode = rbt_first(buf_pool->flush_rbt);
	}

	while (bpage != NULL) {
		const lsn_t	om = bpage->oldest_modification;

		ut_ad(buf_pool_from_bpage(bpage) == buf_pool);

		ut_ad(bpage->in_flush_list);

		/* A page in buf_pool->flush_list can be in
		BUF_BLOCK_REMOVE_HASH state. This happens when a page
		is in the middle of being relocated. In that case the
		original descriptor can have this state and still be
		in the flush list waiting to acquire the
		buf_pool->flush_list_mutex to complete the relocation. */
		ut_a(buf_page_in_file(bpage)
		     || buf_page_get_state(bpage) == BUF_BLOCK_REMOVE_HASH);
		ut_a(om > 0);

		if (UNIV_LIKELY_NULL(buf_pool->flush_rbt)) {
			buf_page_t** prpage;

			ut_a(rnode);
			prpage = rbt_value(buf_page_t*, rnode);

			ut_a(*prpage);
			ut_a(*prpage == bpage);
			rnode = rbt_next(buf_pool->flush_rbt, rnode);
		}

		bpage = UT_LIST_GET_NEXT(list, bpage);

		ut_a(!bpage || om >= bpage->oldest_modification);
	}

	/* By this time we must have exhausted the traversal of
	flush_rbt (if active) as well. */
	ut_a(rnode == NULL);

	return(TRUE);
}

/******************************************************************//**
Validates the flush list.
@return TRUE if ok */

ibool
buf_flush_validate(
/*===============*/
	buf_pool_t*	buf_pool)	/*!< buffer pool instance */
{
	ibool	ret;

	buf_flush_list_mutex_enter(buf_pool);

	ret = buf_flush_validate_low(buf_pool);

	buf_flush_list_mutex_exit(buf_pool);

	return(ret);
}
#endif /* UNIV_DEBUG || UNIV_BUF_DEBUG */
#endif /* !UNIV_HOTBACKUP */

#ifdef UNIV_DEBUG
/******************************************************************//**
Check if there are any dirty pages that belong to a space id in the flush
list in a particular buffer pool.
@return number of dirty pages present in a single buffer pool */

ulint
buf_pool_get_dirty_pages_count(
/*===========================*/
	buf_pool_t*	buf_pool,	/*!< in: buffer pool */
	ulint		id)		/*!< in: space id to check */

{
	ulint		count = 0;

	buf_pool_mutex_enter(buf_pool);
	buf_flush_list_mutex_enter(buf_pool);

	buf_page_t*	bpage;

	for (bpage = UT_LIST_GET_FIRST(buf_pool->flush_list);
	     bpage != 0;
	     bpage = UT_LIST_GET_NEXT(list, bpage)) {

		ut_ad(buf_page_in_file(bpage));
		ut_ad(bpage->in_flush_list);
		ut_ad(bpage->oldest_modification > 0);

		if (bpage->id.space() == id) {
			++count;
		}
	}

	buf_flush_list_mutex_exit(buf_pool);
	buf_pool_mutex_exit(buf_pool);

	return(count);
}

/******************************************************************//**
Check if there are any dirty pages that belong to a space id in the flush list.
@return number of dirty pages present in all the buffer pools */

ulint
buf_flush_get_dirty_pages_count(
/*============================*/
	ulint		id)		/*!< in: space id to check */

{
	ulint		count = 0;

	for (ulint i = 0; i < srv_buf_pool_instances; ++i) {
		buf_pool_t*	buf_pool;

		buf_pool = buf_pool_from_array(i);

		count += buf_pool_get_dirty_pages_count(buf_pool, id);
	}

	return(count);
}
#endif /* UNIV_DEBUG */<|MERGE_RESOLUTION|>--- conflicted
+++ resolved
@@ -893,19 +893,9 @@
 	ut_ad(!buf_pool_mutex_own(buf_pool));
 #endif
 
-<<<<<<< HEAD
-#ifdef UNIV_LOG_DEBUG
-	static ibool	univ_log_debug_warned;
-#endif /* UNIV_LOG_DEBUG */
-
 	DBUG_PRINT("ib_buf", ("flush %s %u page " UINT32PF ":" UINT32PF,
 			      sync ? "sync" : "async", (unsigned) flush_type,
 			      bpage->id.space(), bpage->id.page_no()));
-=======
-	DBUG_PRINT("ib_buf", ("flush %s %u page %u:%u",
-			      sync ? "sync" : "async", unsigned(flush_type),
-			      bpage->space, bpage->offset));
->>>>>>> e9adf496
 
 	ut_ad(buf_page_in_file(bpage));
 
