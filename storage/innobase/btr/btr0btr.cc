--- conflicted
+++ resolved
@@ -304,15 +304,7 @@
 
 	mtr_set_log_mode(&mtr, MTR_LOG_NO_REDO);
 
-<<<<<<< HEAD
-	DBUG_EXECUTE_IF("ib_import_trigger_corruption_3",
-			return(DB_CORRUPTION););
-
 	block = btr_block_get(page_id, page_size, RW_X_LATCH, index, &mtr);
-=======
-	block = btr_block_get(
-		space_id, zip_size, root_page_no, RW_X_LATCH, index, &mtr);
->>>>>>> 686878c3
 
 	page = buf_block_get_frame(block);
 	page_zip = buf_block_get_page_zip(block);
@@ -1046,19 +1038,9 @@
 @param[in] logging_mode mtr logging mode */
 void
 btr_free_but_not_root(
-<<<<<<< HEAD
 	const page_id_t&	root_page_id,
 	const page_size_t&	page_size,
-	ulint			logging_mode)
-=======
-/*==================*/
-	ulint			space,		/*!< in: space where created */
-	ulint			zip_size,	/*!< in: compressed page size
-						in bytes or 0 for uncompressed
-						pages */
-	ulint			root_page_no,	/*!< in: root page number */
-	mtr_log_t		logging_mode)	/*!< in: mtr logging mode */
->>>>>>> 686878c3
+	mtr_log_t		logging_mode)
 {
 	ibool	finished;
 	page_t*	root;
@@ -4251,7 +4233,6 @@
 					&mtr, savepoint, right_block);
 
 				btr_block_get(
-<<<<<<< HEAD
 					page_id_t(space, parent_right_page_no),
 					table_page_size,
 					RW_SX_LATCH, index, &mtr);
@@ -4259,13 +4240,6 @@
 				right_block = btr_block_get(
 					page_id_t(space, right_page_no),
 					table_page_size,
-=======
-					space, zip_size, parent_right_page_no,
-					RW_SX_LATCH, index, &mtr);
-
-				right_block = btr_block_get(
-					space, zip_size, right_page_no,
->>>>>>> 686878c3
 					RW_SX_LATCH, index, &mtr);
 			}
 
