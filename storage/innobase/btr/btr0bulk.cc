--- conflicted
+++ resolved
@@ -168,6 +168,8 @@
 dberr_t PageBulk::insert(const dtuple_t *tuple, const big_rec_t *big_rec,
                          ulint rec_size, ulint n_ext) {
   ulint *offsets = nullptr;
+
+  DBUG_EXECUTE_IF("BtrBulk_insert_inject_error", return DB_INTERRUPTED;);
 
   /* Convert tuple to record. */
   byte *rec_mem = static_cast<byte *>(mem_heap_alloc(m_heap, rec_size));
@@ -974,21 +976,9 @@
 
   last_page_no = FIL_NULL;
 
-<<<<<<< HEAD
-  DBUG_EXECUTE_IF("BtrBulk_insert_inject_error", err = DB_INTERRUPTED;
-                  goto func_exit;);
-
-  /* Convert tuple to rec. */
-  rec = rec_convert_dtuple_to_rec(
-      static_cast<byte *>(mem_heap_alloc(page_bulk->m_heap, rec_size)), m_index,
-      tuple, n_ext);
-  offsets = rec_get_offsets(rec, m_index, offsets, ULINT_UNDEFINED,
-                            &(page_bulk->m_heap));
-=======
   /* Finish all page bulks */
   for (ulint level = 0; level <= m_root_level; level++) {
     PageBulk *page_bulk = m_page_bulks->at(level);
->>>>>>> d1254b94
 
     page_bulk->finish();
 
