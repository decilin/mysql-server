/*****************************************************************************

Copyright (c) 1996, 2010, Innobase Oy. All Rights Reserved.

This program is free software; you can redistribute it and/or modify it under
the terms of the GNU General Public License as published by the Free Software
Foundation; version 2 of the License.

This program is distributed in the hope that it will be useful, but WITHOUT
ANY WARRANTY; without even the implied warranty of MERCHANTABILITY or FITNESS
FOR A PARTICULAR PURPOSE. See the GNU General Public License for more details.

You should have received a copy of the GNU General Public License along with
this program; if not, write to the Free Software Foundation, Inc., 59 Temple
Place, Suite 330, Boston, MA 02111-1307 USA

*****************************************************************************/

/**************************************************//**
@file dict/dict0load.c
Loads to the memory cache database object definitions
from dictionary tables

Created 4/24/1996 Heikki Tuuri
*******************************************************/

#include "dict0load.h"
#include "mysql_version.h"

#ifdef UNIV_NONINL
#include "dict0load.ic"
#endif

#include "btr0pcur.h"
#include "btr0btr.h"
#include "page0page.h"
#include "mach0data.h"
#include "dict0dict.h"
#include "dict0boot.h"
#include "rem0cmp.h"
#include "srv0start.h"
#include "srv0srv.h"


/** Following are six InnoDB system tables */
static const char* SYSTEM_TABLE_NAME[] = {
	"SYS_TABLES",
	"SYS_INDEXES",
	"SYS_COLUMNS",
	"SYS_FIELDS",
	"SYS_FOREIGN",
	"SYS_FOREIGN_COLS"
};
/****************************************************************//**
Compare the name of an index column.
@return	TRUE if the i'th column of index is 'name'. */
static
ibool
name_of_col_is(
/*===========*/
	const dict_table_t*	table,	/*!< in: table */
	const dict_index_t*	index,	/*!< in: index */
	ulint			i,	/*!< in: index field offset */
	const char*		name)	/*!< in: name to compare to */
{
	ulint	tmp = dict_col_get_no(dict_field_get_col(
					      dict_index_get_nth_field(
						      index, i)));

	return(strcmp(name, dict_table_get_col_name(table, tmp)) == 0);
}

/********************************************************************//**
Finds the first table name in the given database.
@return own: table name, NULL if does not exist; the caller must free
the memory in the string! */
UNIV_INTERN
char*
dict_get_first_table_name_in_db(
/*============================*/
	const char*	name)	/*!< in: database name which ends in '/' */
{
	dict_table_t*	sys_tables;
	btr_pcur_t	pcur;
	dict_index_t*	sys_index;
	dtuple_t*	tuple;
	mem_heap_t*	heap;
	dfield_t*	dfield;
	const rec_t*	rec;
	const byte*	field;
	ulint		len;
	mtr_t		mtr;

	ut_ad(mutex_own(&(dict_sys->mutex)));

	heap = mem_heap_create(1000);

	mtr_start(&mtr);

	sys_tables = dict_table_get_low("SYS_TABLES");
	sys_index = UT_LIST_GET_FIRST(sys_tables->indexes);
	ut_a(!dict_table_is_comp(sys_tables));

	tuple = dtuple_create(heap, 1);
	dfield = dtuple_get_nth_field(tuple, 0);

	dfield_set_data(dfield, name, ut_strlen(name));
	dict_index_copy_types(tuple, sys_index, 1);

	btr_pcur_open_on_user_rec(sys_index, tuple, PAGE_CUR_GE,
				  BTR_SEARCH_LEAF, &pcur, &mtr);
loop:
	rec = btr_pcur_get_rec(&pcur);

	if (!btr_pcur_is_on_user_rec(&pcur)) {
		/* Not found */

		btr_pcur_close(&pcur);
		mtr_commit(&mtr);
		mem_heap_free(heap);

		return(NULL);
	}

	field = rec_get_nth_field_old(rec, 0, &len);

	if (len < strlen(name)
	    || ut_memcmp(name, field, strlen(name)) != 0) {
		/* Not found */

		btr_pcur_close(&pcur);
		mtr_commit(&mtr);
		mem_heap_free(heap);

		return(NULL);
	}

	if (!rec_get_deleted_flag(rec, 0)) {

		/* We found one */

		char*	table_name = mem_strdupl((char*) field, len);

		btr_pcur_close(&pcur);
		mtr_commit(&mtr);
		mem_heap_free(heap);

		return(table_name);
	}

	btr_pcur_move_to_next_user_rec(&pcur, &mtr);

	goto loop;
}

/********************************************************************//**
Prints to the standard output information on all tables found in the data
dictionary system table. */
UNIV_INTERN
void
dict_print(void)
/*============*/
{
	dict_table_t*	table;
	btr_pcur_t	pcur;
	const rec_t*	rec;
	mem_heap_t*	heap;
	mtr_t		mtr;

	/* Enlarge the fatal semaphore wait timeout during the InnoDB table
	monitor printout */

	mutex_enter(&kernel_mutex);
	srv_fatal_semaphore_wait_threshold += 7200; /* 2 hours */
	mutex_exit(&kernel_mutex);

	heap = mem_heap_create(1000);
	mutex_enter(&(dict_sys->mutex));
	mtr_start(&mtr);

	rec = dict_startscan_system(&pcur, &mtr, SYS_TABLES);

	while (rec) {
		const char* err_msg;

		err_msg = dict_process_sys_tables_rec(
			heap, rec, &table, DICT_TABLE_LOAD_FROM_CACHE
			| DICT_TABLE_UPDATE_STATS);

		mtr_commit(&mtr);

		if (!err_msg) {
			dict_table_print_low(table);
		} else {
			ut_print_timestamp(stderr);
			fprintf(stderr, "  InnoDB: %s\n", err_msg);
		}

		mem_heap_empty(heap);

		mtr_start(&mtr);
		rec = dict_getnext_system(&pcur, &mtr);
	}

	mtr_commit(&mtr);
	mutex_exit(&(dict_sys->mutex));
	mem_heap_free(heap);

	/* Restore the fatal semaphore wait timeout */
	mutex_enter(&kernel_mutex);
	srv_fatal_semaphore_wait_threshold -= 7200; /* 2 hours */
	mutex_exit(&kernel_mutex);
}


/********************************************************************//**
This function gets the next system table record as it scans the table.
@return	the next record if found, NULL if end of scan */
static
const rec_t*
dict_getnext_system_low(
/*====================*/
	btr_pcur_t*	pcur,		/*!< in/out: persistent cursor to the
					record*/
	mtr_t*		mtr)		/*!< in: the mini-transaction */
{
	rec_t*	rec = NULL;

	while (!rec || rec_get_deleted_flag(rec, 0)) {
		btr_pcur_move_to_next_user_rec(pcur, mtr);

		rec = btr_pcur_get_rec(pcur);

		if (!btr_pcur_is_on_user_rec(pcur)) {
			/* end of index */
			btr_pcur_close(pcur);

			return(NULL);
		}
	}

	/* Get a record, let's save the position */
	btr_pcur_store_position(pcur, mtr);

	return(rec);
}

/********************************************************************//**
This function opens a system table, and return the first record.
@return	first record of the system table */
UNIV_INTERN
const rec_t*
dict_startscan_system(
/*==================*/
	btr_pcur_t*	pcur,		/*!< out: persistent cursor to
					the record */
	mtr_t*		mtr,		/*!< in: the mini-transaction */
	dict_system_id_t system_id)	/*!< in: which system table to open */
{
	dict_table_t*	system_table;
	dict_index_t*	clust_index;
	const rec_t*	rec;

	ut_a(system_id < SYS_NUM_SYSTEM_TABLES);

	system_table = dict_table_get_low(SYSTEM_TABLE_NAME[system_id]);

	clust_index = UT_LIST_GET_FIRST(system_table->indexes);

	btr_pcur_open_at_index_side(TRUE, clust_index, BTR_SEARCH_LEAF, pcur,
				    TRUE, mtr);

	rec = dict_getnext_system_low(pcur, mtr);

	return(rec);
}

/********************************************************************//**
This function gets the next system table record as it scans the table.
@return	the next record if found, NULL if end of scan */
UNIV_INTERN
const rec_t*
dict_getnext_system(
/*================*/
	btr_pcur_t*	pcur,		/*!< in/out: persistent cursor
					to the record */
	mtr_t*		mtr)		/*!< in: the mini-transaction */
{
        const rec_t*	rec;

	/* Restore the position */
        btr_pcur_restore_position(BTR_SEARCH_LEAF, pcur, mtr);

	/* Get the next record */
        rec = dict_getnext_system_low(pcur, mtr);

	return(rec);
}
/********************************************************************//**
This function processes one SYS_TABLES record and populate the dict_table_t
struct for the table. Extracted out of dict_print() to be used by
both monitor table output and information schema innodb_sys_tables output.
@return error message, or NULL on success */
UNIV_INTERN
const char*
dict_process_sys_tables_rec(
/*========================*/
	mem_heap_t*	heap,		/*!< in/out: temporary memory heap */
	const rec_t*	rec,		/*!< in: SYS_TABLES record */
	dict_table_t**	table,		/*!< out: dict_table_t to fill */
	dict_table_info_t status)	/*!< in: status bit controls
					options such as whether we shall
					look for dict_table_t from cache
					first */
{
	ulint		len;
	const char*	field;
	const char*	err_msg = NULL;
	char*		table_name;

	field = (const char*) rec_get_nth_field_old(rec, 0, &len);

	ut_a(!rec_get_deleted_flag(rec, 0));

	/* Get the table name */
	table_name = mem_heap_strdupl(heap, field, len);

	/* If DICT_TABLE_LOAD_FROM_CACHE is set, first check
	whether there is cached dict_table_t struct first */
	if (status & DICT_TABLE_LOAD_FROM_CACHE) {
		*table = dict_table_get_low(table_name);

		if (!(*table)) {
			err_msg = "Table not found in cache";
		}
	} else {
		err_msg = dict_load_table_low(table_name, rec, table);
	}

	if (err_msg) {
		return(err_msg);
	}

	if ((status & DICT_TABLE_UPDATE_STATS)
	    && dict_table_get_first_index(*table)) {

		/* Update statistics if DICT_TABLE_UPDATE_STATS
		is set */
		dict_update_statistics_low(*table, TRUE);
	}

	return(NULL);
<<<<<<< HEAD
=======
}

/********************************************************************//**
This function parses a SYS_INDEXES record and populate a dict_index_t
structure with the information from the record. For detail information
about SYS_INDEXES fields, please refer to dict_boot() function.
@return error message, or NULL on success */
UNIV_INTERN
const char*
dict_process_sys_indexes_rec(
/*=========================*/
	mem_heap_t*	heap,		/*!< in/out: heap memory */
	const rec_t*	rec,		/*!< in: current SYS_INDEXES rec */
	dict_index_t*	index,		/*!< out: index to be filled */
	dulint*		table_id)	/*!< out: index table id */
{
	const char*	err_msg;
	byte*		buf;

	buf = mem_heap_alloc(heap, 8);

	/* Parse the record, and get "dict_index_t" struct filled */
	err_msg = dict_load_index_low(buf, NULL,
				      heap, rec, FALSE, &index);

	*table_id = mach_read_from_8(buf);

	return(err_msg);
}
/********************************************************************//**
This function parses a SYS_COLUMNS record and populate a dict_column_t
structure with the information from the record.
@return error message, or NULL on success */
UNIV_INTERN
const char*
dict_process_sys_columns_rec(
/*=========================*/
	mem_heap_t*	heap,		/*!< in/out: heap memory */
	const rec_t*	rec,		/*!< in: current SYS_COLUMNS rec */
	dict_col_t*	column,		/*!< out: dict_col_t to be filled */
	dulint*		table_id,	/*!< out: table id */
	const char**	col_name)	/*!< out: column name */
{
	const char*	err_msg;

	/* Parse the record, and get "dict_col_t" struct filled */
	err_msg = dict_load_column_low(NULL, heap, column,
				       table_id, col_name, rec);

	return(err_msg);
}
/********************************************************************//**
This function parses a SYS_FIELDS record and populates a dict_field_t
structure with the information from the record.
@return error message, or NULL on success */
UNIV_INTERN
const char*
dict_process_sys_fields_rec(
/*========================*/
	mem_heap_t*	heap,		/*!< in/out: heap memory */
	const rec_t*	rec,		/*!< in: current SYS_FIELDS rec */
	dict_field_t*	sys_field,	/*!< out: dict_field_t to be
					filled */
	ulint*		pos,		/*!< out: Field position */
	dulint*		index_id,	/*!< out: current index id */
	dulint		last_id)	/*!< in: previous index id */
{
	byte*		buf;
	byte*		last_index_id;
	const char*	err_msg;

	buf = mem_heap_alloc(heap, 8);

	last_index_id = mem_heap_alloc(heap, 8);
	mach_write_to_8(last_index_id, last_id);

	err_msg = dict_load_field_low(buf, NULL, sys_field,
				      pos, last_index_id, heap, rec);

	*index_id = mach_read_from_8(buf);

	return(err_msg);

}
/********************************************************************//**
This function parses a SYS_FOREIGN record and populate a dict_foreign_t
structure with the information from the record. For detail information
about SYS_FOREIGN fields, please refer to dict_load_foreign() function
@return error message, or NULL on success */
UNIV_INTERN
const char*
dict_process_sys_foreign_rec(
/*=========================*/
	mem_heap_t*	heap,		/*!< in/out: heap memory */
	const rec_t*	rec,		/*!< in: current SYS_FOREIGN rec */
	dict_foreign_t*	foreign)	/*!< out: dict_foreign_t struct
					to be filled */
{
	ulint		len;
	const byte*	field;
	ulint		n_fields_and_type;

	if (UNIV_UNLIKELY(rec_get_deleted_flag(rec, 0))) {
		return("delete-marked record in SYS_FOREIGN");
	}

	if (UNIV_UNLIKELY(rec_get_n_fields_old(rec) != 6)) {
		return("wrong number of columns in SYS_FOREIGN record");
	}

	field = rec_get_nth_field_old(rec, 0/*ID*/, &len);
	if (UNIV_UNLIKELY(len < 1 || len == UNIV_SQL_NULL)) {
err_len:
		return("incorrect column length in SYS_FOREIGN");
	}
	foreign->id = mem_heap_strdupl(heap, (const char*) field, len);

	rec_get_nth_field_offs_old(rec, 1/*DB_TRX_ID*/, &len);
	if (UNIV_UNLIKELY(len != DATA_TRX_ID_LEN && len != UNIV_SQL_NULL)) {
		goto err_len;
	}
	rec_get_nth_field_offs_old(rec, 2/*DB_ROLL_PTR*/, &len);
	if (UNIV_UNLIKELY(len != DATA_ROLL_PTR_LEN && len != UNIV_SQL_NULL)) {
		goto err_len;
	}

	field = rec_get_nth_field_old(rec, 3/*FOR_NAME*/, &len);
	if (UNIV_UNLIKELY(len < 1 || len == UNIV_SQL_NULL)) {
		goto err_len;
	}
	foreign->foreign_table_name = mem_heap_strdupl(
		heap, (const char*) field, len);

	field = rec_get_nth_field_old(rec, 4/*REF_NAME*/, &len);
	if (UNIV_UNLIKELY(len < 1 || len == UNIV_SQL_NULL)) {
		goto err_len;
	}
	foreign->referenced_table_name = mem_heap_strdupl(
		heap, (const char*) field, len);

	field = rec_get_nth_field_old(rec, 5/*N_COLS*/, &len);
	if (UNIV_UNLIKELY(len != 4)) {
		goto err_len;
	}
	n_fields_and_type = mach_read_from_4(field);

	foreign->type = (unsigned int) (n_fields_and_type >> 24);
	foreign->n_fields = (unsigned int) (n_fields_and_type & 0x3FFUL);

	return(NULL);
>>>>>>> 13495fae
}
/********************************************************************//**
This function parses a SYS_FOREIGN_COLS record and extract necessary
information from the record and return to caller.
@return error message, or NULL on success */
UNIV_INTERN
const char*
dict_process_sys_foreign_col_rec(
/*=============================*/
	mem_heap_t*	heap,		/*!< in/out: heap memory */
	const rec_t*	rec,		/*!< in: current SYS_FOREIGN_COLS rec */
	const char**	name,		/*!< out: foreign key constraint name */
	const char**	for_col_name,	/*!< out: referencing column name */
	const char**	ref_col_name,	/*!< out: referenced column name
					in referenced table */
	ulint*		pos)		/*!< out: column position */
{
	ulint		len;
	const byte*	field;

	if (UNIV_UNLIKELY(rec_get_deleted_flag(rec, 0))) {
		return("delete-marked record in SYS_FOREIGN_COLS");
	}

	if (UNIV_UNLIKELY(rec_get_n_fields_old(rec) != 6)) {
		return("wrong number of columns in SYS_FOREIGN_COLS record");
	}

	field = rec_get_nth_field_old(rec, 0/*ID*/, &len);
	if (UNIV_UNLIKELY(len < 1 || len == UNIV_SQL_NULL)) {
err_len:
		return("incorrect column length in SYS_FOREIGN_COLS");
	}
	*name = mem_heap_strdupl(heap, (char*) field, len);

<<<<<<< HEAD
/********************************************************************//**
This function parses a SYS_INDEXES record and populate a dict_index_t
structure with the information from the record. For detail information
about SYS_INDEXES fields, please refer to dict_boot() function.
@return error message, or NULL on success */
UNIV_INTERN
const char*
dict_process_sys_indexes_rec(
/*=========================*/
	mem_heap_t*	heap,		/*!< in/out: heap memory */
	const rec_t*	rec,		/*!< in: current SYS_INDEXES rec */
	dict_index_t*	index,		/*!< out: index to be filled */
	dulint*		table_id)	/*!< out: index table id */
{
	const char*	err_msg;
	byte*		buf;

	buf = mem_heap_alloc(heap, 8);

	/* Parse the record, and get "dict_index_t" struct filled */
	err_msg = dict_load_index_low(buf, NULL,
				      heap, rec, FALSE, &index);

	*table_id = mach_read_from_8(buf);

	return(err_msg);
}
/********************************************************************//**
This function parses a SYS_COLUMNS record and populate a dict_column_t
structure with the information from the record.
@return error message, or NULL on success */
UNIV_INTERN
const char*
dict_process_sys_columns_rec(
/*=========================*/
	mem_heap_t*	heap,		/*!< in/out: heap memory */
	const rec_t*	rec,		/*!< in: current SYS_COLUMNS rec */
	dict_col_t*	column,		/*!< out: dict_col_t to be filled */
	dulint*		table_id,	/*!< out: table id */
	const char**	col_name)	/*!< out: column name */
{
	const char*	err_msg;

	/* Parse the record, and get "dict_col_t" struct filled */
	err_msg = dict_load_column_low(NULL, heap, column,
				       table_id, col_name, rec);

	return(err_msg);
}
/********************************************************************//**
This function parses a SYS_FIELDS record and populates a dict_field_t
structure with the information from the record.
@return error message, or NULL on success */
UNIV_INTERN
const char*
dict_process_sys_fields_rec(
/*========================*/
	mem_heap_t*	heap,		/*!< in/out: heap memory */
	const rec_t*	rec,		/*!< in: current SYS_FIELDS rec */
	dict_field_t*	sys_field,	/*!< out: dict_field_t to be
					filled */
	ulint*		pos,		/*!< out: Field position */
	dulint*		index_id,	/*!< out: current index id */
	dulint		last_id)	/*!< in: previous index id */
{
	byte*		buf;
	byte*		last_index_id;
	const char*	err_msg;

	buf = mem_heap_alloc(heap, 8);

	last_index_id = mem_heap_alloc(heap, 8);
	mach_write_to_8(last_index_id, last_id);

	err_msg = dict_load_field_low(buf, NULL, sys_field,
				      pos, last_index_id, heap, rec);

	*index_id = mach_read_from_8(buf);

	return(err_msg);

}
/********************************************************************//**
This function parses a SYS_FOREIGN record and populate a dict_foreign_t
structure with the information from the record. For detail information
about SYS_FOREIGN fields, please refer to dict_load_foreign() function
@return error message, or NULL on success */
UNIV_INTERN
const char*
dict_process_sys_foreign_rec(
/*=========================*/
	mem_heap_t*	heap,		/*!< in/out: heap memory */
	const rec_t*	rec,		/*!< in: current SYS_FOREIGN rec */
	dict_foreign_t*	foreign)	/*!< out: dict_foreign_t struct
					to be filled */
{
	ulint		len;
	const byte*	field;
	ulint		n_fields_and_type;

	if (UNIV_UNLIKELY(rec_get_deleted_flag(rec, 0))) {
		return("delete-marked record in SYS_FOREIGN");
	}

	if (UNIV_UNLIKELY(rec_get_n_fields_old(rec) != 6)) {
		return("wrong number of columns in SYS_FOREIGN record");
	}

	field = rec_get_nth_field_old(rec, 0/*ID*/, &len);
	if (UNIV_UNLIKELY(len < 1 || len == UNIV_SQL_NULL)) {
err_len:
		return("incorrect column length in SYS_FOREIGN");
	}
	foreign->id = mem_heap_strdupl(heap, (const char*) field, len);

	rec_get_nth_field_offs_old(rec, 1/*DB_TRX_ID*/, &len);
	if (UNIV_UNLIKELY(len != DATA_TRX_ID_LEN && len != UNIV_SQL_NULL)) {
		goto err_len;
	}
	rec_get_nth_field_offs_old(rec, 2/*DB_ROLL_PTR*/, &len);
	if (UNIV_UNLIKELY(len != DATA_ROLL_PTR_LEN && len != UNIV_SQL_NULL)) {
		goto err_len;
	}

	field = rec_get_nth_field_old(rec, 3/*FOR_NAME*/, &len);
	if (UNIV_UNLIKELY(len < 1 || len == UNIV_SQL_NULL)) {
		goto err_len;
	}
	foreign->foreign_table_name = mem_heap_strdupl(
		heap, (const char*) field, len);

	field = rec_get_nth_field_old(rec, 4/*REF_NAME*/, &len);
	if (UNIV_UNLIKELY(len < 1 || len == UNIV_SQL_NULL)) {
		goto err_len;
	}
	foreign->referenced_table_name = mem_heap_strdupl(
		heap, (const char*) field, len);

	field = rec_get_nth_field_old(rec, 5/*N_COLS*/, &len);
	if (UNIV_UNLIKELY(len != 4)) {
		goto err_len;
	}
	n_fields_and_type = mach_read_from_4(field);

	foreign->type = (unsigned int) (n_fields_and_type >> 24);
	foreign->n_fields = (unsigned int) (n_fields_and_type & 0x3FFUL);

	return(NULL);
}
/********************************************************************//**
This function parses a SYS_FOREIGN_COLS record and extract necessary
information from the record and return to caller.
@return error message, or NULL on success */
UNIV_INTERN
const char*
dict_process_sys_foreign_col_rec(
/*=============================*/
	mem_heap_t*	heap,		/*!< in/out: heap memory */
	const rec_t*	rec,		/*!< in: current SYS_FOREIGN_COLS rec */
	const char**	name,		/*!< out: foreign key constraint name */
	const char**	for_col_name,	/*!< out: referencing column name */
	const char**	ref_col_name,	/*!< out: referenced column name
					in referenced table */
	ulint*		pos)		/*!< out: column position */
{
	ulint		len;
	const byte*	field;

	if (UNIV_UNLIKELY(rec_get_deleted_flag(rec, 0))) {
		return("delete-marked record in SYS_FOREIGN_COLS");
	}

	if (UNIV_UNLIKELY(rec_get_n_fields_old(rec) != 6)) {
		return("wrong number of columns in SYS_FOREIGN_COLS record");
	}

	field = rec_get_nth_field_old(rec, 0/*ID*/, &len);
	if (UNIV_UNLIKELY(len < 1 || len == UNIV_SQL_NULL)) {
err_len:
		return("incorrect column length in SYS_FOREIGN_COLS");
	}
	*name = mem_heap_strdupl(heap, (char*) field, len);

=======
>>>>>>> 13495fae
	field = rec_get_nth_field_old(rec, 1/*POS*/, &len);
	if (UNIV_UNLIKELY(len != 4)) {
		goto err_len;
	}
	*pos = mach_read_from_4(field);

	rec_get_nth_field_offs_old(rec, 2/*DB_TRX_ID*/, &len);
	if (UNIV_UNLIKELY(len != DATA_TRX_ID_LEN && len != UNIV_SQL_NULL)) {
		goto err_len;
	}
	rec_get_nth_field_offs_old(rec, 3/*DB_ROLL_PTR*/, &len);
	if (UNIV_UNLIKELY(len != DATA_ROLL_PTR_LEN && len != UNIV_SQL_NULL)) {
		goto err_len;
	}

	field = rec_get_nth_field_old(rec, 4/*FOR_COL_NAME*/, &len);
	if (UNIV_UNLIKELY(len < 1 || len == UNIV_SQL_NULL)) {
		goto err_len;
	}
	*for_col_name = mem_heap_strdupl(heap, (char*) field, len);

	field = rec_get_nth_field_old(rec, 5/*REF_COL_NAME*/, &len);
	if (UNIV_UNLIKELY(len < 1 || len == UNIV_SQL_NULL)) {
		goto err_len;
	}
	*ref_col_name = mem_heap_strdupl(heap, (char*) field, len);

	return(NULL);
}
/********************************************************************//**
Determine the flags of a table described in SYS_TABLES.
@return compressed page size in kilobytes; or 0 if the tablespace is
uncompressed, ULINT_UNDEFINED on error */
static
ulint
dict_sys_tables_get_flags(
/*======================*/
	const rec_t*	rec)	/*!< in: a record of SYS_TABLES */
{
	const byte*	field;
	ulint		len;
	ulint		n_cols;
	ulint		flags;

	field = rec_get_nth_field_old(rec, 5, &len);
	ut_a(len == 4);

	flags = mach_read_from_4(field);

	if (UNIV_LIKELY(flags == DICT_TABLE_ORDINARY)) {
		return(0);
	}

	field = rec_get_nth_field_old(rec, 4/*N_COLS*/, &len);
	n_cols = mach_read_from_4(field);

	if (UNIV_UNLIKELY(!(n_cols & 0x80000000UL))) {
		/* New file formats require ROW_FORMAT=COMPACT. */
		return(ULINT_UNDEFINED);
	}

	switch (flags & (DICT_TF_FORMAT_MASK | DICT_TF_COMPACT)) {
	default:
	case DICT_TF_FORMAT_51 << DICT_TF_FORMAT_SHIFT:
	case DICT_TF_FORMAT_51 << DICT_TF_FORMAT_SHIFT | DICT_TF_COMPACT:
		/* flags should be DICT_TABLE_ORDINARY,
		or DICT_TF_FORMAT_MASK should be nonzero. */
		return(ULINT_UNDEFINED);

	case DICT_TF_FORMAT_ZIP << DICT_TF_FORMAT_SHIFT | DICT_TF_COMPACT:
#if DICT_TF_FORMAT_MAX > DICT_TF_FORMAT_ZIP
# error "missing case labels for DICT_TF_FORMAT_ZIP .. DICT_TF_FORMAT_MAX"
#endif
		/* We support this format. */
		break;
	}

	if (UNIV_UNLIKELY((flags & DICT_TF_ZSSIZE_MASK)
			  > (DICT_TF_ZSSIZE_MAX << DICT_TF_ZSSIZE_SHIFT))) {
		/* Unsupported compressed page size. */
		return(ULINT_UNDEFINED);
	}

	if (UNIV_UNLIKELY(flags & (~0 << DICT_TF_BITS))) {
		/* Some unused bits are set. */
		return(ULINT_UNDEFINED);
	}

	return(flags);
}

/********************************************************************//**
In a crash recovery we already have all the tablespace objects created.
This function compares the space id information in the InnoDB data dictionary
to what we already read with fil_load_single_table_tablespaces().

In a normal startup, we create the tablespace objects for every table in
InnoDB's data dictionary, if the corresponding .ibd file exists.
We also scan the biggest space id, and store it to fil_system. */
UNIV_INTERN
void
dict_check_tablespaces_and_store_max_id(
/*====================================*/
	ibool	in_crash_recovery)	/*!< in: are we doing a crash recovery */
{
	dict_table_t*	sys_tables;
	dict_index_t*	sys_index;
	btr_pcur_t	pcur;
	const rec_t*	rec;
	ulint		max_space_id	= 0;
	mtr_t		mtr;

	mutex_enter(&(dict_sys->mutex));

	mtr_start(&mtr);

	sys_tables = dict_table_get_low("SYS_TABLES");
	sys_index = UT_LIST_GET_FIRST(sys_tables->indexes);
	ut_a(!dict_table_is_comp(sys_tables));

	btr_pcur_open_at_index_side(TRUE, sys_index, BTR_SEARCH_LEAF, &pcur,
				    TRUE, &mtr);
loop:
	btr_pcur_move_to_next_user_rec(&pcur, &mtr);

	rec = btr_pcur_get_rec(&pcur);

	if (!btr_pcur_is_on_user_rec(&pcur)) {
		/* end of index */

		btr_pcur_close(&pcur);
		mtr_commit(&mtr);

		/* We must make the tablespace cache aware of the biggest
		known space id */

		/* printf("Biggest space id in data dictionary %lu\n",
		max_space_id); */
		fil_set_max_space_id_if_bigger(max_space_id);

		mutex_exit(&(dict_sys->mutex));

		return;
	}

	if (!rec_get_deleted_flag(rec, 0)) {

		/* We found one */
		const byte*	field;
		ulint		len;
		ulint		space_id;
		ulint		flags;
		char*		name;

		field = rec_get_nth_field_old(rec, 0, &len);
		name = mem_strdupl((char*) field, len);

		flags = dict_sys_tables_get_flags(rec);
		if (UNIV_UNLIKELY(flags == ULINT_UNDEFINED)) {

			field = rec_get_nth_field_old(rec, 5, &len);
			flags = mach_read_from_4(field);

			ut_print_timestamp(stderr);
			fputs("  InnoDB: Error: table ", stderr);
			ut_print_filename(stderr, name);
			fprintf(stderr, "\n"
				"InnoDB: in InnoDB data dictionary"
				" has unknown type %lx.\n",
				(ulong) flags);

			goto loop;
		}

		field = rec_get_nth_field_old(rec, 9, &len);
		ut_a(len == 4);

		space_id = mach_read_from_4(field);

		btr_pcur_store_position(&pcur, &mtr);

		mtr_commit(&mtr);

		if (space_id == 0) {
			/* The system tablespace always exists. */
		} else if (in_crash_recovery) {
			/* Check that the tablespace (the .ibd file) really
			exists; print a warning to the .err log if not.
			Do not print warnings for temporary tables. */
			ibool	is_temp;

			field = rec_get_nth_field_old(rec, 4, &len);
			if (0x80000000UL &  mach_read_from_4(field)) {
				/* ROW_FORMAT=COMPACT: read the is_temp
				flag from SYS_TABLES.MIX_LEN. */
				field = rec_get_nth_field_old(rec, 7, &len);
				is_temp = mach_read_from_4(field)
					& DICT_TF2_TEMPORARY;
			} else {
				/* For tables created with old versions
				of InnoDB, SYS_TABLES.MIX_LEN may contain
				garbage.  Such tables would always be
				in ROW_FORMAT=REDUNDANT.  Pretend that
				all such tables are non-temporary.  That is,
				do not suppress error printouts about
				temporary tables not being found. */
				is_temp = FALSE;
			}

			fil_space_for_table_exists_in_mem(
				space_id, name, is_temp, TRUE, !is_temp);
		} else {
			/* It is a normal database startup: create the space
			object and check that the .ibd file exists. */

			fil_open_single_table_tablespace(FALSE, space_id,
							 flags, name);
		}

		mem_free(name);

		if (space_id > max_space_id) {
			max_space_id = space_id;
		}

		mtr_start(&mtr);

		btr_pcur_restore_position(BTR_SEARCH_LEAF, &pcur, &mtr);
	}

	goto loop;
}

/********************************************************************//**
Loads a table column definition from a SYS_COLUMNS record to
dict_table_t.
@return error message, or NULL on success */
UNIV_INTERN
const char*
dict_load_column_low(
/*=================*/
	dict_table_t*	table,		/*!< in/out: table, could be NULL
					if we just polulate a dict_column_t
					struct with information from
					a SYS_COLUMNS record */
	mem_heap_t*	heap,		/*!< in/out: memory heap
					for temporary storage */
	dict_col_t*	column,		/*!< out: dict_column_t to fill */
	dulint*		table_id,	/*!< out: table id */
	const char**	col_name,	/*!< out: column name */
	const rec_t*	rec)		/*!< in: SYS_COLUMNS record */
{
	char*		name;
	const byte*	field;
	ulint		len;
	ulint		mtype;
	ulint		prtype;
	ulint		col_len;
	ulint		pos;

	if (UNIV_UNLIKELY(rec_get_deleted_flag(rec, 0))) {
		return("delete-marked record in SYS_COLUMNS");
	}

	if (UNIV_UNLIKELY(rec_get_n_fields_old(rec) != 9)) {
		return("wrong number of columns in SYS_COLUMNS record");
	}

	field = rec_get_nth_field_old(rec, 0/*TABLE_ID*/, &len);
	if (UNIV_UNLIKELY(len != 8)) {
err_len:
		return("incorrect column length in SYS_COLUMNS");
	}

	if (table_id) {
		*table_id = mach_read_from_8(field);
	} else if (UNIV_UNLIKELY(ut_dulint_cmp(table->id,
				 mach_read_from_8(field)))) {
		return("SYS_COLUMNS.TABLE_ID mismatch");
	}

	field = rec_get_nth_field_old(rec, 1/*POS*/, &len);
	if (UNIV_UNLIKELY(len != 4)) {

		goto err_len;
	}

	if (!table) {
		pos = mach_read_from_4(field);
	} else if (UNIV_UNLIKELY(table->n_def != mach_read_from_4(field))) {
		return("SYS_COLUMNS.POS mismatch");
	}

	rec_get_nth_field_offs_old(rec, 2/*DB_TRX_ID*/, &len);
	if (UNIV_UNLIKELY(len != DATA_TRX_ID_LEN && len != UNIV_SQL_NULL)) {
		goto err_len;
	}
	rec_get_nth_field_offs_old(rec, 3/*DB_ROLL_PTR*/, &len);
	if (UNIV_UNLIKELY(len != DATA_ROLL_PTR_LEN && len != UNIV_SQL_NULL)) {
		goto err_len;
	}

	field = rec_get_nth_field_old(rec, 4/*NAME*/, &len);
	if (UNIV_UNLIKELY(len < 1 || len == UNIV_SQL_NULL)) {
		goto err_len;
	}

	name = mem_heap_strdupl(heap, (const char*) field, len);

	if (col_name) {
		*col_name = name;
	}

	field = rec_get_nth_field_old(rec, 5/*MTYPE*/, &len);
	if (UNIV_UNLIKELY(len != 4)) {
		goto err_len;
	}

	mtype = mach_read_from_4(field);

	field = rec_get_nth_field_old(rec, 6/*PRTYPE*/, &len);
	if (UNIV_UNLIKELY(len != 4)) {
		goto err_len;
	}
	prtype = mach_read_from_4(field);

	if (dtype_get_charset_coll(prtype) == 0
	    && dtype_is_string_type(mtype)) {
		/* The table was created with < 4.1.2. */

		if (dtype_is_binary_string_type(mtype, prtype)) {
			/* Use the binary collation for
			string columns of binary type. */

			prtype = dtype_form_prtype(
				prtype,
				DATA_MYSQL_BINARY_CHARSET_COLL);
		} else {
			/* Use the default charset for
			other than binary columns. */

			prtype = dtype_form_prtype(
				prtype,
				data_mysql_default_charset_coll);
		}
	}

	field = rec_get_nth_field_old(rec, 7/*LEN*/, &len);
	if (UNIV_UNLIKELY(len != 4)) {
		goto err_len;
	}
	col_len = mach_read_from_4(field);
	field = rec_get_nth_field_old(rec, 8/*PREC*/, &len);
	if (UNIV_UNLIKELY(len != 4)) {
		goto err_len;
	}

	if (!column) {
		dict_mem_table_add_col(table, heap, name, mtype,
				       prtype, col_len);
	} else {
		dict_mem_fill_column_struct(column, pos, mtype,
					    prtype, col_len);
	}

	return(NULL);
}

/********************************************************************//**
Loads definitions for table columns. */
static
void
dict_load_columns(
/*==============*/
	dict_table_t*	table,	/*!< in/out: table */
	mem_heap_t*	heap)	/*!< in/out: memory heap
				for temporary storage */
{
	dict_table_t*	sys_columns;
	dict_index_t*	sys_index;
	btr_pcur_t	pcur;
	dtuple_t*	tuple;
	dfield_t*	dfield;
	const rec_t*	rec;
	byte*		buf;
	ulint		i;
	mtr_t		mtr;

	ut_ad(mutex_own(&(dict_sys->mutex)));

	mtr_start(&mtr);

	sys_columns = dict_table_get_low("SYS_COLUMNS");
	sys_index = UT_LIST_GET_FIRST(sys_columns->indexes);
	ut_a(!dict_table_is_comp(sys_columns));

	ut_a(name_of_col_is(sys_columns, sys_index, 4, "NAME"));
	ut_a(name_of_col_is(sys_columns, sys_index, 8, "PREC"));

	tuple = dtuple_create(heap, 1);
	dfield = dtuple_get_nth_field(tuple, 0);

	buf = mem_heap_alloc(heap, 8);
	mach_write_to_8(buf, table->id);

	dfield_set_data(dfield, buf, 8);
	dict_index_copy_types(tuple, sys_index, 1);

	btr_pcur_open_on_user_rec(sys_index, tuple, PAGE_CUR_GE,
				  BTR_SEARCH_LEAF, &pcur, &mtr);
	for (i = 0; i + DATA_N_SYS_COLS < (ulint) table->n_cols; i++) {
		const char* err_msg;

		rec = btr_pcur_get_rec(&pcur);

		ut_a(btr_pcur_is_on_user_rec(&pcur));

		err_msg = dict_load_column_low(table, heap, NULL, NULL,
					       NULL, rec);

		if (err_msg) {
			fprintf(stderr, "InnoDB: %s\n", err_msg);
			ut_error;
		}

		btr_pcur_move_to_next_user_rec(&pcur, &mtr);
	}

	btr_pcur_close(&pcur);
	mtr_commit(&mtr);
}

/** Error message for a delete-marked record in dict_load_field_low() */
static const char* dict_load_field_del = "delete-marked record in SYS_FIELDS";

/********************************************************************//**
Loads an index field definition from a SYS_FIELDS record to
dict_index_t.
@return error message, or NULL on success */
UNIV_INTERN
const char*
dict_load_field_low(
/*================*/
	byte*		index_id,	/*!< in/out: index id (8 bytes)
					an "in" value if index != NULL
                                        and "out" if index == NULL */
	dict_index_t*	index,		/*!< in/out: index, could be NULL
					if we just populate a dict_field_t
					struct with information from
					a SYS_FIELDSS record */
	dict_field_t*	sys_field,	/*!< out: dict_field_t to be
					filled */
	ulint*		pos,		/*!< out: Field position */
	byte*		last_index_id,	/*!< in: last index id */
	mem_heap_t*	heap,		/*!< in/out: memory heap
					for temporary storage */
	const rec_t*	rec)		/*!< in: SYS_FIELDS record */
{
	const byte*	field;
	ulint		len;
	ulint		pos_and_prefix_len;
	ulint		prefix_len;
	ibool		first_field;
	ulint		position;

	/* Either index or sys_field is supplied, not both */
	ut_a((!index) || (!sys_field));

	if (UNIV_UNLIKELY(rec_get_deleted_flag(rec, 0))) {
		return(dict_load_field_del);
	}

	if (UNIV_UNLIKELY(rec_get_n_fields_old(rec) != 5)) {
		return("wrong number of columns in SYS_FIELDS record");
	}

	field = rec_get_nth_field_old(rec, 0/*INDEX_ID*/, &len);
	if (UNIV_UNLIKELY(len != 8)) {
err_len:
		return("incorrect column length in SYS_FIELDS");
	}

	if (!index) {
		ut_a(last_index_id);
		memcpy(index_id, (const char*)field, 8);
		first_field = memcmp(index_id, last_index_id, 8);
	} else {
		first_field = (index->n_def == 0);
		if (memcmp(field, index_id, 8)) {
			return("SYS_FIELDS.INDEX_ID mismatch");
		}
	}

	field = rec_get_nth_field_old(rec, 1/*POS*/, &len);
	if (UNIV_UNLIKELY(len != 4)) {
		goto err_len;
	}

	rec_get_nth_field_offs_old(rec, 2/*DB_TRX_ID*/, &len);
	if (UNIV_UNLIKELY(len != DATA_TRX_ID_LEN && len != UNIV_SQL_NULL)) {
		goto err_len;
	}
	rec_get_nth_field_offs_old(rec, 3/*DB_ROLL_PTR*/, &len);
	if (UNIV_UNLIKELY(len != DATA_ROLL_PTR_LEN && len != UNIV_SQL_NULL)) {
		goto err_len;
	}

	/* The next field stores the field position in the index and a
	possible column prefix length if the index field does not
	contain the whole column. The storage format is like this: if
	there is at least one prefix field in the index, then the HIGH
	2 bytes contain the field number (index->n_def) and the low 2
	bytes the prefix length for the field. Otherwise the field
	number (index->n_def) is contained in the 2 LOW bytes. */

	pos_and_prefix_len = mach_read_from_4(field);

	if (index && UNIV_UNLIKELY
	    ((pos_and_prefix_len & 0xFFFFUL) != index->n_def
	     && (pos_and_prefix_len >> 16 & 0xFFFF) != index->n_def)) {
		return("SYS_FIELDS.POS mismatch");
	}

	if (first_field || pos_and_prefix_len > 0xFFFFUL) {
		prefix_len = pos_and_prefix_len & 0xFFFFUL;
		position = (pos_and_prefix_len & 0xFFFF0000UL)  >> 16;
	} else {
		prefix_len = 0;
		position = pos_and_prefix_len & 0xFFFFUL;
	}

	field = rec_get_nth_field_old(rec, 4, &len);
	if (UNIV_UNLIKELY(len < 1 || len == UNIV_SQL_NULL)) {
		goto err_len;
	}

	if (index) {
		dict_mem_index_add_field(
			index, mem_heap_strdupl(heap, (const char*) field, len),
			prefix_len);
	} else {
		ut_a(sys_field);
		ut_a(pos);

		sys_field->name = mem_heap_strdupl(
			heap, (const char*) field, len);
		sys_field->prefix_len = prefix_len;
		*pos = position;
	}

	return(NULL);
}

/********************************************************************//**
Loads definitions for index fields.
@return DB_SUCCESS if ok, DB_CORRUPTION if corruption */
static
ulint
dict_load_fields(
/*=============*/
	dict_index_t*	index,	/*!< in/out: index whose fields to load */
	mem_heap_t*	heap)	/*!< in: memory heap for temporary storage */
{
	dict_table_t*	sys_fields;
	dict_index_t*	sys_index;
	btr_pcur_t	pcur;
	dtuple_t*	tuple;
	dfield_t*	dfield;
	const rec_t*	rec;
	byte*		buf;
	ulint		i;
	mtr_t		mtr;
	ulint		error;

	ut_ad(mutex_own(&(dict_sys->mutex)));

	mtr_start(&mtr);

	sys_fields = dict_table_get_low("SYS_FIELDS");
	sys_index = UT_LIST_GET_FIRST(sys_fields->indexes);
	ut_a(!dict_table_is_comp(sys_fields));
	ut_a(name_of_col_is(sys_fields, sys_index, 4, "COL_NAME"));

	tuple = dtuple_create(heap, 1);
	dfield = dtuple_get_nth_field(tuple, 0);

	buf = mem_heap_alloc(heap, 8);
	mach_write_to_8(buf, index->id);

	dfield_set_data(dfield, buf, 8);
	dict_index_copy_types(tuple, sys_index, 1);

	btr_pcur_open_on_user_rec(sys_index, tuple, PAGE_CUR_GE,
				  BTR_SEARCH_LEAF, &pcur, &mtr);
	for (i = 0; i < index->n_fields; i++) {
		const char* err_msg;

		rec = btr_pcur_get_rec(&pcur);

		ut_a(btr_pcur_is_on_user_rec(&pcur));

		err_msg = dict_load_field_low(buf, index, NULL, NULL, NULL,
					      heap, rec);

		if (err_msg == dict_load_field_del) {
			/* There could be delete marked records in
			SYS_FIELDS because SYS_FIELDS.INDEX_ID can be
			updated by ALTER TABLE ADD INDEX. */

			goto next_rec;
		} else if (err_msg) {
			fprintf(stderr, "InnoDB: %s\n", err_msg);
			error = DB_CORRUPTION;
			goto func_exit;
		}
next_rec:
		btr_pcur_move_to_next_user_rec(&pcur, &mtr);
	}

	error = DB_SUCCESS;
func_exit:
	btr_pcur_close(&pcur);
	mtr_commit(&mtr);
	return(error);
}

/** Error message for a delete-marked record in dict_load_index_low() */
static const char* dict_load_index_del = "delete-marked record in SYS_INDEXES";
/** Error message for table->id mismatch in dict_load_index_low() */
static const char* dict_load_index_id_err = "SYS_INDEXES.TABLE_ID mismatch";

/********************************************************************//**
Loads an index definition from a SYS_INDEXES record to dict_index_t.
If "cached" is set to "TRUE", we will create a dict_index_t structure
and fill it accordingly. Otherwise, the dict_index_t will
be supplied by the caller and filled with information read from
the record.
@return error message, or NULL on success */
UNIV_INTERN
const char*
dict_load_index_low(
/*================*/
	byte*		table_id,	/*!< in/out: table id (8 bytes),
					an "in" value if cached=TRUE
					and "out" when cached=FALSE */
	const char*	table_name,	/*!< in: table name */
	mem_heap_t*	heap,		/*!< in/out: temporary memory heap */
	const rec_t*	rec,		/*!< in: SYS_INDEXES record */
	ibool		cached,		/*!< in: TRUE = add to cache,
					FALSE = do not */
	dict_index_t**	index)		/*!< out,own: index, or NULL */
{
	const byte*	field;
	ulint		len;
	ulint		name_len;
	char*		name_buf;
	dulint		id;
	ulint		n_fields;
	ulint		type;
	ulint		space;

	if (cached) {
		/* If "cached" is set to TRUE, no dict_index_t will
		be supplied. Initialize "*index" to NULL */
		*index = NULL;
	}

	if (UNIV_UNLIKELY(rec_get_deleted_flag(rec, 0))) {
		return(dict_load_index_del);
	}

	if (UNIV_UNLIKELY(rec_get_n_fields_old(rec) != 9)) {
		return("wrong number of columns in SYS_INDEXES record");
	}

	field = rec_get_nth_field_old(rec, 0/*TABLE_ID*/, &len);
	if (UNIV_UNLIKELY(len != 8)) {
err_len:
		return("incorrect column length in SYS_INDEXES");
	}

	if (!cached) {
		/* We are reading a SYS_INDEXES record. Copy the table_id */
		memcpy(table_id, (const char*)field, 8);
	} else if (memcmp(field, table_id, 8)) {
		/* Caller supplied table_id, verify it is the same
		id as on the index record */
		return(dict_load_index_id_err);
	}

	field = rec_get_nth_field_old(rec, 1/*ID*/, &len);
	if (UNIV_UNLIKELY(len != 8)) {
		goto err_len;
	}

	id = mach_read_from_8(field);

	rec_get_nth_field_offs_old(rec, 2/*DB_TRX_ID*/, &len);
	if (UNIV_UNLIKELY(len != DATA_TRX_ID_LEN && len != UNIV_SQL_NULL)) {
		goto err_len;
	}
	rec_get_nth_field_offs_old(rec, 3/*DB_ROLL_PTR*/, &len);
	if (UNIV_UNLIKELY(len != DATA_ROLL_PTR_LEN && len != UNIV_SQL_NULL)) {
		goto err_len;
	}

	field = rec_get_nth_field_old(rec, 4/*NAME*/, &name_len);
	if (UNIV_UNLIKELY(name_len == UNIV_SQL_NULL)) {
		goto err_len;
	}

	name_buf = mem_heap_strdupl(heap, (const char*) field,
				    name_len);

	field = rec_get_nth_field_old(rec, 5/*N_FIELDS*/, &len);
	if (UNIV_UNLIKELY(len != 4)) {
		goto err_len;
	}
	n_fields = mach_read_from_4(field);

	field = rec_get_nth_field_old(rec, 6/*TYPE*/, &len);
	if (UNIV_UNLIKELY(len != 4)) {
		goto err_len;
	}
	type = mach_read_from_4(field);

	field = rec_get_nth_field_old(rec, 7/*SPACE*/, &len);
	if (UNIV_UNLIKELY(len != 4)) {
		goto err_len;
	}
	space = mach_read_from_4(field);

	field = rec_get_nth_field_old(rec, 8/*PAGE_NO*/, &len);
	if (UNIV_UNLIKELY(len != 4)) {
		goto err_len;
	}

	if (cached) {
		*index = dict_mem_index_create(table_name, name_buf,
					       space, type, n_fields);
	} else {
		ut_a(*index);

		dict_mem_fill_index_struct(*index, NULL, NULL, name_buf,
					   space, type, n_fields);
	}

	(*index)->id = id;
	(*index)->page = mach_read_from_4(field);
	ut_ad((*index)->page);

	return(NULL);
}

/********************************************************************//**
Loads definitions for table indexes. Adds them to the data dictionary
cache.
@return DB_SUCCESS if ok, DB_CORRUPTION if corruption of dictionary
table or DB_UNSUPPORTED if table has unknown index type */
static
ulint
dict_load_indexes(
/*==============*/
	dict_table_t*	table,	/*!< in/out: table */
	mem_heap_t*	heap)	/*!< in: memory heap for temporary storage */
{
	dict_table_t*	sys_indexes;
	dict_index_t*	sys_index;
	btr_pcur_t	pcur;
	dtuple_t*	tuple;
	dfield_t*	dfield;
	const rec_t*	rec;
	byte*		buf;
	ibool		is_sys_table;
	mtr_t		mtr;
	ulint		error = DB_SUCCESS;

	ut_ad(mutex_own(&(dict_sys->mutex)));

	if ((ut_dulint_get_high(table->id) == 0)
	    && (ut_dulint_get_low(table->id) < DICT_HDR_FIRST_ID)) {
		is_sys_table = TRUE;
	} else {
		is_sys_table = FALSE;
	}

	mtr_start(&mtr);

	sys_indexes = dict_table_get_low("SYS_INDEXES");
	sys_index = UT_LIST_GET_FIRST(sys_indexes->indexes);
	ut_a(!dict_table_is_comp(sys_indexes));
	ut_a(name_of_col_is(sys_indexes, sys_index, 4, "NAME"));
	ut_a(name_of_col_is(sys_indexes, sys_index, 8, "PAGE_NO"));

	tuple = dtuple_create(heap, 1);
	dfield = dtuple_get_nth_field(tuple, 0);

	buf = mem_heap_alloc(heap, 8);
	mach_write_to_8(buf, table->id);

	dfield_set_data(dfield, buf, 8);
	dict_index_copy_types(tuple, sys_index, 1);

	btr_pcur_open_on_user_rec(sys_index, tuple, PAGE_CUR_GE,
				  BTR_SEARCH_LEAF, &pcur, &mtr);
	for (;;) {
		dict_index_t*	index = NULL;
		const char*	err_msg;

		if (!btr_pcur_is_on_user_rec(&pcur)) {

			break;
		}

		rec = btr_pcur_get_rec(&pcur);

		err_msg = dict_load_index_low(buf, table->name, heap, rec,
					      TRUE, &index);
		ut_ad((index == NULL) == (err_msg != NULL));

		if (err_msg == dict_load_index_id_err) {
			/* TABLE_ID mismatch means that we have
			run out of index definitions for the table. */
			break;
		} else if (err_msg == dict_load_index_del) {
			/* Skip delete-marked records. */
			goto next_rec;
		} else if (err_msg) {
			fprintf(stderr, "InnoDB: %s\n", err_msg);
			error = DB_CORRUPTION;
			goto func_exit;
		}

		ut_ad(index);

		/* We check for unsupported types first, so that the
		subsequent checks are relevant for the supported types. */
		if (index->type & ~(DICT_CLUSTERED | DICT_UNIQUE)) {

			fprintf(stderr,
				"InnoDB: Error: unknown type %lu"
				" of index %s of table %s\n",
				(ulong) index->type, index->name, table->name);

			error = DB_UNSUPPORTED;
			dict_mem_index_free(index);
			goto func_exit;
		} else if (index->page == FIL_NULL) {

			fprintf(stderr,
				"InnoDB: Error: trying to load index %s"
				" for table %s\n"
				"InnoDB: but the index tree has been freed!\n",
				index->name, table->name);

corrupted:
			dict_mem_index_free(index);
			error = DB_CORRUPTION;
			goto func_exit;
		} else if (!dict_index_is_clust(index)
			   && NULL == dict_table_get_first_index(table)) {

			fputs("InnoDB: Error: trying to load index ",
			      stderr);
			ut_print_name(stderr, NULL, FALSE, index->name);
			fputs(" for table ", stderr);
			ut_print_name(stderr, NULL, TRUE, table->name);
			fputs("\nInnoDB: but the first index"
			      " is not clustered!\n", stderr);

			goto corrupted;
		} else if (is_sys_table
			   && (dict_index_is_clust(index)
			       || ((table == dict_sys->sys_tables)
				   && !strcmp("ID_IND", index->name)))) {

			/* The index was created in memory already at booting
			of the database server */
			dict_mem_index_free(index);
		} else {
			dict_load_fields(index, heap);
			error = dict_index_add_to_cache(table, index,
							index->page, FALSE);
			/* The data dictionary tables should never contain
			invalid index definitions.  If we ignored this error
			and simply did not load this index definition, the
			.frm file would disagree with the index definitions
			inside InnoDB. */
			if (UNIV_UNLIKELY(error != DB_SUCCESS)) {

				goto func_exit;
			}
		}

next_rec:
		btr_pcur_move_to_next_user_rec(&pcur, &mtr);
	}

func_exit:
	btr_pcur_close(&pcur);
	mtr_commit(&mtr);

	return(error);
}

/********************************************************************//**
Loads a table definition from a SYS_TABLES record to dict_table_t.
Does not load any columns or indexes.
@return error message, or NULL on success */
UNIV_INTERN
const char*
dict_load_table_low(
/*================*/
	const char*	name,		/*!< in: table name */
	const rec_t*	rec,		/*!< in: SYS_TABLES record */
	dict_table_t**	table)		/*!< out,own: table, or NULL */
{
	const byte*	field;
	ulint		len;
	ulint		space;
	ulint		n_cols;
	ulint		flags;

	if (UNIV_UNLIKELY(rec_get_deleted_flag(rec, 0))) {
		return("delete-marked record in SYS_TABLES");
	}

	if (UNIV_UNLIKELY(rec_get_n_fields_old(rec) != 10)) {
		return("wrong number of columns in SYS_TABLES record");
	}

	rec_get_nth_field_offs_old(rec, 0/*NAME*/, &len);
	if (UNIV_UNLIKELY(len < 1 || len == UNIV_SQL_NULL)) {
err_len:
		return("incorrect column length in SYS_TABLES");
	}
	rec_get_nth_field_offs_old(rec, 1/*DB_TRX_ID*/, &len);
	if (UNIV_UNLIKELY(len != DATA_TRX_ID_LEN && len != UNIV_SQL_NULL)) {
		goto err_len;
	}
	rec_get_nth_field_offs_old(rec, 2/*DB_ROLL_PTR*/, &len);
	if (UNIV_UNLIKELY(len != DATA_ROLL_PTR_LEN && len != UNIV_SQL_NULL)) {
		goto err_len;
	}

	rec_get_nth_field_offs_old(rec, 3/*ID*/, &len);
	if (UNIV_UNLIKELY(len != 8)) {
		goto err_len;
	}

	field = rec_get_nth_field_old(rec, 4/*N_COLS*/, &len);
	if (UNIV_UNLIKELY(len != 4)) {
		goto err_len;
	}

	n_cols = mach_read_from_4(field);

	rec_get_nth_field_offs_old(rec, 5/*TYPE*/, &len);
	if (UNIV_UNLIKELY(len != 4)) {
		goto err_len;
	}

	rec_get_nth_field_offs_old(rec, 6/*MIX_ID*/, &len);
	if (UNIV_UNLIKELY(len != 8)) {
		goto err_len;
	}

	rec_get_nth_field_offs_old(rec, 7/*MIX_LEN*/, &len);
	if (UNIV_UNLIKELY(len != 4)) {
		goto err_len;
	}

	rec_get_nth_field_offs_old(rec, 8/*CLUSTER_ID*/, &len);
	if (UNIV_UNLIKELY(len != UNIV_SQL_NULL)) {
		goto err_len;
	}

	field = rec_get_nth_field_old(rec, 9/*SPACE*/, &len);

	if (UNIV_UNLIKELY(len != 4)) {
		goto err_len;
	}

	space = mach_read_from_4(field);

	/* Check if the tablespace exists and has the right name */
	if (space != 0) {
		flags = dict_sys_tables_get_flags(rec);

		if (UNIV_UNLIKELY(flags == ULINT_UNDEFINED)) {
			field = rec_get_nth_field_old(rec, 5/*TYPE*/, &len);
			ut_ad(len == 4); /* this was checked earlier */
			flags = mach_read_from_4(field);

			ut_print_timestamp(stderr);
			fputs("  InnoDB: Error: table ", stderr);
			ut_print_filename(stderr, name);
			fprintf(stderr, "\n"
				"InnoDB: in InnoDB data dictionary"
				" has unknown type %lx.\n",
				(ulong) flags);
			return(NULL);
		}
	} else {
		flags = 0;
	}

	/* The high-order bit of N_COLS is the "compact format" flag.
	For tables in that format, MIX_LEN may hold additional flags. */
	if (n_cols & 0x80000000UL) {
		ulint	flags2;

		flags |= DICT_TF_COMPACT;

		field = rec_get_nth_field_old(rec, 7, &len);

		if (UNIV_UNLIKELY(len != 4)) {

			goto err_len;
		}

		flags2 = mach_read_from_4(field);

		if (flags2 & (~0 << (DICT_TF2_BITS - DICT_TF2_SHIFT))) {
			ut_print_timestamp(stderr);
			fputs("  InnoDB: Warning: table ", stderr);
			ut_print_filename(stderr, name);
			fprintf(stderr, "\n"
				"InnoDB: in InnoDB data dictionary"
				" has unknown flags %lx.\n",
				(ulong) flags2);

			flags2 &= ~(~0 << (DICT_TF2_BITS - DICT_TF2_SHIFT));
		}

		flags |= flags2 << DICT_TF2_SHIFT;
	}

	/* See if the tablespace is available. */
	*table = dict_mem_table_create(name, space, n_cols & ~0x80000000UL,
				       flags);

	field = rec_get_nth_field_old(rec, 3/*ID*/, &len);
	ut_ad(len == 8); /* this was checked earlier */

	(*table)->id = mach_read_from_8(field);

	(*table)->ibd_file_missing = FALSE;

	return(NULL);
}

/********************************************************************//**
Loads a table definition and also all its index definitions, and also
the cluster definition if the table is a member in a cluster. Also loads
all foreign key constraints where the foreign key is in the table or where
a foreign key references columns in this table. Adds all these to the data
dictionary cache.
@return table, NULL if does not exist; if the table is stored in an
.ibd file, but the file does not exist, then we set the
ibd_file_missing flag TRUE in the table object we return */
UNIV_INTERN
dict_table_t*
dict_load_table(
/*============*/
	const char*	name,	/*!< in: table name in the
				databasename/tablename format */
	ibool		cached)	/*!< in: TRUE=add to cache, FALSE=do not */
{
	dict_table_t*	table;
	dict_table_t*	sys_tables;
	btr_pcur_t	pcur;
	dict_index_t*	sys_index;
	dtuple_t*	tuple;
	mem_heap_t*	heap;
	dfield_t*	dfield;
	const rec_t*	rec;
	const byte*	field;
	ulint		len;
	ulint		err;
	const char*	err_msg;
	mtr_t		mtr;

	ut_ad(mutex_own(&(dict_sys->mutex)));

	heap = mem_heap_create(32000);

	mtr_start(&mtr);

	sys_tables = dict_table_get_low("SYS_TABLES");
	sys_index = UT_LIST_GET_FIRST(sys_tables->indexes);
	ut_a(!dict_table_is_comp(sys_tables));
	ut_a(name_of_col_is(sys_tables, sys_index, 3, "ID"));
	ut_a(name_of_col_is(sys_tables, sys_index, 4, "N_COLS"));
	ut_a(name_of_col_is(sys_tables, sys_index, 5, "TYPE"));
	ut_a(name_of_col_is(sys_tables, sys_index, 7, "MIX_LEN"));
	ut_a(name_of_col_is(sys_tables, sys_index, 9, "SPACE"));

	tuple = dtuple_create(heap, 1);
	dfield = dtuple_get_nth_field(tuple, 0);

	dfield_set_data(dfield, name, ut_strlen(name));
	dict_index_copy_types(tuple, sys_index, 1);

	btr_pcur_open_on_user_rec(sys_index, tuple, PAGE_CUR_GE,
				  BTR_SEARCH_LEAF, &pcur, &mtr);
	rec = btr_pcur_get_rec(&pcur);

	if (!btr_pcur_is_on_user_rec(&pcur)
	    || rec_get_deleted_flag(rec, 0)) {
		/* Not found */
err_exit:
		btr_pcur_close(&pcur);
		mtr_commit(&mtr);
		mem_heap_free(heap);

		return(NULL);
	}

	field = rec_get_nth_field_old(rec, 0, &len);

	/* Check if the table name in record is the searched one */
	if (len != ut_strlen(name) || ut_memcmp(name, field, len) != 0) {

		goto err_exit;
	}

	err_msg = dict_load_table_low(name, rec, &table);

	if (err_msg) {

		ut_print_timestamp(stderr);
		fprintf(stderr, "  InnoDB: %s\n", err_msg);
		goto err_exit;
	}

	if (table->space == 0) {
		/* The system tablespace is always available. */
	} else if (!fil_space_for_table_exists_in_mem(
			   table->space, name,
			   (table->flags >> DICT_TF2_SHIFT)
			   & DICT_TF2_TEMPORARY,
			   FALSE, FALSE)) {

		if (table->flags & (DICT_TF2_TEMPORARY << DICT_TF2_SHIFT)) {
			/* Do not bother to retry opening temporary tables. */
			table->ibd_file_missing = TRUE;
		} else {
			ut_print_timestamp(stderr);
			fprintf(stderr,
				"  InnoDB: error: space object of table ");
			ut_print_filename(stderr, name);
			fprintf(stderr, ",\n"
				"InnoDB: space id %lu did not exist in memory."
				" Retrying an open.\n",
				(ulong) table->space);
			/* Try to open the tablespace */
			if (!fil_open_single_table_tablespace(
				TRUE, table->space,
<<<<<<< HEAD
=======
				table->flags == DICT_TF_COMPACT ? 0 :
>>>>>>> 13495fae
				table->flags & ~(~0 << DICT_TF_BITS), name)) {
				/* We failed to find a sensible
				tablespace file */

				table->ibd_file_missing = TRUE;
			}
		}
	}

	btr_pcur_close(&pcur);
	mtr_commit(&mtr);

	dict_load_columns(table, heap);

	if (cached) {
		dict_table_add_to_cache(table, heap);
	} else {
		dict_table_add_system_columns(table, heap);
	}

	mem_heap_empty(heap);

	err = dict_load_indexes(table, heap);

	/* If the force recovery flag is set, we open the table irrespective
	of the error condition, since the user may want to dump data from the
	clustered index. However we load the foreign key information only if
	all indexes were loaded. */
	if (!cached) {
	} else if (err == DB_SUCCESS) {
		err = dict_load_foreigns(table->name, TRUE);
	} else if (!srv_force_recovery) {
		dict_table_remove_from_cache(table);
		table = NULL;
	}
#if 0
	if (err != DB_SUCCESS && table != NULL) {

		mutex_enter(&dict_foreign_err_mutex);

		ut_print_timestamp(stderr);

		fprintf(stderr,
			"  InnoDB: Error: could not make a foreign key"
			" definition to match\n"
			"InnoDB: the foreign key table"
			" or the referenced table!\n"
			"InnoDB: The data dictionary of InnoDB is corrupt."
			" You may need to drop\n"
			"InnoDB: and recreate the foreign key table"
			" or the referenced table.\n"
			"InnoDB: Submit a detailed bug report"
			" to http://bugs.mysql.com\n"
			"InnoDB: Latest foreign key error printout:\n%s\n",
			dict_foreign_err_buf);

		mutex_exit(&dict_foreign_err_mutex);
	}
#endif /* 0 */
	mem_heap_free(heap);

	return(table);
}

/***********************************************************************//**
Loads a table object based on the table id.
@return	table; NULL if table does not exist */
UNIV_INTERN
dict_table_t*
dict_load_table_on_id(
/*==================*/
	dulint	table_id)	/*!< in: table id */
{
	byte		id_buf[8];
	btr_pcur_t	pcur;
	mem_heap_t*	heap;
	dtuple_t*	tuple;
	dfield_t*	dfield;
	dict_index_t*	sys_table_ids;
	dict_table_t*	sys_tables;
	const rec_t*	rec;
	const byte*	field;
	ulint		len;
	dict_table_t*	table;
	mtr_t		mtr;

	ut_ad(mutex_own(&(dict_sys->mutex)));

	/* NOTE that the operation of this function is protected by
	the dictionary mutex, and therefore no deadlocks can occur
	with other dictionary operations. */

	mtr_start(&mtr);
	/*---------------------------------------------------*/
	/* Get the secondary index based on ID for table SYS_TABLES */
	sys_tables = dict_sys->sys_tables;
	sys_table_ids = dict_table_get_next_index(
		dict_table_get_first_index(sys_tables));
	ut_a(!dict_table_is_comp(sys_tables));
	heap = mem_heap_create(256);

	tuple  = dtuple_create(heap, 1);
	dfield = dtuple_get_nth_field(tuple, 0);

	/* Write the table id in byte format to id_buf */
	mach_write_to_8(id_buf, table_id);

	dfield_set_data(dfield, id_buf, 8);
	dict_index_copy_types(tuple, sys_table_ids, 1);

	btr_pcur_open_on_user_rec(sys_table_ids, tuple, PAGE_CUR_GE,
				  BTR_SEARCH_LEAF, &pcur, &mtr);
	rec = btr_pcur_get_rec(&pcur);

	if (!btr_pcur_is_on_user_rec(&pcur)
	    || rec_get_deleted_flag(rec, 0)) {
		/* Not found */

		btr_pcur_close(&pcur);
		mtr_commit(&mtr);
		mem_heap_free(heap);

		return(NULL);
	}

	/*---------------------------------------------------*/
	/* Now we have the record in the secondary index containing the
	table ID and NAME */

	rec = btr_pcur_get_rec(&pcur);
	field = rec_get_nth_field_old(rec, 0, &len);
	ut_ad(len == 8);

	/* Check if the table id in record is the one searched for */
	if (ut_dulint_cmp(table_id, mach_read_from_8(field)) != 0) {

		btr_pcur_close(&pcur);
		mtr_commit(&mtr);
		mem_heap_free(heap);

		return(NULL);
	}

	/* Now we get the table name from the record */
	field = rec_get_nth_field_old(rec, 1, &len);
	/* Load the table definition to memory */
	table = dict_load_table(mem_heap_strdupl(heap, (char*) field, len),
				TRUE);

	btr_pcur_close(&pcur);
	mtr_commit(&mtr);
	mem_heap_free(heap);

	return(table);
}

/********************************************************************//**
This function is called when the database is booted. Loads system table
index definitions except for the clustered index which is added to the
dictionary cache at booting before calling this function. */
UNIV_INTERN
void
dict_load_sys_table(
/*================*/
	dict_table_t*	table)	/*!< in: system table */
{
	mem_heap_t*	heap;

	ut_ad(mutex_own(&(dict_sys->mutex)));

	heap = mem_heap_create(1000);

	dict_load_indexes(table, heap);

	mem_heap_free(heap);
}

/********************************************************************//**
Loads foreign key constraint col names (also for the referenced table). */
static
void
dict_load_foreign_cols(
/*===================*/
	const char*	id,	/*!< in: foreign constraint id as a
				null-terminated string */
	dict_foreign_t*	foreign)/*!< in: foreign constraint object */
{
	dict_table_t*	sys_foreign_cols;
	dict_index_t*	sys_index;
	btr_pcur_t	pcur;
	dtuple_t*	tuple;
	dfield_t*	dfield;
	const rec_t*	rec;
	const byte*	field;
	ulint		len;
	ulint		i;
	mtr_t		mtr;

	ut_ad(mutex_own(&(dict_sys->mutex)));

	foreign->foreign_col_names = mem_heap_alloc(
		foreign->heap, foreign->n_fields * sizeof(void*));

	foreign->referenced_col_names = mem_heap_alloc(
		foreign->heap, foreign->n_fields * sizeof(void*));
	mtr_start(&mtr);

	sys_foreign_cols = dict_table_get_low("SYS_FOREIGN_COLS");
	sys_index = UT_LIST_GET_FIRST(sys_foreign_cols->indexes);
	ut_a(!dict_table_is_comp(sys_foreign_cols));

	tuple = dtuple_create(foreign->heap, 1);
	dfield = dtuple_get_nth_field(tuple, 0);

	dfield_set_data(dfield, id, ut_strlen(id));
	dict_index_copy_types(tuple, sys_index, 1);

	btr_pcur_open_on_user_rec(sys_index, tuple, PAGE_CUR_GE,
				  BTR_SEARCH_LEAF, &pcur, &mtr);
	for (i = 0; i < foreign->n_fields; i++) {

		rec = btr_pcur_get_rec(&pcur);

		ut_a(btr_pcur_is_on_user_rec(&pcur));
		ut_a(!rec_get_deleted_flag(rec, 0));

		field = rec_get_nth_field_old(rec, 0, &len);
		ut_a(len == ut_strlen(id));
		ut_a(ut_memcmp(id, field, len) == 0);

		field = rec_get_nth_field_old(rec, 1, &len);
		ut_a(len == 4);
		ut_a(i == mach_read_from_4(field));

		field = rec_get_nth_field_old(rec, 4, &len);
		foreign->foreign_col_names[i] = mem_heap_strdupl(
			foreign->heap, (char*) field, len);

		field = rec_get_nth_field_old(rec, 5, &len);
		foreign->referenced_col_names[i] = mem_heap_strdupl(
			foreign->heap, (char*) field, len);

		btr_pcur_move_to_next_user_rec(&pcur, &mtr);
	}

	btr_pcur_close(&pcur);
	mtr_commit(&mtr);
}

/***********************************************************************//**
Loads a foreign key constraint to the dictionary cache.
@return	DB_SUCCESS or error code */
static
ulint
dict_load_foreign(
/*==============*/
	const char*	id,	/*!< in: foreign constraint id as a
				null-terminated string */
	ibool		check_charsets)
				/*!< in: TRUE=check charset compatibility */
{
	dict_foreign_t*	foreign;
	dict_table_t*	sys_foreign;
	btr_pcur_t	pcur;
	dict_index_t*	sys_index;
	dtuple_t*	tuple;
	mem_heap_t*	heap2;
	dfield_t*	dfield;
	const rec_t*	rec;
	const byte*	field;
	ulint		len;
	ulint		n_fields_and_type;
	mtr_t		mtr;

	ut_ad(mutex_own(&(dict_sys->mutex)));

	heap2 = mem_heap_create(1000);

	mtr_start(&mtr);

	sys_foreign = dict_table_get_low("SYS_FOREIGN");
	sys_index = UT_LIST_GET_FIRST(sys_foreign->indexes);
	ut_a(!dict_table_is_comp(sys_foreign));

	tuple = dtuple_create(heap2, 1);
	dfield = dtuple_get_nth_field(tuple, 0);

	dfield_set_data(dfield, id, ut_strlen(id));
	dict_index_copy_types(tuple, sys_index, 1);

	btr_pcur_open_on_user_rec(sys_index, tuple, PAGE_CUR_GE,
				  BTR_SEARCH_LEAF, &pcur, &mtr);
	rec = btr_pcur_get_rec(&pcur);

	if (!btr_pcur_is_on_user_rec(&pcur)
	    || rec_get_deleted_flag(rec, 0)) {
		/* Not found */

		fprintf(stderr,
			"InnoDB: Error A: cannot load foreign constraint %s\n",
			id);

		btr_pcur_close(&pcur);
		mtr_commit(&mtr);
		mem_heap_free(heap2);

		return(DB_ERROR);
	}

	field = rec_get_nth_field_old(rec, 0, &len);

	/* Check if the id in record is the searched one */
	if (len != ut_strlen(id) || ut_memcmp(id, field, len) != 0) {

		fprintf(stderr,
			"InnoDB: Error B: cannot load foreign constraint %s\n",
			id);

		btr_pcur_close(&pcur);
		mtr_commit(&mtr);
		mem_heap_free(heap2);

		return(DB_ERROR);
	}

	/* Read the table names and the number of columns associated
	with the constraint */

	mem_heap_free(heap2);

	foreign = dict_mem_foreign_create();

	n_fields_and_type = mach_read_from_4(
		rec_get_nth_field_old(rec, 5, &len));

	ut_a(len == 4);

	/* We store the type in the bits 24..29 of n_fields_and_type. */

	foreign->type = (unsigned int) (n_fields_and_type >> 24);
	foreign->n_fields = (unsigned int) (n_fields_and_type & 0x3FFUL);

	foreign->id = mem_heap_strdup(foreign->heap, id);

	field = rec_get_nth_field_old(rec, 3, &len);
	foreign->foreign_table_name = mem_heap_strdupl(
		foreign->heap, (char*) field, len);

	field = rec_get_nth_field_old(rec, 4, &len);
	foreign->referenced_table_name = mem_heap_strdupl(
		foreign->heap, (char*) field, len);

	btr_pcur_close(&pcur);
	mtr_commit(&mtr);

	dict_load_foreign_cols(id, foreign);

	/* If the foreign table is not yet in the dictionary cache, we
	have to load it so that we are able to make type comparisons
	in the next function call. */

	dict_table_get_low(foreign->foreign_table_name);

	/* Note that there may already be a foreign constraint object in
	the dictionary cache for this constraint: then the following
	call only sets the pointers in it to point to the appropriate table
	and index objects and frees the newly created object foreign.
	Adding to the cache should always succeed since we are not creating
	a new foreign key constraint but loading one from the data
	dictionary. */

	return(dict_foreign_add_to_cache(foreign, check_charsets));
}

/***********************************************************************//**
Loads foreign key constraints where the table is either the foreign key
holder or where the table is referenced by a foreign key. Adds these
constraints to the data dictionary. Note that we know that the dictionary
cache already contains all constraints where the other relevant table is
already in the dictionary cache.
@return	DB_SUCCESS or error code */
UNIV_INTERN
ulint
dict_load_foreigns(
/*===============*/
	const char*	table_name,	/*!< in: table name */
	ibool		check_charsets)	/*!< in: TRUE=check charset
					compatibility */
{
	btr_pcur_t	pcur;
	mem_heap_t*	heap;
	dtuple_t*	tuple;
	dfield_t*	dfield;
	dict_index_t*	sec_index;
	dict_table_t*	sys_foreign;
	const rec_t*	rec;
	const byte*	field;
	ulint		len;
	char*		id ;
	ulint		err;
	mtr_t		mtr;

	ut_ad(mutex_own(&(dict_sys->mutex)));

	sys_foreign = dict_table_get_low("SYS_FOREIGN");

	if (sys_foreign == NULL) {
		/* No foreign keys defined yet in this database */

		fprintf(stderr,
			"InnoDB: Error: no foreign key system tables"
			" in the database\n");

		return(DB_ERROR);
	}

	ut_a(!dict_table_is_comp(sys_foreign));
	mtr_start(&mtr);

	/* Get the secondary index based on FOR_NAME from table
	SYS_FOREIGN */

	sec_index = dict_table_get_next_index(
		dict_table_get_first_index(sys_foreign));
start_load:
	heap = mem_heap_create(256);

	tuple  = dtuple_create(heap, 1);
	dfield = dtuple_get_nth_field(tuple, 0);

	dfield_set_data(dfield, table_name, ut_strlen(table_name));
	dict_index_copy_types(tuple, sec_index, 1);

	btr_pcur_open_on_user_rec(sec_index, tuple, PAGE_CUR_GE,
				  BTR_SEARCH_LEAF, &pcur, &mtr);
loop:
	rec = btr_pcur_get_rec(&pcur);

	if (!btr_pcur_is_on_user_rec(&pcur)) {
		/* End of index */

		goto load_next_index;
	}

	/* Now we have the record in the secondary index containing a table
	name and a foreign constraint ID */

	rec = btr_pcur_get_rec(&pcur);
	field = rec_get_nth_field_old(rec, 0, &len);

	/* Check if the table name in the record is the one searched for; the
	following call does the comparison in the latin1_swedish_ci
	charset-collation, in a case-insensitive way. */

	if (0 != cmp_data_data(dfield_get_type(dfield)->mtype,
			       dfield_get_type(dfield)->prtype,
			       dfield_get_data(dfield), dfield_get_len(dfield),
			       field, len)) {

		goto load_next_index;
	}

	/* Since table names in SYS_FOREIGN are stored in a case-insensitive
	order, we have to check that the table name matches also in a binary
	string comparison. On Unix, MySQL allows table names that only differ
	in character case. */

	if (0 != ut_memcmp(field, table_name, len)) {

		goto next_rec;
	}

	if (rec_get_deleted_flag(rec, 0)) {

		goto next_rec;
	}

	/* Now we get a foreign key constraint id */
	field = rec_get_nth_field_old(rec, 1, &len);
	id = mem_heap_strdupl(heap, (char*) field, len);

	btr_pcur_store_position(&pcur, &mtr);

	mtr_commit(&mtr);

	/* Load the foreign constraint definition to the dictionary cache */

	err = dict_load_foreign(id, check_charsets);

	if (err != DB_SUCCESS) {
		btr_pcur_close(&pcur);
		mem_heap_free(heap);

		return(err);
	}

	mtr_start(&mtr);

	btr_pcur_restore_position(BTR_SEARCH_LEAF, &pcur, &mtr);
next_rec:
	btr_pcur_move_to_next_user_rec(&pcur, &mtr);

	goto loop;

load_next_index:
	btr_pcur_close(&pcur);
	mtr_commit(&mtr);
	mem_heap_free(heap);

	sec_index = dict_table_get_next_index(sec_index);

	if (sec_index != NULL) {

		mtr_start(&mtr);

		goto start_load;
	}

	return(DB_SUCCESS);
}<|MERGE_RESOLUTION|>--- conflicted
+++ resolved
@@ -350,8 +350,6 @@
 	}
 
 	return(NULL);
-<<<<<<< HEAD
-=======
 }
 
 /********************************************************************//**
@@ -502,7 +500,6 @@
 	foreign->n_fields = (unsigned int) (n_fields_and_type & 0x3FFUL);
 
 	return(NULL);
->>>>>>> 13495fae
 }
 /********************************************************************//**
 This function parses a SYS_FOREIGN_COLS record and extract necessary
@@ -538,192 +535,6 @@
 	}
 	*name = mem_heap_strdupl(heap, (char*) field, len);
 
-<<<<<<< HEAD
-/********************************************************************//**
-This function parses a SYS_INDEXES record and populate a dict_index_t
-structure with the information from the record. For detail information
-about SYS_INDEXES fields, please refer to dict_boot() function.
-@return error message, or NULL on success */
-UNIV_INTERN
-const char*
-dict_process_sys_indexes_rec(
-/*=========================*/
-	mem_heap_t*	heap,		/*!< in/out: heap memory */
-	const rec_t*	rec,		/*!< in: current SYS_INDEXES rec */
-	dict_index_t*	index,		/*!< out: index to be filled */
-	dulint*		table_id)	/*!< out: index table id */
-{
-	const char*	err_msg;
-	byte*		buf;
-
-	buf = mem_heap_alloc(heap, 8);
-
-	/* Parse the record, and get "dict_index_t" struct filled */
-	err_msg = dict_load_index_low(buf, NULL,
-				      heap, rec, FALSE, &index);
-
-	*table_id = mach_read_from_8(buf);
-
-	return(err_msg);
-}
-/********************************************************************//**
-This function parses a SYS_COLUMNS record and populate a dict_column_t
-structure with the information from the record.
-@return error message, or NULL on success */
-UNIV_INTERN
-const char*
-dict_process_sys_columns_rec(
-/*=========================*/
-	mem_heap_t*	heap,		/*!< in/out: heap memory */
-	const rec_t*	rec,		/*!< in: current SYS_COLUMNS rec */
-	dict_col_t*	column,		/*!< out: dict_col_t to be filled */
-	dulint*		table_id,	/*!< out: table id */
-	const char**	col_name)	/*!< out: column name */
-{
-	const char*	err_msg;
-
-	/* Parse the record, and get "dict_col_t" struct filled */
-	err_msg = dict_load_column_low(NULL, heap, column,
-				       table_id, col_name, rec);
-
-	return(err_msg);
-}
-/********************************************************************//**
-This function parses a SYS_FIELDS record and populates a dict_field_t
-structure with the information from the record.
-@return error message, or NULL on success */
-UNIV_INTERN
-const char*
-dict_process_sys_fields_rec(
-/*========================*/
-	mem_heap_t*	heap,		/*!< in/out: heap memory */
-	const rec_t*	rec,		/*!< in: current SYS_FIELDS rec */
-	dict_field_t*	sys_field,	/*!< out: dict_field_t to be
-					filled */
-	ulint*		pos,		/*!< out: Field position */
-	dulint*		index_id,	/*!< out: current index id */
-	dulint		last_id)	/*!< in: previous index id */
-{
-	byte*		buf;
-	byte*		last_index_id;
-	const char*	err_msg;
-
-	buf = mem_heap_alloc(heap, 8);
-
-	last_index_id = mem_heap_alloc(heap, 8);
-	mach_write_to_8(last_index_id, last_id);
-
-	err_msg = dict_load_field_low(buf, NULL, sys_field,
-				      pos, last_index_id, heap, rec);
-
-	*index_id = mach_read_from_8(buf);
-
-	return(err_msg);
-
-}
-/********************************************************************//**
-This function parses a SYS_FOREIGN record and populate a dict_foreign_t
-structure with the information from the record. For detail information
-about SYS_FOREIGN fields, please refer to dict_load_foreign() function
-@return error message, or NULL on success */
-UNIV_INTERN
-const char*
-dict_process_sys_foreign_rec(
-/*=========================*/
-	mem_heap_t*	heap,		/*!< in/out: heap memory */
-	const rec_t*	rec,		/*!< in: current SYS_FOREIGN rec */
-	dict_foreign_t*	foreign)	/*!< out: dict_foreign_t struct
-					to be filled */
-{
-	ulint		len;
-	const byte*	field;
-	ulint		n_fields_and_type;
-
-	if (UNIV_UNLIKELY(rec_get_deleted_flag(rec, 0))) {
-		return("delete-marked record in SYS_FOREIGN");
-	}
-
-	if (UNIV_UNLIKELY(rec_get_n_fields_old(rec) != 6)) {
-		return("wrong number of columns in SYS_FOREIGN record");
-	}
-
-	field = rec_get_nth_field_old(rec, 0/*ID*/, &len);
-	if (UNIV_UNLIKELY(len < 1 || len == UNIV_SQL_NULL)) {
-err_len:
-		return("incorrect column length in SYS_FOREIGN");
-	}
-	foreign->id = mem_heap_strdupl(heap, (const char*) field, len);
-
-	rec_get_nth_field_offs_old(rec, 1/*DB_TRX_ID*/, &len);
-	if (UNIV_UNLIKELY(len != DATA_TRX_ID_LEN && len != UNIV_SQL_NULL)) {
-		goto err_len;
-	}
-	rec_get_nth_field_offs_old(rec, 2/*DB_ROLL_PTR*/, &len);
-	if (UNIV_UNLIKELY(len != DATA_ROLL_PTR_LEN && len != UNIV_SQL_NULL)) {
-		goto err_len;
-	}
-
-	field = rec_get_nth_field_old(rec, 3/*FOR_NAME*/, &len);
-	if (UNIV_UNLIKELY(len < 1 || len == UNIV_SQL_NULL)) {
-		goto err_len;
-	}
-	foreign->foreign_table_name = mem_heap_strdupl(
-		heap, (const char*) field, len);
-
-	field = rec_get_nth_field_old(rec, 4/*REF_NAME*/, &len);
-	if (UNIV_UNLIKELY(len < 1 || len == UNIV_SQL_NULL)) {
-		goto err_len;
-	}
-	foreign->referenced_table_name = mem_heap_strdupl(
-		heap, (const char*) field, len);
-
-	field = rec_get_nth_field_old(rec, 5/*N_COLS*/, &len);
-	if (UNIV_UNLIKELY(len != 4)) {
-		goto err_len;
-	}
-	n_fields_and_type = mach_read_from_4(field);
-
-	foreign->type = (unsigned int) (n_fields_and_type >> 24);
-	foreign->n_fields = (unsigned int) (n_fields_and_type & 0x3FFUL);
-
-	return(NULL);
-}
-/********************************************************************//**
-This function parses a SYS_FOREIGN_COLS record and extract necessary
-information from the record and return to caller.
-@return error message, or NULL on success */
-UNIV_INTERN
-const char*
-dict_process_sys_foreign_col_rec(
-/*=============================*/
-	mem_heap_t*	heap,		/*!< in/out: heap memory */
-	const rec_t*	rec,		/*!< in: current SYS_FOREIGN_COLS rec */
-	const char**	name,		/*!< out: foreign key constraint name */
-	const char**	for_col_name,	/*!< out: referencing column name */
-	const char**	ref_col_name,	/*!< out: referenced column name
-					in referenced table */
-	ulint*		pos)		/*!< out: column position */
-{
-	ulint		len;
-	const byte*	field;
-
-	if (UNIV_UNLIKELY(rec_get_deleted_flag(rec, 0))) {
-		return("delete-marked record in SYS_FOREIGN_COLS");
-	}
-
-	if (UNIV_UNLIKELY(rec_get_n_fields_old(rec) != 6)) {
-		return("wrong number of columns in SYS_FOREIGN_COLS record");
-	}
-
-	field = rec_get_nth_field_old(rec, 0/*ID*/, &len);
-	if (UNIV_UNLIKELY(len < 1 || len == UNIV_SQL_NULL)) {
-err_len:
-		return("incorrect column length in SYS_FOREIGN_COLS");
-	}
-	*name = mem_heap_strdupl(heap, (char*) field, len);
-
-=======
->>>>>>> 13495fae
 	field = rec_get_nth_field_old(rec, 1/*POS*/, &len);
 	if (UNIV_UNLIKELY(len != 4)) {
 		goto err_len;
@@ -1883,10 +1694,7 @@
 			/* Try to open the tablespace */
 			if (!fil_open_single_table_tablespace(
 				TRUE, table->space,
-<<<<<<< HEAD
-=======
 				table->flags == DICT_TF_COMPACT ? 0 :
->>>>>>> 13495fae
 				table->flags & ~(~0 << DICT_TF_BITS), name)) {
 				/* We failed to find a sensible
 				tablespace file */
