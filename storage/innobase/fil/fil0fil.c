/*****************************************************************************

Copyright (c) 1995, 2010, Innobase Oy. All Rights Reserved.

This program is free software; you can redistribute it and/or modify it under
the terms of the GNU General Public License as published by the Free Software
Foundation; version 2 of the License.

This program is distributed in the hope that it will be useful, but WITHOUT
ANY WARRANTY; without even the implied warranty of MERCHANTABILITY or FITNESS
FOR A PARTICULAR PURPOSE. See the GNU General Public License for more details.

You should have received a copy of the GNU General Public License along with
this program; if not, write to the Free Software Foundation, Inc., 59 Temple
Place, Suite 330, Boston, MA 02111-1307 USA

*****************************************************************************/

/**************************************************//**
@file fil/fil0fil.c
The tablespace memory cache

Created 10/25/1995 Heikki Tuuri
*******************************************************/

#include "fil0fil.h"

#include "mem0mem.h"
#include "hash0hash.h"
#include "os0file.h"
#include "mach0data.h"
#include "buf0buf.h"
#include "buf0flu.h"
#include "log0recv.h"
#include "fsp0fsp.h"
#include "srv0srv.h"
#include "srv0start.h"
#include "mtr0mtr.h"
#include "mtr0log.h"
#include "dict0dict.h"
#include "page0page.h"
#include "page0zip.h"
#ifndef UNIV_HOTBACKUP
# include "buf0lru.h"
# include "ibuf0ibuf.h"
# include "sync0sync.h"
# include "os0sync.h"
#else /* !UNIV_HOTBACKUP */
static ulint srv_data_read, srv_data_written;
#endif /* !UNIV_HOTBACKUP */

/*
		IMPLEMENTATION OF THE TABLESPACE MEMORY CACHE
		=============================================

The tablespace cache is responsible for providing fast read/write access to
tablespaces and logs of the database. File creation and deletion is done
in other modules which know more of the logic of the operation, however.

A tablespace consists of a chain of files. The size of the files does not
have to be divisible by the database block size, because we may just leave
the last incomplete block unused. When a new file is appended to the
tablespace, the maximum size of the file is also specified. At the moment,
we think that it is best to extend the file to its maximum size already at
the creation of the file, because then we can avoid dynamically extending
the file when more space is needed for the tablespace.

A block's position in the tablespace is specified with a 32-bit unsigned
integer. The files in the chain are thought to be catenated, and the block
corresponding to an address n is the nth block in the catenated file (where
the first block is named the 0th block, and the incomplete block fragments
at the end of files are not taken into account). A tablespace can be extended
by appending a new file at the end of the chain.

Our tablespace concept is similar to the one of Oracle.

To acquire more speed in disk transfers, a technique called disk striping is
sometimes used. This means that logical block addresses are divided in a
round-robin fashion across several disks. Windows NT supports disk striping,
so there we do not need to support it in the database. Disk striping is
implemented in hardware in RAID disks. We conclude that it is not necessary
to implement it in the database. Oracle 7 does not support disk striping,
either.

Another trick used at some database sites is replacing tablespace files by
raw disks, that is, the whole physical disk drive, or a partition of it, is
opened as a single file, and it is accessed through byte offsets calculated
from the start of the disk or the partition. This is recommended in some
books on database tuning to achieve more speed in i/o. Using raw disk
certainly prevents the OS from fragmenting disk space, but it is not clear
if it really adds speed. We measured on the Pentium 100 MHz + NT + NTFS file
system + EIDE Conner disk only a negligible difference in speed when reading
from a file, versus reading from a raw disk.

To have fast access to a tablespace or a log file, we put the data structures
to a hash table. Each tablespace and log file is given an unique 32-bit
identifier.

Some operating systems do not support many open files at the same time,
though NT seems to tolerate at least 900 open files. Therefore, we put the
open files in an LRU-list. If we need to open another file, we may close the
file at the end of the LRU-list. When an i/o-operation is pending on a file,
the file cannot be closed. We take the file nodes with pending i/o-operations
out of the LRU-list and keep a count of pending operations. When an operation
completes, we decrement the count and return the file node to the LRU-list if
the count drops to zero. */

/** When mysqld is run, the default directory "." is the mysqld datadir,
but in the MySQL Embedded Server Library and ibbackup it is not the default
directory, and we must set the base file path explicitly */
UNIV_INTERN const char*	fil_path_to_mysql_datadir	= ".";

/** The number of fsyncs done to the log */
UNIV_INTERN ulint	fil_n_log_flushes			= 0;

/** Number of pending redo log flushes */
UNIV_INTERN ulint	fil_n_pending_log_flushes		= 0;
/** Number of pending tablespace flushes */
UNIV_INTERN ulint	fil_n_pending_tablespace_flushes	= 0;

/** The null file address */
UNIV_INTERN fil_addr_t	fil_addr_null = {FIL_NULL, 0};

#ifdef UNIV_PFS_MUTEX
/* Key to register fil_system_mutex with performance schema */
UNIV_INTERN mysql_pfs_key_t	fil_system_mutex_key;
#endif /* UNIV_PFS_MUTEX */

#ifdef UNIV_PFS_RWLOCK
/* Key to register file space latch with performance schema */
UNIV_INTERN mysql_pfs_key_t	fil_space_latch_key;
#endif /* UNIV_PFS_RWLOCK */

/** File node of a tablespace or the log data space */
struct fil_node_struct {
	fil_space_t*	space;	/*!< backpointer to the space where this node
				belongs */
	char*		name;	/*!< path to the file */
	ibool		open;	/*!< TRUE if file open */
	os_file_t	handle;	/*!< OS handle to the file, if file open */
	ibool		is_raw_disk;/*!< TRUE if the 'file' is actually a raw
				device or a raw disk partition */
	ulint		size;	/*!< size of the file in database pages, 0 if
				not known yet; the possible last incomplete
				megabyte may be ignored if space == 0 */
	ulint		n_pending;
				/*!< count of pending i/o's on this file;
				closing of the file is not allowed if
				this is > 0 */
	ulint		n_pending_flushes;
				/*!< count of pending flushes on this file;
				closing of the file is not allowed if
				this is > 0 */
	ib_int64_t	modification_counter;/*!< when we write to the file we
				increment this by one */
	ib_int64_t	flush_counter;/*!< up to what
				modification_counter value we have
				flushed the modifications to disk */
	UT_LIST_NODE_T(fil_node_t) chain;
				/*!< link field for the file chain */
	UT_LIST_NODE_T(fil_node_t) LRU;
				/*!< link field for the LRU list */
	ulint		magic_n;/*!< FIL_NODE_MAGIC_N */
};

/** Value of fil_node_struct::magic_n */
#define	FIL_NODE_MAGIC_N	89389

/** Tablespace or log data space: let us call them by a common name space */
struct fil_space_struct {
	char*		name;	/*!< space name = the path to the first file in
				it */
	ulint		id;	/*!< space id */
	ib_int64_t	tablespace_version;
				/*!< in DISCARD/IMPORT this timestamp
				is used to check if we should ignore
				an insert buffer merge request for a
				page because it actually was for the
				previous incarnation of the space */
	ibool		mark;	/*!< this is set to TRUE at database startup if
				the space corresponds to a table in the InnoDB
				data dictionary; so we can print a warning of
				orphaned tablespaces */
	ibool		stop_ios;/*!< TRUE if we want to rename the
				.ibd file of tablespace and want to
				stop temporarily posting of new i/o
				requests on the file */
	ibool		stop_ibuf_merges;
				/*!< we set this TRUE when we start
				deleting a single-table tablespace */
	ibool		is_being_deleted;
				/*!< this is set to TRUE when we start
				deleting a single-table tablespace and its
				file; when this flag is set no further i/o
				or flush requests can be placed on this space,
				though there may be such requests still being
				processed on this space */
	ulint		purpose;/*!< FIL_TABLESPACE, FIL_LOG, or
				FIL_ARCH_LOG */
	UT_LIST_BASE_NODE_T(fil_node_t) chain;
				/*!< base node for the file chain */
	ulint		size;	/*!< space size in pages; 0 if a single-table
				tablespace whose size we do not know yet;
				last incomplete megabytes in data files may be
				ignored if space == 0 */
	ulint		flags;	/*!< compressed page size and file format, or 0 */
	ulint		n_reserved_extents;
				/*!< number of reserved free extents for
				ongoing operations like B-tree page split */
	ulint		n_pending_flushes; /*!< this is positive when flushing
				the tablespace to disk; dropping of the
				tablespace is forbidden if this is positive */
	ulint		n_pending_ibuf_merges;/*!< this is positive
				when merging insert buffer entries to
				a page so that we may need to access
				the ibuf bitmap page in the
				tablespade: dropping of the tablespace
				is forbidden if this is positive */
	hash_node_t	hash;	/*!< hash chain node */
	hash_node_t	name_hash;/*!< hash chain the name_hash table */
#ifndef UNIV_HOTBACKUP
	rw_lock_t	latch;	/*!< latch protecting the file space storage
				allocation */
#endif /* !UNIV_HOTBACKUP */
	UT_LIST_NODE_T(fil_space_t) unflushed_spaces;
				/*!< list of spaces with at least one unflushed
				file we have written to */
	ibool		is_in_unflushed_spaces; /*!< TRUE if this space is
				currently in unflushed_spaces */
	UT_LIST_NODE_T(fil_space_t) space_list;
				/*!< list of all spaces */
	ulint		magic_n;/*!< FIL_SPACE_MAGIC_N */
};

/** Value of fil_space_struct::magic_n */
#define	FIL_SPACE_MAGIC_N	89472

/** The tablespace memory cache */
typedef	struct fil_system_struct	fil_system_t;

/** The tablespace memory cache; also the totality of logs (the log
data space) is stored here; below we talk about tablespaces, but also
the ib_logfiles form a 'space' and it is handled here */

struct fil_system_struct {
#ifndef UNIV_HOTBACKUP
	mutex_t		mutex;		/*!< The mutex protecting the cache */
#endif /* !UNIV_HOTBACKUP */
	hash_table_t*	spaces;		/*!< The hash table of spaces in the
					system; they are hashed on the space
					id */
	hash_table_t*	name_hash;	/*!< hash table based on the space
					name */
	UT_LIST_BASE_NODE_T(fil_node_t) LRU;
					/*!< base node for the LRU list of the
					most recently used open files with no
					pending i/o's; if we start an i/o on
					the file, we first remove it from this
					list, and return it to the start of
					the list when the i/o ends;
					log files and the system tablespace are
					not put to this list: they are opened
					after the startup, and kept open until
					shutdown */
	UT_LIST_BASE_NODE_T(fil_space_t) unflushed_spaces;
					/*!< base node for the list of those
					tablespaces whose files contain
					unflushed writes; those spaces have
					at least one file node where
					modification_counter > flush_counter */
	ulint		n_open;		/*!< number of files currently open */
	ulint		max_n_open;	/*!< n_open is not allowed to exceed
					this */
	ib_int64_t	modification_counter;/*!< when we write to a file we
					increment this by one */
	ulint		max_assigned_id;/*!< maximum space id in the existing
					tables, or assigned during the time
					mysqld has been up; at an InnoDB
					startup we scan the data dictionary
					and set here the maximum of the
					space id's of the tables there */
	ib_int64_t	tablespace_version;
					/*!< a counter which is incremented for
					every space object memory creation;
					every space mem object gets a
					'timestamp' from this; in DISCARD/
					IMPORT this is used to check if we
					should ignore an insert buffer merge
					request */
	UT_LIST_BASE_NODE_T(fil_space_t) space_list;
					/*!< list of all file spaces */
	ibool		space_id_reuse_warned;
					/* !< TRUE if fil_space_create()
					has issued a warning about
					potential space_id reuse */
};

/** The tablespace memory cache. This variable is NULL before the module is
initialized. */
static fil_system_t*	fil_system	= NULL;
<<<<<<< HEAD

#ifdef UNIV_DEBUG
/** Try fil_validate() every this many times */
# define FIL_VALIDATE_SKIP	17

/******************************************************************//**
Checks the consistency of the tablespace cache some of the time.
@return	TRUE if ok or the check was skipped */
static
ibool
fil_validate_skip(void)
/*===================*/
{
	/** The fil_validate() call skip counter. Use a signed type
	because of the race condition below. */
	static int fil_validate_count = FIL_VALIDATE_SKIP;

	/* There is a race condition below, but it does not matter,
	because this call is only for heuristic purposes. We want to
	reduce the call frequency of the costly fil_validate() check
	in debug builds. */
	if (--fil_validate_count > 0) {
		return(TRUE);
	}

	fil_validate_count = FIL_VALIDATE_SKIP;
	return(fil_validate());
}
#endif /* UNIV_DEBUG */

=======

#ifdef UNIV_DEBUG
/** Try fil_validate() every this many times */
# define FIL_VALIDATE_SKIP	17

/******************************************************************//**
Checks the consistency of the tablespace cache some of the time.
@return	TRUE if ok or the check was skipped */
static
ibool
fil_validate_skip(void)
/*===================*/
{
	/** The fil_validate() call skip counter. Use a signed type
	because of the race condition below. */
	static int fil_validate_count = FIL_VALIDATE_SKIP;

	/* There is a race condition below, but it does not matter,
	because this call is only for heuristic purposes. We want to
	reduce the call frequency of the costly fil_validate() check
	in debug builds. */
	if (--fil_validate_count > 0) {
		return(TRUE);
	}

	fil_validate_count = FIL_VALIDATE_SKIP;
	return(fil_validate());
}
#endif /* UNIV_DEBUG */

>>>>>>> 863a73b8
/********************************************************************//**
NOTE: you must call fil_mutex_enter_and_prepare_for_io() first!

Prepares a file node for i/o. Opens the file if it is closed. Updates the
pending i/o's field in the node and the system appropriately. Takes the node
off the LRU list if it is in the LRU list. The caller must hold the fil_sys
mutex. */
static
void
fil_node_prepare_for_io(
/*====================*/
	fil_node_t*	node,	/*!< in: file node */
	fil_system_t*	system,	/*!< in: tablespace memory cache */
	fil_space_t*	space);	/*!< in: space */
/********************************************************************//**
Updates the data structures when an i/o operation finishes. Updates the
pending i/o's field in the node appropriately. */
static
void
fil_node_complete_io(
/*=================*/
	fil_node_t*	node,	/*!< in: file node */
	fil_system_t*	system,	/*!< in: tablespace memory cache */
	ulint		type);	/*!< in: OS_FILE_WRITE or OS_FILE_READ; marks
				the node as modified if
				type == OS_FILE_WRITE */
/*******************************************************************//**
Checks if a single-table tablespace for a given table name exists in the
tablespace memory cache.
@return	space id, ULINT_UNDEFINED if not found */
static
ulint
fil_get_space_id_for_table(
/*=======================*/
	const char*	name);	/*!< in: table name in the standard
				'databasename/tablename' format */
/*******************************************************************//**
Frees a space object from the tablespace memory cache. Closes the files in
the chain but does not delete them. There must not be any pending i/o's or
flushes on the files.
@return TRUE on success */
static
ibool
fil_space_free(
/*===========*/
	ulint		id,		/* in: space id */
	ibool		x_latched);	/* in: TRUE if caller has space->latch
					in X mode */
/********************************************************************//**
Reads data from a space to a buffer. Remember that the possible incomplete
blocks at the end of file are ignored: they are not taken into account when
calculating the byte offset within a space.
@return DB_SUCCESS, or DB_TABLESPACE_DELETED if we are trying to do
i/o on a tablespace which does not exist */
UNIV_INLINE
ulint
fil_read(
/*=====*/
	ibool	sync,		/*!< in: TRUE if synchronous aio is desired */
	ulint	space_id,	/*!< in: space id */
	ulint	zip_size,	/*!< in: compressed page size in bytes;
				0 for uncompressed pages */
	ulint	block_offset,	/*!< in: offset in number of blocks */
	ulint	byte_offset,	/*!< in: remainder of offset in bytes; in aio
				this must be divisible by the OS block size */
	ulint	len,		/*!< in: how many bytes to read; this must not
				cross a file boundary; in aio this must be a
				block size multiple */
	void*	buf,		/*!< in/out: buffer where to store data read;
				in aio this must be appropriately aligned */
	void*	message)	/*!< in: message for aio handler if non-sync
				aio used, else ignored */
{
	return(fil_io(OS_FILE_READ, sync, space_id, zip_size, block_offset,
					  byte_offset, len, buf, message));
}

/********************************************************************//**
Writes data to a space from a buffer. Remember that the possible incomplete
blocks at the end of file are ignored: they are not taken into account when
calculating the byte offset within a space.
@return DB_SUCCESS, or DB_TABLESPACE_DELETED if we are trying to do
i/o on a tablespace which does not exist */
UNIV_INLINE
ulint
fil_write(
/*======*/
	ibool	sync,		/*!< in: TRUE if synchronous aio is desired */
	ulint	space_id,	/*!< in: space id */
	ulint	zip_size,	/*!< in: compressed page size in bytes;
				0 for uncompressed pages */
	ulint	block_offset,	/*!< in: offset in number of blocks */
	ulint	byte_offset,	/*!< in: remainder of offset in bytes; in aio
				this must be divisible by the OS block size */
	ulint	len,		/*!< in: how many bytes to write; this must
				not cross a file boundary; in aio this must
				be a block size multiple */
	void*	buf,		/*!< in: buffer from which to write; in aio
				this must be appropriately aligned */
	void*	message)	/*!< in: message for aio handler if non-sync
				aio used, else ignored */
{
	return(fil_io(OS_FILE_WRITE, sync, space_id, zip_size, block_offset,
					   byte_offset, len, buf, message));
}
<<<<<<< HEAD

/*******************************************************************//**
Returns the table space by a given id, NULL if not found. */
UNIV_INLINE
fil_space_t*
fil_space_get_by_id(
/*================*/
	ulint	id)	/*!< in: space id */
{
	fil_space_t*	space;

	ut_ad(mutex_own(&fil_system->mutex));

	HASH_SEARCH(hash, fil_system->spaces, id,
		    fil_space_t*, space,
		    ut_ad(space->magic_n == FIL_SPACE_MAGIC_N),
		    space->id == id);

	return(space);
}

=======

/*******************************************************************//**
Returns the table space by a given id, NULL if not found. */
UNIV_INLINE
fil_space_t*
fil_space_get_by_id(
/*================*/
	ulint	id)	/*!< in: space id */
{
	fil_space_t*	space;

	ut_ad(mutex_own(&fil_system->mutex));

	HASH_SEARCH(hash, fil_system->spaces, id,
		    fil_space_t*, space,
		    ut_ad(space->magic_n == FIL_SPACE_MAGIC_N),
		    space->id == id);

	return(space);
}

>>>>>>> 863a73b8
/*******************************************************************//**
Returns the table space by a given name, NULL if not found. */
UNIV_INLINE
fil_space_t*
fil_space_get_by_name(
/*==================*/
	const char*	name)	/*!< in: space name */
{
	fil_space_t*	space;
	ulint		fold;

	ut_ad(mutex_own(&fil_system->mutex));

	fold = ut_fold_string(name);

	HASH_SEARCH(name_hash, fil_system->name_hash, fold,
		    fil_space_t*, space,
		    ut_ad(space->magic_n == FIL_SPACE_MAGIC_N),
		    !strcmp(name, space->name));

	return(space);
}

#ifndef UNIV_HOTBACKUP
/*******************************************************************//**
Returns the version number of a tablespace, -1 if not found.
@return version number, -1 if the tablespace does not exist in the
memory cache */
UNIV_INTERN
ib_int64_t
fil_space_get_version(
/*==================*/
	ulint	id)	/*!< in: space id */
{
	fil_space_t*	space;
	ib_int64_t	version		= -1;

	ut_ad(fil_system);

	mutex_enter(&fil_system->mutex);

	space = fil_space_get_by_id(id);

	if (space) {
		version = space->tablespace_version;
	}

	mutex_exit(&fil_system->mutex);

	return(version);
}

/*******************************************************************//**
Returns the latch of a file space.
@return	latch protecting storage allocation */
UNIV_INTERN
rw_lock_t*
fil_space_get_latch(
/*================*/
	ulint	id,	/*!< in: space id */
	ulint*	flags)	/*!< out: tablespace flags */
{
	fil_space_t*	space;

	ut_ad(fil_system);

	mutex_enter(&fil_system->mutex);

	space = fil_space_get_by_id(id);

	ut_a(space);

	if (flags) {
		*flags = space->flags;
	}

	mutex_exit(&fil_system->mutex);

	return(&(space->latch));
}

/*******************************************************************//**
Returns the type of a file space.
@return	FIL_TABLESPACE or FIL_LOG */
UNIV_INTERN
ulint
fil_space_get_type(
/*===============*/
	ulint	id)	/*!< in: space id */
{
	fil_space_t*	space;

	ut_ad(fil_system);

	mutex_enter(&fil_system->mutex);

	space = fil_space_get_by_id(id);

	ut_a(space);

	mutex_exit(&fil_system->mutex);

	return(space->purpose);
}
#endif /* !UNIV_HOTBACKUP */

/**********************************************************************//**
Checks if all the file nodes in a space are flushed. The caller must hold
the fil_system mutex.
@return	TRUE if all are flushed */
static
ibool
fil_space_is_flushed(
/*=================*/
	fil_space_t*	space)	/*!< in: space */
{
	fil_node_t*	node;

	ut_ad(mutex_own(&fil_system->mutex));

	node = UT_LIST_GET_FIRST(space->chain);

	while (node) {
		if (node->modification_counter > node->flush_counter) {

			return(FALSE);
		}

		node = UT_LIST_GET_NEXT(chain, node);
	}

	return(TRUE);
}

/*******************************************************************//**
Appends a new file to the chain of files of a space. File must be closed. */
UNIV_INTERN
void
fil_node_create(
/*============*/
	const char*	name,	/*!< in: file name (file must be closed) */
	ulint		size,	/*!< in: file size in database blocks, rounded
				downwards to an integer */
	ulint		id,	/*!< in: space id where to append */
	ibool		is_raw)	/*!< in: TRUE if a raw device or
				a raw disk partition */
{
	fil_node_t*	node;
	fil_space_t*	space;

	ut_a(fil_system);
	ut_a(name);

	mutex_enter(&fil_system->mutex);

	node = mem_alloc(sizeof(fil_node_t));

	node->name = mem_strdup(name);
	node->open = FALSE;

	ut_a(!is_raw || srv_start_raw_disk_in_use);

	node->is_raw_disk = is_raw;
	node->size = size;
	node->magic_n = FIL_NODE_MAGIC_N;
	node->n_pending = 0;
	node->n_pending_flushes = 0;

	node->modification_counter = 0;
	node->flush_counter = 0;

	space = fil_space_get_by_id(id);

	if (!space) {
		ut_print_timestamp(stderr);
		fprintf(stderr,
			"  InnoDB: Error: Could not find tablespace %lu for\n"
			"InnoDB: file ", (ulong) id);
		ut_print_filename(stderr, name);
		fputs(" in the tablespace memory cache.\n", stderr);
		mem_free(node->name);

		mem_free(node);

		mutex_exit(&fil_system->mutex);

		return;
	}

	space->size += size;

	node->space = space;

	UT_LIST_ADD_LAST(chain, space->chain, node);

	if (id < SRV_LOG_SPACE_FIRST_ID && fil_system->max_assigned_id < id) {

		fil_system->max_assigned_id = id;
	}

	mutex_exit(&fil_system->mutex);
}

/********************************************************************//**
Opens a the file of a node of a tablespace. The caller must own the fil_system
mutex. */
static
void
fil_node_open_file(
/*===============*/
	fil_node_t*	node,	/*!< in: file node */
	fil_system_t*	system,	/*!< in: tablespace memory cache */
	fil_space_t*	space)	/*!< in: space */
{
	ib_int64_t	size_bytes;
	ulint		size_low;
	ulint		size_high;
	ibool		ret;
	ibool		success;
	byte*		buf2;
	byte*		page;
	ulint		space_id;
	ulint		flags;

	ut_ad(mutex_own(&(system->mutex)));
	ut_a(node->n_pending == 0);
	ut_a(node->open == FALSE);

	if (node->size == 0) {
		/* It must be a single-table tablespace and we do not know the
		size of the file yet. First we open the file in the normal
		mode, no async I/O here, for simplicity. Then do some checks,
		and close the file again.
		NOTE that we could not use the simple file read function
		os_file_read() in Windows to read from a file opened for
		async I/O! */

		node->handle = os_file_create_simple_no_error_handling(
			innodb_file_data_key, node->name, OS_FILE_OPEN,
			OS_FILE_READ_ONLY, &success);
		if (!success) {
			/* The following call prints an error message */
			os_file_get_last_error(TRUE);

			ut_print_timestamp(stderr);

			fprintf(stderr,
				"  InnoDB: Fatal error: cannot open %s\n."
				"InnoDB: Have you deleted .ibd files"
				" under a running mysqld server?\n",
				node->name);
			ut_a(0);
		}

		os_file_get_size(node->handle, &size_low, &size_high);

		size_bytes = (((ib_int64_t)size_high) << 32)
			+ (ib_int64_t)size_low;
#ifdef UNIV_HOTBACKUP
		if (space->id == 0) {
			node->size = (ulint) (size_bytes / UNIV_PAGE_SIZE);
			os_file_close(node->handle);
			goto add_size;
		}
#endif /* UNIV_HOTBACKUP */
		ut_a(space->purpose != FIL_LOG);
		ut_a(space->id != 0);

		if (size_bytes < FIL_IBD_FILE_INITIAL_SIZE * UNIV_PAGE_SIZE) {
			fprintf(stderr,
				"InnoDB: Error: the size of single-table"
				" tablespace file %s\n"
				"InnoDB: is only %lu %lu,"
				" should be at least %lu!\n",
				node->name,
				(ulong) size_high,
				(ulong) size_low,
				(ulong) (FIL_IBD_FILE_INITIAL_SIZE
					 * UNIV_PAGE_SIZE));

			ut_a(0);
		}

		/* Read the first page of the tablespace */

		buf2 = ut_malloc(2 * UNIV_PAGE_SIZE);
		/* Align the memory for file i/o if we might have O_DIRECT
		set */
		page = ut_align(buf2, UNIV_PAGE_SIZE);

		success = os_file_read(node->handle, page, 0, 0,
				       UNIV_PAGE_SIZE);
		space_id = fsp_header_get_space_id(page);
		flags = fsp_header_get_flags(page);

		ut_free(buf2);

		/* Close the file now that we have read the space id from it */

		os_file_close(node->handle);

		if (UNIV_UNLIKELY(space_id != space->id)) {
			fprintf(stderr,
				"InnoDB: Error: tablespace id is %lu"
				" in the data dictionary\n"
				"InnoDB: but in file %s it is %lu!\n",
				space->id, node->name, space_id);

			ut_error;
		}

		if (UNIV_UNLIKELY(space_id == ULINT_UNDEFINED
				  || space_id == 0)) {
			fprintf(stderr,
				"InnoDB: Error: tablespace id %lu"
				" in file %s is not sensible\n",
				(ulong) space_id, node->name);

			ut_error;
		}

		if (UNIV_UNLIKELY(space->flags != flags)) {
			fprintf(stderr,
				"InnoDB: Error: table flags are %lx"
				" in the data dictionary\n"
				"InnoDB: but the flags in file %s are %lx!\n",
				space->flags, node->name, flags);

			ut_error;
		}

		if (size_bytes >= 1024 * 1024) {
			/* Truncate the size to whole megabytes. */
			size_bytes = ut_2pow_round(size_bytes, 1024 * 1024);
		}

		if (!(flags & DICT_TF_ZSSIZE_MASK)) {
			node->size = (ulint) (size_bytes / UNIV_PAGE_SIZE);
		} else {
			node->size = (ulint)
				(size_bytes
				 / dict_table_flags_to_zip_size(flags));
		}

#ifdef UNIV_HOTBACKUP
add_size:
#endif /* UNIV_HOTBACKUP */
		space->size += node->size;
	}

	/* printf("Opening file %s\n", node->name); */

	/* Open the file for reading and writing, in Windows normally in the
	unbuffered async I/O mode, though global variables may make
	os_file_create() to fall back to the normal file I/O mode. */

	if (space->purpose == FIL_LOG) {
		node->handle = os_file_create(innodb_file_log_key,
					      node->name, OS_FILE_OPEN,
					      OS_FILE_AIO, OS_LOG_FILE,
					      &ret);
	} else if (node->is_raw_disk) {
		node->handle = os_file_create(innodb_file_data_key,
					      node->name,
					      OS_FILE_OPEN_RAW,
					      OS_FILE_AIO, OS_DATA_FILE,
						     &ret);
	} else {
		node->handle = os_file_create(innodb_file_data_key,
					      node->name, OS_FILE_OPEN,
					      OS_FILE_AIO, OS_DATA_FILE,
					      &ret);
	}

	ut_a(ret);

	node->open = TRUE;

	system->n_open++;

	if (space->purpose == FIL_TABLESPACE && space->id != 0) {
		/* Put the node to the LRU list */
		UT_LIST_ADD_FIRST(LRU, system->LRU, node);
	}
}

/**********************************************************************//**
Closes a file. */
static
void
fil_node_close_file(
/*================*/
	fil_node_t*	node,	/*!< in: file node */
	fil_system_t*	system)	/*!< in: tablespace memory cache */
{
	ibool	ret;

	ut_ad(node && system);
	ut_ad(mutex_own(&(system->mutex)));
	ut_a(node->open);
	ut_a(node->n_pending == 0);
	ut_a(node->n_pending_flushes == 0);
	ut_a(node->modification_counter == node->flush_counter
	     || srv_fast_shutdown == 2);

	ret = os_file_close(node->handle);
	ut_a(ret);

	/* printf("Closing file %s\n", node->name); */

	node->open = FALSE;
	ut_a(system->n_open > 0);
	system->n_open--;

	if (node->space->purpose == FIL_TABLESPACE && node->space->id != 0) {
		ut_a(UT_LIST_GET_LEN(system->LRU) > 0);

		/* The node is in the LRU list, remove it */
		UT_LIST_REMOVE(LRU, system->LRU, node);
	}
}

/********************************************************************//**
Tries to close a file in the LRU list. The caller must hold the fil_sys
mutex.
@return TRUE if success, FALSE if should retry later; since i/o's
generally complete in < 100 ms, and as InnoDB writes at most 128 pages
from the buffer pool in a batch, and then immediately flushes the
files, there is a good chance that the next time we find a suitable
node from the LRU list */
static
ibool
fil_try_to_close_file_in_LRU(
/*=========================*/
	ibool	print_info)	/*!< in: if TRUE, prints information why it
				cannot close a file */
{
	fil_node_t*	node;

	ut_ad(mutex_own(&fil_system->mutex));

	node = UT_LIST_GET_LAST(fil_system->LRU);

	if (print_info) {
		fprintf(stderr,
			"InnoDB: fil_sys open file LRU len %lu\n",
			(ulong) UT_LIST_GET_LEN(fil_system->LRU));
	}

	while (node != NULL) {
		if (node->modification_counter == node->flush_counter
		    && node->n_pending_flushes == 0) {

			fil_node_close_file(node, fil_system);

			return(TRUE);
		}

		if (print_info && node->n_pending_flushes > 0) {
			fputs("InnoDB: cannot close file ", stderr);
			ut_print_filename(stderr, node->name);
			fprintf(stderr, ", because n_pending_flushes %lu\n",
				(ulong) node->n_pending_flushes);
		}

		if (print_info
		    && node->modification_counter != node->flush_counter) {
			fputs("InnoDB: cannot close file ", stderr);
			ut_print_filename(stderr, node->name);
			fprintf(stderr,
				", because mod_count %ld != fl_count %ld\n",
				(long) node->modification_counter,
				(long) node->flush_counter);
		}

		node = UT_LIST_GET_PREV(LRU, node);
	}

	return(FALSE);
}

/*******************************************************************//**
Reserves the fil_system mutex and tries to make sure we can open at least one
file while holding it. This should be called before calling
fil_node_prepare_for_io(), because that function may need to open a file. */
static
void
fil_mutex_enter_and_prepare_for_io(
/*===============================*/
	ulint	space_id)	/*!< in: space id */
{
	fil_space_t*	space;
	ibool		success;
	ibool		print_info	= FALSE;
	ulint		count		= 0;
	ulint		count2		= 0;

retry:
	mutex_enter(&fil_system->mutex);

	if (space_id == 0 || space_id >= SRV_LOG_SPACE_FIRST_ID) {
		/* We keep log files and system tablespace files always open;
		this is important in preventing deadlocks in this module, as
		a page read completion often performs another read from the
		insert buffer. The insert buffer is in tablespace 0, and we
		cannot end up waiting in this function. */

		return;
	}

	if (fil_system->n_open < fil_system->max_n_open) {

		return;
	}

	space = fil_space_get_by_id(space_id);

	if (space != NULL && space->stop_ios) {
		/* We are going to do a rename file and want to stop new i/o's
		for a while */

		if (count2 > 20000) {
			fputs("InnoDB: Warning: tablespace ", stderr);
			ut_print_filename(stderr, space->name);
			fprintf(stderr,
				" has i/o ops stopped for a long time %lu\n",
				(ulong) count2);
		}

		mutex_exit(&fil_system->mutex);

		os_thread_sleep(20000);

		count2++;

		goto retry;
	}

	/* If the file is already open, no need to do anything; if the space
	does not exist, we handle the situation in the function which called
	this function */

	if (!space || UT_LIST_GET_FIRST(space->chain)->open) {

		return;
	}

	if (count > 1) {
		print_info = TRUE;
	}

	/* Too many files are open, try to close some */
close_more:
	success = fil_try_to_close_file_in_LRU(print_info);

	if (success && fil_system->n_open >= fil_system->max_n_open) {

		goto close_more;
	}

	if (fil_system->n_open < fil_system->max_n_open) {
		/* Ok */

		return;
	}

	if (count >= 2) {
		ut_print_timestamp(stderr);
		fprintf(stderr,
			"  InnoDB: Warning: too many (%lu) files stay open"
			" while the maximum\n"
			"InnoDB: allowed value would be %lu.\n"
			"InnoDB: You may need to raise the value of"
			" innodb_open_files in\n"
			"InnoDB: my.cnf.\n",
			(ulong) fil_system->n_open,
			(ulong) fil_system->max_n_open);

		return;
	}

	mutex_exit(&fil_system->mutex);

#ifndef UNIV_HOTBACKUP
	/* Wake the i/o-handler threads to make sure pending i/o's are
	performed */
	os_aio_simulated_wake_handler_threads();

	os_thread_sleep(20000);
#endif
	/* Flush tablespaces so that we can close modified files in the LRU
	list */

	fil_flush_file_spaces(FIL_TABLESPACE);

	count++;

	goto retry;
}

/*******************************************************************//**
Frees a file node object from a tablespace memory cache. */
static
void
fil_node_free(
/*==========*/
	fil_node_t*	node,	/*!< in, own: file node */
	fil_system_t*	system,	/*!< in: tablespace memory cache */
	fil_space_t*	space)	/*!< in: space where the file node is chained */
{
	ut_ad(node && system && space);
	ut_ad(mutex_own(&(system->mutex)));
	ut_a(node->magic_n == FIL_NODE_MAGIC_N);
	ut_a(node->n_pending == 0);

	if (node->open) {
		/* We fool the assertion in fil_node_close_file() to think
		there are no unflushed modifications in the file */

		node->modification_counter = node->flush_counter;

		if (space->is_in_unflushed_spaces
		    && fil_space_is_flushed(space)) {

			space->is_in_unflushed_spaces = FALSE;

			UT_LIST_REMOVE(unflushed_spaces,
				       system->unflushed_spaces,
				       space);
		}

		fil_node_close_file(node, system);
	}

	space->size -= node->size;

	UT_LIST_REMOVE(chain, space->chain, node);

	mem_free(node->name);
	mem_free(node);
}

#ifdef UNIV_LOG_ARCHIVE
/****************************************************************//**
Drops files from the start of a file space, so that its size is cut by
the amount given. */
UNIV_INTERN
void
fil_space_truncate_start(
/*=====================*/
	ulint	id,		/*!< in: space id */
	ulint	trunc_len)	/*!< in: truncate by this much; it is an error
				if this does not equal to the combined size of
				some initial files in the space */
{
	fil_node_t*	node;
	fil_space_t*	space;

	mutex_enter(&fil_system->mutex);

	space = fil_space_get_by_id(id);

	ut_a(space);

	while (trunc_len > 0) {
		node = UT_LIST_GET_FIRST(space->chain);

		ut_a(node->size * UNIV_PAGE_SIZE <= trunc_len);

		trunc_len -= node->size * UNIV_PAGE_SIZE;

		fil_node_free(node, fil_system, space);
	}

	mutex_exit(&fil_system->mutex);
}
#endif /* UNIV_LOG_ARCHIVE */

/*******************************************************************//**
Creates a space memory object and puts it to the tablespace memory cache. If
there is an error, prints an error message to the .err log.
@return	TRUE if success */
UNIV_INTERN
ibool
fil_space_create(
/*=============*/
	const char*	name,	/*!< in: space name */
	ulint		id,	/*!< in: space id */
	ulint		flags,	/*!< in: compressed page size
				and file format, or 0 */
	ulint		purpose)/*!< in: FIL_TABLESPACE, or FIL_LOG if log */
{
	fil_space_t*	space;

	/* The tablespace flags (FSP_SPACE_FLAGS) should be 0 for
	ROW_FORMAT=COMPACT
	((table->flags & ~(~0 << DICT_TF_BITS)) == DICT_TF_COMPACT) and
	ROW_FORMAT=REDUNDANT (table->flags == 0).  For any other
	format, the tablespace flags should equal
	(table->flags & ~(~0 << DICT_TF_BITS)). */
	ut_a(flags != DICT_TF_COMPACT);
	ut_a(!(flags & (~0UL << DICT_TF_BITS)));

try_again:
	/*printf(
	"InnoDB: Adding tablespace %lu of name %s, purpose %lu\n", id, name,
	purpose);*/

	ut_a(fil_system);
	ut_a(name);

	mutex_enter(&fil_system->mutex);

	space = fil_space_get_by_name(name);

	if (UNIV_LIKELY_NULL(space)) {
		ibool	success;
		ulint	namesake_id;

		ut_print_timestamp(stderr);
		fprintf(stderr,
			"  InnoDB: Warning: trying to init to the"
			" tablespace memory cache\n"
			"InnoDB: a tablespace %lu of name ", (ulong) id);
		ut_print_filename(stderr, name);
		fprintf(stderr, ",\n"
			"InnoDB: but a tablespace %lu of the same name\n"
			"InnoDB: already exists in the"
			" tablespace memory cache!\n",
			(ulong) space->id);

		if (id == 0 || purpose != FIL_TABLESPACE) {

			mutex_exit(&fil_system->mutex);

			return(FALSE);
		}

		fprintf(stderr,
			"InnoDB: We assume that InnoDB did a crash recovery,"
			" and you had\n"
			"InnoDB: an .ibd file for which the table"
			" did not exist in the\n"
			"InnoDB: InnoDB internal data dictionary in the"
			" ibdata files.\n"
			"InnoDB: We assume that you later removed the"
			" .ibd and .frm files,\n"
			"InnoDB: and are now trying to recreate the table."
			" We now remove the\n"
			"InnoDB: conflicting tablespace object"
			" from the memory cache and try\n"
			"InnoDB: the init again.\n");

		namesake_id = space->id;

		success = fil_space_free(namesake_id, FALSE);
		ut_a(success);

		mutex_exit(&fil_system->mutex);

		goto try_again;
	}

	space = fil_space_get_by_id(id);

	if (UNIV_LIKELY_NULL(space)) {
		fprintf(stderr,
			"InnoDB: Error: trying to add tablespace %lu"
			" of name ", (ulong) id);
		ut_print_filename(stderr, name);
		fprintf(stderr, "\n"
			"InnoDB: to the tablespace memory cache,"
			" but tablespace\n"
			"InnoDB: %lu of name ", (ulong) space->id);
		ut_print_filename(stderr, space->name);
		fputs(" already exists in the tablespace\n"
		      "InnoDB: memory cache!\n", stderr);

		mutex_exit(&fil_system->mutex);

		return(FALSE);
	}

	space = mem_alloc(sizeof(fil_space_t));

	space->name = mem_strdup(name);
	space->id = id;

	fil_system->tablespace_version++;
	space->tablespace_version = fil_system->tablespace_version;
	space->mark = FALSE;

	if (UNIV_LIKELY(purpose == FIL_TABLESPACE && !recv_recovery_on)
	    && UNIV_UNLIKELY(id > fil_system->max_assigned_id)) {
		if (!fil_system->space_id_reuse_warned) {
			fil_system->space_id_reuse_warned = TRUE;

			ut_print_timestamp(stderr);
			fprintf(stderr,
				"  InnoDB: Warning: allocated tablespace %lu,"
				" old maximum was %lu\n",
				(ulong) id,
				(ulong) fil_system->max_assigned_id);
		}

		fil_system->max_assigned_id = id;
	}

	space->stop_ios = FALSE;
	space->stop_ibuf_merges = FALSE;
	space->is_being_deleted = FALSE;
	space->purpose = purpose;
	space->size = 0;
	space->flags = flags;

	space->n_reserved_extents = 0;

	space->n_pending_flushes = 0;
	space->n_pending_ibuf_merges = 0;

	UT_LIST_INIT(space->chain);
	space->magic_n = FIL_SPACE_MAGIC_N;

	rw_lock_create(fil_space_latch_key, &space->latch, SYNC_FSP);

	HASH_INSERT(fil_space_t, hash, fil_system->spaces, id, space);

	HASH_INSERT(fil_space_t, name_hash, fil_system->name_hash,
		    ut_fold_string(name), space);
	space->is_in_unflushed_spaces = FALSE;

	UT_LIST_ADD_LAST(space_list, fil_system->space_list, space);

	mutex_exit(&fil_system->mutex);

	return(TRUE);
}

/*******************************************************************//**
Assigns a new space id for a new single-table tablespace. This works simply by
incrementing the global counter. If 4 billion id's is not enough, we may need
to recycle id's.
@return	TRUE if assigned, FALSE if not */
UNIV_INTERN
ibool
fil_assign_new_space_id(
/*====================*/
	ulint*	space_id)	/*!< in/out: space id */
{
	ulint	id;
	ibool	success;

	mutex_enter(&fil_system->mutex);

	id = *space_id;

	if (id < fil_system->max_assigned_id) {
		id = fil_system->max_assigned_id;
	}

	id++;

	if (id > (SRV_LOG_SPACE_FIRST_ID / 2) && (id % 1000000UL == 0)) {
		ut_print_timestamp(stderr);
		fprintf(stderr,
			"InnoDB: Warning: you are running out of new"
			" single-table tablespace id's.\n"
			"InnoDB: Current counter is %lu and it"
			" must not exceed %lu!\n"
			"InnoDB: To reset the counter to zero"
			" you have to dump all your tables and\n"
			"InnoDB: recreate the whole InnoDB installation.\n",
			(ulong) id,
			(ulong) SRV_LOG_SPACE_FIRST_ID);
	}

	success = (id < SRV_LOG_SPACE_FIRST_ID);

	if (success) {
		*space_id = fil_system->max_assigned_id = id;
	} else {
		ut_print_timestamp(stderr);
		fprintf(stderr,
			"InnoDB: You have run out of single-table"
			" tablespace id's!\n"
			"InnoDB: Current counter is %lu.\n"
			"InnoDB: To reset the counter to zero you"
			" have to dump all your tables and\n"
			"InnoDB: recreate the whole InnoDB installation.\n",
			(ulong) id);
		*space_id = ULINT_UNDEFINED;
	}

	mutex_exit(&fil_system->mutex);

	return(success);
}

/*******************************************************************//**
Frees a space object from the tablespace memory cache. Closes the files in
the chain but does not delete them. There must not be any pending i/o's or
flushes on the files.
@return	TRUE if success */
static
ibool
fil_space_free(
/*===========*/
					/* out: TRUE if success */
	ulint		id,		/* in: space id */
	ibool		x_latched)	/* in: TRUE if caller has space->latch
					in X mode */
{
	fil_space_t*	space;
	fil_space_t*	namespace;
	fil_node_t*	fil_node;

	ut_ad(mutex_own(&fil_system->mutex));

	space = fil_space_get_by_id(id);

	if (!space) {
		ut_print_timestamp(stderr);
		fprintf(stderr,
			"  InnoDB: Error: trying to remove tablespace %lu"
			" from the cache but\n"
			"InnoDB: it is not there.\n", (ulong) id);

		return(FALSE);
	}

	HASH_DELETE(fil_space_t, hash, fil_system->spaces, id, space);

	namespace = fil_space_get_by_name(space->name);
	ut_a(namespace);
	ut_a(space == namespace);

	HASH_DELETE(fil_space_t, name_hash, fil_system->name_hash,
		    ut_fold_string(space->name), space);

	if (space->is_in_unflushed_spaces) {
		space->is_in_unflushed_spaces = FALSE;

		UT_LIST_REMOVE(unflushed_spaces, fil_system->unflushed_spaces,
			       space);
	}

	UT_LIST_REMOVE(space_list, fil_system->space_list, space);

	ut_a(space->magic_n == FIL_SPACE_MAGIC_N);
	ut_a(0 == space->n_pending_flushes);

	fil_node = UT_LIST_GET_FIRST(space->chain);

	while (fil_node != NULL) {
		fil_node_free(fil_node, fil_system, space);

		fil_node = UT_LIST_GET_FIRST(space->chain);
	}

	ut_a(0 == UT_LIST_GET_LEN(space->chain));

	if (x_latched) {
		rw_lock_x_unlock(&space->latch);
	}

	rw_lock_free(&(space->latch));

	mem_free(space->name);
	mem_free(space);

	return(TRUE);
}

/*******************************************************************//**
Returns the size of the space in pages. The tablespace must be cached in the
memory cache.
@return	space size, 0 if space not found */
UNIV_INTERN
ulint
fil_space_get_size(
/*===============*/
	ulint	id)	/*!< in: space id */
{
	fil_node_t*	node;
	fil_space_t*	space;
	ulint		size;

	ut_ad(fil_system);

	fil_mutex_enter_and_prepare_for_io(id);

	space = fil_space_get_by_id(id);

	if (space == NULL) {
		mutex_exit(&fil_system->mutex);

		return(0);
	}

	if (space->size == 0 && space->purpose == FIL_TABLESPACE) {
		ut_a(id != 0);

		ut_a(1 == UT_LIST_GET_LEN(space->chain));

		node = UT_LIST_GET_FIRST(space->chain);

		/* It must be a single-table tablespace and we have not opened
		the file yet; the following calls will open it and update the
		size fields */

		fil_node_prepare_for_io(node, fil_system, space);
		fil_node_complete_io(node, fil_system, OS_FILE_READ);
	}

	size = space->size;

	mutex_exit(&fil_system->mutex);

	return(size);
}

/*******************************************************************//**
Returns the flags of the space. The tablespace must be cached
in the memory cache.
@return	flags, ULINT_UNDEFINED if space not found */
UNIV_INTERN
ulint
fil_space_get_flags(
/*================*/
	ulint	id)	/*!< in: space id */
{
	fil_node_t*	node;
	fil_space_t*	space;
	ulint		flags;

	ut_ad(fil_system);

	if (UNIV_UNLIKELY(!id)) {
		return(0);
	}

	fil_mutex_enter_and_prepare_for_io(id);

	space = fil_space_get_by_id(id);

	if (space == NULL) {
		mutex_exit(&fil_system->mutex);
<<<<<<< HEAD

		return(ULINT_UNDEFINED);
	}

	if (space->size == 0 && space->purpose == FIL_TABLESPACE) {
		ut_a(id != 0);

		ut_a(1 == UT_LIST_GET_LEN(space->chain));

		node = UT_LIST_GET_FIRST(space->chain);

		/* It must be a single-table tablespace and we have not opened
		the file yet; the following calls will open it and update the
		size fields */

		fil_node_prepare_for_io(node, fil_system, space);
		fil_node_complete_io(node, fil_system, OS_FILE_READ);
	}

	flags = space->flags;

	mutex_exit(&fil_system->mutex);

	return(flags);
}

/*******************************************************************//**
Returns the compressed page size of the space, or 0 if the space
is not compressed. The tablespace must be cached in the memory cache.
@return	compressed page size, ULINT_UNDEFINED if space not found */
UNIV_INTERN
ulint
fil_space_get_zip_size(
/*===================*/
	ulint	id)	/*!< in: space id */
{
	ulint	flags;

	flags = fil_space_get_flags(id);

	if (flags && flags != ULINT_UNDEFINED) {

		return(dict_table_flags_to_zip_size(flags));
	}

=======

		return(ULINT_UNDEFINED);
	}

	if (space->size == 0 && space->purpose == FIL_TABLESPACE) {
		ut_a(id != 0);

		ut_a(1 == UT_LIST_GET_LEN(space->chain));

		node = UT_LIST_GET_FIRST(space->chain);

		/* It must be a single-table tablespace and we have not opened
		the file yet; the following calls will open it and update the
		size fields */

		fil_node_prepare_for_io(node, fil_system, space);
		fil_node_complete_io(node, fil_system, OS_FILE_READ);
	}

	flags = space->flags;

	mutex_exit(&fil_system->mutex);

>>>>>>> 863a73b8
	return(flags);
}

/*******************************************************************//**
<<<<<<< HEAD
Checks if the pair space, page_no refers to an existing page in a tablespace
file space. The tablespace must be cached in the memory cache.
@return	TRUE if the address is meaningful */
UNIV_INTERN
ibool
fil_check_adress_in_tablespace(
/*===========================*/
	ulint	id,	/*!< in: space id */
	ulint	page_no)/*!< in: page number */
{
	if (fil_space_get_size(id) > page_no) {

		return(TRUE);
	}

=======
Returns the compressed page size of the space, or 0 if the space
is not compressed. The tablespace must be cached in the memory cache.
@return	compressed page size, ULINT_UNDEFINED if space not found */
UNIV_INTERN
ulint
fil_space_get_zip_size(
/*===================*/
	ulint	id)	/*!< in: space id */
{
	ulint	flags;

	flags = fil_space_get_flags(id);

	if (flags && flags != ULINT_UNDEFINED) {

		return(dict_table_flags_to_zip_size(flags));
	}

	return(flags);
}

/*******************************************************************//**
Checks if the pair space, page_no refers to an existing page in a tablespace
file space. The tablespace must be cached in the memory cache.
@return	TRUE if the address is meaningful */
UNIV_INTERN
ibool
fil_check_adress_in_tablespace(
/*===========================*/
	ulint	id,	/*!< in: space id */
	ulint	page_no)/*!< in: page number */
{
	if (fil_space_get_size(id) > page_no) {

		return(TRUE);
	}

>>>>>>> 863a73b8
	return(FALSE);
}

/****************************************************************//**
Initializes the tablespace memory cache. */
UNIV_INTERN
void
fil_init(
/*=====*/
	ulint	hash_size,	/*!< in: hash table size */
	ulint	max_n_open)	/*!< in: max number of open files */
{
	ut_a(fil_system == NULL);

	ut_a(hash_size > 0);
	ut_a(max_n_open > 0);

	fil_system = mem_zalloc(sizeof(fil_system_t));

	mutex_create(fil_system_mutex_key,
		     &fil_system->mutex, SYNC_ANY_LATCH);
<<<<<<< HEAD

	fil_system->spaces = hash_create(hash_size);
	fil_system->name_hash = hash_create(hash_size);

	UT_LIST_INIT(fil_system->LRU);

=======

	fil_system->spaces = hash_create(hash_size);
	fil_system->name_hash = hash_create(hash_size);

	UT_LIST_INIT(fil_system->LRU);

>>>>>>> 863a73b8
	fil_system->max_n_open = max_n_open;
}

/*******************************************************************//**
Opens all log files and system tablespace data files. They stay open until the
database server shutdown. This should be called at a server startup after the
space objects for the log and the system tablespace have been created. The
purpose of this operation is to make sure we never run out of file descriptors
if we need to read from the insert buffer or to write to the log. */
UNIV_INTERN
void
fil_open_log_and_system_tablespace_files(void)
/*==========================================*/
{
	fil_space_t*	space;
	fil_node_t*	node;

	mutex_enter(&fil_system->mutex);

	space = UT_LIST_GET_FIRST(fil_system->space_list);

	while (space != NULL) {
		if (space->purpose != FIL_TABLESPACE || space->id == 0) {
			node = UT_LIST_GET_FIRST(space->chain);

			while (node != NULL) {
				if (!node->open) {
					fil_node_open_file(node, fil_system,
							   space);
				}
				if (fil_system->max_n_open
				    < 10 + fil_system->n_open) {
					fprintf(stderr,
						"InnoDB: Warning: you must"
						" raise the value of"
						" innodb_open_files in\n"
						"InnoDB: my.cnf! Remember that"
						" InnoDB keeps all log files"
						" and all system\n"
						"InnoDB: tablespace files open"
						" for the whole time mysqld is"
						" running, and\n"
						"InnoDB: needs to open also"
						" some .ibd files if the"
						" file-per-table storage\n"
						"InnoDB: model is used."
						" Current open files %lu,"
						" max allowed"
						" open files %lu.\n",
						(ulong) fil_system->n_open,
						(ulong) fil_system->max_n_open);
				}
				node = UT_LIST_GET_NEXT(chain, node);
			}
		}
		space = UT_LIST_GET_NEXT(space_list, space);
	}

	mutex_exit(&fil_system->mutex);
}

/*******************************************************************//**
Closes all open files. There must not be any pending i/o's or not flushed
modifications in the files. */
UNIV_INTERN
void
fil_close_all_files(void)
/*=====================*/
{
	fil_space_t*	space;

	mutex_enter(&fil_system->mutex);

	space = UT_LIST_GET_FIRST(fil_system->space_list);

	while (space != NULL) {
		fil_node_t*	node;
		fil_space_t*	prev_space = space;

		for (node = UT_LIST_GET_FIRST(space->chain);
		     node != NULL;
		     node = UT_LIST_GET_NEXT(chain, node)) {

			if (node->open) {
				fil_node_close_file(node, fil_system);
			}
		}

		space = UT_LIST_GET_NEXT(space_list, space);

		fil_space_free(prev_space->id, FALSE);
	}

	mutex_exit(&fil_system->mutex);
}

/*******************************************************************//**
Sets the max tablespace id counter if the given number is bigger than the
previous value. */
UNIV_INTERN
void
fil_set_max_space_id_if_bigger(
/*===========================*/
	ulint	max_id)	/*!< in: maximum known id */
{
	if (max_id >= SRV_LOG_SPACE_FIRST_ID) {
		fprintf(stderr,
			"InnoDB: Fatal error: max tablespace id"
			" is too high, %lu\n", (ulong) max_id);
		ut_error;
	}

	mutex_enter(&fil_system->mutex);

	if (fil_system->max_assigned_id < max_id) {

		fil_system->max_assigned_id = max_id;
	}

	mutex_exit(&fil_system->mutex);
}

/****************************************************************//**
Writes the flushed lsn and the latest archived log number to the page header
of the first page of a data file of the system tablespace (space 0),
which is uncompressed. */
static
ulint
fil_write_lsn_and_arch_no_to_file(
/*==============================*/
	ulint		sum_of_sizes,	/*!< in: combined size of previous files
					in space, in database pages */
	ib_uint64_t	lsn,		/*!< in: lsn to write */
	ulint		arch_log_no __attribute__((unused)))
					/*!< in: archived log number to write */
{
	byte*	buf1;
	byte*	buf;

	buf1 = mem_alloc(2 * UNIV_PAGE_SIZE);
	buf = ut_align(buf1, UNIV_PAGE_SIZE);

	fil_read(TRUE, 0, 0, sum_of_sizes, 0, UNIV_PAGE_SIZE, buf, NULL);

	mach_write_to_8(buf + FIL_PAGE_FILE_FLUSH_LSN, lsn);

	fil_write(TRUE, 0, 0, sum_of_sizes, 0, UNIV_PAGE_SIZE, buf, NULL);

	mem_free(buf1);

	return(DB_SUCCESS);
}

/****************************************************************//**
Writes the flushed lsn and the latest archived log number to the page
header of the first page of each data file in the system tablespace.
@return	DB_SUCCESS or error number */
UNIV_INTERN
ulint
fil_write_flushed_lsn_to_data_files(
/*================================*/
	ib_uint64_t	lsn,		/*!< in: lsn to write */
	ulint		arch_log_no)	/*!< in: latest archived log
					file number */
{
	fil_space_t*	space;
	fil_node_t*	node;
	ulint		sum_of_sizes;
	ulint		err;

	mutex_enter(&fil_system->mutex);

	space = UT_LIST_GET_FIRST(fil_system->space_list);

	while (space) {
		/* We only write the lsn to all existing data files which have
		been open during the lifetime of the mysqld process; they are
		represented by the space objects in the tablespace memory
		cache. Note that all data files in the system tablespace 0 are
		always open. */

		if (space->purpose == FIL_TABLESPACE
		    && space->id == 0) {
			sum_of_sizes = 0;

			node = UT_LIST_GET_FIRST(space->chain);
			while (node) {
				mutex_exit(&fil_system->mutex);

				err = fil_write_lsn_and_arch_no_to_file(
					sum_of_sizes, lsn, arch_log_no);
				if (err != DB_SUCCESS) {

					return(err);
				}

				mutex_enter(&fil_system->mutex);

				sum_of_sizes += node->size;
				node = UT_LIST_GET_NEXT(chain, node);
			}
		}
		space = UT_LIST_GET_NEXT(space_list, space);
	}

	mutex_exit(&fil_system->mutex);

	return(DB_SUCCESS);
}

/*******************************************************************//**
<<<<<<< HEAD
Reads the flushed lsn and arch no fields from a data file at database
startup. */
UNIV_INTERN
void
fil_read_flushed_lsn_and_arch_log_no(
/*=================================*/
=======
Reads the flushed lsn, arch no, and tablespace flag fields from a data
file at database startup. */
UNIV_INTERN
void
fil_read_first_page(
/*================*/
>>>>>>> 863a73b8
	os_file_t	data_file,		/*!< in: open data file */
	ibool		one_read_already,	/*!< in: TRUE if min and max
						parameters below already
						contain sensible data */
<<<<<<< HEAD
#ifdef UNIV_LOG_ARCHIVE
	ulint*		min_arch_log_no,	/*!< in/out: */
	ulint*		max_arch_log_no,	/*!< in/out: */
#endif /* UNIV_LOG_ARCHIVE */
	ib_uint64_t*	min_flushed_lsn,	/*!< in/out: */
	ib_uint64_t*	max_flushed_lsn)	/*!< in/out: */
{
	byte*		buf;
	byte*		buf2;
=======
	ulint*		flags,			/*!< out: tablespace flags */
#ifdef UNIV_LOG_ARCHIVE
	ulint*		min_arch_log_no,	/*!< out: min of archived
						log numbers in data files */
	ulint*		max_arch_log_no,	/*!< out: max of archived
						log numbers in data files */
#endif /* UNIV_LOG_ARCHIVE */
	ib_uint64_t*	min_flushed_lsn,	/*!< out: min of flushed
						lsn values in data files */
	ib_uint64_t*	max_flushed_lsn)	/*!< out: max of flushed
						lsn values in data files */
{
	byte*		buf;
	page_t*		page;
>>>>>>> 863a73b8
	ib_uint64_t	flushed_lsn;

	buf = ut_malloc(2 * UNIV_PAGE_SIZE);
	/* Align the memory for a possible read from a raw device */
	page = ut_align(buf, UNIV_PAGE_SIZE);

	os_file_read(data_file, page, 0, 0, UNIV_PAGE_SIZE);

	*flags = mach_read_from_4(page +
		FSP_HEADER_OFFSET + FSP_SPACE_FLAGS);

	flushed_lsn = mach_read_from_8(page + FIL_PAGE_FILE_FLUSH_LSN);

	ut_free(buf);

	if (!one_read_already) {
		*min_flushed_lsn = flushed_lsn;
		*max_flushed_lsn = flushed_lsn;
#ifdef UNIV_LOG_ARCHIVE
		*min_arch_log_no = arch_log_no;
		*max_arch_log_no = arch_log_no;
#endif /* UNIV_LOG_ARCHIVE */
		return;
	}

	if (*min_flushed_lsn > flushed_lsn) {
		*min_flushed_lsn = flushed_lsn;
	}
	if (*max_flushed_lsn < flushed_lsn) {
		*max_flushed_lsn = flushed_lsn;
	}
#ifdef UNIV_LOG_ARCHIVE
	if (*min_arch_log_no > arch_log_no) {
		*min_arch_log_no = arch_log_no;
	}
	if (*max_arch_log_no < arch_log_no) {
		*max_arch_log_no = arch_log_no;
	}
#endif /* UNIV_LOG_ARCHIVE */
}

/*================ SINGLE-TABLE TABLESPACES ==========================*/

#ifndef UNIV_HOTBACKUP
/*******************************************************************//**
Increments the count of pending insert buffer page merges, if space is not
being deleted.
@return	TRUE if being deleted, and ibuf merges should be skipped */
UNIV_INTERN
ibool
fil_inc_pending_ibuf_merges(
/*========================*/
	ulint	id)	/*!< in: space id */
{
	fil_space_t*	space;

	mutex_enter(&fil_system->mutex);

	space = fil_space_get_by_id(id);

	if (space == NULL) {
		fprintf(stderr,
			"InnoDB: Error: trying to do ibuf merge to a"
			" dropped tablespace %lu\n",
			(ulong) id);
	}

	if (space == NULL || space->stop_ibuf_merges) {
		mutex_exit(&fil_system->mutex);

		return(TRUE);
	}

	space->n_pending_ibuf_merges++;

	mutex_exit(&fil_system->mutex);

	return(FALSE);
}

/*******************************************************************//**
Decrements the count of pending insert buffer page merges. */
UNIV_INTERN
void
fil_decr_pending_ibuf_merges(
/*=========================*/
	ulint	id)	/*!< in: space id */
{
	fil_space_t*	space;

	mutex_enter(&fil_system->mutex);

	space = fil_space_get_by_id(id);

	if (space == NULL) {
		fprintf(stderr,
			"InnoDB: Error: decrementing ibuf merge of a"
			" dropped tablespace %lu\n",
			(ulong) id);
	}

	if (space != NULL) {
		space->n_pending_ibuf_merges--;
	}

	mutex_exit(&fil_system->mutex);
}
#endif /* !UNIV_HOTBACKUP */

/********************************************************//**
Creates the database directory for a table if it does not exist yet. */
static
void
fil_create_directory_for_tablename(
/*===============================*/
	const char*	name)	/*!< in: name in the standard
				'databasename/tablename' format */
{
	const char*	namend;
	char*		path;
	ulint		len;

	len = strlen(fil_path_to_mysql_datadir);
	namend = strchr(name, '/');
	ut_a(namend);
	path = mem_alloc(len + (namend - name) + 2);

	memcpy(path, fil_path_to_mysql_datadir, len);
	path[len] = '/';
	memcpy(path + len + 1, name, namend - name);
	path[len + (namend - name) + 1] = 0;

	srv_normalize_path_for_win(path);

	ut_a(os_file_create_directory(path, FALSE));
	mem_free(path);
}

#ifndef UNIV_HOTBACKUP
/********************************************************//**
Writes a log record about an .ibd file create/rename/delete. */
static
void
fil_op_write_log(
/*=============*/
	ulint		type,		/*!< in: MLOG_FILE_CREATE,
					MLOG_FILE_CREATE2,
					MLOG_FILE_DELETE, or
					MLOG_FILE_RENAME */
	ulint		space_id,	/*!< in: space id */
	ulint		log_flags,	/*!< in: redo log flags (stored
					in the page number field) */
	ulint		flags,		/*!< in: compressed page size
					and file format
					if type==MLOG_FILE_CREATE2, or 0 */
	const char*	name,		/*!< in: table name in the familiar
					'databasename/tablename' format, or
					the file path in the case of
					MLOG_FILE_DELETE */
	const char*	new_name,	/*!< in: if type is MLOG_FILE_RENAME,
					the new table name in the
					'databasename/tablename' format */
	mtr_t*		mtr)		/*!< in: mini-transaction handle */
{
	byte*	log_ptr;
	ulint	len;

	log_ptr = mlog_open(mtr, 11 + 2 + 1);

	if (!log_ptr) {
		/* Logging in mtr is switched off during crash recovery:
		in that case mlog_open returns NULL */
		return;
	}

	log_ptr = mlog_write_initial_log_record_for_file_op(
		type, space_id, log_flags, log_ptr, mtr);
	if (type == MLOG_FILE_CREATE2) {
		mach_write_to_4(log_ptr, flags);
		log_ptr += 4;
	}
	/* Let us store the strings as null-terminated for easier readability
	and handling */

	len = strlen(name) + 1;

	mach_write_to_2(log_ptr, len);
	log_ptr += 2;
	mlog_close(mtr, log_ptr);

	mlog_catenate_string(mtr, (byte*) name, len);

	if (type == MLOG_FILE_RENAME) {
		len = strlen(new_name) + 1;
		log_ptr = mlog_open(mtr, 2 + len);
		ut_a(log_ptr);
		mach_write_to_2(log_ptr, len);
		log_ptr += 2;
		mlog_close(mtr, log_ptr);

		mlog_catenate_string(mtr, (byte*) new_name, len);
	}
}
#endif

/*******************************************************************//**
Parses the body of a log record written about an .ibd file operation. That is,
the log record part after the standard (type, space id, page no) header of the
log record.

If desired, also replays the delete or rename operation if the .ibd file
exists and the space id in it matches. Replays the create operation if a file
at that path does not exist yet. If the database directory for the file to be
created does not exist, then we create the directory, too.

Note that ibbackup --apply-log sets fil_path_to_mysql_datadir to point to the
datadir that we should use in replaying the file operations.
@return end of log record, or NULL if the record was not completely
contained between ptr and end_ptr */
UNIV_INTERN
byte*
fil_op_log_parse_or_replay(
/*=======================*/
	byte*	ptr,		/*!< in: buffer containing the log record body,
				or an initial segment of it, if the record does
				not fir completely between ptr and end_ptr */
	byte*	end_ptr,	/*!< in: buffer end */
	ulint	type,		/*!< in: the type of this log record */
	ulint	space_id,	/*!< in: the space id of the tablespace in
				question, or 0 if the log record should
				only be parsed but not replayed */
	ulint	log_flags)	/*!< in: redo log flags
				(stored in the page number parameter) */
{
	ulint		name_len;
	ulint		new_name_len;
	const char*	name;
	const char*	new_name	= NULL;
	ulint		flags		= 0;

	if (type == MLOG_FILE_CREATE2) {
		if (end_ptr < ptr + 4) {

			return(NULL);
		}

		flags = mach_read_from_4(ptr);
		ptr += 4;
	}

	if (end_ptr < ptr + 2) {

		return(NULL);
	}

	name_len = mach_read_from_2(ptr);

	ptr += 2;

	if (end_ptr < ptr + name_len) {

		return(NULL);
	}

	name = (const char*) ptr;

	ptr += name_len;

	if (type == MLOG_FILE_RENAME) {
		if (end_ptr < ptr + 2) {

			return(NULL);
		}

		new_name_len = mach_read_from_2(ptr);

		ptr += 2;

		if (end_ptr < ptr + new_name_len) {

			return(NULL);
		}

		new_name = (const char*) ptr;

		ptr += new_name_len;
	}

	/* We managed to parse a full log record body */
	/*
	printf("Parsed log rec of type %lu space %lu\n"
	"name %s\n", type, space_id, name);

	if (type == MLOG_FILE_RENAME) {
	printf("new name %s\n", new_name);
	}
	*/
	if (!space_id) {

		return(ptr);
	}

	/* Let us try to perform the file operation, if sensible. Note that
	ibbackup has at this stage already read in all space id info to the
	fil0fil.c data structures.

	NOTE that our algorithm is not guaranteed to work correctly if there
	were renames of tables during the backup. See ibbackup code for more
	on the problem. */

	switch (type) {
	case MLOG_FILE_DELETE:
		if (fil_tablespace_exists_in_mem(space_id)) {
			ut_a(fil_delete_tablespace(space_id));
		}

		break;

	case MLOG_FILE_RENAME:
		/* We do the rename based on space id, not old file name;
		this should guarantee that after the log replay each .ibd file
		has the correct name for the latest log sequence number; the
		proof is left as an exercise :) */

		if (fil_tablespace_exists_in_mem(space_id)) {
			/* Create the database directory for the new name, if
			it does not exist yet */
			fil_create_directory_for_tablename(new_name);

			/* Rename the table if there is not yet a tablespace
			with the same name */

			if (fil_get_space_id_for_table(new_name)
			    == ULINT_UNDEFINED) {
				/* We do not care of the old name, that is
				why we pass NULL as the first argument */
				if (!fil_rename_tablespace(NULL, space_id,
							   new_name)) {
					ut_error;
				}
			}
		}

		break;

	case MLOG_FILE_CREATE:
	case MLOG_FILE_CREATE2:
		if (fil_tablespace_exists_in_mem(space_id)) {
			/* Do nothing */
		} else if (fil_get_space_id_for_table(name)
			   != ULINT_UNDEFINED) {
			/* Do nothing */
		} else if (log_flags & MLOG_FILE_FLAG_TEMP) {
			/* Temporary table, do nothing */
		} else {
			/* Create the database directory for name, if it does
			not exist yet */
			fil_create_directory_for_tablename(name);

			if (fil_create_new_single_table_tablespace(
				    space_id, name, FALSE, flags,
				    FIL_IBD_FILE_INITIAL_SIZE) != DB_SUCCESS) {
				ut_error;
			}
		}

		break;

	default:
		ut_error;
	}

	return(ptr);
}

/*******************************************************************//**
Deletes a single-table tablespace. The tablespace must be cached in the
memory cache.
@return	TRUE if success */
UNIV_INTERN
ibool
fil_delete_tablespace(
/*==================*/
	ulint	id)	/*!< in: space id */
{
	ibool		success;
	fil_space_t*	space;
	fil_node_t*	node;
	ulint		count		= 0;
	char*		path;

	ut_a(id != 0);
stop_ibuf_merges:
	mutex_enter(&fil_system->mutex);

	space = fil_space_get_by_id(id);

	if (space != NULL) {
		space->stop_ibuf_merges = TRUE;

		if (space->n_pending_ibuf_merges == 0) {
			mutex_exit(&fil_system->mutex);

			count = 0;

			goto try_again;
		} else {
			if (count > 5000) {
				ut_print_timestamp(stderr);
				fputs("  InnoDB: Warning: trying to"
				      " delete tablespace ", stderr);
				ut_print_filename(stderr, space->name);
				fprintf(stderr, ",\n"
					"InnoDB: but there are %lu pending"
					" ibuf merges on it.\n"
					"InnoDB: Loop %lu.\n",
					(ulong) space->n_pending_ibuf_merges,
					(ulong) count);
			}

			mutex_exit(&fil_system->mutex);

			os_thread_sleep(20000);
			count++;

			goto stop_ibuf_merges;
		}
	}

	mutex_exit(&fil_system->mutex);
	count = 0;

try_again:
	mutex_enter(&fil_system->mutex);

	space = fil_space_get_by_id(id);

	if (space == NULL) {
		ut_print_timestamp(stderr);
		fprintf(stderr,
			"  InnoDB: Error: cannot delete tablespace %lu\n"
			"InnoDB: because it is not found in the"
			" tablespace memory cache.\n",
			(ulong) id);

		mutex_exit(&fil_system->mutex);

		return(FALSE);
	}

	ut_a(space);
	ut_a(space->n_pending_ibuf_merges == 0);

	space->is_being_deleted = TRUE;

	ut_a(UT_LIST_GET_LEN(space->chain) == 1);
	node = UT_LIST_GET_FIRST(space->chain);

	if (space->n_pending_flushes > 0 || node->n_pending > 0) {
		if (count > 1000) {
			ut_print_timestamp(stderr);
			fputs("  InnoDB: Warning: trying to"
			      " delete tablespace ", stderr);
			ut_print_filename(stderr, space->name);
			fprintf(stderr, ",\n"
				"InnoDB: but there are %lu flushes"
				" and %lu pending i/o's on it\n"
				"InnoDB: Loop %lu.\n",
				(ulong) space->n_pending_flushes,
				(ulong) node->n_pending,
				(ulong) count);
		}
		mutex_exit(&fil_system->mutex);
		os_thread_sleep(20000);

		count++;

		goto try_again;
	}

	path = mem_strdup(space->name);

	mutex_exit(&fil_system->mutex);

	/* Important: We rely on the data dictionary mutex to ensure
	that a race is not possible here. It should serialize the tablespace
	drop/free. We acquire an X latch only to avoid a race condition
	when accessing the tablespace instance via:

	  fsp_get_available_space_in_free_extents().

	There our main motivation is to reduce the contention on the
	dictionary mutex. */

	rw_lock_x_lock(&space->latch);

#ifndef UNIV_HOTBACKUP
	/* Invalidate in the buffer pool all pages belonging to the
	tablespace. Since we have set space->is_being_deleted = TRUE, readahead
	or ibuf merge can no longer read more pages of this tablespace to the
	buffer pool. Thus we can clean the tablespace out of the buffer pool
	completely and permanently. The flag is_being_deleted also prevents
	fil_flush() from being applied to this tablespace. */

	buf_LRU_invalidate_tablespace(id);
#endif
	/* printf("Deleting tablespace %s id %lu\n", space->name, id); */

	mutex_enter(&fil_system->mutex);

	success = fil_space_free(id, TRUE);

	mutex_exit(&fil_system->mutex);

	if (success) {
		success = os_file_delete(path);

		if (!success) {
			success = os_file_delete_if_exists(path);
		}
	} else {
		rw_lock_x_unlock(&space->latch);
	}

	if (success) {
#ifndef UNIV_HOTBACKUP
		/* Write a log record about the deletion of the .ibd
		file, so that ibbackup can replay it in the
		--apply-log phase. We use a dummy mtr and the familiar
		log write mechanism. */
		mtr_t		mtr;

		/* When replaying the operation in ibbackup, do not try
		to write any log record */
		mtr_start(&mtr);

		fil_op_write_log(MLOG_FILE_DELETE, id, 0, 0, path, NULL, &mtr);
		mtr_commit(&mtr);
#endif
		mem_free(path);

		return(TRUE);
	}

	mem_free(path);

	return(FALSE);
}

/*******************************************************************//**
Returns TRUE if a single-table tablespace is being deleted.
@return TRUE if being deleted */
UNIV_INTERN
ibool
fil_tablespace_is_being_deleted(
/*============================*/
	ulint		id)	/*!< in: space id */
{
	fil_space_t*	space;
	ibool		is_being_deleted;

	mutex_enter(&fil_system->mutex);

	space = fil_space_get_by_id(id);

	ut_a(space != NULL);

	is_being_deleted = space->is_being_deleted;

	mutex_exit(&fil_system->mutex);

	return(is_being_deleted);
}

#ifndef UNIV_HOTBACKUP
/*******************************************************************//**
Discards a single-table tablespace. The tablespace must be cached in the
memory cache. Discarding is like deleting a tablespace, but
1) we do not drop the table from the data dictionary;
2) we remove all insert buffer entries for the tablespace immediately; in DROP
TABLE they are only removed gradually in the background;
3) when the user does IMPORT TABLESPACE, the tablespace will have the same id
as it originally had.
@return	TRUE if success */
UNIV_INTERN
ibool
fil_discard_tablespace(
/*===================*/
	ulint	id)	/*!< in: space id */
{
	ibool	success;

	success = fil_delete_tablespace(id);

	if (!success) {
		fprintf(stderr,
			"InnoDB: Warning: cannot delete tablespace %lu"
			" in DISCARD TABLESPACE.\n"
			"InnoDB: But let us remove the"
			" insert buffer entries for this tablespace.\n",
			(ulong) id);
	}

	/* Remove all insert buffer entries for the tablespace */

	ibuf_delete_for_discarded_space(id);

	return(success);
}
#endif /* !UNIV_HOTBACKUP */

/*******************************************************************//**
Renames the memory cache structures of a single-table tablespace.
@return	TRUE if success */
static
ibool
fil_rename_tablespace_in_mem(
/*=========================*/
	fil_space_t*	space,	/*!< in: tablespace memory object */
	fil_node_t*	node,	/*!< in: file node of that tablespace */
	const char*	path)	/*!< in: new name */
{
	fil_space_t*	space2;
	const char*	old_name	= space->name;

	ut_ad(mutex_own(&fil_system->mutex));

	space2 = fil_space_get_by_name(old_name);
	if (space != space2) {
		fputs("InnoDB: Error: cannot find ", stderr);
		ut_print_filename(stderr, old_name);
		fputs(" in tablespace memory cache\n", stderr);

		return(FALSE);
	}

	space2 = fil_space_get_by_name(path);
	if (space2 != NULL) {
		fputs("InnoDB: Error: ", stderr);
		ut_print_filename(stderr, path);
		fputs(" is already in tablespace memory cache\n", stderr);

		return(FALSE);
	}

	HASH_DELETE(fil_space_t, name_hash, fil_system->name_hash,
		    ut_fold_string(space->name), space);
	mem_free(space->name);
	mem_free(node->name);

	space->name = mem_strdup(path);
	node->name = mem_strdup(path);

	HASH_INSERT(fil_space_t, name_hash, fil_system->name_hash,
		    ut_fold_string(path), space);
	return(TRUE);
}

/*******************************************************************//**
Allocates a file name for a single-table tablespace. The string must be freed
by caller with mem_free().
@return	own: file name */
static
char*
fil_make_ibd_name(
/*==============*/
	const char*	name,		/*!< in: table name or a dir path of a
					TEMPORARY table */
	ibool		is_temp)	/*!< in: TRUE if it is a dir path */
{
	ulint	namelen		= strlen(name);
	ulint	dirlen		= strlen(fil_path_to_mysql_datadir);
	char*	filename	= mem_alloc(namelen + dirlen + sizeof "/.ibd");

	if (is_temp) {
		memcpy(filename, name, namelen);
		memcpy(filename + namelen, ".ibd", sizeof ".ibd");
	} else {
		memcpy(filename, fil_path_to_mysql_datadir, dirlen);
		filename[dirlen] = '/';

		memcpy(filename + dirlen + 1, name, namelen);
		memcpy(filename + dirlen + namelen + 1, ".ibd", sizeof ".ibd");
	}

	srv_normalize_path_for_win(filename);

	return(filename);
}

/*******************************************************************//**
Renames a single-table tablespace. The tablespace must be cached in the
tablespace memory cache.
@return	TRUE if success */
UNIV_INTERN
ibool
fil_rename_tablespace(
/*==================*/
	const char*	old_name,	/*!< in: old table name in the standard
					databasename/tablename format of
					InnoDB, or NULL if we do the rename
					based on the space id only */
	ulint		id,		/*!< in: space id */
	const char*	new_name)	/*!< in: new table name in the standard
					databasename/tablename format
					of InnoDB */
{
	ibool		success;
	fil_space_t*	space;
	fil_node_t*	node;
	ulint		count		= 0;
	char*		path;
	ibool		old_name_was_specified		= TRUE;
	char*		old_path;

	ut_a(id != 0);

	if (old_name == NULL) {
		old_name = "(name not specified)";
		old_name_was_specified = FALSE;
	}
retry:
	count++;

	if (count > 1000) {
		ut_print_timestamp(stderr);
		fputs("  InnoDB: Warning: problems renaming ", stderr);
		ut_print_filename(stderr, old_name);
		fputs(" to ", stderr);
		ut_print_filename(stderr, new_name);
		fprintf(stderr, ", %lu iterations\n", (ulong) count);
	}

	mutex_enter(&fil_system->mutex);

	space = fil_space_get_by_id(id);

	if (space == NULL) {
		fprintf(stderr,
			"InnoDB: Error: cannot find space id %lu"
			" in the tablespace memory cache\n"
			"InnoDB: though the table ", (ulong) id);
		ut_print_filename(stderr, old_name);
		fputs(" in a rename operation should have that id\n", stderr);
		mutex_exit(&fil_system->mutex);

		return(FALSE);
	}

	if (count > 25000) {
		space->stop_ios = FALSE;
		mutex_exit(&fil_system->mutex);

		return(FALSE);
	}

	/* We temporarily close the .ibd file because we do not trust that
	operating systems can rename an open file. For the closing we have to
	wait until there are no pending i/o's or flushes on the file. */

	space->stop_ios = TRUE;

	ut_a(UT_LIST_GET_LEN(space->chain) == 1);
	node = UT_LIST_GET_FIRST(space->chain);

	if (node->n_pending > 0 || node->n_pending_flushes > 0) {
		/* There are pending i/o's or flushes, sleep for a while and
		retry */

		mutex_exit(&fil_system->mutex);

		os_thread_sleep(20000);

		goto retry;

	} else if (node->modification_counter > node->flush_counter) {
		/* Flush the space */

		mutex_exit(&fil_system->mutex);

		os_thread_sleep(20000);

		fil_flush(id);

		goto retry;

	} else if (node->open) {
		/* Close the file */

		fil_node_close_file(node, fil_system);
	}

	/* Check that the old name in the space is right */

	if (old_name_was_specified) {
		old_path = fil_make_ibd_name(old_name, FALSE);

		ut_a(strcmp(space->name, old_path) == 0);
		ut_a(strcmp(node->name, old_path) == 0);
	} else {
		old_path = mem_strdup(space->name);
	}

	/* Rename the tablespace and the node in the memory cache */
	path = fil_make_ibd_name(new_name, FALSE);
	success = fil_rename_tablespace_in_mem(space, node, path);

	if (success) {
		success = os_file_rename(innodb_file_data_key, old_path, path);

		if (!success) {
			/* We have to revert the changes we made
			to the tablespace memory cache */

			ut_a(fil_rename_tablespace_in_mem(space, node,
							  old_path));
		}
	}

	mem_free(path);
	mem_free(old_path);

	space->stop_ios = FALSE;

	mutex_exit(&fil_system->mutex);

#ifndef UNIV_HOTBACKUP
	if (success) {
		mtr_t		mtr;

		mtr_start(&mtr);

		fil_op_write_log(MLOG_FILE_RENAME, id, 0, 0, old_name, new_name,
				 &mtr);
		mtr_commit(&mtr);
	}
#endif
	return(success);
}

/*******************************************************************//**
Creates a new single-table tablespace to a database directory of MySQL.
Database directories are under the 'datadir' of MySQL. The datadir is the
directory of a running mysqld program. We can refer to it by simply the
path '.'. Tables created with CREATE TEMPORARY TABLE we place in the temp
dir of the mysqld server.
@return	DB_SUCCESS or error code */
UNIV_INTERN
ulint
fil_create_new_single_table_tablespace(
/*===================================*/
	ulint		space_id,	/*!< in: space id */
	const char*	tablename,	/*!< in: the table name in the usual
					databasename/tablename format
					of InnoDB, or a dir path to a temp
					table */
	ibool		is_temp,	/*!< in: TRUE if a table created with
					CREATE TEMPORARY TABLE */
	ulint		flags,		/*!< in: tablespace flags */
	ulint		size)		/*!< in: the initial size of the
					tablespace file in pages,
					must be >= FIL_IBD_FILE_INITIAL_SIZE */
{
	os_file_t	file;
	ibool		ret;
	ulint		err;
	byte*		buf2;
	byte*		page;
	ibool		success;
	char*		path;

	ut_a(space_id > 0);
	ut_a(space_id < SRV_LOG_SPACE_FIRST_ID);
	ut_a(size >= FIL_IBD_FILE_INITIAL_SIZE);
	/* The tablespace flags (FSP_SPACE_FLAGS) should be 0 for
	ROW_FORMAT=COMPACT
	((table->flags & ~(~0 << DICT_TF_BITS)) == DICT_TF_COMPACT) and
	ROW_FORMAT=REDUNDANT (table->flags == 0).  For any other
	format, the tablespace flags should equal
	(table->flags & ~(~0 << DICT_TF_BITS)). */
	ut_a(flags != DICT_TF_COMPACT);
	ut_a(!(flags & (~0UL << DICT_TF_BITS)));

	path = fil_make_ibd_name(tablename, is_temp);

	file = os_file_create(innodb_file_data_key, path,
			      OS_FILE_CREATE, OS_FILE_NORMAL,
			      OS_DATA_FILE, &ret);
	if (ret == FALSE) {
		ut_print_timestamp(stderr);
		fputs("  InnoDB: Error creating file ", stderr);
		ut_print_filename(stderr, path);
		fputs(".\n", stderr);

		/* The following call will print an error message */

		err = os_file_get_last_error(TRUE);

		if (err == OS_FILE_ALREADY_EXISTS) {
			fputs("InnoDB: The file already exists though"
			      " the corresponding table did not\n"
			      "InnoDB: exist in the InnoDB data dictionary."
			      " Have you moved InnoDB\n"
			      "InnoDB: .ibd files around without using the"
			      " SQL commands\n"
			      "InnoDB: DISCARD TABLESPACE and"
			      " IMPORT TABLESPACE, or did\n"
			      "InnoDB: mysqld crash in the middle of"
			      " CREATE TABLE? You can\n"
			      "InnoDB: resolve the problem by"
			      " removing the file ", stderr);
			ut_print_filename(stderr, path);
			fputs("\n"
			      "InnoDB: under the 'datadir' of MySQL.\n",
			      stderr);

			mem_free(path);
			return(DB_TABLESPACE_ALREADY_EXISTS);
		}

		if (err == OS_FILE_DISK_FULL) {

			mem_free(path);
			return(DB_OUT_OF_FILE_SPACE);
		}

		mem_free(path);
		return(DB_ERROR);
	}

	ret = os_file_set_size(path, file, size * UNIV_PAGE_SIZE, 0);

	if (!ret) {
		err = DB_OUT_OF_FILE_SPACE;
error_exit:
		os_file_close(file);
error_exit2:
		os_file_delete(path);

		mem_free(path);
		return(err);
	}

	/* printf("Creating tablespace %s id %lu\n", path, space_id); */

	/* We have to write the space id to the file immediately and flush the
	file to disk. This is because in crash recovery we must be aware what
	tablespaces exist and what are their space id's, so that we can apply
	the log records to the right file. It may take quite a while until
	buffer pool flush algorithms write anything to the file and flush it to
	disk. If we would not write here anything, the file would be filled
	with zeros from the call of os_file_set_size(), until a buffer pool
	flush would write to it. */

	buf2 = ut_malloc(3 * UNIV_PAGE_SIZE);
	/* Align the memory for file i/o if we might have O_DIRECT set */
	page = ut_align(buf2, UNIV_PAGE_SIZE);

	memset(page, '\0', UNIV_PAGE_SIZE);

	fsp_header_init_fields(page, space_id, flags);
	mach_write_to_4(page + FIL_PAGE_ARCH_LOG_NO_OR_SPACE_ID, space_id);

	if (!(flags & DICT_TF_ZSSIZE_MASK)) {
		buf_flush_init_for_writing(page, NULL, 0);
		ret = os_file_write(path, file, page, 0, 0, UNIV_PAGE_SIZE);
	} else {
		page_zip_des_t	page_zip;
		ulint		zip_size;

		zip_size = ((PAGE_ZIP_MIN_SIZE >> 1)
			    << ((flags & DICT_TF_ZSSIZE_MASK)
				>> DICT_TF_ZSSIZE_SHIFT));

		page_zip_set_size(&page_zip, zip_size);
		page_zip.data = page + UNIV_PAGE_SIZE;
#ifdef UNIV_DEBUG
		page_zip.m_start =
#endif /* UNIV_DEBUG */
			page_zip.m_end = page_zip.m_nonempty =
			page_zip.n_blobs = 0;
		buf_flush_init_for_writing(page, &page_zip, 0);
		ret = os_file_write(path, file, page_zip.data, 0, 0, zip_size);
	}

	ut_free(buf2);

	if (!ret) {
		fputs("InnoDB: Error: could not write the first page"
		      " to tablespace ", stderr);
		ut_print_filename(stderr, path);
		putc('\n', stderr);
		err = DB_ERROR;
		goto error_exit;
	}

	ret = os_file_flush(file);

	if (!ret) {
		fputs("InnoDB: Error: file flush of tablespace ", stderr);
		ut_print_filename(stderr, path);
		fputs(" failed\n", stderr);
		err = DB_ERROR;
		goto error_exit;
	}

	os_file_close(file);

	success = fil_space_create(path, space_id, flags, FIL_TABLESPACE);

	if (!success) {
		err = DB_ERROR;
		goto error_exit2;
	}

	fil_node_create(path, size, space_id, FALSE);

#ifndef UNIV_HOTBACKUP
	{
		mtr_t		mtr;

		mtr_start(&mtr);

		fil_op_write_log(flags
				 ? MLOG_FILE_CREATE2
				 : MLOG_FILE_CREATE,
				 space_id,
				 is_temp ? MLOG_FILE_FLAG_TEMP : 0,
				 flags,
				 tablename, NULL, &mtr);

		mtr_commit(&mtr);
	}
#endif
	mem_free(path);
	return(DB_SUCCESS);
}

#ifndef UNIV_HOTBACKUP
/********************************************************************//**
It is possible, though very improbable, that the lsn's in the tablespace to be
imported have risen above the current system lsn, if a lengthy purge, ibuf
merge, or rollback was performed on a backup taken with ibbackup. If that is
the case, reset page lsn's in the file. We assume that mysqld was shut down
after it performed these cleanup operations on the .ibd file, so that it at
the shutdown stamped the latest lsn to the FIL_PAGE_FILE_FLUSH_LSN in the
first page of the .ibd file, and we can determine whether we need to reset the
lsn's just by looking at that flush lsn.
@return	TRUE if success */
UNIV_INTERN
ibool
fil_reset_too_high_lsns(
/*====================*/
	const char*	name,		/*!< in: table name in the
					databasename/tablename format */
	ib_uint64_t	current_lsn)	/*!< in: reset lsn's if the lsn stamped
					to FIL_PAGE_FILE_FLUSH_LSN in the
					first page is too high */
{
	os_file_t	file;
	char*		filepath;
	byte*		page;
	byte*		buf2;
	ib_uint64_t	flush_lsn;
	ulint		space_id;
	ib_int64_t	file_size;
	ib_int64_t	offset;
	ulint		zip_size;
	ibool		success;
	page_zip_des_t	page_zip;

	filepath = fil_make_ibd_name(name, FALSE);

	file = os_file_create_simple_no_error_handling(
		innodb_file_data_key, filepath, OS_FILE_OPEN,
		OS_FILE_READ_WRITE, &success);
	if (!success) {
		/* The following call prints an error message */
		os_file_get_last_error(TRUE);

		ut_print_timestamp(stderr);

		fputs("  InnoDB: Error: trying to open a table,"
		      " but could not\n"
		      "InnoDB: open the tablespace file ", stderr);
		ut_print_filename(stderr, filepath);
		fputs("!\n", stderr);
		mem_free(filepath);

		return(FALSE);
	}

	/* Read the first page of the tablespace */

	buf2 = ut_malloc(3 * UNIV_PAGE_SIZE);
	/* Align the memory for file i/o if we might have O_DIRECT set */
	page = ut_align(buf2, UNIV_PAGE_SIZE);

	success = os_file_read(file, page, 0, 0, UNIV_PAGE_SIZE);
	if (!success) {

		goto func_exit;
	}

	/* We have to read the file flush lsn from the header of the file */

	flush_lsn = mach_read_from_8(page + FIL_PAGE_FILE_FLUSH_LSN);

	if (current_lsn >= flush_lsn) {
		/* Ok */
		success = TRUE;

		goto func_exit;
	}

	space_id = fsp_header_get_space_id(page);
	zip_size = fsp_header_get_zip_size(page);

	page_zip_des_init(&page_zip);
	page_zip_set_size(&page_zip, zip_size);
	if (zip_size) {
		page_zip.data = page + UNIV_PAGE_SIZE;
	}

	ut_print_timestamp(stderr);
	fprintf(stderr,
		"  InnoDB: Flush lsn in the tablespace file %lu"
		" to be imported\n"
		"InnoDB: is %llu, which exceeds current"
		" system lsn %llu.\n"
		"InnoDB: We reset the lsn's in the file ",
		(ulong) space_id,
		flush_lsn, current_lsn);
	ut_print_filename(stderr, filepath);
	fputs(".\n", stderr);

	ut_a(ut_is_2pow(zip_size));
	ut_a(zip_size <= UNIV_PAGE_SIZE);

	/* Loop through all the pages in the tablespace and reset the lsn and
	the page checksum if necessary */

	file_size = os_file_get_size_as_iblonglong(file);

	for (offset = 0; offset < file_size;
	     offset += zip_size ? zip_size : UNIV_PAGE_SIZE) {
		success = os_file_read(file, page,
				       (ulint)(offset & 0xFFFFFFFFUL),
				       (ulint)(offset >> 32),
				       zip_size ? zip_size : UNIV_PAGE_SIZE);
		if (!success) {

			goto func_exit;
		}
		if (mach_read_from_8(page + FIL_PAGE_LSN) > current_lsn) {
			/* We have to reset the lsn */

			if (zip_size) {
				memcpy(page_zip.data, page, zip_size);
				buf_flush_init_for_writing(
					page, &page_zip, current_lsn);
				success = os_file_write(
					filepath, file, page_zip.data,
					(ulint) offset & 0xFFFFFFFFUL,
					(ulint) (offset >> 32), zip_size);
			} else {
				buf_flush_init_for_writing(
					page, NULL, current_lsn);
				success = os_file_write(
					filepath, file, page,
					(ulint)(offset & 0xFFFFFFFFUL),
					(ulint)(offset >> 32),
					UNIV_PAGE_SIZE);
			}

			if (!success) {

				goto func_exit;
			}
		}
	}

	success = os_file_flush(file);
	if (!success) {

		goto func_exit;
	}

	/* We now update the flush_lsn stamp at the start of the file */
	success = os_file_read(file, page, 0, 0,
			       zip_size ? zip_size : UNIV_PAGE_SIZE);
	if (!success) {

		goto func_exit;
	}

	mach_write_to_8(page + FIL_PAGE_FILE_FLUSH_LSN, current_lsn);

	success = os_file_write(filepath, file, page, 0, 0,
				zip_size ? zip_size : UNIV_PAGE_SIZE);
	if (!success) {

		goto func_exit;
	}
	success = os_file_flush(file);
func_exit:
	os_file_close(file);
	ut_free(buf2);
	mem_free(filepath);

	return(success);
}

/********************************************************************//**
Tries to open a single-table tablespace and optionally checks the space id is
right in it. If does not succeed, prints an error message to the .err log. This
function is used to open a tablespace when we start up mysqld, and also in
IMPORT TABLESPACE.
NOTE that we assume this operation is used either at the database startup
or under the protection of the dictionary mutex, so that two users cannot
race here. This operation does not leave the file associated with the
tablespace open, but closes it after we have looked at the space id in it.
@return	TRUE if success */
UNIV_INTERN
ibool
fil_open_single_table_tablespace(
/*=============================*/
	ibool		check_space_id,	/*!< in: should we check that the space
					id in the file is right; we assume
					that this function runs much faster
					if no check is made, since accessing
					the file inode probably is much
					faster (the OS caches them) than
					accessing the first page of the file */
	ulint		id,		/*!< in: space id */
	ulint		flags,		/*!< in: tablespace flags */
	const char*	name)		/*!< in: table name in the
					databasename/tablename format */
{
	os_file_t	file;
	char*		filepath;
	ibool		success;
	byte*		buf2;
	byte*		page;
	ulint		space_id;
	ulint		space_flags;

	filepath = fil_make_ibd_name(name, FALSE);

	/* The tablespace flags (FSP_SPACE_FLAGS) should be 0 for
	ROW_FORMAT=COMPACT
	((table->flags & ~(~0 << DICT_TF_BITS)) == DICT_TF_COMPACT) and
	ROW_FORMAT=REDUNDANT (table->flags == 0).  For any other
	format, the tablespace flags should equal
	(table->flags & ~(~0 << DICT_TF_BITS)). */
	ut_a(flags != DICT_TF_COMPACT);
	ut_a(!(flags & (~0UL << DICT_TF_BITS)));

	file = os_file_create_simple_no_error_handling(
		innodb_file_data_key, filepath, OS_FILE_OPEN,
		OS_FILE_READ_ONLY, &success);
	if (!success) {
		/* The following call prints an error message */
		os_file_get_last_error(TRUE);

		ut_print_timestamp(stderr);

		fputs("  InnoDB: Error: trying to open a table,"
		      " but could not\n"
		      "InnoDB: open the tablespace file ", stderr);
		ut_print_filename(stderr, filepath);
		fputs("!\n"
		      "InnoDB: Have you moved InnoDB .ibd files around"
		      " without using the\n"
		      "InnoDB: commands DISCARD TABLESPACE and"
		      " IMPORT TABLESPACE?\n"
		      "InnoDB: It is also possible that this is"
		      " a temporary table #sql...,\n"
		      "InnoDB: and MySQL removed the .ibd file for this.\n"
		      "InnoDB: Please refer to\n"
		      "InnoDB: " REFMAN "innodb-troubleshooting-datadict.html\n"
		      "InnoDB: for how to resolve the issue.\n", stderr);

		mem_free(filepath);

		return(FALSE);
	}

	if (!check_space_id) {
		space_id = id;

		goto skip_check;
	}

	/* Read the first page of the tablespace */

	buf2 = ut_malloc(2 * UNIV_PAGE_SIZE);
	/* Align the memory for file i/o if we might have O_DIRECT set */
	page = ut_align(buf2, UNIV_PAGE_SIZE);

	success = os_file_read(file, page, 0, 0, UNIV_PAGE_SIZE);

	/* We have to read the tablespace id and flags from the file. */

	space_id = fsp_header_get_space_id(page);
	space_flags = fsp_header_get_flags(page);

	ut_free(buf2);

	if (UNIV_UNLIKELY(space_id != id
			  || space_flags != (flags & ~(~0 << DICT_TF_BITS)))) {
		ut_print_timestamp(stderr);

		fputs("  InnoDB: Error: tablespace id and flags in file ",
		      stderr);
		ut_print_filename(stderr, filepath);
		fprintf(stderr, " are %lu and %lu, but in the InnoDB\n"
			"InnoDB: data dictionary they are %lu and %lu.\n"
			"InnoDB: Have you moved InnoDB .ibd files"
			" around without using the\n"
			"InnoDB: commands DISCARD TABLESPACE and"
			" IMPORT TABLESPACE?\n"
			"InnoDB: Please refer to\n"
			"InnoDB: " REFMAN "innodb-troubleshooting-datadict.html\n"
			"InnoDB: for how to resolve the issue.\n",
			(ulong) space_id, (ulong) space_flags,
			(ulong) id, (ulong) flags);

		success = FALSE;

		goto func_exit;
	}

skip_check:
	success = fil_space_create(filepath, space_id, flags, FIL_TABLESPACE);

	if (!success) {
		goto func_exit;
	}

	/* We do not measure the size of the file, that is why we pass the 0
	below */

	fil_node_create(filepath, 0, space_id, FALSE);
func_exit:
	os_file_close(file);
	mem_free(filepath);

	return(success);
}
#endif /* !UNIV_HOTBACKUP */

#ifdef UNIV_HOTBACKUP
/*******************************************************************//**
Allocates a file name for an old version of a single-table tablespace.
The string must be freed by caller with mem_free()!
@return	own: file name */
static
char*
fil_make_ibbackup_old_name(
/*=======================*/
	const char*	name)		/*!< in: original file name */
{
	static const char suffix[] = "_ibbackup_old_vers_";
	ulint	len	= strlen(name);
	char*	path	= mem_alloc(len + (15 + sizeof suffix));

	memcpy(path, name, len);
	memcpy(path + len, suffix, (sizeof suffix) - 1);
	ut_sprintf_timestamp_without_extra_chars(path + len + sizeof suffix);
	return(path);
}
#endif /* UNIV_HOTBACKUP */

/********************************************************************//**
Opens an .ibd file and adds the associated single-table tablespace to the
InnoDB fil0fil.c data structures. */
static
void
fil_load_single_table_tablespace(
/*=============================*/
	const char*	dbname,		/*!< in: database name */
	const char*	filename)	/*!< in: file name (not a path),
					including the .ibd extension */
{
	os_file_t	file;
	char*		filepath;
	ibool		success;
	byte*		buf2;
	byte*		page;
	ulint		space_id;
	ulint		flags;
	ulint		size_low;
	ulint		size_high;
	ib_int64_t	size;
#ifdef UNIV_HOTBACKUP
	fil_space_t*	space;
#endif
	filepath = mem_alloc(strlen(dbname) + strlen(filename)
			     + strlen(fil_path_to_mysql_datadir) + 3);

	sprintf(filepath, "%s/%s/%s", fil_path_to_mysql_datadir, dbname,
		filename);
	srv_normalize_path_for_win(filepath);
#ifdef __WIN__
# ifndef UNIV_HOTBACKUP
	/* If lower_case_table_names is 0 or 2, then MySQL allows database
	directory names with upper case letters. On Windows, all table and
	database names in InnoDB are internally always in lower case. Put the
	file path to lower case, so that we are consistent with InnoDB's
	internal data dictionary. */

	dict_casedn_str(filepath);
# endif /* !UNIV_HOTBACKUP */
#endif
	file = os_file_create_simple_no_error_handling(
		innodb_file_data_key, filepath, OS_FILE_OPEN,
		OS_FILE_READ_ONLY, &success);
	if (!success) {
		/* The following call prints an error message */
		os_file_get_last_error(TRUE);

		fprintf(stderr,
			"InnoDB: Error: could not open single-table tablespace"
			" file\n"
			"InnoDB: %s!\n"
			"InnoDB: We do not continue the crash recovery,"
			" because the table may become\n"
			"InnoDB: corrupt if we cannot apply the log records"
			" in the InnoDB log to it.\n"
			"InnoDB: To fix the problem and start mysqld:\n"
			"InnoDB: 1) If there is a permission problem"
			" in the file and mysqld cannot\n"
			"InnoDB: open the file, you should"
			" modify the permissions.\n"
			"InnoDB: 2) If the table is not needed, or you can"
			" restore it from a backup,\n"
			"InnoDB: then you can remove the .ibd file,"
			" and InnoDB will do a normal\n"
			"InnoDB: crash recovery and ignore that table.\n"
			"InnoDB: 3) If the file system or the"
			" disk is broken, and you cannot remove\n"
			"InnoDB: the .ibd file, you can set"
			" innodb_force_recovery > 0 in my.cnf\n"
			"InnoDB: and force InnoDB to continue crash"
			" recovery here.\n", filepath);

		mem_free(filepath);

		if (srv_force_recovery > 0) {
			fprintf(stderr,
				"InnoDB: innodb_force_recovery"
				" was set to %lu. Continuing crash recovery\n"
				"InnoDB: even though we cannot access"
				" the .ibd file of this table.\n",
				srv_force_recovery);
			return;
		}

		exit(1);
	}

	success = os_file_get_size(file, &size_low, &size_high);

	if (!success) {
		/* The following call prints an error message */
		os_file_get_last_error(TRUE);

		fprintf(stderr,
			"InnoDB: Error: could not measure the size"
			" of single-table tablespace file\n"
			"InnoDB: %s!\n"
			"InnoDB: We do not continue crash recovery,"
			" because the table will become\n"
			"InnoDB: corrupt if we cannot apply the log records"
			" in the InnoDB log to it.\n"
			"InnoDB: To fix the problem and start mysqld:\n"
			"InnoDB: 1) If there is a permission problem"
			" in the file and mysqld cannot\n"
			"InnoDB: access the file, you should"
			" modify the permissions.\n"
			"InnoDB: 2) If the table is not needed,"
			" or you can restore it from a backup,\n"
			"InnoDB: then you can remove the .ibd file,"
			" and InnoDB will do a normal\n"
			"InnoDB: crash recovery and ignore that table.\n"
			"InnoDB: 3) If the file system or the disk is broken,"
			" and you cannot remove\n"
			"InnoDB: the .ibd file, you can set"
			" innodb_force_recovery > 0 in my.cnf\n"
			"InnoDB: and force InnoDB to continue"
			" crash recovery here.\n", filepath);

		os_file_close(file);
		mem_free(filepath);

		if (srv_force_recovery > 0) {
			fprintf(stderr,
				"InnoDB: innodb_force_recovery"
				" was set to %lu. Continuing crash recovery\n"
				"InnoDB: even though we cannot access"
				" the .ibd file of this table.\n",
				srv_force_recovery);
			return;
		}

		exit(1);
	}

	/* TODO: What to do in other cases where we cannot access an .ibd
	file during a crash recovery? */

	/* Every .ibd file is created >= 4 pages in size. Smaller files
	cannot be ok. */

	size = (((ib_int64_t)size_high) << 32) + (ib_int64_t)size_low;
#ifndef UNIV_HOTBACKUP
	if (size < FIL_IBD_FILE_INITIAL_SIZE * UNIV_PAGE_SIZE) {
		fprintf(stderr,
			"InnoDB: Error: the size of single-table tablespace"
			" file %s\n"
			"InnoDB: is only %lu %lu, should be at least %lu!",
			filepath,
			(ulong) size_high,
			(ulong) size_low, (ulong) (4 * UNIV_PAGE_SIZE));
		os_file_close(file);
		mem_free(filepath);

		return;
	}
#endif
	/* Read the first page of the tablespace if the size big enough */

	buf2 = ut_malloc(2 * UNIV_PAGE_SIZE);
	/* Align the memory for file i/o if we might have O_DIRECT set */
	page = ut_align(buf2, UNIV_PAGE_SIZE);

	if (size >= FIL_IBD_FILE_INITIAL_SIZE * UNIV_PAGE_SIZE) {
		success = os_file_read(file, page, 0, 0, UNIV_PAGE_SIZE);

		/* We have to read the tablespace id from the file */

		space_id = fsp_header_get_space_id(page);
		flags = fsp_header_get_flags(page);
	} else {
		space_id = ULINT_UNDEFINED;
		flags = 0;
	}

#ifndef UNIV_HOTBACKUP
	if (space_id == ULINT_UNDEFINED || space_id == 0) {
		fprintf(stderr,
			"InnoDB: Error: tablespace id %lu in file %s"
			" is not sensible\n",
			(ulong) space_id,
			filepath);
		goto func_exit;
	}
#else
	if (space_id == ULINT_UNDEFINED || space_id == 0) {
		char*	new_path;

		fprintf(stderr,
			"InnoDB: Renaming tablespace %s of id %lu,\n"
			"InnoDB: to %s_ibbackup_old_vers_<timestamp>\n"
			"InnoDB: because its size %" PRId64 " is too small"
			" (< 4 pages 16 kB each),\n"
			"InnoDB: or the space id in the file header"
			" is not sensible.\n"
			"InnoDB: This can happen in an ibbackup run,"
			" and is not dangerous.\n",
			filepath, space_id, filepath, size);
		os_file_close(file);

		new_path = fil_make_ibbackup_old_name(filepath);
		ut_a(os_file_rename(innodb_file_data_key, filepath, new_path));

		ut_free(buf2);
		mem_free(filepath);
		mem_free(new_path);

		return;
	}

	/* A backup may contain the same space several times, if the space got
	renamed at a sensitive time. Since it is enough to have one version of
	the space, we rename the file if a space with the same space id
	already exists in the tablespace memory cache. We rather rename the
	file than delete it, because if there is a bug, we do not want to
	destroy valuable data. */

	mutex_enter(&fil_system->mutex);

	space = fil_space_get_by_id(space_id);

	if (space) {
		char*	new_path;

		fprintf(stderr,
			"InnoDB: Renaming tablespace %s of id %lu,\n"
			"InnoDB: to %s_ibbackup_old_vers_<timestamp>\n"
			"InnoDB: because space %s with the same id\n"
			"InnoDB: was scanned earlier. This can happen"
			" if you have renamed tables\n"
			"InnoDB: during an ibbackup run.\n",
			filepath, space_id, filepath,
			space->name);
		os_file_close(file);

		new_path = fil_make_ibbackup_old_name(filepath);

		mutex_exit(&fil_system->mutex);

		ut_a(os_file_rename(innodb_file_data_key, filepath, new_path));

		ut_free(buf2);
		mem_free(filepath);
		mem_free(new_path);

		return;
	}
	mutex_exit(&fil_system->mutex);
#endif
	success = fil_space_create(filepath, space_id, flags, FIL_TABLESPACE);

	if (!success) {

		if (srv_force_recovery > 0) {
			fprintf(stderr,
				"InnoDB: innodb_force_recovery"
				" was set to %lu. Continuing crash recovery\n"
				"InnoDB: even though the tablespace creation"
				" of this table failed.\n",
				srv_force_recovery);
			goto func_exit;
		}

		exit(1);
	}

	/* We do not use the size information we have about the file, because
	the rounding formula for extents and pages is somewhat complex; we
	let fil_node_open() do that task. */

	fil_node_create(filepath, 0, space_id, FALSE);
func_exit:
	os_file_close(file);
	ut_free(buf2);
	mem_free(filepath);
}

/***********************************************************************//**
A fault-tolerant function that tries to read the next file name in the
directory. We retry 100 times if os_file_readdir_next_file() returns -1. The
idea is to read as much good data as we can and jump over bad data.
@return 0 if ok, -1 if error even after the retries, 1 if at the end
of the directory */
static
int
fil_file_readdir_next_file(
/*=======================*/
	ulint*		err,	/*!< out: this is set to DB_ERROR if an error
				was encountered, otherwise not changed */
	const char*	dirname,/*!< in: directory name or path */
	os_file_dir_t	dir,	/*!< in: directory stream */
	os_file_stat_t*	info)	/*!< in/out: buffer where the info is returned */
{
	ulint	i;
	int	ret;

	for (i = 0; i < 100; i++) {
		ret = os_file_readdir_next_file(dirname, dir, info);

		if (ret != -1) {

			return(ret);
		}

		fprintf(stderr,
			"InnoDB: Error: os_file_readdir_next_file()"
			" returned -1 in\n"
			"InnoDB: directory %s\n"
			"InnoDB: Crash recovery may have failed"
			" for some .ibd files!\n", dirname);

		*err = DB_ERROR;
	}

	return(-1);
}

/********************************************************************//**
At the server startup, if we need crash recovery, scans the database
directories under the MySQL datadir, looking for .ibd files. Those files are
single-table tablespaces. We need to know the space id in each of them so that
we know into which file we should look to check the contents of a page stored
in the doublewrite buffer, also to know where to apply log records where the
space id is != 0.
@return	DB_SUCCESS or error number */
UNIV_INTERN
ulint
fil_load_single_table_tablespaces(void)
/*===================================*/
{
	int		ret;
	char*		dbpath		= NULL;
	ulint		dbpath_len	= 100;
	os_file_dir_t	dir;
	os_file_dir_t	dbdir;
	os_file_stat_t	dbinfo;
	os_file_stat_t	fileinfo;
	ulint		err		= DB_SUCCESS;

	/* The datadir of MySQL is always the default directory of mysqld */

	dir = os_file_opendir(fil_path_to_mysql_datadir, TRUE);

	if (dir == NULL) {

		return(DB_ERROR);
	}

	dbpath = mem_alloc(dbpath_len);

	/* Scan all directories under the datadir. They are the database
	directories of MySQL. */

	ret = fil_file_readdir_next_file(&err, fil_path_to_mysql_datadir, dir,
					 &dbinfo);
	while (ret == 0) {
		ulint len;
		/* printf("Looking at %s in datadir\n", dbinfo.name); */

		if (dbinfo.type == OS_FILE_TYPE_FILE
		    || dbinfo.type == OS_FILE_TYPE_UNKNOWN) {

			goto next_datadir_item;
		}

		/* We found a symlink or a directory; try opening it to see
		if a symlink is a directory */

		len = strlen(fil_path_to_mysql_datadir)
			+ strlen (dbinfo.name) + 2;
		if (len > dbpath_len) {
			dbpath_len = len;

			if (dbpath) {
				mem_free(dbpath);
			}

			dbpath = mem_alloc(dbpath_len);
		}
		sprintf(dbpath, "%s/%s", fil_path_to_mysql_datadir,
			dbinfo.name);
		srv_normalize_path_for_win(dbpath);

		dbdir = os_file_opendir(dbpath, FALSE);

		if (dbdir != NULL) {
			/* printf("Opened dir %s\n", dbinfo.name); */

			/* We found a database directory; loop through it,
			looking for possible .ibd files in it */

			ret = fil_file_readdir_next_file(&err, dbpath, dbdir,
							 &fileinfo);
			while (ret == 0) {
				/* printf(
				"     Looking at file %s\n", fileinfo.name); */

				if (fileinfo.type == OS_FILE_TYPE_DIR) {

					goto next_file_item;
				}

				/* We found a symlink or a file */
				if (strlen(fileinfo.name) > 4
				    && 0 == strcmp(fileinfo.name
						   + strlen(fileinfo.name) - 4,
						   ".ibd")) {
					/* The name ends in .ibd; try opening
					the file */
					fil_load_single_table_tablespace(
						dbinfo.name, fileinfo.name);
				}
next_file_item:
				ret = fil_file_readdir_next_file(&err,
								 dbpath, dbdir,
								 &fileinfo);
			}

			if (0 != os_file_closedir(dbdir)) {
				fputs("InnoDB: Warning: could not"
				      " close database directory ", stderr);
				ut_print_filename(stderr, dbpath);
				putc('\n', stderr);

				err = DB_ERROR;
			}
		}

next_datadir_item:
		ret = fil_file_readdir_next_file(&err,
						 fil_path_to_mysql_datadir,
						 dir, &dbinfo);
	}

	mem_free(dbpath);

	if (0 != os_file_closedir(dir)) {
		fprintf(stderr,
			"InnoDB: Error: could not close MySQL datadir\n");

		return(DB_ERROR);
	}

	return(err);
}

/*******************************************************************//**
Returns TRUE if a single-table tablespace does not exist in the memory cache,
or is being deleted there.
@return	TRUE if does not exist or is being\ deleted */
UNIV_INTERN
ibool
fil_tablespace_deleted_or_being_deleted_in_mem(
/*===========================================*/
	ulint		id,	/*!< in: space id */
	ib_int64_t	version)/*!< in: tablespace_version should be this; if
				you pass -1 as the value of this, then this
				parameter is ignored */
{
	fil_space_t*	space;

	ut_ad(fil_system);

	mutex_enter(&fil_system->mutex);

	space = fil_space_get_by_id(id);

	if (space == NULL || space->is_being_deleted) {
		mutex_exit(&fil_system->mutex);

		return(TRUE);
	}

	if (version != ((ib_int64_t)-1)
	    && space->tablespace_version != version) {
		mutex_exit(&fil_system->mutex);

		return(TRUE);
	}

	mutex_exit(&fil_system->mutex);

	return(FALSE);
}

/*******************************************************************//**
Returns TRUE if a single-table tablespace exists in the memory cache.
@return	TRUE if exists */
UNIV_INTERN
ibool
fil_tablespace_exists_in_mem(
/*=========================*/
	ulint	id)	/*!< in: space id */
{
	fil_space_t*	space;

	ut_ad(fil_system);

	mutex_enter(&fil_system->mutex);

	space = fil_space_get_by_id(id);

	mutex_exit(&fil_system->mutex);

	return(space != NULL);
}

/*******************************************************************//**
Returns TRUE if a matching tablespace exists in the InnoDB tablespace memory
cache. Note that if we have not done a crash recovery at the database startup,
there may be many tablespaces which are not yet in the memory cache.
@return	TRUE if a matching tablespace exists in the memory cache */
UNIV_INTERN
ibool
fil_space_for_table_exists_in_mem(
/*==============================*/
	ulint		id,		/*!< in: space id */
	const char*	name,		/*!< in: table name in the standard
					'databasename/tablename' format or
					the dir path to a temp table */
	ibool		is_temp,	/*!< in: TRUE if created with CREATE
					TEMPORARY TABLE */
	ibool		mark_space,	/*!< in: in crash recovery, at database
					startup we mark all spaces which have
					an associated table in the InnoDB
					data dictionary, so that
					we can print a warning about orphaned
					tablespaces */
	ibool		print_error_if_does_not_exist)
					/*!< in: print detailed error
					information to the .err log if a
					matching tablespace is not found from
					memory */
{
	fil_space_t*	namespace;
	fil_space_t*	space;
	char*		path;

	ut_ad(fil_system);

	mutex_enter(&fil_system->mutex);

	path = fil_make_ibd_name(name, is_temp);

	/* Look if there is a space with the same id */

	space = fil_space_get_by_id(id);

	/* Look if there is a space with the same name; the name is the
	directory path from the datadir to the file */

	namespace = fil_space_get_by_name(path);
	if (space && space == namespace) {
		/* Found */

		if (mark_space) {
			space->mark = TRUE;
		}

		mem_free(path);
		mutex_exit(&fil_system->mutex);

		return(TRUE);
	}

	if (!print_error_if_does_not_exist) {

		mem_free(path);
		mutex_exit(&fil_system->mutex);

		return(FALSE);
	}

	if (space == NULL) {
		if (namespace == NULL) {
			ut_print_timestamp(stderr);
			fputs("  InnoDB: Error: table ", stderr);
			ut_print_filename(stderr, name);
			fprintf(stderr, "\n"
				"InnoDB: in InnoDB data dictionary"
				" has tablespace id %lu,\n"
				"InnoDB: but tablespace with that id"
				" or name does not exist. Have\n"
				"InnoDB: you deleted or moved .ibd files?\n"
				"InnoDB: This may also be a table created with"
				" CREATE TEMPORARY TABLE\n"
				"InnoDB: whose .ibd and .frm files"
				" MySQL automatically removed, but the\n"
				"InnoDB: table still exists in the"
				" InnoDB internal data dictionary.\n",
				(ulong) id);
		} else {
			ut_print_timestamp(stderr);
			fputs("  InnoDB: Error: table ", stderr);
			ut_print_filename(stderr, name);
			fprintf(stderr, "\n"
				"InnoDB: in InnoDB data dictionary has"
				" tablespace id %lu,\n"
				"InnoDB: but a tablespace with that id"
				" does not exist. There is\n"
				"InnoDB: a tablespace of name %s and id %lu,"
				" though. Have\n"
				"InnoDB: you deleted or moved .ibd files?\n",
				(ulong) id, namespace->name,
				(ulong) namespace->id);
		}
error_exit:
		fputs("InnoDB: Please refer to\n"
		      "InnoDB: " REFMAN "innodb-troubleshooting-datadict.html\n"
		      "InnoDB: for how to resolve the issue.\n", stderr);

		mem_free(path);
		mutex_exit(&fil_system->mutex);

		return(FALSE);
	}

	if (0 != strcmp(space->name, path)) {
		ut_print_timestamp(stderr);
		fputs("  InnoDB: Error: table ", stderr);
		ut_print_filename(stderr, name);
		fprintf(stderr, "\n"
			"InnoDB: in InnoDB data dictionary has"
			" tablespace id %lu,\n"
			"InnoDB: but the tablespace with that id"
			" has name %s.\n"
			"InnoDB: Have you deleted or moved .ibd files?\n",
			(ulong) id, space->name);

		if (namespace != NULL) {
			fputs("InnoDB: There is a tablespace"
			      " with the right name\n"
			      "InnoDB: ", stderr);
			ut_print_filename(stderr, namespace->name);
			fprintf(stderr, ", but its id is %lu.\n",
				(ulong) namespace->id);
		}

		goto error_exit;
	}

	mem_free(path);
	mutex_exit(&fil_system->mutex);

	return(FALSE);
}

/*******************************************************************//**
Checks if a single-table tablespace for a given table name exists in the
tablespace memory cache.
@return	space id, ULINT_UNDEFINED if not found */
static
ulint
fil_get_space_id_for_table(
/*=======================*/
	const char*	name)	/*!< in: table name in the standard
				'databasename/tablename' format */
{
	fil_space_t*	namespace;
	ulint		id		= ULINT_UNDEFINED;
	char*		path;

	ut_ad(fil_system);

	mutex_enter(&fil_system->mutex);

	path = fil_make_ibd_name(name, FALSE);

	/* Look if there is a space with the same name; the name is the
	directory path to the file */

	namespace = fil_space_get_by_name(path);

	if (namespace) {
		id = namespace->id;
	}

	mem_free(path);

	mutex_exit(&fil_system->mutex);

	return(id);
}

/**********************************************************************//**
Tries to extend a data file so that it would accommodate the number of pages
given. The tablespace must be cached in the memory cache. If the space is big
enough already, does nothing.
@return	TRUE if success */
UNIV_INTERN
ibool
fil_extend_space_to_desired_size(
/*=============================*/
	ulint*	actual_size,	/*!< out: size of the space after extension;
				if we ran out of disk space this may be lower
				than the desired size */
	ulint	space_id,	/*!< in: space id */
	ulint	size_after_extend)/*!< in: desired size in pages after the
				extension; if the current space size is bigger
				than this already, the function does nothing */
{
	fil_node_t*	node;
	fil_space_t*	space;
	byte*		buf2;
	byte*		buf;
	ulint		buf_size;
	ulint		start_page_no;
	ulint		file_start_page_no;
	ulint		offset_high;
	ulint		offset_low;
	ulint		page_size;
	ibool		success		= TRUE;

	fil_mutex_enter_and_prepare_for_io(space_id);

	space = fil_space_get_by_id(space_id);
	ut_a(space);

	if (space->size >= size_after_extend) {
		/* Space already big enough */

		*actual_size = space->size;

		mutex_exit(&fil_system->mutex);

		return(TRUE);
	}

	page_size = dict_table_flags_to_zip_size(space->flags);
	if (!page_size) {
		page_size = UNIV_PAGE_SIZE;
	}

	node = UT_LIST_GET_LAST(space->chain);

	fil_node_prepare_for_io(node, fil_system, space);

	start_page_no = space->size;
	file_start_page_no = space->size - node->size;

	/* Extend at most 64 pages at a time */
	buf_size = ut_min(64, size_after_extend - start_page_no) * page_size;
	buf2 = mem_alloc(buf_size + page_size);
	buf = ut_align(buf2, page_size);

	memset(buf, 0, buf_size);

	while (start_page_no < size_after_extend) {
		ulint	n_pages = ut_min(buf_size / page_size,
					 size_after_extend - start_page_no);

		offset_high = (start_page_no - file_start_page_no)
			/ (4096 * ((1024 * 1024) / page_size));
		offset_low  = ((start_page_no - file_start_page_no)
			       % (4096 * ((1024 * 1024) / page_size)))
			* page_size;
#ifdef UNIV_HOTBACKUP
		success = os_file_write(node->name, node->handle, buf,
					offset_low, offset_high,
					page_size * n_pages);
#else
		success = os_aio(OS_FILE_WRITE, OS_AIO_SYNC,
				 node->name, node->handle, buf,
				 offset_low, offset_high,
				 page_size * n_pages,
				 NULL, NULL);
#endif
		if (success) {
			node->size += n_pages;
			space->size += n_pages;

			os_has_said_disk_full = FALSE;
		} else {
			/* Let us measure the size of the file to determine
			how much we were able to extend it */

			n_pages = ((ulint)
				   (os_file_get_size_as_iblonglong(
					   node->handle)
				    / page_size)) - node->size;

			node->size += n_pages;
			space->size += n_pages;

			break;
		}

		start_page_no += n_pages;
	}

	mem_free(buf2);

	fil_node_complete_io(node, fil_system, OS_FILE_WRITE);

	*actual_size = space->size;

#ifndef UNIV_HOTBACKUP
	if (space_id == 0) {
		ulint pages_per_mb = (1024 * 1024) / page_size;

		/* Keep the last data file size info up to date, rounded to
		full megabytes */

		srv_data_file_sizes[srv_n_data_files - 1]
			= (node->size / pages_per_mb) * pages_per_mb;
	}
#endif /* !UNIV_HOTBACKUP */

	/*
	printf("Extended %s to %lu, actual size %lu pages\n", space->name,
	size_after_extend, *actual_size); */
	mutex_exit(&fil_system->mutex);

	fil_flush(space_id);

	return(success);
}

#ifdef UNIV_HOTBACKUP
/********************************************************************//**
Extends all tablespaces to the size stored in the space header. During the
ibbackup --apply-log phase we extended the spaces on-demand so that log records
could be applied, but that may have left spaces still too small compared to
the size stored in the space header. */
UNIV_INTERN
void
fil_extend_tablespaces_to_stored_len(void)
/*======================================*/
{
	fil_space_t*	space;
	byte*		buf;
	ulint		actual_size;
	ulint		size_in_header;
	ulint		error;
	ibool		success;

	buf = mem_alloc(UNIV_PAGE_SIZE);

	mutex_enter(&fil_system->mutex);

	space = UT_LIST_GET_FIRST(fil_system->space_list);

	while (space) {
		ut_a(space->purpose == FIL_TABLESPACE);

		mutex_exit(&fil_system->mutex); /* no need to protect with a
					      mutex, because this is a
					      single-threaded operation */
		error = fil_read(TRUE, space->id,
				 dict_table_flags_to_zip_size(space->flags),
				 0, 0, UNIV_PAGE_SIZE, buf, NULL);
		ut_a(error == DB_SUCCESS);

		size_in_header = fsp_get_size_low(buf);

		success = fil_extend_space_to_desired_size(
			&actual_size, space->id, size_in_header);
		if (!success) {
			fprintf(stderr,
				"InnoDB: Error: could not extend the"
				" tablespace of %s\n"
				"InnoDB: to the size stored in header,"
				" %lu pages;\n"
				"InnoDB: size after extension %lu pages\n"
				"InnoDB: Check that you have free disk space"
				" and retry!\n",
				space->name, size_in_header, actual_size);
			exit(1);
		}

		mutex_enter(&fil_system->mutex);

		space = UT_LIST_GET_NEXT(space_list, space);
	}

	mutex_exit(&fil_system->mutex);

	mem_free(buf);
}
#endif

/*========== RESERVE FREE EXTENTS (for a B-tree split, for example) ===*/

/*******************************************************************//**
Tries to reserve free extents in a file space.
@return	TRUE if succeed */
UNIV_INTERN
ibool
fil_space_reserve_free_extents(
/*===========================*/
	ulint	id,		/*!< in: space id */
	ulint	n_free_now,	/*!< in: number of free extents now */
	ulint	n_to_reserve)	/*!< in: how many one wants to reserve */
{
	fil_space_t*	space;
	ibool		success;

	ut_ad(fil_system);

	mutex_enter(&fil_system->mutex);

	space = fil_space_get_by_id(id);

	ut_a(space);

	if (space->n_reserved_extents + n_to_reserve > n_free_now) {
		success = FALSE;
	} else {
		space->n_reserved_extents += n_to_reserve;
		success = TRUE;
	}

	mutex_exit(&fil_system->mutex);

	return(success);
}

/*******************************************************************//**
Releases free extents in a file space. */
UNIV_INTERN
void
fil_space_release_free_extents(
/*===========================*/
	ulint	id,		/*!< in: space id */
	ulint	n_reserved)	/*!< in: how many one reserved */
{
	fil_space_t*	space;

	ut_ad(fil_system);

	mutex_enter(&fil_system->mutex);

	space = fil_space_get_by_id(id);

	ut_a(space);
	ut_a(space->n_reserved_extents >= n_reserved);

	space->n_reserved_extents -= n_reserved;

	mutex_exit(&fil_system->mutex);
}

/*******************************************************************//**
Gets the number of reserved extents. If the database is silent, this number
should be zero. */
UNIV_INTERN
ulint
fil_space_get_n_reserved_extents(
/*=============================*/
	ulint	id)		/*!< in: space id */
{
	fil_space_t*	space;
	ulint		n;

	ut_ad(fil_system);

	mutex_enter(&fil_system->mutex);

	space = fil_space_get_by_id(id);

	ut_a(space);

	n = space->n_reserved_extents;

	mutex_exit(&fil_system->mutex);

	return(n);
}

/*============================ FILE I/O ================================*/

/********************************************************************//**
NOTE: you must call fil_mutex_enter_and_prepare_for_io() first!

Prepares a file node for i/o. Opens the file if it is closed. Updates the
pending i/o's field in the node and the system appropriately. Takes the node
off the LRU list if it is in the LRU list. The caller must hold the fil_sys
mutex. */
static
void
fil_node_prepare_for_io(
/*====================*/
	fil_node_t*	node,	/*!< in: file node */
	fil_system_t*	system,	/*!< in: tablespace memory cache */
	fil_space_t*	space)	/*!< in: space */
{
	ut_ad(node && system && space);
	ut_ad(mutex_own(&(system->mutex)));

	if (system->n_open > system->max_n_open + 5) {
		ut_print_timestamp(stderr);
		fprintf(stderr,
			"  InnoDB: Warning: open files %lu"
			" exceeds the limit %lu\n",
			(ulong) system->n_open,
			(ulong) system->max_n_open);
	}

	if (node->open == FALSE) {
		/* File is closed: open it */
		ut_a(node->n_pending == 0);

		fil_node_open_file(node, system, space);
	}

	if (node->n_pending == 0 && space->purpose == FIL_TABLESPACE
	    && space->id != 0) {
		/* The node is in the LRU list, remove it */

		ut_a(UT_LIST_GET_LEN(system->LRU) > 0);

		UT_LIST_REMOVE(LRU, system->LRU, node);
	}

	node->n_pending++;
}

/********************************************************************//**
Updates the data structures when an i/o operation finishes. Updates the
pending i/o's field in the node appropriately. */
static
void
fil_node_complete_io(
/*=================*/
	fil_node_t*	node,	/*!< in: file node */
	fil_system_t*	system,	/*!< in: tablespace memory cache */
	ulint		type)	/*!< in: OS_FILE_WRITE or OS_FILE_READ; marks
				the node as modified if
				type == OS_FILE_WRITE */
{
	ut_ad(node);
	ut_ad(system);
	ut_ad(mutex_own(&(system->mutex)));

	ut_a(node->n_pending > 0);

	node->n_pending--;

	if (type == OS_FILE_WRITE) {
		system->modification_counter++;
		node->modification_counter = system->modification_counter;

		if (!node->space->is_in_unflushed_spaces) {

			node->space->is_in_unflushed_spaces = TRUE;
			UT_LIST_ADD_FIRST(unflushed_spaces,
					  system->unflushed_spaces,
					  node->space);
		}
	}

	if (node->n_pending == 0 && node->space->purpose == FIL_TABLESPACE
	    && node->space->id != 0) {
		/* The node must be put back to the LRU list */
		UT_LIST_ADD_FIRST(LRU, system->LRU, node);
	}
}

/********************************************************************//**
Report information about an invalid page access. */
static
void
fil_report_invalid_page_access(
/*===========================*/
	ulint		block_offset,	/*!< in: block offset */
	ulint		space_id,	/*!< in: space id */
	const char*	space_name,	/*!< in: space name */
	ulint		byte_offset,	/*!< in: byte offset */
	ulint		len,		/*!< in: I/O length */
	ulint		type)		/*!< in: I/O type */
{
	fprintf(stderr,
		"InnoDB: Error: trying to access page number %lu"
		" in space %lu,\n"
		"InnoDB: space name %s,\n"
		"InnoDB: which is outside the tablespace bounds.\n"
		"InnoDB: Byte offset %lu, len %lu, i/o type %lu.\n"
		"InnoDB: If you get this error at mysqld startup,"
		" please check that\n"
		"InnoDB: your my.cnf matches the ibdata files"
		" that you have in the\n"
		"InnoDB: MySQL server.\n",
		(ulong) block_offset, (ulong) space_id, space_name,
		(ulong) byte_offset, (ulong) len, (ulong) type);
}

/********************************************************************//**
Reads or writes data. This operation is asynchronous (aio).
@return DB_SUCCESS, or DB_TABLESPACE_DELETED if we are trying to do
i/o on a tablespace which does not exist */
UNIV_INTERN
ulint
fil_io(
/*===*/
	ulint	type,		/*!< in: OS_FILE_READ or OS_FILE_WRITE,
				ORed to OS_FILE_LOG, if a log i/o
				and ORed to OS_AIO_SIMULATED_WAKE_LATER
				if simulated aio and we want to post a
				batch of i/os; NOTE that a simulated batch
				may introduce hidden chances of deadlocks,
				because i/os are not actually handled until
				all have been posted: use with great
				caution! */
	ibool	sync,		/*!< in: TRUE if synchronous aio is desired */
	ulint	space_id,	/*!< in: space id */
	ulint	zip_size,	/*!< in: compressed page size in bytes;
				0 for uncompressed pages */
	ulint	block_offset,	/*!< in: offset in number of blocks */
	ulint	byte_offset,	/*!< in: remainder of offset in bytes; in
				aio this must be divisible by the OS block
				size */
	ulint	len,		/*!< in: how many bytes to read or write; this
				must not cross a file boundary; in aio this
				must be a block size multiple */
	void*	buf,		/*!< in/out: buffer where to store read data
				or from where to write; in aio this must be
				appropriately aligned */
	void*	message)	/*!< in: message for aio handler if non-sync
				aio used, else ignored */
{
	ulint		mode;
	fil_space_t*	space;
	fil_node_t*	node;
	ulint		offset_high;
	ulint		offset_low;
	ibool		ret;
	ulint		is_log;
	ulint		wake_later;

	is_log = type & OS_FILE_LOG;
	type = type & ~OS_FILE_LOG;

	wake_later = type & OS_AIO_SIMULATED_WAKE_LATER;
	type = type & ~OS_AIO_SIMULATED_WAKE_LATER;

	ut_ad(byte_offset < UNIV_PAGE_SIZE);
	ut_ad(!zip_size || !byte_offset);
	ut_ad(ut_is_2pow(zip_size));
	ut_ad(buf);
	ut_ad(len > 0);
#if (1 << UNIV_PAGE_SIZE_SHIFT) != UNIV_PAGE_SIZE
# error "(1 << UNIV_PAGE_SIZE_SHIFT) != UNIV_PAGE_SIZE"
#endif
	ut_ad(fil_validate_skip());
#ifndef UNIV_HOTBACKUP
# ifndef UNIV_LOG_DEBUG
	/* ibuf bitmap pages must be read in the sync aio mode: */
	ut_ad(recv_no_ibuf_operations || (type == OS_FILE_WRITE)
	      || !ibuf_bitmap_page(zip_size, block_offset)
	      || sync || is_log);
# endif /* UNIV_LOG_DEBUG */
	if (sync) {
		mode = OS_AIO_SYNC;
	} else if (is_log) {
		mode = OS_AIO_LOG;
	} else if (type == OS_FILE_READ
		   && !recv_no_ibuf_operations
		   && ibuf_page(space_id, zip_size, block_offset, NULL)) {
		mode = OS_AIO_IBUF;
	} else {
		mode = OS_AIO_NORMAL;
	}
#else /* !UNIV_HOTBACKUP */
	ut_a(sync);
	mode = OS_AIO_SYNC;
#endif /* !UNIV_HOTBACKUP */

	if (type == OS_FILE_READ) {
		srv_data_read+= len;
	} else if (type == OS_FILE_WRITE) {
		srv_data_written+= len;
	}

	/* Reserve the fil_system mutex and make sure that we can open at
	least one file while holding it, if the file is not already open */

	fil_mutex_enter_and_prepare_for_io(space_id);

	space = fil_space_get_by_id(space_id);

	if (!space) {
		mutex_exit(&fil_system->mutex);

		ut_print_timestamp(stderr);
		fprintf(stderr,
			"  InnoDB: Error: trying to do i/o"
			" to a tablespace which does not exist.\n"
			"InnoDB: i/o type %lu, space id %lu,"
			" page no. %lu, i/o length %lu bytes\n",
			(ulong) type, (ulong) space_id, (ulong) block_offset,
			(ulong) len);

		return(DB_TABLESPACE_DELETED);
	}

	ut_ad((mode != OS_AIO_IBUF) || (space->purpose == FIL_TABLESPACE));

	node = UT_LIST_GET_FIRST(space->chain);

	for (;;) {
		if (UNIV_UNLIKELY(node == NULL)) {
			fil_report_invalid_page_access(
				block_offset, space_id, space->name,
				byte_offset, len, type);

			ut_error;
		}

		if (space->id != 0 && node->size == 0) {
			/* We do not know the size of a single-table tablespace
			before we open the file */

			break;
		}

		if (node->size > block_offset) {
			/* Found! */
			break;
		} else {
			block_offset -= node->size;
			node = UT_LIST_GET_NEXT(chain, node);
		}
	}

	/* Open file if closed */
	fil_node_prepare_for_io(node, fil_system, space);

	/* Check that at least the start offset is within the bounds of a
	single-table tablespace */
	if (UNIV_UNLIKELY(node->size <= block_offset)
	    && space->id != 0 && space->purpose == FIL_TABLESPACE) {

		fil_report_invalid_page_access(
			block_offset, space_id, space->name, byte_offset,
			len, type);

		ut_error;
	}

	/* Now we have made the changes in the data structures of fil_system */
	mutex_exit(&fil_system->mutex);

	/* Calculate the low 32 bits and the high 32 bits of the file offset */

	if (!zip_size) {
		offset_high = (block_offset >> (32 - UNIV_PAGE_SIZE_SHIFT));
		offset_low  = ((block_offset << UNIV_PAGE_SIZE_SHIFT)
			       & 0xFFFFFFFFUL) + byte_offset;

		ut_a(node->size - block_offset
		     >= ((byte_offset + len + (UNIV_PAGE_SIZE - 1))
			 / UNIV_PAGE_SIZE));
	} else {
		ulint	zip_size_shift;
		switch (zip_size) {
		case 1024: zip_size_shift = 10; break;
		case 2048: zip_size_shift = 11; break;
		case 4096: zip_size_shift = 12; break;
		case 8192: zip_size_shift = 13; break;
		case 16384: zip_size_shift = 14; break;
		default: ut_error;
		}
		offset_high = block_offset >> (32 - zip_size_shift);
		offset_low = (block_offset << zip_size_shift & 0xFFFFFFFFUL)
			+ byte_offset;
		ut_a(node->size - block_offset
		     >= (len + (zip_size - 1)) / zip_size);
	}

	/* Do aio */

	ut_a(byte_offset % OS_FILE_LOG_BLOCK_SIZE == 0);
	ut_a((len % OS_FILE_LOG_BLOCK_SIZE) == 0);

#ifdef UNIV_HOTBACKUP
	/* In ibbackup do normal i/o, not aio */
	if (type == OS_FILE_READ) {
		ret = os_file_read(node->handle, buf, offset_low, offset_high,
				   len);
	} else {
		ret = os_file_write(node->name, node->handle, buf,
				    offset_low, offset_high, len);
	}
#else
	/* Queue the aio request */
	ret = os_aio(type, mode | wake_later, node->name, node->handle, buf,
		     offset_low, offset_high, len, node, message);
#endif
	ut_a(ret);

	if (mode == OS_AIO_SYNC) {
		/* The i/o operation is already completed when we return from
		os_aio: */

		mutex_enter(&fil_system->mutex);

		fil_node_complete_io(node, fil_system, type);

		mutex_exit(&fil_system->mutex);

		ut_ad(fil_validate_skip());
	}

	return(DB_SUCCESS);
}

#ifndef UNIV_HOTBACKUP
/**********************************************************************//**
Waits for an aio operation to complete. This function is used to write the
handler for completed requests. The aio array of pending requests is divided
into segments (see os0file.c for more info). The thread specifies which
segment it wants to wait for. */
UNIV_INTERN
void
fil_aio_wait(
/*=========*/
	ulint	segment)	/*!< in: the number of the segment in the aio
				array to wait for */
{
	ibool		ret;
	fil_node_t*	fil_node;
	void*		message;
	ulint		type;

	ut_ad(fil_validate_skip());

	if (srv_use_native_aio) {
		srv_set_io_thread_op_info(segment, "native aio handle");
#ifdef WIN_ASYNC_IO
		ret = os_aio_windows_handle(segment, 0, &fil_node,
					    &message, &type);
#elif defined(LINUX_NATIVE_AIO)
		ret = os_aio_linux_handle(segment, &fil_node,
					  &message, &type);
#else
		ut_error;
		ret = 0; /* Eliminate compiler warning */
#endif
	} else {
		srv_set_io_thread_op_info(segment, "simulated aio handle");

		ret = os_aio_simulated_handle(segment, &fil_node,
					      &message, &type);
	}

	ut_a(ret);
	if (UNIV_UNLIKELY(fil_node == NULL)) {
		ut_ad(srv_shutdown_state == SRV_SHUTDOWN_EXIT_THREADS);
		return;
	}

	srv_set_io_thread_op_info(segment, "complete io for fil node");

	mutex_enter(&fil_system->mutex);

	fil_node_complete_io(fil_node, fil_system, type);

	mutex_exit(&fil_system->mutex);

	ut_ad(fil_validate_skip());

	/* Do the i/o handling */
	/* IMPORTANT: since i/o handling for reads will read also the insert
	buffer in tablespace 0, you have to be very careful not to introduce
	deadlocks in the i/o system. We keep tablespace 0 data files always
	open, and use a special i/o thread to serve insert buffer requests. */

	if (fil_node->space->purpose == FIL_TABLESPACE) {
		srv_set_io_thread_op_info(segment, "complete io for buf page");
		buf_page_io_complete(message);
	} else {
		srv_set_io_thread_op_info(segment, "complete io for log");
		log_io_complete(message);
	}
}
#endif /* UNIV_HOTBACKUP */

/**********************************************************************//**
Flushes to disk possible writes cached by the OS. If the space does not exist
or is being dropped, does not do anything. */
UNIV_INTERN
void
fil_flush(
/*======*/
	ulint	space_id)	/*!< in: file space id (this can be a group of
				log files or a tablespace of the database) */
{
	fil_space_t*	space;
	fil_node_t*	node;
	os_file_t	file;
	ib_int64_t	old_mod_counter;

	mutex_enter(&fil_system->mutex);

	space = fil_space_get_by_id(space_id);

	if (!space || space->is_being_deleted) {
		mutex_exit(&fil_system->mutex);

		return;
	}

	space->n_pending_flushes++;	/*!< prevent dropping of the space while
					we are flushing */
	node = UT_LIST_GET_FIRST(space->chain);

	while (node) {
		if (node->modification_counter > node->flush_counter) {
			ut_a(node->open);

			/* We want to flush the changes at least up to
			old_mod_counter */
			old_mod_counter = node->modification_counter;

			if (space->purpose == FIL_TABLESPACE) {
				fil_n_pending_tablespace_flushes++;
			} else {
				fil_n_pending_log_flushes++;
				fil_n_log_flushes++;
			}
#ifdef __WIN__
			if (node->is_raw_disk) {

				goto skip_flush;
			}
#endif
retry:
			if (node->n_pending_flushes > 0) {
				/* We want to avoid calling os_file_flush() on
				the file twice at the same time, because we do
				not know what bugs OS's may contain in file
				i/o; sleep for a while */

				mutex_exit(&fil_system->mutex);

				os_thread_sleep(20000);

				mutex_enter(&fil_system->mutex);

				if (node->flush_counter >= old_mod_counter) {

					goto skip_flush;
				}

				goto retry;
			}

			ut_a(node->open);
			file = node->handle;
			node->n_pending_flushes++;

			mutex_exit(&fil_system->mutex);

			/* fprintf(stderr, "Flushing to file %s\n",
			node->name); */

			os_file_flush(file);

			mutex_enter(&fil_system->mutex);

			node->n_pending_flushes--;
skip_flush:
			if (node->flush_counter < old_mod_counter) {
				node->flush_counter = old_mod_counter;

				if (space->is_in_unflushed_spaces
				    && fil_space_is_flushed(space)) {

					space->is_in_unflushed_spaces = FALSE;

					UT_LIST_REMOVE(
						unflushed_spaces,
						fil_system->unflushed_spaces,
						space);
				}
			}

			if (space->purpose == FIL_TABLESPACE) {
				fil_n_pending_tablespace_flushes--;
			} else {
				fil_n_pending_log_flushes--;
			}
		}

		node = UT_LIST_GET_NEXT(chain, node);
	}

	space->n_pending_flushes--;

	mutex_exit(&fil_system->mutex);
}

/**********************************************************************//**
Flushes to disk the writes in file spaces of the given type possibly cached by
the OS. */
UNIV_INTERN
void
fil_flush_file_spaces(
/*==================*/
	ulint	purpose)	/*!< in: FIL_TABLESPACE, FIL_LOG */
{
	fil_space_t*	space;
	ulint*		space_ids;
	ulint		n_space_ids;
	ulint		i;

	mutex_enter(&fil_system->mutex);

	n_space_ids = UT_LIST_GET_LEN(fil_system->unflushed_spaces);
	if (n_space_ids == 0) {

		mutex_exit(&fil_system->mutex);
		return;
	}

	/* Assemble a list of space ids to flush.  Previously, we
	traversed fil_system->unflushed_spaces and called UT_LIST_GET_NEXT()
	on a space that was just removed from the list by fil_flush().
	Thus, the space could be dropped and the memory overwritten. */
	space_ids = mem_alloc(n_space_ids * sizeof *space_ids);

	n_space_ids = 0;

	for (space = UT_LIST_GET_FIRST(fil_system->unflushed_spaces);
	     space;
	     space = UT_LIST_GET_NEXT(unflushed_spaces, space)) {

		if (space->purpose == purpose && !space->is_being_deleted) {

			space_ids[n_space_ids++] = space->id;
		}
	}

	mutex_exit(&fil_system->mutex);

	/* Flush the spaces.  It will not hurt to call fil_flush() on
	a non-existing space id. */
	for (i = 0; i < n_space_ids; i++) {

		fil_flush(space_ids[i]);
	}

	mem_free(space_ids);
}

/******************************************************************//**
Checks the consistency of the tablespace cache.
@return	TRUE if ok */
UNIV_INTERN
ibool
fil_validate(void)
/*==============*/
{
	fil_space_t*	space;
	fil_node_t*	fil_node;
	ulint		n_open		= 0;
	ulint		i;

	mutex_enter(&fil_system->mutex);

	/* Look for spaces in the hash table */

	for (i = 0; i < hash_get_n_cells(fil_system->spaces); i++) {

		space = HASH_GET_FIRST(fil_system->spaces, i);

		while (space != NULL) {
			UT_LIST_VALIDATE(chain, fil_node_t, space->chain,
					 ut_a(ut_list_node_313->open
					      || !ut_list_node_313->n_pending));

			fil_node = UT_LIST_GET_FIRST(space->chain);

			while (fil_node != NULL) {
				if (fil_node->n_pending > 0) {
					ut_a(fil_node->open);
				}

				if (fil_node->open) {
					n_open++;
				}
				fil_node = UT_LIST_GET_NEXT(chain, fil_node);
			}
			space = HASH_GET_NEXT(hash, space);
		}
	}

	ut_a(fil_system->n_open == n_open);

	UT_LIST_VALIDATE(LRU, fil_node_t, fil_system->LRU, (void) 0);

	fil_node = UT_LIST_GET_FIRST(fil_system->LRU);

	while (fil_node != NULL) {
		ut_a(fil_node->n_pending == 0);
		ut_a(fil_node->open);
		ut_a(fil_node->space->purpose == FIL_TABLESPACE);
		ut_a(fil_node->space->id != 0);

		fil_node = UT_LIST_GET_NEXT(LRU, fil_node);
	}

	mutex_exit(&fil_system->mutex);

	return(TRUE);
}

/********************************************************************//**
Returns TRUE if file address is undefined.
@return	TRUE if undefined */
UNIV_INTERN
ibool
fil_addr_is_null(
/*=============*/
	fil_addr_t	addr)	/*!< in: address */
{
	return(addr.page == FIL_NULL);
}

/********************************************************************//**
Get the predecessor of a file page.
@return	FIL_PAGE_PREV */
UNIV_INTERN
ulint
fil_page_get_prev(
/*==============*/
	const byte*	page)	/*!< in: file page */
{
	return(mach_read_from_4(page + FIL_PAGE_PREV));
}

/********************************************************************//**
Get the successor of a file page.
@return	FIL_PAGE_NEXT */
UNIV_INTERN
ulint
fil_page_get_next(
/*==============*/
	const byte*	page)	/*!< in: file page */
{
	return(mach_read_from_4(page + FIL_PAGE_NEXT));
}

/*********************************************************************//**
Sets the file page type. */
UNIV_INTERN
void
fil_page_set_type(
/*==============*/
	byte*	page,	/*!< in/out: file page */
	ulint	type)	/*!< in: type */
{
	ut_ad(page);

	mach_write_to_2(page + FIL_PAGE_TYPE, type);
}

/*********************************************************************//**
Gets the file page type.
@return type; NOTE that if the type has not been written to page, the
return value not defined */
UNIV_INTERN
ulint
fil_page_get_type(
/*==============*/
	const byte*	page)	/*!< in: file page */
{
	ut_ad(page);

	return(mach_read_from_2(page + FIL_PAGE_TYPE));
}

/****************************************************************//**
Initializes the tablespace memory cache. */
UNIV_INTERN
void
fil_close(void)
/*===========*/
{
#ifndef UNIV_HOTBACKUP
	/* The mutex should already have been freed. */
	ut_ad(fil_system->mutex.magic_n == 0);
#endif /* !UNIV_HOTBACKUP */

	hash_table_free(fil_system->spaces);

	hash_table_free(fil_system->name_hash);

	ut_a(UT_LIST_GET_LEN(fil_system->LRU) == 0);
	ut_a(UT_LIST_GET_LEN(fil_system->unflushed_spaces) == 0);
	ut_a(UT_LIST_GET_LEN(fil_system->space_list) == 0);

	mem_free(fil_system);

	fil_system = NULL;
}<|MERGE_RESOLUTION|>--- conflicted
+++ resolved
@@ -298,7 +298,6 @@
 /** The tablespace memory cache. This variable is NULL before the module is
 initialized. */
 static fil_system_t*	fil_system	= NULL;
-<<<<<<< HEAD
 
 #ifdef UNIV_DEBUG
 /** Try fil_validate() every this many times */
@@ -329,38 +328,6 @@
 }
 #endif /* UNIV_DEBUG */
 
-=======
-
-#ifdef UNIV_DEBUG
-/** Try fil_validate() every this many times */
-# define FIL_VALIDATE_SKIP	17
-
-/******************************************************************//**
-Checks the consistency of the tablespace cache some of the time.
-@return	TRUE if ok or the check was skipped */
-static
-ibool
-fil_validate_skip(void)
-/*===================*/
-{
-	/** The fil_validate() call skip counter. Use a signed type
-	because of the race condition below. */
-	static int fil_validate_count = FIL_VALIDATE_SKIP;
-
-	/* There is a race condition below, but it does not matter,
-	because this call is only for heuristic purposes. We want to
-	reduce the call frequency of the costly fil_validate() check
-	in debug builds. */
-	if (--fil_validate_count > 0) {
-		return(TRUE);
-	}
-
-	fil_validate_count = FIL_VALIDATE_SKIP;
-	return(fil_validate());
-}
-#endif /* UNIV_DEBUG */
-
->>>>>>> 863a73b8
 /********************************************************************//**
 NOTE: you must call fil_mutex_enter_and_prepare_for_io() first!
 
@@ -466,7 +433,6 @@
 	return(fil_io(OS_FILE_WRITE, sync, space_id, zip_size, block_offset,
 					   byte_offset, len, buf, message));
 }
-<<<<<<< HEAD
 
 /*******************************************************************//**
 Returns the table space by a given id, NULL if not found. */
@@ -488,29 +454,6 @@
 	return(space);
 }
 
-=======
-
-/*******************************************************************//**
-Returns the table space by a given id, NULL if not found. */
-UNIV_INLINE
-fil_space_t*
-fil_space_get_by_id(
-/*================*/
-	ulint	id)	/*!< in: space id */
-{
-	fil_space_t*	space;
-
-	ut_ad(mutex_own(&fil_system->mutex));
-
-	HASH_SEARCH(hash, fil_system->spaces, id,
-		    fil_space_t*, space,
-		    ut_ad(space->magic_n == FIL_SPACE_MAGIC_N),
-		    space->id == id);
-
-	return(space);
-}
-
->>>>>>> 863a73b8
 /*******************************************************************//**
 Returns the table space by a given name, NULL if not found. */
 UNIV_INLINE
@@ -1558,7 +1501,6 @@
 
 	if (space == NULL) {
 		mutex_exit(&fil_system->mutex);
-<<<<<<< HEAD
 
 		return(ULINT_UNDEFINED);
 	}
@@ -1586,70 +1528,6 @@
 }
 
 /*******************************************************************//**
-Returns the compressed page size of the space, or 0 if the space
-is not compressed. The tablespace must be cached in the memory cache.
-@return	compressed page size, ULINT_UNDEFINED if space not found */
-UNIV_INTERN
-ulint
-fil_space_get_zip_size(
-/*===================*/
-	ulint	id)	/*!< in: space id */
-{
-	ulint	flags;
-
-	flags = fil_space_get_flags(id);
-
-	if (flags && flags != ULINT_UNDEFINED) {
-
-		return(dict_table_flags_to_zip_size(flags));
-	}
-
-=======
-
-		return(ULINT_UNDEFINED);
-	}
-
-	if (space->size == 0 && space->purpose == FIL_TABLESPACE) {
-		ut_a(id != 0);
-
-		ut_a(1 == UT_LIST_GET_LEN(space->chain));
-
-		node = UT_LIST_GET_FIRST(space->chain);
-
-		/* It must be a single-table tablespace and we have not opened
-		the file yet; the following calls will open it and update the
-		size fields */
-
-		fil_node_prepare_for_io(node, fil_system, space);
-		fil_node_complete_io(node, fil_system, OS_FILE_READ);
-	}
-
-	flags = space->flags;
-
-	mutex_exit(&fil_system->mutex);
-
->>>>>>> 863a73b8
-	return(flags);
-}
-
-/*******************************************************************//**
-<<<<<<< HEAD
-Checks if the pair space, page_no refers to an existing page in a tablespace
-file space. The tablespace must be cached in the memory cache.
-@return	TRUE if the address is meaningful */
-UNIV_INTERN
-ibool
-fil_check_adress_in_tablespace(
-/*===========================*/
-	ulint	id,	/*!< in: space id */
-	ulint	page_no)/*!< in: page number */
-{
-	if (fil_space_get_size(id) > page_no) {
-
-		return(TRUE);
-	}
-
-=======
 Returns the compressed page size of the space, or 0 if the space
 is not compressed. The tablespace must be cached in the memory cache.
 @return	compressed page size, ULINT_UNDEFINED if space not found */
@@ -1687,7 +1565,6 @@
 		return(TRUE);
 	}
 
->>>>>>> 863a73b8
 	return(FALSE);
 }
 
@@ -1709,21 +1586,12 @@
 
 	mutex_create(fil_system_mutex_key,
 		     &fil_system->mutex, SYNC_ANY_LATCH);
-<<<<<<< HEAD
 
 	fil_system->spaces = hash_create(hash_size);
 	fil_system->name_hash = hash_create(hash_size);
 
 	UT_LIST_INIT(fil_system->LRU);
 
-=======
-
-	fil_system->spaces = hash_create(hash_size);
-	fil_system->name_hash = hash_create(hash_size);
-
-	UT_LIST_INIT(fil_system->LRU);
-
->>>>>>> 863a73b8
 	fil_system->max_n_open = max_n_open;
 }
 
@@ -1935,36 +1803,16 @@
 }
 
 /*******************************************************************//**
-<<<<<<< HEAD
-Reads the flushed lsn and arch no fields from a data file at database
-startup. */
-UNIV_INTERN
-void
-fil_read_flushed_lsn_and_arch_log_no(
-/*=================================*/
-=======
 Reads the flushed lsn, arch no, and tablespace flag fields from a data
 file at database startup. */
 UNIV_INTERN
 void
 fil_read_first_page(
 /*================*/
->>>>>>> 863a73b8
 	os_file_t	data_file,		/*!< in: open data file */
 	ibool		one_read_already,	/*!< in: TRUE if min and max
 						parameters below already
 						contain sensible data */
-<<<<<<< HEAD
-#ifdef UNIV_LOG_ARCHIVE
-	ulint*		min_arch_log_no,	/*!< in/out: */
-	ulint*		max_arch_log_no,	/*!< in/out: */
-#endif /* UNIV_LOG_ARCHIVE */
-	ib_uint64_t*	min_flushed_lsn,	/*!< in/out: */
-	ib_uint64_t*	max_flushed_lsn)	/*!< in/out: */
-{
-	byte*		buf;
-	byte*		buf2;
-=======
 	ulint*		flags,			/*!< out: tablespace flags */
 #ifdef UNIV_LOG_ARCHIVE
 	ulint*		min_arch_log_no,	/*!< out: min of archived
@@ -1979,7 +1827,6 @@
 {
 	byte*		buf;
 	page_t*		page;
->>>>>>> 863a73b8
 	ib_uint64_t	flushed_lsn;
 
 	buf = ut_malloc(2 * UNIV_PAGE_SIZE);
