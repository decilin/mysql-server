--- conflicted
+++ resolved
@@ -1954,19 +1954,10 @@
 	byte*		log_ptr;
 	ulint		len;
 
-<<<<<<< HEAD
 	/* TODO: support user-created multi-file tablespaces */
 	ut_ad(first_page_no == 0 || space_id == TRX_SYS_SPACE);
 	/* fil_name_parse() requires this */
 	ut_ad(strchr(path, OS_PATH_SEPARATOR) != NULL);
-=======
-	ut_ad(first_page_no == 0);
-
-	/* fil_name_parse() requires that there be at least one path
-	separator and that the file path end with ".ibd". */
-	ut_ad(strchr(path, OS_PATH_SEPARATOR) != NULL);
-	ut_ad(strcmp(&path[strlen(path) - strlen(DOT_IBD)], DOT_IBD) == 0);
->>>>>>> 1b723715
 
 	log_ptr = mlog_open(mtr, 11 + 2 + 1);
 
@@ -2648,7 +2639,7 @@
 	if (space == NULL) {
 		err = DB_TABLESPACE_NOT_FOUND;
 	} else if (space->flags
-		   != fsp_flags_set_page_size(0, UNIV_PAGE_SIZE)
+		   != fsp_flags_set_page_size(0, univ_page_size)
 		   || strcmp(space->name, name)) {
 		ib::error()
 			<< "Cannot load UNDO tablespace '" << name
@@ -4059,11 +4050,7 @@
 @param[out]	space		the tablespace, or NULL on error
 @return status of the operation */
 enum fil_load_status
-<<<<<<< HEAD
-fil_load_single_file_tablespace(
-=======
 fil_ibd_load(
->>>>>>> 1b723715
 	ulint		space_id,
 	const char*	filename,
 	ulint		filename_len,
