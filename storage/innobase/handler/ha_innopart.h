--- conflicted
+++ resolved
@@ -580,7 +580,6 @@
 		HA_CREATE_INFO*		create_info,
 		dd::Table*		table_def);
 
-<<<<<<< HEAD
 	/** Drop a table.
 	@param[in]	name		table name
 	@param[in,out]	dd_table	data dictionary table
@@ -605,10 +604,6 @@
 		const char*		to,
 		const dd::Table*	from_table,
 		dd::Table*		to_table);
-=======
-	int
-	truncate(dd::Table *table_def);
->>>>>>> 7e114949
 
 	int
 	check(
@@ -1405,11 +1400,7 @@
 	@return	error number
 	@retval	0 on success */
 	int
-<<<<<<< HEAD
 	truncate_partition_low(dd::Table *dd_table);
-=======
-	truncate_partition_low(dd::Table *table_def);
->>>>>>> 7e114949
 
 	/** Change partitions according to ALTER TABLE ... PARTITION ...
 	Called from Partition_handler::change_partitions().
