--- conflicted
+++ resolved
@@ -202,15 +202,10 @@
 
 	void position(uchar *record);
 
-<<<<<<< HEAD
-	virtual int records(ha_rows* num_rows);
-
-=======
 #ifdef WL6742
 	/* Removing WL6742 as part of Bug #23046302 */
 	virtual int records(ha_rows* num_rows);
 #endif
->>>>>>> 33fa37f4
 	ha_rows records_in_range(
 		uint			inx,
 		key_range*		min_key,
@@ -1091,8 +1086,4 @@
 
 /** Callback function definition, used by MySQL server layer to initialized
 the table virtual columns' template */
-<<<<<<< HEAD
 typedef void (*my_gcolumn_templatecallback_t)(const TABLE*, void*);
-=======
-typedef void (*my_gcolumn_templatecallback_t)(const TABLE*, void*);
->>>>>>> 33fa37f4
