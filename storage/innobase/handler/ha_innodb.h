/*****************************************************************************

Copyright (c) 2000, 2014, Oracle and/or its affiliates. All Rights Reserved.

This program is free software; you can redistribute it and/or modify it under
the terms of the GNU General Public License as published by the Free Software
Foundation; version 2 of the License.

This program is distributed in the hope that it will be useful, but WITHOUT
ANY WARRANTY; without even the implied warranty of MERCHANTABILITY or FITNESS
FOR A PARTICULAR PURPOSE. See the GNU General Public License for more details.

You should have received a copy of the GNU General Public License along with
this program; if not, write to the Free Software Foundation, Inc.,
51 Franklin Street, Suite 500, Boston, MA 02110-1335 USA

*****************************************************************************/

/* The InnoDB handler: the interface between MySQL and InnoDB. */

/** "GEN_CLUST_INDEX" is the name reserved for InnoDB default
system clustered index when there is no primary key. */
extern const char innobase_index_reserve_name[];

/* Structure defines translation table between mysql index and InnoDB
index structures */
struct innodb_idx_translate_t {

	ulint		index_count;	/*!< number of valid index entries
					in the index_mapping array */

	ulint		array_size;	/*!< array size of index_mapping */

	dict_index_t**	index_mapping;	/*!< index pointer array directly
					maps to index in InnoDB from MySQL
					array index */
};


/** InnoDB table share */
typedef struct st_innobase_share {
	const char*	table_name;	/*!< InnoDB table name */
	uint		use_count;	/*!< reference count,
					incremented in get_share()
					and decremented in
					free_share() */
	void*		table_name_hash;
					/*!< hash table chain node */
	innodb_idx_translate_t
			idx_trans_tbl;	/*!< index translation table between
					MySQL and InnoDB */
} INNOBASE_SHARE;

/** Prebuilt structures in an InnoDB table handle used within MySQL */
struct row_prebuilt_t;

/** The class defining a handle to an InnoDB table */
class ha_innobase: public handler
{
 public:
	ha_innobase(handlerton* hton, TABLE_SHARE* table_arg);
	~ha_innobase();

	/** Get the row type from the storage engine.  If this method returns
	ROW_TYPE_NOT_USED, the information in HA_CREATE_INFO should be used. */
	row_type get_row_type() const;

	const char* table_type() const;

	const char* index_type(uint key_number);

	const char** bas_ext() const;

	Table_flags table_flags() const;

	ulong index_flags(uint idx, uint part, bool all_parts) const;

	uint max_supported_keys() const;

	uint max_supported_key_length() const;

	uint max_supported_key_part_length() const;

	const key_map* keys_to_use_for_scanning();

	int open(const char *name, int mode, uint test_if_locked);

	handler* clone(const char *name, MEM_ROOT *mem_root);

	int close(void);

	double scan_time();

	double read_time(uint index, uint ranges, ha_rows rows);

	longlong get_memory_buffer_size() const;

	int write_row(uchar * buf);

	int update_row(const uchar * old_data, uchar * new_data);

	int delete_row(const uchar * buf);

	int delete_all_rows();

	bool was_semi_consistent_read();

	void try_semi_consistent_read(bool yes);

	void unlock_row();

	int index_init(uint index, bool sorted);

	int index_end();

	int index_read(
		uchar*			buf,
		const uchar*		key,
		uint			key_len,
		ha_rkey_function	find_flag);

	int index_read_idx(
		uchar*			buf,
		uint			index,
		const uchar*		key,
		uint			key_len,
		ha_rkey_function	find_flag);

	int index_read_last(uchar * buf, const uchar * key, uint key_len);

	int index_next(uchar * buf);

	int index_next_same(uchar * buf, const uchar *key, uint keylen);

	int index_prev(uchar * buf);

	int index_first(uchar * buf);

	int index_last(uchar * buf);

	int rnd_init(bool scan);

	int rnd_end();

	int rnd_next(uchar *buf);

	int rnd_pos(uchar * buf, uchar *pos);

	int ft_init();

	void ft_end();

	FT_INFO* ft_init_ext(uint flags, uint inx, String* key);

	FT_INFO* ft_init_ext_with_hints(
		uint			inx,
		String*			key,
		Ft_hints*		hints);

	int ft_read(uchar* buf);

	void position(const uchar *record);

	int info(uint);

	int enable_indexes(uint mode);

	int disable_indexes(uint mode);

	int analyze(THD* thd,HA_CHECK_OPT* check_opt);

	int optimize(THD* thd,HA_CHECK_OPT* check_opt);

	int discard_or_import_tablespace(my_bool discard);

	int extra(ha_extra_function operation);

	int reset();

	int external_lock(THD *thd, int lock_type);

	int transactional_table_lock(THD *thd, int lock_type);

	int start_stmt(THD *thd, thr_lock_type lock_type);

	void position(uchar *record);

	virtual int records(ha_rows* num_rows);

	ha_rows records_in_range(
		uint			inx,
		key_range*		min_key,
		key_range*		max_key);

	ha_rows estimate_rows_upper_bound();

	void update_create_info(HA_CREATE_INFO* create_info);

<<<<<<< HEAD
	int parse_table_name(
		const char*		name,
		HA_CREATE_INFO*		create_info,
		ulint			flags,
		ulint*			flags2,
		char*			norm_name,
		char*			temp_path,
		char*			remote_path);

=======
>>>>>>> efb22a6f
	int create(
		const char*		name,
		TABLE*			form,
		HA_CREATE_INFO*		create_info);

	int truncate();

	int delete_table(const char *name);

	int rename_table(const char* from, const char* to);

	int check(THD* thd, HA_CHECK_OPT* check_opt);

	char* get_foreign_key_create_info();

	int get_foreign_key_list(THD *thd, List<FOREIGN_KEY_INFO> *f_key_list);

	int get_parent_foreign_key_list(
		THD*			thd,
		List<FOREIGN_KEY_INFO>*	f_key_list);

	bool can_switch_engines();

	uint referenced_by_foreign_key();

	void free_foreign_key_create_info(char* str);

	uint lock_count(void) const;

	THR_LOCK_DATA** store_lock(
		THD*			thd,
		THR_LOCK_DATA**		to,
		thr_lock_type		lock_type);

	void init_table_handle_for_HANDLER();

        virtual void get_auto_increment(
		ulonglong		offset,
		ulonglong		increment,
		ulonglong		nb_desired_values,
		ulonglong*		first_value,
		ulonglong*		nb_reserved_values);

	int reset_auto_increment(ulonglong value);

	virtual bool get_error_message(int error, String *buf);

	virtual bool get_foreign_dup_key(char*, uint, char*, uint);

	uint8 table_cache_type();

	/**
	Ask handler about permission to cache table during query registration
	*/
	my_bool register_query_cache_table(
		THD*			thd,
		char*			table_key,
		size_t			key_length,
		qc_engine_callback*	call_back,
		ulonglong*		engine_data);

	bool primary_key_is_clustered();

	int cmp_ref(const uchar* ref1, const uchar* ref2);

	/** On-line ALTER TABLE interface @see handler0alter.cc @{ */

	/** Check if InnoDB supports a particular alter table in-place
	@param altered_table TABLE object for new version of table.
	@param ha_alter_info Structure describing changes to be done
	by ALTER TABLE and holding data used during in-place alter.

	@retval HA_ALTER_INPLACE_NOT_SUPPORTED Not supported
	@retval HA_ALTER_INPLACE_NO_LOCK Supported
	@retval HA_ALTER_INPLACE_SHARED_LOCK_AFTER_PREPARE
		Supported, but requires lock during main phase and
		exclusive lock during prepare phase.
	@retval HA_ALTER_INPLACE_NO_LOCK_AFTER_PREPARE
		Supported, prepare phase requires exclusive lock.  */
	enum_alter_inplace_result check_if_supported_inplace_alter(
		TABLE*			altered_table,
		Alter_inplace_info*	ha_alter_info);

	/** Allows InnoDB to update internal structures with concurrent
	writes blocked (provided that check_if_supported_inplace_alter()
	did not return HA_ALTER_INPLACE_NO_LOCK).
	This will be invoked before inplace_alter_table().

	@param altered_table TABLE object for new version of table.
	@param ha_alter_info Structure describing changes to be done
	by ALTER TABLE and holding data used during in-place alter.

	@retval true Failure
	@retval false Success
	*/
	bool prepare_inplace_alter_table(
		TABLE*			altered_table,
		Alter_inplace_info*	ha_alter_info);

	/** Alter the table structure in-place with operations
	specified using HA_ALTER_FLAGS and Alter_inplace_information.
	The level of concurrency allowed during this operation depends
	on the return value from check_if_supported_inplace_alter().

	@param altered_table TABLE object for new version of table.
	@param ha_alter_info Structure describing changes to be done
	by ALTER TABLE and holding data used during in-place alter.

	@retval true Failure
	@retval false Success
	*/
	bool inplace_alter_table(
		TABLE*			altered_table,
		Alter_inplace_info*	ha_alter_info);

	/** Commit or rollback the changes made during
	prepare_inplace_alter_table() and inplace_alter_table() inside
	the storage engine. Note that the allowed level of concurrency
	during this operation will be the same as for
	inplace_alter_table() and thus might be higher than during
	prepare_inplace_alter_table(). (E.g concurrent writes were
	blocked during prepare, but might not be during commit).
	@param altered_table TABLE object for new version of table.
	@param ha_alter_info Structure describing changes to be done
	by ALTER TABLE and holding data used during in-place alter.
	@param commit true => Commit, false => Rollback.
	@retval true Failure
	@retval false Success
	*/
	bool commit_inplace_alter_table(
		TABLE*			altered_table,
		Alter_inplace_info*	ha_alter_info,
		bool			commit);
	/** @} */

	bool check_if_incompatible_data(
		HA_CREATE_INFO*		info,
		uint			table_changes);
private:
	uint store_key_val_for_row(
		uint			keynr,
		char*			buff,
		uint			buff_len,
		const uchar*		record);

	inline void update_thd(THD* thd);

	void update_thd();

	int change_active_index(uint keynr);

	int general_fetch(uchar* buf, uint direction, uint match_mode);

	dberr_t innobase_lock_autoinc();

	ulonglong innobase_peek_autoinc();

	dberr_t innobase_set_max_autoinc(ulonglong auto_inc);

	dberr_t innobase_reset_autoinc(ulonglong auto_inc);

	dberr_t innobase_get_autoinc(ulonglong* value);

	void innobase_initialize_autoinc();

	dict_index_t* innobase_get_index(uint keynr);

	/** Builds a 'template' to the prebuilt struct.

	The template is used in fast retrieval of just those column
	values MySQL needs in its processing.
	@param whole_row true if access is needed to a whole row,
	false if accessing individual fields is enough */
	void build_template(bool whole_row);

	/** Resets a query execution 'template'.
	@see build_template() */
	inline void reset_template();

	int info_low(uint, bool);

	/**
	MySQL calls this method at the end of each statement. This method
	exists for readability only, called from reset(). The name reset()
	doesn't give any clue that it is called at the end of a statement. */
	int end_stmt();

public:
	/** @name Multi Range Read interface @{ */

	/** Initialize multi range read @see DsMrr_impl::dsmrr_init
	@param seq
	@param seq_init_param
	@param n_ranges
	@param mode
	@param buf */
	int multi_range_read_init(
		RANGE_SEQ_IF*		seq,
		void*			seq_init_param,
		uint			n_ranges,
		uint			mode,
		HANDLER_BUFFER*		buf);

	/** Process next multi range read @see DsMrr_impl::dsmrr_next
	@param range_info */
	int multi_range_read_next(char** range_info);

	/** Initialize multi range read and get information.
	@see ha_myisam::multi_range_read_info_const
	@see DsMrr_impl::dsmrr_info_const
	@param keyno
	@param seq
	@param seq_init_param
	@param n_ranges
	@param bufsz
	@param flags
	@param cost */
	ha_rows multi_range_read_info_const(
		uint			keyno,
		RANGE_SEQ_IF*		seq,
		void*			seq_init_param,
		uint			n_ranges,
		uint*			bufsz,
		uint*			flags,
		Cost_estimate*		cost);

	/** Initialize multi range read and get information.
	@see DsMrr_impl::dsmrr_info
	@param keyno
	@param seq
	@param seq_init_param
	@param n_ranges
	@param bufsz
	@param flags
	@param cost */
	ha_rows multi_range_read_info(
		uint			keyno,
		uint			n_ranges,
		uint			keys,
		uint*			bufsz,
		uint*			flags,
		Cost_estimate*		cost);

	/** Attempt to push down an index condition.
	@param[in] keyno MySQL key number
	@param[in] idx_cond Index condition to be checked
	@return idx_cond if pushed; NULL if not pushed */
	Item* idx_cond_push(uint keyno, Item* idx_cond);
	/* @} */

private:
	/** The multi range read session object */
	DsMrr_impl		m_ds_mrr;

	/** Save CPU time with prebuilt/cached data structures */
	row_prebuilt_t*		m_prebuilt;

	/** Thread handle of the user currently using the handler;
	this is set in external_lock function */
	THD*			m_user_thd;

	/** information for MySQL table locking */
	INNOBASE_SHARE*		m_share;

	/** buffer used in updates */
	uchar*			m_upd_buf;

	/** the size of upd_buf in bytes */
	ulint			m_upd_buf_size;

	/** Flags that specificy the handler instance (table) capability. */
	Table_flags		m_int_table_flags;

	/** Index into the server's primkary keye meta-data table->key_info{} */
	uint			m_primary_key;

	/** this is set to 1 when we are starting a table scan but have
	not yet fetched any row, else false */
	bool			m_start_of_scan;

	/*!< match mode of the latest search: ROW_SEL_EXACT,
	ROW_SEL_EXACT_PREFIX, or undefined */
	uint			m_last_match_mode;

	/** number of write_row() calls */
	uint			m_num_write_row;
};

/* Some accessor functions which the InnoDB plugin needs, but which
can not be added to mysql/plugin.h as part of the public interface;
the definitions are bracketed with #ifdef INNODB_COMPATIBILITY_HOOKS */

#ifndef INNODB_COMPATIBILITY_HOOKS
#error InnoDB needs MySQL to be built with #define INNODB_COMPATIBILITY_HOOKS
#endif

LEX_CSTRING thd_query_unsafe(MYSQL_THD thd);
size_t thd_query_safe(MYSQL_THD thd, char *buf, size_t buflen);

extern "C" {

CHARSET_INFO *thd_charset(MYSQL_THD thd);

/** Check if a user thread is a replication slave thread
@param thd user thread
@retval 0 the user thread is not a replication slave thread
@retval 1 the user thread is a replication slave thread */
int thd_slave_thread(const MYSQL_THD thd);

/** Check if a user thread is running a non-transactional update
@param thd user thread
@retval 0 the user thread is not running a non-transactional update
@retval 1 the user thread is running a non-transactional update */
int thd_non_transactional_update(const MYSQL_THD thd);

/** Get the user thread's binary logging format
@param thd user thread
@return Value to be used as index into the binlog_format_names array */
int thd_binlog_format(const MYSQL_THD thd);

/** Check if binary logging is filtered for thread's current db.
@param thd Thread handle
@retval 1 the query is not filtered, 0 otherwise. */
bool thd_binlog_filter_ok(const MYSQL_THD thd);

/** Check if the query may generate row changes which may end up in the binary.
@param thd Thread handle
@retval 1 the query may generate row changes, 0 otherwise.
*/
bool thd_sqlcom_can_generate_row_events(const MYSQL_THD thd);

/** Gets information on the durability property requested by a thread.
@param thd Thread handle
@return a durability property. */
durability_properties thd_get_durability_property(const MYSQL_THD thd);

/** Get the auto_increment_offset auto_increment_increment.
@param thd Thread object
@param off auto_increment_offset
@param inc auto_increment_increment */
void thd_get_autoinc(const MYSQL_THD thd, ulong* off, ulong* inc);

/** Is strict sql_mode set.
@param thd Thread object
@return True if sql_mode has strict mode (all or trans), false otherwise. */
bool thd_is_strict_mode(const MYSQL_THD thd);
} /* extern "C" */

struct trx_t;

extern const struct _ft_vft ft_vft_result;

/** Structure Returned by ha_innobase::ft_init_ext() */
typedef struct new_ft_info
{
	struct _ft_vft		*please;
	struct _ft_vft_ext	*could_you;
	row_prebuilt_t*		ft_prebuilt;
	fts_result_t*		ft_result;
} NEW_FT_INFO;

/**
Allocates an InnoDB transaction for a MySQL handler object.
@return InnoDB transaction handle */
trx_t*
innobase_trx_allocate(
	MYSQL_THD	thd);	/*!< in: user thread handle */

/**
This function checks each index name for a table against reserved
system default primary index name 'GEN_CLUST_INDEX'. If a name
matches, this function pushes an warning message to the client,
and returns true.
@return true if the index name matches the reserved name */
bool
innobase_index_name_is_reserved(
	THD*			thd,		/*!< in/out: MySQL connection */
	const KEY*		key_info,	/*!< in: Indexes to be
						created */
	ulint			num_of_keys)	/*!< in: Number of indexes to
						be created. */
	__attribute__((warn_unused_result));

/** Class for handling create table information. */
class create_table_info_t
{
public:
	/** Constructor.
	Used in two ways:
	- all but file_per_table is used, when creating the table.
	- all but name/path is used, when validating options and using flags. */
	create_table_info_t(
		THD*		thd,
		TABLE*		form,
		HA_CREATE_INFO*	create_info,
		char*		table_name,
		char*		temp_path,
		char*		remote_path,
		bool		file_per_table)
	:m_thd(thd),
	m_form(form),
	m_create_info(create_info),
	m_table_name(table_name),
	m_temp_path(temp_path),
	m_remote_path(remote_path),
	m_file_per_table(file_per_table)
	{}
	/** Create the internal innodb table. */
	int create_table();
	/** Update the internal data dictionary. */
	int create_table_update_dict();
	/** Validates the create options. Checks that the options
	KEY_BLOCK_SIZE, ROW_FORMAT, DATA DIRECTORY, TEMPORARY & TABLESPACE
	are compatible with each other and other settings.
	These CREATE OPTIONS are not validated here unless innodb_strict_mode
	is on. With strict mode, this function will report each problem it
	finds using a custom message with error code
	ER_ILLEGAL_HA_CREATE_OPTION, not its built-in message.
	@return NULL if valid, string name of bad option if not. */
	const char* create_options_are_invalid();
	/** Validate DATA DIRECTORY option. */
	bool create_option_data_directory_is_valid();
	/** Parses the table name into normal name and either temp path or
	remote path if needed.*/
	int parse_table_name(const char*	name);
	/** Prepare to create a table. */
	int prepare_create_table(const char*		name);
	void allocate_trx();
	/** Determines InnoDB table flags.
	If strict_mode=OFF, this will adjust the flags to what should be assumed.
	@retval true if successful, false if error */
	bool innobase_table_flags();
	/** Get table flags. */
	ulint flags() const
	{ return(m_flags); }
	/** Get table flags2. */
	ulint flags2() const
	{ return(m_flags2); }
	/** Get trx. */
	trx_t* trx() const
	{ return(m_trx); }
	/** Return table name. */
	const char* table_name() const
	{ return(m_table_name); }
	THD* thd() const
	{ return(m_thd); }
	inline bool is_intrinsic_temp_table() const
	{
		/* DICT_TF2_INTRINSIC implies DICT_TF2_TEMPORARY */
		ut_ad(!(m_flags2 & DICT_TF2_INTRINSIC)
		      || (m_flags2 & DICT_TF2_TEMPORARY));
		return((m_flags2 & DICT_TF2_INTRINSIC) != 0);
	}

private:
	/** Create the internal innodb table definition. */
	int create_table_def();
	/** Connection thread handle. */
	THD*		m_thd;
	/** InnoDB transaction handle. */
	trx_t*		m_trx;
	/** Information on table columns and indexes. */
	const TABLE*	m_form;
	/** Create options. */
	HA_CREATE_INFO*	m_create_info;
	/** Table name */
	char*		m_table_name;
	/** If this is a table explicitly created by the user with the
	TEMPORARY keyword, then this parameter is the dir path where the
	table should be placed if we create an .ibd file for it
	(no .ibd extension in the path, though).
	Otherwise this is a zero length-string */
	char*		m_temp_path;
	/** Remote path (DATA DIRECTORY) or zero length-string */
	char*		m_remote_path;
	/** Using file per table. */
	bool		m_file_per_table;
	/** Table flags */
	ulint		m_flags;
	/** Table flags2 */
	ulint		m_flags2;
};

/**
Retrieve the FTS Relevance Ranking result for doc with doc_id
of prebuilt->fts_doc_id
@return the relevance ranking value */
float
innobase_fts_retrieve_ranking(
	FT_INFO*	fts_hdl);	/*!< in: FTS handler */

/**
Find and Retrieve the FTS Relevance Ranking result for doc with doc_id
of prebuilt->fts_doc_id
@return the relevance ranking value */
float
innobase_fts_find_ranking(
	FT_INFO*	fts_hdl,	/*!< in: FTS handler */
	uchar*		record,		/*!< in: Unused */
	uint		len);		/*!< in: Unused */

/**
Free the memory for the FTS handler */
void
innobase_fts_close_ranking(
	FT_INFO*	fts_hdl);	/*!< in: FTS handler */

/**
Initialize the table FTS stopword list
@return TRUE if success */
ibool
innobase_fts_load_stopword(
/*=======================*/
	dict_table_t*	table,		/*!< in: Table has the FTS */
	trx_t*		trx,		/*!< in: transaction */
	THD*		thd)		/*!< in: current thread */
	__attribute__((warn_unused_result));

/** Some defines for innobase_fts_check_doc_id_index() return value */
enum fts_doc_id_index_enum {
	FTS_INCORRECT_DOC_ID_INDEX,
	FTS_EXIST_DOC_ID_INDEX,
	FTS_NOT_EXIST_DOC_ID_INDEX
};

/**
Check whether the table has a unique index with FTS_DOC_ID_INDEX_NAME
on the Doc ID column.
@return the status of the FTS_DOC_ID index */
fts_doc_id_index_enum
innobase_fts_check_doc_id_index(
	const dict_table_t*	table,		/*!< in: table definition */
	const TABLE*		altered_table,	/*!< in: MySQL table
						that is being altered */
	ulint*			fts_doc_col_no)	/*!< out: The column number for
						Doc ID */
	__attribute__((warn_unused_result));

/**
Check whether the table has a unique index with FTS_DOC_ID_INDEX_NAME
on the Doc ID column in MySQL create index definition.
@return FTS_EXIST_DOC_ID_INDEX if there exists the FTS_DOC_ID index,
FTS_INCORRECT_DOC_ID_INDEX if the FTS_DOC_ID index is of wrong format */
fts_doc_id_index_enum
innobase_fts_check_doc_id_index_in_def(
	ulint		n_key,		/*!< in: Number of keys */
	const KEY*	key_info)	/*!< in: Key definitions */
	__attribute__((warn_unused_result));

/**
@return version of the extended FTS API */
uint
innobase_fts_get_version();

/**
@return Which part of the extended FTS API is supported */
ulonglong
innobase_fts_flags();

/**
Find and Retrieve the FTS doc_id for the current result row
@return the document ID */
ulonglong
innobase_fts_retrieve_docid(
	FT_INFO_EXT*	fts_hdl);	/*!< in: FTS handler */

/**
Find and retrieve the size of the current result
@return number of matching rows */
ulonglong
innobase_fts_count_matches(
	FT_INFO_EXT*	fts_hdl);	/*!< in: FTS handler */

/**
Copy table flags from MySQL's HA_CREATE_INFO into an InnoDB table object.
Those flags are stored in .frm file and end up in the MySQL table object,
but are frequently used inside InnoDB so we keep their copies into the
InnoDB table object. */
void
innobase_copy_frm_flags_from_create_info(
	dict_table_t*		innodb_table,	/*!< in/out: InnoDB table */
	const HA_CREATE_INFO*	create_info);	/*!< in: create info */

/**
Copy table flags from MySQL's TABLE_SHARE into an InnoDB table object.
Those flags are stored in .frm file and end up in the MySQL table object,
but are frequently used inside InnoDB so we keep their copies into the
InnoDB table object. */
void
innobase_copy_frm_flags_from_table_share(
	dict_table_t*		innodb_table,	/*!< in/out: InnoDB table */
	const TABLE_SHARE*	table_share);	/*!< in: table share */<|MERGE_RESOLUTION|>--- conflicted
+++ resolved
@@ -196,18 +196,6 @@
 
 	void update_create_info(HA_CREATE_INFO* create_info);
 
-<<<<<<< HEAD
-	int parse_table_name(
-		const char*		name,
-		HA_CREATE_INFO*		create_info,
-		ulint			flags,
-		ulint*			flags2,
-		char*			norm_name,
-		char*			temp_path,
-		char*			remote_path);
-
-=======
->>>>>>> efb22a6f
 	int create(
 		const char*		name,
 		TABLE*			form,
