/*****************************************************************************

Copyright (c) 2005, 2017, Oracle and/or its affiliates. All Rights Reserved.

This program is free software; you can redistribute it and/or modify it under
the terms of the GNU General Public License as published by the Free Software
Foundation; version 2 of the License.

This program is distributed in the hope that it will be useful, but WITHOUT
ANY WARRANTY; without even the implied warranty of MERCHANTABILITY or FITNESS
FOR A PARTICULAR PURPOSE. See the GNU General Public License for more details.

You should have received a copy of the GNU General Public License along with
this program; if not, write to the Free Software Foundation, Inc.,
51 Franklin Street, Suite 500, Boston, MA 02110-1335 USA

*****************************************************************************/

/**************************************************//**
@file handler/handler0alter.cc
Smart ALTER TABLE
*******************************************************/

/* Include necessary SQL headers */
#include "ha_prototypes.h"
#include <current_thd.h>
#include <debug_sync.h>
#include <key_spec.h>
#include <log.h>
#include <mysql/plugin.h>
#include <sql_class.h>
#include <sql_lex.h>
#include <sql_table.h>
#include <sql_thd_internal_api.h>
#include <mysql/plugin.h>
#include <key_spec.h>
#include <my_bit.h>

#include "dd/dd.h"
#include "dd/dictionary.h"
#include "dd/cache/dictionary_client.h"
#include "dd/properties.h"
#include "dd/sdi_tablespace.h"    // dd::sdi_tablespace::store
#include "dd/impl/properties_impl.h"
#include "dd/types/table.h"
#include "dd/types/index.h"
#include "dd/types/column.h"
#include "dd/types/index_element.h"
#include "dd/types/partition.h"
#include "dd/types/partition_index.h"
#include "dd/types/object_type.h"
#include "dd/types/tablespace_file.h"
#include "dd_table_share.h"

#include "btr0sea.h"
#include "dd/types/table.h"           // dd::Table
#include "dict0crea.h"
#include "dict0dict.h"
#include "dict0priv.h"
#include "dict0stats.h"
#include "dict0stats_bg.h"
#include "fsp0sysspace.h"
#include "fts0plugin.h"
#include "fts0priv.h"
#include "ha_innodb.h"
#include "ha_innopart.h"
#include "ha_prototypes.h"
#include "handler0alter.h"
#include "log0log.h"
#include "my_compiler.h"
#include "my_dbug.h"
#include "my_inttypes.h"
#include "my_io.h"
#include "pars0pars.h"
#include "partition_info.h"
#include "rem0types.h"
#include "row0log.h"
#include "row0merge.h"
#include "trx0trx.h"
#include "trx0roll.h"
#include "handler0alter.h"
#include "srv0mon.h"
#include "fts0priv.h"
#include "fts0plugin.h"
#include "pars0pars.h"
#include "row0ins.h"
#include "row0sel.h"
#include "srv0mon.h"
#include "trx0roll.h"
#include "trx0trx.h"
#include "ut0new.h"
#include "ut0stage.h"
#include "dict0dd.h"

/* For supporting Native InnoDB Partitioning. */
#include "partition_info.h"
#include "ha_innopart.h"

/** TRUE if we don't have DDTableBuffer in the system tablespace,
this should be due to we run the server against old data files.
Please do NOT change this when server is running.
FIXME: This should be removed away once we can upgrade for new DD. */
extern bool	srv_missing_dd_table_buffer;

/** Operations for creating secondary indexes (no rebuild needed) */
static const Alter_inplace_info::HA_ALTER_FLAGS INNOBASE_ONLINE_CREATE
	= Alter_inplace_info::ADD_INDEX
	| Alter_inplace_info::ADD_UNIQUE_INDEX
	| Alter_inplace_info::ADD_SPATIAL_INDEX;

/** Operations for rebuilding a table in place */
static const Alter_inplace_info::HA_ALTER_FLAGS INNOBASE_ALTER_REBUILD
	= Alter_inplace_info::ADD_PK_INDEX
	| Alter_inplace_info::DROP_PK_INDEX
	| Alter_inplace_info::CHANGE_CREATE_OPTION
	/* CHANGE_CREATE_OPTION needs to check innobase_need_rebuild() */
	| Alter_inplace_info::ALTER_COLUMN_NULLABLE
	| Alter_inplace_info::ALTER_COLUMN_NOT_NULLABLE
	| Alter_inplace_info::ALTER_STORED_COLUMN_ORDER
	| Alter_inplace_info::DROP_STORED_COLUMN
	| Alter_inplace_info::ADD_STORED_BASE_COLUMN
	| Alter_inplace_info::RECREATE_TABLE
	/*
	| Alter_inplace_info::ALTER_STORED_COLUMN_TYPE
	*/
	;

/** Operations that require changes to data */
static const Alter_inplace_info::HA_ALTER_FLAGS INNOBASE_ALTER_DATA
	= INNOBASE_ONLINE_CREATE | INNOBASE_ALTER_REBUILD;

/** Operations for altering a table that InnoDB does not care about */
static const Alter_inplace_info::HA_ALTER_FLAGS INNOBASE_INPLACE_IGNORE
	= Alter_inplace_info::ALTER_COLUMN_DEFAULT
	| Alter_inplace_info::ALTER_COLUMN_COLUMN_FORMAT
	| Alter_inplace_info::ALTER_COLUMN_STORAGE_TYPE
	| Alter_inplace_info::ALTER_RENAME
	| Alter_inplace_info::ALTER_VIRTUAL_GCOL_EXPR
	| Alter_inplace_info::CHANGE_INDEX_OPTION;

/** Operations on foreign key definitions (changing the schema only) */
static const Alter_inplace_info::HA_ALTER_FLAGS INNOBASE_FOREIGN_OPERATIONS
	= Alter_inplace_info::DROP_FOREIGN_KEY
	| Alter_inplace_info::ADD_FOREIGN_KEY;

/** Operations that InnoDB cares about and can perform without rebuild */
static const Alter_inplace_info::HA_ALTER_FLAGS INNOBASE_ALTER_NOREBUILD
	= INNOBASE_ONLINE_CREATE
	| INNOBASE_FOREIGN_OPERATIONS
	| Alter_inplace_info::DROP_INDEX
	| Alter_inplace_info::DROP_UNIQUE_INDEX
	| Alter_inplace_info::RENAME_INDEX
	| Alter_inplace_info::ALTER_COLUMN_NAME
	| Alter_inplace_info::ALTER_COLUMN_EQUAL_PACK_LENGTH
	| Alter_inplace_info::ALTER_INDEX_COMMENT
	| Alter_inplace_info::ADD_VIRTUAL_COLUMN
	| Alter_inplace_info::DROP_VIRTUAL_COLUMN
	| Alter_inplace_info::ALTER_VIRTUAL_COLUMN_ORDER;
	/* | Alter_inplace_info::ALTER_VIRTUAL_COLUMN_TYPE; */

struct ha_innobase_inplace_ctx : public inplace_alter_handler_ctx
{
	/** Dummy query graph */
	que_thr_t*	thr;
	/** The prebuilt struct of the creating instance */
	row_prebuilt_t*	prebuilt;
	/** InnoDB indexes being created */
	dict_index_t**	add_index;
	/** MySQL key numbers for the InnoDB indexes that are being created */
	const ulint*	add_key_numbers;
	/** number of InnoDB indexes being created */
	ulint		num_to_add_index;
	/** InnoDB indexes being dropped */
	dict_index_t**	drop_index;
	/** number of InnoDB indexes being dropped */
	const ulint	num_to_drop_index;
	/** InnoDB indexes being renamed */
	dict_index_t**	rename;
	/** number of InnoDB indexes being renamed */
	const ulint	num_to_rename;
	/** InnoDB foreign key constraints being dropped */
	dict_foreign_t** drop_fk;
	/** number of InnoDB foreign key constraints being dropped */
	const ulint	num_to_drop_fk;
	/** InnoDB foreign key constraints being added */
	dict_foreign_t** add_fk;
	/** number of InnoDB foreign key constraints being dropped */
	const ulint	num_to_add_fk;
	/** whether to create the indexes online */
	bool		online;
	/** memory heap */
	mem_heap_t*	heap;
	/** dictionary transaction */
	trx_t*		trx;
	/** original table (if rebuilt, differs from indexed_table) */
	dict_table_t*	old_table;
	/** table where the indexes are being created or dropped */
	dict_table_t*	new_table;
	/** mapping of old column numbers to new ones, or NULL */
	const ulint*	col_map;
	/** new column names, or NULL if nothing was renamed */
	const char**	col_names;
	/** added AUTO_INCREMENT column position, or ULINT_UNDEFINED */
	const ulint	add_autoinc;
	/** default values of ADD COLUMN, or NULL */
	const dtuple_t*	add_cols;
	/** autoinc sequence to use */
	ib_sequence_t	sequence;
	/** maximum auto-increment value */
	ulonglong	max_autoinc;
	/** temporary table name to use for old table when renaming tables */
	const char*	tmp_name;
	/** whether the order of the clustered index is unchanged */
	bool		skip_pk_sort;
	/** number of virtual columns to be added */
	ulint		num_to_add_vcol;
	/** virtual columns to be added */
	dict_v_col_t*	add_vcol;
	const char**	add_vcol_name;
	/** number of virtual columns to be dropped */
	ulint		num_to_drop_vcol;
	/** virtual columns to be dropped */
	dict_v_col_t*	drop_vcol;
	const char**	drop_vcol_name;
	/** ALTER TABLE stage progress recorder */
	ut_stage_alter_t* m_stage;

	ha_innobase_inplace_ctx(row_prebuilt_t* prebuilt_arg,
				dict_index_t** drop_arg,
				ulint num_to_drop_arg,
				dict_index_t** rename_arg,
				ulint num_to_rename_arg,
				dict_foreign_t** drop_fk_arg,
				ulint num_to_drop_fk_arg,
				dict_foreign_t** add_fk_arg,
				ulint num_to_add_fk_arg,
				bool online_arg,
				mem_heap_t* heap_arg,
				dict_table_t* new_table_arg,
				const char** col_names_arg,
				ulint add_autoinc_arg,
				ulonglong autoinc_col_min_value_arg,
				ulonglong autoinc_col_max_value_arg,
				ulint num_to_drop_vcol_arg) :
		inplace_alter_handler_ctx(),
		prebuilt (prebuilt_arg),
		add_index (0), add_key_numbers (0), num_to_add_index (0),
		drop_index (drop_arg), num_to_drop_index (num_to_drop_arg),
		rename (rename_arg), num_to_rename (num_to_rename_arg),
		drop_fk (drop_fk_arg), num_to_drop_fk (num_to_drop_fk_arg),
		add_fk (add_fk_arg), num_to_add_fk (num_to_add_fk_arg),
		online (online_arg), heap (heap_arg), trx (0),
		old_table (prebuilt_arg->table),
		new_table (new_table_arg),
		col_map (0), col_names (col_names_arg),
		add_autoinc (add_autoinc_arg),
		add_cols (0),
		sequence(prebuilt->trx->mysql_thd,
			 autoinc_col_min_value_arg, autoinc_col_max_value_arg),
		max_autoinc (0),
		tmp_name (0),
		skip_pk_sort(false),
		num_to_add_vcol(0),
		add_vcol(0),
		add_vcol_name(0),
		num_to_drop_vcol(0),
		drop_vcol(0),
		drop_vcol_name(0),
		m_stage(NULL)
	{
#ifdef UNIV_DEBUG
		for (ulint i = 0; i < num_to_add_index; i++) {
			ut_ad(!add_index[i]->to_be_dropped);
		}
		for (ulint i = 0; i < num_to_drop_index; i++) {
			ut_ad(drop_index[i]->to_be_dropped);
		}
#endif /* UNIV_DEBUG */

		thr = pars_complete_graph_for_exec(NULL, prebuilt->trx, heap,
						   prebuilt);
	}

	~ha_innobase_inplace_ctx()
	{
		UT_DELETE(m_stage);
		mem_heap_free(heap);
	}

	/** Determine if the table will be rebuilt.
	@return whether the table will be rebuilt */
	bool need_rebuild () const { return(old_table != new_table); }

private:
	// Disable copying
	ha_innobase_inplace_ctx(const ha_innobase_inplace_ctx&);
	ha_innobase_inplace_ctx& operator=(const ha_innobase_inplace_ctx&);
};

/* Report an InnoDB error to the client by invoking my_error(). */
static UNIV_COLD
void
my_error_innodb(
/*============*/
	dberr_t		error,	/*!< in: InnoDB error code */
	const char*	table,	/*!< in: table name */
	ulint		flags)	/*!< in: table flags */
{
	switch (error) {
	case DB_MISSING_HISTORY:
		my_error(ER_TABLE_DEF_CHANGED, MYF(0));
		break;
	case DB_RECORD_NOT_FOUND:
		my_error(ER_KEY_NOT_FOUND, MYF(0), table);
		break;
	case DB_DEADLOCK:
		my_error(ER_LOCK_DEADLOCK, MYF(0));
		break;
	case DB_LOCK_WAIT_TIMEOUT:
		my_error(ER_LOCK_WAIT_TIMEOUT, MYF(0));
		break;
	case DB_INTERRUPTED:
		my_error(ER_QUERY_INTERRUPTED, MYF(0));
		break;
	case DB_OUT_OF_MEMORY:
		my_error(ER_OUT_OF_RESOURCES, MYF(0));
		break;
	case DB_OUT_OF_FILE_SPACE:
		my_error(ER_RECORD_FILE_FULL, MYF(0), table);
		break;
	case DB_TEMP_FILE_WRITE_FAIL:
		my_error(ER_TEMP_FILE_WRITE_FAILURE, MYF(0));
		break;
	case DB_TOO_BIG_INDEX_COL:
		my_error(ER_INDEX_COLUMN_TOO_LONG, MYF(0),
			 DICT_MAX_FIELD_LEN_BY_FORMAT_FLAG(flags));
		break;
	case DB_TOO_MANY_CONCURRENT_TRXS:
		my_error(ER_TOO_MANY_CONCURRENT_TRXS, MYF(0));
		break;
	case DB_LOCK_TABLE_FULL:
		my_error(ER_LOCK_TABLE_FULL, MYF(0));
		break;
	case DB_UNDO_RECORD_TOO_BIG:
		my_error(ER_UNDO_RECORD_TOO_BIG, MYF(0));
		break;
	case DB_CORRUPTION:
		my_error(ER_NOT_KEYFILE, MYF(0), table);
		break;
	case DB_TOO_BIG_RECORD:
		/* We limit max record size to 16k for 64k page size. */
		my_error(ER_TOO_BIG_ROWSIZE, MYF(0),
			 srv_page_size == UNIV_PAGE_SIZE_MAX
			 ? REC_MAX_DATA_SIZE - 1
			 : page_get_free_space_of_empty(
				 flags & DICT_TF_COMPACT) / 2);
		break;
	case DB_INVALID_NULL:
		/* TODO: report the row, as we do for DB_DUPLICATE_KEY */
		my_error(ER_INVALID_USE_OF_NULL, MYF(0));
		break;
	case DB_CANT_CREATE_GEOMETRY_OBJECT:
		my_error(ER_CANT_CREATE_GEOMETRY_OBJECT, MYF(0));
		break;
	case DB_TABLESPACE_EXISTS:
		my_error(ER_TABLESPACE_EXISTS, MYF(0), table);
		break;

#ifdef UNIV_DEBUG
	case DB_SUCCESS:
	case DB_DUPLICATE_KEY:
	case DB_ONLINE_LOG_TOO_BIG:
		/* These codes should not be passed here. */
		ut_error;
#endif /* UNIV_DEBUG */
	default:
		my_error(ER_GET_ERRNO, MYF(0), error, "InnoDB error");
		break;
	}
}

/** Determine if fulltext indexes exist in a given table.
@param table MySQL table
@return whether fulltext indexes exist on the table */
static
bool
innobase_fulltext_exist(
/*====================*/
	const TABLE*	table)
{
	for (uint i = 0; i < table->s->keys; i++) {
		if (table->key_info[i].flags & HA_FULLTEXT) {
			return(true);
		}
	}

	return(false);
}

/** Determine if spatial indexes exist in a given table.
@param table MySQL table
@return whether spatial indexes exist on the table */
static
bool
innobase_spatial_exist(
/*===================*/
	const   TABLE*  table)
{
	for (uint i = 0; i < table->s->keys; i++) {
	       if (table->key_info[i].flags & HA_SPATIAL) {
		       return(true);
	       }
	}

	return(false);
}

/*******************************************************************//**
Determine if ALTER TABLE needs to rebuild the table.
@param ha_alter_info the DDL operation
@return whether it is necessary to rebuild the table */
static MY_ATTRIBUTE((warn_unused_result))
bool
innobase_need_rebuild(
/*==================*/
	const Alter_inplace_info*	ha_alter_info)
{
	Alter_inplace_info::HA_ALTER_FLAGS alter_inplace_flags =
		ha_alter_info->handler_flags & ~(INNOBASE_INPLACE_IGNORE);

	if (alter_inplace_flags
	    == Alter_inplace_info::CHANGE_CREATE_OPTION
	    && !(ha_alter_info->create_info->used_fields
		 & (HA_CREATE_USED_ROW_FORMAT
		    | HA_CREATE_USED_KEY_BLOCK_SIZE
		    | HA_CREATE_USED_TABLESPACE))) {
		/* Any other CHANGE_CREATE_OPTION than changing
		ROW_FORMAT, KEY_BLOCK_SIZE or TABLESPACE can be done
		without rebuilding the table. */
		return(false);
	}

	return(!!(ha_alter_info->handler_flags & INNOBASE_ALTER_REBUILD));
}
/** Check if virtual column in old and new table are in order, excluding
those dropped column. This is needed because when we drop a virtual column,
ALTER_VIRTUAL_COLUMN_ORDER is also turned on, so we can't decide if this
is a real ORDER change or just DROP COLUMN
@param[in]	table		old TABLE
@param[in]	altered_table	new TABLE
@param[in]	ha_alter_info	Structure describing changes to be done
by ALTER TABLE and holding data used during in-place alter.
@return	true is all columns in order, false otherwise. */
static
bool
check_v_col_in_order(
	const TABLE*		table,
	const TABLE*		altered_table,
	Alter_inplace_info*	ha_alter_info)
{
	ulint	j = 0;

	/* We don't support any adding new virtual column before
	existed virtual column. */
	if (ha_alter_info->handler_flags
              & Alter_inplace_info::ADD_VIRTUAL_COLUMN) {
		bool			has_new = false;

		List_iterator_fast<Create_field> cf_it(
			ha_alter_info->alter_info->create_list);

		cf_it.rewind();

		while (const Create_field* new_field = cf_it++) {
			if (!new_field->is_virtual_gcol()) {
				continue;
			}

			/* Found a new added virtual column. */
			if (!new_field->field) {
				has_new = true;
				continue;
			}

			/* If there's any old virtual column
			after the new added virtual column,
			order must be changed. */
			if (has_new) {
				return(false);
			}
		}
	}

	/* directly return true if ALTER_VIRTUAL_COLUMN_ORDER is not on */
	if (!(ha_alter_info->handler_flags
              & Alter_inplace_info::ALTER_VIRTUAL_COLUMN_ORDER)) {
		return(true);
	}

	for (ulint i = 0; i < table->s->fields; i++) {
		Field*		field = table->s->field[i];
		bool		dropped = false;

		if (field->stored_in_db) {
			continue;
		}

		ut_ad(innobase_is_v_fld(field));

		/* Check if this column is in drop list */
		for (const Alter_drop *drop : ha_alter_info->alter_info->drop_list) {
			if (my_strcasecmp(system_charset_info,
					  field->field_name, drop->name) == 0) {
				dropped = true;
				break;
			}
		}

		if (dropped) {
			continue;
		}

		/* Now check if the next virtual column in altered table
		matches this column */
		while (j < altered_table->s->fields) {
			 Field*  new_field = altered_table->s->field[j];

			if (new_field->stored_in_db) {
				j++;
				continue;
			}

			if (my_strcasecmp(system_charset_info,
					  field->field_name,
					  new_field->field_name) != 0) {
				/* different column */
				return(false);
			} else {
				j++;
				break;
			}
		}

		if (j > altered_table->s->fields) {
			/* there should not be less column in new table
			without them being in drop list */
			ut_ad(0);
			return(false);
		}
	}

	return(true);
}

/** Check if InnoDB supports a particular alter table in-place
@param altered_table TABLE object for new version of table.
@param ha_alter_info Structure describing changes to be done
by ALTER TABLE and holding data used during in-place alter.

@retval HA_ALTER_INPLACE_NOT_SUPPORTED Not supported
@retval HA_ALTER_INPLACE_NO_LOCK Supported
@retval HA_ALTER_INPLACE_SHARED_LOCK_AFTER_PREPARE Supported, but requires
lock during main phase and exclusive lock during prepare phase.
@retval HA_ALTER_INPLACE_NO_LOCK_AFTER_PREPARE Supported, prepare phase
requires exclusive lock (any transactions that have accessed the table
must commit or roll back first, and no transactions can access the table
while prepare_inplace_alter_table() is executing)
*/

enum_alter_inplace_result
ha_innobase::check_if_supported_inplace_alter(
/*==========================================*/
	TABLE*			altered_table,
	Alter_inplace_info*	ha_alter_info)
{
	DBUG_ENTER("check_if_supported_inplace_alter");

	if (high_level_read_only
	    || srv_sys_space.created_new_raw()
	    || srv_force_recovery) {
		ha_alter_info->unsupported_reason = (srv_force_recovery)?
			innobase_get_err_msg(ER_INNODB_FORCED_RECOVERY):
			innobase_get_err_msg(ER_READ_ONLY_MODE);

		DBUG_RETURN(HA_ALTER_INPLACE_NOT_SUPPORTED);
	}

	if (altered_table->s->fields > REC_MAX_N_USER_FIELDS) {
		/* Deny the inplace ALTER TABLE. MySQL will try to
		re-create the table and ha_innobase::create() will
		return an error too. This is how we effectively
		deny adding too many columns to a table. */
		ha_alter_info->unsupported_reason =
			innobase_get_err_msg(ER_TOO_MANY_FIELDS);
		DBUG_RETURN(HA_ALTER_INPLACE_NOT_SUPPORTED);
	}

	/* We don't support change encryption attribute with
	inplace algorithm. */
	char*	old_encryption = this->table->s->encrypt_type.str;
	char*	new_encryption = altered_table->s->encrypt_type.str;

	if (Encryption::is_none(old_encryption)
	    != Encryption::is_none(new_encryption)) {
		ha_alter_info->unsupported_reason =
			innobase_get_err_msg(
				ER_UNSUPPORTED_ALTER_ENCRYPTION_INPLACE);
		DBUG_RETURN(HA_ALTER_INPLACE_NOT_SUPPORTED);
	}

	update_thd();

	if (ha_alter_info->handler_flags
	    & ~(INNOBASE_INPLACE_IGNORE
		| INNOBASE_ALTER_NOREBUILD
		| INNOBASE_ALTER_REBUILD)) {

		if (ha_alter_info->handler_flags
		    & Alter_inplace_info::ALTER_STORED_COLUMN_TYPE) {
			ha_alter_info->unsupported_reason = innobase_get_err_msg(
				ER_ALTER_OPERATION_NOT_SUPPORTED_REASON_COLUMN_TYPE);
		}
		DBUG_RETURN(HA_ALTER_INPLACE_NOT_SUPPORTED);
	}

	/* Only support online add foreign key constraint when
	check_foreigns is turned off */
	if ((ha_alter_info->handler_flags & Alter_inplace_info::ADD_FOREIGN_KEY)
	    && m_prebuilt->trx->check_foreigns) {
		ha_alter_info->unsupported_reason = innobase_get_err_msg(
			ER_ALTER_OPERATION_NOT_SUPPORTED_REASON_FK_CHECK);
		DBUG_RETURN(HA_ALTER_INPLACE_NOT_SUPPORTED);
	}

	if (altered_table->file->ht != ht) {
		/* Non-native partitioning table engine. No longer supported,
		due to implementation of native InnoDB partitioning. */
		DBUG_RETURN(HA_ALTER_INPLACE_NOT_SUPPORTED);
	}

	if (!(ha_alter_info->handler_flags & ~INNOBASE_INPLACE_IGNORE)) {
		DBUG_RETURN(HA_ALTER_INPLACE_NO_LOCK);
	}

	/* Only support NULL -> NOT NULL change if strict table sql_mode
	is set. Fall back to COPY for conversion if not strict tables.
	In-Place will fail with an error when trying to convert
	NULL to a NOT NULL value. */
	if ((ha_alter_info->handler_flags
	     & Alter_inplace_info::ALTER_COLUMN_NOT_NULLABLE)
	    && !thd_is_strict_mode(m_user_thd)) {
		ha_alter_info->unsupported_reason = innobase_get_err_msg(
			ER_ALTER_OPERATION_NOT_SUPPORTED_REASON_NOT_NULL);
		DBUG_RETURN(HA_ALTER_INPLACE_NOT_SUPPORTED);
	}

	/* DROP PRIMARY KEY is only allowed in combination with ADD
	PRIMARY KEY. */
	if ((ha_alter_info->handler_flags
	     & (Alter_inplace_info::ADD_PK_INDEX
		| Alter_inplace_info::DROP_PK_INDEX))
	    == Alter_inplace_info::DROP_PK_INDEX) {
		ha_alter_info->unsupported_reason = innobase_get_err_msg(
			ER_ALTER_OPERATION_NOT_SUPPORTED_REASON_NOPK);
		DBUG_RETURN(HA_ALTER_INPLACE_NOT_SUPPORTED);
	}

	/* If a column change from NOT NULL to NULL,
	and there's a implict pk on this column. the
	table should be rebuild. The change should
	only go through the "Copy" method. */
	if ((ha_alter_info->handler_flags
	     & Alter_inplace_info::ALTER_COLUMN_NULLABLE)) {
		const uint my_primary_key = altered_table->s->primary_key;

		/* See if MYSQL table has no pk but we do. */
		if (UNIV_UNLIKELY(my_primary_key >= MAX_KEY)
		    && !row_table_got_default_clust_index(m_prebuilt->table)) {
			ha_alter_info->unsupported_reason = innobase_get_err_msg(
				ER_PRIMARY_CANT_HAVE_NULL);
			DBUG_RETURN(HA_ALTER_INPLACE_NOT_SUPPORTED);
		}
	}

	bool	add_drop_v_cols = false;

	/* If there is add or drop virtual columns, we will support operations
	with these 2 options alone with inplace interface for now */
	if (ha_alter_info->handler_flags
	    & (Alter_inplace_info::ADD_VIRTUAL_COLUMN
	       | Alter_inplace_info::DROP_VIRTUAL_COLUMN
	       | Alter_inplace_info::ALTER_VIRTUAL_COLUMN_ORDER)) {
		ulonglong	flags = ha_alter_info->handler_flags;

		/* TODO: uncomment the flags below, once we start to
		support them */
		flags &= ~(Alter_inplace_info::ADD_VIRTUAL_COLUMN
			   | Alter_inplace_info::DROP_VIRTUAL_COLUMN
			   | Alter_inplace_info::ALTER_VIRTUAL_COLUMN_ORDER
			   | Alter_inplace_info::ALTER_VIRTUAL_GCOL_EXPR
			   /*
			   | Alter_inplace_info::ALTER_STORED_COLUMN_ORDER
			   | Alter_inplace_info::ADD_STORED_BASE_COLUMN
			   | Alter_inplace_info::DROP_STORED_COLUMN
			   | Alter_inplace_info::ALTER_STORED_COLUMN_ORDER
			   | Alter_inplace_info::ADD_UNIQUE_INDEX
			   */
			   | Alter_inplace_info::ADD_INDEX
			   | Alter_inplace_info::DROP_INDEX);

		if (flags != 0
		    || (altered_table->s->partition_info_str
			&& altered_table->s->partition_info_str_len)
		    || (!check_v_col_in_order(
			this->table, altered_table, ha_alter_info))) {
			ha_alter_info->unsupported_reason =
				innobase_get_err_msg(
				ER_UNSUPPORTED_ALTER_INPLACE_ON_VIRTUAL_COLUMN);
			DBUG_RETURN(HA_ALTER_INPLACE_NOT_SUPPORTED);
		}

		add_drop_v_cols = true;
	}

	/* We should be able to do the operation in-place.
	See if we can do it online (LOCK=NONE). */
	bool	online = true;

	List_iterator_fast<Create_field> cf_it(
		ha_alter_info->alter_info->create_list);

	/* Fix the key parts. */
	for (KEY* new_key = ha_alter_info->key_info_buffer;
	     new_key < ha_alter_info->key_info_buffer
		     + ha_alter_info->key_count;
	     new_key++) {

		/* Do not support adding/droping a vritual column, while
		there is a table rebuild caused by adding a new FTS_DOC_ID */
		if ((new_key->flags & HA_FULLTEXT) && add_drop_v_cols
		    && !DICT_TF2_FLAG_IS_SET(m_prebuilt->table,
					     DICT_TF2_FTS_HAS_DOC_ID)) {
			ha_alter_info->unsupported_reason =
				innobase_get_err_msg(
				ER_UNSUPPORTED_ALTER_INPLACE_ON_VIRTUAL_COLUMN);
			DBUG_RETURN(HA_ALTER_INPLACE_NOT_SUPPORTED);
		}

		for (KEY_PART_INFO* key_part = new_key->key_part;
		     key_part < new_key->key_part + new_key->user_defined_key_parts;
		     key_part++) {
			const Create_field*	new_field;

			DBUG_ASSERT(key_part->fieldnr
				    < altered_table->s->fields);

			cf_it.rewind();
			for (uint fieldnr = 0; (new_field = cf_it++);
			     fieldnr++) {
				if (fieldnr == key_part->fieldnr) {
					break;
				}
			}

			DBUG_ASSERT(new_field);

			key_part->field = altered_table->field[
				key_part->fieldnr];
			/* In some special cases InnoDB emits "false"
			duplicate key errors with NULL key values. Let
			us play safe and ensure that we can correctly
			print key values even in such cases. */
			key_part->null_offset = key_part->field->null_offset();
			key_part->null_bit = key_part->field->null_bit;

			if (new_field->field) {
				/* This is an existing column. */
				continue;
			}

			/* This is an added column. */
			DBUG_ASSERT(ha_alter_info->handler_flags
				    & Alter_inplace_info::ADD_COLUMN);

			/* We cannot replace a hidden FTS_DOC_ID
			with a user-visible FTS_DOC_ID. */
			if (m_prebuilt->table->fts
			    && innobase_fulltext_exist(altered_table)
			    && !my_strcasecmp(
				    system_charset_info,
				    key_part->field->field_name,
				    FTS_DOC_ID_COL_NAME)) {
				ha_alter_info->unsupported_reason = innobase_get_err_msg(
					ER_ALTER_OPERATION_NOT_SUPPORTED_REASON_HIDDEN_FTS);
				DBUG_RETURN(HA_ALTER_INPLACE_NOT_SUPPORTED);
			}

			DBUG_ASSERT((key_part->field->auto_flags & Field::NEXT_NUMBER)
				    == !!(key_part->field->flags
					  & AUTO_INCREMENT_FLAG));

			if (key_part->field->flags & AUTO_INCREMENT_FLAG) {
				/* We cannot assign an AUTO_INCREMENT
				column values during online ALTER. */
				DBUG_ASSERT(key_part->field == altered_table
					    -> found_next_number_field);
				ha_alter_info->unsupported_reason = innobase_get_err_msg(
					ER_ALTER_OPERATION_NOT_SUPPORTED_REASON_AUTOINC);
				online = false;
			}

			if (key_part->field->is_virtual_gcol()) {
				/* Do not support adding index on newly added
				virtual column, while there is also a drop
				virtual column in the same clause */
				if (ha_alter_info->handler_flags
				    & Alter_inplace_info::DROP_VIRTUAL_COLUMN) {
					ha_alter_info->unsupported_reason =
						innobase_get_err_msg(
							ER_UNSUPPORTED_ALTER_INPLACE_ON_VIRTUAL_COLUMN);

					DBUG_RETURN(HA_ALTER_INPLACE_NOT_SUPPORTED);
				}

				ha_alter_info->unsupported_reason =
					innobase_get_err_msg(
						ER_UNSUPPORTED_ALTER_ONLINE_ON_VIRTUAL_COLUMN);
				online = false;
			}
		}
	}

	DBUG_ASSERT(!m_prebuilt->table->fts || m_prebuilt->table->fts->doc_col
		    <= table->s->fields);
	DBUG_ASSERT(!m_prebuilt->table->fts || m_prebuilt->table->fts->doc_col
		    < m_prebuilt->table->get_n_user_cols());

	if (ha_alter_info->handler_flags
	    & Alter_inplace_info::ADD_SPATIAL_INDEX) {
		ha_alter_info->unsupported_reason = innobase_get_err_msg(
			ER_ALTER_OPERATION_NOT_SUPPORTED_REASON_GIS);
		online = false;
	}

	if (m_prebuilt->table->fts
	    && innobase_fulltext_exist(altered_table)) {
		/* FULLTEXT indexes are supposed to remain. */
		/* Disallow DROP INDEX FTS_DOC_ID_INDEX */

		for (uint i = 0; i < ha_alter_info->index_drop_count; i++) {
			if (!my_strcasecmp(
				    system_charset_info,
				    ha_alter_info->index_drop_buffer[i]->name,
				    FTS_DOC_ID_INDEX_NAME)) {
				ha_alter_info->unsupported_reason = innobase_get_err_msg(
					ER_ALTER_OPERATION_NOT_SUPPORTED_REASON_CHANGE_FTS);
				DBUG_RETURN(HA_ALTER_INPLACE_NOT_SUPPORTED);
			}
		}

		/* InnoDB can have a hidden FTS_DOC_ID_INDEX on a
		visible FTS_DOC_ID column as well. Prevent dropping or
		renaming the FTS_DOC_ID. */

		for (Field** fp = table->field; *fp; fp++) {
			if (!((*fp)->flags
			      & (FIELD_IS_RENAMED | FIELD_IS_DROPPED))) {
				continue;
			}

			if (!my_strcasecmp(
				    system_charset_info,
				    (*fp)->field_name,
				    FTS_DOC_ID_COL_NAME)) {
				ha_alter_info->unsupported_reason = innobase_get_err_msg(
					ER_ALTER_OPERATION_NOT_SUPPORTED_REASON_CHANGE_FTS);
				DBUG_RETURN(HA_ALTER_INPLACE_NOT_SUPPORTED);
			}
		}
	}

	m_prebuilt->trx->will_lock++;

	if (!online) {
		/* We already determined that only a non-locking
		operation is possible. */
	} else if (((ha_alter_info->handler_flags
		     & Alter_inplace_info::ADD_PK_INDEX)
		    || innobase_need_rebuild(ha_alter_info))
		   && (innobase_fulltext_exist(altered_table)
		       || innobase_spatial_exist(altered_table))) {
		/* Refuse to rebuild the table online, if
		FULLTEXT OR SPATIAL indexes are to survive the rebuild. */
		online = false;
		/* If the table already contains fulltext indexes,
		refuse to rebuild the table natively altogether. */
		if (m_prebuilt->table->fts) {
			ha_alter_info->unsupported_reason = innobase_get_err_msg(
				ER_INNODB_FT_LIMIT);
			DBUG_RETURN(HA_ALTER_INPLACE_NOT_SUPPORTED);
		}

		if (innobase_spatial_exist(altered_table)) {
			ha_alter_info->unsupported_reason =
				innobase_get_err_msg(
				ER_ALTER_OPERATION_NOT_SUPPORTED_REASON_GIS);
		} else {
			ha_alter_info->unsupported_reason =
				innobase_get_err_msg(
				ER_ALTER_OPERATION_NOT_SUPPORTED_REASON_FTS);
		}
	} else if ((ha_alter_info->handler_flags
		    & Alter_inplace_info::ADD_INDEX)) {
		/* Building a full-text index requires a lock.
		We could do without a lock if the table already contains
		an FTS_DOC_ID column, but in that case we would have
		to apply the modification log to the full-text indexes. */

		for (uint i = 0; i < ha_alter_info->index_add_count; i++) {
			const KEY* key =
				&ha_alter_info->key_info_buffer[
					ha_alter_info->index_add_buffer[i]];
			if (key->flags & HA_FULLTEXT) {
				DBUG_ASSERT(!(key->flags & HA_KEYFLAG_MASK
					      & ~(HA_FULLTEXT
						  | HA_PACK_KEY
						  | HA_GENERATED_KEY
						  | HA_BINARY_PACK_KEY)));
				ha_alter_info->unsupported_reason = innobase_get_err_msg(
					ER_ALTER_OPERATION_NOT_SUPPORTED_REASON_FTS);
				online = false;
				break;
			}
		}
	}

	DBUG_RETURN(online
		    ? HA_ALTER_INPLACE_NO_LOCK_AFTER_PREPARE
		    : HA_ALTER_INPLACE_SHARED_LOCK_AFTER_PREPARE);
}

/** Allows InnoDB to update internal structures with concurrent
writes blocked (provided that check_if_supported_inplace_alter()
did not return HA_ALTER_INPLACE_NO_LOCK).
This will be invoked before inplace_alter_table().

@param[in]	altered_table	TABLE object for new version of table.
@param[in,out]	ha_alter_info	Structure describing changes to be done
by ALTER TABLE and holding data used during in-place alter.
@param[in]	old_dd_tab	dd::Table object representing old
version of the table
@param[in,out]	new_dd_tab	dd::Table object representing new
version of the table
@retval	true Failure
@retval	false Success */
bool
ha_innobase::prepare_inplace_alter_table(
	TABLE*			altered_table,
	Alter_inplace_info*	ha_alter_info,
	const dd::Table*	old_dd_tab,
	dd::Table*		new_dd_tab)
{
	DBUG_ENTER("ha_innobase::prepare_inplace_alter_table");
	ut_ad(old_dd_tab != NULL);
	ut_ad(new_dd_tab != NULL);

	if (dict_sys_t::is_hardcoded(m_prebuilt->table->id)
	    && innobase_need_rebuild(ha_alter_info)) {
		ut_ad(!m_prebuilt->table->is_temporary());
		my_error(ER_NOT_ALLOWED_COMMAND, MYF(0));
		DBUG_RETURN(HA_ERR_UNSUPPORTED);
        }

	if (altered_table->found_next_number_field != NULL) {
		dd_set_autoinc(new_dd_tab->se_private_data(),
			       ha_alter_info->create_info
			       ->auto_increment_value);
	}

	DBUG_RETURN(prepare_inplace_alter_table_impl<dd::Table>(
		altered_table, ha_alter_info, old_dd_tab, new_dd_tab));
}

/** Alter the table structure in-place with operations
specified using Alter_inplace_info.
The level of concurrency allowed during this operation depends
on the return value from check_if_supported_inplace_alter().

@param[in]	altered_table	TABLE object for new version of table.
@param[in,out]	ha_alter_info	Structure describing changes to be done
by ALTER TABLE and holding data used during in-place alter.
@param[in]	old_dd_tab	dd::Table object representing old
version of the table
@param[in,out]	new_dd_tab	dd::Table object representing new
version of the table
@retval	true Failure
@retval	false Success */
bool
ha_innobase::inplace_alter_table(
	TABLE*			altered_table,
	Alter_inplace_info*	ha_alter_info,
	const dd::Table*	old_dd_tab,
	dd::Table*		new_dd_tab)
{
	DBUG_ENTER("ha_innobase::inplace_alter_table");
	ut_ad(old_dd_tab != NULL);
	ut_ad(new_dd_tab != NULL);

	DBUG_RETURN(inplace_alter_table_impl<dd::Table>(
		altered_table, ha_alter_info, old_dd_tab, new_dd_tab));
}

/** Commit or rollback the changes made during
prepare_inplace_alter_table() and inplace_alter_table() inside
the storage engine. Note that the allowed level of concurrency
during this operation will be the same as for
inplace_alter_table() and thus might be higher than during
prepare_inplace_alter_table(). (E.g concurrent writes were
blocked during prepare, but might not be during commit).

@param[in]	altered_table	TABLE object for new version of table.
@param[in,out]	ha_alter_info	Structure describing changes to be done
by ALTER TABLE and holding data used during in-place alter.
@param[in]	commit		True to commit or false to rollback.
@param[in]	old_dd_tab	dd::Table object representing old
version of the table
@param[in,out]	new_dd_tab	dd::Table object representing new
version of the table
@retval	true Failure
@retval	false Success */
bool
ha_innobase::commit_inplace_alter_table(
	TABLE*			altered_table,
	Alter_inplace_info*	ha_alter_info,
	bool			commit,
	const dd::Table*	old_dd_tab,
	dd::Table*		new_dd_tab)
{
	DBUG_ENTER("ha_innobase::commit_inplace_alter_table");
	ut_ad(old_dd_tab != NULL);
	ut_ad(new_dd_tab != NULL);

	DBUG_RETURN(commit_inplace_alter_table_impl<dd::Table>(
		altered_table, ha_alter_info, commit, old_dd_tab, new_dd_tab));
}

/*************************************************************//**
Initialize the dict_foreign_t structure with supplied info
@return true if added, false if duplicate foreign->id */
static
bool
innobase_init_foreign(
/*==================*/
	dict_foreign_t*	foreign,		/*!< in/out: structure to
						initialize */
	const char*	constraint_name,	/*!< in/out: constraint name if
						exists */
	dict_table_t*	table,			/*!< in: foreign table */
	dict_index_t*	index,			/*!< in: foreign key index */
	const char**	column_names,		/*!< in: foreign key column
						names */
	ulint		num_field,		/*!< in: number of columns */
	const char*	referenced_table_name,	/*!< in: referenced table
						name */
	dict_table_t*	referenced_table,	/*!< in: referenced table */
	dict_index_t*	referenced_index,	/*!< in: referenced index */
	const char**	referenced_column_names,/*!< in: referenced column
						names */
	ulint		referenced_num_field)	/*!< in: number of referenced
						columns */
{
	ut_ad(mutex_own(&dict_sys->mutex));

        if (constraint_name) {
                ulint   db_len;

                /* Catenate 'databasename/' to the constraint name specified
                by the user: we conceive the constraint as belonging to the
                same MySQL 'database' as the table itself. We store the name
                to foreign->id. */

                db_len = dict_get_db_name_len(table->name.m_name);

                foreign->id = static_cast<char*>(mem_heap_alloc(
                        foreign->heap, db_len + strlen(constraint_name) + 2));

                ut_memcpy(foreign->id, table->name.m_name, db_len);
                foreign->id[db_len] = '/';
                strcpy(foreign->id + db_len + 1, constraint_name);

		/* Check if any existing foreign key has the same id,
		this is needed only if user supplies the constraint name */

		if (table->foreign_set.find(foreign)
		    != table->foreign_set.end()) {
			return(false);
		}
        }

        foreign->foreign_table = table;
        foreign->foreign_table_name = mem_heap_strdup(
                foreign->heap, table->name.m_name);
        dict_mem_foreign_table_name_lookup_set(foreign, TRUE);

        foreign->foreign_index = index;
        foreign->n_fields = (unsigned int) num_field;

        foreign->foreign_col_names = static_cast<const char**>(
                mem_heap_alloc(foreign->heap, num_field * sizeof(void*)));

        for (ulint i = 0; i < foreign->n_fields; i++) {
                foreign->foreign_col_names[i] = mem_heap_strdup(
                        foreign->heap, column_names[i]);
        }

	foreign->referenced_index = referenced_index;
	foreign->referenced_table = referenced_table;

	foreign->referenced_table_name = mem_heap_strdup(
		foreign->heap, referenced_table_name);
        dict_mem_referenced_table_name_lookup_set(foreign, TRUE);

        foreign->referenced_col_names = static_cast<const char**>(
                mem_heap_alloc(foreign->heap,
			       referenced_num_field * sizeof(void*)));

        for (ulint i = 0; i < foreign->n_fields; i++) {
                foreign->referenced_col_names[i]
                        = mem_heap_strdup(foreign->heap,
					  referenced_column_names[i]);
        }

	return(true);
}

/*************************************************************//**
Check whether the foreign key options is legit
@return true if it is */
static MY_ATTRIBUTE((warn_unused_result))
bool
innobase_check_fk_option(
/*=====================*/
	const dict_foreign_t*	foreign)	/*!< in: foreign key */
{
	if (!foreign->foreign_index) {
		return(true);
	}

	if (foreign->type & (DICT_FOREIGN_ON_UPDATE_SET_NULL
			     | DICT_FOREIGN_ON_DELETE_SET_NULL)) {

		for (ulint j = 0; j < foreign->n_fields; j++) {
			if ((foreign->foreign_index->get_col(j)->prtype)
			    & DATA_NOT_NULL) {

				/* It is not sensible to define
				SET NULL if the column is not
				allowed to be NULL! */
				return(false);
			}
		}
	}

	return(true);
}

/*************************************************************//**
Set foreign key options
@return true if successfully set */
static MY_ATTRIBUTE((warn_unused_result))
bool
innobase_set_foreign_key_option(
/*============================*/
	dict_foreign_t*	foreign,	/*!< in:InnoDB Foreign key */
	const Foreign_key_spec*	fk_key)	/*!< in: Foreign key info from
					MySQL */
{
	ut_ad(!foreign->type);

	switch (fk_key->delete_opt) {
	case FK_OPTION_NO_ACTION:
	case FK_OPTION_RESTRICT:
	case FK_OPTION_DEFAULT:
		foreign->type = DICT_FOREIGN_ON_DELETE_NO_ACTION;
		break;
	case FK_OPTION_CASCADE:
		foreign->type = DICT_FOREIGN_ON_DELETE_CASCADE;
		break;
	case FK_OPTION_SET_NULL:
		foreign->type = DICT_FOREIGN_ON_DELETE_SET_NULL;
		break;
	case FK_OPTION_UNDEF:
		break;
	}

	switch (fk_key->update_opt) {
	case FK_OPTION_NO_ACTION:
	case FK_OPTION_RESTRICT:
	case FK_OPTION_DEFAULT:
		foreign->type |= DICT_FOREIGN_ON_UPDATE_NO_ACTION;
		break;
	case FK_OPTION_CASCADE:
		foreign->type |= DICT_FOREIGN_ON_UPDATE_CASCADE;
		break;
	case FK_OPTION_SET_NULL:
		foreign->type |= DICT_FOREIGN_ON_UPDATE_SET_NULL;
		break;
	case FK_OPTION_UNDEF:
		break;
	}

	return(innobase_check_fk_option(foreign));
}

/*******************************************************************//**
Check if a foreign key constraint can make use of an index
that is being created.
@return useable index, or NULL if none found */
static MY_ATTRIBUTE((warn_unused_result))
const KEY*
innobase_find_equiv_index(
/*======================*/
	const char*const*	col_names,
					/*!< in: column names */
	uint			n_cols,	/*!< in: number of columns */
	const KEY*		keys,	/*!< in: index information */
	const uint*		add,	/*!< in: indexes being created */
	uint			n_add)	/*!< in: number of indexes to create */
{
	for (uint i = 0; i < n_add; i++) {
		const KEY*	key = &keys[add[i]];

		if (key->user_defined_key_parts < n_cols
		    || key->flags & HA_SPATIAL) {
no_match:
			continue;
		}

		for (uint j = 0; j < n_cols; j++) {
			const KEY_PART_INFO&	key_part = key->key_part[j];
			uint32			col_len
				= key_part.field->pack_length();

			/* Any index on virtual columns cannot be used
			for reference constaint */
			if (innobase_is_v_fld(key_part.field)) {
				goto no_match;
			}

			/* The MySQL pack length contains 1 or 2 bytes
			length field for a true VARCHAR. */

			if (key_part.field->type() == MYSQL_TYPE_VARCHAR) {
				col_len -= static_cast<const Field_varstring*>(
					key_part.field)->length_bytes;
			}

			if (key_part.length < col_len) {

				/* Column prefix indexes cannot be
				used for FOREIGN KEY constraints. */
				goto no_match;
			}

			if (innobase_strcasecmp(col_names[j],
						key_part.field->field_name)) {
				/* Name mismatch */
				goto no_match;
			}
		}

		return(key);
	}

	return(NULL);
}

/*************************************************************//**
Find an index whose first fields are the columns in the array
in the same order and is not marked for deletion
@return matching index, NULL if not found */
static MY_ATTRIBUTE((warn_unused_result))
dict_index_t*
innobase_find_fk_index(
/*===================*/
	Alter_inplace_info*	ha_alter_info,
					/*!< in: alter table info */
	dict_table_t*		table,	/*!< in: table */
	const char**		col_names,
					/*!< in: column names, or NULL
					to use table->col_names */
	dict_index_t**		drop_index,
					/*!< in: indexes to be dropped */
	ulint			n_drop_index,
					/*!< in: size of drop_index[] */
	const char**		columns,/*!< in: array of column names */
	ulint			n_cols) /*!< in: number of columns */
{
	dict_index_t*	index;

	index = table->first_index();

	while (index != NULL) {
		if (!(index->type & DICT_FTS)
		    && dict_foreign_qualify_index(
			    table, col_names, columns, n_cols,
			    index, NULL, true, 0)) {
			for (ulint i = 0; i < n_drop_index; i++) {
				if (index == drop_index[i]) {
					/* Skip to-be-dropped indexes. */
					goto next_rec;
				}
			}

			return(index);
		}

next_rec:
		index = index->next();
	}

	return(NULL);
}

/** Check whether given column is a base of stored column.
@param[in]	col_name	column name
@param[in]	table		table
@param[in]	s_cols		list of stored columns
@return true if the given column is a base of stored column,else false. */
static
bool
innobase_col_check_fk(
	const char*		col_name,
	const dict_table_t*	table,
	dict_s_col_list*		s_cols)
{
	dict_s_col_list::const_iterator it;

	for (it = s_cols->begin();
	     it != s_cols->end(); ++it) {
		dict_s_col_t	s_col = *it;

		for (ulint j = 0; j < s_col.num_base; j++) {
			if (strcmp(col_name, table->get_col_name(
					s_col.base_col[j]->ind)) == 0) {
				return(true);
			}
		}
	}

	return(false);
}

/** Check whether the foreign key constraint is on base of any stored columns.
@param[in]	foreign		Foriegn key constraing information
@param[in]	table		table to which the foreign key objects
to be added
@param[in]	s_cols		list of stored column information in the table.
@return true if yes, otherwise false. */
static
bool
innobase_check_fk_stored(
	const dict_foreign_t*	foreign,
	const dict_table_t*	table,
	dict_s_col_list*	s_cols)
{
	ulint	type = foreign->type;

	type &= ~(DICT_FOREIGN_ON_DELETE_NO_ACTION
		  | DICT_FOREIGN_ON_UPDATE_NO_ACTION);

	if (type == 0 || s_cols == NULL) {
		return(false);
	}

	for (ulint i = 0; i < foreign->n_fields; i++) {
		if (innobase_col_check_fk(
			foreign->foreign_col_names[i], table, s_cols)) {
			return(true);
		}
	}

	return(false);
}


/** Create InnoDB foreign key structure from MySQL alter_info
@param[in]	ha_alter_info	alter table info
@param[in]	table_share	TABLE_SHARE
@param[in]	table		table object
@param[in]	col_names	column names, or NULL to use
table->col_names
@param[in]	drop_index	indexes to be dropped
@param[in]	n_drop_index	size of drop_index
@param[out]	add_fk		foreign constraint added
@param[out]	n_add_fk	number of foreign constraints
added
@param[in]	trx		user transaction
@param[in]	s_cols		list of stored column information
@retval true if successful
@retval false on error (will call my_error()) */
static MY_ATTRIBUTE((warn_unused_result))
bool
innobase_get_foreign_key_info(
	Alter_inplace_info*
			ha_alter_info,
	const TABLE_SHARE*
			table_share,
	dict_table_t*	table,
	const char**	col_names,
	dict_index_t**	drop_index,
	ulint		n_drop_index,
	dict_foreign_t**add_fk,
	ulint*		n_add_fk,
	const trx_t*	trx,
	dict_s_col_list*s_cols)
{
	const Foreign_key_spec*	fk_key;
	dict_table_t*	referenced_table = NULL;
	char*		referenced_table_name = NULL;
	ulint		num_fk = 0;
	Alter_info*	alter_info = ha_alter_info->alter_info;

	DBUG_ENTER("innobase_get_foreign_key_info");

	*n_add_fk = 0;

	for (const Key_spec *key : alter_info->key_list) {
		if (key->type != KEYTYPE_FOREIGN) {
			continue;
		}

		const char*	column_names[MAX_NUM_FK_COLUMNS];
		dict_index_t*	index = NULL;
		const char*	referenced_column_names[MAX_NUM_FK_COLUMNS];
		dict_index_t*	referenced_index = NULL;
		ulint		num_col = 0;
		ulint		referenced_num_col = 0;
		bool		correct_option;
		char*		db_namep = NULL;
		char*		tbl_namep = NULL;
		ulint		db_name_len = 0;
		ulint		tbl_name_len = 0;
		char		db_name[MAX_DATABASE_NAME_LEN];
		char		tbl_name[MAX_TABLE_NAME_LEN];

		fk_key = down_cast<const Foreign_key_spec*>(key);

		if (fk_key->columns.size() > 0) {
			size_t	i = 0;

			/* Get all the foreign key column info for the
			current table */
			while (i < fk_key->columns.size()) {
				column_names[i] = fk_key->columns[i]->field_name.str;
				ut_ad(i < MAX_NUM_FK_COLUMNS);
				i++;
			}

			index = innobase_find_fk_index(
				ha_alter_info,
				table, col_names,
				drop_index, n_drop_index,
				column_names, i);

			/* MySQL would add a index in the creation
			list if no such index for foreign table,
			so we have to use DBUG_EXECUTE_IF to simulate
			the scenario */
			DBUG_EXECUTE_IF("innodb_test_no_foreign_idx",
					index = NULL;);

			/* Check whether there exist such
			index in the the index create clause */
			if (!index && !innobase_find_equiv_index(
				    column_names, static_cast<uint>(i),
				    ha_alter_info->key_info_buffer,
				    ha_alter_info->index_add_buffer,
				    ha_alter_info->index_add_count)) {
				my_error(
					ER_FK_NO_INDEX_CHILD,
					MYF(0),
					fk_key->name.str
					? fk_key->name.str : "",
					table_share->table_name.str);
				goto err_exit;
			}

			num_col = i;
		}

		add_fk[num_fk] = dict_mem_foreign_create();

#ifndef _WIN32
		if(fk_key->ref_db.str) {
			tablename_to_filename(fk_key->ref_db.str, db_name,
					      MAX_DATABASE_NAME_LEN);
			db_namep = db_name;
			db_name_len = strlen(db_name);
		}
		if (fk_key->ref_table.str) {
			tablename_to_filename(fk_key->ref_table.str, tbl_name,
					      MAX_TABLE_NAME_LEN);
			tbl_namep = tbl_name;
			tbl_name_len = strlen(tbl_name);
		}
#else
		ut_ad(fk_key->ref_table.str);
		tablename_to_filename(fk_key->ref_table.str, tbl_name,
				      MAX_TABLE_NAME_LEN);
		innobase_casedn_str(tbl_name);
		tbl_name_len = strlen(tbl_name);
		tbl_namep = &tbl_name[0];

		if (fk_key->ref_db.str != NULL) {
			tablename_to_filename(fk_key->ref_db.str, db_name,
					      MAX_DATABASE_NAME_LEN);
			innobase_casedn_str(db_name);
			db_name_len = strlen(db_name);
			db_namep = &db_name[0];
		}
#endif
		mutex_enter(&dict_sys->mutex);

		referenced_table_name = dict_get_referenced_table(
			table->name.m_name,
			db_namep,
			db_name_len,
			tbl_namep,
			tbl_name_len,
			&referenced_table,
			add_fk[num_fk]->heap);

		/* Test the case when referenced_table failed to
		open, if trx->check_foreigns is not set, we should
		still be able to add the foreign key */
		DBUG_EXECUTE_IF("innodb_test_open_ref_fail",
				referenced_table = NULL;);

		if (!referenced_table && trx->check_foreigns) {
			mutex_exit(&dict_sys->mutex);
			my_error(ER_FK_CANNOT_OPEN_PARENT,
				 MYF(0), tbl_namep);

			goto err_exit;
		}

		if (fk_key->ref_columns.size() > 0) {
			size_t	i = 0;

			while (i < fk_key->ref_columns.size()) {
				referenced_column_names[i] =
					fk_key->ref_columns[i]->field_name.str;
				ut_ad(i < MAX_NUM_FK_COLUMNS);
				i++;
			}

			if (referenced_table) {
				referenced_index =
					dict_foreign_find_index(
						referenced_table, 0,
						referenced_column_names,
						i, index,
						TRUE, FALSE);

				DBUG_EXECUTE_IF(
					"innodb_test_no_reference_idx",
					referenced_index = NULL;);

				/* Check whether there exist such
				index in the the index create clause */
				if (!referenced_index) {
					mutex_exit(&dict_sys->mutex);
					my_error(ER_FK_NO_INDEX_PARENT, MYF(0),
						 fk_key->name.str
						 ? fk_key->name.str : "",
						 tbl_namep);
					goto err_exit;
				}
			} else {
				ut_a(!trx->check_foreigns);
			}

			referenced_num_col = i;
		} else {
			/* Not possible to add a foreign key without a
			referenced column */
			mutex_exit(&dict_sys->mutex);
			my_error(ER_CANNOT_ADD_FOREIGN, MYF(0), tbl_namep);
			goto err_exit;
		}

		if (!innobase_init_foreign(
			    add_fk[num_fk], fk_key->name.str,
			    table, index, column_names,
			    num_col, referenced_table_name,
			    referenced_table, referenced_index,
			    referenced_column_names, referenced_num_col)) {
			mutex_exit(&dict_sys->mutex);
			my_error(
				ER_FK_DUP_NAME,
				MYF(0),
				add_fk[num_fk]->id);
			goto err_exit;
		}

		mutex_exit(&dict_sys->mutex);

		correct_option = innobase_set_foreign_key_option(
			add_fk[num_fk], fk_key);

		DBUG_EXECUTE_IF("innodb_test_wrong_fk_option",
				correct_option = false;);

		if (!correct_option) {
			my_error(ER_FK_INCORRECT_OPTION,
				 MYF(0),
				 table_share->table_name.str,
				 add_fk[num_fk]->id);
			goto err_exit;
		}

		if (innobase_check_fk_stored(
				add_fk[num_fk], table, s_cols)) {
			my_error(ER_CANNOT_ADD_FOREIGN_BASE_COL_STORED, MYF(0));
			goto err_exit;
		}

		num_fk++;
	}

	*n_add_fk = num_fk;

	DBUG_RETURN(true);
err_exit:
	for (ulint i = 0; i <= num_fk; i++) {
		if (add_fk[i]) {
			dict_foreign_free(add_fk[i]);
		}
	}

	DBUG_RETURN(false);
}

/*************************************************************//**
Copies an InnoDB column to a MySQL field.  This function is
adapted from row_sel_field_store_in_mysql_format(). */
static
void
innobase_col_to_mysql(
/*==================*/
	const dict_col_t*	col,	/*!< in: InnoDB column */
	const uchar*		data,	/*!< in: InnoDB column data */
	ulint			len,	/*!< in: length of data, in bytes */
	Field*			field)	/*!< in/out: MySQL field */
{
	uchar*	ptr;
	uchar*	dest	= field->ptr;
	ulint	flen	= field->pack_length();

	switch (col->mtype) {
	case DATA_INT:
		ut_ad(len == flen);

		/* Convert integer data from Innobase to little-endian
		format, sign bit restored to normal */

		for (ptr = dest + len; ptr != dest; ) {
			*--ptr = *data++;
		}

		if (!(field->flags & UNSIGNED_FLAG)) {
			((byte*) dest)[len - 1] ^= 0x80;
		}

		break;

	case DATA_VARCHAR:
	case DATA_VARMYSQL:
	case DATA_BINARY:
		field->reset();

		if (field->type() == MYSQL_TYPE_VARCHAR) {
			/* This is a >= 5.0.3 type true VARCHAR. Store the
			length of the data to the first byte or the first
			two bytes of dest. */

			dest = row_mysql_store_true_var_len(
				dest, len, flen - field->key_length());
		}

		/* Copy the actual data */
		memcpy(dest, data, len);
		break;

	case DATA_VAR_POINT:
	case DATA_GEOMETRY:
	case DATA_BLOB:
		/* Skip MySQL BLOBs when reporting an erroneous row
		during index creation or table rebuild. */
		field->set_null();
		break;

#ifdef UNIV_DEBUG
	case DATA_MYSQL:
		ut_ad(flen >= len);
		ut_ad(DATA_MBMAXLEN(col->mbminmaxlen)
		      >= DATA_MBMINLEN(col->mbminmaxlen));
		memcpy(dest, data, len);
		break;

	default:
	case DATA_SYS_CHILD:
	case DATA_SYS:
		/* These column types should never be shipped to MySQL. */
		ut_ad(0);

	case DATA_FLOAT:
	case DATA_DOUBLE:
	case DATA_DECIMAL:
	case DATA_POINT:
		/* Above are the valid column types for MySQL data. */
		ut_ad(flen == len);
		/* fall through */
	case DATA_FIXBINARY:
	case DATA_CHAR:
		/* We may have flen > len when there is a shorter
		prefix on the CHAR and BINARY column. */
		ut_ad(flen >= len);
#else /* UNIV_DEBUG */
	default:
#endif /* UNIV_DEBUG */
		memcpy(dest, data, len);
	}
}

/*************************************************************//**
Copies an InnoDB record to table->record[0]. */
void
innobase_rec_to_mysql(
/*==================*/
	struct TABLE*		table,	/*!< in/out: MySQL table */
	const rec_t*		rec,	/*!< in: record */
	const dict_index_t*	index,	/*!< in: index */
	const ulint*		offsets)/*!< in: rec_get_offsets(
					rec, index, ...) */
{
	uint	n_fields	= table->s->fields;

	ut_ad(n_fields == index->table->get_n_user_cols()
	      - !!(DICT_TF2_FLAG_IS_SET(index->table,
					DICT_TF2_FTS_HAS_DOC_ID)));

	for (uint i = 0; i < n_fields; i++) {
		Field*		field	= table->field[i];
		ulint		ipos;
		ulint		ilen;
		const uchar*	ifield;

		field->reset();

		ipos = index->get_col_pos(i, true, false);

		if (ipos == ULINT_UNDEFINED
		    || rec_offs_nth_extern(offsets, ipos)) {
null_field:
			field->set_null();
			continue;
		}

		ifield = rec_get_nth_field(rec, offsets, ipos, &ilen);

		/* Assign the NULL flag */
		if (ilen == UNIV_SQL_NULL) {
			ut_ad(field->real_maybe_null());
			goto null_field;
		}

		field->set_notnull();

		innobase_col_to_mysql(
			index->get_field(ipos)->col,
			ifield, ilen, field);
	}
}

/*************************************************************//**
Copies an InnoDB index entry to table->record[0]. */
void
innobase_fields_to_mysql(
/*=====================*/
	struct TABLE*		table,	/*!< in/out: MySQL table */
	const dict_index_t*	index,	/*!< in: InnoDB index */
	const dfield_t*		fields)	/*!< in: InnoDB index fields */
{
	uint	n_fields	= table->s->fields;
	ulint	num_v = 0;

	ut_ad(n_fields == index->table->get_n_user_cols()
	      + dict_table_get_n_v_cols(index->table)
	      - !!(DICT_TF2_FLAG_IS_SET(index->table,
					DICT_TF2_FTS_HAS_DOC_ID)));

	for (uint i = 0; i < n_fields; i++) {
		Field*		field	= table->field[i];
		ulint		ipos;
		ulint		col_n;

		field->reset();

		if (innobase_is_v_fld(field)) {
			col_n = num_v;
			num_v++;
		} else {
			col_n = i - num_v;
		}

		ipos = index->get_col_pos(col_n, true, innobase_is_v_fld(field));

		if (ipos == ULINT_UNDEFINED
		    || dfield_is_ext(&fields[ipos])
		    || dfield_is_null(&fields[ipos])) {

			field->set_null();
		} else {
			field->set_notnull();

			const dfield_t*	df	= &fields[ipos];

			innobase_col_to_mysql(
				index->get_field(ipos)->col,
				static_cast<const uchar*>(dfield_get_data(df)),
				dfield_get_len(df), field);
		}
	}
}

/*************************************************************//**
Copies an InnoDB row to table->record[0]. */
void
innobase_row_to_mysql(
/*==================*/
	struct TABLE*		table,	/*!< in/out: MySQL table */
	const dict_table_t*	itab,	/*!< in: InnoDB table */
	const dtuple_t*		row)	/*!< in: InnoDB row */
{
	uint	n_fields = table->s->fields;
	ulint	num_v = 0;

	/* The InnoDB row may contain an extra FTS_DOC_ID column at the end. */
	ut_ad(row->n_fields == itab->get_n_cols());
	ut_ad(n_fields == row->n_fields - DATA_N_SYS_COLS
	      + dict_table_get_n_v_cols(itab)
	      - !!(DICT_TF2_FLAG_IS_SET(itab, DICT_TF2_FTS_HAS_DOC_ID)));

	for (uint i = 0; i < n_fields; i++) {
		Field*		field	= table->field[i];

		field->reset();

		if (innobase_is_v_fld(field)) {
			/* Virtual column are not stored in InnoDB table, so
			skip it */
			num_v++;
			continue;
		}

		const dfield_t*	df	= dtuple_get_nth_field(row, i - num_v);

		if (dfield_is_ext(df) || dfield_is_null(df)) {
			field->set_null();
		} else {
			field->set_notnull();

			innobase_col_to_mysql(
				itab->get_col(i - num_v),
				static_cast<const uchar*>(dfield_get_data(df)),
				dfield_get_len(df), field);
		}
	}
}

/*************************************************************//**
Resets table->record[0]. */
void
innobase_rec_reset(
/*===============*/
	TABLE*			table)		/*!< in/out: MySQL table */
{
	uint	n_fields	= table->s->fields;
	uint	i;

	for (i = 0; i < n_fields; i++) {
		table->field[i]->set_default();
	}
}

/*******************************************************************//**
This function checks that index keys are sensible.
@return 0 or error number */
static MY_ATTRIBUTE((warn_unused_result))
int
innobase_check_index_keys(
/*======================*/
	const Alter_inplace_info*	info,
				/*!< in: indexes to be created or dropped */
	const dict_table_t*		innodb_table)
				/*!< in: Existing indexes */
{
	for (uint key_num = 0; key_num < info->index_add_count;
	     key_num++) {
		const KEY&	key = info->key_info_buffer[
			info->index_add_buffer[key_num]];

		/* Check that the same index name does not appear
		twice in indexes to be created. */

		for (ulint i = 0; i < key_num; i++) {
			const KEY&	key2 = info->key_info_buffer[
				info->index_add_buffer[i]];

			if (0 == strcmp(key.name, key2.name)) {
				my_error(ER_WRONG_NAME_FOR_INDEX, MYF(0),
					 key.name);

				return(ER_WRONG_NAME_FOR_INDEX);
			}
		}

		/* Check that the same index name does not already exist. */

		const dict_index_t* index;

		for (index = innodb_table->first_index();
		     index; index = index->next()) {

			if (index->is_committed()
			    && !strcmp(key.name, index->name)) {
				break;
			}
		}

		/* Now we are in a situation where we have "ADD INDEX x"
		and an index by the same name already exists. We have 4
		possible cases:
		1. No further clauses for an index x are given. Should reject
		the operation.
		2. "DROP INDEX x" is given. Should allow the operation.
		3. "RENAME INDEX x TO y" is given. Should allow the operation.
		4. "DROP INDEX x, RENAME INDEX x TO y" is given. Should allow
		the operation, since no name clash occurs. In this particular
		case MySQL cancels the operation without calling InnoDB
		methods. */

		if (index) {
			/* If a key by the same name is being created and
			dropped, the name clash is OK. */
			for (uint i = 0; i < info->index_drop_count;
			     i++) {
				const KEY*	drop_key
					= info->index_drop_buffer[i];

				if (0 == strcmp(key.name, drop_key->name)) {
					goto name_ok;
				}
			}

			/* If a key by the same name is being created and
			renamed, the name clash is OK. E.g.
			ALTER TABLE t ADD INDEX i (col), RENAME INDEX i TO x
			where the index "i" exists prior to the ALTER command.
			In this case we:
			1. rename the existing index from "i" to "x"
			2. add the new index "i" */
			for (uint i = 0; i < info->index_rename_count; i++) {
				const KEY_PAIR*	pair
					= &info->index_rename_buffer[i];

				if (0 == strcmp(key.name, pair->old_key->name)) {
					goto name_ok;
				}
			}

			my_error(ER_WRONG_NAME_FOR_INDEX, MYF(0), key.name);

			return(ER_WRONG_NAME_FOR_INDEX);
		}

name_ok:
		for (ulint i = 0; i < key.user_defined_key_parts; i++) {
			const KEY_PART_INFO&	key_part1
				= key.key_part[i];
			const Field*		field
				= key_part1.field;
			ibool			is_unsigned;

			switch (get_innobase_type_from_mysql_type(
					&is_unsigned, field)) {
			default:
				break;
			case DATA_INT:
			case DATA_FLOAT:
			case DATA_DOUBLE:
			case DATA_DECIMAL:
				/* Check that MySQL does not try to
				create a column prefix index field on
				an inappropriate data type. */

				if (field->type() == MYSQL_TYPE_VARCHAR) {
					if (key_part1.length
					    >= field->pack_length()
					    - ((Field_varstring*) field)
					    ->length_bytes) {
						break;
					}
				} else {
					if (key_part1.length
					    >= field->pack_length()) {
						break;
					}
				}

				my_error(ER_WRONG_KEY_COLUMN, MYF(0),
					 field->field_name);
				return(ER_WRONG_KEY_COLUMN);
			}

			/* Check that the same column does not appear
			twice in the index. */

			for (ulint j = 0; j < i; j++) {
				const KEY_PART_INFO&	key_part2
					= key.key_part[j];

				if (key_part1.fieldnr != key_part2.fieldnr) {
					continue;
				}

				my_error(ER_WRONG_KEY_COLUMN, MYF(0),
					 field->field_name);
				return(ER_WRONG_KEY_COLUMN);
			}
		}
	}

	return(0);
}

/** Create index field definition for key part
@param[in]	altered_table		MySQL table that is being altered,
					or NULL if a new clustered index
					is not being created
@param[in]	key_part		MySQL key definition
@param[in,out]	index_field		index field
@param[in]	new_clustered		new cluster */
static
void
innobase_create_index_field_def(
	const TABLE*		altered_table,
	const KEY_PART_INFO*	key_part,
	index_field_t*		index_field,
	bool			new_clustered)
{
	const Field*	field;
	ibool		is_unsigned;
	ulint		col_type;
	ulint		num_v = 0;

	DBUG_ENTER("innobase_create_index_field_def");

	ut_ad(key_part);
	ut_ad(index_field);

	field = new_clustered
		? altered_table->field[key_part->fieldnr]
		: key_part->field;
	ut_a(field);

	for (ulint i = 0; i < key_part->fieldnr; i++) {
		if (innobase_is_v_fld(altered_table->field[i])) {
			num_v++;
		}
	}

	col_type = get_innobase_type_from_mysql_type(
		&is_unsigned, field);

	if (!field->stored_in_db && field->gcol_info) {
		index_field->is_v_col = true;
		index_field->col_no = num_v;
	} else {
		index_field->is_v_col = false;
		index_field->col_no = key_part->fieldnr - num_v;
	}
	index_field->is_ascending
		= !(key_part->key_part_flag & HA_REVERSE_SORT);


	if (DATA_LARGE_MTYPE(col_type)
	    || (key_part->length < field->pack_length()
		&& field->type() != MYSQL_TYPE_VARCHAR)
	    || (field->type() == MYSQL_TYPE_VARCHAR
		&& key_part->length < field->pack_length()
			- ((Field_varstring*) field)->length_bytes)) {

		index_field->prefix_len = key_part->length;
	} else {
		index_field->prefix_len = 0;
	}

	DBUG_VOID_RETURN;
}

/** Create index definition for key
@param[in]	altered_table		MySQL table that is being altered
@param[in]	keys			key definitions
@param[in]	key_number		MySQL key number
@param[in]	new_clustered		true if generating a new clustered
index on the table
@param[in]	key_clustered		true if this is the new clustered index
@param[out]	index			index definition
@param[in]	heap			heap where memory is allocated */
static
void
innobase_create_index_def(
	const TABLE*		altered_table,
	const KEY*		keys,
	ulint			key_number,
	bool			new_clustered,
	bool			key_clustered,
	index_def_t*		index,
	mem_heap_t*		heap)
{
	const KEY*	key = &keys[key_number];
	ulint		i;
	ulint		n_fields = key->user_defined_key_parts;

	DBUG_ENTER("innobase_create_index_def");
	DBUG_ASSERT(!key_clustered || new_clustered);

	index->fields = static_cast<index_field_t*>(
		mem_heap_alloc(heap, n_fields * sizeof *index->fields));

	index->parser = NULL;
	index->is_ngram = false;
	index->key_number = key_number;
	index->n_fields = n_fields;
	index->name = mem_heap_strdup(heap, key->name);
	index->rebuild = new_clustered;

	if (key_clustered) {
		DBUG_ASSERT(!(key->flags & (HA_FULLTEXT | HA_SPATIAL)));
		DBUG_ASSERT(key->flags & HA_NOSAME);
		index->ind_type = DICT_CLUSTERED | DICT_UNIQUE;
	} else if (key->flags & HA_FULLTEXT) {
		DBUG_ASSERT(!(key->flags & (HA_SPATIAL | HA_NOSAME)));
		DBUG_ASSERT(!(key->flags & HA_KEYFLAG_MASK
			      & ~(HA_FULLTEXT
				  | HA_PACK_KEY
				  | HA_BINARY_PACK_KEY)));
		index->ind_type = DICT_FTS;

		/* Set plugin parser */
		/* Note: key->parser is only parser name,
			 we need to get parser from altered_table instead */
		if (key->flags & HA_USES_PARSER) {
			for (ulint j = 0; j < altered_table->s->keys; j++) {
				if (ut_strcmp(altered_table->key_info[j].name,
					      key->name) == 0) {
					ut_ad(altered_table->key_info[j].flags
					      & HA_USES_PARSER);

					plugin_ref	parser =
						altered_table->key_info[j].parser;
					index->parser =
						static_cast<st_mysql_ftparser*>(
						plugin_decl(parser)->info);

					index->is_ngram = strncmp(
						plugin_name(parser)->str,
						FTS_NGRAM_PARSER_NAME,
						plugin_name(parser)->length)
						 == 0;

					break;
				}
			}

			DBUG_EXECUTE_IF("fts_instrument_use_default_parser",
				index->parser = &fts_default_parser;);
			ut_ad(index->parser);
		}
	} else if (key->flags & HA_SPATIAL) {
		DBUG_ASSERT(!(key->flags & HA_NOSAME));
		index->ind_type = DICT_SPATIAL;
		ut_ad(n_fields == 1);
		ulint	num_v = 0;

		/* Need to count the virtual fields before this spatial
		indexed field */
		for (ulint i = 0; i < key->key_part->fieldnr; i++) {
			if (innobase_is_v_fld(altered_table->field[i])) {
				num_v++;
			}
		}
		index->fields[0].col_no = key->key_part[0].fieldnr - num_v;
		index->fields[0].prefix_len = 0;
		index->fields[0].is_v_col = false;

		/* Currently only ascending order is supported in spatial
		index. */
		ut_ad(!(key->key_part[0].key_part_flag & HA_REVERSE_SORT));
		index->fields[0].is_ascending = true;

		if (!key->key_part[0].field->stored_in_db
		    && key->key_part[0].field->gcol_info) {
			/* Currently, the spatial index cannot be created
			on virtual columns. It is blocked in server
			layer */
			ut_ad(0);
			index->fields[0].is_v_col = true;
		} else {
			index->fields[0].is_v_col = false;
		}
	} else {
		index->ind_type = (key->flags & HA_NOSAME) ? DICT_UNIQUE : 0;
	}

	if (!(key->flags & HA_SPATIAL)) {
		for (i = 0; i < n_fields; i++) {
			innobase_create_index_field_def(
				altered_table, &key->key_part[i],
				&index->fields[i], new_clustered);

			if (index->fields[i].is_v_col) {
				index->ind_type |= DICT_VIRTUAL;
			}
		}
	}

	DBUG_VOID_RETURN;
}

/*******************************************************************//**
Check whether the table has the FTS_DOC_ID column
@return whether there exists an FTS_DOC_ID column */
bool
innobase_fts_check_doc_id_col(
/*==========================*/
	const dict_table_t*	table,  /*!< in: InnoDB table with
					fulltext index */
	const TABLE*		altered_table,
					/*!< in: MySQL table with
					fulltext index */
	ulint*			fts_doc_col_no,
					/*!< out: The column number for
					Doc ID, or ULINT_UNDEFINED
					if it is of wrong type */
	ulint*			num_v)	/*!< out: number of virtual column */
{
	*fts_doc_col_no = ULINT_UNDEFINED;

	const uint n_cols = altered_table->s->fields;
	ulint	i;

	*num_v = 0;

	for (i = 0; i < n_cols; i++) {
		const Field*	field = altered_table->field[i];

		if (innobase_is_v_fld(field)) {
			(*num_v)++;
		}

		if (my_strcasecmp(system_charset_info,
				  field->field_name, FTS_DOC_ID_COL_NAME)) {
			continue;
		}

		if (strcmp(field->field_name, FTS_DOC_ID_COL_NAME)) {
			my_error(ER_WRONG_COLUMN_NAME, MYF(0),
				 field->field_name);
		} else if (field->type() != MYSQL_TYPE_LONGLONG
			   || field->pack_length() != 8
			   || field->real_maybe_null()
			   || !(field->flags & UNSIGNED_FLAG)
			   || innobase_is_v_fld(field)) {
			my_error(ER_INNODB_FT_WRONG_DOCID_COLUMN, MYF(0),
				 field->field_name);
		} else {
			*fts_doc_col_no = i - *num_v;
		}

		return(true);
	}

	if (!table) {
		return(false);
	}

	/* Not to count the virtual columns */
	i -= *num_v;

	for (; i + DATA_N_SYS_COLS < (uint) table->n_cols; i++) {
		const char*     name = table->get_col_name(i);

		if (strcmp(name, FTS_DOC_ID_COL_NAME) == 0) {
#ifdef UNIV_DEBUG
			const dict_col_t*       col;

			col = table->get_col(i);

			/* Because the FTS_DOC_ID does not exist in
			the MySQL data dictionary, this must be the
			internally created FTS_DOC_ID column. */
			ut_ad(col->mtype == DATA_INT);
			ut_ad(col->len == 8);
			ut_ad(col->prtype & DATA_NOT_NULL);
			ut_ad(col->prtype & DATA_UNSIGNED);
#endif /* UNIV_DEBUG */
			*fts_doc_col_no = i;
			return(true);
		}
	}

	return(false);
}

/*******************************************************************//**
Check whether the table has a unique index with FTS_DOC_ID_INDEX_NAME
on the Doc ID column.
@return the status of the FTS_DOC_ID index */
enum fts_doc_id_index_enum
innobase_fts_check_doc_id_index(
/*============================*/
	const dict_table_t*	table,		/*!< in: table definition */
	const TABLE*		altered_table,	/*!< in: MySQL table
						that is being altered */
	ulint*			fts_doc_col_no)	/*!< out: The column number for
						Doc ID, or ULINT_UNDEFINED
						if it is being created in
						ha_alter_info */
{
	const dict_index_t*	index;
	const dict_field_t*	field;

	if (altered_table) {
		/* Check if a unique index with the name of
		FTS_DOC_ID_INDEX_NAME is being created. */

		for (uint i = 0; i < altered_table->s->keys; i++) {
			const KEY& key = altered_table->key_info[i];

			if (innobase_strcasecmp(
				    key.name, FTS_DOC_ID_INDEX_NAME)) {
				continue;
			}

			if ((key.flags & HA_NOSAME)
			    && key.user_defined_key_parts == 1
			    /* For now, we do not allow a descending index,
			    because fts_doc_fetch_by_doc_id() uses the
			    InnoDB SQL interpreter to look up FTS_DOC_ID. */
			    && !(key.key_part[0].key_part_flag
				 & HA_REVERSE_SORT)
			    && !strcmp(key.name, FTS_DOC_ID_INDEX_NAME)
			    && !strcmp(key.key_part[0].field->field_name,
				       FTS_DOC_ID_COL_NAME)) {
				if (fts_doc_col_no) {
					*fts_doc_col_no = ULINT_UNDEFINED;
				}
				return(FTS_EXIST_DOC_ID_INDEX);
			} else {
				return(FTS_INCORRECT_DOC_ID_INDEX);
			}
		}
	}

	if (!table) {
		return(FTS_NOT_EXIST_DOC_ID_INDEX);
	}

	for (index = table->first_index(); index; index = index->next()) {

		/* Check if there exists a unique index with the name of
		FTS_DOC_ID_INDEX_NAME */
		if (innobase_strcasecmp(index->name, FTS_DOC_ID_INDEX_NAME)) {
			continue;
		}

		if (!dict_index_is_unique(index)
		    || dict_index_get_n_unique(index) > 1
		    /* For now, we do not allow a descending index,
		    because fts_doc_fetch_by_doc_id() uses the
		    InnoDB SQL interpreter to look up FTS_DOC_ID. */
		    || !index->get_field(0)->is_ascending
		    || strcmp(index->name, FTS_DOC_ID_INDEX_NAME)) {
			return(FTS_INCORRECT_DOC_ID_INDEX);
		}

		/* Check whether the index has FTS_DOC_ID as its
		first column */
		field = index->get_field(0);

		/* The column would be of a BIGINT data type */
		if (strcmp(field->name, FTS_DOC_ID_COL_NAME) == 0
		    && field->col->mtype == DATA_INT
		    && field->col->len == 8
		    && field->col->prtype & DATA_NOT_NULL
		    && !field->col->is_virtual()) {
			if (fts_doc_col_no) {
				*fts_doc_col_no = dict_col_get_no(field->col);
			}
			return(FTS_EXIST_DOC_ID_INDEX);
		} else {
			return(FTS_INCORRECT_DOC_ID_INDEX);
		}
	}


	/* Not found */
	return(FTS_NOT_EXIST_DOC_ID_INDEX);
}
/*******************************************************************//**
Check whether the table has a unique index with FTS_DOC_ID_INDEX_NAME
on the Doc ID column in MySQL create index definition.
@return FTS_EXIST_DOC_ID_INDEX if there exists the FTS_DOC_ID index,
FTS_INCORRECT_DOC_ID_INDEX if the FTS_DOC_ID index is of wrong format */
enum fts_doc_id_index_enum
innobase_fts_check_doc_id_index_in_def(
/*===================================*/
	ulint		n_key,		/*!< in: Number of keys */
	const KEY*	key_info)	/*!< in: Key definition */
{
	/* Check whether there is a "FTS_DOC_ID_INDEX" in the to be built index
	list */
	for (ulint j = 0; j < n_key; j++) {
		const KEY*	key = &key_info[j];

		if (innobase_strcasecmp(key->name, FTS_DOC_ID_INDEX_NAME)) {
			continue;
		}

		/* Do a check on FTS DOC ID_INDEX, it must be unique,
		named as "FTS_DOC_ID_INDEX" and on column "FTS_DOC_ID" */
		if (!(key->flags & HA_NOSAME)
		    || key->user_defined_key_parts != 1
		    /* For now, we do not allow a descending index,
		    because fts_doc_fetch_by_doc_id() uses the
		    InnoDB SQL interpreter to look up FTS_DOC_ID. */
		    || (key->key_part[0].key_part_flag & HA_REVERSE_SORT)
		    || strcmp(key->name, FTS_DOC_ID_INDEX_NAME)
		    || strcmp(key->key_part[0].field->field_name,
			      FTS_DOC_ID_COL_NAME)) {
			return(FTS_INCORRECT_DOC_ID_INDEX);
		}

		return(FTS_EXIST_DOC_ID_INDEX);
	}

	return(FTS_NOT_EXIST_DOC_ID_INDEX);
}

/*******************************************************************//**
Create an index table where indexes are ordered as follows:

IF a new primary key is defined for the table THEN

	1) New primary key
	2) The remaining keys in key_info

ELSE

	1) All new indexes in the order they arrive from MySQL

ENDIF

@return key definitions */
static MY_ATTRIBUTE((warn_unused_result, malloc))
index_def_t*
innobase_create_key_defs(
/*=====================*/
	mem_heap_t*			heap,
			/*!< in/out: memory heap where space for key
			definitions are allocated */
	const Alter_inplace_info*	ha_alter_info,
			/*!< in: alter operation */
	const TABLE*			altered_table,
			/*!< in: MySQL table that is being altered */
	ulint&				n_add,
			/*!< in/out: number of indexes to be created */
	ulint&				n_fts_add,
			/*!< out: number of FTS indexes to be created */
	bool				got_default_clust,
			/*!< in: whether the table lacks a primary key */
	ulint&				fts_doc_id_col,
			/*!< in: The column number for Doc ID */
	bool&				add_fts_doc_id,
			/*!< in: whether we need to add new DOC ID
			column for FTS index */
	bool&				add_fts_doc_idx)
			/*!< in: whether we need to add new DOC ID
			index for FTS index */
{
	index_def_t*		indexdef;
	index_def_t*		indexdefs;
	bool			new_primary;
	const uint*const	add
		= ha_alter_info->index_add_buffer;
	const KEY*const		key_info
		= ha_alter_info->key_info_buffer;

	DBUG_ENTER("innobase_create_key_defs");
	DBUG_ASSERT(!add_fts_doc_id || add_fts_doc_idx);
	DBUG_ASSERT(ha_alter_info->index_add_count == n_add);

	/* If there is a primary key, it is always the first index
	defined for the innodb_table. */

	new_primary = n_add > 0
		&& !my_strcasecmp(system_charset_info,
				  key_info[*add].name, "PRIMARY");
	n_fts_add = 0;

	/* If there is a UNIQUE INDEX consisting entirely of NOT NULL
	columns and if the index does not contain column prefix(es)
	(only prefix/part of the column is indexed), MySQL will treat the
	index as a PRIMARY KEY unless the table already has one. */

	ut_ad(altered_table->s->primary_key == 0
	      || altered_table->s->primary_key == MAX_KEY);

	if (got_default_clust && !new_primary) {
		new_primary = (altered_table->s->primary_key != MAX_KEY);
	}

	const bool rebuild = new_primary || add_fts_doc_id
		|| innobase_need_rebuild(ha_alter_info);

	/* Reserve one more space if new_primary is true, and we might
	need to add the FTS_DOC_ID_INDEX */
	indexdef = indexdefs = static_cast<index_def_t*>(
		mem_heap_alloc(
			heap, sizeof *indexdef
			* (ha_alter_info->key_count
			   + rebuild
			   + got_default_clust)));

	if (rebuild) {
		ulint	primary_key_number;

		if (new_primary) {
			if (n_add == 0) {
				DBUG_ASSERT(got_default_clust);
				DBUG_ASSERT(altered_table->s->primary_key
					    == 0);
				primary_key_number = 0;
			} else {
				primary_key_number = *add;
			}
		} else if (got_default_clust) {
			/* Create the GEN_CLUST_INDEX */
			index_def_t*	index = indexdef++;

			index->fields = NULL;
			index->n_fields = 0;
			index->ind_type = DICT_CLUSTERED;
			index->name = innobase_index_reserve_name;
			index->rebuild = true;
			index->key_number = ~0;
			index->is_ngram = false;
			primary_key_number = ULINT_UNDEFINED;
			goto created_clustered;
		} else {
			primary_key_number = 0;
		}

		/* Create the PRIMARY key index definition */
		innobase_create_index_def(
			altered_table, key_info, primary_key_number,
			true, true, indexdef++, heap);

created_clustered:
		n_add = 1;

		for (ulint i = 0; i < ha_alter_info->key_count; i++) {
			if (i == primary_key_number) {
				continue;
			}
			/* Copy the index definitions. */
			innobase_create_index_def(
				altered_table, key_info, i, true,
				false, indexdef, heap);

			if (indexdef->ind_type & DICT_FTS) {
				n_fts_add++;
			}

			indexdef++;
			n_add++;
		}

		if (n_fts_add > 0) {
			ulint	num_v = 0;

			if (!add_fts_doc_id
			    && !innobase_fts_check_doc_id_col(
				    NULL, altered_table,
				    &fts_doc_id_col, &num_v)) {
				fts_doc_id_col = altered_table->s->fields - num_v;
				add_fts_doc_id = true;
			}

			if (!add_fts_doc_idx) {
				fts_doc_id_index_enum	ret;
				ulint			doc_col_no;

				ret = innobase_fts_check_doc_id_index(
					NULL, altered_table, &doc_col_no);

				/* This should have been checked before */
				ut_ad(ret != FTS_INCORRECT_DOC_ID_INDEX);

				if (ret == FTS_NOT_EXIST_DOC_ID_INDEX) {
					add_fts_doc_idx = true;
				} else {
					ut_ad(ret == FTS_EXIST_DOC_ID_INDEX);
					ut_ad(doc_col_no == ULINT_UNDEFINED
					      || doc_col_no == fts_doc_id_col);
				}
			}
		}
	} else {
		/* Create definitions for added secondary indexes. */

		for (ulint i = 0; i < n_add; i++) {
			innobase_create_index_def(
				altered_table, key_info, add[i],
				false, false, indexdef, heap);

			if (indexdef->ind_type & DICT_FTS) {
				n_fts_add++;
			}

			indexdef++;
		}
	}

	DBUG_ASSERT(indexdefs + n_add == indexdef);

	if (add_fts_doc_idx) {
		index_def_t*	index = indexdef++;

		index->fields = static_cast<index_field_t*>(
			mem_heap_alloc(heap, sizeof *index->fields));
		index->n_fields = 1;
		index->fields->col_no = fts_doc_id_col;
		index->fields->prefix_len = 0;
		index->fields->is_ascending = true;
		index->fields->is_v_col = false;
		index->ind_type = DICT_UNIQUE;
		ut_ad(!rebuild
		      || !add_fts_doc_id
		      || fts_doc_id_col <= altered_table->s->fields);

		index->name = FTS_DOC_ID_INDEX_NAME;
		index->is_ngram = false;
		index->rebuild = rebuild;

		/* TODO: assign a real MySQL key number for this */
		index->key_number = ULINT_UNDEFINED;
		n_add++;
	}

	DBUG_ASSERT(indexdef > indexdefs);
	DBUG_ASSERT((ulint) (indexdef - indexdefs)
		    <= ha_alter_info->key_count
		    + add_fts_doc_idx + got_default_clust);
	DBUG_ASSERT(ha_alter_info->index_add_count <= n_add);
	DBUG_RETURN(indexdefs);
}

/*******************************************************************//**
Check each index column size, make sure they do not exceed the max limit
@return true if index column size exceeds limit */
static MY_ATTRIBUTE((warn_unused_result))
bool
innobase_check_column_length(
/*=========================*/
	ulint		max_col_len,	/*!< in: maximum column length */
	const KEY*	key_info)	/*!< in: Indexes to be created */
{
	for (ulint key_part = 0; key_part < key_info->user_defined_key_parts; key_part++) {
		if (key_info->key_part[key_part].length > max_col_len) {
			return(true);
		}
	}
	return(false);
}

/********************************************************************//**
Drop any indexes that we were not able to free previously due to
open table handles. */
static
void
online_retry_drop_indexes_low(
/*==========================*/
	dict_table_t*	table,	/*!< in/out: table */
	trx_t*		trx)	/*!< in/out: transaction */
{
	ut_ad(mutex_own(&dict_sys->mutex));
	ut_ad(trx->dict_operation_lock_mode == RW_X_LATCH);
	ut_ad(trx_get_dict_operation(trx) == TRX_DICT_OP_INDEX);

	/* We can have table->n_ref_count > 1, because other threads
	may have prebuilt->table pointing to the table. However, these
	other threads should be between statements, waiting for the
	next statement to execute, or for a meta-data lock. */
	ut_ad(table->get_ref_count() >= 1);

	if (table->drop_aborted) {
		row_merge_drop_indexes(trx, table, TRUE);
	}
}

/********************************************************************//**
Drop any indexes that we were not able to free previously due to
open table handles. */
static
void
online_retry_drop_indexes(
/*======================*/
	dict_table_t*	table,		/*!< in/out: table */
	THD*		user_thd)	/*!< in/out: MySQL connection */
{
	if (table->drop_aborted) {
		trx_t*	trx = innobase_trx_allocate(user_thd);

		trx_start_for_ddl(trx, TRX_DICT_OP_INDEX);

		row_mysql_lock_data_dictionary(trx);
		online_retry_drop_indexes_low(table, trx);
		trx_commit_for_mysql(trx);
		row_mysql_unlock_data_dictionary(trx);
		trx_free_for_mysql(trx);
	}

	ut_d(mutex_enter(&dict_sys->mutex));
	ut_d(dict_table_check_for_dup_indexes(table, CHECK_ALL_COMPLETE));
	ut_d(mutex_exit(&dict_sys->mutex));
	ut_ad(!table->drop_aborted);
}

/********************************************************************//**
Commit a dictionary transaction and drop any indexes that we were not
able to free previously due to open table handles. */
static
void
online_retry_drop_indexes_with_trx(
/*===============================*/
	dict_table_t*	table,	/*!< in/out: table */
	trx_t*		trx)	/*!< in/out: transaction */
{
	ut_ad(trx_state_eq(trx, TRX_STATE_NOT_STARTED)
	      || trx_state_eq(trx, TRX_STATE_FORCED_ROLLBACK));

	ut_ad(trx->dict_operation_lock_mode == RW_X_LATCH);

	/* Now that the dictionary is being locked, check if we can
	drop any incompletely created indexes that may have been left
	behind in rollback_inplace_alter_table() earlier. */
	if (table->drop_aborted) {

		trx->table_id = 0;

		trx_start_for_ddl(trx, TRX_DICT_OP_INDEX);

		online_retry_drop_indexes_low(table, trx);
		trx_commit_for_mysql(trx);
	}
}

/** Determines if InnoDB is dropping a foreign key constraint.
@param foreign the constraint
@param drop_fk constraints being dropped
@param n_drop_fk number of constraints that are being dropped
@return whether the constraint is being dropped */
inline MY_ATTRIBUTE((warn_unused_result))
bool
innobase_dropping_foreign(
/*======================*/
	const dict_foreign_t*	foreign,
	dict_foreign_t**	drop_fk,
	ulint			n_drop_fk)
{
	while (n_drop_fk--) {
		if (*drop_fk++ == foreign) {
			return(true);
		}
	}

	return(false);
}

/** Determines if an InnoDB FOREIGN KEY constraint depends on a
column that is being dropped or modified to NOT NULL.
@param user_table InnoDB table as it is before the ALTER operation
@param col_name Name of the column being altered
@param drop_fk constraints being dropped
@param n_drop_fk number of constraints that are being dropped
@param drop true=drop column, false=set NOT NULL
@retval true Not allowed (will call my_error())
@retval false Allowed
*/
static MY_ATTRIBUTE((warn_unused_result))
bool
innobase_check_foreigns_low(
/*========================*/
	const dict_table_t*	user_table,
	dict_foreign_t**	drop_fk,
	ulint			n_drop_fk,
	const char*		col_name,
	bool			drop)
{
	dict_foreign_t*	foreign;
	ut_ad(mutex_own(&dict_sys->mutex));

	/* Check if any FOREIGN KEY constraints are defined on this
	column. */

	for (dict_foreign_set::iterator it = user_table->foreign_set.begin();
	     it != user_table->foreign_set.end();
	     ++it) {

		foreign = *it;

		if (!drop && !(foreign->type
			       & (DICT_FOREIGN_ON_DELETE_SET_NULL
				  | DICT_FOREIGN_ON_UPDATE_SET_NULL))) {
			continue;
		}

		if (innobase_dropping_foreign(foreign, drop_fk, n_drop_fk)) {
			continue;
		}

		for (unsigned f = 0; f < foreign->n_fields; f++) {
			if (!strcmp(foreign->foreign_col_names[f],
				    col_name)) {
				my_error(drop
					 ? ER_FK_COLUMN_CANNOT_DROP
					 : ER_FK_COLUMN_NOT_NULL, MYF(0),
					 col_name, foreign->id);
				return(true);
			}
		}
	}

	if (!drop) {
		/* SET NULL clauses on foreign key constraints of
		child tables affect the child tables, not the parent table.
		The column can be NOT NULL in the parent table. */
		return(false);
	}

	/* Check if any FOREIGN KEY constraints in other tables are
	referring to the column that is being dropped. */
	for (dict_foreign_set::iterator it
		= user_table->referenced_set.begin();
	     it != user_table->referenced_set.end();
	     ++it) {

		foreign = *it;

		if (innobase_dropping_foreign(foreign, drop_fk, n_drop_fk)) {
			continue;
		}

		for (unsigned f = 0; f < foreign->n_fields; f++) {
			char display_name[FN_REFLEN];

			if (strcmp(foreign->referenced_col_names[f],
				   col_name)) {
				continue;
			}

			char* buf_end = innobase_convert_name(
				display_name, (sizeof display_name) - 1,
				foreign->foreign_table_name,
				strlen(foreign->foreign_table_name),
				NULL);
			*buf_end = '\0';
			my_error(ER_FK_COLUMN_CANNOT_DROP_CHILD,
				 MYF(0), col_name, foreign->id,
				 display_name);

			return(true);
		}
	}

	return(false);
}

/** Determines if an InnoDB FOREIGN KEY constraint depends on a
column that is being dropped or modified to NOT NULL.
@param ha_alter_info Data used during in-place alter
@param altered_table MySQL table that is being altered
@param old_table MySQL table as it is before the ALTER operation
@param user_table InnoDB table as it is before the ALTER operation
@param drop_fk constraints being dropped
@param n_drop_fk number of constraints that are being dropped
@retval true Not allowed (will call my_error())
@retval false Allowed
*/
static MY_ATTRIBUTE((warn_unused_result))
bool
innobase_check_foreigns(
/*====================*/
	Alter_inplace_info*	ha_alter_info,
	const TABLE*		altered_table,
	const TABLE*		old_table,
	const dict_table_t*	user_table,
	dict_foreign_t**	drop_fk,
	ulint			n_drop_fk)
{
	List_iterator_fast<Create_field> cf_it(
		ha_alter_info->alter_info->create_list);

	for (Field** fp = old_table->field; *fp; fp++) {
		cf_it.rewind();
		const Create_field* new_field;

		ut_ad(!(*fp)->real_maybe_null()
		      == !!((*fp)->flags & NOT_NULL_FLAG));

		while ((new_field = cf_it++)) {
			if (new_field->field == *fp) {
				break;
			}
		}

		if (!new_field || (new_field->flags & NOT_NULL_FLAG)) {
			if (innobase_check_foreigns_low(
				    user_table, drop_fk, n_drop_fk,
				    (*fp)->field_name, !new_field)) {
				return(true);
			}
		}
	}

	return(false);
}

/** Get the default POINT value in MySQL format
@param[in]	heap	memory heap where allocated
@param[in]	length	length of MySQL format
@return mysql format data */
static
const byte*
innobase_build_default_mysql_point(
	mem_heap_t*	heap,
	ulint		length)
{
	byte*	buf	= static_cast<byte*>(mem_heap_alloc(
				heap, DATA_POINT_LEN + length));

	byte*	wkb	= buf + length;

	ulint   len = get_wkb_of_default_point(SPDIMS, wkb, DATA_POINT_LEN);
	ut_ad(len == DATA_POINT_LEN);

	row_mysql_store_blob_ref(buf, length, wkb, len);

	return(buf);
}

/** Convert a default value for ADD COLUMN.

@param heap Memory heap where allocated
@param dfield InnoDB data field to copy to
@param field MySQL value for the column
@param comp nonzero if in compact format */
static
void
innobase_build_col_map_add(
/*=======================*/
	mem_heap_t*	heap,
	dfield_t*	dfield,
	const Field*	field,
	ulint		comp)
{
	if (field->is_real_null()) {
		dfield_set_null(dfield);
		return;
	}

	ulint	size	= field->pack_length();

	byte*	buf	= static_cast<byte*>(mem_heap_alloc(heap, size));

	const byte*	mysql_data = field->ptr;

	if (dfield_get_type(dfield)->mtype == DATA_POINT) {
		/** If the DATA_POINT field is NOT NULL, we need to
		give it a default value, since DATA_POINT is a fixed length
		type, we couldn't store a value of length 0, like other
		geom types. Server doesn't provide the default value, and
		we would use POINT(0 0) here instead. */

		mysql_data = innobase_build_default_mysql_point(heap, size);
	}

	row_mysql_store_col_in_innobase_format(
		dfield, buf, true, mysql_data, size, comp);
}

/** Construct the translation table for reordering, dropping or
adding columns.

@param ha_alter_info Data used during in-place alter
@param altered_table MySQL table that is being altered
@param table MySQL table as it is before the ALTER operation
@param new_table InnoDB table corresponding to MySQL altered_table
@param old_table InnoDB table corresponding to MYSQL table
@param add_cols Default values for ADD COLUMN, or NULL if no ADD COLUMN
@param heap Memory heap where allocated
@return array of integers, mapping column numbers in the table
to column numbers in altered_table */
static MY_ATTRIBUTE((warn_unused_result))
const ulint*
innobase_build_col_map(
/*===================*/
	Alter_inplace_info*	ha_alter_info,
	const TABLE*		altered_table,
	const TABLE*		table,
	const dict_table_t*	new_table,
	const dict_table_t*	old_table,
	dtuple_t*		add_cols,
	mem_heap_t*		heap)
{
	DBUG_ENTER("innobase_build_col_map");
	DBUG_ASSERT(altered_table != table);
	DBUG_ASSERT(new_table != old_table);
	DBUG_ASSERT(new_table->get_n_cols()
		    + dict_table_get_n_v_cols(new_table)
		    >= altered_table->s->fields + DATA_N_SYS_COLS);
	DBUG_ASSERT(old_table->get_n_cols()
		    + dict_table_get_n_v_cols(old_table)
		    >= table->s->fields + DATA_N_SYS_COLS);
	DBUG_ASSERT(!!add_cols == !!(ha_alter_info->handler_flags
				     & Alter_inplace_info::ADD_COLUMN));
	DBUG_ASSERT(!add_cols || dtuple_get_n_fields(add_cols)
		    == new_table->get_n_cols());

	ulint*	col_map = static_cast<ulint*>(
		mem_heap_alloc(
			heap, (old_table->n_cols + old_table->n_v_cols)
			* sizeof *col_map));

	List_iterator_fast<Create_field> cf_it(
		ha_alter_info->alter_info->create_list);
	uint	i = 0;
	uint	num_v = 0;

	/* Any dropped columns will map to ULINT_UNDEFINED. */
	for (uint old_i = 0; old_i + DATA_N_SYS_COLS < old_table->n_cols;
	     old_i++) {
		col_map[old_i] = ULINT_UNDEFINED;
	}

	for (uint old_i = 0; old_i < old_table->n_v_cols; old_i++) {
		col_map[old_i + old_table->n_cols] = ULINT_UNDEFINED;
	}

	while (const Create_field* new_field = cf_it++) {
		bool	is_v = false;

		if (innobase_is_v_fld(new_field)) {
			is_v = true;
		}

		ulint	num_old_v = 0;

		for (uint old_i = 0; table->field[old_i]; old_i++) {
			const Field* field = table->field[old_i];
			if (innobase_is_v_fld(field)) {
				if (is_v && new_field->field == field) {
					col_map[old_table->n_cols + num_v]
						= num_old_v;
					num_old_v++;
					goto found_col;
				}
				num_old_v++;
				continue;
			}

			if (new_field->field == field) {
				col_map[old_i - num_old_v] = i;
				goto found_col;
			}
		}

		ut_ad(!is_v);
		innobase_build_col_map_add(
			heap, dtuple_get_nth_field(add_cols, i),
			altered_table->field[i + num_v],
			dict_table_is_comp(new_table));
found_col:
		if (is_v) {
			num_v++;
		} else {
			i++;
		}
	}

	DBUG_ASSERT(i == altered_table->s->fields - num_v);

	i = table->s->fields - old_table->n_v_cols;

	/* Add the InnoDB hidden FTS_DOC_ID column, if any. */
	if (i + DATA_N_SYS_COLS < old_table->n_cols) {
		/* There should be exactly one extra field,
		the FTS_DOC_ID. */
		DBUG_ASSERT(DICT_TF2_FLAG_IS_SET(old_table,
						 DICT_TF2_FTS_HAS_DOC_ID));
		DBUG_ASSERT(i + DATA_N_SYS_COLS + 1 == old_table->n_cols);
		DBUG_ASSERT(!strcmp(old_table->get_col_name(i),
				    FTS_DOC_ID_COL_NAME));
		if (altered_table->s->fields + DATA_N_SYS_COLS
		    - new_table->n_v_cols
		    < new_table->n_cols) {
			DBUG_ASSERT(DICT_TF2_FLAG_IS_SET(
					    new_table,
					    DICT_TF2_FTS_HAS_DOC_ID));
			DBUG_ASSERT(altered_table->s->fields
				    + DATA_N_SYS_COLS + 1
				    == static_cast<ulint>(
					new_table->n_cols
					+ new_table->n_v_cols));
			col_map[i] = altered_table->s->fields
				     - new_table->n_v_cols;
		} else {
			DBUG_ASSERT(!DICT_TF2_FLAG_IS_SET(
					    new_table,
					    DICT_TF2_FTS_HAS_DOC_ID));
			col_map[i] = ULINT_UNDEFINED;
		}

		i++;
	} else {
		DBUG_ASSERT(!DICT_TF2_FLAG_IS_SET(
				    old_table,
				    DICT_TF2_FTS_HAS_DOC_ID));
	}

	for (; i < old_table->n_cols; i++) {
		col_map[i] = i + new_table->n_cols - old_table->n_cols;
	}

	DBUG_RETURN(col_map);
}

/** Drop newly create FTS index related auxiliary table during
FIC create index process, before fts_add_index is called
@param table table that was being rebuilt online
@param trx transaction
@return DB_SUCCESS if successful, otherwise last error code
*/
static
dberr_t
innobase_drop_fts_index_table(
/*==========================*/
        dict_table_t*   table,
	trx_t*		trx)
{
	dberr_t		ret_err = DB_SUCCESS;

	for (dict_index_t* index = table->first_index();
	     index != NULL;
	     index = index->next()) {
		if (index->type & DICT_FTS) {
			dberr_t	err;

			err = fts_drop_index_tables(trx, index);

			if (err != DB_SUCCESS) {
				ret_err = err;
			}
		}
	}

	return(ret_err);
}

/** Get the new non-virtual column names if any columns were renamed
@param ha_alter_info	Data used during in-place alter
@param altered_table	MySQL table that is being altered
@param table		MySQL table as it is before the ALTER operation
@param user_table	InnoDB table as it is before the ALTER operation
@param heap		Memory heap for the allocation
@return array of new column names in rebuilt_table, or NULL if not renamed */
static MY_ATTRIBUTE((warn_unused_result))
const char**
innobase_get_col_names(
	Alter_inplace_info*	ha_alter_info,
	const TABLE*		altered_table,
	const TABLE*		table,
	const dict_table_t*	user_table,
	mem_heap_t*		heap)
{
	const char**		cols;
	uint			i;

	DBUG_ENTER("innobase_get_col_names");
	DBUG_ASSERT(user_table->n_t_def > table->s->fields);
	DBUG_ASSERT(ha_alter_info->handler_flags
		    & Alter_inplace_info::ALTER_COLUMN_NAME);

	cols = static_cast<const char**>(
		mem_heap_zalloc(heap, user_table->n_def * sizeof *cols));

	i = 0;
	List_iterator_fast<Create_field> cf_it(
		ha_alter_info->alter_info->create_list);
	while (const Create_field* new_field = cf_it++) {
		ulint	num_v = 0;
		DBUG_ASSERT(i < altered_table->s->fields);

		if (innobase_is_v_fld(new_field)) {
			continue;
		}

		for (uint old_i = 0; table->field[old_i]; old_i++) {
			if (innobase_is_v_fld(table->field[old_i])) {
				num_v++;
			}

			if (new_field->field == table->field[old_i]) {
				cols[old_i - num_v] = new_field->field_name;
				break;
			}
		}

		i++;
	}

	/* Copy the internal column names. */
	i = table->s->fields - user_table->n_v_def;
	cols[i] = user_table->get_col_name(i);

	while (++i < user_table->n_def) {
		cols[i] = cols[i - 1] + strlen(cols[i - 1]) + 1;
	}

	DBUG_RETURN(cols);
}

/** Check whether the column prefix is increased, decreased, or unchanged.
@param[in]	new_prefix_len	new prefix length
@param[in]	old_prefix_len	new prefix length
@retval	1	prefix is increased
@retval	0	prefix is unchanged
@retval	-1	prefix is decreased */
static inline
lint
innobase_pk_col_prefix_compare(
	ulint	new_prefix_len,
	ulint	old_prefix_len)
{
	ut_ad(new_prefix_len < REC_MAX_DATA_SIZE);
	ut_ad(old_prefix_len < REC_MAX_DATA_SIZE);

	if (new_prefix_len == old_prefix_len) {
		return(0);
	}

	if (new_prefix_len == 0) {
		new_prefix_len = ULINT_MAX;
	}

	if (old_prefix_len == 0) {
		old_prefix_len = ULINT_MAX;
	}

	if (new_prefix_len > old_prefix_len) {
		return(1);
	} else {
		return(-1);
	}
}

/** Check whether the column is existing in old table.
@param[in]	new_col_no	new column no
@param[in]	col_map		mapping of old column numbers to new ones
@param[in]	col_map_size	the column map size
@return true if the column is existing, otherwise false. */
static inline
bool
innobase_pk_col_is_existing(
	const ulint	new_col_no,
	const ulint*	col_map,
	const ulint	col_map_size)
{
	for (ulint i = 0; i < col_map_size; i++) {
		if (col_map[i] == new_col_no) {
			return(true);
		}
	}

	return(false);
}

/** Determine whether both the indexes have same set of primary key
fields arranged in the same order.

Rules when we cannot skip sorting:
(1) Removing existing PK columns somewhere else than at the end of the PK;
(2) Adding existing columns to the PK, except at the end of the PK when no
columns are removed from the PK;
(3) Changing the order of existing PK columns;
(4) Decreasing the prefix length just like removing existing PK columns
follows rule(1), Increasing the prefix length just like adding existing
PK columns follows rule(2);
(5) Changing the ascending order of the existing PK columns.
@param[in]	col_map		mapping of old column numbers to new ones
@param[in]	old_clust_index	index to be compared
@param[in]	new_clust_index index to be compared
@retval true if both indexes have same order.
@retval false. */
static MY_ATTRIBUTE((warn_unused_result))
bool
innobase_pk_order_preserved(
	const ulint*		col_map,
	const dict_index_t*	old_clust_index,
	const dict_index_t*	new_clust_index)
{
	ulint	old_n_uniq
		= dict_index_get_n_ordering_defined_by_user(
			old_clust_index);
	ulint	new_n_uniq
		= dict_index_get_n_ordering_defined_by_user(
			new_clust_index);

	ut_ad(old_clust_index->is_clustered());
	ut_ad(new_clust_index->is_clustered());
	ut_ad(old_clust_index->table != new_clust_index->table);
	ut_ad(col_map != NULL);

	if (old_n_uniq == 0) {
		/* There was no PRIMARY KEY in the table.
		If there is no PRIMARY KEY after the ALTER either,
		no sorting is needed. */
		return(new_n_uniq == old_n_uniq);
	}

	/* DROP PRIMARY KEY is only allowed in combination with
	ADD PRIMARY KEY. */
	ut_ad(new_n_uniq > 0);

	/* The order of the last processed new_clust_index key field,
	not counting ADD COLUMN, which are constant. */
	lint	last_field_order = -1;
	ulint	existing_field_count = 0;
	ulint	old_n_cols = old_clust_index->table->get_n_cols();
	for (ulint new_field = 0; new_field < new_n_uniq; new_field++) {
		ulint	new_col_no =
			new_clust_index->fields[new_field].col->ind;

		/* Check if there is a match in old primary key. */
		ulint	old_field = 0;
		while (old_field < old_n_uniq) {
			ulint	old_col_no =
				old_clust_index->fields[old_field].col->ind;

			if (col_map[old_col_no] == new_col_no) {
				break;
			}

			old_field++;
		}

		/* The order of key field in the new primary key.
		1. old PK column:      idx in old primary key
		2. existing column:    old_n_uniq + sequence no
		3. newly added column: no order */
		lint		new_field_order;
		const bool	old_pk_column = old_field < old_n_uniq;

		if (old_pk_column) {
			new_field_order = old_field;
		} else if (innobase_pk_col_is_existing(new_col_no, col_map,
						       old_n_cols)) {
			new_field_order = old_n_uniq + existing_field_count++;
		} else {
			/* Skip newly added column. */
			continue;
		}

		if (last_field_order + 1 != new_field_order) {
			/* Old PK order is not kept, or existing column
			is not added at the end of old PK. */
			return(false);
		}

		last_field_order = new_field_order;

		if (!old_pk_column) {
			continue;
		}

		/* Check prefix length change. */
		const lint	prefix_change = innobase_pk_col_prefix_compare(
			new_clust_index->fields[new_field].prefix_len,
			old_clust_index->fields[old_field].prefix_len);

		if (prefix_change < 0) {
			/* If a column's prefix length is decreased, it should
			be the last old PK column in new PK.
			Note: we set last_field_order to -2, so that if	there
			are any old PK colmns or existing columns after it in
			new PK, the comparison to new_field_order will fail in
			the next round.*/
			last_field_order = -2;
		} else if (prefix_change > 0) {
			/* If a column's prefix length is increased, it	should
			be the last PK column in old PK. */
			if (old_field != old_n_uniq - 1) {
				return(false);
			}
		}

		/* Check new primary key field ascending or descending changes
		compared to old primary key field. */
		bool	change_asc =
			(new_clust_index->fields[new_field].is_ascending
			 == old_clust_index->fields[old_field].is_ascending);

		if (!change_asc) {
			return(false);
		}
	}

	return(true);
}

/** Update the mtype from DATA_BLOB to DATA_GEOMETRY for a specified
GIS column of a table. This is used when we want to create spatial index
on legacy GIS columns coming from 5.6, where we store GIS data as DATA_BLOB
in innodb layer.
@param[in]	table_id	table id
@param[in]	col_name	column name
@param[in]	trx		data dictionary transaction
@retval true Failure
@retval false Success */
static
bool
innobase_update_gis_column_type(
	table_id_t	table_id,
	const char*	col_name,
	trx_t*		trx)
{
	pars_info_t*	info;
	dberr_t		error;

	DBUG_ENTER("innobase_update_gis_column_type");

	DBUG_ASSERT(trx_get_dict_operation(trx) == TRX_DICT_OP_INDEX);
	ut_ad(trx->dict_operation_lock_mode == RW_X_LATCH);
	ut_ad(mutex_own(&dict_sys->mutex));
	ut_ad(rw_lock_own(dict_operation_lock, RW_LOCK_X));

	info = pars_info_create();

	pars_info_add_ull_literal(info, "tableid", table_id);
	pars_info_add_str_literal(info, "name", col_name);
	pars_info_add_int4_literal(info, "mtype", DATA_GEOMETRY);

	trx->op_info = "update column type to DATA_GEOMETRY";

	error = que_eval_sql(
		info,
		"PROCEDURE UPDATE_SYS_COLUMNS_PROC () IS\n"
		"BEGIN\n"
		"UPDATE SYS_COLUMNS SET MTYPE=:mtype\n"
		"WHERE TABLE_ID=:tableid AND NAME=:name;\n"
		"END;\n",
		false, trx);

	trx->error_state = DB_SUCCESS;
	trx->op_info = "";

	DBUG_RETURN(error != DB_SUCCESS);
}

/** Check if we are creating spatial indexes on GIS columns, which are
legacy columns from earlier MySQL, such as 5.6. If so, we have to update
the mtypes of the old GIS columns to DATA_GEOMETRY.
In 5.6, we store GIS columns as DATA_BLOB in InnoDB layer, it will introduce
confusion when we run latest server on older data. That's why we need to
do the upgrade.
@param[in] ha_alter_info	Data used during in-place alter
@param[in] table		Table on which we want to add indexes
@param[in] trx			Transaction
@return DB_SUCCESS if update successfully or no columns need to be updated,
otherwise DB_ERROR, which means we can't update the mtype for some
column, and creating spatial index on it should be dangerous */
static
dberr_t
innobase_check_gis_columns(
	Alter_inplace_info*	ha_alter_info,
	dict_table_t*		table,
	trx_t*			trx)
{
	DBUG_ENTER("innobase_check_gis_columns");

	for (uint key_num = 0;
		key_num < ha_alter_info->index_add_count;
		key_num++) {

		const KEY&	key = ha_alter_info->key_info_buffer[
			ha_alter_info->index_add_buffer[key_num]];

		if (!(key.flags & HA_SPATIAL)) {
			continue;
		}

		ut_ad(key.user_defined_key_parts == 1);
		const KEY_PART_INFO&    key_part = key.key_part[0];

		/* Does not support spatial index on virtual columns */
		if (innobase_is_v_fld(key_part.field)) {
			DBUG_RETURN(DB_UNSUPPORTED);
		}

		ulint col_nr = dict_table_has_column(
			table,
			key_part.field->field_name,
			key_part.fieldnr);
		ut_ad(col_nr != table->n_def);
		dict_col_t*	col = &table->cols[col_nr];

		if (col->mtype != DATA_BLOB) {
			ut_ad(DATA_GEOMETRY_MTYPE(col->mtype));
			continue;
		}

		const char* col_name = table->get_col_name(col_nr);
		if (innobase_update_gis_column_type(
			table->id, col_name, trx)) {

			DBUG_RETURN(DB_ERROR);
		} else {
			col->mtype = DATA_GEOMETRY;

			ib::info() << "Updated mtype of column" << col_name
				<< " in table " << table->name
				<< ", whose id is " << table->id
				<< " to DATA_GEOMETRY";
		}
	}

	DBUG_RETURN(DB_SUCCESS);
}

/** Collect virtual column info for its addition
@param[in] ha_alter_info	Data used during in-place alter
@param[in] altered_table	MySQL table that is being altered to
@param[in] table		MySQL table as it is before the ALTER operation
@retval true Failure
@retval false Success */
static
bool
prepare_inplace_add_virtual(
	Alter_inplace_info*	ha_alter_info,
	const TABLE*		altered_table,
	const TABLE*		table)
{
	ha_innobase_inplace_ctx*	ctx;
	ulint				i = 0;
	ulint				j = 0;
	const Create_field*		new_field;

	ctx = static_cast<ha_innobase_inplace_ctx*>
		(ha_alter_info->handler_ctx);

	ctx->num_to_add_vcol = altered_table->s->fields
			       + ctx->num_to_drop_vcol - table->s->fields;

	ctx->add_vcol = static_cast<dict_v_col_t*>(
		 mem_heap_zalloc(ctx->heap, ctx->num_to_add_vcol
				 * sizeof *ctx->add_vcol));
	ctx->add_vcol_name = static_cast<const char**>(
		 mem_heap_alloc(ctx->heap, ctx->num_to_add_vcol
				* sizeof *ctx->add_vcol_name));

	List_iterator_fast<Create_field> cf_it(
		ha_alter_info->alter_info->create_list);

	while ((new_field = (cf_it++)) != NULL) {
		const Field* field = new_field->field;
		ulint	old_i;

		for (old_i = 0; table->field[old_i]; old_i++) {
			const Field* n_field = table->field[old_i];
			if (field == n_field) {
				break;
			}
		}

		i++;

		if (table->field[old_i]) {
			continue;
		}

		ut_ad(!field);

		ulint	col_len;
		ulint	is_unsigned;
		ulint	field_type;
		ulint	charset_no;

		field =  altered_table->field[i - 1];

		ulint           col_type
                                = get_innobase_type_from_mysql_type(
                                        &is_unsigned, field);

		if (!field->gcol_info || field->stored_in_db) {
			my_error(ER_WRONG_KEY_COLUMN, MYF(0),
				 field->field_name);
			return(true);
		}

		col_len = field->pack_length();
		field_type = (ulint) field->type();

		if (!field->real_maybe_null()) {
			field_type |= DATA_NOT_NULL;
		}

		if (field->binary()) {
			field_type |= DATA_BINARY_TYPE;
		}

		if (is_unsigned) {
			field_type |= DATA_UNSIGNED;
		}

		if (dtype_is_string_type(col_type)) {
			charset_no = (ulint) field->charset()->number;

			DBUG_EXECUTE_IF(
				"ib_alter_add_virtual_fail",
				charset_no += MAX_CHAR_COLL_NUM;);

			if (charset_no > MAX_CHAR_COLL_NUM) {
				my_error(ER_WRONG_KEY_COLUMN, MYF(0),
					 field->field_name);
				return(true);
			}
		} else {
			charset_no = 0;
		}

		if (field->type() == MYSQL_TYPE_VARCHAR) {
			uint32  length_bytes
				= static_cast<const Field_varstring*>(
					field)->length_bytes;

			col_len -= length_bytes;

			if (length_bytes == 2) {
				field_type |= DATA_LONG_TRUE_VARCHAR;
			}
		}


		ctx->add_vcol[j].m_col.prtype = dtype_form_prtype(
						field_type, charset_no);

		ctx->add_vcol[j].m_col.prtype |= DATA_VIRTUAL;

		ctx->add_vcol[j].m_col.mtype = col_type;

		ctx->add_vcol[j].m_col.len = col_len;

		ctx->add_vcol[j].m_col.ind = i - 1;
		ctx->add_vcol[j].num_base =
		  field->gcol_info->non_virtual_base_columns();
		ctx->add_vcol_name[j] = field->field_name;
		ctx->add_vcol[j].base_col = static_cast<dict_col_t**>(
			mem_heap_alloc(ctx->heap, ctx->add_vcol[j].num_base
				       * sizeof *(ctx->add_vcol[j].base_col)));
		ctx->add_vcol[j].v_pos = ctx->old_table->n_v_cols
					 - ctx->num_to_drop_vcol + j;

		/* No need to track the list */
		ctx->add_vcol[j].v_indexes = NULL;
		innodb_base_col_setup(ctx->old_table, field, &ctx->add_vcol[j]);
		j++;
	}

	return(false);
}

/** Collect virtual column info for its addition
@param[in] ha_alter_info	Data used during in-place alter
@param[in] altered_table	MySQL table that is being altered to
@param[in] table		MySQL table as it is before the ALTER operation
@retval true Failure
@retval false Success */
static
bool
prepare_inplace_drop_virtual(
	Alter_inplace_info*	ha_alter_info,
	const TABLE*		altered_table,
	const TABLE*		table)
{
	ha_innobase_inplace_ctx*	ctx;
	ulint				j = 0;

	ctx = static_cast<ha_innobase_inplace_ctx*>
		(ha_alter_info->handler_ctx);

	ctx->num_to_drop_vcol = ha_alter_info->alter_info->drop_list.size();

	ctx->drop_vcol = static_cast<dict_v_col_t*>(
		 mem_heap_alloc(ctx->heap, ctx->num_to_drop_vcol
				* sizeof *ctx->drop_vcol));
	ctx->drop_vcol_name = static_cast<const char**>(
		 mem_heap_alloc(ctx->heap, ctx->num_to_drop_vcol
				* sizeof *ctx->drop_vcol_name));

	for (const Alter_drop *drop : ha_alter_info->alter_info->drop_list) {
		const Field* field;
		ulint	old_i;

		ut_ad(drop->type == Alter_drop::COLUMN);

		for (old_i = 0; table->field[old_i]; old_i++) {
			const Field* n_field = table->field[old_i];
			if (!my_strcasecmp(system_charset_info,
					   n_field->field_name, drop->name)) {
				break;
			}
		}

		if (!table->field[old_i]) {
			continue;
		}

		ulint	col_len;
		ulint	is_unsigned;
		ulint	field_type;
		ulint	charset_no;

		field =  table->field[old_i];

		ulint           col_type
                                = get_innobase_type_from_mysql_type(
                                        &is_unsigned, field);

		if (!field->gcol_info || field->stored_in_db) {
			my_error(ER_WRONG_KEY_COLUMN, MYF(0),
				 field->field_name);
			return(true);
		}

		col_len = field->pack_length();
		field_type = (ulint) field->type();

		if (!field->real_maybe_null()) {
			field_type |= DATA_NOT_NULL;
		}

		if (field->binary()) {
			field_type |= DATA_BINARY_TYPE;
		}

		if (is_unsigned) {
			field_type |= DATA_UNSIGNED;
		}

		if (dtype_is_string_type(col_type)) {
			charset_no = (ulint) field->charset()->number;

			DBUG_EXECUTE_IF(
				"ib_alter_add_virtual_fail",
				charset_no += MAX_CHAR_COLL_NUM;);

			if (charset_no > MAX_CHAR_COLL_NUM) {
				my_error(ER_WRONG_KEY_COLUMN, MYF(0),
					 field->field_name);
				return(true);
			}
		} else {
			charset_no = 0;
		}

		if (field->type() == MYSQL_TYPE_VARCHAR) {
			uint32  length_bytes
				= static_cast<const Field_varstring*>(
					field)->length_bytes;

			col_len -= length_bytes;

			if (length_bytes == 2) {
				field_type |= DATA_LONG_TRUE_VARCHAR;
			}
		}


		ctx->drop_vcol[j].m_col.prtype = dtype_form_prtype(
						field_type, charset_no);

		ctx->drop_vcol[j].m_col.prtype |= DATA_VIRTUAL;

		ctx->drop_vcol[j].m_col.mtype = col_type;

		ctx->drop_vcol[j].m_col.len = col_len;

		ctx->drop_vcol[j].m_col.ind = old_i;

		ctx->drop_vcol_name[j] = field->field_name;

		dict_v_col_t*	v_col = dict_table_get_nth_v_col_mysql(
					ctx->old_table, old_i);
		ctx->drop_vcol[j].v_pos = v_col->v_pos;
		j++;
	}

	return(false);
}

/** Insert a new record to INNODB SYS_VIRTUAL
@param[in] table	InnoDB table
@param[in] pos		virtual column column no
@param[in] base_pos	base column pos
@param[in] trx		transaction
@return DB_SUCCESS if successful, otherwise error code */
static
dberr_t
innobase_insert_sys_virtual(
	const dict_table_t*	table,
	ulint			pos,
	ulint			base_pos,
	trx_t*			trx)
{
	pars_info_t*    info = pars_info_create();

	pars_info_add_ull_literal(info, "id", table->id);

	pars_info_add_int4_literal(info, "pos", pos);

	pars_info_add_int4_literal(info, "base_pos", base_pos);

	dberr_t error = que_eval_sql(
			info,
			"PROCEDURE P () IS\n"
			"BEGIN\n"
			"INSERT INTO SYS_VIRTUAL VALUES"
			"(:id, :pos, :base_pos);\n"
			"END;\n",
			FALSE, trx);

	return(error);
}

/** Update INNODB SYS_COLUMNS on new virtual columns
@param[in] table	InnoDB table
@param[in] col_name	column name
@param[in] vcol		virtual column
@param[in] trx		transaction
@return DB_SUCCESS if successful, otherwise error code */
static
dberr_t
innobase_add_one_virtual(
	const dict_table_t*	table,
	const char*		col_name,
	dict_v_col_t*		vcol,
	trx_t*			trx)
{
	ulint		pos = dict_create_v_col_pos(vcol->v_pos,
						    vcol->m_col.ind);
	ulint		mtype =	vcol->m_col.mtype;
	ulint		prtype = vcol->m_col.prtype;
	ulint		len = vcol->m_col.len;
	pars_info_t*    info = pars_info_create();

	pars_info_add_ull_literal(info, "id", table->id);

	pars_info_add_int4_literal(info, "pos", pos);

	pars_info_add_str_literal(info, "name", col_name);
	pars_info_add_int4_literal(info, "mtype", mtype);
	pars_info_add_int4_literal(info, "prtype", prtype);
	pars_info_add_int4_literal(info, "len", len);
	pars_info_add_int4_literal(info, "prec", vcol->num_base);

	dberr_t error = que_eval_sql(
			info,
			"PROCEDURE P () IS\n"
			"BEGIN\n"
			"INSERT INTO SYS_COLUMNS VALUES"
			"(:id, :pos, :name, :mtype, :prtype, :len, :prec);\n"
			"END;\n",
			FALSE, trx);

	if (error != DB_SUCCESS) {
		return(error);
	}

	for (ulint i = 0; i < vcol->num_base; i++) {
		error = innobase_insert_sys_virtual(
			table, pos, vcol->base_col[i]->ind, trx);
		if (error != DB_SUCCESS) {
			return(error);
		}
	}

	return(error);
}

/** Update INNODB SYS_TABLES on number of virtual columns
@param[in] table	InnoDB table
@param[in] n_col	number of columns
@param[in] trx	transaction
@return DB_SUCCESS if successful, otherwise error code */
static
dberr_t
innobase_update_n_virtual(
	const dict_table_t*	table,
	ulint			n_col,
	trx_t*			trx)
{
	dberr_t		err = DB_SUCCESS;
	pars_info_t*    info = pars_info_create();

	pars_info_add_int4_literal(info, "num_col", n_col);
	pars_info_add_ull_literal(info, "id", table->id);

        err = que_eval_sql(
                info,
                "PROCEDURE RENUMBER_TABLE_ID_PROC () IS\n"
                "BEGIN\n"
                "UPDATE SYS_TABLES"
                " SET N_COLS = :num_col\n"
                " WHERE ID = :id;\n"
		"END;\n", FALSE, trx);

	return(err);
}

/** Update system table for adding virtual column(s)
@param[in]	ha_alter_info	Data used during in-place alter
@param[in]	altered_table	MySQL table that is being altered
@param[in]	table		MySQL table as it is before the ALTER operation
@param[in]	user_table	InnoDB table
@param[in]	trx		transaction
@retval true Failure
@retval false Success */
static
bool
innobase_add_virtual_try(
	Alter_inplace_info*	ha_alter_info,
	const TABLE*		altered_table,
	const TABLE*		table,
	const dict_table_t*     user_table,
	trx_t*			trx)
{
	ha_innobase_inplace_ctx*	ctx;
	dberr_t				err = DB_SUCCESS;

	ctx = static_cast<ha_innobase_inplace_ctx*>(
		ha_alter_info->handler_ctx);

	for (ulint i = 0; i < ctx->num_to_add_vcol; i++) {

		err = innobase_add_one_virtual(
			user_table, ctx->add_vcol_name[i],
			&ctx->add_vcol[i], trx);

		if (err != DB_SUCCESS) {
			my_error(ER_INTERNAL_ERROR, MYF(0),
				 "InnoDB: ADD COLUMN...VIRTUAL");
			return(true);
		}
	}


	ulint	n_col = user_table->n_cols;
	ulint	n_v_col = user_table->n_v_cols;

	n_v_col +=  ctx->num_to_add_vcol;

	n_col -= user_table->get_n_sys_cols();

	n_v_col -= ctx->num_to_drop_vcol;

	ulint	new_n = dict_table_encode_n_col(n_col, n_v_col)
			+ ((user_table->flags & DICT_TF_COMPACT) << 31);

	err = innobase_update_n_virtual(user_table, new_n, trx);

	if (err != DB_SUCCESS) {
		my_error(ER_INTERNAL_ERROR, MYF(0),
			 "InnoDB: ADD COLUMN...VIRTUAL");
		return(true);
	}

	return(false);
}

/** Update INNODB SYS_COLUMNS on new virtual column's position
@param[in]	table	InnoDB table
@param[in]	old_pos	old position
@param[in]	new_pos	new position
@param[in]	trx	transaction
@return DB_SUCCESS if successful, otherwise error code */
static
dberr_t
innobase_update_v_pos_sys_columns(
	const dict_table_t*	table,
	ulint			old_pos,
	ulint			new_pos,
	trx_t*			trx)
{
	pars_info_t*    info = pars_info_create();

	pars_info_add_int4_literal(info, "pos", old_pos);
	pars_info_add_int4_literal(info, "val", new_pos);
	pars_info_add_ull_literal(info, "id", table->id);

	dberr_t error = que_eval_sql(
			info,
			"PROCEDURE P () IS\n"
			"BEGIN\n"
			"UPDATE SYS_COLUMNS\n"
			"SET POS = :val\n"
			"WHERE POS = :pos\n"
			"AND TABLE_ID = :id;\n"
			"END;\n",
			FALSE, trx);

	return(error);
}

/** Update INNODB SYS_VIRTUAL table with new virtual column position
@param[in]	table		InnoDB table
@param[in]	old_pos		old position
@param[in]	new_pos		new position
@param[in]	trx		transaction
@return DB_SUCCESS if successful, otherwise error code */
static
dberr_t
innobase_update_v_pos_sys_virtual(
	const dict_table_t*	table,
	ulint			old_pos,
	ulint			new_pos,
	trx_t*			trx)
{
	pars_info_t*    info = pars_info_create();

	pars_info_add_int4_literal(info, "pos", old_pos);
	pars_info_add_int4_literal(info, "val", new_pos);
	pars_info_add_ull_literal(info, "id", table->id);

	dberr_t error = que_eval_sql(
			info,
			"PROCEDURE P () IS\n"
			"BEGIN\n"
			"UPDATE SYS_VIRTUAL\n"
			"SET POS = :val\n"
			"WHERE POS = :pos\n"
			"AND TABLE_ID = :id;\n"
			"END;\n",
			FALSE, trx);

	return(error);
}

/** Update InnoDB system tables on dropping a virtual column
@param[in]	table		InnoDB table
@param[in]	col_name	column name of the dropping column
@param[in]	drop_col	col information for the dropping column
@param[in]	n_prev_dropped	number of previously dropped columns in the
				same alter clause
@param[in]	trx		transaction
@return DB_SUCCESS if successful, otherwise error code */
static
dberr_t
innobase_drop_one_virtual_sys_columns(
	const dict_table_t*	table,
	const char*		col_name,
	dict_col_t*		drop_col,
	ulint			n_prev_dropped,
	trx_t*			trx)
{
	pars_info_t*    info = pars_info_create();
	pars_info_add_ull_literal(info, "id", table->id);

	pars_info_add_str_literal(info, "name", col_name);

	dberr_t error = que_eval_sql(
			info,
			"PROCEDURE P () IS\n"
			"BEGIN\n"
			"DELETE FROM SYS_COLUMNS\n"
			"WHERE TABLE_ID = :id\n"
			"AND NAME = :name;\n"
			"END;\n",
			FALSE, trx);

	if (error != DB_SUCCESS) {
		return(error);
	}

	dict_v_col_t*	v_col = dict_table_get_nth_v_col_mysql(
				table, drop_col->ind);

	/* Adjust column positions for all subsequent columns */
	for (ulint i = v_col->v_pos + 1; i < table->n_v_cols; i++) {
		dict_v_col_t*   t_col = dict_table_get_nth_v_col(table, i);
		ulint		old_p = dict_create_v_col_pos(
					t_col->v_pos - n_prev_dropped,
					t_col->m_col.ind - n_prev_dropped);
		ulint		new_p = dict_create_v_col_pos(
					t_col->v_pos - 1 - n_prev_dropped,
					t_col->m_col.ind - 1 - n_prev_dropped);

		error = innobase_update_v_pos_sys_columns(
			table, old_p, new_p, trx);
		if (error != DB_SUCCESS) {
			return(error);
		}
		error = innobase_update_v_pos_sys_virtual(
			table, old_p, new_p, trx);
		if (error != DB_SUCCESS) {
			return(error);
		}
	}

	return(error);
}

/** Delete virtual column's info from INNODB SYS_VIRTUAL
@param[in]	table	InnoDB table
@param[in]	pos	position of the virtual column to be deleted
@param[in]	trx	transaction
@return DB_SUCCESS if successful, otherwise error code */
static
dberr_t
innobase_drop_one_virtual_sys_virtual(
	const dict_table_t*	table,
	ulint			pos,
	trx_t*			trx)
{
	pars_info_t*    info = pars_info_create();
	pars_info_add_ull_literal(info, "id", table->id);

	pars_info_add_int4_literal(info, "pos", pos);

	dberr_t error = que_eval_sql(
			info,
			"PROCEDURE P () IS\n"
			"BEGIN\n"
			"DELETE FROM SYS_VIRTUAL\n"
			"WHERE TABLE_ID = :id\n"
			"AND POS = :pos;\n"
			"END;\n",
			FALSE, trx);

	return(error);
}

/** Update system table for dropping virtual column(s)
@param[in]	ha_alter_info	Data used during in-place alter
@param[in]	altered_table	MySQL table that is being altered
@param[in]	table		MySQL table as it is before the ALTER operation
@param[in]	user_table	InnoDB table
@param[in]	trx		transaction
@retval true Failure
@retval false Success */
static
bool
innobase_drop_virtual_try(
	Alter_inplace_info*	ha_alter_info,
	const TABLE*		altered_table,
	const TABLE*		table,
	const dict_table_t*     user_table,
	trx_t*			trx)
{
	ha_innobase_inplace_ctx*	ctx;
	dberr_t				err = DB_SUCCESS;

	ctx = static_cast<ha_innobase_inplace_ctx*>
		(ha_alter_info->handler_ctx);

	for (ulint i = 0; i < ctx->num_to_drop_vcol; i++) {

		ulint	pos = dict_create_v_col_pos(
			ctx->drop_vcol[i].v_pos - i,
			ctx->drop_vcol[i].m_col.ind - i);
		err = innobase_drop_one_virtual_sys_virtual(
			user_table, pos, trx);

		if (err != DB_SUCCESS) {
			my_error(ER_INTERNAL_ERROR, MYF(0),
				 "InnoDB: DROP COLUMN...VIRTUAL");
			return(true);
		}

		err = innobase_drop_one_virtual_sys_columns(
			user_table, ctx->drop_vcol_name[i],
			&(ctx->drop_vcol[i].m_col), i, trx);

		if (err != DB_SUCCESS) {
			my_error(ER_INTERNAL_ERROR, MYF(0),
				 "InnoDB: DROP COLUMN...VIRTUAL");
			return(true);
		}
	}


	ulint	n_col = user_table->n_cols;
	ulint	n_v_col = user_table->n_v_cols;

	n_v_col -=  ctx->num_to_drop_vcol;

	n_col -= user_table->get_n_sys_cols();

	ulint	new_n = dict_table_encode_n_col(n_col, n_v_col)
			+ ((user_table->flags & DICT_TF_COMPACT) << 31);

	err = innobase_update_n_virtual(user_table, new_n, trx);

	if (err != DB_SUCCESS) {
		my_error(ER_INTERNAL_ERROR, MYF(0),
			 "InnoDB: DROP COLUMN...VIRTUAL");
	}

	return(false);
}

/** Adjust the create index column number from "New table" to
"old InnoDB table" while we are doing dropping virtual column. Since we do
not create separate new table for the dropping/adding virtual columns.
To correctly find the indexed column, we will need to find its col_no
in the "Old Table", not the "New table".
@param[in]	ha_alter_info	Data used during in-place alter
@param[in]	old_table	MySQL table as it is before the ALTER operation
@param[in]	num_v_dropped	number of virtual column dropped
@param[in,out]	index_def	index definition */
static
void
innodb_v_adjust_idx_col(
	const Alter_inplace_info*	ha_alter_info,
	const TABLE*			old_table,
	ulint				num_v_dropped,
	index_def_t*			index_def)
{
	List_iterator_fast<Create_field> cf_it(
		ha_alter_info->alter_info->create_list);
	for (ulint i = 0; i < index_def->n_fields; i++) {
#ifdef UNIV_DEBUG
		bool	col_found = false;
#endif /* UNIV_DEBUG */
		ulint	num_v = 0;

		index_field_t*	index_field = &index_def->fields[i];

		/* Only adjust virtual column col_no, since non-virtual
		column position (in non-vcol list) won't change unless
		table rebuild */
		if (!index_field->is_v_col) {
			continue;
		}

		const Field*	field = NULL;

		cf_it.rewind();

		/* Found the field in the new table */
		while (const Create_field* new_field = cf_it++) {
			if (!new_field->is_virtual_gcol()) {
				continue;
			}

			field = new_field->field;

			if (num_v == index_field->col_no) {
				break;
			}
			num_v++;
		}

		if (!field) {
			/* this means the field is a newly added field, this
			should have been blocked when we drop virtual column
			at the same time */
			ut_ad(num_v_dropped > 0);
			ut_a(0);
		}

		ut_ad(field->is_virtual_gcol());

		num_v = 0;

		/* Look for its position in old table */
		for (uint old_i = 0; old_table->field[old_i]; old_i++) {
			if (old_table->field[old_i] == field) {
				/* Found it, adjust its col_no to its position
				in old table */
				index_def->fields[i].col_no = num_v;
				ut_d(col_found = true);
				break;
			}

			if (old_table->field[old_i]->is_virtual_gcol()) {
				num_v++;
			}
		}

		ut_ad(col_found);
	}
}

/** Copy the engine-private parts of a table definition
when the change does not affect InnoDB.
@tparam		Table		dd::Table or dd::Partition
@param[in,out]	new_table	Copy of old table or partition definition
@param[in]	old_table	Old table or partition definition */
template<typename Table>
void
dd_copy_private(
	Table&			new_table,
	const Table&		old_table)
{
	ut_ad(new_table.se_private_data().empty());

	new_table.set_se_private_id(old_table.se_private_id());
	new_table.set_se_private_data(old_table.se_private_data());

	auto j = new_table.indexes()->begin();

	for (const auto old_index : old_table.indexes()) {
		auto new_index = *j;
		++j;
		ut_ad(!old_index->se_private_data().empty());
		ut_ad(new_index != NULL);
		ut_ad(new_index->se_private_data().empty());
		ut_ad(new_index->name() == old_index->name());

		new_index->set_se_private_data(old_index->se_private_data());
		new_index->set_tablespace_id(old_index->tablespace_id());
	}

	ut_ad(j == new_table.indexes()->end());
}

template<typename Index>
static MY_ATTRIBUTE((warn_unused_result))
dict_index_t*
find_index(
	Alter_inplace_info*	ha_alter_info,
	dict_table_t*		new_table,
	Index*			new_dd_idx)
{
	/* If the name is PRIMARY, return the first index directly,
	because the internal index name could be 'GEN_CLUST_INDEX'.
	It could be possible that the primary key name is not PRIMARY,
	because it's an implicitly upgraded unique index. We have to
	search all the indexes */
	if (new_dd_idx->name() == "PRIMARY") {
		return(new_table->first_index());
	}

	/* The order could be different because all unique dd::Index(es)
	would be in front of other indexes. */
	dict_index_t*	new_idx;
	for (new_idx = new_table->first_index();
	     new_idx != NULL
	     && strcmp(new_dd_idx->name().c_str(), new_idx->name) != 0;
	     new_idx = new_idx->next()) {}

	ha_innobase_inplace_ctx* ctx =
		reinterpret_cast<ha_innobase_inplace_ctx*>(
			ha_alter_info->handler_ctx);

	if (new_idx == NULL) {
		/* This could be due to a renaming of index */
		ut_a(ctx->num_to_rename != 0);

		const char*	old_idx_name = NULL;
		for (ulint i = 0; i < ctx->num_to_rename; ++i) {
			KEY_PAIR* pair = &ha_alter_info->index_rename_buffer[i];

			if (strcmp(new_dd_idx->name().c_str(),
				   pair->new_key->name) == 0) {
				old_idx_name = pair->old_key->name;
				break;
                        }
		}

		for (new_idx = new_table->first_index()->next();
		     new_idx != NULL
		     && strcmp(new_idx->name, old_idx_name) != 0;
		     new_idx = new_idx->next()) {}

		ut_a(new_idx != NULL);
	} else if (ctx->num_to_add_index != 0 && ctx->num_to_drop_index != 0) {
		/* Have to check if this is a DROP INDEX name, ADD INDEX name */
		dict_index_t*	index = new_idx;
		for (index = new_idx->next();
		     index != NULL && strcmp(index->name, new_idx->name) != 0;
		     index = index->next()) {}

		if (index != NULL && index->trx_id > new_idx->trx_id) {
			new_idx = index;
		}
	}

	return(new_idx);
}

/** Replace the table name in filename with the specified one
@param[in]	filename	original file name
@param[out]	new_filename	new file name
@param[in]	table_name	to replace with this table name,
				in the format of db/name */
static
void
replace_table_name(
	const char*	filename,
	char*		new_filename,
	const char*	table_name)
{
	const char*	slash = strrchr(filename, OS_PATH_SEPARATOR);
	size_t		len = 0;

	if (slash == NULL) {
		len = 0;
	} else {
		len = slash - filename + 1;
	}

	memcpy(new_filename, filename, len);

	slash = strchr(table_name, '/');
	ut_ad(slash != NULL);

	strcpy(new_filename + len, slash + 1);

	len += strlen(slash + 1);

	strcpy(new_filename + len, dot_ext[IBD]);
}

template<typename Table>
static MY_ATTRIBUTE((warn_unused_result))
bool
prepare_inplace_alter_table_global_dd(
	Alter_inplace_info*	ha_alter_info,
	dict_table_t*		new_table,
	const dict_table_t*	old_table,
	const Table*		old_dd_tab,
	Table*			new_dd_tab,
	bool			need_rebuild)
{
	if (new_table->is_temporary()) {
		/* No need to fill in metadata for temporary tables,
		which would not be stored in Global DD */
		return(false);
	}

	ha_innobase_inplace_ctx*ctx = static_cast<ha_innobase_inplace_ctx*>
		(ha_alter_info->handler_ctx);
	THD*			thd = ctx->prebuilt->trx->mysql_thd;

	if (DICT_TF_HAS_DATA_DIR(new_table->flags)) {
		ut_ad(dict_table_is_file_per_table(new_table));
		new_dd_tab->se_private_data().set_bool(
			dd_table_key_strings[DD_TABLE_DATA_DIRECTORY], true);
	}

	if (need_rebuild) {
		/* To rebuild, we wtite back the whole table */
		dd::cache::Dictionary_client* client = dd::get_dd_client(thd);
		dd::cache::Dictionary_client::Auto_releaser releaser(client);

		if (dict_table_is_file_per_table(old_table)) {
			dd::Object_id	old_space_id =
				(*old_dd_tab->indexes().begin())
				->tablespace_id();

			dd::Tablespace*	old_dd_space = NULL;
			if (client->acquire_uncached_uncommitted(
					old_space_id, &old_dd_space)) {
				ut_a(false);
				return(true);
			}

			ut_a(old_dd_space != NULL);
			if (dd::acquire_exclusive_tablespace_mdl(
				thd, old_dd_space->name().c_str(), false)) {
				ut_a(false);
				return(true);
			}

			if (client->drop(old_dd_space)) {
				ut_a(false);
				return(true);
			}
		}

		dd::Object_id	dd_space_id;

		if (dict_table_is_file_per_table(new_table)) {
			/* Replace the table name with the final correct one */
			char* path = fil_space_get_first_path(new_table->space);
			char filename[FN_REFLEN + 1];

			replace_table_name(path, filename,
					   old_table->name.m_name);

			ut_free(path);

			if (innobase_create_implicit_dd_tablespace(
				    client, thd, new_table->space,
				    filename, dd_space_id)) {
				ut_a(false);
				return(true);
			}

		} else if (new_table->space == TRX_SYS_SPACE) {
			dd_space_id = dict_sys_t::dd_sys_space_id;
		} else {
			dd_space_id = dd_get_space_id(*new_dd_tab);
			ut_ad(dd_space_id != dd::INVALID_OBJECT_ID);
		}

		/* For discarded table, need set this to dd. */
		if (dict_table_is_discarded(old_table)) {
			/* Set discard flag. */
			new_dd_tab->table().options().set_bool("discard",
							       true);
		}

		create_table_info_t::set_table_options(
			new_dd_tab->table(), new_table);

		innobase_write_dd_table(dd_space_id, new_dd_tab, new_table);

	} else {
		ut_ad(old_table == new_table);

		if (old_table->flags2 & DICT_TF2_FTS_HAS_DOC_ID
		    && !dd_find_column(&new_dd_tab->table(),
				       FTS_DOC_ID_COL_NAME)) {
			dd::Column* col  = dd_add_hidden_column(
				&new_dd_tab->table(),
				FTS_DOC_ID_COL_NAME,
				FTS_DOC_ID_LEN,
				dd::enum_column_types::LONGLONG);

			dd_set_hidden_unique_index(
				new_dd_tab->table().add_index(),
				FTS_DOC_ID_INDEX_NAME, col);
		}

		/* No need to update dd::Table, but update all dd::Index */
		new_dd_tab->set_se_private_id(old_dd_tab->se_private_id());

		dd::Object_id	dd_space_id = dd_first_index(old_dd_tab)
			->tablespace_id();

                /* Now all index metadata are ready in dict_index_t(s),
		copy them into dd::Index(es) */
		for (auto idx : *new_dd_tab->indexes()) {
			const dict_index_t*	new_idx = find_index(
				ha_alter_info, new_table, idx);

			innobase_write_dd_index(
				dd_space_id, idx, new_idx);
			new_idx = new_idx->next();
		}
	}

	return(false);
}

/** Update internal structures with concurrent writes blocked,
while preparing ALTER TABLE.

@param ha_alter_info Data used during in-place alter
@param altered_table MySQL table that is being altered
@param old_table MySQL table as it is before the ALTER operation
@param table_name Table name in MySQL
@param flags Table and tablespace flags
@param flags2 Additional table flags
@param fts_doc_id_col The column number of FTS_DOC_ID
@param add_fts_doc_id Flag: add column FTS_DOC_ID?
@param add_fts_doc_id_idx Flag: add index FTS_DOC_ID_INDEX (FTS_DOC_ID)?

@retval true Failure
@retval false Success */
template<typename Table>
static MY_ATTRIBUTE((warn_unused_result))
bool
prepare_inplace_alter_table_dict(
/*=============================*/
	Alter_inplace_info*	ha_alter_info,
	const TABLE*		altered_table,
	const TABLE*		old_table,
	const Table*		old_dd_tab,
	Table*			new_dd_tab,
	const char*		table_name,
	ulint			flags,
	ulint			flags2,
	ulint			fts_doc_id_col,
	bool			add_fts_doc_id,
	bool			add_fts_doc_id_idx)
{
	bool			dict_locked	= false;
	ulint*			add_key_nums;	/* MySQL key numbers */
	index_def_t*		index_defs;	/* index definitions */
	dict_table_t*		user_table;
	dict_index_t*		fts_index	= NULL;
	ulint			new_clustered	= 0;
	dberr_t			error;
	const char*		punch_hole_warning = NULL;
	ulint			num_fts_index;
	dict_add_v_col_t*	add_v = NULL;
	dict_table_t*		table;
	MDL_ticket*		mdl = nullptr;
	THD*			thd = current_thd;

	ha_innobase_inplace_ctx*ctx;

	DBUG_ENTER("prepare_inplace_alter_table_dict");

	ctx = static_cast<ha_innobase_inplace_ctx*>
		(ha_alter_info->handler_ctx);

	DBUG_ASSERT((ctx->add_autoinc != ULINT_UNDEFINED)
		    == (ctx->sequence.m_max_value > 0));
	DBUG_ASSERT(!ctx->num_to_drop_index == !ctx->drop_index);
	DBUG_ASSERT(!ctx->num_to_drop_fk == !ctx->drop_fk);
	DBUG_ASSERT(!add_fts_doc_id || add_fts_doc_id_idx);
	DBUG_ASSERT(!add_fts_doc_id_idx
		    || innobase_fulltext_exist(altered_table));
	DBUG_ASSERT(!ctx->add_cols);
	DBUG_ASSERT(!ctx->add_index);
	DBUG_ASSERT(!ctx->add_key_numbers);
	DBUG_ASSERT(!ctx->num_to_add_index);

	user_table = ctx->new_table;

	trx_start_if_not_started_xa(ctx->prebuilt->trx, true);

	if (ha_alter_info->handler_flags
	    & Alter_inplace_info::DROP_VIRTUAL_COLUMN) {
		if (prepare_inplace_drop_virtual(
			    ha_alter_info, altered_table, old_table)) {
			DBUG_RETURN(true);
		}
	}

	if (ha_alter_info->handler_flags
	    & Alter_inplace_info::ADD_VIRTUAL_COLUMN) {
		if (prepare_inplace_add_virtual(
			    ha_alter_info, altered_table, old_table)) {
			DBUG_RETURN(true);
		}

		/* Need information for newly added virtual columns
		for create index */
		if (ha_alter_info->handler_flags
		    & Alter_inplace_info::ADD_INDEX) {
			add_v = static_cast<dict_add_v_col_t*>(
				mem_heap_alloc(ctx->heap, sizeof *add_v));
			add_v->n_v_col = ctx->num_to_add_vcol;
			add_v->v_col = ctx->add_vcol;
			add_v->v_col_name = ctx->add_vcol_name;
		}
	}

	/* There should be no order change for virtual columns coming in
	here */
	ut_ad(check_v_col_in_order(old_table, altered_table, ha_alter_info));

	/* Create a background transaction for the operations on
	the data dictionary tables. */
	ctx->trx = innobase_trx_allocate(ctx->prebuilt->trx->mysql_thd);

	trx_start_for_ddl(ctx->trx, TRX_DICT_OP_INDEX);

	/* Create table containing all indexes to be built in this
	ALTER TABLE ADD INDEX so that they are in the correct order
	in the table. */

	ctx->num_to_add_index = ha_alter_info->index_add_count;

	ut_ad(ctx->prebuilt->trx->mysql_thd != NULL);
	const char*	path = thd_innodb_tmpdir(
		ctx->prebuilt->trx->mysql_thd);

	index_defs = innobase_create_key_defs(
		ctx->heap, ha_alter_info, altered_table, ctx->num_to_add_index,
		num_fts_index,
		row_table_got_default_clust_index(ctx->new_table),
		fts_doc_id_col, add_fts_doc_id, add_fts_doc_id_idx);

	new_clustered = DICT_CLUSTERED & index_defs[0].ind_type;

	if (num_fts_index > 1) {
		my_error(ER_INNODB_FT_LIMIT, MYF(0));
		goto error_handled;
	}

	if (!ctx->online) {
		/* This is not an online operation (LOCK=NONE). */
	} else if (ctx->add_autoinc == ULINT_UNDEFINED
		   && num_fts_index == 0
		   && (!innobase_need_rebuild(ha_alter_info)
		       || !innobase_fulltext_exist(altered_table))) {
		/* InnoDB can perform an online operation (LOCK=NONE). */
	} else {
		/* This should have been blocked in
		check_if_supported_inplace_alter(). */
		ut_ad(0);
		my_error(ER_NOT_SUPPORTED_YET, MYF(0),
			 thd_query_unsafe(ctx->prebuilt->trx->mysql_thd).str);
		goto error_handled;
	}

	/* The primary index would be rebuilt if a FTS Doc ID
	column is to be added, and the primary index definition
	is just copied from old table and stored in indexdefs[0] */
	DBUG_ASSERT(!add_fts_doc_id || new_clustered);
	DBUG_ASSERT(!!new_clustered ==
		    (innobase_need_rebuild(ha_alter_info)
		     || add_fts_doc_id));

	/* Allocate memory for dictionary index definitions */

	ctx->add_index = static_cast<dict_index_t**>(
		mem_heap_alloc(ctx->heap, ctx->num_to_add_index
			       * sizeof *ctx->add_index));
	ctx->add_key_numbers = add_key_nums = static_cast<ulint*>(
		mem_heap_alloc(ctx->heap, ctx->num_to_add_index
			       * sizeof *ctx->add_key_numbers));

	/* This transaction should be dictionary operation, so that
	the data dictionary will be locked during crash recovery. */

	ut_ad(ctx->trx->dict_operation == TRX_DICT_OP_INDEX);

	/* Acquire a lock on the table before creating any indexes. */

	if (ctx->online) {
		error = DB_SUCCESS;
	} else {
		error = row_merge_lock_table(
			ctx->prebuilt->trx, ctx->new_table, LOCK_S);

		if (error != DB_SUCCESS) {

			goto error_handling;
		}
	}

	/* Latch the InnoDB data dictionary exclusively so that no deadlocks
	or lock waits can happen in it during an index create operation. */

	row_mysql_lock_data_dictionary(ctx->trx);
	dict_locked = true;

	/* Wait for background stats processing to stop using the table that
	we are going to alter. We know bg stats will not start using it again
	until we are holding the data dict locked and we are holding it here
	at least until checking ut_ad(user_table->n_ref_count == 1) below.
	XXX what may happen if bg stats opens the table after we
	have unlocked data dictionary below? */
	dict_stats_wait_bg_to_stop_using_table(user_table, ctx->trx);

	online_retry_drop_indexes_low(ctx->new_table, ctx->trx);

	ut_d(dict_table_check_for_dup_indexes(
		     ctx->new_table, CHECK_ABORTED_OK));

	/* If a new clustered index is defined for the table we need
	to rebuild the table with a temporary name. */

	if (new_clustered) {
		const char*	new_table_name
			= dict_mem_create_temporary_tablename(
				ctx->heap,
				ctx->new_table->name.m_name,
				ctx->new_table->id);
		ulint		n_cols = 0;
		ulint		n_v_cols = 0;
		dtuple_t*	add_cols;
		space_id_t	space_id = 0;
		ulint		z = 0;

		if (innobase_check_foreigns(
			    ha_alter_info, altered_table, old_table,
			    user_table, ctx->drop_fk, ctx->num_to_drop_fk)) {
			goto new_clustered_failed;
		}

		for (uint i = 0; i < altered_table->s->fields; i++) {
			const Field*	field = altered_table->field[i];

			if (innobase_is_v_fld(field)) {
				n_v_cols++;
			} else {
				n_cols++;
			}
		}

		ut_ad(n_cols + n_v_cols == altered_table->s->fields);

		if (add_fts_doc_id) {
			n_cols++;
			DBUG_ASSERT(flags2 & DICT_TF2_FTS);
			DBUG_ASSERT(add_fts_doc_id_idx);
			flags2 |= DICT_TF2_FTS_ADD_DOC_ID
				| DICT_TF2_FTS_HAS_DOC_ID
				| DICT_TF2_FTS;
		}

		DBUG_ASSERT(!add_fts_doc_id_idx || (flags2 & DICT_TF2_FTS));

		/* Create the table. */
		trx_set_dict_operation(ctx->trx, TRX_DICT_OP_TABLE);

		table = dd_table_open_on_name(
			thd, &mdl, new_table_name,
			true, DICT_ERR_IGNORE_NONE);

		if (table) {
			my_error(ER_TABLE_EXISTS_ERROR, MYF(0),
				 new_table_name);
			dd_table_close(table, thd, &mdl, true);
			goto new_clustered_failed;
		}

		/* Use the old tablespace unless the tablespace
		is changing. */
		if (DICT_TF_HAS_SHARED_SPACE(user_table->flags)
		    && (ha_alter_info->create_info->tablespace == NULL
			|| (0 == strcmp(ha_alter_info->create_info->tablespace,
				    user_table->tablespace)))) {
			space_id = user_table->space;
		} else if (tablespace_is_shared_space(
				ha_alter_info->create_info)) {
			space_id = fil_space_get_id_by_name(
				ha_alter_info->create_info->tablespace);
			ut_a(space_id != SPACE_UNKNOWN);
		}

		/* The initial space id 0 may be overridden later if this
		table is going to be a file_per_table tablespace. */
		ctx->new_table = dict_mem_table_create(
			new_table_name, space_id, n_cols + n_v_cols, n_v_cols,
			flags, flags2);
		/* The rebuilt indexed_table will use the renamed
		column names. */
		ctx->col_names = NULL;

		if (DICT_TF_HAS_DATA_DIR(flags)) {
			ctx->new_table->data_dir_path =
				mem_heap_strdup(ctx->new_table->heap,
				user_table->data_dir_path);
		}

		for (uint i = 0; i < altered_table->s->fields; i++) {
			const Field*	field = altered_table->field[i];
			ulint		is_unsigned;
			ulint		field_type
				= (ulint) field->type();
			ulint		col_type
				= get_innobase_type_from_mysql_type(
					&is_unsigned, field);
			ulint		charset_no;
			ulint		col_len;
			bool		is_virtual = innobase_is_v_fld(field);

			/* we assume in dtype_form_prtype() that this
			fits in two bytes */
			ut_a(field_type <= MAX_CHAR_COLL_NUM);

			if (!field->real_maybe_null()) {
				field_type |= DATA_NOT_NULL;
			}

			if (field->binary()) {
				field_type |= DATA_BINARY_TYPE;
			}

			if (is_unsigned) {
				field_type |= DATA_UNSIGNED;
			}

			if (dtype_is_string_type(col_type)) {
				charset_no = (ulint) field->charset()->number;

				if (charset_no > MAX_CHAR_COLL_NUM) {
					dict_mem_table_free(
						ctx->new_table);
					my_error(ER_WRONG_KEY_COLUMN, MYF(0),
						 field->field_name);
					goto new_clustered_failed;
				}
			} else {
				charset_no = 0;
			}

			col_len = field->pack_length();

			/* The MySQL pack length contains 1 or 2 bytes
			length field for a true VARCHAR. Let us
			subtract that, so that the InnoDB column
			length in the InnoDB data dictionary is the
			real maximum byte length of the actual data. */

			if (field->type() == MYSQL_TYPE_VARCHAR) {
				uint32	length_bytes
					= static_cast<const Field_varstring*>(
						field)->length_bytes;

				col_len -= length_bytes;

				if (length_bytes == 2) {
					field_type |= DATA_LONG_TRUE_VARCHAR;
				}

			}

			if (col_type == DATA_POINT) {
				/* DATA_POINT should be of fixed length,
				instead of the pack_length(blob length). */
				col_len = DATA_POINT_LEN;
			}

			if (dict_col_name_is_reserved(field->field_name)) {
				dict_mem_table_free(ctx->new_table);
				my_error(ER_WRONG_COLUMN_NAME, MYF(0),
					 field->field_name);
				goto new_clustered_failed;
			}

			if (is_virtual) {
				dict_mem_table_add_v_col(
					ctx->new_table, ctx->heap,
					field->field_name,
					col_type,
					dtype_form_prtype(
						field_type, charset_no)
					| DATA_VIRTUAL,
					col_len, i,
					field->gcol_info->non_virtual_base_columns());
			} else {
				dict_mem_table_add_col(
					ctx->new_table, ctx->heap,
					field->field_name,
					col_type,
					dtype_form_prtype(
						field_type, charset_no),
					col_len);
			}
		}

		if (n_v_cols) {
			for (uint i = 0; i < altered_table->s->fields; i++) {
				dict_v_col_t*	v_col;
				const Field*	field = altered_table->field[i];

				if (!innobase_is_v_fld(field)) {
					continue;
				}
				v_col = dict_table_get_nth_v_col(
					ctx->new_table, z);
				z++;
				innodb_base_col_setup(
					ctx->new_table, field, v_col);
			}
		}

		if (add_fts_doc_id) {
			fts_add_doc_id_column(ctx->new_table, ctx->heap);
			ctx->new_table->fts->doc_col = fts_doc_id_col;
			ut_ad(fts_doc_id_col
			      == altered_table->s->fields - n_v_cols);
		} else if (ctx->new_table->fts) {
			ctx->new_table->fts->doc_col = fts_doc_id_col;
		}

		const char*	compression;

		compression = ha_alter_info->create_info->compress.str;

		if (Compression::validate(compression) != DB_SUCCESS) {

			compression = NULL;
		}

		error = row_create_table_for_mysql(
			ctx->new_table, compression, ctx->trx, false);

		punch_hole_warning =
			(error == DB_IO_NO_PUNCH_HOLE_FS)
			? "Punch hole is not supported by the file system"
			: "Page Compression is not supported for this"
			  " tablespace";

		switch (error) {
			dict_table_t*	temp_table;
		case DB_IO_NO_PUNCH_HOLE_FS:
		case DB_IO_NO_PUNCH_HOLE_TABLESPACE:

			push_warning_printf(
				ctx->prebuilt->trx->mysql_thd,
				Sql_condition::SL_WARNING,
				HA_ERR_UNSUPPORTED,
				"%s. Compression disabled for '%s'",
				punch_hole_warning,
				ctx->old_table->name.m_name);

			error = DB_SUCCESS;

		case DB_SUCCESS:
			/* We need to bump up the table ref count and
			before we can use it we need to open the
			table. The new_table must be in the data
			dictionary cache, because we are still holding
			the dict_sys->mutex. */
			ut_ad(mutex_own(&dict_sys->mutex));
			temp_table = dd_table_open_on_name_in_mem(
				ctx->new_table->name.m_name, true);
			ut_a(ctx->new_table == temp_table);
			/* n_ref_count must be 1, because purge cannot
			be executing on this very table as we are
			holding dict_operation_lock X-latch. */
			DBUG_ASSERT(ctx->new_table->get_ref_count() == 1);
			break;
		case DB_TABLESPACE_EXISTS:
			my_error(ER_TABLESPACE_EXISTS, MYF(0),
				 new_table_name);
			goto new_clustered_failed;
		case DB_DUPLICATE_KEY:
			my_error(HA_ERR_TABLE_EXIST, MYF(0),
				 altered_table->s->table_name.str);
			goto new_clustered_failed;
		case DB_UNSUPPORTED:
			my_error(ER_UNSUPPORTED_EXTENSION, MYF(0),
				 ctx->new_table->name.m_name);
			goto new_clustered_failed;
		default:
			my_error_innodb(error, table_name, flags);
new_clustered_failed:
			DBUG_ASSERT(ctx->trx != ctx->prebuilt->trx);
			trx_rollback_to_savepoint(ctx->trx, NULL);

			ut_ad(user_table->get_ref_count() == 1);

			online_retry_drop_indexes_with_trx(
				user_table, ctx->trx);
			goto err_exit;
		}

		if (ha_alter_info->handler_flags
		    & Alter_inplace_info::ADD_COLUMN) {
			add_cols = dtuple_create_with_vcol(
				ctx->heap,
				ctx->new_table->get_n_cols(),
				dict_table_get_n_v_cols(ctx->new_table));

			dict_table_copy_types(add_cols, ctx->new_table);
		} else {
			add_cols = NULL;
		}

		ctx->col_map = innobase_build_col_map(
			ha_alter_info, altered_table, old_table,
			ctx->new_table, user_table,
			add_cols, ctx->heap);
		ctx->add_cols = add_cols;
	} else {
		DBUG_ASSERT(!innobase_need_rebuild(ha_alter_info));
		DBUG_ASSERT(old_table->s->primary_key
			    == altered_table->s->primary_key);

		for (dict_index_t* index = user_table->first_index();
		     index != NULL;
		     index = index->next()) {
			if (!index->to_be_dropped
			    && index->is_corrupted()) {
				my_error(ER_CHECK_NO_SUCH_TABLE, MYF(0));
				goto error_handled;
			}
		}

		if (!ctx->new_table->fts
		    && innobase_fulltext_exist(altered_table)) {
			ctx->new_table->fts = fts_create(
				ctx->new_table);
			ctx->new_table->fts->doc_col = fts_doc_id_col;
		}

		/* Check if we need to update mtypes of legacy GIS columns.
		This check is only needed when we don't have to rebuild
		the table, since rebuild would update all mtypes for GIS
		columns */
		error = innobase_check_gis_columns(
			ha_alter_info, ctx->new_table, ctx->trx);
		if (error != DB_SUCCESS) {
			ut_ad(error == DB_ERROR);
			error = DB_UNSUPPORTED;
			goto error_handling;
		}
	}

	ut_ad(!dict_table_is_compressed_temporary(ctx->new_table));

	/* Assign table_id, so that no table id of
	fts_create_index_tables() will be written to the undo logs. */
	DBUG_ASSERT(ctx->new_table->id != 0);
	ctx->trx->table_id = ctx->new_table->id;

	/* Create the indexes in SYS_INDEXES and load into dictionary. */

	for (ulint a = 0; a < ctx->num_to_add_index; a++) {

		if (index_defs[a].ind_type & DICT_VIRTUAL
		    && ctx->num_to_drop_vcol > 0 && !new_clustered) {
			innodb_v_adjust_idx_col(ha_alter_info, old_table,
						ctx->num_to_drop_vcol,
						&index_defs[a]);
		}

		ctx->add_index[a] = row_merge_create_index(
			ctx->trx, ctx->new_table,
			&index_defs[a], add_v);

		add_key_nums[a] = index_defs[a].key_number;

		if (!ctx->add_index[a]) {
			error = ctx->trx->error_state;
			DBUG_ASSERT(error != DB_SUCCESS);
			goto error_handling;
		}

		DBUG_ASSERT(ctx->add_index[a]->is_committed()
			    == !!new_clustered);

		if (ctx->add_index[a]->type & DICT_FTS) {
			DBUG_ASSERT(num_fts_index);
			DBUG_ASSERT(!fts_index);
			DBUG_ASSERT(ctx->add_index[a]->type == DICT_FTS);
			fts_index = ctx->add_index[a];
		}

		/* If only online ALTER TABLE operations have been
		requested, allocate a modification log. If the table
		will be locked anyway, the modification
		log is unnecessary. When rebuilding the table
		(new_clustered), we will allocate the log for the
		clustered index of the old table, later. */
		if (new_clustered
		    || !ctx->online
		    || user_table->ibd_file_missing
		    || dict_table_is_discarded(user_table)) {
			/* No need to allocate a modification log. */
			ut_ad(!ctx->add_index[a]->online_log);
		} else if (ctx->add_index[a]->type & DICT_FTS) {
			/* Fulltext indexes are not covered
			by a modification log. */
		} else {
			DBUG_EXECUTE_IF("innodb_OOM_prepare_inplace_alter",
					error = DB_OUT_OF_MEMORY;
					goto error_handling;);
			rw_lock_x_lock(&ctx->add_index[a]->lock);
			bool ok = row_log_allocate(ctx->add_index[a],
						   NULL, true, NULL, NULL,
						   path);
			rw_lock_x_unlock(&ctx->add_index[a]->lock);

			if (!ok) {
				error = DB_OUT_OF_MEMORY;
				goto error_handling;
			}
		}
	}

	ut_ad(new_clustered == ctx->need_rebuild());

	DBUG_EXECUTE_IF("innodb_OOM_prepare_inplace_alter",
			error = DB_OUT_OF_MEMORY;
			goto error_handling;);

	if (new_clustered) {
		dict_index_t*	clust_index = user_table->first_index();
		dict_index_t*	new_clust_index = ctx->new_table->first_index();
		ctx->skip_pk_sort = innobase_pk_order_preserved(
			ctx->col_map, clust_index, new_clust_index);

		DBUG_EXECUTE_IF("innodb_alter_table_pk_assert_no_sort",
			DBUG_ASSERT(ctx->skip_pk_sort););

		if (ctx->online) {
			/* Allocate a log for online table rebuild. */
			rw_lock_x_lock(&clust_index->lock);
			bool ok = row_log_allocate(
				clust_index, ctx->new_table,
				!(ha_alter_info->handler_flags
				  & Alter_inplace_info::ADD_PK_INDEX),
				ctx->add_cols, ctx->col_map, path);
			rw_lock_x_unlock(&clust_index->lock);

			if (!ok) {
				error = DB_OUT_OF_MEMORY;
				goto error_handling;
			}
		}
	}

	if (ctx->online) {
		/* Assign a consistent read view for
		row_merge_read_clustered_index(). */
		trx_assign_read_view(ctx->prebuilt->trx);
	}

	if (fts_index) {
		/* Ensure that the dictionary operation mode will
		not change while creating the auxiliary tables. */
		trx_dict_op_t	op = trx_get_dict_operation(ctx->trx);

#ifdef UNIV_DEBUG
		switch (op) {
		case TRX_DICT_OP_NONE:
			break;
		case TRX_DICT_OP_TABLE:
		case TRX_DICT_OP_INDEX:
			goto op_ok;
		}
		ut_error;
op_ok:
#endif /* UNIV_DEBUG */
		ut_ad(ctx->trx->dict_operation_lock_mode == RW_X_LATCH);
		ut_ad(mutex_own(&dict_sys->mutex));
		ut_ad(rw_lock_own(dict_operation_lock, RW_LOCK_X));

		DICT_TF2_FLAG_SET(ctx->new_table, DICT_TF2_FTS);
		if (new_clustered) {
			/* For !new_clustered, this will be set at
			commit_cache_norebuild(). */
			ctx->new_table->fts_doc_id_index
				= dict_table_get_index_on_name(
					ctx->new_table, FTS_DOC_ID_INDEX_NAME);
			DBUG_ASSERT(ctx->new_table->fts_doc_id_index != NULL);
		}

		/* Fixeme: set dd space id in dict_table_t. */
		thread_local_dd_space_id = new_dd_tab->tablespace_id();

		/* This function will commit the transaction and reset
		the trx_t::dict_operation flag on success. */

		error = fts_create_index_tables(ctx->trx, fts_index);

		DBUG_EXECUTE_IF("innodb_test_fail_after_fts_index_table",
				error = DB_LOCK_WAIT_TIMEOUT;
				goto error_handling;);

		if (error != DB_SUCCESS) {
			goto error_handling;
		}

		trx_start_for_ddl(ctx->trx, op);

		if (!ctx->new_table->fts
		    || ib_vector_size(ctx->new_table->fts->indexes) == 0) {
			error = fts_create_common_tables(
				ctx->trx, ctx->new_table,
				user_table->name.m_name, TRUE);

			DBUG_EXECUTE_IF(
				"innodb_test_fail_after_fts_common_table",
				error = DB_LOCK_WAIT_TIMEOUT;);

			if (error != DB_SUCCESS) {
				goto error_handling;
			}

			ctx->new_table->fts->fts_status
				|= TABLE_DICT_LOCKED;

			error = innobase_fts_load_stopword(
				ctx->new_table, ctx->trx,
				ctx->prebuilt->trx->mysql_thd)
				? DB_SUCCESS : DB_ERROR;
			ctx->new_table->fts->fts_status
				&= ~TABLE_DICT_LOCKED;

			if (error != DB_SUCCESS) {
				goto error_handling;
			}
		}

		ut_ad(trx_get_dict_operation(ctx->trx) == op);
	}

	DBUG_ASSERT(error == DB_SUCCESS);

	/* Commit the data dictionary transaction in order to release
	the table locks on the system tables.  This means that if
	MySQL crashes while creating a new primary key inside
	row_merge_build_indexes(), ctx->new_table will not be dropped
	by trx_rollback_active().  It will have to be recovered or
	dropped by the database administrator. */
	trx_commit_for_mysql(ctx->trx);

	row_mysql_unlock_data_dictionary(ctx->trx);
	dict_locked = false;

	ut_a(ctx->trx->lock.n_active_thrs == 0);

	if (prepare_inplace_alter_table_global_dd(
		    ha_alter_info, ctx->new_table, user_table,
		    old_dd_tab, new_dd_tab, new_clustered)) {
		error = DB_ERROR;
	}

error_handling:
	/* After an error, remove all those index definitions from the
	dictionary which were defined. */

	switch (error) {
	case DB_SUCCESS:
		ut_a(!dict_locked);

		ut_d(mutex_enter(&dict_sys->mutex));
		ut_d(dict_table_check_for_dup_indexes(
			     user_table, CHECK_PARTIAL_OK));
		ut_d(mutex_exit(&dict_sys->mutex));
		DBUG_RETURN(false);
	case DB_TABLESPACE_EXISTS:
		my_error(ER_TABLESPACE_EXISTS, MYF(0), "(unknown)");
		break;
	case DB_DUPLICATE_KEY:
		my_error(ER_DUP_KEY, MYF(0), "SYS_INDEXES");
		break;
	case DB_UNSUPPORTED:
		my_error(ER_TABLE_CANT_HANDLE_SPKEYS, MYF(0), "SYS_COLUMNS");
		break;
	default:
		my_error_innodb(error, table_name, user_table->flags);
	}

error_handled:

	ctx->prebuilt->trx->error_info = NULL;
	ctx->trx->error_state = DB_SUCCESS;

	if (!dict_locked) {
		row_mysql_lock_data_dictionary(ctx->trx);
	}

	if (new_clustered) {
		if (ctx->need_rebuild()) {

			if (DICT_TF2_FLAG_IS_SET(
				    ctx->new_table, DICT_TF2_FTS)) {
				innobase_drop_fts_index_table(
					ctx->new_table, ctx->trx);
			}

			dict_table_close_and_drop(ctx->trx, ctx->new_table);

			/* Free the log for online table rebuild, if
			one was allocated. */

			dict_index_t* clust_index = user_table->first_index();

			rw_lock_x_lock(&clust_index->lock);

			if (clust_index->online_log) {
				ut_ad(ctx->online);
				row_log_abort_sec(clust_index);
				clust_index->online_status
					= ONLINE_INDEX_COMPLETE;
			}

			rw_lock_x_unlock(&clust_index->lock);
		}

		trx_commit_for_mysql(ctx->trx);
		/* n_ref_count must be 1, because purge cannot
		be executing on this very table as we are
		holding dict_operation_lock X-latch. */
		DBUG_ASSERT(user_table->get_ref_count() == 1 || ctx->online);

		online_retry_drop_indexes_with_trx(user_table, ctx->trx);
	} else {
		ut_ad(!ctx->need_rebuild());
		row_merge_drop_indexes(ctx->trx, user_table, TRUE);
		trx_commit_for_mysql(ctx->trx);
	}

	ut_d(dict_table_check_for_dup_indexes(user_table, CHECK_ALL_COMPLETE));
	ut_ad(!user_table->drop_aborted);

err_exit:
#ifdef UNIV_DEBUG
	/* Clear the to_be_dropped flag in the data dictionary cache. */
	for (ulint i = 0; i < ctx->num_to_drop_index; i++) {
		DBUG_ASSERT(ctx->drop_index[i]->is_committed());
		DBUG_ASSERT(ctx->drop_index[i]->to_be_dropped);
		ctx->drop_index[i]->to_be_dropped = 0;
	}
#endif /* UNIV_DEBUG */

	row_mysql_unlock_data_dictionary(ctx->trx);

	trx_free_for_mysql(ctx->trx);
	trx_commit_for_mysql(ctx->prebuilt->trx);

	delete ctx;
	ha_alter_info->handler_ctx = NULL;

	DBUG_RETURN(true);
}

/* Check whether an index is needed for the foreign key constraint.
If so, if it is dropped, is there an equivalent index can play its role.
@return true if the index is needed and can't be dropped */
static MY_ATTRIBUTE((warn_unused_result))
bool
innobase_check_foreign_key_index(
/*=============================*/
	Alter_inplace_info*	ha_alter_info,	/*!< in: Structure describing
						changes to be done by ALTER
						TABLE */
	dict_index_t*		index,		/*!< in: index to check */
	dict_table_t*		indexed_table,	/*!< in: table that owns the
						foreign keys */
	const char**		col_names,	/*!< in: column names, or NULL
						for indexed_table->col_names */
	trx_t*			trx,		/*!< in/out: transaction */
	dict_foreign_t**	drop_fk,	/*!< in: Foreign key constraints
						to drop */
	ulint			n_drop_fk)	/*!< in: Number of foreign keys
						to drop */
{
	ut_ad(index != NULL);
	ut_ad(indexed_table != NULL);

	const dict_foreign_set*	fks = &indexed_table->referenced_set;

	/* Check for all FK references from other tables to the index. */
	for (dict_foreign_set::const_iterator it = fks->begin();
	     it != fks->end(); ++it) {

		dict_foreign_t*	foreign = *it;
		if (foreign->referenced_index != index) {
			continue;
		}
		ut_ad(indexed_table == foreign->referenced_table);

		if (NULL == dict_foreign_find_index(
			    indexed_table, col_names,
			    foreign->referenced_col_names,
			    foreign->n_fields, index,
			    /*check_charsets=*/TRUE,
			    /*check_null=*/FALSE)
		    && NULL == innobase_find_equiv_index(
			    foreign->referenced_col_names,
			    foreign->n_fields,
			    ha_alter_info->key_info_buffer,
			    ha_alter_info->index_add_buffer,
			    ha_alter_info->index_add_count)) {

			/* Index cannot be dropped. */
			trx->error_info = index;
			return(true);
		}
	}

	fks = &indexed_table->foreign_set;

	/* Check for all FK references in current table using the index. */
	for (dict_foreign_set::const_iterator it = fks->begin();
	     it != fks->end(); ++it) {

		dict_foreign_t*	foreign = *it;
		if (foreign->foreign_index != index) {
			continue;
		}

		ut_ad(indexed_table == foreign->foreign_table);

		if (!innobase_dropping_foreign(
			    foreign, drop_fk, n_drop_fk)
		    && NULL == dict_foreign_find_index(
			    indexed_table, col_names,
			    foreign->foreign_col_names,
			    foreign->n_fields, index,
			    /*check_charsets=*/TRUE,
			    /*check_null=*/FALSE)
		    && NULL == innobase_find_equiv_index(
			    foreign->foreign_col_names,
			    foreign->n_fields,
			    ha_alter_info->key_info_buffer,
			    ha_alter_info->index_add_buffer,
			    ha_alter_info->index_add_count)) {

			/* Index cannot be dropped. */
			trx->error_info = index;
			return(true);
		}
	}

	return(false);
}

/**
Rename a given index in the InnoDB data dictionary.

@param index index to rename
@param new_name new name of the index
@param[in,out] trx dict transaction to use, not going to be committed here

@retval true Failure
@retval false Success */
static MY_ATTRIBUTE((warn_unused_result))
bool
rename_index_in_data_dictionary(
/*============================*/
	const dict_index_t*	index,
	const char*		new_name,
	trx_t*			trx)
{
	DBUG_ENTER("rename_index_in_data_dictionary");

	ut_ad(mutex_own(&dict_sys->mutex));
	ut_ad(rw_lock_own(dict_operation_lock, RW_LOCK_X));
	ut_ad(trx->dict_operation_lock_mode == RW_X_LATCH);

	pars_info_t*	pinfo;
	dberr_t		err;

	pinfo = pars_info_create();

	pars_info_add_ull_literal(pinfo, "table_id", index->table->id);
	pars_info_add_ull_literal(pinfo, "index_id", index->id);
	pars_info_add_str_literal(pinfo, "new_name", new_name);

	trx->op_info = "Renaming an index in SYS_INDEXES";

	DBUG_EXECUTE_IF(
		"ib_rename_index_fail1",
		DBUG_SET("+d,innodb_report_deadlock");
	);

	err = que_eval_sql(
		pinfo,
		"PROCEDURE RENAME_INDEX_IN_SYS_INDEXES () IS\n"
		"BEGIN\n"
		"UPDATE SYS_INDEXES SET\n"
		"NAME = :new_name\n"
		"WHERE\n"
		"ID = :index_id AND\n"
		"TABLE_ID = :table_id;\n"
		"END;\n",
		FALSE, trx); /* pinfo is freed by que_eval_sql() */

	DBUG_EXECUTE_IF(
		"ib_rename_index_fail1",
		DBUG_SET("-d,innodb_report_deadlock");
	);

	trx->op_info = "";

	if (err != DB_SUCCESS) {
		my_error_innodb(err, index->table->name.m_name, 0);
		DBUG_RETURN(true);
	}

	DBUG_RETURN(false);
}

/**
Rename all indexes in data dictionary of a given table that are
specified in ha_alter_info.

@param ctx alter context, used to fetch the list of indexes to
rename
@param ha_alter_info fetch the new names from here
@param[in,out] trx dict transaction to use, not going to be committed here

@retval true Failure
@retval false Success */
static MY_ATTRIBUTE((warn_unused_result))
bool
rename_indexes_in_data_dictionary(
/*==============================*/
	const ha_innobase_inplace_ctx*	ctx,
	const Alter_inplace_info*	ha_alter_info,
	trx_t*				trx)
{
	DBUG_ENTER("rename_indexes_in_data_dictionary");

	ut_ad(ctx->num_to_rename == ha_alter_info->index_rename_count);

	for (ulint i = 0; i < ctx->num_to_rename; i++) {
		KEY_PAIR*	pair = &ha_alter_info->index_rename_buffer[i];
		dict_index_t*	index;

		index = ctx->rename[i];

		ut_ad(strcmp(index->name, pair->old_key->name) == 0);

		if (rename_index_in_data_dictionary(index,
						    pair->new_key->name,
						    trx)) {
			/* failed */
			DBUG_RETURN(true);
		}
	}

	DBUG_RETURN(false);
}

/**
Rename a given index in the InnoDB data dictionary cache.

@param[in,out] index index to rename
@param new_name new index name
*/
static
void
rename_index_in_cache(
/*==================*/
	dict_index_t*	index,
	const char*	new_name)
{
	DBUG_ENTER("rename_index_in_cache");

	ut_ad(mutex_own(&dict_sys->mutex));
	ut_ad(rw_lock_own(dict_operation_lock, RW_LOCK_X));

	size_t	old_name_len = strlen(index->name);
	size_t	new_name_len = strlen(new_name);

	if (old_name_len >= new_name_len) {
		/* reuse the old buffer for the name if it is large enough */
		memcpy(const_cast<char*>(index->name()), new_name,
		       new_name_len + 1);
	} else {
		/* Free the old chunk of memory if it is at the topmost
		place in the heap, otherwise the old chunk will be freed
		when the index is evicted from the cache. This code will
		kick-in in a repeated ALTER sequences where the old name is
		alternately longer/shorter than the new name:
		1. ALTER TABLE t RENAME INDEX a TO aa;
		2. ALTER TABLE t RENAME INDEX aa TO a;
		3. go to 1. */
		index->name = mem_heap_strdup_replace(
			index->heap,
			/* Presumed topmost element of the heap: */
			index->name, old_name_len + 1,
			new_name);
	}

	DBUG_VOID_RETURN;
}

/**
Rename all indexes in data dictionary cache of a given table that are
specified in ha_alter_info.

@param ctx alter context, used to fetch the list of indexes to rename
@param ha_alter_info fetch the new names from here
*/
static
void
rename_indexes_in_cache(
/*====================*/
	const ha_innobase_inplace_ctx*	ctx,
	const Alter_inplace_info*	ha_alter_info)
{
	DBUG_ENTER("rename_indexes_in_cache");

	ut_ad(ctx->num_to_rename == ha_alter_info->index_rename_count);

	for (ulint i = 0; i < ctx->num_to_rename; i++) {
		KEY_PAIR*	pair = &ha_alter_info->index_rename_buffer[i];
		dict_index_t*	index;

		index = ctx->rename[i];

		ut_ad(strcmp(index->name, pair->old_key->name) == 0);

		rename_index_in_cache(index, pair->new_key->name);
	}

	DBUG_VOID_RETURN;
}

/** Fill the stored column information in s_cols list.
@param[in]	altered_table	mysql table object
@param[in]	table		innodb table object
@param[out]	s_cols		list of stored column
@param[out]	s_heap		heap for storing stored
column information. */
static
void
alter_fill_stored_column(
	const TABLE*		altered_table,
	dict_table_t*		table,
	dict_s_col_list**	s_cols,
	mem_heap_t**		s_heap)
{
	ulint	n_cols = altered_table->s->fields;

	for (ulint i = 0; i < n_cols; i++) {
		Field* field = altered_table->field[i];
		dict_s_col_t	s_col;

		if (!innobase_is_s_fld(field)) {
			continue;
		}

		ulint	num_base = field->gcol_info->non_virtual_base_columns();
		dict_col_t*	col = table->get_col(i);

		s_col.m_col = col;
		s_col.s_pos = i;

		if (*s_cols == NULL) {
			*s_cols = UT_NEW_NOKEY(dict_s_col_list());
			*s_heap = mem_heap_create(1000);
		}

		if (num_base != 0) {
			s_col.base_col = static_cast<dict_col_t**>(mem_heap_zalloc(
				*s_heap, num_base * sizeof(dict_col_t)));
		} else {
			s_col.base_col = NULL;
		}

		s_col.num_base = num_base;
		innodb_base_col_setup_for_stored(table, field, &s_col);

		(*s_cols)->push_back(s_col);
	}
}

/** Implementation of prepare_inplace_alter_table()
@param[in]	altered_table	TABLE object for new version of table.
@param[in,out]	ha_alter_info	Structure describing changes to be done
by ALTER TABLE and holding data used during in-place alter.
<<<<<<< HEAD
@param[in]	old_dd_tab	dd::Table object representing old
version of the table
@param[in,out]	new_dd_tab	dd::Table object representing new
version of the table
@retval	true Failure
@retval	false Success */
template<typename Table>
=======
@param old_table_def dd::Table object describing old version
of the table.
@param new_table_def dd::Table object for the new version of the
table. Can be adjusted by this call. Changes to the table
definition will be persisted in the data-dictionary at statement
commit time.

@retval true Failure
@retval false Success
*/

>>>>>>> 7e114949
bool
ha_innobase::prepare_inplace_alter_table_impl(
	TABLE*			altered_table,
	Alter_inplace_info*	ha_alter_info,
<<<<<<< HEAD
	const Table*		old_dd_tab,
	Table*			new_dd_tab)
=======
	const dd::Table*	old_table_def,
	dd::Table*		new_table_def)
>>>>>>> 7e114949
{
	dict_index_t**	drop_index = NULL;	/*!< Index to be dropped */
	ulint		n_drop_index;	/*!< Number of indexes to drop */
	dict_index_t**	rename_index;	/*!< Indexes to be dropped */
	ulint		n_rename_index;	/*!< Number of indexes to rename */
	dict_foreign_t**drop_fk;	/*!< Foreign key constraints to drop */
	ulint		n_drop_fk;	/*!< Number of foreign keys to drop */
	dict_foreign_t**add_fk = NULL;	/*!< Foreign key constraints to drop */
	ulint		n_add_fk;	/*!< Number of foreign keys to drop */
	dict_table_t*	indexed_table;	/*!< Table where indexes are created */
	mem_heap_t*	heap;
	const char**	col_names;
	int		error;
	ulint		max_col_len;
	ulint		add_autoinc_col_no	= ULINT_UNDEFINED;
	ulonglong	autoinc_col_max_value	= 0;
	ulint		fts_doc_col_no		= ULINT_UNDEFINED;
	bool		add_fts_doc_id		= false;
	bool		add_fts_doc_id_idx	= false;
	bool		add_fts_idx		= false;
	dict_s_col_list*s_cols			= NULL;
	mem_heap_t*	s_heap			= NULL;

	DBUG_ENTER("ha_innobase::prepare_inplace_alter_table_impl");
	DBUG_ASSERT(!ha_alter_info->handler_ctx);
	DBUG_ASSERT(ha_alter_info->create_info);
	DBUG_ASSERT(!srv_read_only_mode);

	MONITOR_ATOMIC_INC(MONITOR_PENDING_ALTER_TABLE);

#ifdef UNIV_DEBUG
	for (dict_index_t* index = m_prebuilt->table->first_index();
	     index;
	     index = index->next()) {
		ut_ad(!index->to_be_dropped);
	}
#endif /* UNIV_DEBUG */

	ut_d(mutex_enter(&dict_sys->mutex));
	ut_d(dict_table_check_for_dup_indexes(
		     m_prebuilt->table, CHECK_ABORTED_OK));
	ut_d(mutex_exit(&dict_sys->mutex));

	if (!(ha_alter_info->handler_flags & ~INNOBASE_INPLACE_IGNORE)) {
		/* Nothing to do */
		DBUG_ASSERT(m_prebuilt->trx->dict_operation_lock_mode == 0);
		if (ha_alter_info->handler_flags & ~INNOBASE_INPLACE_IGNORE) {

			online_retry_drop_indexes(
				m_prebuilt->table, m_user_thd);

		}

		dd_copy_private(*new_dd_tab, *old_dd_tab);

		DBUG_RETURN(false);
	}

	indexed_table = m_prebuilt->table;

	if (indexed_table->is_corrupted()) {
		/* The clustered index is corrupted. */
		my_error(ER_CHECK_NO_SUCH_TABLE, MYF(0));
		DBUG_RETURN(true);
	}

	/* ALTER TABLE will not implicitly move a table from a single-table
	tablespace to the system tablespace when innodb_file_per_table=OFF.
	But it will implicitly move a table from the system tablespace to a
	single-table tablespace if innodb_file_per_table = ON.
	Tables found in a general tablespace will stay there unless ALTER
	TABLE contains another TABLESPACE=name.  If that is found it will
	explicitly move a table to the named tablespace.
	So if you specify TABLESPACE=`innodb_system` a table can be moved
	into the system tablespace from either a general or file-per-table
	tablespace. But from then on, it is labeled as using a shared space
	(the create options have tablespace=='innodb_system' and the
	SHARED_SPACE flag is set in the table flags) so it can no longer be
	implicitly moved to a file-per-table tablespace. */
	bool	in_system_space
		= fsp_is_system_or_temp_tablespace(indexed_table->space);
	bool	is_file_per_table = !in_system_space
			&& !DICT_TF_HAS_SHARED_SPACE(indexed_table->flags);
#ifdef UNIV_DEBUG
	bool	in_general_space = !in_system_space
			&& DICT_TF_HAS_SHARED_SPACE(indexed_table->flags);

	/* The table being altered can only be in a system tablespace,
	or its own file-per-table tablespace, or a general tablespace. */
	ut_ad(1 == in_system_space + is_file_per_table + in_general_space);
#endif /* UNIV_DEBUG */

	create_table_info_t	info(m_user_thd,
				     altered_table,
				     ha_alter_info->create_info,
				     NULL,
				     NULL,
				     NULL,
				     is_file_per_table);

	info.set_tablespace_type(is_file_per_table);

	if (ha_alter_info->handler_flags
	    & Alter_inplace_info::CHANGE_CREATE_OPTION) {
		const char* invalid_opt = info.create_options_are_invalid();
		if (invalid_opt) {
			my_error(ER_ILLEGAL_HA_CREATE_OPTION, MYF(0),
				 table_type(), invalid_opt);
			goto err_exit_no_heap;
		}
	}

	/* Check if any index name is reserved. */
	if (innobase_index_name_is_reserved(
		    m_user_thd,
		    ha_alter_info->key_info_buffer,
		    ha_alter_info->key_count)) {
err_exit_no_heap:
		DBUG_ASSERT(m_prebuilt->trx->dict_operation_lock_mode == 0);
		if (ha_alter_info->handler_flags & ~INNOBASE_INPLACE_IGNORE) {

			online_retry_drop_indexes(
				m_prebuilt->table, m_user_thd);
		}
		DBUG_RETURN(true);
	}

	indexed_table = m_prebuilt->table;

	/* Check that index keys are sensible */
	error = innobase_check_index_keys(ha_alter_info, indexed_table);

	if (error) {
		goto err_exit_no_heap;
	}

	/* Prohibit renaming a column to something that the table
	already contains. */
	if (ha_alter_info->handler_flags
	    & Alter_inplace_info::ALTER_COLUMN_NAME) {
		List_iterator_fast<Create_field> cf_it(
			ha_alter_info->alter_info->create_list);

		for (Field** fp = table->field; *fp; fp++) {
			if (!((*fp)->flags & FIELD_IS_RENAMED)) {
				continue;
			}

			const char* name = 0;

			cf_it.rewind();
			while (const Create_field* cf = cf_it++) {
				if (cf->field == *fp) {
					name = cf->field_name;
					goto check_if_ok_to_rename;
				}
			}

			ut_error;
check_if_ok_to_rename:
			/* Prohibit renaming a column from FTS_DOC_ID
			if full-text indexes exist. */
			if (!my_strcasecmp(system_charset_info,
					   (*fp)->field_name,
					   FTS_DOC_ID_COL_NAME)
			    && innobase_fulltext_exist(altered_table)) {
				my_error(ER_INNODB_FT_WRONG_DOCID_COLUMN,
					 MYF(0), name);
				goto err_exit_no_heap;
			}

			/* Prohibit renaming a column to an internal column. */
			const char*	s = m_prebuilt->table->col_names;
			unsigned j;
			/* Skip user columns.
			MySQL should have checked these already.
			We want to allow renaming of c1 to c2, c2 to c1. */
			for (j = 0; j < table->s->fields; j++) {
				if (!innobase_is_v_fld(table->field[j])) {
					s += strlen(s) + 1;
				}
			}

			for (; j < m_prebuilt->table->n_def; j++) {
				if (!my_strcasecmp(
					    system_charset_info, name, s)) {
					my_error(ER_WRONG_COLUMN_NAME, MYF(0),
						 s);
					goto err_exit_no_heap;
				}

				s += strlen(s) + 1;
			}
		}
	}

	if (!info.innobase_table_flags()) {
		goto err_exit_no_heap;
	}

	/* Above we might have choosen real row format which is different
	than one that would have been choosen for ALTER TABLE .. ALGORITHM=COPY
	case. Since dd::Table object which includes information about real row
	format was created before point where we make a choice between INPLACE
	and COPY it needs to be updated to reflect correct row format. */
	switch (dict_tf_get_rec_format(info.flags())) {
	case REC_FORMAT_REDUNDANT:
<<<<<<< HEAD
		new_dd_tab->table().set_row_format(dd::Table::RF_REDUNDANT);
		break;
	case REC_FORMAT_COMPACT:
		new_dd_tab->table().set_row_format(dd::Table::RF_COMPACT);
		break;
	case REC_FORMAT_COMPRESSED:
		new_dd_tab->table().set_row_format(dd::Table::RF_COMPRESSED);
		break;
	case REC_FORMAT_DYNAMIC:
		new_dd_tab->table().set_row_format(dd::Table::RF_DYNAMIC);
=======
		new_table_def->set_row_format(dd::Table::RF_REDUNDANT);
		break;
	case REC_FORMAT_COMPACT:
		new_table_def->set_row_format(dd::Table::RF_COMPACT);
		break;
	case REC_FORMAT_COMPRESSED:
		new_table_def->set_row_format(dd::Table::RF_COMPRESSED);
		break;
	case REC_FORMAT_DYNAMIC:
		new_table_def->set_row_format(dd::Table::RF_DYNAMIC);
>>>>>>> 7e114949
		break;
	}

	max_col_len = DICT_MAX_FIELD_LEN_BY_FORMAT_FLAG(info.flags());

	/* Check each index's column length to make sure they do not
	exceed limit */
	for (ulint i = 0; i < ha_alter_info->index_add_count; i++) {
		const KEY* key = &ha_alter_info->key_info_buffer[
			ha_alter_info->index_add_buffer[i]];

		if (key->flags & HA_FULLTEXT) {
			/* The column length does not matter for
			fulltext search indexes. But, UNIQUE
			fulltext indexes are not supported. */
			DBUG_ASSERT(!(key->flags & HA_NOSAME));
			DBUG_ASSERT(!(key->flags & HA_KEYFLAG_MASK
				      & ~(HA_FULLTEXT
					  | HA_PACK_KEY
					  | HA_BINARY_PACK_KEY)));
			add_fts_idx = true;
			continue;
		}

		if (innobase_check_column_length(max_col_len, key)) {
			my_error(ER_INDEX_COLUMN_TOO_LONG, MYF(0),
				 max_col_len);
			goto err_exit_no_heap;
		}
	}

	/* We won't be allowed to add fts index to a table with
	fts indexes already but without AUX_HEX_NAME set.
	This means the aux tables of the table failed to
	rename to hex format but new created aux tables
	shall be in hex format, which is contradictory. */
	if (!DICT_TF2_FLAG_IS_SET(indexed_table, DICT_TF2_FTS_AUX_HEX_NAME)
	    && indexed_table->fts != NULL && add_fts_idx) {
		my_error(ER_INNODB_FT_AUX_NOT_HEX_ID, MYF(0));
		goto err_exit_no_heap;
	}

	/* Check existing index definitions for too-long column
	prefixes as well, in case max_col_len shrunk. */
	for (const dict_index_t* index = indexed_table->first_index();
	     index;
	     index = index->next()) {
		if (index->type & DICT_FTS) {
			DBUG_ASSERT(index->type == DICT_FTS
				    || index->is_corrupted());

			/* We need to drop any corrupted fts indexes
			before we add a new fts index. */
			if (add_fts_idx && index->type & DICT_CORRUPT) {
				ib_errf(m_user_thd, IB_LOG_LEVEL_ERROR,
					ER_INNODB_INDEX_CORRUPT,
					"Fulltext index '%s' is corrupt. "
					"you should drop this index first.",
					index->name());

				goto err_exit_no_heap;
			}

			continue;
		}

		for (ulint i = 0; i < dict_index_get_n_fields(index); i++) {
			const dict_field_t* field = index->get_field(i);
			if (field->prefix_len > max_col_len) {
				my_error(ER_INDEX_COLUMN_TOO_LONG, MYF(0),
					 max_col_len);
				goto err_exit_no_heap;
			}
		}
	}

	n_drop_index = 0;
	n_drop_fk = 0;

	if (ha_alter_info->handler_flags
	    & (INNOBASE_ALTER_NOREBUILD | INNOBASE_ALTER_REBUILD)) {
		heap = mem_heap_create(1024);

		if (ha_alter_info->handler_flags
		    & Alter_inplace_info::ALTER_COLUMN_NAME) {
			col_names = innobase_get_col_names(
				ha_alter_info, altered_table, table,
				indexed_table, heap);
		} else {
			col_names = NULL;
		}
	} else {
		heap = NULL;
		col_names = NULL;
	}

	if (ha_alter_info->handler_flags
	    & Alter_inplace_info::DROP_FOREIGN_KEY) {
		DBUG_ASSERT(ha_alter_info->alter_info->drop_list.size() > 0);

		drop_fk = static_cast<dict_foreign_t**>(
			mem_heap_alloc(
				heap,
				ha_alter_info->alter_info->drop_list.size()
				* sizeof(dict_foreign_t*)));

		for (const Alter_drop *drop : ha_alter_info->alter_info->drop_list) {
			if (drop->type != Alter_drop::FOREIGN_KEY) {
				continue;
			}

			for (dict_foreign_set::iterator it
				= m_prebuilt->table->foreign_set.begin();
			     it != m_prebuilt->table->foreign_set.end();
			     ++it) {

				dict_foreign_t*	foreign = *it;
				const char* fid = strchr(foreign->id, '/');

				DBUG_ASSERT(fid);
				/* If no database/ prefix was present in
				the FOREIGN KEY constraint name, compare
				to the full constraint name. */
				fid = fid ? fid + 1 : foreign->id;

				if (!my_strcasecmp(system_charset_info,
						   fid, drop->name)) {
					drop_fk[n_drop_fk++] = foreign;
					goto found_fk;
				}
			}

			my_error(ER_CANT_DROP_FIELD_OR_KEY, MYF(0),
				 drop->name);
			goto err_exit;
found_fk:
			continue;
		}

		DBUG_ASSERT(n_drop_fk > 0);

		DBUG_ASSERT(n_drop_fk
			    == ha_alter_info->alter_info->drop_list.size());
	} else {
		drop_fk = NULL;
	}

	if (ha_alter_info->index_drop_count) {
		dict_index_t*	drop_primary = NULL;

		DBUG_ASSERT(ha_alter_info->handler_flags
			    & (Alter_inplace_info::DROP_INDEX
			       | Alter_inplace_info::DROP_UNIQUE_INDEX
			       | Alter_inplace_info::DROP_PK_INDEX));
		/* Check which indexes to drop. */
		drop_index = static_cast<dict_index_t**>(
			mem_heap_alloc(
				heap, (ha_alter_info->index_drop_count + 1)
				* sizeof *drop_index));

		for (uint i = 0; i < ha_alter_info->index_drop_count; i++) {
			const KEY*	key
				= ha_alter_info->index_drop_buffer[i];
			dict_index_t*	index
				= dict_table_get_index_on_name(
					indexed_table, key->name);

			if (!index) {
				push_warning_printf(
					m_user_thd,
					Sql_condition::SL_WARNING,
					HA_ERR_WRONG_INDEX,
					"InnoDB could not find key"
					" with name %s", key->name);
			} else {
				ut_ad(!index->to_be_dropped);
				if (!index->is_clustered()) {
					drop_index[n_drop_index++] = index;
				} else {
					drop_primary = index;
				}
			}
		}

		/* If all FULLTEXT indexes were removed, drop an
		internal FTS_DOC_ID_INDEX as well, unless it exists in
		the table. */

		if (innobase_fulltext_exist(table)
		    && !innobase_fulltext_exist(altered_table)
		    && !DICT_TF2_FLAG_IS_SET(
			indexed_table, DICT_TF2_FTS_HAS_DOC_ID)) {
			dict_index_t*	fts_doc_index
				= indexed_table->fts_doc_id_index;
			ut_ad(fts_doc_index);

			// Add some fault tolerance for non-debug builds.
			if (fts_doc_index == NULL) {
				goto check_if_can_drop_indexes;
			}

			DBUG_ASSERT(!fts_doc_index->to_be_dropped);

			for (uint i = 0; i < table->s->keys; i++) {
				if (!my_strcasecmp(
					    system_charset_info,
					    FTS_DOC_ID_INDEX_NAME,
					    table->key_info[i].name)) {
					/* The index exists in the MySQL
					data dictionary. Do not drop it,
					even though it is no longer needed
					by InnoDB fulltext search. */
					goto check_if_can_drop_indexes;
				}
			}

			drop_index[n_drop_index++] = fts_doc_index;
		}

check_if_can_drop_indexes:
		/* Check if the indexes can be dropped. */

		/* Prevent a race condition between DROP INDEX and
		CREATE TABLE adding FOREIGN KEY constraints. */
		row_mysql_lock_data_dictionary(m_prebuilt->trx);

		if (!n_drop_index) {
			drop_index = NULL;
		} else {
			/* Flag all indexes that are to be dropped. */
			for (ulint i = 0; i < n_drop_index; i++) {
				ut_ad(!drop_index[i]->to_be_dropped);
				drop_index[i]->to_be_dropped = 1;
			}
		}

		for (uint i = 0; i < n_drop_index; i++) {
			dict_index_t*	index = drop_index[i];

			if (innobase_check_foreign_key_index(
				ha_alter_info, index,
				indexed_table, col_names,
				m_prebuilt->trx, drop_fk, n_drop_fk)) {
				row_mysql_unlock_data_dictionary(
					m_prebuilt->trx);
				m_prebuilt->trx->error_info = index;
				print_error(HA_ERR_DROP_INDEX_FK,
					    MYF(0));
				goto err_exit;
			}
		}

		/* If a primary index is dropped, need to check
		any depending foreign constraints get affected */
		if (drop_primary
		    && innobase_check_foreign_key_index(
			    ha_alter_info, drop_primary,
			    indexed_table, col_names,
			    m_prebuilt->trx, drop_fk, n_drop_fk)) {
			row_mysql_unlock_data_dictionary(m_prebuilt->trx);
			print_error(HA_ERR_DROP_INDEX_FK, MYF(0));
			goto err_exit;
		}

		row_mysql_unlock_data_dictionary(m_prebuilt->trx);
	} else {
		drop_index = NULL;
	}

	n_rename_index = ha_alter_info->index_rename_count;
	rename_index = NULL;

	/* Create a list of dict_index_t objects that are to be renamed,
	also checking for requests to rename nonexistent indexes. If
	the table is going to be rebuilt (new_clustered == true in
	prepare_inplace_alter_table_dict()), then this can be skipped,
	but we don't for simplicity (we have not determined the value of
	new_clustered yet). */
	if (n_rename_index > 0) {
		rename_index = static_cast<dict_index_t**>(
			mem_heap_alloc(
				heap,
				n_rename_index * sizeof(*rename_index)));
		for (ulint i = 0; i < n_rename_index; i++) {
			dict_index_t*	index;
			const char*	old_name = ha_alter_info
				->index_rename_buffer[i].old_key->name;

			index = dict_table_get_index_on_name(indexed_table,
							     old_name);

			if (index == NULL) {
				my_error(ER_KEY_DOES_NOT_EXITS, MYF(0),
					 old_name,
					 m_prebuilt->table->name.m_name);
				goto err_exit;
			}

			rename_index[i] = index;
		}
	}

	n_add_fk = 0;

	if (ha_alter_info->handler_flags
	    & Alter_inplace_info::ADD_FOREIGN_KEY) {
		ut_ad(!m_prebuilt->trx->check_foreigns);

		alter_fill_stored_column(altered_table, m_prebuilt->table,
					 &s_cols, &s_heap);

		add_fk = static_cast<dict_foreign_t**>(
			mem_heap_zalloc(
				heap,
				ha_alter_info->alter_info->key_list.size()
				* sizeof(dict_foreign_t*)));

		if (!innobase_get_foreign_key_info(
			    ha_alter_info, table_share,
			    m_prebuilt->table, col_names,
			    drop_index, n_drop_index,
			    add_fk, &n_add_fk, m_prebuilt->trx, s_cols)) {
err_exit:
			if (n_drop_index) {
				row_mysql_lock_data_dictionary(m_prebuilt->trx);

				/* Clear the to_be_dropped flags, which might
				have been set at this point. */
				for (ulint i = 0; i < n_drop_index; i++) {
					ut_ad(drop_index[i]->is_committed());
					drop_index[i]->to_be_dropped = 0;
				}

				row_mysql_unlock_data_dictionary(
					m_prebuilt->trx);
			}

			if (heap) {
				mem_heap_free(heap);
			}

			if (s_cols != NULL) {
				UT_DELETE(s_cols);
				mem_heap_free(s_heap);
			}

			goto err_exit_no_heap;
		}

		if (s_cols != NULL) {
			UT_DELETE(s_cols);
			mem_heap_free(s_heap);
		}
	}

	if (!(ha_alter_info->handler_flags & INNOBASE_ALTER_DATA)
	    || ((ha_alter_info->handler_flags & ~INNOBASE_INPLACE_IGNORE)
		== Alter_inplace_info::CHANGE_CREATE_OPTION
		&& !innobase_need_rebuild(ha_alter_info))) {

		if (heap) {
			ha_alter_info->handler_ctx
				= new ha_innobase_inplace_ctx(
					m_prebuilt,
					drop_index, n_drop_index,
					rename_index, n_rename_index,
					drop_fk, n_drop_fk,
					add_fk, n_add_fk,
					ha_alter_info->online,
					heap, indexed_table,
					col_names, ULINT_UNDEFINED, 0, 0, 0);
		}

		DBUG_ASSERT(m_prebuilt->trx->dict_operation_lock_mode == 0);
		if (ha_alter_info->handler_flags & ~INNOBASE_INPLACE_IGNORE) {

			online_retry_drop_indexes(
				m_prebuilt->table, m_user_thd);

		}

		if ((ha_alter_info->handler_flags
		     & Alter_inplace_info::DROP_VIRTUAL_COLUMN)
		    && prepare_inplace_drop_virtual(
			    ha_alter_info, altered_table, table)) {
			DBUG_RETURN(true);
		}

		if ((ha_alter_info->handler_flags
		     & Alter_inplace_info::ADD_VIRTUAL_COLUMN)
		    && prepare_inplace_add_virtual(
			    ha_alter_info, altered_table, table)) {
			DBUG_RETURN(true);
		}

		ha_innobase_inplace_ctx*	ctx
			= static_cast<ha_innobase_inplace_ctx*>(
				ha_alter_info->handler_ctx);

		DBUG_RETURN(prepare_inplace_alter_table_global_dd(
			ha_alter_info, ctx->new_table, ctx->old_table,
			old_dd_tab, new_dd_tab, false));
	}

	/* If we are to build a full-text search index, check whether
	the table already has a DOC ID column.  If not, we will need to
	add a Doc ID hidden column and rebuild the primary index */
	if (innobase_fulltext_exist(altered_table)) {
		ulint	doc_col_no;
		ulint	num_v = 0;

		if (!innobase_fts_check_doc_id_col(
			    m_prebuilt->table,
			    altered_table, &fts_doc_col_no, &num_v)) {

			fts_doc_col_no = altered_table->s->fields - num_v;
			add_fts_doc_id = true;
			add_fts_doc_id_idx = true;

			push_warning_printf(
				m_user_thd,
				Sql_condition::SL_WARNING,
				HA_ERR_WRONG_INDEX,
				"InnoDB rebuilding table to add"
				" column " FTS_DOC_ID_COL_NAME);
		} else if (fts_doc_col_no == ULINT_UNDEFINED) {
			goto err_exit;
		}

		switch (innobase_fts_check_doc_id_index(
				m_prebuilt->table, altered_table,
				&doc_col_no)) {
		case FTS_NOT_EXIST_DOC_ID_INDEX:
			add_fts_doc_id_idx = true;
			break;
		case FTS_INCORRECT_DOC_ID_INDEX:
			my_error(ER_INNODB_FT_WRONG_DOCID_INDEX, MYF(0),
				 FTS_DOC_ID_INDEX_NAME);
			goto err_exit;
		case FTS_EXIST_DOC_ID_INDEX:
			DBUG_ASSERT(
				doc_col_no == fts_doc_col_no
				|| doc_col_no == ULINT_UNDEFINED
				|| (ha_alter_info->handler_flags
				    & (Alter_inplace_info::ALTER_STORED_COLUMN_ORDER
				       | Alter_inplace_info::DROP_STORED_COLUMN
				       | Alter_inplace_info::ADD_STORED_BASE_COLUMN)));
		}
	}

	/* See if an AUTO_INCREMENT column was added. */
	uint	i = 0;
	ulint	num_v = 0;
	List_iterator_fast<Create_field> cf_it(
		ha_alter_info->alter_info->create_list);
	while (const Create_field* new_field = cf_it++) {
		const Field*	field;

		DBUG_ASSERT(i < altered_table->s->fields);

		for (uint old_i = 0; table->field[old_i]; old_i++) {
			if (new_field->field == table->field[old_i]) {
				goto found_col;
			}
		}

		/* This is an added column. */
		DBUG_ASSERT(!new_field->field);
		DBUG_ASSERT(ha_alter_info->handler_flags
			    & Alter_inplace_info::ADD_COLUMN);

		field = altered_table->field[i];

		DBUG_ASSERT((field->auto_flags & Field::NEXT_NUMBER)
			    == !!(field->flags & AUTO_INCREMENT_FLAG));

		if (field->flags & AUTO_INCREMENT_FLAG) {
			if (add_autoinc_col_no != ULINT_UNDEFINED) {
				/* This should have been blocked earlier. */
				ut_ad(0);
				my_error(ER_WRONG_AUTO_KEY, MYF(0));
				goto err_exit;
			}

			/* Get the col no of the old table non-virtual column array */
			add_autoinc_col_no = i - num_v;

			autoinc_col_max_value =
				field->get_max_int_value();
		}
found_col:
		if (innobase_is_v_fld(new_field)) {
			++num_v;
		}

		i++;
	}

	DBUG_ASSERT(heap);
	DBUG_ASSERT(m_user_thd == m_prebuilt->trx->mysql_thd);
	DBUG_ASSERT(!ha_alter_info->handler_ctx);

	ha_alter_info->handler_ctx = new ha_innobase_inplace_ctx(
		m_prebuilt,
		drop_index, n_drop_index,
		rename_index, n_rename_index,
		drop_fk, n_drop_fk, add_fk, n_add_fk,
		ha_alter_info->online,
		heap, m_prebuilt->table, col_names,
		add_autoinc_col_no,
		ha_alter_info->create_info->auto_increment_value,
		autoinc_col_max_value, 0);

	DBUG_RETURN(prepare_inplace_alter_table_dict(
			    ha_alter_info, altered_table, table,
			    old_dd_tab, new_dd_tab,
			    table_share->table_name.str,
			    info.flags(), info.flags2(),
			    fts_doc_col_no, add_fts_doc_id,
			    add_fts_doc_id_idx));
}

/** Check that the column is part of a virtual index(index contains
virtual column) in the table
@param[in]	table		Table containing column
@param[in]	col		column to be checked
@return true if this column is indexed with other virtual columns */
static
bool
dict_col_in_v_indexes(
	dict_table_t*	table,
	dict_col_t*	col)
{
	for (dict_index_t* index = table->first_index()->next();
		index != NULL; index = index->next()) {
		if (!dict_index_has_virtual(index)) {
			continue;
		}
		for (ulint k = 0; k < index->n_fields; k++) {
			dict_field_t* field = index->get_field(k);
			if (field->col->ind == col->ind) {
				return(true);
			}
		}
	}

	return(false);
}

/* Check whether a columnn length change alter operation requires
to rebuild the template.
@param[in]	altered_table	TABLE object for new version of table.
@param[in]	ha_alter_info	Structure describing changes to be done
				by ALTER TABLE and holding data used
				during in-place alter.
@param[in]	table		table being altered
@return TRUE if needs rebuild. */
static
bool
alter_templ_needs_rebuild(
	TABLE*                  altered_table,
	Alter_inplace_info*     ha_alter_info,
	dict_table_t*		table)
{
        ulint	i = 0;
        List_iterator_fast<Create_field>  cf_it(
                ha_alter_info->alter_info->create_list);

	for (Field** fp = altered_table->field; *fp; fp++, i++) {
		cf_it.rewind();
		while (const Create_field* cf = cf_it++) {
			for (ulint j=0; j < table->n_cols; j++) {
				dict_col_t* cols = table->get_col(j);
				if (cf->length > cols->len
				    && dict_col_in_v_indexes(table, cols)) {
					return(true);
				}
			}
		}
	}

	return(false);
}

/** Get the name of an erroneous key.
@param[in]	error_key_num	InnoDB number of the erroneus key
@param[in]	ha_alter_info	changes that were being performed
@param[in]	table		InnoDB table
@return	the name of the erroneous key */
static
const char*
get_error_key_name(
	ulint				error_key_num,
	const Alter_inplace_info*	ha_alter_info,
	const dict_table_t*		table)
{
	if (error_key_num == ULINT_UNDEFINED) {
		return(FTS_DOC_ID_INDEX_NAME);
	} else if (ha_alter_info->key_count == 0) {
		return(table->first_index()->name);
	} else {
		return(ha_alter_info->key_info_buffer[error_key_num].name);
	}
}

/** Implementation of inplace_alter_table()
@param[in]	altered_table	TABLE object for new version of table.
@param[in,out]	ha_alter_info	Structure describing changes to be done
by ALTER TABLE and holding data used during in-place alter.
@param old_table_def dd::Table object describing old version
of the table.
@param new_table_def dd::Table object for the new version of the
table. Can be adjusted by this call. Changes to the table
definition will be persisted in the data-dictionary at statement
commit time.
<<<<<<< HEAD
@retval true Failure */
template<typename Table>
=======

@retval true Failure
@retval false Success
*/

>>>>>>> 7e114949
bool
ha_innobase::inplace_alter_table_impl(
	TABLE*			altered_table,
	Alter_inplace_info*	ha_alter_info,
<<<<<<< HEAD
	const Table*		old_dd_tab,
	Table*			new_dd_tab)
=======
	const dd::Table*	old_table_def,
	dd::Table*		new_table_def)
>>>>>>> 7e114949
{
	dberr_t			error;
	dict_add_v_col_t*	add_v = NULL;
	dict_vcol_templ_t*	s_templ = NULL;
	dict_vcol_templ_t*	old_templ = NULL;
	struct TABLE*		eval_table = altered_table;
	bool			rebuild_templ = false;
	DBUG_ENTER("ha_innobase::inplace_alter_table_impl");
	DBUG_ASSERT(!srv_read_only_mode);

	ut_ad(!rw_lock_own(dict_operation_lock, RW_LOCK_X));
	ut_ad(!rw_lock_own(dict_operation_lock, RW_LOCK_S));

	DEBUG_SYNC(m_user_thd, "innodb_inplace_alter_table_enter");

	if (!(ha_alter_info->handler_flags & INNOBASE_ALTER_DATA)) {
ok_exit:
		DEBUG_SYNC(m_user_thd, "innodb_after_inplace_alter_table");
		DBUG_RETURN(false);
	}

	if ((ha_alter_info->handler_flags & ~INNOBASE_INPLACE_IGNORE)
	    == Alter_inplace_info::CHANGE_CREATE_OPTION
	    && !innobase_need_rebuild(ha_alter_info)) {
		goto ok_exit;
	}

	ha_innobase_inplace_ctx*	ctx
		= static_cast<ha_innobase_inplace_ctx*>
		(ha_alter_info->handler_ctx);

	DBUG_ASSERT(ctx);
	DBUG_ASSERT(ctx->trx);
	DBUG_ASSERT(ctx->prebuilt == m_prebuilt);

	dict_index_t*	pk = m_prebuilt->table->first_index();
	ut_ad(pk != NULL);

	/* For partitioned tables this could be already allocated from a
	previous partition invocation. For normal tables this is NULL. */
	UT_DELETE(ctx->m_stage);

	ctx->m_stage = UT_NEW_NOKEY(ut_stage_alter_t(pk));

	if (m_prebuilt->table->ibd_file_missing
	    || dict_table_is_discarded(m_prebuilt->table)) {
		goto all_done;
	}

	/* If we are doing a table rebuilding or having added virtual
	columns in the same clause, we will need to build a table template
	that carries translation information between MySQL TABLE and InnoDB
	table, which indicates the virtual columns and their base columns
	info. This is used to do the computation callback, so that the
	data in base columns can be extracted send to server.
	If the Column length changes and it is a part of virtual
	index then we need to rebuild the template. */
	rebuild_templ
	     = ctx->need_rebuild()
	       || ((ha_alter_info->handler_flags
		& Alter_inplace_info::ALTER_COLUMN_EQUAL_PACK_LENGTH)
		&& alter_templ_needs_rebuild(
		   altered_table, ha_alter_info, ctx->new_table));

	if ((ctx->new_table->n_v_cols > 0) && rebuild_templ) {
		/* Save the templ if isn't NULL so as to restore the
		original state in case of alter operation failures. */
		if (ctx->new_table->vc_templ != NULL && !ctx->need_rebuild()) {
			old_templ = ctx->new_table->vc_templ;
		}
		s_templ = UT_NEW_NOKEY(dict_vcol_templ_t());
		s_templ->vtempl = NULL;

		innobase_build_v_templ(
			altered_table, ctx->new_table, s_templ,
			NULL, false, NULL);

		ctx->new_table->vc_templ = s_templ;
	} else if (ctx->num_to_add_vcol > 0 && ctx->num_to_drop_vcol == 0) {
		/* if there is ongoing drop virtual column, then we disallow
		inplace add index on newly added virtual column, so it does
		not need to come in here to rebuild template with add_v.
		Please also see the assertion in innodb_v_adjust_idx_col() */

		s_templ = UT_NEW_NOKEY(dict_vcol_templ_t());

		add_v = static_cast<dict_add_v_col_t*>(
			mem_heap_alloc(ctx->heap, sizeof *add_v));
		add_v->n_v_col = ctx->num_to_add_vcol;
		add_v->v_col = ctx->add_vcol;
		add_v->v_col_name = ctx->add_vcol_name;

		s_templ->vtempl = NULL;

		innobase_build_v_templ(
			altered_table, ctx->new_table, s_templ,
			add_v, false, NULL);
		old_templ = ctx->new_table->vc_templ;
		ctx->new_table->vc_templ = s_templ;
	}

	/* Drop virtual column without rebuild will keep dict table
	unchanged, we use old table to evaluate virtual column value
	in innobase_get_computed_value(). */
	if (!ctx->need_rebuild() && ctx->num_to_drop_vcol > 0) {
		eval_table = table;
	}

	/* Read the clustered index of the table and build
	indexes based on this information using temporary
	files and merge sort. */
	DBUG_EXECUTE_IF("innodb_OOM_inplace_alter",
			error = DB_OUT_OF_MEMORY; goto oom;);
	error = row_merge_build_indexes(
		m_prebuilt->trx,
		m_prebuilt->table, ctx->new_table,
		ctx->online,
		ctx->add_index, ctx->add_key_numbers, ctx->num_to_add_index,
		altered_table, ctx->add_cols, ctx->col_map,
		ctx->add_autoinc, ctx->sequence, ctx->skip_pk_sort,
		ctx->m_stage, add_v, eval_table);

#ifdef UNIV_DEBUG
oom:
#endif /* UNIV_DEBUG */
	if (error == DB_SUCCESS && ctx->online && ctx->need_rebuild()) {
		DEBUG_SYNC_C("row_log_table_apply1_before");
		error = row_log_table_apply(
			ctx->thr, m_prebuilt->table, altered_table,
			ctx->m_stage);
	}

	if (s_templ) {
		ut_ad(ctx->need_rebuild() || ctx->num_to_add_vcol > 0
		      || rebuild_templ);
		dict_free_vc_templ(s_templ);
		UT_DELETE(s_templ);

		ctx->new_table->vc_templ = old_templ;
	}

	DEBUG_SYNC_C("inplace_after_index_build");

	DBUG_EXECUTE_IF("create_index_fail",
			error = DB_DUPLICATE_KEY;
			m_prebuilt->trx->error_key_num = ULINT_UNDEFINED;);

	/* After an error, remove all those index definitions
	from the dictionary which were defined. */

	switch (error) {
		KEY*	dup_key;
	all_done:
	case DB_SUCCESS:
		ut_d(mutex_enter(&dict_sys->mutex));
		ut_d(dict_table_check_for_dup_indexes(
			     m_prebuilt->table, CHECK_PARTIAL_OK));
		ut_d(mutex_exit(&dict_sys->mutex));
		/* prebuilt->table->n_ref_count can be anything here,
		given that we hold at most a shared lock on the table. */
		goto ok_exit;
	case DB_DUPLICATE_KEY:
		if (m_prebuilt->trx->error_key_num == ULINT_UNDEFINED
		    || ha_alter_info->key_count == 0) {
			/* This should be the hidden index on
			FTS_DOC_ID, or there is no PRIMARY KEY in the
			table. Either way, we should be seeing and
			reporting a bogus duplicate key error. */
			dup_key = NULL;
		} else {
			DBUG_ASSERT(m_prebuilt->trx->error_key_num
				    < ha_alter_info->key_count);
			dup_key = &ha_alter_info->key_info_buffer[
				m_prebuilt->trx->error_key_num];
		}
		print_keydup_error(altered_table, dup_key, MYF(0));
		break;
	case DB_ONLINE_LOG_TOO_BIG:
		DBUG_ASSERT(ctx->online);
		my_error(ER_INNODB_ONLINE_LOG_TOO_BIG, MYF(0),
			 get_error_key_name(m_prebuilt->trx->error_key_num,
					    ha_alter_info, m_prebuilt->table));
		break;
	case DB_INDEX_CORRUPT:
		my_error(ER_INDEX_CORRUPT, MYF(0),
			 get_error_key_name(m_prebuilt->trx->error_key_num,
					    ha_alter_info, m_prebuilt->table));
		break;
	default:
		my_error_innodb(error,
				table_share->table_name.str,
				m_prebuilt->table->flags);
	}

	/* prebuilt->table->n_ref_count can be anything here, given
	that we hold at most a shared lock on the table. */
	m_prebuilt->trx->error_info = NULL;
	ctx->trx->error_state = DB_SUCCESS;

	DBUG_RETURN(true);
}

/** Free the modification log for online table rebuild.
@param table table that was being rebuilt online */
static
void
innobase_online_rebuild_log_free(
/*=============================*/
	dict_table_t*	table)
{
	dict_index_t* clust_index = table->first_index();

	ut_ad(mutex_own(&dict_sys->mutex));
	ut_ad(rw_lock_own(dict_operation_lock, RW_LOCK_X));

	rw_lock_x_lock(&clust_index->lock);

	if (clust_index->online_log) {
		ut_ad(dict_index_get_online_status(clust_index)
		      == ONLINE_INDEX_CREATION);
		clust_index->online_status = ONLINE_INDEX_COMPLETE;
		row_log_free(clust_index->online_log);
		DEBUG_SYNC_C("innodb_online_rebuild_log_free_aborted");
	}

	DBUG_ASSERT(dict_index_get_online_status(clust_index)
		    == ONLINE_INDEX_COMPLETE);
	rw_lock_x_unlock(&clust_index->lock);
}

/** For each user column, which is part of an index which is not going to be
dropped, it checks if the column number of the column is same as col_no
argument passed.
@param[in]	table	table object
@param[in]	col_no	column number of the column which is to be checked
@param[in]	is_v	if this is a virtual column
@retval true column exists
@retval false column does not exist, true if column is system column or
it is in the index. */
static
bool
check_col_exists_in_indexes(
	const dict_table_t*	table,
	ulint			col_no,
	bool			is_v)
{
	/* This function does not check system columns */
	if (!is_v && table->get_col(col_no)->mtype == DATA_SYS) {
		return(true);
	}

	for (const dict_index_t* index = table->first_index(); index;
	     index = index->next()) {

		if (index->to_be_dropped) {
			continue;
		}

		for (ulint i = 0; i < index->n_user_defined_cols; i++) {
			const dict_col_t* idx_col = index->get_col(i);

			if (is_v && idx_col->is_virtual()) {
				const dict_v_col_t*   v_col = reinterpret_cast<
					const dict_v_col_t*>(idx_col);
				if (v_col->v_pos == col_no) {
					return(true);
				}
			}

			if (!is_v && !idx_col->is_virtual()
			    && dict_col_get_no(idx_col) == col_no) {
				return(true);
			}
		}
	}

	return(false);
}

/** Rollback a secondary index creation, drop the indexes with
temparary index prefix
@param user_table InnoDB table
@param table the TABLE
@param locked TRUE=table locked, FALSE=may need to do a lazy drop
@param trx the transaction
*/
static
void
innobase_rollback_sec_index(
/*========================*/
	dict_table_t*		user_table,
	const TABLE*		table,
	ibool			locked,
	trx_t*			trx)
{
	row_merge_drop_indexes(trx, user_table, locked);

	/* Free the table->fts only if there is no FTS_DOC_ID
	in the table */
	if (user_table->fts
	    && !DICT_TF2_FLAG_IS_SET(user_table,
				     DICT_TF2_FTS_HAS_DOC_ID)
	    && !innobase_fulltext_exist(table)) {
		fts_free(user_table);
	}
}

/** Roll back the changes made during prepare_inplace_alter_table()
and inplace_alter_table() inside the storage engine. Note that the
allowed level of concurrency during this operation will be the same as
for inplace_alter_table() and thus might be higher than during
prepare_inplace_alter_table(). (E.g concurrent writes were blocked
during prepare, but might not be during commit).

@param ha_alter_info Data used during in-place alter.
@param table the TABLE
@param prebuilt the prebuilt struct
@retval true Failure
@retval false Success
*/
inline MY_ATTRIBUTE((warn_unused_result))
bool
rollback_inplace_alter_table(
/*=========================*/
	Alter_inplace_info*	ha_alter_info,
	const TABLE*		table,
	row_prebuilt_t*		prebuilt)
{
	bool	fail	= false;

	ha_innobase_inplace_ctx*	ctx
		= static_cast<ha_innobase_inplace_ctx*>
		(ha_alter_info->handler_ctx);

	DBUG_ENTER("rollback_inplace_alter_table");

	if (!ctx || !ctx->trx) {
		/* If we have not started a transaction yet,
		(almost) nothing has been or needs to be done. */
		goto func_exit;
	}

	trx_start_for_ddl(ctx->trx, TRX_DICT_OP_INDEX);
	row_mysql_lock_data_dictionary(ctx->trx);

	if (ctx->need_rebuild()) {
		dberr_t	err = DB_SUCCESS;
		ulint	flags	= ctx->new_table->flags;

		/* DML threads can access ctx->new_table via the
		online rebuild log. Free it first. */
		innobase_online_rebuild_log_free(prebuilt->table);

		/* Since the FTS index specific auxiliary tables has
		not yet registered with "table->fts" by fts_add_index(),
		we will need explicitly delete them here */
		if (dict_table_has_fts_index(ctx->new_table)) {

			err = innobase_drop_fts_index_table(
				ctx->new_table, ctx->trx);

			if (err != DB_SUCCESS) {
				my_error_innodb(
					err, table->s->table_name.str,
					flags);
				fail = true;
			}
		}

		dict_table_close_and_drop(ctx->trx, ctx->new_table);

		switch (err) {
		case DB_SUCCESS:
			break;
		default:
			my_error_innodb(err, table->s->table_name.str,
					flags);
			fail = true;
		}
	} else {
		DBUG_ASSERT(!(ha_alter_info->handler_flags
			      & Alter_inplace_info::ADD_PK_INDEX));
		DBUG_ASSERT(ctx->new_table == prebuilt->table);

		innobase_rollback_sec_index(
			prebuilt->table, table, FALSE, ctx->trx);
	}

	trx_commit_for_mysql(ctx->trx);
	row_mysql_unlock_data_dictionary(ctx->trx);
	trx_free_for_mysql(ctx->trx);

func_exit:
#ifdef UNIV_DEBUG
	dict_index_t* clust_index = prebuilt->table->first_index();
	DBUG_ASSERT(!clust_index->online_log);
	DBUG_ASSERT(dict_index_get_online_status(clust_index)
		    == ONLINE_INDEX_COMPLETE);
#endif /* UNIV_DEBUG */

	if (ctx) {
		DBUG_ASSERT(ctx->prebuilt == prebuilt);

		if (ctx->num_to_add_fk) {
			for (ulint i = 0; i < ctx->num_to_add_fk; i++) {
				dict_foreign_free(ctx->add_fk[i]);
			}
		}

		if (ctx->num_to_drop_index) {
			row_mysql_lock_data_dictionary(prebuilt->trx);

			/* Clear the to_be_dropped flags
			in the data dictionary cache.
			The flags may already have been cleared,
			in case an error was detected in
			commit_inplace_alter_table(). */
			for (ulint i = 0; i < ctx->num_to_drop_index; i++) {
				dict_index_t*	index = ctx->drop_index[i];
				DBUG_ASSERT(index->is_committed());
				index->to_be_dropped = 0;
			}

			row_mysql_unlock_data_dictionary(prebuilt->trx);
		}
	}

	/* Reset dict_col_t::ord_part for those columns fail to be indexed,
	we do this by checking every existing column, if any current
	index would index them */
	for (ulint i = 0; i < prebuilt->table->get_n_cols(); i++) {
		if (!check_col_exists_in_indexes(prebuilt->table, i, false)) {
			prebuilt->table->cols[i].ord_part = 0;
		}
	}

	for (ulint i = 0; i < dict_table_get_n_v_cols(prebuilt->table); i++) {
		if (!check_col_exists_in_indexes(prebuilt->table, i, true)) {
			prebuilt->table->v_cols[i].m_col.ord_part = 0;
		}
	}

	/* Do not commit/rollback prebuilt->trx, assume mysql will
	rollback it */

	MONITOR_ATOMIC_DEC(MONITOR_PENDING_ALTER_TABLE);
	DBUG_RETURN(fail);
}

/** Drop a FOREIGN KEY constraint from the data dictionary tables.
@param trx data dictionary transaction
@param table_name Table name in MySQL
@param foreign_id Foreign key constraint identifier
@retval true Failure
@retval false Success */
static MY_ATTRIBUTE((warn_unused_result))
bool
innobase_drop_foreign_try(
/*======================*/
	trx_t*			trx,
	const char*		table_name,
	const char*		foreign_id)
{
	DBUG_ENTER("innobase_drop_foreign_try");

	DBUG_ASSERT(trx_get_dict_operation(trx) == TRX_DICT_OP_INDEX);
	ut_ad(trx->dict_operation_lock_mode == RW_X_LATCH);
	ut_ad(mutex_own(&dict_sys->mutex));
	ut_ad(rw_lock_own(dict_operation_lock, RW_LOCK_X));

	/* Drop the constraint from the data dictionary. */
	static const char sql[] =
		"PROCEDURE DROP_FOREIGN_PROC () IS\n"
		"BEGIN\n"
		"DELETE FROM SYS_FOREIGN WHERE ID=:id;\n"
		"DELETE FROM SYS_FOREIGN_COLS WHERE ID=:id;\n"
		"END;\n";

	dberr_t		error;
	pars_info_t*	info;

	info = pars_info_create();
	pars_info_add_str_literal(info, "id", foreign_id);

	trx->op_info = "dropping foreign key constraint from dictionary";
	error = que_eval_sql(info, sql, FALSE, trx);
	trx->op_info = "";

	DBUG_EXECUTE_IF("ib_drop_foreign_error",
			error = DB_OUT_OF_FILE_SPACE;);

	if (error != DB_SUCCESS) {
		my_error_innodb(error, table_name, 0);
		trx->error_state = DB_SUCCESS;
		DBUG_RETURN(true);
	}

	DBUG_RETURN(false);
}

/** Rename a column in the data dictionary tables.
@param[in]	user_table	InnoDB table that was being altered
@param[in]	trx		data dictionary transaction
@param[in]	table_name	Table name in MySQL
@param[in]	nth_col		0-based index of the column
@param[in]	from		old column name
@param[in]	to		new column name
@param[in]	new_clustered	whether the table has been rebuilt
@param[in]	is_virtual	whether it is a virtual column
@retval true Failure
@retval false Success */
static MY_ATTRIBUTE((warn_unused_result))
bool
innobase_rename_column_try(
	const dict_table_t*	user_table,
	trx_t*			trx,
	const char*		table_name,
	ulint			nth_col,
	const char*		from,
	const char*		to,
	bool			new_clustered,
	bool			is_virtual)
{
	pars_info_t*	info;
	dberr_t		error;

	DBUG_ENTER("innobase_rename_column_try");

	DBUG_ASSERT(trx_get_dict_operation(trx) == TRX_DICT_OP_INDEX);
	ut_ad(trx->dict_operation_lock_mode == RW_X_LATCH);
	ut_ad(mutex_own(&dict_sys->mutex));
	ut_ad(rw_lock_own(dict_operation_lock, RW_LOCK_X));

	if (new_clustered) {
		goto rename_foreign;
	}

	info = pars_info_create();

	pars_info_add_ull_literal(info, "tableid", user_table->id);
	pars_info_add_int4_literal(info, "nth", nth_col);
	pars_info_add_str_literal(info, "old", from);
	pars_info_add_str_literal(info, "new", to);

	trx->op_info = "renaming column in SYS_COLUMNS";

	error = que_eval_sql(
		info,
		"PROCEDURE RENAME_SYS_COLUMNS_PROC () IS\n"
		"BEGIN\n"
		"UPDATE SYS_COLUMNS SET NAME=:new\n"
		"WHERE TABLE_ID=:tableid AND NAME=:old\n"
		"AND POS=:nth;\n"
		"END;\n",
		FALSE, trx);

	DBUG_EXECUTE_IF("ib_rename_column_error",
			error = DB_OUT_OF_FILE_SPACE;);

	if (error != DB_SUCCESS) {
err_exit:
		my_error_innodb(error, table_name, 0);
		trx->error_state = DB_SUCCESS;
		trx->op_info = "";
		DBUG_RETURN(true);
	}

	trx->op_info = "renaming column in SYS_FIELDS";

	for (const dict_index_t* index = user_table->first_index();
	     index != NULL;
	     index = index->next()) {

		for (ulint i = 0; i < dict_index_get_n_fields(index); i++) {
			if (strcmp(index->get_field(i)->name, from)) {
				continue;
			}

			info = pars_info_create();

			pars_info_add_ull_literal(info, "indexid", index->id);
			pars_info_add_int4_literal(info, "nth", i);
			pars_info_add_str_literal(info, "old", from);
			pars_info_add_str_literal(info, "new", to);

			error = que_eval_sql(
				info,
				"PROCEDURE RENAME_SYS_FIELDS_PROC () IS\n"
				"BEGIN\n"

				"UPDATE SYS_FIELDS SET COL_NAME=:new\n"
				"WHERE INDEX_ID=:indexid AND COL_NAME=:old\n"
				"AND POS=:nth;\n"

				/* Try again, in case there is a prefix_len
				encoded in SYS_FIELDS.POS */

				"UPDATE SYS_FIELDS SET COL_NAME=:new\n"
				"WHERE INDEX_ID=:indexid AND COL_NAME=:old\n"
				"AND POS>=65536*:nth AND POS<65536*(:nth+1);\n"

				"END;\n",
				FALSE, trx);

			if (error != DB_SUCCESS) {
				goto err_exit;
			}
		}
	}

rename_foreign:
	trx->op_info = "renaming column in SYS_FOREIGN_COLS";

	std::list<dict_foreign_t*>	fk_evict;
	bool		foreign_modified;

	for (dict_foreign_set::iterator it = user_table->foreign_set.begin();
	     it != user_table->foreign_set.end();
	     ++it) {

		dict_foreign_t*	foreign = *it;
		foreign_modified = false;

		for (unsigned i = 0; i < foreign->n_fields; i++) {
			if (strcmp(foreign->foreign_col_names[i], from)) {
				continue;
			}

			info = pars_info_create();

			pars_info_add_str_literal(info, "id", foreign->id);
			pars_info_add_int4_literal(info, "nth", i);
			pars_info_add_str_literal(info, "old", from);
			pars_info_add_str_literal(info, "new", to);

			error = que_eval_sql(
				info,
				"PROCEDURE RENAME_SYS_FOREIGN_F_PROC () IS\n"
				"BEGIN\n"
				"UPDATE SYS_FOREIGN_COLS\n"
				"SET FOR_COL_NAME=:new\n"
				"WHERE ID=:id AND POS=:nth\n"
				"AND FOR_COL_NAME=:old;\n"
				"END;\n",
				FALSE, trx);

			if (error != DB_SUCCESS) {
				goto err_exit;
			}
			foreign_modified = true;
		}

		if (foreign_modified) {
			fk_evict.push_back(foreign);
		}
	}

	for (dict_foreign_set::iterator it
		= user_table->referenced_set.begin();
	     it != user_table->referenced_set.end();
	     ++it) {

		foreign_modified = false;
		dict_foreign_t*	foreign = *it;

		for (unsigned i = 0; i < foreign->n_fields; i++) {
			if (strcmp(foreign->referenced_col_names[i], from)) {
				continue;
			}

			info = pars_info_create();

			pars_info_add_str_literal(info, "id", foreign->id);
			pars_info_add_int4_literal(info, "nth", i);
			pars_info_add_str_literal(info, "old", from);
			pars_info_add_str_literal(info, "new", to);

			error = que_eval_sql(
				info,
				"PROCEDURE RENAME_SYS_FOREIGN_R_PROC () IS\n"
				"BEGIN\n"
				"UPDATE SYS_FOREIGN_COLS\n"
				"SET REF_COL_NAME=:new\n"
				"WHERE ID=:id AND POS=:nth\n"
				"AND REF_COL_NAME=:old;\n"
				"END;\n",
				FALSE, trx);

			if (error != DB_SUCCESS) {
				goto err_exit;
			}
			foreign_modified = true;
		}

		if (foreign_modified) {
			fk_evict.push_back(foreign);
		}
	}

	if (new_clustered) {
		std::for_each(fk_evict.begin(), fk_evict.end(),
			      dict_foreign_remove_from_cache);
	}

	trx->op_info = "";
	DBUG_RETURN(false);
}

/** Rename columns in the data dictionary tables.
@param ha_alter_info Data used during in-place alter.
@param ctx In-place ALTER TABLE context
@param table the TABLE
@param trx data dictionary transaction
@param table_name Table name in MySQL
@retval true Failure
@retval false Success */
static MY_ATTRIBUTE((warn_unused_result))
bool
innobase_rename_columns_try(
/*========================*/
	Alter_inplace_info*	ha_alter_info,
	ha_innobase_inplace_ctx*ctx,
	const TABLE*		table,
	trx_t*			trx,
	const char*		table_name)
{
	List_iterator_fast<Create_field> cf_it(
		ha_alter_info->alter_info->create_list);
	uint	i = 0;
	ulint	num_v = 0;

	DBUG_ASSERT(ctx);
	DBUG_ASSERT(ha_alter_info->handler_flags
		    & Alter_inplace_info::ALTER_COLUMN_NAME);

	for (Field** fp = table->field; *fp; fp++, i++) {
		bool	is_virtual = innobase_is_v_fld(*fp);

		if (!((*fp)->flags & FIELD_IS_RENAMED)) {
			goto processed_field;
		}

		cf_it.rewind();
		while (const Create_field* cf = cf_it++) {
			if (cf->field == *fp) {
				ulint	col_n = is_virtual
						? dict_create_v_col_pos(
							num_v, i)
						: i - num_v;

				if (innobase_rename_column_try(
					    ctx->old_table, trx, table_name,
					    col_n,
					    cf->field->field_name,
					    cf->field_name,
					    ctx->need_rebuild(),
					    is_virtual)) {
					return(true);
				}
				goto processed_field;
			}
		}

		ut_error;
processed_field:
		if (is_virtual) {
			num_v++;
		}

		continue;
	}

	return(false);
}

/** Enlarge a column in the data dictionary tables.
@param user_table InnoDB table that was being altered
@param trx data dictionary transaction
@param table_name Table name in MySQL
@param nth_col 0-based index of the column
@param new_len new column length, in bytes
@param is_v if it's a virtual column
@retval true Failure
@retval false Success */
static MY_ATTRIBUTE((warn_unused_result))
bool
innobase_enlarge_column_try(
/*========================*/
	const dict_table_t*	user_table,
	trx_t*			trx,
	const char*		table_name,
	ulint			nth_col,
	ulint			new_len,
	bool			is_v)
{
	pars_info_t*	info;
	dberr_t		error;
#ifdef UNIV_DEBUG
	dict_col_t*	col;
#endif /* UNIV_DEBUG */
	dict_v_col_t*	v_col;
	ulint		pos;

	DBUG_ENTER("innobase_enlarge_column_try");

	DBUG_ASSERT(trx_get_dict_operation(trx) == TRX_DICT_OP_INDEX);
	ut_ad(trx->dict_operation_lock_mode == RW_X_LATCH);
	ut_ad(mutex_own(&dict_sys->mutex));
	ut_ad(rw_lock_own(dict_operation_lock, RW_LOCK_X));

	if (is_v) {
		v_col = dict_table_get_nth_v_col(user_table, nth_col);
		pos = dict_create_v_col_pos(v_col->v_pos, v_col->m_col.ind);
#ifdef UNIV_DEBUG
		col = &v_col->m_col;
#endif /* UNIV_DEBUG */
	} else {
#ifdef UNIV_DEBUG
		col = user_table->get_col(nth_col);
#endif /* UNIV_DEBUG */
		pos = nth_col;
	}

#ifdef UNIV_DEBUG
	ut_ad(col->len < new_len);
	switch (col->mtype) {
	case DATA_MYSQL:
		/* NOTE: we could allow this when !(prtype & DATA_BINARY_TYPE)
		and ROW_FORMAT is not REDUNDANT and mbminlen<mbmaxlen.
		That is, we treat a UTF-8 CHAR(n) column somewhat like
		a VARCHAR. */
		ut_error;
	case DATA_BINARY:
	case DATA_VARCHAR:
	case DATA_VARMYSQL:
	case DATA_DECIMAL:
	case DATA_BLOB:
		break;
	default:
		ut_error;
	}
#endif /* UNIV_DEBUG */
	info = pars_info_create();

	pars_info_add_ull_literal(info, "tableid", user_table->id);
	pars_info_add_int4_literal(info, "nth", pos);
	pars_info_add_int4_literal(info, "new", new_len);

	trx->op_info = "resizing column in SYS_COLUMNS";

	error = que_eval_sql(
		info,
		"PROCEDURE RESIZE_SYS_COLUMNS_PROC () IS\n"
		"BEGIN\n"
		"UPDATE SYS_COLUMNS SET LEN=:new\n"
		"WHERE TABLE_ID=:tableid AND POS=:nth;\n"
		"END;\n",
		FALSE, trx);

	DBUG_EXECUTE_IF("ib_resize_column_error",
			error = DB_OUT_OF_FILE_SPACE;);

	trx->op_info = "";
	trx->error_state = DB_SUCCESS;

	if (error != DB_SUCCESS) {
		my_error_innodb(error, table_name, 0);
		DBUG_RETURN(true);
	}

	DBUG_RETURN(false);
}

/** Enlarge columns in the data dictionary tables.
@param ha_alter_info Data used during in-place alter.
@param table the TABLE
@param user_table InnoDB table that was being altered
@param trx data dictionary transaction
@param table_name Table name in MySQL
@retval true Failure
@retval false Success */
static MY_ATTRIBUTE((warn_unused_result))
bool
innobase_enlarge_columns_try(
/*=========================*/
	Alter_inplace_info*	ha_alter_info,
	const TABLE*		table,
	const dict_table_t*	user_table,
	trx_t*			trx,
	const char*		table_name)
{
	List_iterator_fast<Create_field> cf_it(
		ha_alter_info->alter_info->create_list);
	ulint	i = 0;
	ulint	num_v = 0;
	bool	is_v;

	for (Field** fp = table->field; *fp; fp++, i++) {
		ulint	idx;

		if ((*fp)->is_virtual_gcol()) {
			is_v = true;
			idx = num_v;
			num_v++;
		} else {
			idx = i - num_v;
			is_v = false;
		}

		cf_it.rewind();
		while (const Create_field* cf = cf_it++) {
			if (cf->field == *fp) {
				if ((*fp)->is_equal(cf)
				    == IS_EQUAL_PACK_LENGTH
				    && innobase_enlarge_column_try(
					    user_table, trx, table_name,
					    idx, cf->length, is_v)) {
					return(true);
				}

				break;
			}
		}
	}

	return(false);
}

/** Rename or enlarge columns in the data dictionary cache
as part of commit_cache_norebuild().
@param ha_alter_info Data used during in-place alter.
@param table the TABLE
@param user_table InnoDB table that was being altered */
static
void
innobase_rename_or_enlarge_columns_cache(
/*=====================================*/
	Alter_inplace_info*	ha_alter_info,
	const TABLE*		table,
	dict_table_t*		user_table)
{
	if (!(ha_alter_info->handler_flags
	      & (Alter_inplace_info::ALTER_COLUMN_EQUAL_PACK_LENGTH
		 | Alter_inplace_info::ALTER_COLUMN_NAME))) {
		return;
	}

	List_iterator_fast<Create_field> cf_it(
		ha_alter_info->alter_info->create_list);
	uint	i = 0;
	ulint	num_v = 0;

	for (Field** fp = table->field; *fp; fp++, i++) {
		bool	is_virtual = innobase_is_v_fld(*fp);

		cf_it.rewind();
		while (const Create_field* cf = cf_it++) {
			if (cf->field != *fp) {
				continue;
			}

			ulint	col_n = is_virtual ? num_v : i - num_v;

			if ((*fp)->is_equal(cf) == IS_EQUAL_PACK_LENGTH) {
				if (is_virtual) {
					dict_table_get_nth_v_col(
						user_table, col_n)->m_col.len
					= cf->length;
				} else {
					user_table->get_col(col_n)->len
					= cf->length;
				}
			}

			if ((*fp)->flags & FIELD_IS_RENAMED) {
				dict_mem_table_col_rename(
					user_table, col_n,
					cf->field->field_name,
					cf->field_name, is_virtual);
			}

			break;
		}

		if (is_virtual) {
			num_v++;
		}
	}
}
/** Get the auto-increment value of the table on commit.
@param ha_alter_info Data used during in-place alter
@param ctx In-place ALTER TABLE context
@param altered_table MySQL table that is being altered
@param old_table MySQL table as it is before the ALTER operation
@return the next auto-increment value (0 if not present) */
static MY_ATTRIBUTE((warn_unused_result))
ulonglong
commit_get_autoinc(
/*===============*/
	Alter_inplace_info*	ha_alter_info,
	ha_innobase_inplace_ctx*ctx,
	const TABLE*		altered_table,
	const TABLE*		old_table)
{
	ulonglong		max_autoinc;

	DBUG_ENTER("commit_get_autoinc");

	if (!altered_table->found_next_number_field) {
		/* There is no AUTO_INCREMENT column in the table
		after the ALTER operation. */
		max_autoinc = 0;
	} else if (ctx->add_autoinc != ULINT_UNDEFINED) {
		/* An AUTO_INCREMENT column was added. Get the last
		value from the sequence, which may be based on a
		supplied AUTO_INCREMENT value. */
		max_autoinc = ctx->sequence.last();
	} else if ((ha_alter_info->handler_flags
		    & Alter_inplace_info::CHANGE_CREATE_OPTION)
		   && (ha_alter_info->create_info->used_fields
		       & HA_CREATE_USED_AUTO)) {
		/* An AUTO_INCREMENT value was supplied, but the table was not
		rebuilt. Get the user-supplied value or the last value from the
		sequence. */
		ib_uint64_t	max_value_table;

		Field*	autoinc_field =
			old_table->found_next_number_field;

		max_autoinc = ha_alter_info->create_info->auto_increment_value;

		dict_table_autoinc_lock(ctx->old_table);

		max_value_table = ctx->old_table->autoinc_persisted;


		/* We still have to search the index here when we want to
		set the AUTO_INCREMENT value to a smaller or equal one.

		Here is an example:
		Let's say we have a table t1 with one AUTOINC column, existing
		rows (1), (2), (100), (200), (1000), after following SQLs:
		DELETE FROM t1 WHERE a > 200;
		ALTER TABLE t1 AUTO_INCREMENT = 150;
		we expect the next value allocated from 201, but not 150.

		We could only search the tree to know current max counter
		in the table and compare. */
		if (max_autoinc <= max_value_table
		    || srv_missing_dd_table_buffer) {
			dberr_t		err;
			dict_index_t*	index;

			index = dict_table_get_index_on_first_col(
				ctx->old_table, autoinc_field->field_index);

			err = row_search_max_autoinc(
				index, autoinc_field->field_name,
				&max_value_table);

			if (err != DB_SUCCESS) {
				ut_ad(0);
				max_autoinc = 0;
			} else if (max_autoinc <= max_value_table) {

				ulonglong	col_max_value;
				ulonglong	offset;

				col_max_value = autoinc_field->
					get_max_int_value();
				offset = ctx->prebuilt->autoinc_offset;
				max_autoinc = innobase_next_autoinc(
					max_value_table, 1, 1, offset,
					col_max_value);
			}
		}

		dict_table_autoinc_unlock(ctx->old_table);
	} else {
		/* An AUTO_INCREMENT value was not specified.
		Read the old counter value from the table. */
		ut_ad(old_table->found_next_number_field);
		dict_table_autoinc_lock(ctx->old_table);
		max_autoinc = ctx->old_table->autoinc;
		dict_table_autoinc_unlock(ctx->old_table);
	}

	DBUG_RETURN(max_autoinc);
}

/** Add or drop foreign key constraints to the data dictionary tables,
but do not touch the data dictionary cache.
@param ctx In-place ALTER TABLE context
@param trx Data dictionary transaction
@param table_name Table name in MySQL
@retval true Failure
@retval false Success
*/
static MY_ATTRIBUTE((warn_unused_result))
bool
innobase_update_foreign_try(
/*========================*/
	ha_innobase_inplace_ctx*ctx,
	trx_t*			trx,
	const char*		table_name)
{
	ulint	foreign_id;
	ulint	i;

	DBUG_ENTER("innobase_update_foreign_try");
	DBUG_ASSERT(ctx);

	foreign_id = dict_table_get_highest_foreign_id(ctx->new_table);

	foreign_id++;

	for (i = 0; i < ctx->num_to_add_fk; i++) {
		dict_foreign_t*		fk = ctx->add_fk[i];

		ut_ad(fk->foreign_table == ctx->new_table
		      || fk->foreign_table == ctx->old_table);

		dberr_t error = dict_create_add_foreign_id(
			&foreign_id, ctx->old_table->name.m_name, fk);

		if (error != DB_SUCCESS) {
			my_error(ER_TOO_LONG_IDENT, MYF(0),
				 fk->id);
			DBUG_RETURN(true);
		}

		if (!fk->foreign_index) {
			fk->foreign_index = dict_foreign_find_index(
				ctx->new_table, ctx->col_names,
				fk->foreign_col_names,
				fk->n_fields, fk->referenced_index, TRUE,
				fk->type
				& (DICT_FOREIGN_ON_DELETE_SET_NULL
				   | DICT_FOREIGN_ON_UPDATE_SET_NULL));
			if (!fk->foreign_index) {
				my_error(ER_FK_INCORRECT_OPTION,
					 MYF(0), table_name, fk->id);
				DBUG_RETURN(true);
			}
		}
#ifdef INNODB_DD_TABLE
		/* The fk->foreign_col_names[] uses renamed column
		names, while the columns in ctx->old_table have not
		been renamed yet. */
		error = dict_create_add_foreign_to_dictionary(
			ctx->old_table->name.m_name, fk, trx);

		DBUG_EXECUTE_IF(
			"innodb_test_cannot_add_fk_system",
			error = DB_ERROR;);

		if (error != DB_SUCCESS) {
			my_error(ER_FK_FAIL_ADD_SYSTEM, MYF(0),
				 fk->id);
			DBUG_RETURN(true);
		}
#endif /* INNODB_DD_TABLE */
	}
#ifdef INNODB_DD_TABLE
	for (i = 0; i < ctx->num_to_drop_fk; i++) {
		dict_foreign_t* fk = ctx->drop_fk[i];

		DBUG_ASSERT(fk->foreign_table == ctx->old_table);

		if (innobase_drop_foreign_try(trx, table_name, fk->id)) {
			DBUG_RETURN(true);
		}
	}
#endif /* INNODB_DD_TABLE */
	DBUG_RETURN(false);
}

/** Update the foreign key constraint definitions in the data dictionary cache
after the changes to data dictionary tables were committed.
@param ctx	In-place ALTER TABLE context
@param user_thd	MySQL connection
@return		InnoDB error code (should always be DB_SUCCESS) */
static MY_ATTRIBUTE((warn_unused_result))
dberr_t
innobase_update_foreign_cache(
/*==========================*/
	ha_innobase_inplace_ctx*	ctx,
	THD*				user_thd,
	dd::Table*			dd_table)
{
	dict_table_t*	user_table;
	dberr_t		err = DB_SUCCESS;

	DBUG_ENTER("innobase_update_foreign_cache");

	ut_ad(mutex_own(&dict_sys->mutex));

	user_table = ctx->old_table;

	/* Discard the added foreign keys, because we will
	load them from the data dictionary. */
	for (ulint i = 0; i < ctx->num_to_add_fk; i++) {
		dict_foreign_t*	fk = ctx->add_fk[i];
		dict_foreign_free(fk);
	}

	if (ctx->need_rebuild()) {
		/* The rebuilt table is already using the renamed
		column names. No need to pass col_names or to drop
		constraints from the data dictionary cache. */
		DBUG_ASSERT(!ctx->col_names);
		DBUG_ASSERT(user_table->foreign_set.empty());
		DBUG_ASSERT(user_table->referenced_set.empty());
		user_table = ctx->new_table;
	} else {
		/* Drop the foreign key constraints if the
		table was not rebuilt. If the table is rebuilt,
		there would not be any foreign key contraints for
		it yet in the data dictionary cache. */
		for (ulint i = 0; i < ctx->num_to_drop_fk; i++) {
			dict_foreign_t* fk = ctx->drop_fk[i];
			dict_foreign_remove_from_cache(fk);
		}
	}
#ifdef INNODB_DD_TABLE
	/* Load the old or added foreign keys from the data dictionary
	and prevent the table from being evicted from the data
	dictionary cache (work around the lack of WL#6049). */
	dict_names_t	fk_tables;

	dd::cache::Dictionary_client*	client = dd::get_dd_client(user_thd);
	dd::cache::Dictionary_client::Auto_releaser	releaser(client);
	err = dd_table_load_fk(
		client, user_table->name.m_name, ctx->col_names,
		user_table, dd_table, user_thd, true, true, &fk_tables);

	if (err == DB_CANNOT_ADD_CONSTRAINT) {
		fk_tables.clear();

		/* It is possible there are existing foreign key are
		loaded with "foreign_key checks" off,
		so let's retry the loading with charset_check is off */
		err = dd_table_load_fk(
			client, user_table->name.m_name, ctx->col_names,
			user_table, dd_table, user_thd, true, false,
			&fk_tables);

		/* The load with "charset_check" off is successful, warn
		the user that the foreign key has loaded with mis-matched
		charset */
		if (err == DB_SUCCESS) {
			push_warning_printf(
				user_thd,
				Sql_condition::SL_WARNING,
				ER_ALTER_INFO,
				"Foreign key constraints for table '%s'"
				" are loaded with charset check off",
				user_table->name.m_name);
		}
	}

	/* For complete loading of foreign keys, all associated tables must
	also be loaded. */
	while (err == DB_SUCCESS && !fk_tables.empty()) {
		dict_table_t*	table = dict_load_table(
			fk_tables.front(), true, DICT_ERR_IGNORE_NONE);

		if (table == NULL) {
			table_name_t	table_name;
			table_name.m_name = const_cast<char*>(
						fk_tables.front());

			err = DB_TABLE_NOT_FOUND;
			ib::error()
				<< "Failed to load table '" << table_name
				<< "' which has a foreign key constraint with"
				<< " table '" << user_table->name << "'.";
			break;
		}

		fk_tables.pop_front();
	}
#endif /* INNODB_DD_TABLE */
	DBUG_RETURN(err);
}

/** Commit the changes made during prepare_inplace_alter_table()
and inplace_alter_table() inside the data dictionary tables,
when rebuilding the table.
@param ha_alter_info Data used during in-place alter
@param ctx In-place ALTER TABLE context
@param altered_table MySQL table that is being altered
@param old_table MySQL table as it is before the ALTER operation
@param trx Data dictionary transaction
@param table_name Table name in MySQL
@retval true Failure
@retval false Success
*/
inline MY_ATTRIBUTE((warn_unused_result))
bool
commit_try_rebuild(
/*===============*/
	Alter_inplace_info*	ha_alter_info,
	ha_innobase_inplace_ctx*ctx,
	TABLE*			altered_table,
	const TABLE*		old_table,
	trx_t*			trx,
	const char*		table_name)
{
	dict_table_t*	rebuilt_table	= ctx->new_table;
	dict_table_t*	user_table	= ctx->old_table;

	DBUG_ENTER("commit_try_rebuild");
	DBUG_ASSERT(ctx->need_rebuild());
	DBUG_ASSERT(trx->dict_operation_lock_mode == RW_X_LATCH);
	DBUG_ASSERT(!(ha_alter_info->handler_flags
		      & Alter_inplace_info::DROP_FOREIGN_KEY)
		    || ctx->num_to_drop_fk > 0);

	for (dict_index_t* index = rebuilt_table->first_index();
	     index;
	     index = index->next()) {
		DBUG_ASSERT(dict_index_get_online_status(index)
			    == ONLINE_INDEX_COMPLETE);
		DBUG_ASSERT(index->is_committed());
		if (index->is_corrupted()) {
			my_error(ER_INDEX_CORRUPT, MYF(0), index->name());
			DBUG_RETURN(true);
		}
	}

	if (innobase_update_foreign_try(ctx, trx, table_name)) {
		DBUG_RETURN(true);
	}

	dberr_t	error;

	/* Clear the to_be_dropped flag in the data dictionary cache
	of user_table. */
	for (ulint i = 0; i < ctx->num_to_drop_index; i++) {
		dict_index_t*	index = ctx->drop_index[i];
		DBUG_ASSERT(index->table == user_table);
		DBUG_ASSERT(index->is_committed());
		DBUG_ASSERT(index->to_be_dropped);
		index->to_be_dropped = 0;
	}

	/* We copied the table. Any indexes that were requested to be
	dropped were not created in the copy of the table. Apply any
	last bit of the rebuild log and then rename the tables. */

	if (ctx->online) {
		DEBUG_SYNC_C("row_log_table_apply2_before");

		dict_vcol_templ_t* s_templ  = NULL;

		if (ctx->new_table->n_v_cols > 0) {
			s_templ = UT_NEW_NOKEY(
					dict_vcol_templ_t());
			s_templ->vtempl = NULL;

			innobase_build_v_templ(
				altered_table, ctx->new_table, s_templ,
				NULL, true, NULL);
			ctx->new_table->vc_templ = s_templ;
		}

		error = row_log_table_apply(
			ctx->thr, user_table, altered_table,
			static_cast<ha_innobase_inplace_ctx*>(
				ha_alter_info->handler_ctx)->m_stage);

		if (s_templ) {
			ut_ad(ctx->need_rebuild());
			dict_free_vc_templ(s_templ);
			UT_DELETE(s_templ);
			ctx->new_table->vc_templ = NULL;
		}

		ulint	err_key = thr_get_trx(ctx->thr)->error_key_num;

		switch (error) {
			KEY*	dup_key;
		case DB_SUCCESS:
			break;
		case DB_DUPLICATE_KEY:
			if (err_key == ULINT_UNDEFINED) {
				/* This should be the hidden index on
				FTS_DOC_ID. */
				dup_key = NULL;
			} else {
				DBUG_ASSERT(err_key <
					    ha_alter_info->key_count);
				dup_key = &ha_alter_info
					->key_info_buffer[err_key];
			}
			print_keydup_error(altered_table, dup_key, MYF(0));
			DBUG_RETURN(true);
		case DB_ONLINE_LOG_TOO_BIG:
			my_error(ER_INNODB_ONLINE_LOG_TOO_BIG, MYF(0),
				 get_error_key_name(err_key, ha_alter_info,
						    rebuilt_table));
			DBUG_RETURN(true);
		case DB_INDEX_CORRUPT:
			my_error(ER_INDEX_CORRUPT, MYF(0),
				 get_error_key_name(err_key, ha_alter_info,
						    rebuilt_table));
			DBUG_RETURN(true);
		default:
			my_error_innodb(error, table_name, user_table->flags);
			DBUG_RETURN(true);
		}
	}
#ifdef INNODB_DD_TABLE
	if ((ha_alter_info->handler_flags
	     & Alter_inplace_info::ALTER_COLUMN_NAME)
	    && innobase_rename_columns_try(ha_alter_info, ctx, old_table,
					   trx, table_name)) {
		DBUG_RETURN(true);
	}
#endif /* INNODB_DD_TABLE */
	DBUG_EXECUTE_IF("ib_ddl_crash_before_rename", DBUG_SUICIDE(););

	/* The new table must inherit the flag from the
	"parent" table. */
	if (dict_table_is_discarded(user_table)) {
		rebuilt_table->ibd_file_missing = true;
		rebuilt_table->flags2 |= DICT_TF2_DISCARDED;
	}
#ifdef INNODB_DD_TABLE
	/* We can now rename the old table as a temporary table,
	rename the new temporary table as the old table and drop the
	old table. First, we only do this in the data dictionary
	tables. The actual renaming will be performed in
	commit_cache_rebuild(), once the data dictionary transaction
	has been successfully committed. */

	error = row_merge_rename_tables_dict(
		user_table, rebuilt_table, ctx->tmp_name, trx);
#endif /* INNODB_DD_TABLE */
	/* We must be still holding a table handle. */
	DBUG_ASSERT(user_table->get_ref_count() >= 1);

	DBUG_EXECUTE_IF("ib_ddl_crash_after_rename", DBUG_SUICIDE(););
	DBUG_EXECUTE_IF("ib_rebuild_cannot_rename", error = DB_ERROR;);

	if (user_table->get_ref_count() > 1) {
		/* This should only occur when an innodb_memcached
		connection with innodb_api_enable_mdl=off was started
		before commit_inplace_alter_table() locked the data
		dictionary. We must roll back the ALTER TABLE, because
		we cannot drop a table while it is being used. */

		/* Normally, n_ref_count must be 1, because purge
		cannot be executing on this very table as we are
		holding dict_operation_lock X-latch. */
		my_error(ER_TABLE_REFERENCED,MYF(0));
		DBUG_RETURN(true);
	}

	switch (error) {
	case DB_SUCCESS:
		DBUG_RETURN(false);
	case DB_TABLESPACE_EXISTS:
		ut_a(rebuilt_table->get_ref_count() == 1);
		my_error(ER_TABLESPACE_EXISTS, MYF(0), ctx->tmp_name);
		DBUG_RETURN(true);
	case DB_DUPLICATE_KEY:
		ut_a(rebuilt_table->get_ref_count() == 1);
		my_error(ER_TABLE_EXISTS_ERROR, MYF(0), ctx->tmp_name);
		DBUG_RETURN(true);
	default:
		my_error_innodb(error, table_name, user_table->flags);
		DBUG_RETURN(true);
	}
}

/** Apply the changes made during commit_try_rebuild(),
to the data dictionary cache and the file system.
@param ctx In-place ALTER TABLE context */
inline
void
commit_cache_rebuild(
/*=================*/
	ha_innobase_inplace_ctx*	ctx)
{
	dberr_t		error;

	DBUG_ENTER("commit_cache_rebuild");
	DEBUG_SYNC_C("commit_cache_rebuild");
	DBUG_ASSERT(ctx->need_rebuild());
	DBUG_ASSERT(dict_table_is_discarded(ctx->old_table)
		    == dict_table_is_discarded(ctx->new_table));

	const char* old_name = mem_heap_strdup(
		ctx->heap, ctx->old_table->name.m_name);

	/* We already committed and redo logged the renames,
	so this must succeed. */
	error = dict_table_rename_in_cache(
		ctx->old_table, ctx->tmp_name, FALSE);
	ut_a(error == DB_SUCCESS);

	error = dict_table_rename_in_cache(
		ctx->new_table, old_name, FALSE);
	ut_a(error == DB_SUCCESS);

	DBUG_VOID_RETURN;
}

/** Set of column numbers */
typedef std::set<ulint, std::less<ulint>, ut_allocator<ulint> >	col_set;

/** Store the column number of the columns in a list belonging
to indexes which are not being dropped.
@param[in]	ctx		In-place ALTER TABLE context
@param[in, out]	drop_col_list	list which will be set, containing columns
				which is part of index being dropped
@param[in, out]	drop_v_col_list	list which will be set, containing
				virtual columns which is part of index
				being dropped */
static
void
get_col_list_to_be_dropped(
	const ha_innobase_inplace_ctx*	ctx,
	col_set&			drop_col_list,
	col_set&			drop_v_col_list)
{
	for (ulint index_count = 0; index_count < ctx->num_to_drop_index;
	     index_count++) {
		const dict_index_t*	index = ctx->drop_index[index_count];

		for (ulint col = 0; col < index->n_user_defined_cols; col++) {
			const dict_col_t*	idx_col = index->get_col(col);

			if (idx_col->is_virtual()) {
				const dict_v_col_t*	v_col
					= reinterpret_cast<
						const dict_v_col_t*>(idx_col);
				drop_v_col_list.insert(v_col->v_pos);

			} else {
				ulint	col_no = dict_col_get_no(idx_col);
				drop_col_list.insert(col_no);
			}
		}
	}
}

/** Commit the changes made during prepare_inplace_alter_table() and
inplace_alter_table() inside the data dictionary tables, when not rebuilding
the table.
@param[in]	ha_alter_info	Data used during in-place alter
@param[in]	ctx		In-place ALTER TABLE context
@param[in]	altered_table	MySQL table that is being altered
@param[in]	old_table	MySQL table as it is before the ALTER operation
@param[in]	trx		Data dictionary transaction
@param[in]	table_name	Table name in MySQL
@retval true Failure
@retval false Success */
inline MY_ATTRIBUTE((warn_unused_result))
bool
commit_try_norebuild(
	Alter_inplace_info*	ha_alter_info,
	ha_innobase_inplace_ctx*ctx,
	TABLE*			altered_table,
	const TABLE*		old_table,
	trx_t*			trx,
	const char*		table_name)
{
	DBUG_ENTER("commit_try_norebuild");
	DBUG_ASSERT(!ctx->need_rebuild());
	DBUG_ASSERT(trx->dict_operation_lock_mode == RW_X_LATCH);
	DBUG_ASSERT(!(ha_alter_info->handler_flags
		      & Alter_inplace_info::DROP_FOREIGN_KEY)
		    || ctx->num_to_drop_fk > 0);
	DBUG_ASSERT(ctx->num_to_drop_fk
		    == ha_alter_info->alter_info->drop_list.size()
		    || ctx->num_to_drop_vcol
		       == ha_alter_info->alter_info->drop_list.size());

	for (ulint i = 0; i < ctx->num_to_add_index; i++) {
		dict_index_t*	index = ctx->add_index[i];
		DBUG_ASSERT(dict_index_get_online_status(index)
			    == ONLINE_INDEX_COMPLETE);
		DBUG_ASSERT(!index->is_committed());
		if (index->is_corrupted()) {
			/* Report a duplicate key
			error for the index that was
			flagged corrupted, most likely
			because a duplicate value was
			inserted (directly or by
			rollback) after
			ha_innobase::inplace_alter_table()
			completed.
			TODO: report this as a corruption
			with a detailed reason once
			WL#6379 has been implemented. */
			my_error(ER_DUP_UNKNOWN_IN_INDEX,
				 MYF(0), index->name());
			DBUG_RETURN(true);
		}
	}

	if (innobase_update_foreign_try(ctx, trx, table_name)) {
		DBUG_RETURN(true);
	}
#ifdef INNODB_DD_TABLE
	dberr_t	error;

	/* We altered the table in place. Mark the indexes as committed. */
	for (ulint i = 0; i < ctx->num_to_add_index; i++) {
		dict_index_t*	index = ctx->add_index[i];
		DBUG_ASSERT(dict_index_get_online_status(index)
			    == ONLINE_INDEX_COMPLETE);
		DBUG_ASSERT(!index->is_committed());
		error = row_merge_rename_index_to_add(
			trx, ctx->new_table->id, index->id);
		switch (error) {
		case DB_SUCCESS:
			break;
		case DB_TOO_MANY_CONCURRENT_TRXS:
			/* If we wrote some undo log here, then the
			persistent data dictionary for this table may
			probably be corrupted. This is because a
			'trigger' on SYS_INDEXES could already have invoked
			btr_free_if_exists(), which cannot be rolled back. */
			DBUG_ASSERT(trx->undo_no == 0);
			my_error(ER_TOO_MANY_CONCURRENT_TRXS, MYF(0));
			DBUG_RETURN(true);
		default:
			sql_print_error(
				"InnoDB: rename index to add: %lu\n",
				(ulong) error);
			DBUG_ASSERT(0);
			my_error(ER_INTERNAL_ERROR, MYF(0),
				 "rename index to add");
			DBUG_RETURN(true);
		}
	}

	/* Drop any indexes that were requested to be dropped.
	Flag them in the data dictionary first. */

	for (ulint i = 0; i < ctx->num_to_drop_index; i++) {
		dict_index_t*	index = ctx->drop_index[i];
		DBUG_ASSERT(index->is_committed());
		DBUG_ASSERT(index->table == ctx->new_table);
		DBUG_ASSERT(index->to_be_dropped);

		error = row_merge_rename_index_to_drop(
			trx, index->table->id, index->id);
		if (error != DB_SUCCESS) {
			sql_print_error(
				"InnoDB: rename index to drop: %lu\n",
				(ulong) error);
			DBUG_ASSERT(0);
			my_error(ER_INTERNAL_ERROR, MYF(0),
				 "rename index to drop");
			DBUG_RETURN(true);
		}
	}

	if ((ha_alter_info->handler_flags
	     & Alter_inplace_info::ALTER_COLUMN_NAME)
	    && innobase_rename_columns_try(ha_alter_info, ctx, old_table,
					   trx, table_name)) {
		DBUG_RETURN(true);
	}

	if ((ha_alter_info->handler_flags
	     & Alter_inplace_info::ALTER_COLUMN_EQUAL_PACK_LENGTH)
	    && innobase_enlarge_columns_try(ha_alter_info, old_table,
					    ctx->old_table, trx, table_name)) {
		DBUG_RETURN(true);
	}

	if ((ha_alter_info->handler_flags
	     & Alter_inplace_info::RENAME_INDEX)
	    && rename_indexes_in_data_dictionary(ctx, ha_alter_info, trx)) {
		DBUG_RETURN(true);
	}

	if ((ha_alter_info->handler_flags
	     & Alter_inplace_info::DROP_VIRTUAL_COLUMN)
	    && innobase_drop_virtual_try(
		    ha_alter_info, altered_table, old_table,
		    ctx->old_table, trx)) {
		DBUG_RETURN(true);
	}

	if ((ha_alter_info->handler_flags
	     & Alter_inplace_info::ADD_VIRTUAL_COLUMN)
	    && innobase_add_virtual_try(
		    ha_alter_info, altered_table, old_table,
		    ctx->old_table, trx)) {
		DBUG_RETURN(true);
	}
#endif /* INNODB_DD_TABLE */
	DBUG_RETURN(false);
}

/** Commit the changes to the data dictionary cache
after a successful commit_try_norebuild() call.
@param ctx In-place ALTER TABLE context
@param table the TABLE before the ALTER
@param trx Data dictionary transaction object
(will be started and committed)
@return whether all replacements were found for dropped indexes */
inline MY_ATTRIBUTE((warn_unused_result))
bool
commit_cache_norebuild(
/*===================*/
	ha_innobase_inplace_ctx*ctx,
	const TABLE*		table,
	trx_t*			trx)
{
	DBUG_ENTER("commit_cache_norebuild");

	bool	found = true;

	DBUG_ASSERT(!ctx->need_rebuild());

	col_set			drop_list;
	col_set			v_drop_list;
	col_set::const_iterator col_it;

	/* Check if the column, part of an index to be dropped is part of any
	other index which is not being dropped. If it so, then set the ord_part
	of the column to 0. */
	get_col_list_to_be_dropped(ctx, drop_list, v_drop_list);

	for (col_it = drop_list.begin(); col_it != drop_list.end(); ++col_it) {
		if (!check_col_exists_in_indexes(ctx->new_table,
						 *col_it, false)) {
			ctx->new_table->cols[*col_it].ord_part = 0;
		}
	}

	for (col_it = v_drop_list.begin();
	     col_it != v_drop_list.end(); ++col_it) {
		if (!check_col_exists_in_indexes(ctx->new_table,
						 *col_it, true)) {
			ctx->new_table->v_cols[*col_it].m_col.ord_part = 0;
		}
	}

	for (ulint i = 0; i < ctx->num_to_add_index; i++) {
		dict_index_t*	index = ctx->add_index[i];
		DBUG_ASSERT(dict_index_get_online_status(index)
			    == ONLINE_INDEX_COMPLETE);
		DBUG_ASSERT(!index->is_committed());
		index->set_committed(true);
	}

	if (ctx->num_to_drop_index) {
		/* Really drop the indexes that were dropped.
		The transaction had to be committed first
		(after renaming the indexes), so that in the
		event of a crash, crash recovery will drop the
		indexes, because it drops all indexes whose
		names start with TEMP_INDEX_PREFIX. Once we
		have started dropping an index tree, there is
		no way to roll it back. */

		std::vector<page_no_t>*	page_no_vector =
				new std::vector<page_no_t>();

		for (ulint i = 0; i < ctx->num_to_drop_index; i++) {
			dict_index_t*	index = ctx->drop_index[i];
			DBUG_ASSERT(index->is_committed());
			DBUG_ASSERT(index->table == ctx->new_table);
			DBUG_ASSERT(index->to_be_dropped);

			/* Replace the indexes in foreign key
			constraints if needed. */

			if (!dict_foreign_replace_index(
				    index->table, ctx->col_names, index)) {
				found = false;
			}

			/* Mark the index dropped
			in the data dictionary cache. */
			rw_lock_x_lock(dict_index_get_lock(index));
			page_no_vector->push_back(index->page);
			index->page = FIL_NULL;
			rw_lock_x_unlock(dict_index_get_lock(index));
		}

		trx_start_for_ddl(trx, TRX_DICT_OP_INDEX);

#ifdef INNODB_DD_TABLE
		row_merge_drop_indexes_dict(trx, ctx->new_table->id);
#endif /* INNODB_DD_TABLE */

		for (ulint i = 0; i < ctx->num_to_drop_index; i++) {
			dict_index_t*	index = ctx->drop_index[i];
			DBUG_ASSERT(index->is_committed());
			DBUG_ASSERT(index->table == ctx->new_table);

			if (index->type & DICT_FTS) {
				DBUG_ASSERT(
					index->type == DICT_FTS
					|| index->is_corrupted());
				DBUG_ASSERT(index->table->fts);
				fts_drop_index(index->table, index, trx);
			}

			dict_drop_index(index, page_no_vector->at(i));

			dict_index_remove_from_cache(index->table, index);
		}

		trx_commit_for_mysql(trx);

		delete page_no_vector;
	}

	ctx->new_table->fts_doc_id_index
		= ctx->new_table->fts
		? dict_table_get_index_on_name(
			ctx->new_table, FTS_DOC_ID_INDEX_NAME)
		: NULL;
	DBUG_ASSERT((ctx->new_table->fts == NULL)
		    == (ctx->new_table->fts_doc_id_index == NULL));

	DBUG_RETURN(found);
}

/** Adjust the persistent statistics after non-rebuilding ALTER TABLE.
Remove statistics for dropped indexes, add statistics for created indexes
and rename statistics for renamed indexes.
@param ha_alter_info Data used during in-place alter
@param ctx In-place ALTER TABLE context
@param altered_table MySQL table that is being altered
@param table_name Table name in MySQL
@param thd MySQL connection
*/
static
void
alter_stats_norebuild(
/*==================*/
	Alter_inplace_info*		ha_alter_info,
	ha_innobase_inplace_ctx*	ctx,
	TABLE*				altered_table,
	const char*			table_name,
	THD*				thd)
{
	ulint	i;

	DBUG_ENTER("alter_stats_norebuild");
	DBUG_ASSERT(!ctx->need_rebuild());

	if (!dict_stats_is_persistent_enabled(ctx->new_table)) {
		DBUG_VOID_RETURN;
	}

	/* Delete corresponding rows from the stats table. We do this
	in a separate transaction from trx, because lock waits are not
	allowed in a data dictionary transaction. (Lock waits are possible
	on the statistics table, because it is directly accessible by users,
	not covered by the dict_operation_lock.)

	Because the data dictionary changes were already committed, orphaned
	rows may be left in the statistics table if the system crashes.

	FIXME: each change to the statistics tables is being committed in a
	separate transaction, meaning that the operation is not atomic

	FIXME: This will not drop the (unused) statistics for
	FTS_DOC_ID_INDEX if it was a hidden index, dropped together
	with the last renamining FULLTEXT index. */
	for (i = 0; i < ha_alter_info->index_drop_count; i++) {
		const KEY* key = ha_alter_info->index_drop_buffer[i];

		if (key->flags & HA_FULLTEXT) {
			/* There are no index cardinality
			statistics for FULLTEXT indexes. */
			continue;
		}

		char	errstr[1024];

		if (dict_stats_drop_index(
			    ctx->new_table->name.m_name, key->name,
			    errstr, sizeof errstr) != DB_SUCCESS) {
			push_warning(thd,
				     Sql_condition::SL_WARNING,
				     ER_LOCK_WAIT_TIMEOUT, errstr);
		}
	}

	for (i = 0; i < ha_alter_info->index_rename_count; i++) {
		KEY_PAIR*	pair = &ha_alter_info->index_rename_buffer[i];
		dberr_t		err;

		err = dict_stats_rename_index(ctx->new_table,
					      pair->old_key->name,
					      pair->new_key->name);

		if (err != DB_SUCCESS) {
			push_warning_printf(
				thd,
				Sql_condition::SL_WARNING,
				ER_ERROR_ON_RENAME,
				"Error renaming an index of table '%s'"
				" from '%s' to '%s' in InnoDB persistent"
				" statistics storage: %s",
				table_name,
				pair->old_key->name,
				pair->new_key->name,
				ut_strerr(err));
		}
	}

	for (i = 0; i < ctx->num_to_add_index; i++) {
		dict_index_t*	index = ctx->add_index[i];
		DBUG_ASSERT(index->table == ctx->new_table);

		if (!(index->type & DICT_FTS)) {
			dict_stats_init(ctx->new_table);
			dict_stats_update_for_index(index);
		}
	}

	DBUG_VOID_RETURN;
}

/** Adjust the persistent statistics after rebuilding ALTER TABLE.
Remove statistics for dropped indexes, add statistics for created indexes
and rename statistics for renamed indexes.
@param table InnoDB table that was rebuilt by ALTER TABLE
@param table_name Table name in MySQL
@param thd MySQL connection
*/
static
void
alter_stats_rebuild(
/*================*/
	dict_table_t*	table,
	const char*	table_name,
	THD*		thd)
{
	DBUG_ENTER("alter_stats_rebuild");

	if (dict_table_is_discarded(table)
	    || !dict_stats_is_persistent_enabled(table)) {
		DBUG_VOID_RETURN;
	}

#ifdef UNIV_DEBUG
	bool	ibd_file_missing_orig = false;
#endif /* UNIV_DEBUG */

	DBUG_EXECUTE_IF(
		"ib_rename_index_fail2",
		ibd_file_missing_orig = table->ibd_file_missing;
		table->ibd_file_missing = TRUE;
	);

	dberr_t	ret = dict_stats_update(table, DICT_STATS_RECALC_PERSISTENT);

	DBUG_EXECUTE_IF(
		"ib_rename_index_fail2",
		table->ibd_file_missing = ibd_file_missing_orig;
	);

	if (ret != DB_SUCCESS) {
		push_warning_printf(
			thd,
			Sql_condition::SL_WARNING,
			ER_ALTER_INFO,
			"Error updating stats for table '%s'"
			" after table rebuild: %s",
			table_name, ut_strerr(ret));
	}

	DBUG_VOID_RETURN;
}

#ifdef UNIV_DEBUG
# define DBUG_INJECT_CRASH(prefix, count)			\
do {								\
	char buf[32];						\
	snprintf(buf, sizeof buf, prefix "_%u", count);	\
	DBUG_EXECUTE_IF(buf, DBUG_SUICIDE(););			\
} while (0)
#else
# define DBUG_INJECT_CRASH(prefix, count)
#endif

/** Implementation of commit_inplace_alter_table()
@param[in]	altered_table	TABLE object for new version of table.
@param[in,out]	ha_alter_info	Structure describing changes to be done
by ALTER TABLE and holding data used during in-place alter.
@param commit true => Commit, false => Rollback.
@param old_table_def dd::Table object describing old version
of the table.
@param new_table_def dd::Table object for the new version of the
table. Can be adjusted by this call. Changes to the table
definition will be persisted in the data-dictionary at statement
commit time.
<<<<<<< HEAD
@retval true Failure, false Success */
template<typename Table>
=======
@retval true Failure
@retval false Success
*/

>>>>>>> 7e114949
bool
ha_innobase::commit_inplace_alter_table_impl(
	TABLE*			altered_table,
	Alter_inplace_info*	ha_alter_info,
	bool			commit,
<<<<<<< HEAD
	const Table*		old_dd_tab,
	Table*			new_dd_tab)
=======
	const dd::Table*	old_table_def,
	dd::Table*		new_table_def)
>>>>>>> 7e114949
{
	dberr_t	error;
	ha_innobase_inplace_ctx*ctx0;
	struct mtr_buf_copy_t	logs;

	ctx0 = static_cast<ha_innobase_inplace_ctx*>
		(ha_alter_info->handler_ctx);

#ifdef UNIV_DEBUG
	uint	crash_inject_count	= 1;
	uint	crash_fail_inject_count	= 1;
	uint	failure_inject_count	= 1;
#endif /* UNIV_DEBUG */

	DBUG_ENTER("ha_innobase::commit_inplace_alter_table_impl");
	DBUG_ASSERT(!srv_read_only_mode);
	DBUG_ASSERT(!ctx0 || ctx0->prebuilt == m_prebuilt);
	DBUG_ASSERT(!ctx0 || ctx0->old_table == m_prebuilt->table);

	DEBUG_SYNC_C("innodb_commit_inplace_alter_table_enter");

	DEBUG_SYNC_C("innodb_commit_inplace_alter_table_wait");

	if (ctx0 != NULL && ctx0->m_stage != NULL) {
		ctx0->m_stage->begin_phase_end();
	}

	if (!commit) {
		/* A rollback is being requested. So far we may at
		most have created some indexes. If any indexes were to
		be dropped, they would actually be dropped in this
		method if commit=true. */
		const bool	ret = rollback_inplace_alter_table(
			ha_alter_info, table, m_prebuilt);
		DBUG_RETURN(ret);
	}

	if (!(ha_alter_info->handler_flags & ~INNOBASE_INPLACE_IGNORE)) {
		DBUG_ASSERT(!ctx0);
		MONITOR_ATOMIC_DEC(MONITOR_PENDING_ALTER_TABLE);
		ha_alter_info->group_commit_ctx = NULL;
		DBUG_RETURN(false);
	}

	DBUG_ASSERT(ctx0);

	inplace_alter_handler_ctx**	ctx_array;
	inplace_alter_handler_ctx*	ctx_single[2];

	if (ha_alter_info->group_commit_ctx) {
		ctx_array = ha_alter_info->group_commit_ctx;
	} else {
		ctx_single[0] = ctx0;
		ctx_single[1] = NULL;
		ctx_array = ctx_single;
	}

	DBUG_ASSERT(ctx0 == ctx_array[0]);
	ut_ad(m_prebuilt->table == ctx0->old_table);
	ha_alter_info->group_commit_ctx = NULL;

	/* Free the ctx->trx of other partitions, if any. We will only
	use the ctx0->trx here. Others may have been allocated in
	the prepare stage. */

	for (inplace_alter_handler_ctx** pctx = &ctx_array[1]; *pctx;
	     pctx++) {
		ha_innobase_inplace_ctx*	ctx
			= static_cast<ha_innobase_inplace_ctx*>(*pctx);

		if (ctx->trx) {
			trx_free_for_mysql(ctx->trx);
			ctx->trx = NULL;
		}
	}

	trx_start_if_not_started_xa(m_prebuilt->trx, true);

	for (inplace_alter_handler_ctx** pctx = ctx_array; *pctx; pctx++) {
		ha_innobase_inplace_ctx*	ctx
			= static_cast<ha_innobase_inplace_ctx*>(*pctx);
		DBUG_ASSERT(ctx->prebuilt->trx == m_prebuilt->trx);

		/* Exclusively lock the table, to ensure that no other
		transaction is holding locks on the table while we
		change the table definition. The MySQL meta-data lock
		should normally guarantee that no conflicting locks
		exist. However, FOREIGN KEY constraints checks and any
		transactions collected during crash recovery could be
		holding InnoDB locks only, not MySQL locks. */

		error = row_merge_lock_table(
			m_prebuilt->trx, ctx->old_table, LOCK_X);

		if (error != DB_SUCCESS) {
			my_error_innodb(
				error, table_share->table_name.str, 0);
			DBUG_RETURN(true);
		}
	}

	DEBUG_SYNC(m_user_thd, "innodb_alter_commit_after_lock_table");

	const bool	new_clustered	= ctx0->need_rebuild();
	trx_t*		trx		= ctx0->trx;
	bool		fail		= false;

	if (new_clustered) {
		for (inplace_alter_handler_ctx** pctx = ctx_array;
		     *pctx; pctx++) {
			ha_innobase_inplace_ctx*	ctx
				= static_cast<ha_innobase_inplace_ctx*>(*pctx);
			DBUG_ASSERT(ctx->need_rebuild());

			if (ctx->old_table->fts) {
				ut_ad(!ctx->old_table->fts->add_wq);
				fts_optimize_remove_table(
					ctx->old_table);
			}

			if (ctx->new_table->fts) {
				ut_ad(!ctx->new_table->fts->add_wq);
				fts_optimize_remove_table(
					ctx->new_table);
			}
		}
	}

	if (!trx) {
		DBUG_ASSERT(!new_clustered);
		trx = innobase_trx_allocate(m_user_thd);
	}

	trx_start_for_ddl(trx, TRX_DICT_OP_INDEX);
	/* Latch the InnoDB data dictionary exclusively so that no deadlocks
	or lock waits can happen in it during the data dictionary operation. */
	row_mysql_lock_data_dictionary(trx);

	ut_ad(log_append_on_checkpoint(NULL) == NULL);

	/* Prevent the background statistics collection from accessing
	the tables. */
	for (;;) {
		bool	retry = false;

		for (inplace_alter_handler_ctx** pctx = ctx_array;
		     *pctx; pctx++) {
			ha_innobase_inplace_ctx*	ctx
				= static_cast<ha_innobase_inplace_ctx*>(*pctx);

			DBUG_ASSERT(new_clustered == ctx->need_rebuild());

			if (new_clustered
			    && !dict_stats_stop_bg(ctx->old_table)) {
				retry = true;
			}

			if (!dict_stats_stop_bg(ctx->new_table)) {
				retry = true;
			}
		}

		if (!retry) {
			break;
		}

		DICT_STATS_BG_YIELD(trx);
	}

	/* Apply the changes to the data dictionary tables, for all
	partitions. */

	for (inplace_alter_handler_ctx** pctx = ctx_array;
	     *pctx && !fail; pctx++) {
		ha_innobase_inplace_ctx*	ctx
			= static_cast<ha_innobase_inplace_ctx*>(*pctx);

		DBUG_ASSERT(new_clustered == ctx->need_rebuild());

		ctx->max_autoinc = commit_get_autoinc(
			ha_alter_info, ctx, altered_table, table);

		if (ctx->need_rebuild()) {
			ctx->tmp_name = dict_mem_create_temporary_tablename(
				ctx->heap, ctx->new_table->name.m_name,
				ctx->new_table->id);

			fail = commit_try_rebuild(
				ha_alter_info, ctx, altered_table, table,
				trx, table_share->table_name.str);

			if (!fail && !srv_missing_dd_table_buffer) {
				/* Also check the DDTableBuffer and delete
				the corresponding row for old table */
				dberr_t		error;

				mutex_enter(&dict_persist->mutex);
				error = dict_persist->table_buffer->remove(
					ctx->old_table->id);
				ut_a(error = DB_SUCCESS);
				mutex_exit(&dict_persist->mutex);
			}
		} else {
			fail = commit_try_norebuild(
				ha_alter_info, ctx, altered_table, table, trx,
				table_share->table_name.str);
		}
		DBUG_INJECT_CRASH("ib_commit_inplace_crash",
				  crash_inject_count++);
#ifdef UNIV_DEBUG
		{
			/* Generate a dynamic dbug text. */
			char buf[32];

			snprintf(buf, sizeof buf,
				    "ib_commit_inplace_fail_%u",
				    failure_inject_count++);

			DBUG_EXECUTE_IF(buf,
					my_error(ER_INTERNAL_ERROR, MYF(0),
						 "Injected error!");
					fail = true;
			);
		}
#endif
	}

	/* Commit or roll back the changes to the data dictionary. */

	if (fail) {
		trx_rollback_for_mysql(trx);
	} else if (!new_clustered) {
		trx_commit_for_mysql(trx);
	} else {
		mtr_t	mtr;
		mtr_start(&mtr);
		mtr.set_sys_modified();

		for (inplace_alter_handler_ctx** pctx = ctx_array;
		     *pctx; pctx++) {
			ha_innobase_inplace_ctx*	ctx
				= static_cast<ha_innobase_inplace_ctx*>(*pctx);

			DBUG_ASSERT(ctx->need_rebuild());
			/* Check for any possible problems for any
			file operations that will be performed in
			commit_cache_rebuild(), and if none, generate
			the redo log for these operations. */
			error = fil_mtr_rename_log(ctx->old_table,
						   ctx->new_table,
						   ctx->tmp_name, &mtr);
			if (error != DB_SUCCESS) {
				/* Out of memory or a problem will occur
				when renaming files. */
				fail = true;
				my_error_innodb(error, ctx->old_table->name.m_name,
						ctx->old_table->flags);
			}
			DBUG_INJECT_CRASH("ib_commit_inplace_crash",
					  crash_inject_count++);
		}

		/* Test what happens on crash if the redo logs
		are flushed to disk here. The log records
		about the rename should not be committed, and
		the data dictionary transaction should be
		rolled back, restoring the old table. */
		DBUG_EXECUTE_IF("innodb_alter_commit_crash_before_commit",
				log_buffer_flush_to_disk();
				DBUG_SUICIDE(););
		ut_ad(!trx->fts_trx);

		if (fail) {
			mtr.set_log_mode(MTR_LOG_NO_REDO);
			mtr_commit(&mtr);
			trx_rollback_for_mysql(trx);
		} else {
			ut_ad(trx_state_eq(trx, TRX_STATE_ACTIVE));
			ut_ad(trx_is_rseg_updated(trx));

			if (mtr.get_log()->size() > 0) {
				ut_ad(*mtr.get_log()->front()->begin()
				      == MLOG_FILE_RENAME2);

				/* Append the MLOG_FILE_RENAME2
				records on checkpoint, as a separate
				mini-transaction before the one that
				contains the MLOG_CHECKPOINT marker. */
				static const byte	multi
					= MLOG_MULTI_REC_END;

				mtr.get_log()->for_each_block(logs);
				logs.m_buf.push(&multi, sizeof multi);

				log_append_on_checkpoint(&logs.m_buf);
			}

			/* The following call commits the
			mini-transaction, making the data dictionary
			transaction committed at mtr.end_lsn. The
			transaction becomes 'durable' by the time when
			log_buffer_flush_to_disk() returns. In the
			logical sense the commit in the file-based
			data structures happens here. */
			trx_commit_low(trx, &mtr);
		}

		/* If server crashes here, the dictionary in
		InnoDB and MySQL will differ.  The .ibd files
		and the .frm files must be swapped manually by
		the administrator. No loss of data. */
		DBUG_EXECUTE_IF("innodb_alter_commit_crash_after_commit",
				log_make_checkpoint_at(LSN_MAX, TRUE);
				log_buffer_flush_to_disk();
				DBUG_SUICIDE(););
	}

	/* Update the persistent autoinc counter if necessary, we should
	do this before flushing logs. */
	uint64	autoinc = 0;
	if (altered_table->found_next_number_field
	    && !srv_missing_dd_table_buffer) {
		for (inplace_alter_handler_ctx** pctx = ctx_array;
		     *pctx; pctx++) {
			ha_innobase_inplace_ctx*        ctx
				= static_cast<ha_innobase_inplace_ctx*>
				(*pctx);
			DBUG_ASSERT(ctx->need_rebuild() == new_clustered);

			if (ctx->max_autoinc > autoinc) {
				autoinc = ctx->max_autoinc;
			}

			dict_table_t* t = ctx->new_table;
			Field* field = altered_table->found_next_number_field;

			dict_table_autoinc_lock(t);

			dict_table_autoinc_initialize(t, ctx->max_autoinc);

			dict_table_autoinc_set_col_pos(t, field->field_index);

			/* The same reason as comments on this function call
			in row_rename_table_for_mysql(). Besides, we may write
			redo logs here if we want to update the counter to a
			smaller one. */
			ib_uint64_t	autoinc = dict_table_autoinc_read(t);
			dict_table_set_and_persist_autoinc(
				t, autoinc - 1,
				autoinc - 1 < t->autoinc_persisted);

			dict_table_autoinc_unlock(t);
		}
	}


	/* Flush the log to reduce probability that the .frm files and
	the InnoDB data dictionary get out-of-sync if the user runs
	with innodb_flush_log_at_trx_commit = 0 */

	log_buffer_flush_to_disk();

	/* At this point, the changes to the persistent storage have
	been committed or rolled back. What remains to be done is to
	update the in-memory structures, close some handles, release
	temporary files, and (unless we rolled back) update persistent
	statistics. */
	for (inplace_alter_handler_ctx** pctx = ctx_array;
	     *pctx; pctx++) {
		ha_innobase_inplace_ctx*	ctx
			= static_cast<ha_innobase_inplace_ctx*>(*pctx);

		DBUG_ASSERT(ctx->need_rebuild() == new_clustered);

		if (new_clustered) {
			innobase_online_rebuild_log_free(ctx->old_table);
		}

		if (fail) {
			if (new_clustered) {
				trx_start_for_ddl(trx, TRX_DICT_OP_TABLE);

				dict_table_close_and_drop(trx, ctx->new_table);

				trx_commit_for_mysql(trx);
				ctx->new_table = NULL;
			} else {
				/* We failed, but did not rebuild the table.
				Roll back any ADD INDEX, or get rid of garbage
				ADD INDEX that was left over from a previous
				ALTER TABLE statement. */
				trx_start_for_ddl(trx, TRX_DICT_OP_INDEX);
				innobase_rollback_sec_index(
					ctx->new_table, table, TRUE, trx);
				trx_commit_for_mysql(trx);
			}
			DBUG_INJECT_CRASH("ib_commit_inplace_crash_fail",
					  crash_fail_inject_count++);

			continue;
		}

		innobase_copy_frm_flags_from_table_share(
			ctx->new_table, altered_table->s);

		if (new_clustered) {
			/* We will reload and refresh the
			in-memory foreign key constraint
			metadata. This is a rename operation
			in preparing for dropping the old
			table. Set the table to_be_dropped bit
			here, so to make sure DML foreign key
			constraint check does not use the
			stale dict_foreign_t. This is done
			because WL#6049 (FK MDL) has not been
			implemented yet. */
			ctx->old_table->to_be_dropped = true;

			DBUG_PRINT("to_be_dropped",
				   ("table: %s", ctx->old_table->name.m_name));

			/* Rename the tablespace files. */
			commit_cache_rebuild(ctx);

			ctx->new_table->discard_after_ddl = true;
		} else {
			error = innobase_update_foreign_cache(
				ctx, m_user_thd, &new_dd_tab->table());

			if (error != DB_SUCCESS) {
				/* The data dictionary cache
				should be corrupted now.  The
				best solution should be to
				kill and restart the server,
				but the *.frm file has not
				been replaced yet. */
				push_warning_printf(
					m_user_thd,
					Sql_condition::SL_WARNING,
					ER_ALTER_INFO,
					"InnoDB: Could not add foreign"
					" key constraints.");
			} else {
				if (!commit_cache_norebuild(
					    ctx, table, trx)) {
					ut_a(!m_prebuilt->trx->check_foreigns);
				}

				innobase_rename_or_enlarge_columns_cache(
					ha_alter_info, table,
					ctx->new_table);

				rename_indexes_in_cache(ctx, ha_alter_info);
			}

		}

		dict_mem_table_free_foreign_vcol_set(ctx->new_table);
		dict_mem_table_fill_foreign_vcol_set(ctx->new_table);

		DBUG_INJECT_CRASH("ib_commit_inplace_crash",
				  crash_inject_count++);
	}

	log_append_on_checkpoint(NULL);

	/* Invalidate the index translation table. In partitioned
	tables, there is no share. */
	if (m_share) {
		m_share->idx_trans_tbl.index_count = 0;
	}

	if (trx == ctx0->trx) {
		ctx0->trx = NULL;
	}

	/* Tell the InnoDB server that there might be work for
	utility threads: */

	srv_active_wake_master_thread();

	if (fail) {
		for (inplace_alter_handler_ctx** pctx = ctx_array;
		     *pctx; pctx++) {
			ha_innobase_inplace_ctx*	ctx
				= static_cast<ha_innobase_inplace_ctx*>
				(*pctx);
			DBUG_ASSERT(ctx->need_rebuild() == new_clustered);

			ut_d(dict_table_check_for_dup_indexes(
				     ctx->old_table,
				     CHECK_ABORTED_OK));
			ut_a(fts_check_cached_index(ctx->old_table));
			DBUG_INJECT_CRASH("ib_commit_inplace_crash_fail",
					  crash_fail_inject_count++);
		}

		row_mysql_unlock_data_dictionary(trx);
		trx_free_for_mysql(trx);
		DBUG_RETURN(true);
	}

	if (ctx0->num_to_drop_vcol || ctx0->num_to_add_vcol) {

		if (ctx0->old_table->get_ref_count() > 1) {

			row_mysql_unlock_data_dictionary(trx);
			trx_free_for_mysql(trx);
			my_error(ER_TABLE_REFERENCED,MYF(0));
			DBUG_RETURN(true);
		}

		trx_commit_for_mysql(m_prebuilt->trx);

		if (btr_search_enabled) {
			btr_search_disable(false);
			btr_search_enable();
		}

		char	tb_name[FN_REFLEN];
		ut_strcpy(tb_name, m_prebuilt->table->name.m_name);

		tb_name[strlen(m_prebuilt->table->name.m_name)] = 0;

		/* discard this dict_table_t when we free prebuilt */
		m_prebuilt->table->discard_after_ddl = true;

		/* Drop outdated table stats. */
		char	errstr[1024];
		if (dict_stats_drop_table(
			    tb_name,
			    errstr, sizeof(errstr))
		    != DB_SUCCESS) {
			push_warning_printf(
				m_user_thd,
				Sql_condition::SL_WARNING,
				ER_ALTER_INFO,
				"Deleting persistent statistics"
				" for table '%s' in"
				" InnoDB failed: %s",
				table->s->table_name.str,
				errstr);
		}

		row_mysql_unlock_data_dictionary(trx);
		trx_free_for_mysql(trx);
		MONITOR_ATOMIC_DEC(MONITOR_PENDING_ALTER_TABLE);
		DBUG_RETURN(false);
	}

	/* Release the table locks. */
	trx_commit_for_mysql(m_prebuilt->trx);

	DBUG_EXECUTE_IF("ib_ddl_crash_after_user_trx_commit", DBUG_SUICIDE(););

	for (inplace_alter_handler_ctx** pctx = ctx_array;
	     *pctx; pctx++) {
		ha_innobase_inplace_ctx*	ctx
			= static_cast<ha_innobase_inplace_ctx*>
			(*pctx);
		DBUG_ASSERT(ctx->need_rebuild() == new_clustered);

		/* TODO: To remove the whole 'if' in WL#7141 */
		if (altered_table->found_next_number_field
		    && srv_missing_dd_table_buffer) {
			dict_table_t*	t = ctx->new_table;

			dict_table_autoinc_lock(t);
			dict_table_autoinc_initialize(t, ctx->max_autoinc);
			dict_table_autoinc_unlock(t);
		}

		bool	add_fts	= false;

		/* Publish the created fulltext index, if any.
		Note that a fulltext index can be created without
		creating the clustered index, if there already exists
		a suitable FTS_DOC_ID column. If not, one will be
		created, implying new_clustered */
		for (ulint i = 0; i < ctx->num_to_add_index; i++) {
			dict_index_t*	index = ctx->add_index[i];

			if (index->type & DICT_FTS) {
				DBUG_ASSERT(index->type == DICT_FTS);
				/* We reset DICT_TF2_FTS here because the bit
				is left unset when a drop proceeds the add. */
				DICT_TF2_FLAG_SET(ctx->new_table, DICT_TF2_FTS);
				fts_add_index(index, ctx->new_table);
				add_fts = true;
			}
		}

		ut_d(dict_table_check_for_dup_indexes(
			     ctx->new_table, CHECK_ALL_COMPLETE));

		if (add_fts) {
			fts_optimize_add_table(ctx->new_table);
		}

		ut_d(dict_table_check_for_dup_indexes(
			     ctx->new_table, CHECK_ABORTED_OK));
		ut_a(fts_check_cached_index(ctx->new_table));

		if (new_clustered) {
			/* Since the table has been rebuilt, we remove
			all persistent statistics corresponding to the
			old copy of the table (which was renamed to
			ctx->tmp_name). */

			char	errstr[1024];

			DBUG_ASSERT(0 == strcmp(ctx->old_table->name.m_name,
						ctx->tmp_name));

			DBUG_EXECUTE_IF(
				"ib_rename_index_fail3",
				DBUG_SET("+d,innodb_report_deadlock");
			);

			if (dict_stats_drop_table(
				    ctx->new_table->name.m_name,
				    errstr, sizeof(errstr))
			    != DB_SUCCESS) {
				push_warning_printf(
					m_user_thd,
					Sql_condition::SL_WARNING,
					ER_ALTER_INFO,
					"Deleting persistent statistics"
					" for rebuilt table '%s' in"
					" InnoDB failed: %s",
					table->s->table_name.str,
					errstr);
			}

			DBUG_EXECUTE_IF(
				"ib_rename_index_fail3",
				DBUG_SET("-d,innodb_report_deadlock");
			);

			DBUG_EXECUTE_IF("ib_ddl_crash_before_commit",
					DBUG_SUICIDE(););

			ut_ad(m_prebuilt != ctx->prebuilt
			      || ctx == ctx0);
			bool update_own_prebuilt =
				(m_prebuilt == ctx->prebuilt);
			trx_t* const	user_trx = m_prebuilt->trx;

			row_prebuilt_free(ctx->prebuilt, TRUE);

			/* Drop the copy of the old table, which was
			renamed to ctx->tmp_name at the atomic DDL
			transaction commit.  If the system crashes
			before this is completed, some orphan tables
			with ctx->tmp_name may be recovered. */
			trx_start_for_ddl(trx, TRX_DICT_OP_TABLE);
			row_merge_drop_table(trx, ctx->old_table);
			trx_commit_for_mysql(trx);

			/* Rebuild the prebuilt object. */
			ctx->prebuilt = row_create_prebuilt(
				ctx->new_table, altered_table->s->reclength);
			if (update_own_prebuilt) {
				m_prebuilt = ctx->prebuilt;
			}
			trx_start_if_not_started(user_trx, true);
			user_trx->will_lock++;
			m_prebuilt->trx = user_trx;
		}
		DBUG_INJECT_CRASH("ib_commit_inplace_crash",
				  crash_inject_count++);
	}

	row_mysql_unlock_data_dictionary(trx);

	if (altered_table->found_next_number_field != NULL) {
		dd_set_autoinc(new_dd_tab->se_private_data(), autoinc);
	}

	trx_free_for_mysql(trx);

	/* TODO: The following code could be executed
	while allowing concurrent access to the table
	(MDL downgrade). */

	if (new_clustered) {
		for (inplace_alter_handler_ctx** pctx = ctx_array;
		     *pctx; pctx++) {
			ha_innobase_inplace_ctx*	ctx
				= static_cast<ha_innobase_inplace_ctx*>
				(*pctx);
			DBUG_ASSERT(ctx->need_rebuild());

			alter_stats_rebuild(
				ctx->new_table, table->s->table_name.str,
				m_user_thd);
			DBUG_INJECT_CRASH("ib_commit_inplace_crash",
					  crash_inject_count++);
		}
	} else {
		for (inplace_alter_handler_ctx** pctx = ctx_array;
		     *pctx; pctx++) {
			ha_innobase_inplace_ctx*	ctx
				= static_cast<ha_innobase_inplace_ctx*>
				(*pctx);
			DBUG_ASSERT(!ctx->need_rebuild());

			alter_stats_norebuild(
				ha_alter_info, ctx, altered_table,
				table->s->table_name.str, m_user_thd);
			DBUG_INJECT_CRASH("ib_commit_inplace_crash",
					  crash_inject_count++);
		}
	}

	/* We don't support compression for the system tablespace nor
	the temporary tablespace. Only because they are shared tablespaces.
	There is no other technical reason. */

	innobase_parse_hint_from_comment(
		m_user_thd, m_prebuilt->table, altered_table->s);

	/* TODO: Also perform DROP TABLE and DROP INDEX after
	the MDL downgrade. */

#ifdef UNIV_DEBUG
	dict_index_t* clust_index =  ctx0->prebuilt->table->first_index();
	DBUG_ASSERT(!clust_index->online_log);
	DBUG_ASSERT(dict_index_get_online_status(clust_index)
		    == ONLINE_INDEX_COMPLETE);

	for (dict_index_t* index = clust_index;
	     index;
	     index = index->next()) {
		DBUG_ASSERT(!index->to_be_dropped);
	}
#endif /* UNIV_DEBUG */
	MONITOR_ATOMIC_DEC(MONITOR_PENDING_ALTER_TABLE);
	DBUG_RETURN(false);
}


/** Helper class for in-place alter partitioned table, see handler.h */
class ha_innopart_inplace_ctx : public inplace_alter_handler_ctx
{
/* Only used locally in this file, so have everything public for
conveniance. */
public:
	/** Total number of partitions. */
	uint				m_tot_parts;
	/** Array of inplace contexts for all partitions. */
	inplace_alter_handler_ctx**	ctx_array;
	/** Array of prebuilt for all partitions. */
	row_prebuilt_t**		prebuilt_array;

	ha_innopart_inplace_ctx(THD *thd, uint tot_parts)
		: inplace_alter_handler_ctx(),
		m_tot_parts(tot_parts),
		ctx_array(),
		prebuilt_array()
	{}

	~ha_innopart_inplace_ctx()
	{
		if (ctx_array) {
			for (uint i = 0; i < m_tot_parts; i++) {
				delete ctx_array[i];
			}
			ut_free(ctx_array);
		}
		if (prebuilt_array) {
			/* First entry is the original prebuilt! */
			for (uint i = 1; i < m_tot_parts; i++) {
				/* Don't close the tables. */
				prebuilt_array[i]->table = NULL;
				row_prebuilt_free(prebuilt_array[i], false);
			}
			ut_free(prebuilt_array);
		}
	}
};

/** Helper class for encapsulating new/altered partitions during
ADD(HASH/KEY)/COALESCE/REORGANIZE PARTITION. Here as many partition slots
as in new table would be created, it's OK for ADD/COALESCE PARTITION,
however more partition slots would probably be created for REORGANIZE PARTITION.
Considering that it's easy to get table in this way, it's still OK. */
class Altered_partitions
{
public:
        /** Constructor
        @param[in]      parts   total partitions */
        Altered_partitions(uint parts) :
                m_new_table_parts(), m_ins_nodes(), m_sql_stat_start(),
                m_trx_ids(), m_num_new_parts(parts)
        {}

        /** Destructor */
        ~Altered_partitions();

        /** Initialize the object.
        @return false   on success
        @retval true    on failure */
        bool initialize();

        /** Open and set currently used partition.
        @param[in]      new_part_id     Partition id to set.
        @param[in,out]  part            Internal table object to use. */
        void set_part(ulint new_part_id, dict_table_t* part)
        {
                ut_ad(m_new_table_parts[new_part_id] == nullptr);
                m_new_table_parts[new_part_id] = part;
                part->skip_alter_undo = true;
                m_sql_stat_start.set(new_part_id);
        }

        /** Get lower level internal table object for partition.
        @param[in]      part_id         Partition id.
        @return Lower level internal table object for the partition id. */
        dict_table_t* part(uint part_id)
        {
                ut_ad(part_id < m_num_new_parts);
                return(m_new_table_parts[part_id]);
        }

        /** Set up prebuilt for using a specified partition.
        @param[in,out]  prebuilt        Prebuilt to update.
        @param[in]      new_part_id     Partition to use. */
        void get_prebuilt(row_prebuilt_t* prebuilt, uint new_part_id) const
        {
                ut_ad(m_new_table_parts[new_part_id]);
                prebuilt->table = m_new_table_parts[new_part_id];
                prebuilt->ins_node = m_ins_nodes[new_part_id];
                prebuilt->trx_id = m_trx_ids[new_part_id];
                prebuilt->sql_stat_start = m_sql_stat_start.test(new_part_id);
        }

        /** Update cached values for a partition from prebuilt.
        @param[in,out]  prebuilt        Prebuilt to copy from.
        @param[in]      new_part_id     Partition id to copy. */
        void set_from_prebuilt(row_prebuilt_t* prebuilt, uint new_part_id)
        {
                ut_ad(m_new_table_parts[new_part_id] == prebuilt->table);
                m_ins_nodes[new_part_id] = prebuilt->ins_node;
                m_trx_ids[new_part_id] = prebuilt->trx_id;
                if (!prebuilt->sql_stat_start) {
                        m_sql_stat_start.set(new_part_id, 0);
                }
        }

private:
        /** New partitions created during ADD(HASH/KEY)/COALESCE/REORGANIZE
        PARTITION. */
        dict_table_t**          m_new_table_parts;

        /** Insert nodes per partition. */
        ins_node_t**            m_ins_nodes;

        /** bytes for sql_stat_start bitset */
        byte*                   m_bitset;

        /** sql_stat_start per partition */
        Sql_stat_start_parts    m_sql_stat_start;

	/** Trx id per partition. */
        trx_id_t*       	m_trx_ids;

        /** Number of new partitions. */
        size_t                  m_num_new_parts;
};

/** Destructor */
Altered_partitions::~Altered_partitions()
{
        if (m_new_table_parts != nullptr) {
                for (ulint i = 0; i < m_num_new_parts; i++) {
                        if (m_new_table_parts[i] != nullptr) {
                                m_new_table_parts[i]->skip_alter_undo = false;
                        }
                }

                ut_free(m_new_table_parts);
        }

        if (m_ins_nodes != nullptr) {
                for (ulint i = 0; i < m_num_new_parts; i++) {
                        if (m_ins_nodes[i] != nullptr) {
                                ins_node_t* ins = m_ins_nodes[i];
                                ut_ad(ins->select == nullptr);
                                que_graph_free_recursive(ins->select);
                                ins->select = nullptr;
                                if (ins->entry_sys_heap != nullptr) {
                                        mem_heap_free(ins->entry_sys_heap);
                                        ins->entry_sys_heap = nullptr;
                                }
                        }
                }

                ut_free(m_ins_nodes);
        }

        ut_free(m_bitset);
	ut_free(m_trx_ids);
}

/** Initialize the object.
@return false on success else true. */
bool
Altered_partitions::initialize()
{
        size_t  alloc_size = sizeof(*m_new_table_parts) * m_num_new_parts;
        m_new_table_parts = static_cast<dict_table_t**>(
                ut_zalloc(alloc_size, mem_key_partitioning));

        alloc_size = sizeof(*m_ins_nodes) * m_num_new_parts;
        m_ins_nodes = static_cast<ins_node_t**>(
                ut_zalloc(alloc_size, mem_key_partitioning));

        alloc_size = sizeof(*m_bitset) * UT_BITS_IN_BYTES(m_num_new_parts);
        m_bitset = static_cast<byte*>(
                ut_zalloc(alloc_size, mem_key_partitioning));

	alloc_size = sizeof(*m_trx_ids) * m_num_new_parts;
        m_trx_ids = static_cast<trx_id_t*>(
                ut_zalloc(alloc_size, mem_key_partitioning));

        if (m_new_table_parts == nullptr || m_ins_nodes == nullptr
            || m_bitset == nullptr || m_trx_ids == nullptr) {
                ut_free(m_new_table_parts);
                ut_free(m_ins_nodes);
                ut_free(m_bitset);
                ut_free(m_trx_ids);

                return(true);
        }

        m_sql_stat_start.init(m_bitset, UT_BITS_IN_BYTES(m_num_new_parts));

        return(false);
}

/** Class(interface) which manages the operations for partitions of states
in different categories during ALTER PARTITION. There are four categories
for now:
1. normal: mapping to PART_NORMAL
2. add: mapping to PART_TO_BE_ADDED
3. drop: mapping to PART_TO_BE_DROPPED, PART_TO_BE_REORGED
and PART_REORGED_DROPPED
4. change: mapping to PART_CHANGED */
class alter_part
{
public:
        /** Virtual destructor */
        virtual ~alter_part() {}

        /** Return the partition id */
        virtual uint part_id() const
        {
                return(m_part_id);
        }

        /** Return the partition state */
        virtual partition_state state() const
        {
                return(m_state);
        }

	/** Get the InnoDB table object for newly created partition
	if applicable
	@return the InnoDB table object or NULL if not applicable */
	dict_table_t* new_table() { return(m_new); }

	/** Prepare
        @param[in,out]  altered_table   Table definition after the ALTER
        @param[in]      old_part        the stored old partition or nullptr
                                        if no corresponding one exists
        @param[in,out]  new_part        the stored new partition or nullptr
                                        if no corresponding one exists
	@return 0 or error number */
	virtual int prepare(
                TABLE*                  altered_table,
                const dd::Partition*    old_part,
                dd::Partition*          new_part)
	{
		return(0);
	}

	/** Try to commit
        @param[in]      table           Table definition before the ALTER
        @param[in,out]  altered_table   Table definition after the ALTER
        @param[in]      old_part        the stored old partition or nullptr
                                        if no corresponding one exists
        @param[in,out]  new_part        the stored new partition or nullptr
                                        if no corresponding one exists
	@return 0 or error number */
        virtual int try_commit(
                const TABLE*            table,
                TABLE*                  altered_table,
                const dd::Partition*    old_part,
                dd::Partition*          new_part)
	{
		return(0);
	}

        /** Rollback */
        virtual void rollback() { return; }

        /** Note committed changes */
        virtual void post_commit() { return; }

protected:
        /** Constructor
        @param[in,out]  trx             InnoDB transaction, nullptr if not used
        @param[in]      part_id         Partition id in the table. This could
                                        be partition id for either old table
                                        or new table, callers should remember
                                        which one is applicable
        @param[in]      state           Partition state of the partition on
                                        which this class will do operations.
                                        If this is for one partition in new
                                        table, the partition state is the same
                                        for both the new partition and the
                                        corresponding old partition
	@param[in]	table_name	Partitioned table name, in the
					form of db/table, which considers
					the charset
	@param[in,out]	old		InnoDB table object for old partition,
                                        default is nullptr, which means there
                                        is no corresponding object */
        alter_part(
                trx_t*          trx,
                uint            part_id,
                partition_state state,
		const char*	table_name,
		dict_table_t*	old)
                :
                m_trx(trx),
                m_part_id(part_id),
                m_state(state),
		m_table_name(table_name),
		m_old(old),
		m_new(NULL)
        {}

	/** Build the partition name for specified partition
	@param[in]	dd_part		dd::Partition
	@param[in]	temp		True if this is a temporary name
	@param[out]	name		Partition name buffer, which is of
					length FN_REFLEN */
	void build_partition_name(
		const dd::Partition*	dd_part,
		bool			temp,
		char*			name);

	/** Create a new partition
	@param[in]	part_name	Partition name, including db/table
	@param[in,out]	dd_part		dd::Partition
	@param[in]	table		Table format
	@param[in]      tablespace      Tablespace of this partition,
					if length is 0, it means no
					tablespace specified
	@param[in]	file_per_table	Current value of innodb_file_per_table
	@param[in]	autoinc		Next AUTOINC value to use
	@return 0 or error number */
	int create(
		const char*	part_name,
		dd::Partition*	dd_part,
		TABLE*		table,
		const char*	tablespace,
		bool		file_per_table,
		ib_uint64_t	autoinc);

protected:
	int create_table(
		const char*	name,
		TABLE*		form,
		HA_CREATE_INFO*	create_info,
		dd::Partition*	dd_part,
		bool		file_per_table);

	int delete_table(
		const char*		name,
		const dd::Partition*	dd_part,
		enum enum_sql_command	sqlcom);

	int rename_table(
		const char*		from,
		const char*		to,
		const dd::Partition*	dd_part);

protected:
        /** InnoDB transaction, nullptr if not used */
        trx_t* const                    m_trx;

        /** Partition id in the table. This could be partition id for
        either old table or new table, callers should remember which one
        is applicable */
        uint                            m_part_id;

        /** Partition state of the partition on which this class will
        do operations. If this is for one partition in new table, the
        partition state is the same for both the new partition and the
        corresponding old partition */
        partition_state                 m_state;

	/** Partitioned table name, in form of ./db/table, which already
	considers the charset */
	const char*			m_table_name;

	/** The InnoDB table object for old partition */
	dict_table_t*			m_old;

	/** The InnoDB table object for newly created partition */
	dict_table_t*			m_new;
};

/** Build the partition name for specified partition
@param[in]      dd_part         dd::Partition
@param[in]      temp            True if this is a temporary name
@param[out]     name            Partition name buffer, which is of
                                length FN_REFLEN */
void
alter_part::build_partition_name(
        const dd::Partition*    dd_part,
        bool                    temp,
	char*			name)
{
	size_t		len = 0;
	const char*	table_name;

	/* Just get the 'db/table' part. In embedded server, m_table_name
	could be a full path */
	table_name = strrchr(m_table_name, OS_PATH_SEPARATOR);
	ut_a(table_name != NULL);
	while (*(--table_name) != OS_PATH_SEPARATOR);
	++table_name;

	strcpy(name, table_name);
#ifdef _WIN32
	/* Adjust the '\' to '/' for Windows */
	char*		slash = strchr(name, OS_PATH_SEPARATOR);
	ut_a(slash != NULL);
	*slash = '/';
#endif /* _WIN32 */

	len += strlen(table_name);
	ut_ad(len < FN_REFLEN);

	size_t	post_len = Ha_innopart_share::create_partition_postfix(
		name + len, FN_REFLEN - len, dd_part);

	len += post_len;
	ut_ad(len < FN_REFLEN);

	if (temp) {
		strcpy(name + len, "#tmp");
		ut_ad(len + sizeof "#tmp" < FN_REFLEN);
	}
}

/** Create a new partition
@param[in]	part_name	Partition name, including db/table
@param[in,out]	dd_part		dd::Partition
@param[in]	table		Table format
@param[in]	tablespace	Tablespace of this partition, if length is 0,
				it means no tablespace specified
@param[in]	file_per_table	Current value of innodb_file_per_table
@param[in]	autoinc		Next AUTOINC value to use
@return 0 or error number */
int
alter_part::create(
	const char*	part_name,
	dd::Partition*	dd_part,
	TABLE*		table,
	const char*	tablespace,
	bool		file_per_table,
	ib_uint64_t	autoinc)
{
	ut_ad(m_state == PART_TO_BE_ADDED || m_state == PART_CHANGED);

	dd::Table&	dd_table = dd_part->table();
	dd::Properties&	options = dd_table.options();
	uint32		key_block_size;
	ut_ad(options.exists("key_block_size"));
	options.get_uint32("key_block_size", &key_block_size);

	dd::Properties&	part_options = dd_part->options();
	dd::String_type	data_file_name;
	part_options.get(data_file_name_key, data_file_name);
	/* index_file_name is not allowed for now */
	char	full_path[FN_REFLEN];
	if (!data_file_name.empty()) {
		/* Have to append the postfix table name, to make it work */
		const char*	name = strrchr(part_name, '/');
		ut_ad(name != NULL);
		size_t		len = data_file_name.length();
		strcpy(full_path, data_file_name.c_str());
		full_path[len] = OS_PATH_SEPARATOR;
		strcpy(full_path + len + 1, name + 1);
	}

	HA_CREATE_INFO	create_info;
	update_create_info_from_table(&create_info, table);
	create_info.auto_increment_value = autoinc;
	create_info.key_block_size = key_block_size;
	create_info.data_file_name = data_file_name.empty()
		? NULL : full_path;
	create_info.tablespace = tablespace[0] == '\0' ? NULL : tablespace;

	/* The below check is the same as for CREATE TABLE, but since we are
	doing an alter here it will not trigger the check in
	create_option_tablespace_is_valid(). */
	if (tablespace_is_shared_space(&create_info)
	    && create_info.data_file_name != NULL
	    && create_info.data_file_name[0] != '\0') {
		my_printf_error(ER_ILLEGAL_HA_CREATE_OPTION,
				"InnoDB: DATA DIRECTORY cannot be used"
				" with a TABLESPACE assignment.", MYF(0));
		return(HA_WRONG_CREATE_OPTION);
	}

	return(create_table(
		part_name, table, &create_info, dd_part, file_per_table));
}

/* TODO maybe WL#9536: Remove this */
int
alter_part::create_table(
	const char*     name,
        TABLE*          form,
        HA_CREATE_INFO* create_info,
        dd::Partition*  dd_part,
        bool            file_per_table)
{
	int             error;
        char            norm_name[FN_REFLEN];   /* {database}/{tablename} */
        char            remote_path[FN_REFLEN]; /* Absolute path of table */
        char            tablespace[NAME_LEN];   /* Tablespace name identifier */

	create_table_info_t     info(current_thd,
                                     form,
                                     create_info,
                                     norm_name,
                                     remote_path,
                                     tablespace,
                                     file_per_table);

        /* Initialize the object. */
        if ((error = info.initialize())) {
                return(error);
        }

        /* Prepare for create and validate options. */
        if ((error = info.prepare_create_table(name))) {
                return(error);
        }

        info.allocate_trx();

	trx_t*	trx = info.trx();

	row_mysql_lock_data_dictionary(trx);

	if ((error = info.create_table(&dd_part->table()))) {
		trx_rollback_for_mysql(trx);
		row_mysql_unlock_data_dictionary(trx);
		trx_free_for_mysql(trx);
		return(error);
	}
	/* Let's just assume all are successful */
	ut_ad(error == 0);

	innobase_commit_low(trx);

	row_mysql_unlock_data_dictionary(trx);

	error = info.create_table_update_global_dd(dd_part);
	ut_ad(error == 0);

	error = info.create_table_update_dict();

	srv_active_wake_master_thread();

	trx_free_for_mysql(trx);

	return(error);
}

/* TODO maybe WL#9536: Remove this */
int
alter_part::delete_table(
	const char*             name,
	const dd::Partition*    dd_part,
	enum enum_sql_command   sqlcom)
{
	dberr_t	err;
	THD*	thd = current_thd;
	char    norm_name[FN_REFLEN];

	normalize_table_name(norm_name, name);

	trx_start_if_not_started_xa(m_trx, true);

	++m_trx->will_lock;

	bool    file_per_table = false;
        {
		dict_table_t*	tab;

		mutex_enter(&dict_sys->mutex);
		tab = dict_table_check_if_in_cache_low(norm_name);
		if (tab != NULL) {
                        file_per_table = dict_table_is_file_per_table(tab);
                }
		mutex_exit(&dict_sys->mutex);
        }

	err = row_drop_table_for_mysql(
                norm_name, m_trx, sqlcom, true, NULL);

	if (err == DB_SUCCESS && file_per_table) {
                dd::Object_id   dd_space_id = (*dd_part->indexes().begin())
                        ->tablespace_id();
                dd::cache::Dictionary_client* client = dd::get_dd_client(thd);
                dd::cache::Dictionary_client::Auto_releaser releaser(client);

                dd::Tablespace*		dd_space;
		const dd::Tablespace*	new_dd_space;
                if (client->acquire_uncached_uncommitted<dd::Tablespace>(
                            dd_space_id, &dd_space)) {
                        ut_a(false);
                }

                ut_a(dd_space != NULL);

                if (dd::acquire_exclusive_tablespace_mdl(
                            thd, dd_space->name().c_str(), false)) {
                        ut_a(false);
                }

		if (client->acquire<dd::Tablespace>(
			dd_space->name(), &new_dd_space)) {
			ut_a(false);
		}

                bool fail = client->drop(new_dd_space);
                DBUG_EXECUTE_IF("fail_while_dropping_dd_object",
                                fail = false;);
                ut_a(!fail);
        }

	return(false);
}

/* TODO maybe WL#9536: Remove this */
int
alter_part::rename_table(
	const char*     	from,
	const char*     	to,
	const dd::Partition*	dd_part)
{
	dberr_t error;
        char    norm_to[FN_REFLEN];
        char    norm_from[FN_REFLEN];

	normalize_table_name(norm_to, to);
        normalize_table_name(norm_from, from);

	trx_start_if_not_started_xa(m_trx, true);

	trx_set_dict_operation(m_trx, TRX_DICT_OP_INDEX);

	row_mysql_lock_data_dictionary(m_trx);

	error = row_rename_table_for_mysql(norm_from, norm_to, nullptr,
					   m_trx, TRUE);

	row_mysql_unlock_data_dictionary(m_trx);

	bool    rename_dd_filename = false;
        char*   new_path = NULL;
        if (error == DB_SUCCESS && strcmp(norm_from, norm_to) != 0) {
                dict_table_t*   table;
                mutex_enter(&dict_sys->mutex);
                table = dict_table_check_if_in_cache_low(norm_to);
                ut_ad(table != NULL);
                ut_ad(!table->ibd_file_missing);

                rename_dd_filename = dict_table_is_file_per_table(table);
                if (rename_dd_filename) {
                        new_path = fil_space_get_first_path(table->space);
                }

		mutex_exit(&dict_sys->mutex);
        }

	if (rename_dd_filename) {
                ut_ad(new_path != NULL);

		dd::Object_id	dd_space_id =
			(*dd_part->indexes().begin())->tablespace_id();

		if (dd_tablespace_update_filename(dd_space_id, new_path)) {
			ut_a(false);
		}

                ut_free(new_path);
        }

	if (error == DB_SUCCESS) {
		char	errstr[512];
		dberr_t	ret = dict_stats_rename_table(
			norm_from, norm_to, errstr, sizeof(errstr));
		if (ret != DB_SUCCESS) {
			ib::error() << errstr;
			push_warning(m_trx->mysql_thd,
				     Sql_condition::SL_WARNING,
				     ER_LOCK_WAIT_TIMEOUT, errstr);
		}
	}

	return(false);
}


typedef std::vector<alter_part*, ut_allocator<alter_part*>> alter_part_array;

/** Construct all necessary alter_part_* objects according to the given
partition states in both old and new tables */
class alter_part_factory
{
public:
        /** Constructor
        @param[in,out]  trx             Transaction
        @param[in]      ha_alter_info   ALTER Information
        @param[in,out]  part_share      Innopart share
        @param[in]      old_part_info   Partition info of the table before
                                        ALTER TABLE */
        alter_part_factory(
                trx_t*                          trx,
                const Alter_inplace_info*       ha_alter_info,
                Ha_innopart_share*              part_share,
                partition_info*                 old_part_info)
                :
                m_trx(trx),
                m_part_share(part_share),
                m_ha_alter_info(ha_alter_info),
                m_old_part_info(old_part_info),
                m_file_per_table(srv_file_per_table)
        {}

        /** Destructor */
        ~alter_part_factory() {}

        /** Create the alter_part_* objects according to the given
        partition states
        @param[out]     to_drop         To store the alter_part_* objects
                                        for partitions to be dropped
        @param[out]     all_news        To store the alter_part_* objects
                                        for partitions in table after
                                        ALTER TABLE
        @return False   On success
        @retval True    On failure */
        bool create(
                alter_part_array&       to_drop,
                alter_part_array&       all_news)
        {
                to_drop.clear();
                all_news.clear();

                if (!(m_ha_alter_info->handler_flags
                      & Alter_inplace_info::REORGANIZE_PARTITION)) {
                        return(create_for_non_reorg(to_drop, all_news));
                } else {
                        return(create_for_reorg(to_drop, all_news));
                }
        }

private:
        /** Create the alter_part_* objects when it's an operation like
        REORGANIZE PARTITION
        @param[out]     to_drop         To store the alter_part_* objects
                                        for partitions to be dropped
        @param[out]     all_news        To store the alter_part_* objects
                                        for partitions in table after
                                        ALTER TABLE
        @return False   On success
        @retval True    On failure */
        bool create_for_reorg(
                alter_part_array&       to_drop,
                alter_part_array&       all_news);

        /** Create the alter_part_* objects when it's NOT an operation like
        REORGANIZE PARTITION
        @param[out]     to_drop         To store the alter_part_* objects
                                        for partitions to be dropped
        @param[out]     all_news        To store the alter_part_* objects
                                        for partitions in table after
                                        ALTER TABLE
        @return False   On success
        @retval True    On Failure */
        bool create_for_non_reorg(
                alter_part_array&       to_drop,
                alter_part_array&       all_news);

        /** Check if the partition(and its subpartitions) conflicts with any
        of the original ones, will create the alter_part_add objects here
        @param[in]      new_part        The new partition to check
        @param[out]     all_news        To store the alter_part_add objects
        @param[in,out]  new_part_id     Partition id for both partition and
                                        subpartition, which would be increased
                                        by number of subpartitions per
                                        partition here
        @return True if the names are same, otherwise false */
        bool check_conflict_and_create(
                partition_element*      new_part,
                alter_part_array&       all_news,
                uint&                   new_part_id);

	/** Check if the two (sub)partitions conflict with each other.
	That is they have same name and both are innodb_file_per_table
	@param[in]	new_part	New partition to check
	@param[in]	old_part	Old partition to check
	@retval True	Conflict
	@retval	False	Not conflict */
	bool is_conflict(
		const partition_element*	new_part,
		const partition_element*	old_part);

        /** Create alter_part_* object(s) for subpartitions of a partition,
        or the partition itself
        @param[out]     array           Where to store the new object(s)
        @param[in]      part            partition_element to handle
        @param[in,out]  part_id         Partition id for both partition and
                                        subpartition, which would be increased
                                        by number of object(s) created
        @param[in]      old_part_id     Start partition id of the table before
                                        ALTER TABLE
        @param[in]      state           Partition state
        @param[in]      conflict        Only valid when state is
                                        PART_TO_BE_ADDED. True if the new
                                        (sub)partition has the same name with
                                        an exist one and they are of
					innodb_file_per_table
        @return false   On success
        @return true    On failure */
        bool create_one(
                alter_part_array&       array,
                partition_element*      part,
                uint&                   part_id,
                uint                    old_part_id,
                partition_state         state,
                bool                    conflict);

        /** Create the specified alter_part_* object
        @param[in]      part_id         Partition id for current partition
        @oaram[in]      old_part_id     Start partition id of the table before
                                        ALTER TABLE
        @param[in]      state           Partition state
	@param[in]	tablespace	Tablespace specified explicitly
        @param[in]      conflict        Only valid when state is
                                        PART_TO_BE_ADDED. True if the new
                                        (sub)partition has the same name with
                                        an exist one and they are of
					innodb_file_per_table
        @return alter_part_* object or NULL */
        alter_part* create_one_low(
                uint&                   part_id,
                uint                    old_part_id,
                partition_state         state,
		const char*		tablespace,
                bool                    conflict);

private:
        /** InnoDB transaction */
        trx_t* const                    m_trx;

        /** InnoDB partition specific Handler_share */
        Ha_innopart_share* const        m_part_share;

        /** ALTER information */
        const Alter_inplace_info* const m_ha_alter_info;

        /** Partition info of the table before ALTER TABLE */
        partition_info* const           m_old_part_info;

        /** Current innodb_file_per_table value */
        bool                            m_file_per_table;
};

/** Helper class for in-place alter partitions, see handler.h */
class alter_parts : public inplace_alter_handler_ctx
{
public:
        /** Constructor
        @param[in,out]  trx             InnoDB transaction
        @param[in,out]  part_share      Innopart share
        @param[in]      ha_alter_info   ALTER information
        @param[in]      old_part_info   Partition info of the table before
                                        ALTER TABLE
        @param[in,out]  new_partitions  Altered partition helper */
        alter_parts(
                trx_t*                          trx,
                Ha_innopart_share*              part_share,
                const Alter_inplace_info*       ha_alter_info,
                partition_info*                 old_part_info,
                Altered_partitions*             new_partitions)
                :
                m_trx(trx),
                m_part_share(part_share),
                m_ha_alter_info(ha_alter_info),
                m_new_partitions(new_partitions),
                m_factory(trx, ha_alter_info, part_share, old_part_info),
                m_news(),
                m_to_drop()
        {}

        /** Destructor */
        ~alter_parts();

        /** Create the to be created partitions and update internal
        structures with concurrent writes blocked, while preparing
        ALTER TABLE.
        @param[in]      old_dd_tab      dd::Table before ALTER TABLE
        @param[in,out]  new_dd_tab      dd::Table after ALTER TABLE
        @param[in,out]  altered_table   Table definition after the ALTER
	@return 0 or error number, my_error() should be called by callers */
        int prepare(
                const dd::Table&old_dd_tab,
                dd::Table&      new_dd_tab,
                TABLE*          altered_table);

        /** Notify the storage engine that the changes made during
        prepare_inplace_alter_table() and inplace_alter_table()
        will be rolled back for all the partitions. */
        void rollback();

        /** Try to commit the changes made during prepare_inplace_alter_table()
        inside the storage engine. This is protected by MDL_EXCLUSIVE.
        @param[in]      old_dd_tab      dd::Table before ALTER TABLE
        @param[in,out]  new_dd_tab      dd::Table after ALTER TABLE
        @param[in]      table           Table definition before the ALTER
        @param[in,out]  altered_table   Table definition after the ALTER
	@return 0 or error number, my_error() should be called by callers */
        int try_commit(
                const dd::Table&old_dd_tab,
                dd::Table&      new_dd_tab,
                const TABLE*    table,
                TABLE*          altered_table);

        /** Note committed changes. */
        void post_commit();

        /** Determine if this is an ALTER TABLE ... PARTITION operation
        @param[in]      ha_alter_info   thd DDL operation
        @return whether it is a such kind of operation */
        static inline bool apply_to(
                const Alter_inplace_info*       ha_alter_info)
        {
                return((ha_alter_info->handler_flags & OPERATIONS) != 0);
        }

        /** Determine if copying data between partitions is necessary
        @param[in]      ha_alter_info   thd DDL operation
        @return whether it is necessary to copy data */
        static inline bool need_copy(const Alter_inplace_info* ha_alter_info)
        {
                ut_ad(apply_to(ha_alter_info));

                /* Basically, only DROP PARTITION, ADD PARTITION for RANGE/LIST
                partitions don't require copying data between partitions */
                if (ha_alter_info->handler_flags
                    & Alter_inplace_info::ADD_PARTITION) {
                        switch (ha_alter_info->modified_part_info->part_type) {
                        case partition_type::RANGE:
                        case partition_type::LIST:
                                return(false);
                        default:
                                break;
                        }
                }

                return(!(ha_alter_info->handler_flags
                         & (Alter_inplace_info::DROP_PARTITION)));
        }

private:

        /** Initialize the m_news and m_to_drop array here
        @param[in]      old_dd_tab      dd::Table before ALTER TABLE
        @param[in]      new_dd_tab      dd::Table after ALTER TABLE
        @return true if success
        @retval false on failure */
        bool prepare_alter_part(
                const dd::Table&old_dd_tab,
                dd::Table&      new_dd_tab);

        /** Prepare or commit for all the partitions in table after ALTER TABLE
        @param[in]      old_dd_tab      dd::Table before ALTER TABLE
        @param[in,out]  new_dd_tab      dd::Table after ALTER TABLE
        @param[in,out]  altered_table   Table definition after the ALTER
        @param[in]      prepare         true if it's in prepare phase,
                                        false if it's in commit phase
	@return 0 or error number */
        int prepare_or_commit_for_new(
                const dd::Table&old_dd_tab,
                dd::Table&      new_dd_tab,
                TABLE*          altered_table,
                bool            prepare);

        /** Prepare or commit for all the partitions in table before ALTER TABLE
        @param[in]      old_dd_tab      dd::Table before ALTER TABLE
	@param[in,out]	altered_table	Table definition after the ALTER
        @param[in]      prepare         true if it's in prepare phase,
                                        false if it's in commit phase
	@return 0 or error number */
        int prepare_or_commit_for_old(
                const dd::Table&old_dd_tab,
		TABLE*		altered_table,
                bool            prepare);

public:
        /** Operations that the native partitioning can perform inplace */
        static constexpr Alter_inplace_info::HA_ALTER_FLAGS     OPERATIONS =
                Alter_inplace_info::ADD_PARTITION
                | Alter_inplace_info::DROP_PARTITION
                | Alter_inplace_info::ALTER_REBUILD_PARTITION
                | Alter_inplace_info::COALESCE_PARTITION
                | Alter_inplace_info::REORGANIZE_PARTITION;

private:

        /** InnoDB transaction */
        trx_t* const                            m_trx;

        /** InnoDB partition specific Handler_share */
        Ha_innopart_share* const                m_part_share;

        /** Operation being performed */
        const Alter_inplace_info* const         m_ha_alter_info;

        /** New partitions helper */
        Altered_partitions* const               m_new_partitions;

        /** alter_part factory which creates all the necessary alter_part_* */
        alter_part_factory                      m_factory;

        /** The alter_part array for all the newly created partitions */
        alter_part_array                        m_news;

        /** The alter_part array for all the to be dropped partitions */
        alter_part_array                        m_to_drop;
};

/** Class which handles the partition of state PART_NORMAL.
See comments for alter_part_factory::create_for_reorg
and alter_part_factory::create_for_non_reorg. */
class alter_part_normal : public alter_part
{
public:
        /** Constructor
        @param[in]      part_id         Partition id in the table. This could
                                        be partition id for either old table
                                        or new table, callers should remember
                                        which one is applicable
        @param[in]      state           Partition state of the partition on
                                        which this class will do operations.
                                        If this is for one partition in new
                                        table, the partition state is the same
                                        for both the new partition and the
                                        corresponding old partition
	@param[in,out]  old             InnoDB table object for old partition,
                                        default is nullptr, which means there
                                        is no corresponding object */
        alter_part_normal(
                uint            part_id,
                partition_state state,
		dict_table_t*	old)
                :
		/* Table name is not used in this class, so pass a fake
		one */
                alter_part(nullptr, part_id, state, old->name.m_name, old)
        {}

        /** Destructor */
        ~alter_part_normal() {}

	/** @see alter_part::prepare */
        int prepare(
                TABLE*                  altered_table,
                const dd::Partition*    old_part,
                dd::Partition*          new_part)
        {
                ut_ad(old_part->level() == new_part->level());
                ut_ad(old_part->name() == new_part->name());

                dd_copy_private<dd::Partition>(*new_part, *old_part);

                return(0);
        }

	/** @see alter_part::try_commit */
	int try_commit(
                const TABLE*            table,
                TABLE*                  altered_table,
                const dd::Partition*    old_part,
                dd::Partition*          new_part)
        {
		ut_ad(m_old != NULL);

		dd_table_close(m_old, NULL, NULL, false);
		mutex_enter(&dict_sys->mutex);
		dict_table_remove_from_cache(m_old);
		mutex_exit(&dict_sys->mutex);
                return(0);
        }

};

/** Class which handles the partition of the state PART_TO_BE_ADDED.
See comments for alter_part_factory::create_for_reorg
and alter_part_factory::create_for_non_reorg. */
class alter_part_add : public alter_part
{
public:
        /** Constructor
        @param[in]      part_id         Partition id in the table. This could
                                        be partition id for either old table
                                        or new table, callers should remember
                                        which one is applicable
	@param[in]	part		Partition element for this partition
        @param[in]      state           Partition state of the partition on
                                        which this class will do operations.
                                        If this is for one partition in new
                                        table, the partition state is the same
                                        for both the new partition and the
                                        corresponding old partition
	@param[in]	table_name	Partitioned table name, in the form
					of db/table, which already considers
					the charset
	@param[in]	tablespace	Tablespace specified explicitly
        @param[in,out]  trx             InnoDB transaction
        @param[in]      ha_alter_info   ALTER information
        @param[in]      file_per_table  Current value of innodb_file_per_table
	@param[in]	autoinc		Next autoinc value to use
        @param[in]      conflict        True if there is already a partition
                                        table with the same name, which is
					innodb_file_per_table */
        alter_part_add(
                uint                            part_id,
                partition_state                 state,
		const char*			table_name,
		const char*			tablespace,
                trx_t*                          trx,
                const Alter_inplace_info*       ha_alter_info,
                bool                            file_per_table,
		ib_uint64_t			autoinc,
                bool                            conflict)
                :
                alter_part(trx, part_id, state, table_name, NULL),
                m_ha_alter_info(ha_alter_info),
                m_file_per_table(file_per_table),
		m_autoinc(autoinc),
                m_conflict(conflict)
        {
		if (tablespace == NULL || tablespace[0] == '\0') {
			m_tablespace[0] = '\0';
		} else {
			strcpy(m_tablespace, tablespace);
		}
	}

	/** Destructor */
        ~alter_part_add() {}

	/** @see alter_part::prepare */
        int prepare(
                TABLE*                  altered_table,
                const dd::Partition*    old_part,
                dd::Partition*          new_part)
        {
		ut_ad(old_part != NULL);
		ut_ad(new_part != NULL);
		char	part_name[FN_REFLEN];

		build_partition_name(new_part, need_rename(), part_name);

		int error = create(part_name, new_part, altered_table,
				   m_tablespace, m_file_per_table, m_autoinc);

		if (error == 0 && alter_parts::need_copy(m_ha_alter_info)) {
			mutex_enter(&dict_sys->mutex);
			m_new = dict_table_check_if_in_cache_low(part_name);
			ut_ad(m_new != NULL);
			if (m_new != NULL) {
				m_new->acquire();
			}
			mutex_exit(&dict_sys->mutex);

			return(m_new == NULL ? DB_TABLE_NOT_FOUND : 0);
		}

		return(error);
	}

	/** @see alter_part::try_commit */
        int try_commit(
                const TABLE*            table,
                TABLE*                  altered_table,
                const dd::Partition*    old_part,
                dd::Partition*          new_part)
        {
		int	error = 0;

                if (need_rename()) {
			char	old_name[FN_REFLEN];
			char	new_name[FN_REFLEN];
			build_partition_name(
				new_part, true, old_name);
			build_partition_name(
				new_part, false, new_name);
			error = rename_table(old_name, new_name, new_part);
		}

		if (m_new != NULL) {
			dd_table_close(m_new, m_trx->mysql_thd, NULL, false);
		}

		return(error);
        }

private:
	/** Check if the new partition file needs a temporary name and
	should be renamed at last */
	bool need_rename() const { return(m_conflict); }

private:
        /** ALTER information */
        const Alter_inplace_info*       m_ha_alter_info;

        /** Current value of innodb_file_per_table */
        const bool                      m_file_per_table;

	/** Next AUTOINC value to use */
	const ib_uint64_t		m_autoinc;

        /** True if there is already a file_per_table partition table
	with the same name */
        const bool                      m_conflict;

	/** Tablespace of this partition */
	char				m_tablespace[FN_REFLEN + 1];
};

/** Class which handles the partition of states
PART_TO_BE_DROPPED, PART_TO_BE_REORGED and PART_REORGED_DROPPED.
See comments for alter_part_factory::create_for_reorg
and alter_part_factory::create_for_non_reorg. */
class alter_part_drop : public alter_part
{
public:
	/** Constructor
        @param[in]      part_id         Partition id in the table. This could
                                        be partition id for either old table
                                        or new table, callers should remember
                                        which one is applicable
        @param[in]      state           Partition state of the partition on
                                        which this class will do operations.
                                        If this is for one partition in new
                                        table, the partition state is the same
                                        for both the new partition and the
                                        corresponding old partition
	@param[in]			Partitioned table name, in the form
					of db/table, which already considers
					the charset
        @param[in,out]  trx             InnoDB transaction
	@param[in,out]  old             InnoDB table object for old partition,
                                        default is nullptr, which means there
                                        is no corresponding object */	
        alter_part_drop(
                uint                    part_id,
                partition_state         state,
		const char*		table_name,
                trx_t*                  trx,
		dict_table_t*		old)
                :
                alter_part(trx, part_id, state, table_name, old)
        {}

	/** Destructor */
        ~alter_part_drop() {}

	/** @see alter_part::try_commit */
        int try_commit(
                const TABLE*            table,
                TABLE*                  altered_table,
                const dd::Partition*    old_part,
                dd::Partition*          new_part)
        {
                ut_ad(new_part == nullptr);

		dd_table_close(m_old, NULL, NULL, false);

		char	part_name[FN_REFLEN];
		build_partition_name(old_part, false, part_name);

		int error = delete_table(
			part_name, old_part, SQLCOM_DROP_TABLE);

		return(error);
	}
};

/** Class which handles the partition of the state PART_CHANGED.
See comments for alter_part_factory::create_for_reorg
and alter_part_factory::create_for_non_reorg. */
class alter_part_change : public alter_part
{
public:
        /** Constructor
        @param[in]      part_id         Partition id in the table. This could
                                        be partition id for either old table
                                        or new table, callers should remember
                                        which one is applicable
	@param[in]      part            Partition element for this partition
        @param[in]      state           Partition state of the partition on
                                        which this class will do operations.
                                        If this is for one partition in new
                                        table, the partition state is the same
                                        for both the new partition and the
                                        corresponding old partition
	@param[in]			Partitioned table name, in the form
					of db/table, which already considers
					the chraset
	@param[in]			Tablespace specified explicitly
        @param[in,out]  trx             InnoDB transaction
	@param[in,out]  old             InnoDB table object for old partition,
                                        default is nullptr, which means there
                                        is no corresponding object
        @param[in]      ha_alter_info   ALTER information
        @param[in]      file_per_table  Current value of innodb_file_per_table
	@param[in]	autoinc		Next AUTOINC value to use */
        alter_part_change(
                uint                            part_id,
                partition_state                 state,
		const char*			table_name,
		const char*			tablespace,
                trx_t*                          trx,
		dict_table_t*			old,
                const Alter_inplace_info*       ha_alter_info,
                bool                            file_per_table,
		ib_uint64_t			autoinc)
                :
                alter_part(trx, part_id, state, table_name, old),
                m_ha_alter_info(ha_alter_info),
                m_file_per_table(file_per_table),
		m_autoinc(autoinc)
        {
		if (tablespace == NULL || tablespace[0] == '\0') {
                        m_tablespace[0] = '\0';
                } else {
                        strcpy(m_tablespace, tablespace);
                }
	}

        /** Destructor */
        ~alter_part_change() {}

	/** @see alter_part::prepare */
        int prepare(
                TABLE*                  altered_table,
                const dd::Partition*    old_part,
                dd::Partition*          new_part);

        /** @see alter_part::try_commit */
        int try_commit(
                const TABLE*            table,
                TABLE*                  altered_table,
                const dd::Partition*    old_part,
                dd::Partition*          new_part);

private:
        /** ALTER information */
        const Alter_inplace_info*       m_ha_alter_info;

        /** Current value of innodb_file_per_table */
        const bool                      m_file_per_table;

	/** Next AUTOINC value to use */
	const ib_uint64_t		m_autoinc;

	/** Tablespace of this partition */
	char				m_tablespace[FN_REFLEN + 1];
};

/** @see alter_part::prepare */
int
alter_part_change::prepare(
	TABLE*                  altered_table,
	const dd::Partition*    old_part,
	dd::Partition*          new_part)
{
	ut_ad(old_part != NULL);
	ut_ad(new_part != NULL);

	/* In some scenario, it could be unnecessary to create partition
	with temporary name, for example, old one is in innodb_system while
	new one is innodb_file_per_table. However, this would result in
	same table name for two tables, which is confusing. So the temporary
	name is used always and final rename is necessary too */
	char	part_name[FN_REFLEN];
	build_partition_name(new_part, true, part_name);

	int error = create(part_name, new_part, altered_table,
			   m_tablespace, m_file_per_table, m_autoinc);

	if (error == 0) {
		mutex_enter(&dict_sys->mutex);
		m_new = dict_table_check_if_in_cache_low(part_name);
		ut_ad(m_new != NULL);
		if (m_new != NULL) {
			m_new->acquire();
		}
		mutex_exit(&dict_sys->mutex);

		return(m_new == NULL);
	}

	return(error);
}

/** @see alter_part::try_commit */
int
alter_part_change::try_commit(
	const TABLE*            table,
	TABLE*                  altered_table,
	const dd::Partition*    old_part,
	dd::Partition*          new_part)
{
	ut_ad(old_part != NULL);
	ut_ad(new_part != NULL);
	ut_ad(old_part->level() == new_part->level());
	ut_ad(old_part->name() == new_part->name());

	dd_table_close(m_old, NULL, NULL, false);

	char	old_name[FN_REFLEN];
	char	temp_name[FN_REFLEN];
	build_partition_name(new_part, false, old_name);
	build_partition_name(new_part, true, temp_name);

	int	error;
	error = rename_table(old_name, altered_table->s->path.str,
			     old_part);
	if (error == 0) {
		error = rename_table(temp_name, old_name, new_part);
		if (error == 0) {
			error = delete_table(altered_table->s->path.str,
					     old_part, SQLCOM_DROP_TABLE);
		}
	}

	if (m_new != NULL) {
		dd_table_close(m_new, m_trx->mysql_thd, NULL, false);
	}

	return(error);
}

/** Create alter_part_* object(s) for subpartitions of a partition,
or the partition itself
@param[out]     array           Where to store the new object(s)
@param[in]      part            partition_element to handle
@param[in,out]  part_id         Partition id for both partition and
                                subpartition, which would be increased
                                by number of object(s) created
@param[in]      old_part_id     Start partition id of the table before
                                ALTER TABLE
@param[in]      state           Partition state
@param[in]      conflict        Only valid when state is
                                PART_TO_BE_ADDED. True if the new
                                (sub)partition has the same name with
                                an exist one and they are of
				innodb_file_per_table
@return false   On success
@return true    On failure */
bool
alter_part_factory::create_one(
	alter_part_array&	array,
	partition_element*	part,
	uint&			part_id,
	uint			old_part_id,
	partition_state		state,
	bool			conflict)
{
	if (part->subpartitions.elements > 0) {
		partition_element*	sub_elem;
		List_iterator_fast <partition_element>
			new_sub_it(part->subpartitions);	
		while ((sub_elem = new_sub_it++) != NULL) {
			const char*	tablespace = partition_get_tablespace(
				m_ha_alter_info->create_info->tablespace,
				part, sub_elem);
			alter_part*	alter = create_one_low(
				part_id, old_part_id++, state, tablespace,
				conflict);
			if (alter == NULL) {
				return(true);
			}

			++part_id;
			array.push_back(alter);
		}
	} else {
		const char*	tablespace = partition_get_tablespace(
			m_ha_alter_info->create_info->tablespace, part, NULL);
		alter_part* alter = create_one_low(
			part_id, old_part_id++, state, tablespace, conflict);
		if (alter == NULL) {
			return(true);
		}

		++part_id;
		array.push_back(alter);
	}

	return(false);
}

/** Create the specified alter_part_* object
@param[in]      part            partition_element to handle
@param[in]      part_id         Partition id for current partition
@param[in]      state           Partition state
@param[in]	tablespace	Tablespace specified explicitly
@param[in]      conflict        Only valid when state is
                                PART_TO_BE_ADDED. True if the new
                                (sub)partition has the same name with
                                an exist one and they are of
				innodb_file_per_table
@return alter_part_* object or NULL */
alter_part*
alter_part_factory::create_one_low(
        uint&                   part_id,
	uint			old_part_id,
        partition_state         state,
	const char*		tablespace,
        bool                    conflict)
{
	alter_part*		alter_part = NULL;

        switch (state) {
        case PART_NORMAL:
                alter_part = UT_NEW(alter_part_normal(
                        part_id, state,
			m_part_share->get_table_part(old_part_id)),
			mem_key_partitioning);
                break;
        case PART_TO_BE_ADDED:
                alter_part = UT_NEW(alter_part_add(
                        part_id, state,
			m_part_share->get_table_share()->normalized_path.str,
			tablespace, m_trx, m_ha_alter_info,
			m_file_per_table, m_part_share->next_auto_inc_val,
			conflict), mem_key_partitioning);
        	break;
	case PART_TO_BE_DROPPED:
        case PART_TO_BE_REORGED:
        case PART_REORGED_DROPPED:
        	alter_part = UT_NEW(alter_part_drop(
			part_id, state,
			m_part_share->get_table_share()->normalized_path.str,
			m_trx, m_part_share->get_table_part(old_part_id)),
			mem_key_partitioning);
                break;
	case PART_CHANGED:
        	alter_part = UT_NEW(alter_part_change(
			part_id, state,
			m_part_share->get_table_share()->normalized_path.str,
			tablespace, m_trx,
			m_part_share->get_table_part(old_part_id),
			m_ha_alter_info, m_file_per_table,
			m_part_share->next_auto_inc_val),
			mem_key_partitioning);
                break;
        default:
                ut_ad(0);
        }

	return(alter_part);
}

/** Check if the partition(and its subpartitions) conflicts with any
of the original ones, will create the alter_part_add objects here
@param[in]      new_part        The new partition to check
@param[out]     all_news        To store the alter_part_add objects here
@param[in,out]  new_part_id     Partition id for both partition and
                                subpartition, which would be increased
                                by number of subpartitions per partition here
@return True if the names are same, otherwise false */
bool
alter_part_factory::check_conflict_and_create(
        partition_element*      new_part,
        alter_part_array&       all_news,
        uint&                   new_part_id)
{
        ut_ad((m_ha_alter_info->handler_flags
               & Alter_inplace_info::REORGANIZE_PARTITION) != 0);

        partition_info*         part_info = m_ha_alter_info->modified_part_info;
        /* To compare with this partition list which contains all the
        to be reorganized partitions */
        List_iterator_fast <partition_element>  tmp_part_it(
                part_info->temp_partitions);
        partition_element*                      tmp_part_elem;

        while ((tmp_part_elem = tmp_part_it++) != nullptr) {
                if (my_strcasecmp(system_charset_info, new_part->partition_name,
                                  tmp_part_elem->partition_name) != 0) {
                        continue;
                }

                if (m_ha_alter_info->modified_part_info->is_sub_partitioned()) {
                        List_iterator_fast <partition_element>
                                tmp_sub_it(tmp_part_elem->subpartitions);
                        partition_element*      tmp_sub_elem;
                        List_iterator_fast <partition_element>
                                new_sub_it(new_part->subpartitions);
                        partition_element*      new_sub_elem;

                        while ((new_sub_elem = new_sub_it++) != nullptr) {
                                ut_ad(new_sub_elem->partition_name != nullptr);
                                tmp_sub_elem = tmp_sub_it++;
                                ut_ad(tmp_sub_elem != nullptr);
                                ut_ad(tmp_sub_elem->partition_name != nullptr);

                                bool    conflict = is_conflict(
					new_sub_elem, tmp_sub_elem);
                                if (create_one(all_news, new_sub_elem,
					       new_part_id, 0,
                                               PART_TO_BE_ADDED, conflict)) {
                                        return(true);
                                }
                        }
                        ut_ad((tmp_sub_elem = tmp_sub_it++) == nullptr);
                } else {
                        if (create_one(all_news, new_part, new_part_id, 0,
                                       PART_TO_BE_ADDED, true)) {
                                return(true);
                        }
                }

                /* There should be only one match */
                return(false);
        }

        return(create_one(all_news, new_part, new_part_id, 0,
			  PART_TO_BE_ADDED, false));
}

/** Check if the two (sub)partitions conflict with each other,
Which means they have same name.
@param[in]      new_part        New partition to check
@param[in]      old_part        Old partition to check
@retval True    Conflict
@retval False   Not conflict */
bool
alter_part_factory::is_conflict(
        const partition_element*        new_part,
        const partition_element*        old_part)
{
	if (my_strcasecmp(system_charset_info, new_part->partition_name,
			  old_part->partition_name) != 0) {
		return(false);
	}

	/* To prevent the conflict(same) names in table cache, not to
	check the innodb_file_per_table */
	return(true);
}

/** Suppose that there is a table with 4 range partitions: p0, p1, p2, p3,
and the p2 and p3 are going to be reorganized into p21, p22, p31, p33.

In modified_part_info->temp_partitions list, there are only p2 and p3
with the state PART_TO_BE_REORGED, while in modified_part_info->partitions
list, it contains
{PART_NORMAL, PART_NORMAL, PART_TO_BE_ADDED, PART_TO_BE_ADDED,
PART_TO_BE_ADDED, PART_TO_BE_ADDED}.

So finally, the to_drop array would contains
{alter_part_drop, alter_part_drop}, which are for p2, p3;
the all_news array would contains
{alter_part_normal, alter_part_normal, alter_part_add, alter_part_add,
alter_part_add, alter_part_add}.

Note that the scenario that reorganized and to be reorganized
partition/subpartition have the same name, would be checked here too */

/** Create the alter_part_* objects when it's an operation like
REORGANIZE PARTITION
@param[out]     to_drop         To store the alter_part_* objects
                                for partitions to be dropped
@param[out]     all_news        To store the alter_part_* objects
                                for partitions in table after ALTER TABLE
@return False   On success
@retval True    On failure */
bool
alter_part_factory::create_for_reorg(
        alter_part_array&       to_drop,
        alter_part_array&       all_news)
{
        ut_ad((m_ha_alter_info->handler_flags
               & Alter_inplace_info::REORGANIZE_PARTITION) != 0);
        ut_ad(m_ha_alter_info->modified_part_info->num_subparts
              == m_old_part_info->num_subparts);

        partition_info*         part_info = m_ha_alter_info->modified_part_info;
        /* This list contains only the to be reorganized partitions,
        the sequence is the same as the list of m_old_part_info,
        and they should be consecutive ones */
        List_iterator_fast <partition_element>  tmp_part_it(
                part_info->temp_partitions);
        /* This list contains all the new partitions */
        List_iterator_fast <partition_element>  part_it(
                part_info->partitions);
        /* This list contains all the old partitions */
        List_iterator_fast <partition_element>  old_part_it(
                m_old_part_info->partitions);
        partition_element*      part_elem;
        partition_element*      tmp_part_elem;
        partition_element*      old_part_elem;
        uint                    parts_per_part =
                part_info->is_sub_partitioned() ? part_info->num_subparts : 1;

        tmp_part_elem = tmp_part_it++;
        ut_ad(tmp_part_elem != nullptr);
        old_part_elem = old_part_it++;
        ut_ad(old_part_elem != nullptr);

        uint                    old_part_id = 0;
        uint                    new_part_id = 0;

        /* There are 3 steps here:
        1. Check if the old one is a to be reorganized one, if so, mark it
        and check next old one
        2. If not, check if the new one is a to be added one, if so, mark it
        and check next new one
        3. If not, the old one and the new one should point to the same
        partition */
        while ((part_elem = part_it++) != nullptr) {

                while (old_part_elem != nullptr && tmp_part_elem != nullptr
                       && strcmp(tmp_part_elem->partition_name,
                                 old_part_elem->partition_name) == 0) {
                        ut_ad(tmp_part_elem->part_state == PART_TO_BE_REORGED);

                        if (create_one(to_drop, old_part_elem,
				       old_part_id, old_part_id,
                                       PART_TO_BE_REORGED, false)) {
                                return(true);
                        }

                        old_part_elem = old_part_it++;
                        tmp_part_elem = tmp_part_it++;
                }

                switch (part_elem->part_state) {
                case PART_TO_BE_ADDED:

                        if (check_conflict_and_create(part_elem, all_news,
                                                       new_part_id)) {
                                return(true);
                        }

                        break;

                case PART_NORMAL:

                        ut_ad(strcmp(part_elem->partition_name,
                                     old_part_elem->partition_name) == 0);

                        if (create_one(all_news, part_elem, new_part_id,
				       old_part_id, PART_NORMAL, false)) {
                                return(true);
                        }

                        old_part_elem = old_part_it++;
                        old_part_id += parts_per_part;

                        break;

                default:
                        ut_ad(0);
                }
        }

        ut_ad(old_part_elem == nullptr);
        ut_ad(tmp_part_elem == nullptr);

        return(false);
}

/** Suppose that there is a table with 4 range partitions: p0, p1, p2, p3.

1. ADD PARTITION p4
modified_part_info->partitions list contains
{PART_NORMAL, PART_NORMAL, PART_NORMAL, PART_NORMAL, PART_TO_BE_ADDED}.

So finally, the to_drop array would contains
{}, which is empty;
the all_news array would contains
{alter_part_normal, alter_part_normal, alter_part_normal, alter_part_normal,
alter_part_add}.

2. DROP PARTITION p2
modified_part_info->partitions list contains
{PART_NORMAL, PART_NORMAL, PART_TO_BE_DROPPED, PART_NORMAL}.

So finally, the to_drop array would contains
{alter_part_drop}, which is for p2, so part_id is 2;
the all_news array would contains
{alter_part_normal, alter_part_normal, alter_part_normal}.


Suppose it's the same table with 4 partitions, but it's partitioned by HASH.

3. ADD PARTITION 2
modified_part_info->partitions list contains
{PART_CHANGED, PART_CHANGED, PART_CHANGED, PART_CHANGED, PART_TO_BE_ADDED,
PART_TO_BE_ADDED}.

So finally, the to_drop array would contains
{}, which is empty;
the all_news array would contains
{alter_part_change, alter_part_change, alter_part_change, alter_part_change,
alter_part_add, alter_part_add}.

4. COALESCE PARTITION 2
modified_part_info->partitions contains:
{PART_CHANGED, PART_CHANGED, PART_REORGED_DROPPED, PART_REORGED_DROPPED}.

So finally, the to_drop array would contains
{alter_part_drop, alter_part_drop}, which are for p2, p3, part_id are 2 and 3;
the all_news array would contains
{alter_part_change, alter_part_change}.

5. REBUILD PARTITION p0, p2
modified_part_info->partitions contains:
{PART_NORMAL, PART_CHANGED, PART_NORMAL, PART_CHANGED}.

So finally, the to_drop array would contains
{}, which is empty;
the all_news array would contains
{alter_part_normal, alter_part_change, alter_part_normal, alter_part_change}. */

/** Create the alter_part_* objects when it's NOT an operation like
REORGANIZE PARTITION
@param[out]     to_drop         To store the alter_part_* objects
                                for partitions to be dropped
@param[out]     all_news        To store the alter_part_* objects
                                for partitions in table after ALTER TABLE
@return False   On success
@retval True    On Failure */
bool
alter_part_factory::create_for_non_reorg(
        alter_part_array&       to_drop,
        alter_part_array&       all_news)
{
        ut_ad((m_ha_alter_info->handler_flags
               & Alter_inplace_info::REORGANIZE_PARTITION) == 0);

        partition_info*         part_info = m_ha_alter_info->modified_part_info;
        uint                    parts_per_part =
                part_info->is_sub_partitioned() ? part_info->num_subparts : 1;
        List_iterator_fast <partition_element>  part_it(part_info->partitions);
        partition_element*      part_elem;
        uint                    old_part_id = 0;
        uint                    new_part_id = 0;

        while ((part_elem = part_it++) != nullptr) {
                partition_state state = part_elem->part_state;
                switch (state) {
                case PART_NORMAL:
                case PART_CHANGED:
                        if (create_one(all_news, part_elem, new_part_id,
				       old_part_id, state, false)) {
                                return(true);
                        }

                        old_part_id += parts_per_part;
                        break;
                case PART_TO_BE_ADDED:
                        if (create_one(all_news, part_elem, new_part_id, 0,
                                       state, false)) {
                                return(true);
                        }

                        break;
                case PART_TO_BE_DROPPED:
                case PART_REORGED_DROPPED:
                        if (create_one(to_drop, part_elem, old_part_id,
				       old_part_id, state, false)) {
                                return(true);
                        }

                        break;
                default:
                        ut_ad(0);
                }
        }

        return(false);
}


/** Check if the specified partition_state is of drop state
@param[in]      state   The state to be checked
@return True    if this is of a drop state
@retval False   if not */
inline
static
bool
is_drop_state(partition_state s)
{
        return(s == PART_TO_BE_DROPPED || s == PART_REORGED_DROPPED
               || s == PART_TO_BE_REORGED);
}

/** Check if the specified partition_state is of common state
@param[in]      state   The state to be checked
@return True    if this is of a common state
@retval False   if not */
inline
static
bool
is_common_state(partition_state s)
{
        return(s == PART_NORMAL || s == PART_CHANGED);
}

/** Destructor */
alter_parts::~alter_parts()
{
        for (alter_part* alter_part : m_news) {
                UT_DELETE(alter_part);
        }

        for (alter_part* alter_part : m_to_drop) {
                UT_DELETE(alter_part);
        }
}

/** Create the to be created partitions and update internal
structures with concurrent writes blocked, while preparing
ALTER TABLE.
@param[in]      old_dd_tab      dd::Table before ALTER TABLE
@param[in,out]  new_dd_tab      dd::Table after ALTER TABLE
@param[in,out]  altered_table   Table definition after the ALTER
@return 0 or error number, my_error() should be called by callers */
int
alter_parts::prepare(
        const dd::Table&        old_dd_tab,
        dd::Table&              new_dd_tab,
        TABLE*                  altered_table)
{
        if (m_factory.create(m_to_drop, m_news)) {
                return(true);
        }

        if (m_part_share->get_table_share()->found_next_number_field) {
                dd_set_autoinc(
                        new_dd_tab.se_private_data(),
                        m_ha_alter_info->create_info->auto_increment_value);
        }

	int	error;
	error = prepare_or_commit_for_old(old_dd_tab, altered_table, true);
	if (error != 0) {
                return(error);
        }

        error = prepare_or_commit_for_new(old_dd_tab, new_dd_tab,
					  altered_table, true);

        /* We don't have to prepare for the partitions that will be dropped. */

        return(error);
}

/** Notify the storage engine that the changes made during
prepare_inplace_alter_table() and inplace_alter_table()
will be rolled back for all the partitions. */
void
alter_parts::rollback()
{
        for (alter_part* alter_part : m_to_drop) {
                alter_part->rollback();
        }

        for (alter_part* alter_part : m_news) {
                alter_part->rollback();
        }
}

/** Try to commit the changes made during prepare_inplace_alter_table()
inside the storage engine.v This is protected by MDL_EXCLUSIVE.
@param[in]      old_dd_tab      dd::Table before ALTER TABLE
@param[in,out]  new_dd_tab      dd::Table after ALTER TABLE
@param[in]      table           Table definition before the ALTER
@param[in,out]  altered_table   Table definition after the ALTER
@return 0 or error number, my_error() should be called by callers */
int
alter_parts::try_commit(
        const dd::Table&old_dd_tab,
        dd::Table&      new_dd_tab,
        const TABLE*    table,
        TABLE*          altered_table)
{
	int	error;
        /* Commit for the old ones first, to clear data files for new ones */
        error = prepare_or_commit_for_old(old_dd_tab, altered_table, false);
	if (error != 0) {
                return(error);
        }

        error = prepare_or_commit_for_new(old_dd_tab, new_dd_tab, altered_table,
					  false);
	if (error != 0) {
		return(error);
	}

	ut_ad(m_trx->n_mysql_tables_in_use > 0);
	--m_trx->n_mysql_tables_in_use;

        return(0);
}

/** Note committed changes. */
void
alter_parts::post_commit()
{
        for (alter_part* alter_part : m_to_drop) {
                alter_part->post_commit();
        }

        for (alter_part* alter_part : m_news) {
                alter_part->post_commit();
        }
}

/** Prepare for all the partitions in table after ALTER TABLE
@param[in]      old_dd_tab      dd::Table before ALTER TABLE
@param[in,out]  new_dd_tab      dd::Table after ALTER TABLE
@param[in,out]  altered_table   Table definition after the ALTER
@param[in]      prepare         true if it's in prepare phase,
                                false if it's in commit phase
@return 0 or error number */
int
alter_parts::prepare_or_commit_for_new(
        const dd::Table&old_dd_tab,
        dd::Table&      new_dd_tab,
        TABLE*          altered_table,
        bool            prepare)
{
        auto                    oldp = old_dd_tab.partitions().begin();
        uint                    new_part_id = 0;
        uint                    old_part_id = 0;
        uint                    drop_seq = 0;
        const dd::Partition*    old_part = nullptr;
	int			error = 0;

        for (auto new_part : *new_dd_tab.partitions()) {

                if (!dd_part_is_stored(new_part)) {
                        continue;
                }

                ut_ad(new_part_id < m_news.size());

                /* To add a new partition, there is no corresponding old one,
                otherwise, find the old one */
                partition_state s = m_news[new_part_id]->state();
                if (is_common_state(s)) {
                        bool    found = false;
                        for (; oldp != old_dd_tab.partitions().end() && !found;
                             ++oldp) {
                                old_part = *oldp;

                                if (!dd_part_is_stored(old_part)) {
                                        continue;
                                }

                                ++old_part_id;
                                if (drop_seq < m_to_drop.size()
                                    && (old_part_id - 1
                                        == m_to_drop[drop_seq]->part_id())) {
                                        ut_ad(is_drop_state(
                                                m_to_drop[drop_seq]->state()));
                                        ++drop_seq;
                                        continue;
                                }

                                found = true;
                        }

                        ut_ad(found);
                        ut_ad(drop_seq <= m_to_drop.size());
                        ut_ad(new_part->name() == old_part->name());
                        ut_ad((new_part->parent() == nullptr)
                              == (old_part->parent() == nullptr));
                        ut_ad(new_part->parent() == nullptr
                              || new_part->parent()->name()
                                 == old_part->parent()->name());
                } else {
                        ut_ad(s == PART_TO_BE_ADDED);
			/* Let's still set one to get the old table name */
                        old_part = *(old_dd_tab.partitions().begin());
                }

                alter_part*     alter_part = m_news[new_part_id];
                ut_ad(alter_part != nullptr);

                if (prepare) {
                        error = alter_part->prepare(altered_table, old_part,
						    new_part);
			if (error != 0) {
                                return(error);
                        }

                        if (m_new_partitions != nullptr
                            && alter_part->new_table() != nullptr) {
                                m_new_partitions->set_part(
                                        new_part_id, alter_part->new_table());
                        }
                } else {
                        error = alter_part->try_commit(nullptr, altered_table,
                                                       old_part, new_part);
			if (error != 0) {
                                return(error);
                        }
                }

                ++new_part_id;
        }

#ifdef UNIV_DEBUG
        ut_ad(drop_seq <= m_to_drop.size());
        for (uint i = drop_seq; i < m_to_drop.size(); ++i) {
                ut_ad(!is_common_state(m_to_drop[i]->state()));
        }
#endif /* UNIV_DEBUG */

        return(error);
}

/** Prepare or commit for all the partitions in table before ALTER TABLE
@param[in]      old_dd_tab      dd::Table before ALTER TABLE
@param[in,out]	altered_table	Table definition after the ALTER
@param[in]      prepare         true if it's in prepare phase,
                                false if it's in commit phase
@return 0 or error number */
int
alter_parts::prepare_or_commit_for_old(
        const dd::Table&old_dd_tab,
	TABLE*		altered_table,
        bool            prepare)
{
        uint            old_part_id = 0;
        auto            dd_part = old_dd_tab.partitions().begin();
	int		error = 0;

        for (alter_part* alter_part : m_to_drop) {
                const dd::Partition*    old_part = nullptr;

                for (; dd_part != old_dd_tab.partitions().end(); ++dd_part) {
                        if (!dd_part_is_stored(*dd_part)
                            || old_part_id++ < alter_part->part_id()) {
                                continue;
                        }

                        old_part = *dd_part;
                        ++dd_part;
                        break;
                }
                ut_ad(old_part != nullptr);

                if (prepare) {
			error = alter_part->prepare(altered_table, old_part,
						    nullptr);
                } else {
                        error = alter_part->try_commit(nullptr, altered_table,
                                                       old_part, nullptr);
                }

		if (error != 0) {
			return(error);
		}
        }

        return(error);
}

/** Check if supported inplace alter table.
@param[in]	altered_table	Altered MySQL table.
@param[in]	ha_alter_info	Information about inplace operations to do.
@return	Lock level, not supported or error */
enum_alter_inplace_result
ha_innopart::check_if_supported_inplace_alter(
	TABLE*			altered_table,
	Alter_inplace_info*	ha_alter_info)
{
	DBUG_ENTER("ha_innopart::check_if_supported_inplace_alter");
	DBUG_ASSERT(ha_alter_info->handler_ctx == NULL);

	/* Not supporting these for partitioned tables yet! */

	/* FK not yet supported. */
	if (ha_alter_info->handler_flags
		& (Alter_inplace_info::ADD_FOREIGN_KEY
			| Alter_inplace_info::DROP_FOREIGN_KEY)) {

		ha_alter_info->unsupported_reason = innobase_get_err_msg(
			ER_FOREIGN_KEY_ON_PARTITIONED);
		DBUG_RETURN(HA_ALTER_INPLACE_NOT_SUPPORTED);
	}
	/* FTS not yet supported either. */
	if ((ha_alter_info->handler_flags
		    & Alter_inplace_info::ADD_INDEX)) {

		for (uint i = 0; i < ha_alter_info->index_add_count; i++) {
			const KEY* key =
				&ha_alter_info->key_info_buffer[
					ha_alter_info->index_add_buffer[i]];
			if (key->flags & HA_FULLTEXT) {
				DBUG_ASSERT(!(key->flags & HA_KEYFLAG_MASK
					      & ~(HA_FULLTEXT
						  | HA_PACK_KEY
						  | HA_GENERATED_KEY
						  | HA_BINARY_PACK_KEY)));
				ha_alter_info->unsupported_reason =
					innobase_get_err_msg(
					ER_FULLTEXT_NOT_SUPPORTED_WITH_PARTITIONING);
				DBUG_RETURN(HA_ALTER_INPLACE_NOT_SUPPORTED);
			}
		}
	}
	/* We cannot allow INPLACE to change order of KEY partitioning fields! */
	if ((ha_alter_info->handler_flags
	     & Alter_inplace_info::ALTER_STORED_COLUMN_ORDER)
	    && !m_part_info->same_key_column_order(
				&ha_alter_info->alter_info->create_list)) {

		DBUG_RETURN(HA_ALTER_INPLACE_NOT_SUPPORTED);
	}

	/* Cannot allow INPLACE for drop and create PRIMARY KEY if partition is
	on Primary Key - PARTITION BY KEY() */
	if ((ha_alter_info->handler_flags
	     & (Alter_inplace_info::ADD_PK_INDEX
		| Alter_inplace_info::DROP_PK_INDEX))) {

		/* Check partition by key(). */
		if ((m_part_info->part_type == partition_type::HASH)
		    && m_part_info->list_of_part_fields
		    && m_part_info->part_field_list.is_empty()) {

			DBUG_RETURN(HA_ALTER_INPLACE_NOT_SUPPORTED);
		}

		/* Check sub-partition by key(). */
		if ((m_part_info->subpart_type == partition_type::HASH)
		    && m_part_info->list_of_subpart_fields
		    && m_part_info->subpart_field_list.is_empty()) {

			DBUG_RETURN(HA_ALTER_INPLACE_NOT_SUPPORTED);
		}
	}

	/* Check for ALTER TABLE ... PARTITION, following operations can
        be done inplace */
        if (alter_parts::apply_to(ha_alter_info)) {
                /* Two meanings here: 1. ALTER TABLE .. PARTITION could
                not be combined with other ALTER TABLE operations;
                2. Only one operation of ALTER TABLE .. PARTITION can be
                done in single statement.
                The ALTER_ALL_PARTITION should be screened out, which could only
                be set along with the REBUILD PARTITION */
                ut_ad(is_single_bit(ha_alter_info->handler_flags
                                    & ~Alter_inplace_info::ALTER_ALL_PARTITION));
                ut_ad(!(ha_alter_info->handler_flags
                        & Alter_inplace_info::ALTER_ALL_PARTITION)
                      || (ha_alter_info->handler_flags
                          & Alter_inplace_info::ALTER_REBUILD_PARTITION));

                if (alter_parts::need_copy(ha_alter_info)) {
                        DBUG_RETURN(HA_ALTER_INPLACE_SHARED_LOCK_AFTER_PREPARE);
                } else {
                        DBUG_RETURN(HA_ALTER_INPLACE_NO_LOCK_AFTER_PREPARE);
                }
        }

	/* Check for PK and UNIQUE should already be done when creating the
	new table metadata.
	(fix_partition_info/check_primary_key+check_unique_key) */

	set_partition(0);
	DBUG_RETURN(ha_innobase::check_if_supported_inplace_alter(altered_table,
							ha_alter_info));
}

/** Prepare inplace alter table.
Allows InnoDB to update internal structures with concurrent
writes blocked (provided that check_if_supported_inplace_alter()
did not return HA_ALTER_INPLACE_NO_LOCK).
This will be invoked before inplace_alter_table().
@param[in]	altered_table	TABLE object for new version of table.
@param[in]	ha_alter_info	Structure describing changes to be done
by ALTER TABLE and holding data used during in-place alter.
@param[in]	old_table_def	dd::Table object describing old version
of the table.
<<<<<<< HEAD
@param[in/out]	new_table_def	dd::Table object for the new version of
=======
@param[in,out]	new_table_def	dd::Table object for the new version of
>>>>>>> 7e114949
the table. Can be adjusted by this call. Changes to the table
definition will be persisted in the data-dictionary at statement commit
time.
@retval true Failure.
@retval false Success. */
bool
ha_innopart::prepare_inplace_alter_table(
	TABLE*			altered_table,
	Alter_inplace_info*	ha_alter_info,
	const dd::Table*	old_table_def,
	dd::Table*		new_table_def)
{
	DBUG_ENTER("ha_innopart::prepare_inplace_alter_table");
	DBUG_ASSERT(ha_alter_info->handler_ctx == NULL);

        if (alter_parts::apply_to(ha_alter_info)) {
                DBUG_RETURN(prepare_inplace_alter_partition(
                                    altered_table, ha_alter_info,
                                    old_table_def, new_table_def));
        }

	ha_innopart_inplace_ctx*	ctx_parts;
	THD*				thd = ha_thd();
	bool				res = true;

	/* Clean up all ins/upd nodes. */
	clear_ins_upd_nodes();
	/* Based on Sql_alloc class, return NULL for new on failure.
	This object will be freed by server, so always use 'new'
	and there is no need to free on failure */
	ctx_parts = new ha_innopart_inplace_ctx(thd, m_tot_parts);
	if (ctx_parts == NULL) {
		DBUG_RETURN(HA_ALTER_ERROR);
	}

	ctx_parts->ctx_array = UT_NEW_ARRAY_NOKEY(inplace_alter_handler_ctx*,
						  m_tot_parts + 1);
	if (ctx_parts->ctx_array == NULL) {
		DBUG_RETURN(HA_ALTER_ERROR);
	}

	ctx_parts->ctx_array[m_tot_parts] = NULL;

	ctx_parts->prebuilt_array = UT_NEW_ARRAY_NOKEY(row_prebuilt_t*,
						       m_tot_parts);
	if (ctx_parts->prebuilt_array == NULL) {
		DBUG_RETURN(HA_ALTER_ERROR);
	}
	/* For the first partition use the current prebuilt. */
	ctx_parts->prebuilt_array[0] = m_prebuilt;
	/* Create new prebuilt for the rest of the partitions.
	It is needed for the current implementation of
	ha_innobase::commit_inplace_alter_table(). */
	for (uint i = 1; i < m_tot_parts; i++) {
		row_prebuilt_t* tmp_prebuilt;
		tmp_prebuilt = row_create_prebuilt(
			m_part_share->get_table_part(i),
			table_share->reclength);
		/* Use same trx as original prebuilt. */
		tmp_prebuilt->trx = m_prebuilt->trx;
		ctx_parts->prebuilt_array[i] = tmp_prebuilt;
	}

	if (altered_table->found_next_number_field != NULL) {
		dd_set_autoinc(new_table_def->se_private_data(),
			       ha_alter_info->create_info
			       ->auto_increment_value);
	}

	const char*	save_tablespace =
		ha_alter_info->create_info->tablespace;

	const char*     save_data_file_name =
		ha_alter_info->create_info->data_file_name;

	auto	oldp = old_table_def->partitions().begin();
	auto	newp = new_table_def->partitions()->begin();

	for (uint i = 0; i < m_tot_parts; ++oldp, ++newp) {
		ut_ad(dd_part_is_stored(*oldp) == dd_part_is_stored(*newp));
		if (!dd_part_is_stored(*newp)) {
			continue;
		}

		m_prebuilt = ctx_parts->prebuilt_array[i];
		set_partition(i);

		const dd::Partition*	old_part = *oldp;
		dd::Partition*		new_part = *newp;
		ut_ad(old_part != NULL);
		ut_ad(new_part != NULL);
		ut_ad(old_part->level() == new_part->level());
		ut_ad(m_prebuilt->table->id == old_part->se_private_id());

		ha_alter_info->handler_ctx = NULL;

		/* Set the tablespace and data_file_name value of the
		alter_info to the tablespace and data_file_name value
		that was existing for the partition originally, so that
		for ALTER TABLE the tablespace clause in create option
		is ignored for existing partitions, and later set it
		back to its old value */

		ha_alter_info->create_info->tablespace =
			m_prebuilt->table->tablespace;
		ha_alter_info->create_info->data_file_name =
			m_prebuilt->table->data_dir_path;

<<<<<<< HEAD
		res = prepare_inplace_alter_table_impl<dd::Partition>(
			altered_table, ha_alter_info, old_part, new_part);
=======
		res = ha_innobase::prepare_inplace_alter_table(altered_table,
							ha_alter_info,
							old_table_def,
							new_table_def);
>>>>>>> 7e114949
		update_partition(i);
		ctx_parts->ctx_array[i] = ha_alter_info->handler_ctx;
		if (res) {
			break;
		}

		++i;
	}

	m_prebuilt = ctx_parts->prebuilt_array[0];
	ha_alter_info->handler_ctx = ctx_parts;
	ha_alter_info->group_commit_ctx = ctx_parts->ctx_array;
	ha_alter_info->create_info->tablespace = save_tablespace;
	ha_alter_info->create_info->data_file_name = save_data_file_name;

	DBUG_RETURN(res);
}

/** Inplace alter table.
Alter the table structure in-place with operations
specified using Alter_inplace_info.
The level of concurrency allowed during this operation depends
on the return value from check_if_supported_inplace_alter().
@param[in]	altered_table	TABLE object for new version of table.
@param[in]	ha_alter_info	Structure describing changes to be done
by ALTER TABLE and holding data used during in-place alter.
@param[in]	old_table_def	dd::Table object describing old version
of the table.
<<<<<<< HEAD
@param[in/out]	new_table_def	dd::Table object for the new version of
=======
@param[in,out]	new_table_def	dd::Table object for the new version of
>>>>>>> 7e114949
the table. Can be adjusted by this call. Changes to the table
definition will be persisted in the data-dictionary at statement commit
time.
@retval true Failure.
@retval false Success. */
bool
ha_innopart::inplace_alter_table(
	TABLE*			altered_table,
	Alter_inplace_info*	ha_alter_info,
	const dd::Table*	old_table_def,
	dd::Table*		new_table_def)
{
        if (alter_parts::apply_to(ha_alter_info)) {
                return(inplace_alter_partition(
			altered_table, ha_alter_info,
			old_table_def, new_table_def));
        }

	bool res = true;
	ha_innopart_inplace_ctx* ctx_parts;

	ctx_parts = static_cast<ha_innopart_inplace_ctx*>(
		ha_alter_info->handler_ctx);

	if (ctx_parts == NULL) {
		return(false);
	}

	auto	oldp = old_table_def->partitions().begin();
	auto	newp = new_table_def->partitions()->begin();

	for (uint i = 0; i < m_tot_parts; ++oldp, ++newp) {
		ut_ad(dd_part_is_stored(*oldp) == dd_part_is_stored(*newp));
		if (!dd_part_is_stored(*newp)) {
			continue;
		}

		const dd::Partition*	old_part = *oldp;
		dd::Partition*		new_part = *newp;

		m_prebuilt = ctx_parts->prebuilt_array[i];
		ha_alter_info->handler_ctx = ctx_parts->ctx_array[i];
		set_partition(i);
<<<<<<< HEAD

		res = inplace_alter_table_impl<dd::Partition>(
			altered_table, ha_alter_info, old_part, new_part);
=======
		res = ha_innobase::inplace_alter_table(altered_table,
						ha_alter_info,
						old_table_def,
						new_table_def);
>>>>>>> 7e114949
		ut_ad(ctx_parts->ctx_array[i] == ha_alter_info->handler_ctx);
		ctx_parts->ctx_array[i] = ha_alter_info->handler_ctx;

		if (res) {
			break;
		}

		++i;
	}
	m_prebuilt = ctx_parts->prebuilt_array[0];
	ha_alter_info->handler_ctx = ctx_parts;
	return(res);
}

/** Commit or rollback inplace alter table.
Commit or rollback the changes made during
prepare_inplace_alter_table() and inplace_alter_table() inside
the storage engine. Note that the allowed level of concurrency
during this operation will be the same as for
inplace_alter_table() and thus might be higher than during
prepare_inplace_alter_table(). (E.g concurrent writes were
blocked during prepare, but might not be during commit).
@param[in]	altered_table	TABLE object for new version of table.
@param[in]	ha_alter_info	Structure describing changes to be done
by ALTER TABLE and holding data used during in-place alter.
@param[in]	commit		true => Commit, false => Rollback.
@param[in]	old_table_def	dd::Table object describing old version
of the table.
<<<<<<< HEAD
@param[in/out]	new_table_def	dd::Table object for the new version of
=======
@param[in,out]	new_table_def	dd::Table object for the new version of
>>>>>>> 7e114949
the table. Can be adjusted by this call. Changes to the table
definition will be persisted in the data-dictionary at statement commit
time.
@retval true Failure.
@retval false Success. */
bool
ha_innopart::commit_inplace_alter_table(
	TABLE*			altered_table,
	Alter_inplace_info*	ha_alter_info,
	bool			commit,
	const dd::Table*	old_table_def,
	dd::Table*		new_table_def)
{
        if (alter_parts::apply_to(ha_alter_info)) {
                return(commit_inplace_alter_partition(
			altered_table, ha_alter_info, commit,
			old_table_def, new_table_def));
        }

	bool res = false;
	ha_innopart_inplace_ctx* ctx_parts;

	ctx_parts = static_cast<ha_innopart_inplace_ctx*>(
					ha_alter_info->handler_ctx);

	if (ctx_parts == NULL) {
		return(false);
	}

	ut_ad(ctx_parts->ctx_array != NULL);
	ut_ad(ctx_parts->prebuilt_array != NULL);
	ut_ad(ctx_parts->prebuilt_array[0] == m_prebuilt);

	if (commit) {
		/* Commit is done through first partition (group commit). */
		ut_ad(ha_alter_info->group_commit_ctx == ctx_parts->ctx_array);
		ha_alter_info->handler_ctx = ctx_parts->ctx_array[0];
		set_partition(0);

		res = ha_innobase::commit_inplace_alter_table(altered_table,
							ha_alter_info,
							commit,
							old_table_def,
							new_table_def);
<<<<<<< HEAD

=======
>>>>>>> 7e114949
		ut_ad(res || !ha_alter_info->group_commit_ctx);
		goto end;
	}

	/* Rollback is done for each partition. */
	for (uint i = 0; i < m_tot_parts; i++) {
		m_prebuilt = ctx_parts->prebuilt_array[i];
		ha_alter_info->handler_ctx = ctx_parts->ctx_array[i];
		set_partition(i);
		if (ha_innobase::commit_inplace_alter_table(altered_table,
						ha_alter_info, commit,
						old_table_def,
						new_table_def)) {
			res = true;
		}
		ut_ad(ctx_parts->ctx_array[i] == ha_alter_info->handler_ctx);
		ctx_parts->ctx_array[i] = ha_alter_info->handler_ctx;
	}
end:
	/* Move the ownership of the new tables back to the m_part_share. */
	ha_innobase_inplace_ctx*	ctx;
	for (uint i = 0; i < m_tot_parts; i++) {
		/* TODO: Fix to only use one prebuilt (i.e. make inplace
		alter partition aware instead of using multiple prebuilt
		copies... */
		ctx = static_cast<ha_innobase_inplace_ctx*>(
			ctx_parts->ctx_array[i]);
		if (ctx != NULL) {
			m_part_share->set_table_part(i, ctx->prebuilt->table);
			ctx->prebuilt->table = NULL;
			ctx_parts->prebuilt_array[i] = ctx->prebuilt;
		} else {
			break;
		}
	}
	/* The above juggling of prebuilt must be reset here. */
	m_prebuilt = ctx_parts->prebuilt_array[0];
	m_prebuilt->table = m_part_share->get_table_part(0);
	ha_alter_info->handler_ctx = ctx_parts;
	return(res);
}

/** Create the Altered_partitoins object
@param[in]      ha_alter_info   thd DDL operation
@return true    On failure
@retval false   On success */
bool
ha_innopart::prepare_for_copy_partitions(
        Alter_inplace_info*     ha_alter_info)
{
        ut_ad(m_new_partitions == nullptr);
        ut_ad(alter_parts::need_copy(ha_alter_info));

        uint    num_parts = ha_alter_info->modified_part_info->num_parts;
        uint    total_parts = num_parts;

        if (ha_alter_info->modified_part_info->is_sub_partitioned()) {
                total_parts *= ha_alter_info->modified_part_info->num_subparts;
        }

        m_new_partitions = UT_NEW(Altered_partitions(total_parts),
                                  mem_key_partitioning);

        if (m_new_partitions == nullptr) {
                return(true);
        } else if (m_new_partitions->initialize()) {
                UT_DELETE(m_new_partitions);
                m_new_partitions = nullptr;
                return(true);
        }

        return(false);
}

/** write row to new partition.
@param[in]      new_part        New partition to write to.
@return 0 for success else error code. */
int
ha_innopart::write_row_in_new_part(uint new_part)
{
        int     result;
        DBUG_ENTER("ha_innopart::write_row_in_new_part");

        m_last_part = new_part;
        if (m_new_partitions->part(new_part) == nullptr) {
                /* Altered partition contains misplaced row. */
                m_err_rec = table->record[0];
                DBUG_RETURN(HA_ERR_ROW_IN_WRONG_PARTITION);
        }

        m_new_partitions->get_prebuilt(m_prebuilt, new_part);
        result = ha_innobase::write_row(table->record[0]);
        m_new_partitions->set_from_prebuilt(m_prebuilt, new_part);
        DBUG_RETURN(result);
}

/** Allows InnoDB to update internal structures with concurrent
writes blocked (given that check_if_supported_inplace_alter()
did not return HA_ALTER_INPLACE_NO_LOCK).
This is for 'ALTER TABLE ... PARTITION' and a corresponding function
to inplace_alter_table().
This will be invoked before inplace_alter_partition().

@param[in,out]  altered_table   TABLE object for new version of table
@param[in,out]  ha_alter_info   Structure describing changes to be done
by ALTER TABLE and holding data used during in-place alter.
@param[in]      old_dd_tab      Table definition before the ALTER
@param[in,out]  new_dd_tab      Table definition after the ALTER
@retval true    Failure
@retval false   Success */
bool
ha_innopart::prepare_inplace_alter_partition(
        TABLE*                  altered_table,
        Alter_inplace_info*     ha_alter_info,
        const dd::Table*        old_dd_tab,
        dd::Table*              new_dd_tab)
{
        clear_ins_upd_nodes();

        trx_start_if_not_started_xa(m_prebuilt->trx, true);

        if (alter_parts::need_copy(ha_alter_info)
            && prepare_for_copy_partitions(ha_alter_info)) {
                my_error(ER_OUT_OF_RESOURCES, MYF(0));
                return(true);
        }

        alter_parts*    ctx = UT_NEW_NOKEY(alter_parts(
                m_prebuilt->trx, m_part_share, ha_alter_info, m_part_info,
                m_new_partitions));

        if (ctx == NULL) {
                my_error(ER_OUT_OF_RESOURCES, MYF(0));
                return(true);
        }

        ha_alter_info->handler_ctx = ctx;

	int	error = ctx->prepare(*old_dd_tab, *new_dd_tab, altered_table);
	if (error != 0) {
		print_error(error,
			    MYF(error != ER_OUTOFMEMORY ? 0 : ME_FATALERROR));
        }
	return(error);
}

/** Alter the table structure in-place with operations
specified using HA_ALTER_FLAGS and Alter_inplace_information.
This is for 'ALTER TABLE ... PARTITION' and a corresponding function
to inplace_alter_table().
The level of concurrency allowed during this operation depends
on the return value from check_if_supported_inplace_alter().

@param[in,out]  altered_table   TABLE object for new version of table
@param[in,out]  ha_alter_info   Structure describing changes to be done
by ALTER TABLE and holding data used during in-place alter.
@param[in]      old_dd_tab      Table definition before the ALTER
@param[in,out]  new_dd_tab      Table definition after the ALTER
@retval true    Failure
@retval false   Success */
bool
ha_innopart::inplace_alter_partition(
        TABLE*                  altered_table,
        Alter_inplace_info*     ha_alter_info,
        const dd::Table*        old_dd_tab,
        dd::Table*              new_dd_tab)
{
        if (!alter_parts::need_copy(ha_alter_info)) {
                return(false);
        }

        /* The lock type can be set as none, since in this step, the
        shared table lock is held, thus no other changes. This is to fix
        if the table was explicitly lock, then select_lock_type in the
        prebuilt here would not be LOCK_NONE, then row locks would be
        required; if we finally want to drop the original partitions,
        these row locks would lead to failure/crash. */
        ulint   lock_type = m_prebuilt->select_lock_type;
        m_prebuilt->select_lock_type = LOCK_NONE;

        prepare_change_partitions();

        partition_info *old_part_info= table->part_info;

        set_part_info(ha_alter_info->modified_part_info, true);

        prepare_change_partitions();

        ulonglong       copied;
        ulonglong       deleted;
        int             res;

        res = copy_partitions(&copied, &deleted);

        set_part_info(old_part_info, false);

        m_prebuilt->select_lock_type = lock_type;

	if (res > 0) {
		print_error(res,
			    MYF(res != ER_OUTOFMEMORY ? 0 : ME_FATALERROR));
	}

        return(res);
}

/** Prepare to commit or roll back ALTER TABLE...ALGORITHM=INPLACE.
This is for 'ALTER TABLE ... PARTITION' and a corresponding function
to commit_inplace_alter_table().
@param[in,out]  altered_table   TABLE object for new version of table.
@param[in,out]  ha_alter_info   ALGORITHM=INPLACE metadata
@param[in]      commit          true=Commit, false=Rollback.
@param[in]      old_dd_tab      old table
@param[in,out]  new_dd_tab      new table
@retval true    on failure (my_error() will have been called)
@retval false   on success */
bool
ha_innopart::commit_inplace_alter_partition(
        TABLE*                  altered_table,
        Alter_inplace_info*     ha_alter_info,
        bool                    commit,
        const dd::Table*        old_dd_tab,
        dd::Table*              new_dd_tab)
{
        alter_parts*    ctx = static_cast<alter_parts*>(
                ha_alter_info->handler_ctx);
        if (ctx == nullptr) {
                ut_ad(!commit);
                return(false);
        }

        if (commit) {
                int error = ctx->try_commit(*old_dd_tab, *new_dd_tab,
                                            table, altered_table);
                if (!error) {
                        m_prebuilt->table = nullptr;

			UT_DELETE(ctx);
			ha_alter_info->handler_ctx = NULL;

                        UT_DELETE(m_new_partitions);
                        m_new_partitions = nullptr;

                        if (altered_table->found_next_number_field) {
                                dd_set_autoinc(new_dd_tab->se_private_data(),
                                               m_part_share->next_auto_inc_val);
                        }
                }

                return(error != 0);
        }

        ctx->rollback();
        UT_DELETE(ctx);
        ha_alter_info->handler_ctx = nullptr;

        UT_DELETE(m_new_partitions);
        m_new_partitions = nullptr;

        return(false);
}

/** Check if the DATA DIRECTORY is specified (implicitly or explicitly)
@param[in]      part    The dd::Partition to be checked
@return true    the DATA DIRECTORY is specified (implicitly or explicitly)
@retval false   otherwise */
static
bool
dd_part_has_datadir(const dd::Partition* dd_part)
{
        ut_ad(dd_part_is_stored(dd_part));

        return(dd_part->options().exists(data_file_name_key)
               || (dd_part->parent() != nullptr
                   && dd_part->parent()->options().exists(data_file_name_key))
               || dd_part->table().se_private_data().exists(
                        dd_table_key_strings[DD_TABLE_DATA_DIRECTORY]));
}

static
int
rename_table_for_exchange(
	trx_t*		trx,
	const char*	from,
	const char*	to,
	dd::Object_id	dd_space_id)
{
	dberr_t error;
        char    norm_to[FN_REFLEN];
        char    norm_from[FN_REFLEN];

        normalize_table_name(norm_to, to);
        normalize_table_name(norm_from, from);

	trx_start_if_not_started_xa(trx, true);

        trx_set_dict_operation(trx, TRX_DICT_OP_INDEX);

        row_mysql_lock_data_dictionary(trx);

        error = row_rename_table_for_mysql(norm_from, norm_to, nullptr,
					   trx, TRUE);

	row_mysql_unlock_data_dictionary(trx);

	char*	new_path = NULL;
	if (error == DB_SUCCESS && strcmp(norm_from, norm_to) != 0) {
		dict_table_t*	table;
		mutex_enter(&dict_sys->mutex);
		table = dict_table_check_if_in_cache_low(norm_to);
		ut_ad(table != NULL);
		ut_ad(!table->ibd_file_missing);
		new_path = fil_space_get_first_path(table->space);
		mutex_exit(&dict_sys->mutex);
	}

	if (new_path != NULL) {
		if (dd_tablespace_update_filename(dd_space_id, new_path)) {
			ut_a(false);
		}

		ut_free(new_path);
	}

	if (error == DB_SUCCESS) {
                char    errstr[512];
                dberr_t ret = dict_stats_rename_table(
                        norm_from, norm_to, errstr, sizeof(errstr));
                if (ret != DB_SUCCESS) {
                        ib::error() << errstr;
                        push_warning(trx->mysql_thd,
                                     Sql_condition::SL_WARNING,
                                     ER_LOCK_WAIT_TIMEOUT, errstr);
                }
        }

	return(error);
}

/** Exchange partition.
Low-level primitive which implementation is provided here.
@param[in]      part_table_path         data file path of the partitioned table
@param[in]      swap_table_path         data file path of the to be swapped table
@param[in]      part_id                 The id of the partition to be exchanged
@param[in]      part_table              partitioned table to be exchanged
@param[in]      swap_table              table to be exchanged
@return error number
@retval 0       on success */
int
ha_innopart::exchange_partition_low(
        const char*     part_table_path,
        const char*     swap_table_path,
        uint            part_id,
        dd::Table*      part_table,
        dd::Table*      swap_table)
{
        DBUG_ENTER("ha_innopart::exchange_partition_low");

	ut_ad(part_table != nullptr);
	ut_ad(swap_table != nullptr);
	ut_ad(m_part_share != nullptr);
	ut_ad(part_table->partition_type() != dd::Table::PT_NONE);
	ut_ad(swap_table->partition_type() == dd::Table::PT_NONE);
	ut_ad(innobase_strcasecmp(part_table->name().c_str(),
				  table_share->table_name.str) == 0);
	ut_ad(part_id < m_tot_parts);

	if (high_level_read_only) {
		my_error(ER_READ_ONLY_MODE, MYF(0));
		DBUG_RETURN(HA_ERR_TABLE_READONLY);
	}

	/* Find the specified dd::Partition object */
        uint            id = 0;
        dd::Partition*  dd_part = nullptr;
	for (auto part : *part_table->partitions()) {
		if (!dd_part_is_stored(part)) {
			continue;
		}

		ut_d(dict_table_t* table = m_part_share->get_table_part(id));
		ut_ad(table->n_ref_count == 1);
		ut_ad(!table->is_temporary());

                if (++id > part_id) {
                        dd_part = part;
                        break;
                }
        }
	ut_ad(dd_part != nullptr);

	/* According to current restriction, all options should be equal
        between partition and table. And DATA DIRECTORY and INDEX DIRECTORY
        should not be set */
        if (dd_part_has_datadir(dd_part)
            || swap_table->options().exists(data_file_name_key)) {
                my_error(ER_PARTITION_EXCHANGE_DIFFERENT_OPTION, MYF(0),
                         "DATA DIRECTORY");
                DBUG_RETURN(true);
        }
        if (dd_part->options().exists(index_file_name_key)
            || swap_table->options().exists(index_file_name_key)) {
                ut_ad(0);
                my_error(ER_PARTITION_EXCHANGE_DIFFERENT_OPTION, MYF(0),
                         "INDEX DIRECTORY");
                DBUG_RETURN(true);
        }

	/* Get the innodb table objects of part_table and swap_table */
	const table_id_t	table_id = swap_table->se_private_id();
	dict_table_t*		part = m_part_share->get_table_part(part_id);
	dict_table_t*		swap;
	const ulint		fold = ut_fold_ull(table_id);

	mutex_enter(&dict_sys->mutex);
	HASH_SEARCH(id_hash, dict_sys->table_id_hash, fold,
                    dict_table_t*, swap, ut_ad(swap->cached),
                    swap->id == table_id);
	mutex_exit(&dict_sys->mutex);
	ut_ad(swap != NULL);
	ut_ad(swap->n_ref_count == 1);

	/* Try to rename files. Tablespace checking ensures that
	both partition and table are of implicit tablespace. The plan is:
	1. Rename the swap table to the intermediate file
	2. Rename the partition to the swap table file
	3. Rename the intermediate file of swap table to the partition file */
	trx_t*	trx = m_prebuilt->trx;

	const dd::Object_id     p_id = dd_first_index(dd_part)->tablespace_id();
	const dd::Object_id     swap_id = dd_first_index(swap_table)
		->tablespace_id();
	char*			swap_name = strdup(swap->name.m_name);
        char*			part_name = strdup(part->name.m_name);

	/* Define the temporary table name, by appending "#tmp" */
        char			temp_name[FN_REFLEN];
        snprintf(temp_name, sizeof temp_name, "%s#tmp", swap_name);

	/* TODO WL#9536: Handle rollback */
	int	error;
	error = rename_table_for_exchange(trx, swap_name, temp_name, swap_id);
	ut_a(error == DB_SUCCESS);
	error = rename_table_for_exchange(trx, part_name, swap_name, p_id);
	ut_a(error == DB_SUCCESS);
	error = rename_table_for_exchange(trx, temp_name, part_name, swap_id);
	ut_a(error == DB_SUCCESS);

	free(swap_name);
	free(part_name);

	/* Swap the se_private_data and options between indexes.
        The se_private_data should be swapped between every index of
        dd_part and swap_table; however, options should be swapped(checked)
        between part_table and swap_table */
        auto    swap_i = swap_table->indexes()->begin();
	ut_d(auto part_table_i = part_table->indexes()->begin());

	for (auto part_index : *dd_part->indexes()) {
                ut_ad(swap_i != swap_table->indexes()->end());
                auto    swap_index = *swap_i;
                ++swap_i;

                dd::Object_id   p_tablespace_id = part_index->tablespace_id();
                part_index->set_tablespace_id(swap_index->tablespace_id());
                swap_index->set_tablespace_id(p_tablespace_id);

                ut_ad(part_index->se_private_data().empty()
                      == swap_index->se_private_data().empty());
                ut_ad(part_index->se_private_data().size()
                      == swap_index->se_private_data().size());

                if (!part_index->se_private_data().empty()) {
                        dd::Properties_impl     p_se_data;
                        p_se_data.assign(part_index->se_private_data());
                        part_index->se_private_data().clear();
                        part_index->se_private_data().assign(
                                swap_index->se_private_data());
                        swap_index->se_private_data().clear();
                        swap_index->se_private_data().assign(p_se_data);
                }

		ut_ad(part_table_i != part_table->indexes()->end());
		ut_d(auto part_table_index = *part_table_i);
		ut_d(++part_table_i);
                ut_ad(part_table_index->options().raw_string()
                      == swap_index->options().raw_string());

        }
        ut_ad(part_table_i == part_table->indexes()->end());
        ut_ad(swap_i == swap_table->indexes()->end());

	/* Swap the se_private_data and options of the two tables.
        Only the max autoinc should be set to both tables */
        if (m_part_share->get_table_share()->found_next_number_field) {
                uint64  part_autoinc = part->autoinc;
                uint64  swap_autoinc = swap->autoinc;
                uint64  max_autoinc = std::max(part_autoinc, swap_autoinc);

                dd_set_autoinc(swap_table->se_private_data(), max_autoinc);
                dd_set_autoinc(part_table->se_private_data(),
                               std::max(swap_autoinc,
                                        m_part_share->next_auto_inc_val));

		dict_table_autoinc_lock(part);
		dict_table_autoinc_initialize(part, max_autoinc);
		dict_table_autoinc_unlock(part);

                if (m_part_share->next_auto_inc_val < swap_autoinc) {
                        lock_auto_increment();
                        m_part_share->next_auto_inc_val = swap_autoinc;
                        unlock_auto_increment();
		}
	}

	/* Swap the se_private_id between partition and table */
	dd::Object_id   p_se_id = dd_part->se_private_id();
	dd_part->set_se_private_id(swap_table->se_private_id());
	swap_table->set_se_private_id(p_se_id);

	DBUG_RETURN(0);
}

/**
@param thd the session
@param start_value the lower bound
@param max_value the upper bound (inclusive) */

ib_sequence_t::ib_sequence_t(
	THD*		thd,
	ulonglong	start_value,
	ulonglong	max_value)
	:
	m_max_value(max_value),
	m_increment(0),
	m_offset(0),
	m_next_value(start_value),
	m_eof(false)
{
	if (thd != 0 && m_max_value > 0) {

		thd_get_autoinc(thd, &m_offset, &m_increment);

		if (m_increment > 1 || m_offset > 1) {

			/* If there is an offset or increment specified
			then we need to work out the exact next value. */

			m_next_value = innobase_next_autoinc(
				start_value, 1,
				m_increment, m_offset, m_max_value);

		} else if (start_value == 0) {
			/* The next value can never be 0. */
			m_next_value = 1;
		}
	} else {
		m_eof = true;
	}
}

/**
Postfix increment
@return the next value to insert */

ulonglong
ib_sequence_t::operator++(int) UNIV_NOTHROW
{
	ulonglong	current = m_next_value;

	ut_ad(!m_eof);
	ut_ad(m_max_value > 0);

	m_next_value = innobase_next_autoinc(
		current, 1, m_increment, m_offset, m_max_value);

	if (m_next_value == m_max_value && current == m_next_value) {
		m_eof = true;
	}

	return(current);
}<|MERGE_RESOLUTION|>--- conflicted
+++ resolved
@@ -5764,7 +5764,6 @@
 @param[in]	altered_table	TABLE object for new version of table.
 @param[in,out]	ha_alter_info	Structure describing changes to be done
 by ALTER TABLE and holding data used during in-place alter.
-<<<<<<< HEAD
 @param[in]	old_dd_tab	dd::Table object representing old
 version of the table
 @param[in,out]	new_dd_tab	dd::Table object representing new
@@ -5772,30 +5771,12 @@
 @retval	true Failure
 @retval	false Success */
 template<typename Table>
-=======
-@param old_table_def dd::Table object describing old version
-of the table.
-@param new_table_def dd::Table object for the new version of the
-table. Can be adjusted by this call. Changes to the table
-definition will be persisted in the data-dictionary at statement
-commit time.
-
-@retval true Failure
-@retval false Success
-*/
-
->>>>>>> 7e114949
 bool
 ha_innobase::prepare_inplace_alter_table_impl(
 	TABLE*			altered_table,
 	Alter_inplace_info*	ha_alter_info,
-<<<<<<< HEAD
 	const Table*		old_dd_tab,
 	Table*			new_dd_tab)
-=======
-	const dd::Table*	old_table_def,
-	dd::Table*		new_table_def)
->>>>>>> 7e114949
 {
 	dict_index_t**	drop_index = NULL;	/*!< Index to be dropped */
 	ulint		n_drop_index;	/*!< Number of indexes to drop */
@@ -6003,7 +5984,6 @@
 	and COPY it needs to be updated to reflect correct row format. */
 	switch (dict_tf_get_rec_format(info.flags())) {
 	case REC_FORMAT_REDUNDANT:
-<<<<<<< HEAD
 		new_dd_tab->table().set_row_format(dd::Table::RF_REDUNDANT);
 		break;
 	case REC_FORMAT_COMPACT:
@@ -6014,18 +5994,6 @@
 		break;
 	case REC_FORMAT_DYNAMIC:
 		new_dd_tab->table().set_row_format(dd::Table::RF_DYNAMIC);
-=======
-		new_table_def->set_row_format(dd::Table::RF_REDUNDANT);
-		break;
-	case REC_FORMAT_COMPACT:
-		new_table_def->set_row_format(dd::Table::RF_COMPACT);
-		break;
-	case REC_FORMAT_COMPRESSED:
-		new_table_def->set_row_format(dd::Table::RF_COMPRESSED);
-		break;
-	case REC_FORMAT_DYNAMIC:
-		new_table_def->set_row_format(dd::Table::RF_DYNAMIC);
->>>>>>> 7e114949
 		break;
 	}
 
@@ -6641,27 +6609,16 @@
 table. Can be adjusted by this call. Changes to the table
 definition will be persisted in the data-dictionary at statement
 commit time.
-<<<<<<< HEAD
-@retval true Failure */
-template<typename Table>
-=======
-
 @retval true Failure
 @retval false Success
 */
-
->>>>>>> 7e114949
+template<typename Table>
 bool
 ha_innobase::inplace_alter_table_impl(
 	TABLE*			altered_table,
 	Alter_inplace_info*	ha_alter_info,
-<<<<<<< HEAD
 	const Table*		old_dd_tab,
 	Table*			new_dd_tab)
-=======
-	const dd::Table*	old_table_def,
-	dd::Table*		new_table_def)
->>>>>>> 7e114949
 {
 	dberr_t			error;
 	dict_add_v_col_t*	add_v = NULL;
@@ -8665,27 +8622,17 @@
 table. Can be adjusted by this call. Changes to the table
 definition will be persisted in the data-dictionary at statement
 commit time.
-<<<<<<< HEAD
-@retval true Failure, false Success */
-template<typename Table>
-=======
 @retval true Failure
 @retval false Success
 */
-
->>>>>>> 7e114949
+template<typename Table>
 bool
 ha_innobase::commit_inplace_alter_table_impl(
 	TABLE*			altered_table,
 	Alter_inplace_info*	ha_alter_info,
 	bool			commit,
-<<<<<<< HEAD
 	const Table*		old_dd_tab,
 	Table*			new_dd_tab)
-=======
-	const dd::Table*	old_table_def,
-	dd::Table*		new_table_def)
->>>>>>> 7e114949
 {
 	dberr_t	error;
 	ha_innobase_inplace_ctx*ctx0;
@@ -11706,11 +11653,7 @@
 by ALTER TABLE and holding data used during in-place alter.
 @param[in]	old_table_def	dd::Table object describing old version
 of the table.
-<<<<<<< HEAD
 @param[in/out]	new_table_def	dd::Table object for the new version of
-=======
-@param[in,out]	new_table_def	dd::Table object for the new version of
->>>>>>> 7e114949
 the table. Can be adjusted by this call. Changes to the table
 definition will be persisted in the data-dictionary at statement commit
 time.
@@ -11819,15 +11762,9 @@
 		ha_alter_info->create_info->data_file_name =
 			m_prebuilt->table->data_dir_path;
 
-<<<<<<< HEAD
 		res = prepare_inplace_alter_table_impl<dd::Partition>(
 			altered_table, ha_alter_info, old_part, new_part);
-=======
-		res = ha_innobase::prepare_inplace_alter_table(altered_table,
-							ha_alter_info,
-							old_table_def,
-							new_table_def);
->>>>>>> 7e114949
+
 		update_partition(i);
 		ctx_parts->ctx_array[i] = ha_alter_info->handler_ctx;
 		if (res) {
@@ -11856,11 +11793,7 @@
 by ALTER TABLE and holding data used during in-place alter.
 @param[in]	old_table_def	dd::Table object describing old version
 of the table.
-<<<<<<< HEAD
 @param[in/out]	new_table_def	dd::Table object for the new version of
-=======
-@param[in,out]	new_table_def	dd::Table object for the new version of
->>>>>>> 7e114949
 the table. Can be adjusted by this call. Changes to the table
 definition will be persisted in the data-dictionary at statement commit
 time.
@@ -11904,16 +11837,9 @@
 		m_prebuilt = ctx_parts->prebuilt_array[i];
 		ha_alter_info->handler_ctx = ctx_parts->ctx_array[i];
 		set_partition(i);
-<<<<<<< HEAD
 
 		res = inplace_alter_table_impl<dd::Partition>(
 			altered_table, ha_alter_info, old_part, new_part);
-=======
-		res = ha_innobase::inplace_alter_table(altered_table,
-						ha_alter_info,
-						old_table_def,
-						new_table_def);
->>>>>>> 7e114949
 		ut_ad(ctx_parts->ctx_array[i] == ha_alter_info->handler_ctx);
 		ctx_parts->ctx_array[i] = ha_alter_info->handler_ctx;
 
@@ -11942,11 +11868,7 @@
 @param[in]	commit		true => Commit, false => Rollback.
 @param[in]	old_table_def	dd::Table object describing old version
 of the table.
-<<<<<<< HEAD
 @param[in/out]	new_table_def	dd::Table object for the new version of
-=======
-@param[in,out]	new_table_def	dd::Table object for the new version of
->>>>>>> 7e114949
 the table. Can be adjusted by this call. Changes to the table
 definition will be persisted in the data-dictionary at statement commit
 time.
@@ -11991,10 +11913,6 @@
 							commit,
 							old_table_def,
 							new_table_def);
-<<<<<<< HEAD
-
-=======
->>>>>>> 7e114949
 		ut_ad(res || !ha_alter_info->group_commit_ctx);
 		goto end;
 	}
