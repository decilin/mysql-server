/*****************************************************************************

Copyright (c) 2005, 2018, Oracle and/or its affiliates. All Rights Reserved.

This program is free software; you can redistribute it and/or modify it under
the terms of the GNU General Public License, version 2.0, as published by the
Free Software Foundation.

This program is also distributed with certain software (including but not
limited to OpenSSL) that is licensed under separate terms, as designated in a
particular file or component or in included license documentation. The authors
of MySQL hereby grant you an additional permission to link the program and
your derivative works with the separately licensed software that they have
included with MySQL.

This program is distributed in the hope that it will be useful, but WITHOUT
ANY WARRANTY; without even the implied warranty of MERCHANTABILITY or FITNESS
FOR A PARTICULAR PURPOSE. See the GNU General Public License, version 2.0,
for more details.

You should have received a copy of the GNU General Public License along with
this program; if not, write to the Free Software Foundation, Inc.,
51 Franklin St, Fifth Floor, Boston, MA 02110-1301  USA

*****************************************************************************/

/** @file handler/handler0alter.cc
 Smart ALTER TABLE
 *******************************************************/

/* Include necessary SQL headers */
#include <assert.h>
#include <current_thd.h>
#include <debug_sync.h>
#include <key_spec.h>
#include <log.h>
#include <my_bit.h>
#include <mysql/plugin.h>
#include <sql_class.h>
#include <sql_lex.h>
#include <sql_table.h>
#include <sql_thd_internal_api.h>
#include <sys/types.h>
#include "ha_prototypes.h"

#include "dd/cache/dictionary_client.h"
#include "dd/dd.h"
#include "dd/dictionary.h"
#include "dd/impl/properties_impl.h"
#include "dd/properties.h"
#include "dd/types/column.h"
#include "dd/types/index.h"
#include "dd/types/index_element.h"
#include "dd/types/partition.h"
#include "dd/types/partition_index.h"
#include "dd/types/table.h"
#include "dd/types/tablespace_file.h"
#include "dd_table_share.h"

#include "btr0sea.h"
#include "dict0crea.h"
#include "dict0dd.h"
#include "dict0dict.h"
#include "dict0priv.h"
#include "dict0stats.h"
#include "dict0stats_bg.h"
#include "fsp0sysspace.h"
#include "fts0plugin.h"
#include "fts0priv.h"
#include "ha_innodb.h"
#include "ha_innopart.h"
#include "ha_prototypes.h"
#include "handler0alter.h"
#include "lex_string.h"
#include "log0log.h"

#include "my_dbug.h"
#include "my_io.h"

#include "clone0api.h"
#include "dict0dd.h"
#include "fts0plugin.h"
#include "fts0priv.h"
#include "handler0alter.h"
#include "lock0lock.h"
#include "pars0pars.h"
#include "partition_info.h"
#include "rem0types.h"
#include "row0ins.h"
#include "row0log.h"
#include "row0merge.h"
#include "row0sel.h"
#include "srv0mon.h"
#include "trx0roll.h"
#include "trx0trx.h"
#include "ut0new.h"
#include "ut0stage.h"

/* For supporting Native InnoDB Partitioning. */
#include "ha_innopart.h"
#include "partition_info.h"

/** Flags indicating if current operation can be done instantly */
enum class Instant_Type : uint16_t {
  /** Impossible to alter instantly */
  INSTANT_IMPOSSIBLE,

  /** Can be instant without any change */
  INSTANT_NO_CHANGE,

  /** Adding or dropping virtual columns only */
  INSTANT_VIRTUAL_ONLY,

  /** ADD COLUMN which can be done instantly, including
  adding stored column only (or along with adding virtual columns) */
  INSTANT_ADD_COLUMN
};

/** Function to convert the Instant_Type to a comparable int */
inline uint16_t instant_type_to_int(Instant_Type type) {
  return (static_cast<typename std::underlying_type<Log_Type>::type>(type));
}

/** Operations for creating secondary indexes (no rebuild needed) */
static const Alter_inplace_info::HA_ALTER_FLAGS INNOBASE_ONLINE_CREATE =
    Alter_inplace_info::ADD_INDEX | Alter_inplace_info::ADD_UNIQUE_INDEX |
    Alter_inplace_info::ADD_SPATIAL_INDEX;

/** Operations for rebuilding a table in place */
static const Alter_inplace_info::HA_ALTER_FLAGS INNOBASE_ALTER_REBUILD =
    Alter_inplace_info::ADD_PK_INDEX | Alter_inplace_info::DROP_PK_INDEX |
    Alter_inplace_info::CHANGE_CREATE_OPTION
    /* CHANGE_CREATE_OPTION needs to check innobase_need_rebuild() */
    | Alter_inplace_info::ALTER_COLUMN_NULLABLE |
    Alter_inplace_info::ALTER_COLUMN_NOT_NULLABLE |
    Alter_inplace_info::ALTER_STORED_COLUMN_ORDER |
    Alter_inplace_info::DROP_STORED_COLUMN |
    Alter_inplace_info::ADD_STORED_BASE_COLUMN
    /* ADD_STORED_BASE_COLUMN needs to check innobase_need_rebuild() */
    | Alter_inplace_info::RECREATE_TABLE
    /*
    | Alter_inplace_info::ALTER_STORED_COLUMN_TYPE
    */
    ;

/** Operations that require changes to data */
static const Alter_inplace_info::HA_ALTER_FLAGS INNOBASE_ALTER_DATA =
    INNOBASE_ONLINE_CREATE | INNOBASE_ALTER_REBUILD;

/** Operations for altering a table that InnoDB does not care about */
static const Alter_inplace_info::HA_ALTER_FLAGS INNOBASE_INPLACE_IGNORE =
    Alter_inplace_info::ALTER_COLUMN_DEFAULT |
    Alter_inplace_info::ALTER_COLUMN_COLUMN_FORMAT |
    Alter_inplace_info::ALTER_COLUMN_STORAGE_TYPE |
    Alter_inplace_info::ALTER_RENAME |
    Alter_inplace_info::ALTER_VIRTUAL_GCOL_EXPR |
    Alter_inplace_info::CHANGE_INDEX_OPTION;

/** Operations on foreign key definitions (changing the schema only) */
static const Alter_inplace_info::HA_ALTER_FLAGS INNOBASE_FOREIGN_OPERATIONS =
    Alter_inplace_info::DROP_FOREIGN_KEY | Alter_inplace_info::ADD_FOREIGN_KEY;

/** Operations that InnoDB cares about and can perform without rebuild */
static const Alter_inplace_info::HA_ALTER_FLAGS INNOBASE_ALTER_NOREBUILD =
    INNOBASE_ONLINE_CREATE | INNOBASE_FOREIGN_OPERATIONS |
    Alter_inplace_info::DROP_INDEX | Alter_inplace_info::DROP_UNIQUE_INDEX |
    Alter_inplace_info::RENAME_INDEX | Alter_inplace_info::ALTER_COLUMN_NAME |
    Alter_inplace_info::ALTER_COLUMN_EQUAL_PACK_LENGTH |
    Alter_inplace_info::ALTER_INDEX_COMMENT |
    Alter_inplace_info::ADD_VIRTUAL_COLUMN |
    Alter_inplace_info::DROP_VIRTUAL_COLUMN |
    Alter_inplace_info::ALTER_VIRTUAL_COLUMN_ORDER |
    Alter_inplace_info::ALTER_COLUMN_INDEX_LENGTH |
    Alter_inplace_info::SECONDARY_LOAD | Alter_inplace_info::SECONDARY_UNLOAD;
/* | Alter_inplace_info::ALTER_VIRTUAL_COLUMN_TYPE; */

struct ha_innobase_inplace_ctx : public inplace_alter_handler_ctx {
  /** Dummy query graph */
  que_thr_t *thr;
  /** The prebuilt struct of the creating instance */
  row_prebuilt_t *prebuilt;
  /** InnoDB indexes being created */
  dict_index_t **add_index;
  /** MySQL key numbers for the InnoDB indexes that are being created */
  const ulint *add_key_numbers;
  /** number of InnoDB indexes being created */
  ulint num_to_add_index;
  /** InnoDB indexes being dropped */
  dict_index_t **drop_index;
  /** number of InnoDB indexes being dropped */
  const ulint num_to_drop_index;
  /** InnoDB indexes being renamed */
  dict_index_t **rename;
  /** number of InnoDB indexes being renamed */
  const ulint num_to_rename;
  /** InnoDB foreign key constraints being dropped */
  dict_foreign_t **drop_fk;
  /** number of InnoDB foreign key constraints being dropped */
  const ulint num_to_drop_fk;
  /** InnoDB foreign key constraints being added */
  dict_foreign_t **add_fk;
  /** number of InnoDB foreign key constraints being dropped */
  const ulint num_to_add_fk;
  /** whether to create the indexes online */
  bool online;
  /** memory heap */
  mem_heap_t *heap;
  /** dictionary transaction */
  trx_t *trx;
  /** original table (if rebuilt, differs from indexed_table) */
  dict_table_t *old_table;
  /** table where the indexes are being created or dropped */
  dict_table_t *new_table;
  /** mapping of old column numbers to new ones, or NULL */
  const ulint *col_map;
  /** new column names, or NULL if nothing was renamed */
  const char **col_names;
  /** added AUTO_INCREMENT column position, or ULINT_UNDEFINED */
  const ulint add_autoinc;
  /** default values of ADD COLUMN, or NULL */
  const dtuple_t *add_cols;
  /** autoinc sequence to use */
  ib_sequence_t sequence;
  /** maximum auto-increment value */
  ulonglong max_autoinc;
  /** temporary table name to use for old table when renaming tables */
  const char *tmp_name;
  /** whether the order of the clustered index is unchanged */
  bool skip_pk_sort;
  /** number of virtual columns to be added */
  ulint num_to_add_vcol;
  /** virtual columns to be added */
  dict_v_col_t *add_vcol;
  const char **add_vcol_name;
  /** number of virtual columns to be dropped */
  ulint num_to_drop_vcol;
  /** virtual columns to be dropped */
  dict_v_col_t *drop_vcol;
  const char **drop_vcol_name;
  /** ALTER TABLE stage progress recorder */
  ut_stage_alter_t *m_stage;
  /** FTS AUX Tables to drop */
  aux_name_vec_t *fts_drop_aux_vec;

  ha_innobase_inplace_ctx(row_prebuilt_t *prebuilt_arg, dict_index_t **drop_arg,
                          ulint num_to_drop_arg, dict_index_t **rename_arg,
                          ulint num_to_rename_arg, dict_foreign_t **drop_fk_arg,
                          ulint num_to_drop_fk_arg, dict_foreign_t **add_fk_arg,
                          ulint num_to_add_fk_arg, bool online_arg,
                          mem_heap_t *heap_arg, dict_table_t *new_table_arg,
                          const char **col_names_arg, ulint add_autoinc_arg,
                          ulonglong autoinc_col_min_value_arg,
                          ulonglong autoinc_col_max_value_arg,
                          ulint num_to_drop_vcol_arg)
      : inplace_alter_handler_ctx(),
        prebuilt(prebuilt_arg),
        add_index(0),
        add_key_numbers(0),
        num_to_add_index(0),
        drop_index(drop_arg),
        num_to_drop_index(num_to_drop_arg),
        rename(rename_arg),
        num_to_rename(num_to_rename_arg),
        drop_fk(drop_fk_arg),
        num_to_drop_fk(num_to_drop_fk_arg),
        add_fk(add_fk_arg),
        num_to_add_fk(num_to_add_fk_arg),
        online(online_arg),
        heap(heap_arg),
        trx(0),
        old_table(prebuilt_arg->table),
        new_table(new_table_arg),
        col_map(0),
        col_names(col_names_arg),
        add_autoinc(add_autoinc_arg),
        add_cols(0),
        sequence(prebuilt->trx->mysql_thd, autoinc_col_min_value_arg,
                 autoinc_col_max_value_arg),
        max_autoinc(0),
        tmp_name(0),
        skip_pk_sort(false),
        num_to_add_vcol(0),
        add_vcol(0),
        add_vcol_name(0),
        num_to_drop_vcol(0),
        drop_vcol(0),
        drop_vcol_name(0),
        m_stage(NULL),
        fts_drop_aux_vec(nullptr) {
#ifdef UNIV_DEBUG
    for (ulint i = 0; i < num_to_add_index; i++) {
      ut_ad(!add_index[i]->to_be_dropped);
    }
    for (ulint i = 0; i < num_to_drop_index; i++) {
      ut_ad(drop_index[i]->to_be_dropped);
    }
#endif /* UNIV_DEBUG */

    thr = pars_complete_graph_for_exec(NULL, prebuilt->trx, heap, prebuilt);
  }

  ~ha_innobase_inplace_ctx() {
    if (fts_drop_aux_vec != nullptr) {
      fts_free_aux_names(fts_drop_aux_vec);
      delete fts_drop_aux_vec;
    }
    UT_DELETE(m_stage);
    mem_heap_free(heap);
  }

  /** Determine if the table will be rebuilt.
  @return whether the table will be rebuilt */
  bool need_rebuild() const { return (old_table != new_table); }

 private:
  // Disable copying
  ha_innobase_inplace_ctx(const ha_innobase_inplace_ctx &);
  ha_innobase_inplace_ctx &operator=(const ha_innobase_inplace_ctx &);
};

/** Structure to remember table information for updating DD */
struct alter_table_old_info_t {
  /** Constructor */
  alter_table_old_info_t() : m_discarded(), m_fts_doc_id(), m_rebuild() {}

  /** If old table is discarded one */
  bool m_discarded;

  /** If old table has FTS DOC ID */
  bool m_fts_doc_id;

  /** If this ATLER TABLE requires rebuild */
  bool m_rebuild;

  /** Update the old table information
  @param[in]	old_table	Old InnoDB table object
  @param[in]	rebuild		True if rebuild is necessary */
  void update(const dict_table_t *old_table, bool rebuild) {
    m_discarded = dict_table_is_discarded(old_table);
    m_fts_doc_id = DICT_TF2_FLAG_IS_SET(old_table, DICT_TF2_FTS_HAS_DOC_ID);
    m_rebuild = rebuild;
  }
};

/* Report an InnoDB error to the client by invoking my_error(). */
static UNIV_COLD void my_error_innodb(
    dberr_t error,     /*!< in: InnoDB error code */
    const char *table, /*!< in: table name */
    ulint flags)       /*!< in: table flags */
{
  switch (error) {
    case DB_MISSING_HISTORY:
      my_error(ER_TABLE_DEF_CHANGED, MYF(0));
      break;
    case DB_RECORD_NOT_FOUND:
      my_error(ER_KEY_NOT_FOUND, MYF(0), table);
      break;
    case DB_DEADLOCK:
      my_error(ER_LOCK_DEADLOCK, MYF(0));
      break;
    case DB_LOCK_WAIT_TIMEOUT:
      my_error(ER_LOCK_WAIT_TIMEOUT, MYF(0));
      break;
    case DB_INTERRUPTED:
      my_error(ER_QUERY_INTERRUPTED, MYF(0));
      break;
    case DB_OUT_OF_MEMORY:
      my_error(ER_OUT_OF_RESOURCES, MYF(0));
      break;
    case DB_OUT_OF_FILE_SPACE:
      my_error(ER_RECORD_FILE_FULL, MYF(0), table);
      break;
    case DB_OUT_OF_DISK_SPACE:
      my_error(ER_DISK_FULL_NOWAIT, MYF(0), table);
      break;
    case DB_TEMP_FILE_WRITE_FAIL:
      my_error(ER_TEMP_FILE_WRITE_FAILURE, MYF(0));
      break;
    case DB_TOO_BIG_INDEX_COL:
      my_error(ER_INDEX_COLUMN_TOO_LONG, MYF(0),
               DICT_MAX_FIELD_LEN_BY_FORMAT_FLAG(flags));
      break;
    case DB_TOO_MANY_CONCURRENT_TRXS:
      my_error(ER_TOO_MANY_CONCURRENT_TRXS, MYF(0));
      break;
    case DB_LOCK_TABLE_FULL:
      my_error(ER_LOCK_TABLE_FULL, MYF(0));
      break;
    case DB_UNDO_RECORD_TOO_BIG:
      my_error(ER_UNDO_RECORD_TOO_BIG, MYF(0));
      break;
    case DB_CORRUPTION:
      my_error(ER_NOT_KEYFILE, MYF(0), table);
      break;
    case DB_TOO_BIG_RECORD:
      /* We limit max record size to 16k for 64k page size. */
      my_error(ER_TOO_BIG_ROWSIZE, MYF(0),
               srv_page_size == UNIV_PAGE_SIZE_MAX
                   ? REC_MAX_DATA_SIZE - 1
                   : page_get_free_space_of_empty(flags & DICT_TF_COMPACT) / 2);
      break;
    case DB_INVALID_NULL:
      /* TODO: report the row, as we do for DB_DUPLICATE_KEY */
      my_error(ER_INVALID_USE_OF_NULL, MYF(0));
      break;
    case DB_CANT_CREATE_GEOMETRY_OBJECT:
      my_error(ER_CANT_CREATE_GEOMETRY_OBJECT, MYF(0));
      break;
    case DB_TABLESPACE_EXISTS:
      my_error(ER_TABLESPACE_EXISTS, MYF(0), table);
      break;

#ifdef UNIV_DEBUG
    case DB_SUCCESS:
    case DB_DUPLICATE_KEY:
    case DB_ONLINE_LOG_TOO_BIG:
      /* These codes should not be passed here. */
      ut_error;
#endif /* UNIV_DEBUG */
    default:
      my_error(ER_GET_ERRNO, MYF(0), error, "InnoDB error");
      break;
  }
}

/** Determine if fulltext indexes exist in a given table.
@param table MySQL table
@return whether fulltext indexes exist on the table */
static bool innobase_fulltext_exist(const TABLE *table) {
  for (uint i = 0; i < table->s->keys; i++) {
    if (table->key_info[i].flags & HA_FULLTEXT) {
      return (true);
    }
  }

  return (false);
}

/** Determine if spatial indexes exist in a given table.
@param table MySQL table
@return whether spatial indexes exist on the table */
static bool innobase_spatial_exist(const TABLE *table) {
  for (uint i = 0; i < table->s->keys; i++) {
    if (table->key_info[i].flags & HA_SPATIAL) {
      return (true);
    }
  }

  return (false);
}

/** Check if virtual column in old and new table are in order, excluding
those dropped column. This is needed because when we drop a virtual column,
ALTER_VIRTUAL_COLUMN_ORDER is also turned on, so we can't decide if this
is a real ORDER change or just DROP COLUMN
@param[in]	table		old TABLE
@param[in]	altered_table	new TABLE
@param[in]	ha_alter_info	Structure describing changes to be done
by ALTER TABLE and holding data used during in-place alter.
@return	true is all columns in order, false otherwise. */
static bool check_v_col_in_order(const TABLE *table, const TABLE *altered_table,
                                 const Alter_inplace_info *ha_alter_info) {
  ulint j = 0;

  /* We don't support any adding new virtual column before
  existed virtual column. */
  if (ha_alter_info->handler_flags & Alter_inplace_info::ADD_VIRTUAL_COLUMN) {
    bool has_new = false;

    List_iterator_fast<Create_field> cf_it(
        ha_alter_info->alter_info->create_list);

    cf_it.rewind();

    while (const Create_field *new_field = cf_it++) {
      if (!new_field->is_virtual_gcol()) {
        /* We do not support add virtual col
        before autoinc column */
        if (has_new && (new_field->flags & AUTO_INCREMENT_FLAG)) {
          return (false);
        }
        continue;
      }

      /* Found a new added virtual column. */
      if (!new_field->field) {
        has_new = true;
        continue;
      }

      /* If there's any old virtual column
      after the new added virtual column,
      order must be changed. */
      if (has_new) {
        return (false);
      }
    }
  }

  /* directly return true if ALTER_VIRTUAL_COLUMN_ORDER is not on */
  if (!(ha_alter_info->handler_flags &
        Alter_inplace_info::ALTER_VIRTUAL_COLUMN_ORDER)) {
    return (true);
  }

  for (ulint i = 0; i < table->s->fields; i++) {
    Field *field = table->s->field[i];
    bool dropped = false;

    if (field->stored_in_db) {
      continue;
    }

    ut_ad(innobase_is_v_fld(field));

    /* Check if this column is in drop list */
    for (const Alter_drop *drop : ha_alter_info->alter_info->drop_list) {
      if (my_strcasecmp(system_charset_info, field->field_name, drop->name) ==
          0) {
        dropped = true;
        break;
      }
    }

    if (dropped) {
      continue;
    }

    /* Now check if the next virtual column in altered table
    matches this column */
    while (j < altered_table->s->fields) {
      Field *new_field = altered_table->s->field[j];

      if (new_field->stored_in_db) {
        j++;
        continue;
      }

      if (my_strcasecmp(system_charset_info, field->field_name,
                        new_field->field_name) != 0) {
        /* different column */
        return (false);
      } else {
        j++;
        break;
      }
    }

    if (j > altered_table->s->fields) {
      /* there should not be less column in new table
      without them being in drop list */
      ut_ad(0);
      return (false);
    }
  }

  return (true);
}

/** Drop the statistics for a specified table, and mark it as discard
after DDL
@param[in,out]	thd	THD object
@param[in,out]	table	InnoDB table object */
static void innobase_discard_table(THD *thd, dict_table_t *table) {
  char errstr[1024];
  if (dict_stats_drop_table(table->name.m_name, errstr, sizeof(errstr)) !=
      DB_SUCCESS) {
    push_warning_printf(thd, Sql_condition::SL_WARNING, ER_ALTER_INFO,
                        "Deleting persistent statistics"
                        " for table '%s' in"
                        " InnoDB failed: %s",
                        table->name.m_name, errstr);
  }

  table->discard_after_ddl = true;
}

/** Determine if one ALTER TABLE can be done instantly on the table
@param[in]	ha_alter_info	The DDL operation
@param[in]	table		InnoDB table
@param[in]	old_table	old TABLE
@param[in]	altered_table	new TABLE
@return Instant_Type accordingly */
static inline Instant_Type innobase_support_instant(
    const Alter_inplace_info *ha_alter_info, const dict_table_t *table,
    const TABLE *old_table, const TABLE *altered_table) {
  if (!(ha_alter_info->handler_flags & ~INNOBASE_INPLACE_IGNORE)) {
    return (Instant_Type::INSTANT_NO_CHANGE);
  }

  Alter_inplace_info::HA_ALTER_FLAGS alter_inplace_flags =
      ha_alter_info->handler_flags & ~INNOBASE_INPLACE_IGNORE;

  /* If it's only adding and(or) dropping virtual columns */
  if ((!(alter_inplace_flags & ~(Alter_inplace_info::ADD_VIRTUAL_COLUMN |
                                 Alter_inplace_info::DROP_VIRTUAL_COLUMN))) &&
      check_v_col_in_order(old_table, altered_table, ha_alter_info)) {
    return (Instant_Type::INSTANT_VIRTUAL_ONLY);
  }

  if (!table->support_instant_add()) {
    return (Instant_Type::INSTANT_IMPOSSIBLE);
  }

  /* If it's an ADD COLUMN without changing existing column orders,
  or including ADD VIRTUAL COLUMN */
  if ((alter_inplace_flags == Alter_inplace_info::ADD_STORED_BASE_COLUMN) ||
      (alter_inplace_flags == (Alter_inplace_info::ADD_STORED_BASE_COLUMN |
                               Alter_inplace_info::ADD_VIRTUAL_COLUMN))) {
    return (Instant_Type::INSTANT_ADD_COLUMN);
  } else {
    return (Instant_Type::INSTANT_IMPOSSIBLE);
  }
}

/** Determine if this is an instant ALTER TABLE.
This can be checked in *inplace_alter_table() functions, which are called
after check_if_supported_inplace_alter()
@param[in]	ha_alter_info	The DDL operation
@return whether it's an instant ALTER TABLE */
static inline bool is_instant(const Alter_inplace_info *ha_alter_info) {
  return (ha_alter_info->handler_trivial_ctx !=
          instant_type_to_int(Instant_Type::INSTANT_IMPOSSIBLE));
}

/** Determine if ALTER TABLE needs to rebuild the table.
@param[in]	ha_alter_info	The DDL operation
@return whether it is necessary to rebuild the table */
static MY_ATTRIBUTE((warn_unused_result)) bool innobase_need_rebuild(
    const Alter_inplace_info *ha_alter_info) {
  if (is_instant(ha_alter_info)) {
    return (false);
  }

  Alter_inplace_info::HA_ALTER_FLAGS alter_inplace_flags =
      ha_alter_info->handler_flags & ~(INNOBASE_INPLACE_IGNORE);

  if (alter_inplace_flags == Alter_inplace_info::CHANGE_CREATE_OPTION &&
      !(ha_alter_info->create_info->used_fields &
        (HA_CREATE_USED_ROW_FORMAT | HA_CREATE_USED_KEY_BLOCK_SIZE |
         HA_CREATE_USED_TABLESPACE))) {
    /* Any other CHANGE_CREATE_OPTION than changing
    ROW_FORMAT, KEY_BLOCK_SIZE or TABLESPACE can be done
    without rebuilding the table. */
    return (false);
  }

  return (!!(ha_alter_info->handler_flags & INNOBASE_ALTER_REBUILD));
}

/** Check if InnoDB supports a particular alter table in-place
@param altered_table TABLE object for new version of table.
@param ha_alter_info Structure describing changes to be done
by ALTER TABLE and holding data used during in-place alter.

@retval HA_ALTER_INPLACE_NOT_SUPPORTED Not supported
@retval HA_ALTER_INPLACE_NO_LOCK Supported
@retval HA_ALTER_INPLACE_SHARED_LOCK_AFTER_PREPARE Supported, but requires
lock during main phase and exclusive lock during prepare phase.
@retval HA_ALTER_INPLACE_NO_LOCK_AFTER_PREPARE Supported, prepare phase
requires exclusive lock (any transactions that have accessed the table
must commit or roll back first, and no transactions can access the table
while prepare_inplace_alter_table() is executing)
*/

enum_alter_inplace_result ha_innobase::check_if_supported_inplace_alter(
    TABLE *altered_table, Alter_inplace_info *ha_alter_info) {
  DBUG_ENTER("check_if_supported_inplace_alter");

  if (high_level_read_only || srv_sys_space.created_new_raw() ||
      srv_force_recovery) {
    if (srv_force_recovery) {
      my_error(ER_INNODB_FORCED_RECOVERY, MYF(0));
    } else {
      my_error(ER_READ_ONLY_MODE, MYF(0));
    }
    DBUG_RETURN(HA_ALTER_ERROR);
  }

  if (altered_table->s->fields > REC_MAX_N_USER_FIELDS) {
    /* Deny the inplace ALTER TABLE. MySQL will try to
    re-create the table and ha_innobase::create() will
    return an error too. This is how we effectively
    deny adding too many columns to a table. */
    ha_alter_info->unsupported_reason =
        innobase_get_err_msg(ER_TOO_MANY_FIELDS);
    DBUG_RETURN(HA_ALTER_INPLACE_NOT_SUPPORTED);
  }

  /* We don't support change encryption attribute with
  inplace algorithm. */
  char *old_encryption = this->table->s->encrypt_type.str;
  char *new_encryption = altered_table->s->encrypt_type.str;

  if (Encryption::is_none(old_encryption) !=
      Encryption::is_none(new_encryption)) {
    ha_alter_info->unsupported_reason =
        innobase_get_err_msg(ER_UNSUPPORTED_ALTER_ENCRYPTION_INPLACE);
    DBUG_RETURN(HA_ALTER_INPLACE_NOT_SUPPORTED);
  }

  update_thd();

  if (ha_alter_info->handler_flags &
      ~(INNOBASE_INPLACE_IGNORE | INNOBASE_ALTER_NOREBUILD |
        INNOBASE_ALTER_REBUILD)) {
    if (ha_alter_info->handler_flags &
        Alter_inplace_info::ALTER_STORED_COLUMN_TYPE) {
      ha_alter_info->unsupported_reason = innobase_get_err_msg(
          ER_ALTER_OPERATION_NOT_SUPPORTED_REASON_COLUMN_TYPE);
    }
    DBUG_RETURN(HA_ALTER_INPLACE_NOT_SUPPORTED);
  }

  /* Only support online add foreign key constraint when
  check_foreigns is turned off */
  if ((ha_alter_info->handler_flags & Alter_inplace_info::ADD_FOREIGN_KEY) &&
      m_prebuilt->trx->check_foreigns) {
    ha_alter_info->unsupported_reason =
        innobase_get_err_msg(ER_ALTER_OPERATION_NOT_SUPPORTED_REASON_FK_CHECK);
    DBUG_RETURN(HA_ALTER_INPLACE_NOT_SUPPORTED);
  }

  if (altered_table->file->ht != ht) {
    /* Non-native partitioning table engine. No longer supported,
    due to implementation of native InnoDB partitioning. */
    DBUG_RETURN(HA_ALTER_INPLACE_NOT_SUPPORTED);
  }

  Instant_Type instant_type = innobase_support_instant(
      ha_alter_info, m_prebuilt->table, this->table, altered_table);

  ha_alter_info->handler_trivial_ctx =
      instant_type_to_int(Instant_Type::INSTANT_IMPOSSIBLE);

  if (!dict_table_is_partition(m_prebuilt->table)) {
    switch (instant_type) {
      case Instant_Type::INSTANT_IMPOSSIBLE:
        break;
      case Instant_Type::INSTANT_ADD_COLUMN:
        if (ha_alter_info->alter_info->requested_algorithm ==
            Alter_info::ALTER_TABLE_ALGORITHM_INPLACE) {
          /* Still fall back to INPLACE since the behaviour is different */
          break;
        } else if (ha_alter_info->error_if_not_empty) {
          /* In this case, it can't be instant because the table
          may not be empty. Have to fall back to INPLACE */
          break;
        }
        /* Fall through */
      case Instant_Type::INSTANT_NO_CHANGE:
      case Instant_Type::INSTANT_VIRTUAL_ONLY:
        ha_alter_info->handler_trivial_ctx = instant_type_to_int(instant_type);
        DBUG_RETURN(HA_ALTER_INPLACE_INSTANT);
    }
  }

  /* Only support NULL -> NOT NULL change if strict table sql_mode
  is set. Fall back to COPY for conversion if not strict tables.
  In-Place will fail with an error when trying to convert
  NULL to a NOT NULL value. */
  if ((ha_alter_info->handler_flags &
       Alter_inplace_info::ALTER_COLUMN_NOT_NULLABLE) &&
      !thd_is_strict_mode(m_user_thd)) {
    ha_alter_info->unsupported_reason =
        innobase_get_err_msg(ER_ALTER_OPERATION_NOT_SUPPORTED_REASON_NOT_NULL);
    DBUG_RETURN(HA_ALTER_INPLACE_NOT_SUPPORTED);
  }

  /* DROP PRIMARY KEY is only allowed in combination with ADD
  PRIMARY KEY. */
  if ((ha_alter_info->handler_flags & (Alter_inplace_info::ADD_PK_INDEX |
                                       Alter_inplace_info::DROP_PK_INDEX)) ==
      Alter_inplace_info::DROP_PK_INDEX) {
    ha_alter_info->unsupported_reason =
        innobase_get_err_msg(ER_ALTER_OPERATION_NOT_SUPPORTED_REASON_NOPK);
    DBUG_RETURN(HA_ALTER_INPLACE_NOT_SUPPORTED);
  }

  /* If a column change from NOT NULL to NULL,
  and there's a implict pk on this column. the
  table should be rebuild. The change should
  only go through the "Copy" method. */
  if ((ha_alter_info->handler_flags &
       Alter_inplace_info::ALTER_COLUMN_NULLABLE)) {
    const uint my_primary_key = altered_table->s->primary_key;

    /* See if MYSQL table has no pk but we do. */
    if (UNIV_UNLIKELY(my_primary_key >= MAX_KEY) &&
        !row_table_got_default_clust_index(m_prebuilt->table)) {
      ha_alter_info->unsupported_reason =
          innobase_get_err_msg(ER_PRIMARY_CANT_HAVE_NULL);
      DBUG_RETURN(HA_ALTER_INPLACE_NOT_SUPPORTED);
    }
  }

  bool add_drop_v_cols = false;

  /* If there is add or drop virtual columns, we will support operations
  with these 3 options alone with inplace interface for now */
  if (ha_alter_info->handler_flags &
      (Alter_inplace_info::ADD_VIRTUAL_COLUMN |
       Alter_inplace_info::DROP_VIRTUAL_COLUMN |
       Alter_inplace_info::ALTER_VIRTUAL_COLUMN_ORDER)) {
    ulonglong flags = ha_alter_info->handler_flags;

    /* TODO: uncomment the flags below, once we start to
    support them */
    flags &=
        ~(Alter_inplace_info::ADD_VIRTUAL_COLUMN |
          Alter_inplace_info::DROP_VIRTUAL_COLUMN |
          Alter_inplace_info::ALTER_VIRTUAL_COLUMN_ORDER |
          Alter_inplace_info::ALTER_VIRTUAL_GCOL_EXPR
          /*
          | Alter_inplace_info::ALTER_STORED_COLUMN_ORDER
          | Alter_inplace_info::ADD_STORED_BASE_COLUMN
          | Alter_inplace_info::DROP_STORED_COLUMN
          | Alter_inplace_info::ALTER_STORED_COLUMN_ORDER
          | Alter_inplace_info::ADD_UNIQUE_INDEX
          */
          | Alter_inplace_info::ADD_INDEX | Alter_inplace_info::DROP_INDEX);

    if (flags != 0 ||
        (altered_table->s->partition_info_str &&
         altered_table->s->partition_info_str_len) ||
        (!check_v_col_in_order(this->table, altered_table, ha_alter_info))) {
      ha_alter_info->unsupported_reason =
          innobase_get_err_msg(ER_UNSUPPORTED_ALTER_INPLACE_ON_VIRTUAL_COLUMN);
      DBUG_RETURN(HA_ALTER_INPLACE_NOT_SUPPORTED);
    }

    add_drop_v_cols = true;
  }

  /* We should be able to do the operation in-place.
  See if we can do it online (LOCK=NONE). */
  bool online = true;

  List_iterator_fast<Create_field> cf_it(
      ha_alter_info->alter_info->create_list);

  /* Fix the key parts. */
  for (KEY *new_key = ha_alter_info->key_info_buffer;
       new_key < ha_alter_info->key_info_buffer + ha_alter_info->key_count;
       new_key++) {
    /* Do not support adding/droping a vritual column, while
    there is a table rebuild caused by adding a new FTS_DOC_ID */
    if ((new_key->flags & HA_FULLTEXT) && add_drop_v_cols &&
        !DICT_TF2_FLAG_IS_SET(m_prebuilt->table, DICT_TF2_FTS_HAS_DOC_ID)) {
      ha_alter_info->unsupported_reason =
          innobase_get_err_msg(ER_UNSUPPORTED_ALTER_INPLACE_ON_VIRTUAL_COLUMN);
      DBUG_RETURN(HA_ALTER_INPLACE_NOT_SUPPORTED);
    }

    for (KEY_PART_INFO *key_part = new_key->key_part;
         key_part < new_key->key_part + new_key->user_defined_key_parts;
         key_part++) {
      const Create_field *new_field;

      DBUG_ASSERT(key_part->fieldnr < altered_table->s->fields);

      cf_it.rewind();
      for (uint fieldnr = 0; (new_field = cf_it++); fieldnr++) {
        if (fieldnr == key_part->fieldnr) {
          break;
        }
      }

      DBUG_ASSERT(new_field);

      key_part->field = altered_table->field[key_part->fieldnr];
      /* In some special cases InnoDB emits "false"
      duplicate key errors with NULL key values. Let
      us play safe and ensure that we can correctly
      print key values even in such cases. */
      key_part->null_offset = key_part->field->null_offset();
      key_part->null_bit = key_part->field->null_bit;

      if (new_field->field) {
        /* This is an existing column. */
        continue;
      }

      /* This is an added column. */
      DBUG_ASSERT(ha_alter_info->handler_flags &
                  Alter_inplace_info::ADD_COLUMN);

      /* We cannot replace a hidden FTS_DOC_ID
      with a user-visible FTS_DOC_ID. */
      if (m_prebuilt->table->fts && innobase_fulltext_exist(altered_table) &&
          !my_strcasecmp(system_charset_info, key_part->field->field_name,
                         FTS_DOC_ID_COL_NAME)) {
        ha_alter_info->unsupported_reason = innobase_get_err_msg(
            ER_ALTER_OPERATION_NOT_SUPPORTED_REASON_HIDDEN_FTS);
        DBUG_RETURN(HA_ALTER_INPLACE_NOT_SUPPORTED);
      }

      DBUG_ASSERT((key_part->field->auto_flags & Field::NEXT_NUMBER) ==
                  !!(key_part->field->flags & AUTO_INCREMENT_FLAG));

      if (key_part->field->flags & AUTO_INCREMENT_FLAG) {
        /* We cannot assign an AUTO_INCREMENT
        column values during online ALTER. */
        DBUG_ASSERT(key_part->field == altered_table->found_next_number_field);
        ha_alter_info->unsupported_reason = innobase_get_err_msg(
            ER_ALTER_OPERATION_NOT_SUPPORTED_REASON_AUTOINC);
        online = false;
      }

      if (key_part->field->is_virtual_gcol()) {
        /* Do not support adding index on newly added
        virtual column, while there is also a drop
        virtual column in the same clause */
        if (ha_alter_info->handler_flags &
            Alter_inplace_info::DROP_VIRTUAL_COLUMN) {
          ha_alter_info->unsupported_reason = innobase_get_err_msg(
              ER_UNSUPPORTED_ALTER_INPLACE_ON_VIRTUAL_COLUMN);

          DBUG_RETURN(HA_ALTER_INPLACE_NOT_SUPPORTED);
        }

        ha_alter_info->unsupported_reason =
            innobase_get_err_msg(ER_UNSUPPORTED_ALTER_ONLINE_ON_VIRTUAL_COLUMN);
        online = false;
      }
    }
  }

  DBUG_ASSERT(!m_prebuilt->table->fts ||
              m_prebuilt->table->fts->doc_col <= table->s->fields);
  DBUG_ASSERT(!m_prebuilt->table->fts ||
              m_prebuilt->table->fts->doc_col <
                  m_prebuilt->table->get_n_user_cols());

  if (ha_alter_info->handler_flags & Alter_inplace_info::ADD_SPATIAL_INDEX) {
    ha_alter_info->unsupported_reason =
        innobase_get_err_msg(ER_ALTER_OPERATION_NOT_SUPPORTED_REASON_GIS);
    online = false;
  }

  if (m_prebuilt->table->fts && innobase_fulltext_exist(altered_table)) {
    /* FULLTEXT indexes are supposed to remain. */
    /* Disallow DROP INDEX FTS_DOC_ID_INDEX */

    for (uint i = 0; i < ha_alter_info->index_drop_count; i++) {
      if (!my_strcasecmp(system_charset_info,
                         ha_alter_info->index_drop_buffer[i]->name,
                         FTS_DOC_ID_INDEX_NAME)) {
        ha_alter_info->unsupported_reason = innobase_get_err_msg(
            ER_ALTER_OPERATION_NOT_SUPPORTED_REASON_CHANGE_FTS);
        DBUG_RETURN(HA_ALTER_INPLACE_NOT_SUPPORTED);
      }
    }

    /* InnoDB can have a hidden FTS_DOC_ID_INDEX on a
    visible FTS_DOC_ID column as well. Prevent dropping or
    renaming the FTS_DOC_ID. */

    for (Field **fp = table->field; *fp; fp++) {
      if (!((*fp)->flags & (FIELD_IS_RENAMED | FIELD_IS_DROPPED))) {
        continue;
      }

      if (!my_strcasecmp(system_charset_info, (*fp)->field_name,
                         FTS_DOC_ID_COL_NAME)) {
        ha_alter_info->unsupported_reason = innobase_get_err_msg(
            ER_ALTER_OPERATION_NOT_SUPPORTED_REASON_CHANGE_FTS);
        DBUG_RETURN(HA_ALTER_INPLACE_NOT_SUPPORTED);
      }
    }
  }

  m_prebuilt->trx->will_lock++;

  if (!online) {
    /* We already determined that only a non-locking
    operation is possible. */
  } else if (((ha_alter_info->handler_flags &
               Alter_inplace_info::ADD_PK_INDEX) ||
              innobase_need_rebuild(ha_alter_info)) &&
             (innobase_fulltext_exist(altered_table) ||
              innobase_spatial_exist(altered_table))) {
    /* Refuse to rebuild the table online, if
    FULLTEXT OR SPATIAL indexes are to survive the rebuild. */
    online = false;
    /* If the table already contains fulltext indexes,
    refuse to rebuild the table natively altogether. */
    if (m_prebuilt->table->fts) {
      ha_alter_info->unsupported_reason =
          innobase_get_err_msg(ER_INNODB_FT_LIMIT);
      DBUG_RETURN(HA_ALTER_INPLACE_NOT_SUPPORTED);
    }

    if (innobase_spatial_exist(altered_table)) {
      ha_alter_info->unsupported_reason =
          innobase_get_err_msg(ER_ALTER_OPERATION_NOT_SUPPORTED_REASON_GIS);
    } else {
      ha_alter_info->unsupported_reason =
          innobase_get_err_msg(ER_ALTER_OPERATION_NOT_SUPPORTED_REASON_FTS);
    }
  } else if ((ha_alter_info->handler_flags & Alter_inplace_info::ADD_INDEX)) {
    /* Building a full-text index requires a lock.
    We could do without a lock if the table already contains
    an FTS_DOC_ID column, but in that case we would have
    to apply the modification log to the full-text indexes. */

    for (uint i = 0; i < ha_alter_info->index_add_count; i++) {
      const KEY *key =
          &ha_alter_info->key_info_buffer[ha_alter_info->index_add_buffer[i]];
      if (key->flags & HA_FULLTEXT) {
        DBUG_ASSERT(!(key->flags & HA_KEYFLAG_MASK &
                      ~(HA_FULLTEXT | HA_PACK_KEY | HA_GENERATED_KEY |
                        HA_BINARY_PACK_KEY)));
        ha_alter_info->unsupported_reason =
            innobase_get_err_msg(ER_ALTER_OPERATION_NOT_SUPPORTED_REASON_FTS);
        online = false;
        break;
      }
    }
  }

  DBUG_RETURN(online ? HA_ALTER_INPLACE_NO_LOCK_AFTER_PREPARE
                     : HA_ALTER_INPLACE_SHARED_LOCK_AFTER_PREPARE);
}

/** Update the metadata in prepare phase. This only check if dd::Tablespace
should be removed or(and) created, because to remove and store dd::Tablespace
could fail, so it's better to do it earlier, to prevent a late rollback
@param[in,out]	thd		MySQL connection
@param[in]	old_table	Old InnoDB table object
@param[in,out]	new_table	New InnoDB table object
@param[in]	old_dd_tab	Old dd::Table or dd::Partition
@param[in,out]	new_dd_tab	New dd::Table or dd::Partition
@return	false	On success
@retval	true	On failure */
template <typename Table>
static MY_ATTRIBUTE((warn_unused_result)) bool dd_prepare_inplace_alter_table(
    THD *thd, const dict_table_t *old_table, dict_table_t *new_table,
    const Table *old_dd_tab, Table *new_dd_tab);

/** Update metadata in commit phase. Note this function should only update
the metadata which would not result in failure
@param[in]	old_info	Some table information for the old table
@param[in,out]	new_table	New InnoDB table object
@param[in]	old_dd_tab	Old dd::Table or dd::Partition
@param[in,out]	new_dd_tab	New dd::Table or dd::Partition */
template <typename Table>
static void dd_commit_inplace_alter_table(
    const alter_table_old_info_t &old_info, dict_table_t *new_table,
    const Table *old_dd_tab, Table *new_dd_tab);

/** Update metadata in commit phase when the alter table does
no change to the table
@param[in]	old_dd_tab	Old dd::Table or dd::Partition
@param[in]	new_dd_tab	New dd::Table or dd::Partition
@param[in]	ignore_fts	ignore FTS update if true */
template <typename Table>
static void dd_commit_inplace_no_change(const Table *old_dd_tab,
                                        Table *new_dd_tab, bool ignore_fts);

/** Update metadata in commit phase if it is instant ALTER TABLE
@param[in]	ha_alter_info	the DDL operation
@param[in,out]	thd		THD object
@param[in,out]	trx		transaction
@param[in,out]	table		new InnoDB table
@param[in]	old_table	MySQL table as it is before the ALTER operation
@param[in]	altered_table	MySQL table that is being altered
@param[in]	old_dd_tab	Old dd::Table or dd::Partition
@param[in,out]	new_dd_tab	New dd::Table or dd::Partition
@param[in]	autoinc		autoinc counter pointer if AUTO_INCREMENT
                                is defined for the table, otherwise nullptr */
template <typename Table>
static void dd_commit_inplace_instant(Alter_inplace_info *ha_alter_info,
                                      THD *thd, trx_t *trx, dict_table_t *table,
                                      const TABLE *old_table,
                                      const TABLE *altered_table,
                                      const Table *old_dd_tab,
                                      Table *new_dd_tab, uint64_t *autoinc);

/** Update table level instant metadata in commit phase
@param[in]	table		InnoDB table object
@param[in]	old_dd_tab	old dd::Table
@param[in]	new_dd_tab	new dd::Table */
static void dd_commit_inplace_update_instant_meta(const dict_table_t *table,
                                                  const dd::Table *old_dd_tab,
                                                  dd::Table *new_dd_tab);

/** Update metadata in commit phase, especially table level metadata
for instant ADD COLUMN. Note this function should only update the metadata
which would not result in failure
@param[in]	new_table	New InnoDB table object
@param[in]	old_table	MySQL table as it is before the ALTER operation
@param[in]	altered_table	MySQL table that is being altered
@param[in]	old_dd_tab	Old dd::Table
@param[in,out]	new_dd_tab	New dd::Table */
static void dd_commit_instant_table(const dict_table_t *new_table,
                                    const TABLE *old_table,
                                    const TABLE *altered_table,
                                    const dd::Table *old_dd_tab,
                                    dd::Table *new_dd_tab);

/** Allows InnoDB to update internal structures with concurrent
writes blocked (provided that check_if_supported_inplace_alter()
did not return HA_ALTER_INPLACE_NO_LOCK).
This will be invoked before inplace_alter_table().

@param[in]	altered_table	TABLE object for new version of table.
@param[in,out]	ha_alter_info	Structure describing changes to be done
by ALTER TABLE and holding data used during in-place alter.
@param[in]	old_dd_tab	dd::Table object representing old
version of the table
@param[in,out]	new_dd_tab	dd::Table object representing new
version of the table
@retval	true Failure
@retval	false Success */
bool ha_innobase::prepare_inplace_alter_table(TABLE *altered_table,
                                              Alter_inplace_info *ha_alter_info,
                                              const dd::Table *old_dd_tab,
                                              dd::Table *new_dd_tab) {
  DBUG_ENTER("ha_innobase::prepare_inplace_alter_table");
  ut_ad(old_dd_tab != NULL);
  ut_ad(new_dd_tab != NULL);

  if (dict_sys_t::is_dd_table_id(m_prebuilt->table->id) &&
      innobase_need_rebuild(ha_alter_info)) {
    ut_ad(!m_prebuilt->table->is_temporary());
    my_error(ER_NOT_ALLOWED_COMMAND, MYF(0));
    DBUG_RETURN(true);
  }

  if (altered_table->found_next_number_field != NULL) {
    dd_copy_autoinc(old_dd_tab->se_private_data(),
                    new_dd_tab->se_private_data());
    dd_set_autoinc(new_dd_tab->se_private_data(),
                   ha_alter_info->create_info->auto_increment_value);
  }

  DBUG_RETURN(prepare_inplace_alter_table_impl<dd::Table>(
      altered_table, ha_alter_info, old_dd_tab, new_dd_tab));
}

/** Alter the table structure in-place with operations
specified using Alter_inplace_info.
The level of concurrency allowed during this operation depends
on the return value from check_if_supported_inplace_alter().

@param[in]	altered_table	TABLE object for new version of table.
@param[in,out]	ha_alter_info	Structure describing changes to be done
by ALTER TABLE and holding data used during in-place alter.
@param[in]	old_dd_tab	dd::Table object representing old
version of the table
@param[in,out]	new_dd_tab	dd::Table object representing new
version of the table
@retval	true Failure
@retval	false Success */
bool ha_innobase::inplace_alter_table(TABLE *altered_table,
                                      Alter_inplace_info *ha_alter_info,
                                      const dd::Table *old_dd_tab,
                                      dd::Table *new_dd_tab) {
  DBUG_ENTER("ha_innobase::inplace_alter_table");
  ut_ad(old_dd_tab != NULL);
  ut_ad(new_dd_tab != NULL);

  /* Don't allow database clone during in place operations */
  clone_mark_abort(true);

  auto ret = inplace_alter_table_impl<dd::Table>(altered_table, ha_alter_info,
                                                 old_dd_tab, new_dd_tab);

  clone_mark_active();

  DBUG_RETURN(ret);
}

/** Commit or rollback the changes made during
prepare_inplace_alter_table() and inplace_alter_table() inside
the storage engine. Note that the allowed level of concurrency
during this operation will be the same as for
inplace_alter_table() and thus might be higher than during
prepare_inplace_alter_table(). (E.g concurrent writes were
blocked during prepare, but might not be during commit).

@param[in]	altered_table	TABLE object for new version of table.
@param[in,out]	ha_alter_info	Structure describing changes to be done
by ALTER TABLE and holding data used during in-place alter.
@param[in]	commit		True to commit or false to rollback.
@param[in]	old_dd_tab	dd::Table object representing old
version of the table
@param[in,out]	new_dd_tab	dd::Table object representing new
version of the table
@retval	true Failure
@retval	false Success */
bool ha_innobase::commit_inplace_alter_table(TABLE *altered_table,
                                             Alter_inplace_info *ha_alter_info,
                                             bool commit,
                                             const dd::Table *old_dd_tab,
                                             dd::Table *new_dd_tab) {
  DBUG_ENTER("ha_innobase::commit_inplace_alter_table");
  ut_ad(old_dd_tab != NULL);
  ut_ad(new_dd_tab != NULL);

  ha_innobase_inplace_ctx *ctx =
      static_cast<ha_innobase_inplace_ctx *>(ha_alter_info->handler_ctx);

  alter_table_old_info_t old_info;
  ut_d(bool old_info_updated = false);
  if (commit && ctx != NULL) {
    ut_ad(!!(ha_alter_info->handler_flags & ~INNOBASE_INPLACE_IGNORE));
    old_info.update(ctx->old_table, ctx->need_rebuild());
    ut_d(old_info_updated = true);
  }

  bool res = commit_inplace_alter_table_impl<dd::Table>(
      altered_table, ha_alter_info, commit, old_dd_tab, new_dd_tab);

  if (res || !commit) {
    DBUG_RETURN(true);
  }

  ut_ad(ctx == nullptr || !(ctx->need_rebuild() && is_instant(ha_alter_info)));

  if (is_instant(ha_alter_info)) {
    ut_ad(!res);
    dd_commit_inplace_instant(ha_alter_info, m_user_thd, m_prebuilt->trx,
                              m_prebuilt->table, table, altered_table,
                              old_dd_tab, new_dd_tab,
                              altered_table->found_next_number_field != nullptr
                                  ? &m_prebuilt->table->autoinc
                                  : nullptr);
  } else if (!(ha_alter_info->handler_flags & ~INNOBASE_INPLACE_IGNORE) ||
             ctx == nullptr) {
    ut_ad(!res);
    dd_commit_inplace_no_change(old_dd_tab, new_dd_tab, false);
  } else {
    ut_ad(old_info_updated);
    dd_commit_inplace_alter_table<dd::Table>(old_info, ctx->new_table,
                                             old_dd_tab, new_dd_tab);
    if (!ctx->need_rebuild()) {
      dd_commit_inplace_update_instant_meta(ctx->new_table, old_dd_tab,
                                            new_dd_tab);
    }
    ut_ad(dd_table_match(ctx->new_table, new_dd_tab));
  }

#ifdef UNIV_DEBUG
  if (dd_table_has_instant_cols(*old_dd_tab) &&
      (ctx == nullptr || !ctx->need_rebuild())) {
    ut_ad(dd_table_has_instant_cols(*new_dd_tab));
  }
#endif /* UNIV_DEBUG */

  DBUG_RETURN(res);
}

/** Initialize the dict_foreign_t structure with supplied info
 @return true if added, false if duplicate foreign->id */
static bool innobase_init_foreign(
    dict_foreign_t *foreign,              /*!< in/out: structure to
                                          initialize */
    const char *constraint_name,          /*!< in/out: constraint name if
                                          exists */
    dict_table_t *table,                  /*!< in: foreign table */
    dict_index_t *index,                  /*!< in: foreign key index */
    const char **column_names,            /*!< in: foreign key column
                                          names */
    ulint num_field,                      /*!< in: number of columns */
    const char *referenced_table_name,    /*!< in: referenced table
                                          name */
    dict_table_t *referenced_table,       /*!< in: referenced table */
    dict_index_t *referenced_index,       /*!< in: referenced index */
    const char **referenced_column_names, /*!< in: referenced column
                                          names */
    ulint referenced_num_field)           /*!< in: number of referenced
                                          columns */
{
  ut_ad(mutex_own(&dict_sys->mutex));

  if (constraint_name) {
    ulint db_len;

    /* Catenate 'databasename/' to the constraint name specified
    by the user: we conceive the constraint as belonging to the
    same MySQL 'database' as the table itself. We store the name
    to foreign->id. */

    db_len = dict_get_db_name_len(table->name.m_name);

    foreign->id = static_cast<char *>(
        mem_heap_alloc(foreign->heap, db_len + strlen(constraint_name) + 2));

    ut_memcpy(foreign->id, table->name.m_name, db_len);
    foreign->id[db_len] = '/';
    strcpy(foreign->id + db_len + 1, constraint_name);

    /* Check if any existing foreign key has the same id,
    this is needed only if user supplies the constraint name */

    if (table->foreign_set.find(foreign) != table->foreign_set.end()) {
      return (false);
    }
  }

  foreign->foreign_table = table;
  foreign->foreign_table_name =
      mem_heap_strdup(foreign->heap, table->name.m_name);
  dict_mem_foreign_table_name_lookup_set(foreign, TRUE);

  foreign->foreign_index = index;
  foreign->n_fields = (unsigned int)num_field;

  foreign->foreign_col_names = static_cast<const char **>(
      mem_heap_alloc(foreign->heap, num_field * sizeof(void *)));

  for (ulint i = 0; i < foreign->n_fields; i++) {
    foreign->foreign_col_names[i] =
        mem_heap_strdup(foreign->heap, column_names[i]);
  }

  foreign->referenced_index = referenced_index;
  foreign->referenced_table = referenced_table;

  foreign->referenced_table_name =
      mem_heap_strdup(foreign->heap, referenced_table_name);
  dict_mem_referenced_table_name_lookup_set(foreign, TRUE);

  foreign->referenced_col_names = static_cast<const char **>(
      mem_heap_alloc(foreign->heap, referenced_num_field * sizeof(void *)));

  for (ulint i = 0; i < foreign->n_fields; i++) {
    foreign->referenced_col_names[i] =
        mem_heap_strdup(foreign->heap, referenced_column_names[i]);
  }

  return (true);
}

/** Check whether the foreign key options is legit
 @return true if it is */
static MY_ATTRIBUTE((warn_unused_result)) bool innobase_check_fk_option(
    const dict_foreign_t *foreign) /*!< in: foreign key */
{
  if (!foreign->foreign_index) {
    return (true);
  }

  if (foreign->type &
      (DICT_FOREIGN_ON_UPDATE_SET_NULL | DICT_FOREIGN_ON_DELETE_SET_NULL)) {
    for (ulint j = 0; j < foreign->n_fields; j++) {
      if ((foreign->foreign_index->get_col(j)->prtype) & DATA_NOT_NULL) {
        /* It is not sensible to define
        SET NULL if the column is not
        allowed to be NULL! */
        return (false);
      }
    }
  }

  return (true);
}

/** Set foreign key options
 @return true if successfully set */
static MY_ATTRIBUTE((warn_unused_result)) bool innobase_set_foreign_key_option(
    dict_foreign_t *foreign,        /*!< in:InnoDB Foreign key */
    const Foreign_key_spec *fk_key) /*!< in: Foreign key info from
                                    MySQL */
{
  ut_ad(!foreign->type);

  switch (fk_key->delete_opt) {
    case FK_OPTION_NO_ACTION:
    case FK_OPTION_RESTRICT:
    case FK_OPTION_DEFAULT:
      foreign->type = DICT_FOREIGN_ON_DELETE_NO_ACTION;
      break;
    case FK_OPTION_CASCADE:
      foreign->type = DICT_FOREIGN_ON_DELETE_CASCADE;
      break;
    case FK_OPTION_SET_NULL:
      foreign->type = DICT_FOREIGN_ON_DELETE_SET_NULL;
      break;
    case FK_OPTION_UNDEF:
      break;
  }

  switch (fk_key->update_opt) {
    case FK_OPTION_NO_ACTION:
    case FK_OPTION_RESTRICT:
    case FK_OPTION_DEFAULT:
      foreign->type |= DICT_FOREIGN_ON_UPDATE_NO_ACTION;
      break;
    case FK_OPTION_CASCADE:
      foreign->type |= DICT_FOREIGN_ON_UPDATE_CASCADE;
      break;
    case FK_OPTION_SET_NULL:
      foreign->type |= DICT_FOREIGN_ON_UPDATE_SET_NULL;
      break;
    case FK_OPTION_UNDEF:
      break;
  }

  return (innobase_check_fk_option(foreign));
}

/** Check if a foreign key constraint can make use of an index
 that is being created.
 @return useable index, or NULL if none found */
static MY_ATTRIBUTE((warn_unused_result)) const KEY *innobase_find_equiv_index(
    const char *const *col_names,
    /*!< in: column names */
    uint n_cols,     /*!< in: number of columns */
    const KEY *keys, /*!< in: index information */
    const uint *add, /*!< in: indexes being created */
    uint n_add)      /*!< in: number of indexes to create */
{
  for (uint i = 0; i < n_add; i++) {
    const KEY *key = &keys[add[i]];

    if (key->user_defined_key_parts < n_cols || key->flags & HA_SPATIAL) {
    no_match:
      continue;
    }

    for (uint j = 0; j < n_cols; j++) {
      const KEY_PART_INFO &key_part = key->key_part[j];
      uint32 col_len = key_part.field->pack_length();

      /* Any index on virtual columns cannot be used
      for reference constaint */
      if (innobase_is_v_fld(key_part.field)) {
        goto no_match;
      }

      /* The MySQL pack length contains 1 or 2 bytes
      length field for a true VARCHAR. */

      if (key_part.field->type() == MYSQL_TYPE_VARCHAR) {
        col_len -=
            static_cast<const Field_varstring *>(key_part.field)->length_bytes;
      }

      if (key_part.length < col_len) {
        /* Column prefix indexes cannot be
        used for FOREIGN KEY constraints. */
        goto no_match;
      }

      if (innobase_strcasecmp(col_names[j], key_part.field->field_name)) {
        /* Name mismatch */
        goto no_match;
      }
    }

    return (key);
  }

  return (NULL);
}

/** Find an index whose first fields are the columns in the array
 in the same order and is not marked for deletion
 @return matching index, NULL if not found */
static MY_ATTRIBUTE((warn_unused_result)) dict_index_t *innobase_find_fk_index(
    Alter_inplace_info *ha_alter_info,
    /*!< in: alter table info */
    dict_table_t *table, /*!< in: table */
    const char **col_names,
    /*!< in: column names, or NULL
    to use table->col_names */
    dict_index_t **drop_index,
    /*!< in: indexes to be dropped */
    ulint n_drop_index,
    /*!< in: size of drop_index[] */
    const char **columns, /*!< in: array of column names */
    ulint n_cols)         /*!< in: number of columns */
{
  dict_index_t *index;

  index = table->first_index();

  while (index != NULL) {
    if (!(index->type & DICT_FTS) &&
        dict_foreign_qualify_index(table, col_names, columns, n_cols, index,
                                   NULL, true, 0)) {
      for (ulint i = 0; i < n_drop_index; i++) {
        if (index == drop_index[i]) {
          /* Skip to-be-dropped indexes. */
          goto next_rec;
        }
      }

      return (index);
    }

  next_rec:
    index = index->next();
  }

  return (NULL);
}

/** Check whether given column is a base of stored column.
@param[in]	col_name	column name
@param[in]	table		table
@param[in]	s_cols		list of stored columns
@return true if the given column is a base of stored column,else false. */
static bool innobase_col_check_fk(const char *col_name,
                                  const dict_table_t *table,
                                  dict_s_col_list *s_cols) {
  dict_s_col_list::const_iterator it;

  for (it = s_cols->begin(); it != s_cols->end(); ++it) {
    dict_s_col_t s_col = *it;

    for (ulint j = 0; j < s_col.num_base; j++) {
      if (strcmp(col_name, table->get_col_name(s_col.base_col[j]->ind)) == 0) {
        return (true);
      }
    }
  }

  return (false);
}

/** Check whether the foreign key constraint is on base of any stored columns.
@param[in]	foreign		Foriegn key constraing information
@param[in]	table		table to which the foreign key objects
to be added
@param[in]	s_cols		list of stored column information in the table.
@return true if yes, otherwise false. */
static bool innobase_check_fk_stored(const dict_foreign_t *foreign,
                                     const dict_table_t *table,
                                     dict_s_col_list *s_cols) {
  ulint type = foreign->type;

  type &=
      ~(DICT_FOREIGN_ON_DELETE_NO_ACTION | DICT_FOREIGN_ON_UPDATE_NO_ACTION);

  if (type == 0 || s_cols == NULL) {
    return (false);
  }

  for (ulint i = 0; i < foreign->n_fields; i++) {
    if (innobase_col_check_fk(foreign->foreign_col_names[i], table, s_cols)) {
      return (true);
    }
  }

  return (false);
}

/** Create InnoDB foreign key structure from MySQL alter_info
@param[in]	ha_alter_info	alter table info
@param[in]	table_share	TABLE_SHARE
@param[in]	table		table object
@param[in]	col_names	column names, or NULL to use
table->col_names
@param[in]	drop_index	indexes to be dropped
@param[in]	n_drop_index	size of drop_index
@param[out]	add_fk		foreign constraint added
@param[out]	n_add_fk	number of foreign constraints
added
@param[in]	trx		user transaction
@param[in]	s_cols		list of stored column information
@retval true if successful
@retval false on error (will call my_error()) */
static MY_ATTRIBUTE((warn_unused_result)) bool innobase_get_foreign_key_info(
    Alter_inplace_info *ha_alter_info, const TABLE_SHARE *table_share,
    dict_table_t *table, const char **col_names, dict_index_t **drop_index,
    ulint n_drop_index, dict_foreign_t **add_fk, ulint *n_add_fk,
    const trx_t *trx, dict_s_col_list *s_cols) {
  const Foreign_key_spec *fk_key;
  dict_table_t *referenced_table = NULL;
  char *referenced_table_name = NULL;
  ulint num_fk = 0;
  Alter_info *alter_info = ha_alter_info->alter_info;
  MDL_ticket *mdl;

  DBUG_ENTER("innobase_get_foreign_key_info");

  *n_add_fk = 0;

  for (const Key_spec *key : alter_info->key_list) {
    if (key->type != KEYTYPE_FOREIGN) {
      continue;
    }

    const char *column_names[MAX_NUM_FK_COLUMNS];
    dict_index_t *index = NULL;
    const char *referenced_column_names[MAX_NUM_FK_COLUMNS];
    dict_index_t *referenced_index = NULL;
    ulint num_col = 0;
    ulint referenced_num_col = 0;
    bool correct_option;
    char *db_namep = NULL;
    char *tbl_namep = NULL;
    ulint db_name_len = 0;
    ulint tbl_name_len = 0;
    char db_name[MAX_DATABASE_NAME_LEN];
    char tbl_name[MAX_TABLE_NAME_LEN];

    fk_key = down_cast<const Foreign_key_spec *>(key);

    if (fk_key->columns.size() > 0) {
      size_t i = 0;

      /* Get all the foreign key column info for the
      current table */
      while (i < fk_key->columns.size()) {
        column_names[i] = fk_key->columns[i]->get_field_name();
        ut_ad(i < MAX_NUM_FK_COLUMNS);
        i++;
      }

      index = innobase_find_fk_index(ha_alter_info, table, col_names,
                                     drop_index, n_drop_index, column_names, i);

      /* MySQL would add a index in the creation
      list if no such index for foreign table,
      so we have to use DBUG_EXECUTE_IF to simulate
      the scenario */
      DBUG_EXECUTE_IF("innodb_test_no_foreign_idx", index = NULL;);

      /* Check whether there exist such
      index in the the index create clause */
      if (!index &&
          !innobase_find_equiv_index(column_names, static_cast<uint>(i),
                                     ha_alter_info->key_info_buffer,
                                     ha_alter_info->index_add_buffer,
                                     ha_alter_info->index_add_count)) {
        my_error(ER_FK_NO_INDEX_CHILD, MYF(0),
                 fk_key->name.str ? fk_key->name.str : "",
                 table_share->table_name.str);
        goto err_exit;
      }

      num_col = i;
    }

    add_fk[num_fk] = dict_mem_foreign_create();

#ifndef _WIN32
    if (fk_key->ref_db.str) {
      tablename_to_filename(fk_key->ref_db.str, db_name, MAX_DATABASE_NAME_LEN);
      db_namep = db_name;
      db_name_len = strlen(db_name);
    }
    if (fk_key->ref_table.str) {
      tablename_to_filename(fk_key->ref_table.str, tbl_name,
                            MAX_TABLE_NAME_LEN);
      tbl_namep = tbl_name;
      tbl_name_len = strlen(tbl_name);
    }
#else
    ut_ad(fk_key->ref_table.str);
    tablename_to_filename(fk_key->ref_table.str, tbl_name, MAX_TABLE_NAME_LEN);
    innobase_casedn_str(tbl_name);
    tbl_name_len = strlen(tbl_name);
    tbl_namep = &tbl_name[0];

    if (fk_key->ref_db.str != NULL) {
      tablename_to_filename(fk_key->ref_db.str, db_name, MAX_DATABASE_NAME_LEN);
      innobase_casedn_str(db_name);
      db_name_len = strlen(db_name);
      db_namep = &db_name[0];
    }
#endif
    mutex_enter(&dict_sys->mutex);

    referenced_table_name = dd_get_referenced_table(
        table->name.m_name, db_namep, db_name_len, tbl_namep, tbl_name_len,
        &referenced_table, &mdl, add_fk[num_fk]->heap);

    /* Test the case when referenced_table failed to
    open, if trx->check_foreigns is not set, we should
    still be able to add the foreign key */
    DBUG_EXECUTE_IF("innodb_test_open_ref_fail", if (referenced_table) {
      dd_table_close(referenced_table, current_thd, &mdl, true);
      referenced_table = NULL;
    });

    if (!referenced_table && trx->check_foreigns) {
      mutex_exit(&dict_sys->mutex);
      my_error(ER_FK_CANNOT_OPEN_PARENT, MYF(0), tbl_namep);

      goto err_exit;
    }

    if (fk_key->ref_columns.size() > 0) {
      size_t i = 0;

      while (i < fk_key->ref_columns.size()) {
        referenced_column_names[i] = fk_key->ref_columns[i]->get_field_name();
        ut_ad(i < MAX_NUM_FK_COLUMNS);
        i++;
      }

      if (referenced_table) {
        referenced_index = dict_foreign_find_index(referenced_table, 0,
                                                   referenced_column_names, i,
                                                   index, TRUE, FALSE);

        DBUG_EXECUTE_IF("innodb_test_no_reference_idx",
                        referenced_index = NULL;);

        /* Check whether there exist such
        index in the the index create clause */
        if (!referenced_index) {
          dd_table_close(referenced_table, current_thd, &mdl, true);
          mutex_exit(&dict_sys->mutex);
          my_error(ER_FK_NO_INDEX_PARENT, MYF(0),
                   fk_key->name.str ? fk_key->name.str : "", tbl_namep);
          goto err_exit;
        }
      } else {
        ut_a(!trx->check_foreigns);
      }

      referenced_num_col = i;
    } else {
      /* Not possible to add a foreign key without a
      referenced column */
      if (referenced_table) {
        dd_table_close(referenced_table, current_thd, &mdl, true);
      }
      mutex_exit(&dict_sys->mutex);
      my_error(ER_CANNOT_ADD_FOREIGN, MYF(0), tbl_namep);
      goto err_exit;
    }

    if (!innobase_init_foreign(add_fk[num_fk], fk_key->name.str, table, index,
                               column_names, num_col, referenced_table_name,
                               referenced_table, referenced_index,
                               referenced_column_names, referenced_num_col)) {
      if (referenced_table) {
        dd_table_close(referenced_table, current_thd, &mdl, true);
      }
      mutex_exit(&dict_sys->mutex);
      my_error(ER_FK_DUP_NAME, MYF(0), add_fk[num_fk]->id);
      goto err_exit;
    }

    if (referenced_table) {
      dd_table_close(referenced_table, current_thd, &mdl, true);
    }
    mutex_exit(&dict_sys->mutex);

    correct_option = innobase_set_foreign_key_option(add_fk[num_fk], fk_key);

    DBUG_EXECUTE_IF("innodb_test_wrong_fk_option", correct_option = false;);

    if (!correct_option) {
      my_error(ER_FK_INCORRECT_OPTION, MYF(0), table_share->table_name.str,
               add_fk[num_fk]->id);
      goto err_exit;
    }

    if (innobase_check_fk_stored(add_fk[num_fk], table, s_cols)) {
      my_error(ER_CANNOT_ADD_FOREIGN_BASE_COL_STORED, MYF(0));
      goto err_exit;
    }

    num_fk++;
  }

  *n_add_fk = num_fk;

  DBUG_RETURN(true);
err_exit:
  for (ulint i = 0; i <= num_fk; i++) {
    if (add_fk[i]) {
      dict_foreign_free(add_fk[i]);
    }
  }

  DBUG_RETURN(false);
}

/** Copies an InnoDB column to a MySQL field.  This function is
 adapted from row_sel_field_store_in_mysql_format(). */
static void innobase_col_to_mysql(
    const dict_col_t *col, /*!< in: InnoDB column */
    const uchar *data,     /*!< in: InnoDB column data */
    ulint len,             /*!< in: length of data, in bytes */
    Field *field)          /*!< in/out: MySQL field */
{
  uchar *ptr;
  uchar *dest = field->ptr;
  ulint flen = field->pack_length();

  switch (col->mtype) {
    case DATA_INT:
      ut_ad(len == flen);

      /* Convert integer data from Innobase to little-endian
      format, sign bit restored to normal */

      for (ptr = dest + len; ptr != dest;) {
        *--ptr = *data++;
      }

      if (!(field->flags & UNSIGNED_FLAG)) {
        ((byte *)dest)[len - 1] ^= 0x80;
      }

      break;

    case DATA_VARCHAR:
    case DATA_VARMYSQL:
    case DATA_BINARY:
      field->reset();

      if (field->type() == MYSQL_TYPE_VARCHAR) {
        /* This is a >= 5.0.3 type true VARCHAR. Store the
        length of the data to the first byte or the first
        two bytes of dest. */

        dest =
            row_mysql_store_true_var_len(dest, len, flen - field->key_length());
      }

      /* Copy the actual data */
      memcpy(dest, data, len);
      break;

    case DATA_VAR_POINT:
    case DATA_GEOMETRY:
    case DATA_BLOB:
      /* Skip MySQL BLOBs when reporting an erroneous row
      during index creation or table rebuild. */
      field->set_null();
      break;

#ifdef UNIV_DEBUG
    case DATA_MYSQL:
      ut_ad(flen >= len);
      ut_ad(DATA_MBMAXLEN(col->mbminmaxlen) >= DATA_MBMINLEN(col->mbminmaxlen));
      memcpy(dest, data, len);
      break;

    default:
    case DATA_SYS_CHILD:
    case DATA_SYS:
      /* These column types should never be shipped to MySQL. */
      ut_ad(0);

    case DATA_FLOAT:
    case DATA_DOUBLE:
    case DATA_DECIMAL:
    case DATA_POINT:
      /* Above are the valid column types for MySQL data. */
      ut_ad(flen == len);
      /* fall through */
    case DATA_FIXBINARY:
    case DATA_CHAR:
      /* We may have flen > len when there is a shorter
      prefix on the CHAR and BINARY column. */
      ut_ad(flen >= len);
#else  /* UNIV_DEBUG */
    default:
#endif /* UNIV_DEBUG */
      memcpy(dest, data, len);
  }
}

/** Copies an InnoDB record to table->record[0]. */
void innobase_rec_to_mysql(struct TABLE *table, /*!< in/out: MySQL table */
                           const rec_t *rec,    /*!< in: record */
                           const dict_index_t *index, /*!< in: index */
                           const ulint *offsets)      /*!< in: rec_get_offsets(
                                                      rec, index, ...) */
{
  uint n_fields = table->s->fields;

  ut_ad(n_fields ==
        dict_table_get_n_tot_u_cols(index->table) -
            !!(DICT_TF2_FLAG_IS_SET(index->table, DICT_TF2_FTS_HAS_DOC_ID)));

  for (uint i = 0; i < n_fields; i++) {
    Field *field = table->field[i];
    ulint ipos;
    ulint ilen;
    const uchar *ifield;

    field->reset();

    ipos = index->get_col_pos(i, true, false);

    if (ipos == ULINT_UNDEFINED || rec_offs_nth_extern(offsets, ipos)) {
    null_field:
      field->set_null();
      continue;
    }

    ifield = rec_get_nth_field_instant(rec, offsets, ipos, index, &ilen);

    /* Assign the NULL flag */
    if (ilen == UNIV_SQL_NULL) {
      ut_ad(field->real_maybe_null());
      goto null_field;
    }

    field->set_notnull();

    innobase_col_to_mysql(index->get_field(ipos)->col, ifield, ilen, field);
  }
}

/** Copies an InnoDB index entry to table->record[0]. */
void innobase_fields_to_mysql(
    struct TABLE *table,       /*!< in/out: MySQL table */
    const dict_index_t *index, /*!< in: InnoDB index */
    const dfield_t *fields)    /*!< in: InnoDB index fields */
{
  uint n_fields = table->s->fields;
  ulint num_v = 0;

  ut_ad(n_fields ==
        index->table->get_n_user_cols() +
            dict_table_get_n_v_cols(index->table) -
            !!(DICT_TF2_FLAG_IS_SET(index->table, DICT_TF2_FTS_HAS_DOC_ID)));

  for (uint i = 0; i < n_fields; i++) {
    Field *field = table->field[i];
    ulint ipos;
    ulint col_n;

    field->reset();

    if (innobase_is_v_fld(field)) {
      col_n = num_v;
      num_v++;
    } else {
      col_n = i - num_v;
    }

    ipos = index->get_col_pos(col_n, true, innobase_is_v_fld(field));

    if (ipos == ULINT_UNDEFINED || dfield_is_ext(&fields[ipos]) ||
        dfield_is_null(&fields[ipos])) {
      field->set_null();
    } else {
      field->set_notnull();

      const dfield_t *df = &fields[ipos];

      innobase_col_to_mysql(index->get_field(ipos)->col,
                            static_cast<const uchar *>(dfield_get_data(df)),
                            dfield_get_len(df), field);
    }
  }
}

/** Copies an InnoDB row to table->record[0]. */
void innobase_row_to_mysql(struct TABLE *table,      /*!< in/out: MySQL table */
                           const dict_table_t *itab, /*!< in: InnoDB table */
                           const dtuple_t *row)      /*!< in: InnoDB row */
{
  uint n_fields = table->s->fields;
  ulint num_v = 0;

  /* The InnoDB row may contain an extra FTS_DOC_ID column at the end. */
  ut_ad(row->n_fields == itab->get_n_cols());
  ut_ad(n_fields ==
        row->n_fields - DATA_N_SYS_COLS + dict_table_get_n_v_cols(itab) -
            !!(DICT_TF2_FLAG_IS_SET(itab, DICT_TF2_FTS_HAS_DOC_ID)));

  for (uint i = 0; i < n_fields; i++) {
    Field *field = table->field[i];

    field->reset();

    if (innobase_is_v_fld(field)) {
      /* Virtual column are not stored in InnoDB table, so
      skip it */
      num_v++;
      continue;
    }

    const dfield_t *df = dtuple_get_nth_field(row, i - num_v);

    if (dfield_is_ext(df) || dfield_is_null(df)) {
      field->set_null();
    } else {
      field->set_notnull();

      innobase_col_to_mysql(itab->get_col(i - num_v),
                            static_cast<const uchar *>(dfield_get_data(df)),
                            dfield_get_len(df), field);
    }
  }
}

/** Resets table->record[0]. */
void innobase_rec_reset(TABLE *table) /*!< in/out: MySQL table */
{
  uint n_fields = table->s->fields;
  uint i;

  for (i = 0; i < n_fields; i++) {
    table->field[i]->set_default();
  }
}

/** This function checks that index keys are sensible.
 @return 0 or error number */
static MY_ATTRIBUTE((warn_unused_result)) int innobase_check_index_keys(
    const Alter_inplace_info *info,
    /*!< in: indexes to be created or dropped */
    const dict_table_t *innodb_table)
/*!< in: Existing indexes */
{
  for (uint key_num = 0; key_num < info->index_add_count; key_num++) {
    const KEY &key = info->key_info_buffer[info->index_add_buffer[key_num]];

    /* Check that the same index name does not appear
    twice in indexes to be created. */

    for (ulint i = 0; i < key_num; i++) {
      const KEY &key2 = info->key_info_buffer[info->index_add_buffer[i]];

      if (0 == strcmp(key.name, key2.name)) {
        my_error(ER_WRONG_NAME_FOR_INDEX, MYF(0), key.name);

        return (ER_WRONG_NAME_FOR_INDEX);
      }
    }

    /* Check that the same index name does not already exist. */

    const dict_index_t *index;

    for (index = innodb_table->first_index(); index; index = index->next()) {
      if (index->is_committed() && !strcmp(key.name, index->name)) {
        break;
      }
    }

    /* Now we are in a situation where we have "ADD INDEX x"
    and an index by the same name already exists. We have 4
    possible cases:
    1. No further clauses for an index x are given. Should reject
    the operation.
    2. "DROP INDEX x" is given. Should allow the operation.
    3. "RENAME INDEX x TO y" is given. Should allow the operation.
    4. "DROP INDEX x, RENAME INDEX x TO y" is given. Should allow
    the operation, since no name clash occurs. In this particular
    case MySQL cancels the operation without calling InnoDB
    methods. */

    if (index) {
      /* If a key by the same name is being created and
      dropped, the name clash is OK. */
      for (uint i = 0; i < info->index_drop_count; i++) {
        const KEY *drop_key = info->index_drop_buffer[i];

        if (0 == strcmp(key.name, drop_key->name)) {
          goto name_ok;
        }
      }

      /* If a key by the same name is being created and
      renamed, the name clash is OK. E.g.
      ALTER TABLE t ADD INDEX i (col), RENAME INDEX i TO x
      where the index "i" exists prior to the ALTER command.
      In this case we:
      1. rename the existing index from "i" to "x"
      2. add the new index "i" */
      for (uint i = 0; i < info->index_rename_count; i++) {
        const KEY_PAIR *pair = &info->index_rename_buffer[i];

        if (0 == strcmp(key.name, pair->old_key->name)) {
          goto name_ok;
        }
      }

      my_error(ER_WRONG_NAME_FOR_INDEX, MYF(0), key.name);

      return (ER_WRONG_NAME_FOR_INDEX);
    }

  name_ok:
    for (ulint i = 0; i < key.user_defined_key_parts; i++) {
      const KEY_PART_INFO &key_part1 = key.key_part[i];
      const Field *field = key_part1.field;
      ibool is_unsigned;

      switch (get_innobase_type_from_mysql_type(&is_unsigned, field)) {
        default:
          break;
        case DATA_INT:
        case DATA_FLOAT:
        case DATA_DOUBLE:
        case DATA_DECIMAL:
          /* Check that MySQL does not try to
          create a column prefix index field on
          an inappropriate data type. */

          if (field->type() == MYSQL_TYPE_VARCHAR) {
            if (key_part1.length >=
                field->pack_length() -
                    ((Field_varstring *)field)->length_bytes) {
              break;
            }
          } else {
            if (key_part1.length >= field->pack_length()) {
              break;
            }
          }

          my_error(ER_WRONG_KEY_COLUMN, MYF(0), field->field_name);
          return (ER_WRONG_KEY_COLUMN);
      }

      /* Check that the same column does not appear
      twice in the index. */

      for (ulint j = 0; j < i; j++) {
        const KEY_PART_INFO &key_part2 = key.key_part[j];

        if (key_part1.fieldnr != key_part2.fieldnr) {
          continue;
        }

        my_error(ER_WRONG_KEY_COLUMN, MYF(0), field->field_name);
        return (ER_WRONG_KEY_COLUMN);
      }
    }
  }

  return (0);
}

/** Create index field definition for key part
@param[in]	altered_table		MySQL table that is being altered,
                                        or NULL if a new clustered index
                                        is not being created
@param[in]	key_part		MySQL key definition
@param[in,out]	index_field		index field
@param[in]	new_clustered		new cluster */
static void innobase_create_index_field_def(const TABLE *altered_table,
                                            const KEY_PART_INFO *key_part,
                                            index_field_t *index_field,
                                            bool new_clustered) {
  const Field *field;
  ibool is_unsigned;
  ulint col_type;
  ulint num_v = 0;

  DBUG_ENTER("innobase_create_index_field_def");

  ut_ad(key_part);
  ut_ad(index_field);

  field =
      new_clustered ? altered_table->field[key_part->fieldnr] : key_part->field;
  ut_a(field);

  for (ulint i = 0; i < key_part->fieldnr; i++) {
    if (innobase_is_v_fld(altered_table->field[i])) {
      num_v++;
    }
  }

  col_type = get_innobase_type_from_mysql_type(&is_unsigned, field);

  if (!field->stored_in_db && field->gcol_info) {
    index_field->is_v_col = true;
    index_field->col_no = num_v;
  } else {
    index_field->is_v_col = false;
    index_field->col_no = key_part->fieldnr - num_v;
  }
  index_field->is_ascending = !(key_part->key_part_flag & HA_REVERSE_SORT);

  if (DATA_LARGE_MTYPE(col_type) ||
      (key_part->length < field->pack_length() &&
       field->type() != MYSQL_TYPE_VARCHAR) ||
      (field->type() == MYSQL_TYPE_VARCHAR &&
       key_part->length <
           field->pack_length() - ((Field_varstring *)field)->length_bytes)) {
    index_field->prefix_len = key_part->length;
  } else {
    index_field->prefix_len = 0;
  }

  DBUG_VOID_RETURN;
}

template <typename Index>
const dd::Index *get_dd_index(const Index *index);

template <>
const dd::Index *get_dd_index<dd::Index>(const dd::Index *dd_index) {
  return dd_index;
}

template <>
const dd::Index *get_dd_index<dd::Partition_index>(
    const dd::Partition_index *dd_index) {
  return (dd_index != nullptr) ? &dd_index->index() : nullptr;
}

/** Create index definition for key
@param[in]	altered_table		MySQL table that is being altered
@param[in]	new_dd_tab		new dd table
@param[in]	keys			key definitions
@param[in]	key_number		MySQL key number
@param[in]	new_clustered		true if generating a new clustered
index on the table
@param[in]	key_clustered		true if this is the new clustered index
@param[out]	index			index definition
@param[in]	heap			heap where memory is allocated */
template <typename Table>
static void innobase_create_index_def(const TABLE *altered_table,
                                      const Table *new_dd_tab, const KEY *keys,
                                      ulint key_number, bool new_clustered,
                                      bool key_clustered, index_def_t *index,
                                      mem_heap_t *heap) {
  const KEY *key = &keys[key_number];
  ulint i;
  ulint n_fields = key->user_defined_key_parts;

  DBUG_ENTER("innobase_create_index_def");
  DBUG_ASSERT(!key_clustered || new_clustered);

  index->fields = static_cast<index_field_t *>(
      mem_heap_alloc(heap, n_fields * sizeof *index->fields));

  index->parser = NULL;
  index->is_ngram = false;
  index->key_number = key_number;
  index->n_fields = n_fields;
  index->name = mem_heap_strdup(heap, key->name);
  index->rebuild = new_clustered;

  /* If this is a spatial index, we need to fetch the SRID */
  if (key->flags & HA_SPATIAL) {
    ulint dd_key_num =
        key_number + ((altered_table->s->primary_key == MAX_KEY) ? 1 : 0);

    const auto *dd_index_auto =
        (index->key_number != ULINT_UNDEFINED)
            ? const_cast<const Table *>(new_dd_tab)->indexes()[dd_key_num]
            : nullptr;

    const dd::Index *dd_index = get_dd_index(dd_index_auto);

    if (dd_index != nullptr) {
      ut_ad(dd_index->name() == key->name);
      /* Spatial index indexes on only one column */
      size_t geom_col_idx;
      for (geom_col_idx = 0; geom_col_idx < dd_index->elements().size();
           ++geom_col_idx) {
        if (!dd_index->elements()[geom_col_idx]->column().is_se_hidden()) break;
      }
      const dd::Column &col = dd_index->elements()[geom_col_idx]->column();
      bool has_value = col.srs_id().has_value();
      index->srid_is_valid = has_value;
      index->srid = has_value ? col.srs_id().value() : 0;
    }
  }

  if (key_clustered) {
    DBUG_ASSERT(!(key->flags & (HA_FULLTEXT | HA_SPATIAL)));
    DBUG_ASSERT(key->flags & HA_NOSAME);
    index->ind_type = DICT_CLUSTERED | DICT_UNIQUE;
  } else if (key->flags & HA_FULLTEXT) {
    DBUG_ASSERT(!(key->flags & (HA_SPATIAL | HA_NOSAME)));
    DBUG_ASSERT(!(key->flags & HA_KEYFLAG_MASK &
                  ~(HA_FULLTEXT | HA_PACK_KEY | HA_BINARY_PACK_KEY)));
    index->ind_type = DICT_FTS;

    /* Set plugin parser */
    /* Note: key->parser is only parser name,
             we need to get parser from altered_table instead */
    if (key->flags & HA_USES_PARSER) {
      for (ulint j = 0; j < altered_table->s->keys; j++) {
        if (ut_strcmp(altered_table->key_info[j].name, key->name) == 0) {
          ut_ad(altered_table->key_info[j].flags & HA_USES_PARSER);

          plugin_ref parser = altered_table->key_info[j].parser;
          index->parser =
              static_cast<st_mysql_ftparser *>(plugin_decl(parser)->info);

          index->is_ngram =
              strncmp(plugin_name(parser)->str, FTS_NGRAM_PARSER_NAME,
                      plugin_name(parser)->length) == 0;

          break;
        }
      }

      DBUG_EXECUTE_IF("fts_instrument_use_default_parser",
                      index->parser = &fts_default_parser;);
      ut_ad(index->parser);
    }
  } else if (key->flags & HA_SPATIAL) {
    DBUG_ASSERT(!(key->flags & HA_NOSAME));
    index->ind_type = DICT_SPATIAL;
    ut_ad(n_fields == 1);
    ulint num_v = 0;

    /* Need to count the virtual fields before this spatial
    indexed field */
    for (ulint i = 0; i < key->key_part->fieldnr; i++) {
      if (innobase_is_v_fld(altered_table->field[i])) {
        num_v++;
      }
    }
    index->fields[0].col_no = key->key_part[0].fieldnr - num_v;
    index->fields[0].prefix_len = 0;
    index->fields[0].is_v_col = false;

    /* Currently only ascending order is supported in spatial
    index. */
    ut_ad(!(key->key_part[0].key_part_flag & HA_REVERSE_SORT));
    index->fields[0].is_ascending = true;

    if (!key->key_part[0].field->stored_in_db &&
        key->key_part[0].field->gcol_info) {
      /* Currently, the spatial index cannot be created
      on virtual columns. It is blocked in server
      layer */
      ut_ad(0);
      index->fields[0].is_v_col = true;
    } else {
      index->fields[0].is_v_col = false;
    }
  } else {
    index->ind_type = (key->flags & HA_NOSAME) ? DICT_UNIQUE : 0;
  }

  if (!(key->flags & HA_SPATIAL)) {
    for (i = 0; i < n_fields; i++) {
      innobase_create_index_field_def(altered_table, &key->key_part[i],
                                      &index->fields[i], new_clustered);

      if (index->fields[i].is_v_col) {
        index->ind_type |= DICT_VIRTUAL;
      }
    }
  }

  DBUG_VOID_RETURN;
}

/** Check whether the table has the FTS_DOC_ID column
 @return whether there exists an FTS_DOC_ID column */
bool innobase_fts_check_doc_id_col(
    const dict_table_t *table, /*!< in: InnoDB table with
                               fulltext index */
    const TABLE *altered_table,
    /*!< in: MySQL table with
    fulltext index */
    ulint *fts_doc_col_no,
    /*!< out: The column number for
    Doc ID, or ULINT_UNDEFINED
    if it is of wrong type */
    ulint *num_v) /*!< out: number of virtual column */
{
  *fts_doc_col_no = ULINT_UNDEFINED;

  const uint n_cols = altered_table->s->fields;
  ulint i;

  *num_v = 0;

  for (i = 0; i < n_cols; i++) {
    const Field *field = altered_table->field[i];

    if (innobase_is_v_fld(field)) {
      (*num_v)++;
    }

    if (my_strcasecmp(system_charset_info, field->field_name,
                      FTS_DOC_ID_COL_NAME)) {
      continue;
    }

    if (strcmp(field->field_name, FTS_DOC_ID_COL_NAME)) {
      my_error(ER_WRONG_COLUMN_NAME, MYF(0), field->field_name);
    } else if (field->type() != MYSQL_TYPE_LONGLONG ||
               field->pack_length() != 8 || field->real_maybe_null() ||
               !(field->flags & UNSIGNED_FLAG) || innobase_is_v_fld(field)) {
      my_error(ER_INNODB_FT_WRONG_DOCID_COLUMN, MYF(0), field->field_name);
    } else {
      *fts_doc_col_no = i - *num_v;
    }

    return (true);
  }

  if (!table) {
    return (false);
  }

  /* Not to count the virtual columns */
  i -= *num_v;

  for (; i + DATA_N_SYS_COLS < (uint)table->n_cols; i++) {
    const char *name = table->get_col_name(i);

    if (strcmp(name, FTS_DOC_ID_COL_NAME) == 0) {
#ifdef UNIV_DEBUG
      const dict_col_t *col;

      col = table->get_col(i);

      /* Because the FTS_DOC_ID does not exist in
      the MySQL data dictionary, this must be the
      internally created FTS_DOC_ID column. */
      ut_ad(col->mtype == DATA_INT);
      ut_ad(col->len == 8);
      ut_ad(col->prtype & DATA_NOT_NULL);
      ut_ad(col->prtype & DATA_UNSIGNED);
#endif /* UNIV_DEBUG */
      *fts_doc_col_no = i;
      return (true);
    }
  }

  return (false);
}

/** Check whether the table has a unique index with FTS_DOC_ID_INDEX_NAME
 on the Doc ID column.
 @return the status of the FTS_DOC_ID index */
enum fts_doc_id_index_enum innobase_fts_check_doc_id_index(
    const dict_table_t *table,  /*!< in: table definition */
    const TABLE *altered_table, /*!< in: MySQL table
                                that is being altered */
    ulint *fts_doc_col_no)      /*!< out: The column number for
                                Doc ID, or ULINT_UNDEFINED
                                if it is being created in
                                ha_alter_info */
{
  const dict_index_t *index;
  const dict_field_t *field;

  if (altered_table) {
    /* Check if a unique index with the name of
    FTS_DOC_ID_INDEX_NAME is being created. */

    for (uint i = 0; i < altered_table->s->keys; i++) {
      const KEY &key = altered_table->key_info[i];

      if (innobase_strcasecmp(key.name, FTS_DOC_ID_INDEX_NAME)) {
        continue;
      }

      if ((key.flags & HA_NOSAME) &&
          key.user_defined_key_parts == 1
          /* For now, we do not allow a descending index,
          because fts_doc_fetch_by_doc_id() uses the
          InnoDB SQL interpreter to look up FTS_DOC_ID. */
          && !(key.key_part[0].key_part_flag & HA_REVERSE_SORT) &&
          !strcmp(key.name, FTS_DOC_ID_INDEX_NAME) &&
          !strcmp(key.key_part[0].field->field_name, FTS_DOC_ID_COL_NAME)) {
        if (fts_doc_col_no) {
          *fts_doc_col_no = ULINT_UNDEFINED;
        }
        return (FTS_EXIST_DOC_ID_INDEX);
      } else {
        return (FTS_INCORRECT_DOC_ID_INDEX);
      }
    }
  }

  if (!table) {
    return (FTS_NOT_EXIST_DOC_ID_INDEX);
  }

  for (index = table->first_index(); index; index = index->next()) {
    /* Check if there exists a unique index with the name of
    FTS_DOC_ID_INDEX_NAME */
    if (innobase_strcasecmp(index->name, FTS_DOC_ID_INDEX_NAME)) {
      continue;
    }

    if (!dict_index_is_unique(index) ||
        dict_index_get_n_unique(index) > 1
        /* For now, we do not allow a descending index,
        because fts_doc_fetch_by_doc_id() uses the
        InnoDB SQL interpreter to look up FTS_DOC_ID. */
        || !index->get_field(0)->is_ascending ||
        strcmp(index->name, FTS_DOC_ID_INDEX_NAME)) {
      return (FTS_INCORRECT_DOC_ID_INDEX);
    }

    /* Check whether the index has FTS_DOC_ID as its
    first column */
    field = index->get_field(0);

    /* The column would be of a BIGINT data type */
    if (strcmp(field->name, FTS_DOC_ID_COL_NAME) == 0 &&
        field->col->mtype == DATA_INT && field->col->len == 8 &&
        field->col->prtype & DATA_NOT_NULL && !field->col->is_virtual()) {
      if (fts_doc_col_no) {
        *fts_doc_col_no = dict_col_get_no(field->col);
      }
      return (FTS_EXIST_DOC_ID_INDEX);
    } else {
      return (FTS_INCORRECT_DOC_ID_INDEX);
    }
  }

  /* Not found */
  return (FTS_NOT_EXIST_DOC_ID_INDEX);
}
/** Check whether the table has a unique index with FTS_DOC_ID_INDEX_NAME
 on the Doc ID column in MySQL create index definition.
 @return FTS_EXIST_DOC_ID_INDEX if there exists the FTS_DOC_ID index,
 FTS_INCORRECT_DOC_ID_INDEX if the FTS_DOC_ID index is of wrong format */
enum fts_doc_id_index_enum innobase_fts_check_doc_id_index_in_def(
    ulint n_key,         /*!< in: Number of keys */
    const KEY *key_info) /*!< in: Key definition */
{
  /* Check whether there is a "FTS_DOC_ID_INDEX" in the to be built index
  list */
  for (ulint j = 0; j < n_key; j++) {
    const KEY *key = &key_info[j];

    if (innobase_strcasecmp(key->name, FTS_DOC_ID_INDEX_NAME)) {
      continue;
    }

    /* Do a check on FTS DOC ID_INDEX, it must be unique,
    named as "FTS_DOC_ID_INDEX" and on column "FTS_DOC_ID" */
    if (!(key->flags & HA_NOSAME) ||
        key->user_defined_key_parts != 1
        /* For now, we do not allow a descending index,
        because fts_doc_fetch_by_doc_id() uses the
        InnoDB SQL interpreter to look up FTS_DOC_ID. */
        || (key->key_part[0].key_part_flag & HA_REVERSE_SORT) ||
        strcmp(key->name, FTS_DOC_ID_INDEX_NAME) ||
        strcmp(key->key_part[0].field->field_name, FTS_DOC_ID_COL_NAME)) {
      return (FTS_INCORRECT_DOC_ID_INDEX);
    }

    return (FTS_EXIST_DOC_ID_INDEX);
  }

  return (FTS_NOT_EXIST_DOC_ID_INDEX);
}

/** Create an index table where indexes are ordered as follows:

 IF a new primary key is defined for the table THEN

         1) New primary key
         2) The remaining keys in key_info

 ELSE

         1) All new indexes in the order they arrive from MySQL

 ENDIF

 @return key definitions */
template <typename Table>
static MY_ATTRIBUTE((warn_unused_result, malloc)) index_def_t
    *innobase_create_key_defs(mem_heap_t *heap,
                              /*!< in/out: memory heap where space for key
                              definitions are allocated */
                              const Alter_inplace_info *ha_alter_info,
                              /*!< in: alter operation */
                              const TABLE *altered_table,
                              /*!< in: MySQL table that is being altered */
                              const Table *new_dd_table,
                              /*!< in: new dd table */
                              ulint &n_add,
                              /*!< in/out: number of indexes to be created */
                              ulint &n_fts_add,
                              /*!< out: number of FTS indexes to be created */
                              bool got_default_clust,
                              /*!< in: whether the table lacks a primary key */
                              ulint &fts_doc_id_col,
                              /*!< in: The column number for Doc ID */
                              bool &add_fts_doc_id,
                              /*!< in: whether we need to add new DOC ID
                              column for FTS index */
                              bool &add_fts_doc_idx)
/*!< in: whether we need to add new DOC ID
index for FTS index */
{
  index_def_t *indexdef;
  index_def_t *indexdefs;
  bool new_primary;
  const uint *const add = ha_alter_info->index_add_buffer;
  const KEY *const key_info = ha_alter_info->key_info_buffer;

  DBUG_ENTER("innobase_create_key_defs");
  DBUG_ASSERT(!add_fts_doc_id || add_fts_doc_idx);
  DBUG_ASSERT(ha_alter_info->index_add_count == n_add);

  /* If there is a primary key, it is always the first index
  defined for the innodb_table. */

  new_primary = n_add > 0 && !my_strcasecmp(system_charset_info,
                                            key_info[*add].name, "PRIMARY");
  n_fts_add = 0;

  /* If there is a UNIQUE INDEX consisting entirely of NOT NULL
  columns and if the index does not contain column prefix(es)
  (only prefix/part of the column is indexed), MySQL will treat the
  index as a PRIMARY KEY unless the table already has one. */

  ut_ad(altered_table->s->primary_key == 0 ||
        altered_table->s->primary_key == MAX_KEY);

  if (got_default_clust && !new_primary) {
    new_primary = (altered_table->s->primary_key != MAX_KEY);
  }

  const bool rebuild =
      new_primary || add_fts_doc_id || innobase_need_rebuild(ha_alter_info);

  /* Reserve one more space if new_primary is true, and we might
  need to add the FTS_DOC_ID_INDEX */
  indexdef = indexdefs = static_cast<index_def_t *>(mem_heap_alloc(
      heap, sizeof *indexdef *
                (ha_alter_info->key_count + rebuild + got_default_clust)));

  if (rebuild) {
    ulint primary_key_number;

    if (new_primary) {
      if (n_add == 0) {
        DBUG_ASSERT(got_default_clust);
        DBUG_ASSERT(altered_table->s->primary_key == 0);
        primary_key_number = 0;
      } else if (ha_alter_info->handler_flags &
                 Alter_inplace_info::ALTER_COLUMN_NOT_NULLABLE) {
        primary_key_number = altered_table->s->primary_key;
      } else {
        primary_key_number = *add;
      }
    } else if (got_default_clust) {
      /* Create the GEN_CLUST_INDEX */
      index_def_t *index = indexdef++;

      index->fields = NULL;
      index->n_fields = 0;
      index->ind_type = DICT_CLUSTERED;
      index->name = innobase_index_reserve_name;
      index->rebuild = true;
      index->key_number = ~0;
      index->is_ngram = false;
      primary_key_number = ULINT_UNDEFINED;
      goto created_clustered;
    } else {
      primary_key_number = 0;
    }

    /* Create the PRIMARY key index definition */
    innobase_create_index_def(altered_table, new_dd_table, key_info,
                              primary_key_number, true, true, indexdef++, heap);

  created_clustered:
    n_add = 1;

    for (ulint i = 0; i < ha_alter_info->key_count; i++) {
      if (i == primary_key_number) {
        continue;
      }
      /* Copy the index definitions. */
      innobase_create_index_def(altered_table, new_dd_table, key_info, i, true,
                                false, indexdef, heap);

      if (indexdef->ind_type & DICT_FTS) {
        n_fts_add++;
      }

      indexdef++;
      n_add++;
    }

    if (n_fts_add > 0) {
      ulint num_v = 0;

      if (!add_fts_doc_id &&
          !innobase_fts_check_doc_id_col(NULL, altered_table, &fts_doc_id_col,
                                         &num_v)) {
        fts_doc_id_col = altered_table->s->fields - num_v;
        add_fts_doc_id = true;
      }

      if (!add_fts_doc_idx) {
        fts_doc_id_index_enum ret;
        ulint doc_col_no;

        ret = innobase_fts_check_doc_id_index(NULL, altered_table, &doc_col_no);

        /* This should have been checked before */
        ut_ad(ret != FTS_INCORRECT_DOC_ID_INDEX);

        if (ret == FTS_NOT_EXIST_DOC_ID_INDEX) {
          add_fts_doc_idx = true;
        } else {
          ut_ad(ret == FTS_EXIST_DOC_ID_INDEX);
          ut_ad(doc_col_no == ULINT_UNDEFINED || doc_col_no == fts_doc_id_col);
        }
      }
    }
  } else {
    /* Create definitions for added secondary indexes. */

    for (ulint i = 0; i < n_add; i++) {
      innobase_create_index_def(altered_table, new_dd_table, key_info, add[i],
                                false, false, indexdef, heap);

      if (indexdef->ind_type & DICT_FTS) {
        n_fts_add++;
      }

      indexdef++;
    }
  }

  DBUG_ASSERT(indexdefs + n_add == indexdef);

  if (add_fts_doc_idx) {
    index_def_t *index = indexdef++;

    index->fields = static_cast<index_field_t *>(
        mem_heap_alloc(heap, sizeof *index->fields));
    index->n_fields = 1;
    index->fields->col_no = fts_doc_id_col;
    index->fields->prefix_len = 0;
    index->fields->is_ascending = true;
    index->fields->is_v_col = false;
    index->ind_type = DICT_UNIQUE;
    ut_ad(!rebuild || !add_fts_doc_id ||
          fts_doc_id_col <= altered_table->s->fields);

    index->name = FTS_DOC_ID_INDEX_NAME;
    index->is_ngram = false;
    index->rebuild = rebuild;

    /* TODO: assign a real MySQL key number for this */
    index->key_number = ULINT_UNDEFINED;
    n_add++;
  }

  DBUG_ASSERT(indexdef > indexdefs);
  DBUG_ASSERT((ulint)(indexdef - indexdefs) <=
              ha_alter_info->key_count + add_fts_doc_idx + got_default_clust);
  DBUG_ASSERT(ha_alter_info->index_add_count <= n_add);
  DBUG_RETURN(indexdefs);
}

/** Check each index column size, make sure they do not exceed the max limit
 @return true if index column size exceeds limit */
static MY_ATTRIBUTE((warn_unused_result)) bool innobase_check_column_length(
    ulint max_col_len,   /*!< in: maximum column length */
    const KEY *key_info) /*!< in: Indexes to be created */
{
  for (ulint key_part = 0; key_part < key_info->user_defined_key_parts;
       key_part++) {
    if (key_info->key_part[key_part].length > max_col_len) {
      return (true);
    }
  }
  return (false);
}

/** Drop in-memory metadata for index (dict_index_t) left from previous
online ALTER operation.
@param[in]	table	table to check
@param[in]	locked	if it is dict_sys mutex locked */
static void online_retry_drop_dict_indexes(dict_table_t *table, bool locked) {
  if (!locked) {
    mutex_enter(&dict_sys->mutex);
  }

  bool modify = false;
  dict_index_t *index = table->first_index();

  while ((index = index->next())) {
    if (dict_index_get_online_status(index) == ONLINE_INDEX_ABORTED_DROPPED) {
      dict_index_t *prev = UT_LIST_GET_PREV(indexes, index);

      dict_index_remove_from_cache(table, index);

      index = prev;

      modify = true;
    }
  }

  if (modify) {
    /* Since the table has been modified, table->def_trx_id should be
    adjusted like row_merge_drop_indexes(). However, this function may
    be called before the DDL transaction starts, so it is impossible to
    get current DDL transaction ID. Thus advancing def_trx_id by 1 to
    simply inform other threads about this change. */
    ++table->def_trx_id;
  }

  if (!locked) {
    mutex_exit(&dict_sys->mutex);
  }
}

/** Determines if InnoDB is dropping a foreign key constraint.
@param foreign the constraint
@param drop_fk constraints being dropped
@param n_drop_fk number of constraints that are being dropped
@return whether the constraint is being dropped */
inline MY_ATTRIBUTE((warn_unused_result)) bool innobase_dropping_foreign(
    const dict_foreign_t *foreign, dict_foreign_t **drop_fk, ulint n_drop_fk) {
  while (n_drop_fk--) {
    if (*drop_fk++ == foreign) {
      return (true);
    }
  }

  return (false);
}

/** Determines if an InnoDB FOREIGN KEY constraint depends on a
column that is being dropped or modified to NOT NULL.
@param user_table InnoDB table as it is before the ALTER operation
@param col_name Name of the column being altered
@param drop_fk constraints being dropped
@param n_drop_fk number of constraints that are being dropped
@param drop true=drop column, false=set NOT NULL
@retval true Not allowed (will call my_error())
@retval false Allowed
*/
static MY_ATTRIBUTE((warn_unused_result)) bool innobase_check_foreigns_low(
    const dict_table_t *user_table, dict_foreign_t **drop_fk, ulint n_drop_fk,
    const char *col_name, bool drop) {
  dict_foreign_t *foreign;
  ut_ad(mutex_own(&dict_sys->mutex));

  /* Check if any FOREIGN KEY constraints are defined on this
  column. */

  for (dict_foreign_set::iterator it = user_table->foreign_set.begin();
       it != user_table->foreign_set.end(); ++it) {
    foreign = *it;

    if (!drop && !(foreign->type & (DICT_FOREIGN_ON_DELETE_SET_NULL |
                                    DICT_FOREIGN_ON_UPDATE_SET_NULL))) {
      continue;
    }

    if (innobase_dropping_foreign(foreign, drop_fk, n_drop_fk)) {
      continue;
    }

    for (unsigned f = 0; f < foreign->n_fields; f++) {
      if (!strcmp(foreign->foreign_col_names[f], col_name)) {
        my_error(drop ? ER_FK_COLUMN_CANNOT_DROP : ER_FK_COLUMN_NOT_NULL,
                 MYF(0), col_name, foreign->id);
        return (true);
      }
    }
  }

  if (!drop) {
    /* SET NULL clauses on foreign key constraints of
    child tables affect the child tables, not the parent table.
    The column can be NOT NULL in the parent table. */
    return (false);
  }

  /* Check if any FOREIGN KEY constraints in other tables are
  referring to the column that is being dropped. */
  for (dict_foreign_set::iterator it = user_table->referenced_set.begin();
       it != user_table->referenced_set.end(); ++it) {
    foreign = *it;

    if (innobase_dropping_foreign(foreign, drop_fk, n_drop_fk)) {
      continue;
    }

    for (unsigned f = 0; f < foreign->n_fields; f++) {
      char display_name[FN_REFLEN];

      if (strcmp(foreign->referenced_col_names[f], col_name)) {
        continue;
      }

      char *buf_end = innobase_convert_name(
          display_name, (sizeof display_name) - 1, foreign->foreign_table_name,
          strlen(foreign->foreign_table_name), NULL);
      *buf_end = '\0';
      my_error(ER_FK_COLUMN_CANNOT_DROP_CHILD, MYF(0), col_name, foreign->id,
               display_name);

      return (true);
    }
  }

  return (false);
}

/** Determines if an InnoDB FOREIGN KEY constraint depends on a
column that is being dropped or modified to NOT NULL.
@param ha_alter_info Data used during in-place alter
@param altered_table MySQL table that is being altered
@param old_table MySQL table as it is before the ALTER operation
@param user_table InnoDB table as it is before the ALTER operation
@param drop_fk constraints being dropped
@param n_drop_fk number of constraints that are being dropped
@retval true Not allowed (will call my_error())
@retval false Allowed
*/
static MY_ATTRIBUTE((warn_unused_result)) bool innobase_check_foreigns(
    Alter_inplace_info *ha_alter_info, const TABLE *altered_table,
    const TABLE *old_table, const dict_table_t *user_table,
    dict_foreign_t **drop_fk, ulint n_drop_fk) {
  List_iterator_fast<Create_field> cf_it(
      ha_alter_info->alter_info->create_list);

  for (Field **fp = old_table->field; *fp; fp++) {
    cf_it.rewind();
    const Create_field *new_field;

    ut_ad(!(*fp)->real_maybe_null() == !!((*fp)->flags & NOT_NULL_FLAG));

    while ((new_field = cf_it++)) {
      if (new_field->field == *fp) {
        break;
      }
    }

    if (!new_field || (new_field->flags & NOT_NULL_FLAG)) {
      if (innobase_check_foreigns_low(user_table, drop_fk, n_drop_fk,
                                      (*fp)->field_name, !new_field)) {
        return (true);
      }
    }
  }

  return (false);
}

/** Convert a default value for ADD COLUMN.

@param heap Memory heap where allocated
@param dfield InnoDB data field to copy to
@param field MySQL value for the column
@param comp nonzero if in compact format */
static void innobase_build_col_map_add(mem_heap_t *heap, dfield_t *dfield,
                                       const Field *field, ulint comp) {
  if (field->is_real_null()) {
    dfield_set_null(dfield);
    return;
  }

  ulint size = field->pack_length();

  byte *buf = static_cast<byte *>(mem_heap_alloc(heap, size));

  const byte *mysql_data = field->ptr;

  row_mysql_store_col_in_innobase_format(dfield, buf, true, mysql_data, size,
                                         comp);
}

/** Construct the translation table for reordering, dropping or
adding columns.

@param ha_alter_info Data used during in-place alter
@param altered_table MySQL table that is being altered
@param table MySQL table as it is before the ALTER operation
@param new_table InnoDB table corresponding to MySQL altered_table
@param old_table InnoDB table corresponding to MYSQL table
@param add_cols Default values for ADD COLUMN, or NULL if no ADD COLUMN
@param heap Memory heap where allocated
@return array of integers, mapping column numbers in the table
to column numbers in altered_table */
static MY_ATTRIBUTE((warn_unused_result)) const ulint *innobase_build_col_map(
    Alter_inplace_info *ha_alter_info, const TABLE *altered_table,
    const TABLE *table, const dict_table_t *new_table,
    const dict_table_t *old_table, dtuple_t *add_cols, mem_heap_t *heap) {
  DBUG_ENTER("innobase_build_col_map");
  DBUG_ASSERT(altered_table != table);
  DBUG_ASSERT(new_table != old_table);
  DBUG_ASSERT(new_table->get_n_cols() + dict_table_get_n_v_cols(new_table) >=
              altered_table->s->fields + DATA_N_SYS_COLS);
  DBUG_ASSERT(old_table->get_n_cols() + dict_table_get_n_v_cols(old_table) >=
              table->s->fields + DATA_N_SYS_COLS);
  DBUG_ASSERT(!!add_cols == !!(ha_alter_info->handler_flags &
                               Alter_inplace_info::ADD_COLUMN));
  DBUG_ASSERT(!add_cols ||
              dtuple_get_n_fields(add_cols) == new_table->get_n_cols());

  ulint *col_map = static_cast<ulint *>(mem_heap_alloc(
      heap, (old_table->n_cols + old_table->n_v_cols) * sizeof *col_map));

  List_iterator_fast<Create_field> cf_it(
      ha_alter_info->alter_info->create_list);
  uint i = 0;
  uint num_v = 0;

  /* Any dropped columns will map to ULINT_UNDEFINED. */
  for (uint old_i = 0; old_i + DATA_N_SYS_COLS < old_table->n_cols; old_i++) {
    col_map[old_i] = ULINT_UNDEFINED;
  }

  for (uint old_i = 0; old_i < old_table->n_v_cols; old_i++) {
    col_map[old_i + old_table->n_cols] = ULINT_UNDEFINED;
  }

  while (const Create_field *new_field = cf_it++) {
    bool is_v = false;

    if (innobase_is_v_fld(new_field)) {
      is_v = true;
    }

    ulint num_old_v = 0;

    for (uint old_i = 0; table->field[old_i]; old_i++) {
      const Field *field = table->field[old_i];
      if (innobase_is_v_fld(field)) {
        if (is_v && new_field->field == field) {
          col_map[old_table->n_cols + num_v] = num_old_v;
          num_old_v++;
          goto found_col;
        }
        num_old_v++;
        continue;
      }

      if (new_field->field == field) {
        col_map[old_i - num_old_v] = i;
        goto found_col;
      }
    }

    ut_ad(!is_v);
    innobase_build_col_map_add(heap, dtuple_get_nth_field(add_cols, i),
                               altered_table->field[i + num_v],
                               dict_table_is_comp(new_table));
  found_col:
    if (is_v) {
      num_v++;
    } else {
      i++;
    }
  }

  DBUG_ASSERT(i == altered_table->s->fields - num_v);

  i = table->s->fields - old_table->n_v_cols;

  /* Add the InnoDB hidden FTS_DOC_ID column, if any. */
  if (i + DATA_N_SYS_COLS < old_table->n_cols) {
    /* There should be exactly one extra field,
    the FTS_DOC_ID. */
    DBUG_ASSERT(DICT_TF2_FLAG_IS_SET(old_table, DICT_TF2_FTS_HAS_DOC_ID));
    DBUG_ASSERT(i + DATA_N_SYS_COLS + 1 == old_table->n_cols);
    DBUG_ASSERT(!strcmp(old_table->get_col_name(i), FTS_DOC_ID_COL_NAME));
    if (altered_table->s->fields + DATA_N_SYS_COLS - new_table->n_v_cols <
        new_table->n_cols) {
      DBUG_ASSERT(DICT_TF2_FLAG_IS_SET(new_table, DICT_TF2_FTS_HAS_DOC_ID));
      DBUG_ASSERT(altered_table->s->fields + DATA_N_SYS_COLS + 1 ==
                  static_cast<ulint>(new_table->n_cols + new_table->n_v_cols));
      col_map[i] = altered_table->s->fields - new_table->n_v_cols;
    } else {
      DBUG_ASSERT(!DICT_TF2_FLAG_IS_SET(new_table, DICT_TF2_FTS_HAS_DOC_ID));
      col_map[i] = ULINT_UNDEFINED;
    }

    i++;
  } else {
    DBUG_ASSERT(!DICT_TF2_FLAG_IS_SET(old_table, DICT_TF2_FTS_HAS_DOC_ID));
  }

  for (; i < old_table->n_cols; i++) {
    col_map[i] = i + new_table->n_cols - old_table->n_cols;
  }

  DBUG_RETURN(col_map);
}

/** Drop newly create FTS index related auxiliary table during
FIC create index process, before fts_add_index is called
@param table table that was being rebuilt online
@param trx transaction
@return DB_SUCCESS if successful, otherwise last error code
*/
static dberr_t innobase_drop_fts_index_table(dict_table_t *table, trx_t *trx) {
  dberr_t ret_err = DB_SUCCESS;

  for (dict_index_t *index = table->first_index(); index != NULL;
       index = index->next()) {
    if (index->type & DICT_FTS) {
      dberr_t err;

      err = fts_drop_index_tables(trx, index, nullptr);

      if (err != DB_SUCCESS) {
        ret_err = err;
      }
    }
  }

  return (ret_err);
}

/** Get the new non-virtual column names if any columns were renamed
@param ha_alter_info	Data used during in-place alter
@param altered_table	MySQL table that is being altered
@param table		MySQL table as it is before the ALTER operation
@param user_table	InnoDB table as it is before the ALTER operation
@param heap		Memory heap for the allocation
@return array of new column names in rebuilt_table, or NULL if not renamed */
static MY_ATTRIBUTE((warn_unused_result)) const char **innobase_get_col_names(
    Alter_inplace_info *ha_alter_info, const TABLE *altered_table,
    const TABLE *table, const dict_table_t *user_table, mem_heap_t *heap) {
  const char **cols;
  uint i;

  DBUG_ENTER("innobase_get_col_names");
  DBUG_ASSERT(user_table->n_t_def > table->s->fields);
  DBUG_ASSERT(ha_alter_info->handler_flags &
              Alter_inplace_info::ALTER_COLUMN_NAME);

  cols = static_cast<const char **>(
      mem_heap_zalloc(heap, user_table->n_def * sizeof *cols));

  i = 0;
  List_iterator_fast<Create_field> cf_it(
      ha_alter_info->alter_info->create_list);
  while (const Create_field *new_field = cf_it++) {
    ulint num_v = 0;
    DBUG_ASSERT(i < altered_table->s->fields);

    if (innobase_is_v_fld(new_field)) {
      continue;
    }

    for (uint old_i = 0; table->field[old_i]; old_i++) {
      if (innobase_is_v_fld(table->field[old_i])) {
        num_v++;
      }

      if (new_field->field == table->field[old_i]) {
        cols[old_i - num_v] = new_field->field_name;
        break;
      }
    }

    i++;
  }

  /* Copy the internal column names. */
  i = table->s->fields - user_table->n_v_def;
  cols[i] = user_table->get_col_name(i);

  while (++i < user_table->n_def) {
    cols[i] = cols[i - 1] + strlen(cols[i - 1]) + 1;
  }

  DBUG_RETURN(cols);
}

/** Check whether the column prefix is increased, decreased, or unchanged.
@param[in]	new_prefix_len	new prefix length
@param[in]	old_prefix_len	new prefix length
@retval	1	prefix is increased
@retval	0	prefix is unchanged
@retval	-1	prefix is decreased */
static inline lint innobase_pk_col_prefix_compare(ulint new_prefix_len,
                                                  ulint old_prefix_len) {
  ut_ad(new_prefix_len < REC_MAX_DATA_SIZE);
  ut_ad(old_prefix_len < REC_MAX_DATA_SIZE);

  if (new_prefix_len == old_prefix_len) {
    return (0);
  }

  if (new_prefix_len == 0) {
    new_prefix_len = ULINT_MAX;
  }

  if (old_prefix_len == 0) {
    old_prefix_len = ULINT_MAX;
  }

  if (new_prefix_len > old_prefix_len) {
    return (1);
  } else {
    return (-1);
  }
}

/** Check whether the column is existing in old table.
@param[in]	new_col_no	new column no
@param[in]	col_map		mapping of old column numbers to new ones
@param[in]	col_map_size	the column map size
@return true if the column is existing, otherwise false. */
static inline bool innobase_pk_col_is_existing(const ulint new_col_no,
                                               const ulint *col_map,
                                               const ulint col_map_size) {
  for (ulint i = 0; i < col_map_size; i++) {
    if (col_map[i] == new_col_no) {
      return (true);
    }
  }

  return (false);
}

/** Determine whether both the indexes have same set of primary key
fields arranged in the same order.

Rules when we cannot skip sorting:
(1) Removing existing PK columns somewhere else than at the end of the PK;
(2) Adding existing columns to the PK, except at the end of the PK when no
columns are removed from the PK;
(3) Changing the order of existing PK columns;
(4) Decreasing the prefix length just like removing existing PK columns
follows rule(1), Increasing the prefix length just like adding existing
PK columns follows rule(2);
(5) Changing the ascending order of the existing PK columns.
@param[in]	col_map		mapping of old column numbers to new ones
@param[in]	old_clust_index	index to be compared
@param[in]	new_clust_index index to be compared
@retval true if both indexes have same order.
@retval false. */
static MY_ATTRIBUTE((warn_unused_result)) bool innobase_pk_order_preserved(
    const ulint *col_map, const dict_index_t *old_clust_index,
    const dict_index_t *new_clust_index) {
  ulint old_n_uniq = dict_index_get_n_ordering_defined_by_user(old_clust_index);
  ulint new_n_uniq = dict_index_get_n_ordering_defined_by_user(new_clust_index);

  ut_ad(old_clust_index->is_clustered());
  ut_ad(new_clust_index->is_clustered());
  ut_ad(old_clust_index->table != new_clust_index->table);
  ut_ad(col_map != NULL);

  if (old_n_uniq == 0) {
    /* There was no PRIMARY KEY in the table.
    If there is no PRIMARY KEY after the ALTER either,
    no sorting is needed. */
    return (new_n_uniq == old_n_uniq);
  }

  /* DROP PRIMARY KEY is only allowed in combination with
  ADD PRIMARY KEY. */
  ut_ad(new_n_uniq > 0);

  /* The order of the last processed new_clust_index key field,
  not counting ADD COLUMN, which are constant. */
  lint last_field_order = -1;
  ulint existing_field_count = 0;
  ulint old_n_cols = old_clust_index->table->get_n_cols();
  for (ulint new_field = 0; new_field < new_n_uniq; new_field++) {
    ulint new_col_no = new_clust_index->fields[new_field].col->ind;

    /* Check if there is a match in old primary key. */
    ulint old_field = 0;
    while (old_field < old_n_uniq) {
      ulint old_col_no = old_clust_index->fields[old_field].col->ind;

      if (col_map[old_col_no] == new_col_no) {
        break;
      }

      old_field++;
    }

    /* The order of key field in the new primary key.
    1. old PK column:      idx in old primary key
    2. existing column:    old_n_uniq + sequence no
    3. newly added column: no order */
    lint new_field_order;
    const bool old_pk_column = old_field < old_n_uniq;

    if (old_pk_column) {
      new_field_order = old_field;
    } else if (innobase_pk_col_is_existing(new_col_no, col_map, old_n_cols)) {
      new_field_order = old_n_uniq + existing_field_count++;
    } else {
      /* Skip newly added column. */
      continue;
    }

    if (last_field_order + 1 != new_field_order) {
      /* Old PK order is not kept, or existing column
      is not added at the end of old PK. */
      return (false);
    }

    last_field_order = new_field_order;

    if (!old_pk_column) {
      continue;
    }

    /* Check prefix length change. */
    const lint prefix_change = innobase_pk_col_prefix_compare(
        new_clust_index->fields[new_field].prefix_len,
        old_clust_index->fields[old_field].prefix_len);

    if (prefix_change < 0) {
      /* If a column's prefix length is decreased, it should
      be the last old PK column in new PK.
      Note: we set last_field_order to -2, so that if	there
      are any old PK colmns or existing columns after it in
      new PK, the comparison to new_field_order will fail in
      the next round.*/
      last_field_order = -2;
    } else if (prefix_change > 0) {
      /* If a column's prefix length is increased, it	should
      be the last PK column in old PK. */
      if (old_field != old_n_uniq - 1) {
        return (false);
      }
    }

    /* Check new primary key field ascending or descending changes
    compared to old primary key field. */
    bool change_asc = (new_clust_index->fields[new_field].is_ascending ==
                       old_clust_index->fields[old_field].is_ascending);

    if (!change_asc) {
      return (false);
    }
  }

  return (true);
}

/** Check if we are creating spatial indexes on GIS columns, which are
legacy columns from earlier MySQL, such as 5.6. If so, we have to update
the mtypes of the old GIS columns to DATA_GEOMETRY.
In 5.6, we store GIS columns as DATA_BLOB in InnoDB layer, it will introduce
confusion when we run latest server on older data. That's why we need to
do the upgrade.
@param[in] ha_alter_info	Data used during in-place alter
@param[in] table		Table on which we want to add indexes
@param[in] trx			Transaction
@return DB_SUCCESS if update successfully or no columns need to be updated,
otherwise DB_ERROR, which means we can't update the mtype for some
column, and creating spatial index on it should be dangerous */
static dberr_t innobase_check_gis_columns(Alter_inplace_info *ha_alter_info,
                                          dict_table_t *table, trx_t *trx) {
  DBUG_ENTER("innobase_check_gis_columns");

  for (uint key_num = 0; key_num < ha_alter_info->index_add_count; key_num++) {
    const KEY &key =
        ha_alter_info
            ->key_info_buffer[ha_alter_info->index_add_buffer[key_num]];

    if (!(key.flags & HA_SPATIAL)) {
      continue;
    }

    ut_ad(key.user_defined_key_parts == 1);
    const KEY_PART_INFO &key_part = key.key_part[0];

    /* Does not support spatial index on virtual columns */
    if (innobase_is_v_fld(key_part.field)) {
      DBUG_RETURN(DB_UNSUPPORTED);
    }

    ulint col_nr = dict_table_has_column(table, key_part.field->field_name,
                                         key_part.fieldnr);
    ut_ad(col_nr != table->n_def);
    dict_col_t *col = &table->cols[col_nr];

    if (col->mtype != DATA_BLOB) {
      ut_ad(DATA_GEOMETRY_MTYPE(col->mtype));
      continue;
    }

    const char *col_name = table->get_col_name(col_nr);
    col->mtype = DATA_GEOMETRY;

    ib::info(ER_IB_MSG_598)
        << "Updated mtype of column" << col_name << " in table " << table->name
        << ", whose id is " << table->id << " to DATA_GEOMETRY";
  }

  DBUG_RETURN(DB_SUCCESS);
}

/** Collect virtual column info for its addition
@param[in] ha_alter_info	Data used during in-place alter
@param[in] altered_table	MySQL table that is being altered to
@param[in] table		MySQL table as it is before the ALTER operation
@retval true Failure
@retval false Success */
static bool prepare_inplace_add_virtual(Alter_inplace_info *ha_alter_info,
                                        const TABLE *altered_table,
                                        const TABLE *table) {
  ha_innobase_inplace_ctx *ctx;
  ulint i = 0;
  ulint j = 0;
  const Create_field *new_field;

  ctx = static_cast<ha_innobase_inplace_ctx *>(ha_alter_info->handler_ctx);

  ctx->num_to_add_vcol =
      altered_table->s->fields + ctx->num_to_drop_vcol - table->s->fields;

  ctx->add_vcol = static_cast<dict_v_col_t *>(
      mem_heap_zalloc(ctx->heap, ctx->num_to_add_vcol * sizeof *ctx->add_vcol));
  ctx->add_vcol_name = static_cast<const char **>(mem_heap_alloc(
      ctx->heap, ctx->num_to_add_vcol * sizeof *ctx->add_vcol_name));

  List_iterator_fast<Create_field> cf_it(
      ha_alter_info->alter_info->create_list);

  while ((new_field = (cf_it++)) != NULL) {
    const Field *field = new_field->field;
    ulint old_i;

    for (old_i = 0; table->field[old_i]; old_i++) {
      const Field *n_field = table->field[old_i];
      if (field == n_field) {
        break;
      }
    }

    i++;

    if (table->field[old_i]) {
      continue;
    }

    ut_ad(!field);

    ulint col_len;
    ulint is_unsigned;
    ulint field_type;
    ulint charset_no;

    field = altered_table->field[i - 1];

    ulint col_type = get_innobase_type_from_mysql_type(&is_unsigned, field);

    if (!field->gcol_info || field->stored_in_db) {
      my_error(ER_WRONG_KEY_COLUMN, MYF(0), field->field_name);
      return (true);
    }

    col_len = field->pack_length();
    field_type = (ulint)field->type();

    if (!field->real_maybe_null()) {
      field_type |= DATA_NOT_NULL;
    }

    if (field->binary()) {
      field_type |= DATA_BINARY_TYPE;
    }

    if (is_unsigned) {
      field_type |= DATA_UNSIGNED;
    }

    if (dtype_is_string_type(col_type)) {
      charset_no = (ulint)field->charset()->number;

      DBUG_EXECUTE_IF("ib_alter_add_virtual_fail",
                      charset_no += MAX_CHAR_COLL_NUM;);

      if (charset_no > MAX_CHAR_COLL_NUM) {
        my_error(ER_WRONG_KEY_COLUMN, MYF(0), field->field_name);
        return (true);
      }
    } else {
      charset_no = 0;
    }

    if (field->type() == MYSQL_TYPE_VARCHAR) {
      uint32 length_bytes =
          static_cast<const Field_varstring *>(field)->length_bytes;

      col_len -= length_bytes;

      if (length_bytes == 2) {
        field_type |= DATA_LONG_TRUE_VARCHAR;
      }
    }

    ctx->add_vcol[j].m_col.prtype = dtype_form_prtype(field_type, charset_no);

    ctx->add_vcol[j].m_col.prtype |= DATA_VIRTUAL;

    ctx->add_vcol[j].m_col.mtype = col_type;

    ctx->add_vcol[j].m_col.len = col_len;

    ctx->add_vcol[j].m_col.ind = i - 1;
    ctx->add_vcol[j].num_base = field->gcol_info->non_virtual_base_columns();
    ctx->add_vcol_name[j] = field->field_name;
    ctx->add_vcol[j].base_col = static_cast<dict_col_t **>(mem_heap_alloc(
        ctx->heap,
        ctx->add_vcol[j].num_base * sizeof *(ctx->add_vcol[j].base_col)));
    ctx->add_vcol[j].v_pos =
        ctx->old_table->n_v_cols - ctx->num_to_drop_vcol + j;

    /* No need to track the list */
    ctx->add_vcol[j].v_indexes = NULL;
    innodb_base_col_setup(ctx->old_table, field, &ctx->add_vcol[j]);
    j++;
  }

  return (false);
}

/** Collect virtual column info for its addition
@param[in] ha_alter_info	Data used during in-place alter
@param[in] altered_table	MySQL table that is being altered to
@param[in] table		MySQL table as it is before the ALTER operation
@retval true Failure
@retval false Success */
static bool prepare_inplace_drop_virtual(Alter_inplace_info *ha_alter_info,
                                         const TABLE *altered_table,
                                         const TABLE *table) {
  ha_innobase_inplace_ctx *ctx;
  ulint j = 0;

  ctx = static_cast<ha_innobase_inplace_ctx *>(ha_alter_info->handler_ctx);

  ctx->num_to_drop_vcol = ha_alter_info->alter_info->drop_list.size();

  ctx->drop_vcol = static_cast<dict_v_col_t *>(mem_heap_alloc(
      ctx->heap, ctx->num_to_drop_vcol * sizeof *ctx->drop_vcol));
  ctx->drop_vcol_name = static_cast<const char **>(mem_heap_alloc(
      ctx->heap, ctx->num_to_drop_vcol * sizeof *ctx->drop_vcol_name));

  for (const Alter_drop *drop : ha_alter_info->alter_info->drop_list) {
    const Field *field;
    ulint old_i;

    ut_ad(drop->type == Alter_drop::COLUMN);

    for (old_i = 0; table->field[old_i]; old_i++) {
      const Field *n_field = table->field[old_i];
      if (!my_strcasecmp(system_charset_info, n_field->field_name,
                         drop->name)) {
        break;
      }
    }

    if (!table->field[old_i]) {
      continue;
    }

    ulint col_len;
    ulint is_unsigned;
    ulint field_type;
    ulint charset_no;

    field = table->field[old_i];

    ulint col_type = get_innobase_type_from_mysql_type(&is_unsigned, field);

    if (!field->gcol_info || field->stored_in_db) {
      my_error(ER_WRONG_KEY_COLUMN, MYF(0), field->field_name);
      return (true);
    }

    col_len = field->pack_length();
    field_type = (ulint)field->type();

    if (!field->real_maybe_null()) {
      field_type |= DATA_NOT_NULL;
    }

    if (field->binary()) {
      field_type |= DATA_BINARY_TYPE;
    }

    if (is_unsigned) {
      field_type |= DATA_UNSIGNED;
    }

    if (dtype_is_string_type(col_type)) {
      charset_no = (ulint)field->charset()->number;

      DBUG_EXECUTE_IF("ib_alter_add_virtual_fail",
                      charset_no += MAX_CHAR_COLL_NUM;);

      if (charset_no > MAX_CHAR_COLL_NUM) {
        my_error(ER_WRONG_KEY_COLUMN, MYF(0), field->field_name);
        return (true);
      }
    } else {
      charset_no = 0;
    }

    if (field->type() == MYSQL_TYPE_VARCHAR) {
      uint32 length_bytes =
          static_cast<const Field_varstring *>(field)->length_bytes;

      col_len -= length_bytes;

      if (length_bytes == 2) {
        field_type |= DATA_LONG_TRUE_VARCHAR;
      }
    }

    ctx->drop_vcol[j].m_col.prtype = dtype_form_prtype(field_type, charset_no);

    ctx->drop_vcol[j].m_col.prtype |= DATA_VIRTUAL;

    ctx->drop_vcol[j].m_col.mtype = col_type;

    ctx->drop_vcol[j].m_col.len = col_len;

    ctx->drop_vcol[j].m_col.ind = old_i;

    ctx->drop_vcol_name[j] = field->field_name;

    dict_v_col_t *v_col = dict_table_get_nth_v_col_mysql(ctx->old_table, old_i);
    ctx->drop_vcol[j].v_pos = v_col->v_pos;
    j++;
  }

  return (false);
}

/** Adjust the create index column number from "New table" to
"old InnoDB table" while we are doing dropping virtual column. Since we do
not create separate new table for the dropping/adding virtual columns.
To correctly find the indexed column, we will need to find its col_no
in the "Old Table", not the "New table".
@param[in]	ha_alter_info	Data used during in-place alter
@param[in]	old_table	MySQL table as it is before the ALTER operation
@param[in]	num_v_dropped	number of virtual column dropped
@param[in,out]	index_def	index definition */
static void innodb_v_adjust_idx_col(const Alter_inplace_info *ha_alter_info,
                                    const TABLE *old_table, ulint num_v_dropped,
                                    index_def_t *index_def) {
  List_iterator_fast<Create_field> cf_it(
      ha_alter_info->alter_info->create_list);
  for (ulint i = 0; i < index_def->n_fields; i++) {
#ifdef UNIV_DEBUG
    bool col_found = false;
#endif /* UNIV_DEBUG */
    ulint num_v = 0;

    index_field_t *index_field = &index_def->fields[i];

    /* Only adjust virtual column col_no, since non-virtual
    column position (in non-vcol list) won't change unless
    table rebuild */
    if (!index_field->is_v_col) {
      continue;
    }

    const Field *field = NULL;

    cf_it.rewind();

    /* Found the field in the new table */
    while (const Create_field *new_field = cf_it++) {
      if (!new_field->is_virtual_gcol()) {
        continue;
      }

      field = new_field->field;

      if (num_v == index_field->col_no) {
        break;
      }
      num_v++;
    }

    if (!field) {
      /* this means the field is a newly added field, this
      should have been blocked when we drop virtual column
      at the same time */
      ut_ad(num_v_dropped > 0);
      ut_a(0);
    }

    ut_ad(field->is_virtual_gcol());

    num_v = 0;

    /* Look for its position in old table */
    for (uint old_i = 0; old_table->field[old_i]; old_i++) {
      if (old_table->field[old_i] == field) {
        /* Found it, adjust its col_no to its position
        in old table */
        index_def->fields[i].col_no = num_v;
        ut_d(col_found = true);
        break;
      }

      if (old_table->field[old_i]->is_virtual_gcol()) {
        num_v++;
      }
    }

    ut_ad(col_found);
  }
}

/** Replace the table name in filename with the specified one
@param[in]	filename	original file name
@param[out]	new_filename	new file name
@param[in]	table_name	to replace with this table name,
                                in the format of db/name */
static void replace_table_name(const char *filename, char *new_filename,
                               const char *table_name) {
  const char *slash = strrchr(filename, OS_PATH_SEPARATOR);
  size_t len = 0;

  if (slash == NULL) {
    len = 0;
  } else {
    len = slash - filename + 1;
  }

  memcpy(new_filename, filename, len);

  slash = strchr(table_name, '/');
  ut_ad(slash != NULL);

  strcpy(new_filename + len, slash + 1);

  len += strlen(slash + 1);

  strcpy(new_filename + len, dot_ext[IBD]);
}

/** Update the metadata in prepare phase. This only check if dd::Tablespace
should be removed or(and) created, because to remove and store dd::Tablespace
could fail, so it's better to do it earlier, to prevent a late rollback
@param[in,out]	thd		MySQL connection
@param[in]	old_table	Old InnoDB table object
@param[in,out]	new_table	New InnoDB table object
@param[in]	old_dd_tab	Old dd::Table or dd::Partition
@param[in,out]	new_dd_tab	New dd::Table or dd::Partition
@return	false	On success
@retval	true	On failure */
template <typename Table>
static MY_ATTRIBUTE((warn_unused_result)) bool dd_prepare_inplace_alter_table(
    THD *thd, const dict_table_t *old_table, dict_table_t *new_table,
    const Table *old_dd_tab, Table *new_dd_tab) {
  if (new_table->is_temporary() || old_table == new_table) {
    /* No need to fill in metadata for temporary tables,
    which would not be stored in Global DD */
    return (false);
  }

  dd::cache::Dictionary_client *client = dd::get_dd_client(thd);
  dd::cache::Dictionary_client::Auto_releaser releaser(client);

  if (dict_table_is_file_per_table(old_table)) {
    dd::Object_id old_space_id = dd_first_index(old_dd_tab)->tablespace_id();

    if (dd_drop_tablespace(client, thd, old_space_id)) {
      return (true);
    }
  }

  if (dict_table_is_file_per_table(new_table)) {
    /* Replace the table name with the final correct one */
    char *path = fil_space_get_first_path(new_table->space);
    char filename[FN_REFLEN + 1];
    replace_table_name(path, filename, old_table->name.m_name);
    ut_free(path);

    bool discarded = false;
    const dd::Properties &p = old_dd_tab->se_private_data();
    if (dict_table_is_file_per_table(old_table) &&
        p.exists(dd_table_key_strings[DD_TABLE_DISCARD])) {
      p.get_bool(dd_table_key_strings[DD_TABLE_DISCARD], &discarded);
    }

    dd::Object_id dd_space_id;

    if (dd_create_implicit_tablespace(client, thd, new_table->space,
                                      old_table->name.m_name, filename,
                                      discarded, dd_space_id)) {
      my_error(ER_INTERNAL_ERROR, MYF(0),
               " InnoDB can't create tablespace object"
               " for ",
               new_table->name);
      return (true);
    }

    new_table->dd_space_id = dd_space_id;
  }

  return (false);
}

/** Update table level instant metadata in commit phase
@param[in]	table		InnoDB table object
@param[in]	old_dd_tab	old dd::Table
@param[in]	new_dd_tab	new dd::Table */
static void dd_commit_inplace_update_instant_meta(const dict_table_t *table,
                                                  const dd::Table *old_dd_tab,
                                                  dd::Table *new_dd_tab) {
  if (!dd_table_has_instant_cols(*old_dd_tab)) {
    return;
  }

  ut_ad(table->has_instant_cols());

  new_dd_tab->se_private_data().set_uint32(
      dd_table_key_strings[DD_TABLE_INSTANT_COLS], table->get_instant_cols());

  for (uint16_t i = 0; i < table->get_n_user_cols(); ++i) {
    const dict_col_t *col = table->get_col(i);

    if (col->instant_default == nullptr) {
      continue;
    }

    dd::Column *dd_col = const_cast<dd::Column *>(
        dd_find_column(new_dd_tab, table->get_col_name(i)));
    ut_ad(dd_col != nullptr);

    dd_write_default_value(col, dd_col);
  }
}

/** Update instant metadata in commit phase for partitioned table
@param[in]	part_share	partition share object to get each
partitioned table
@param[in]	n_parts		number of partitions
@param[in]	old_dd_tab	old dd::Table
@param[in]	new_dd_tab	new dd::Table */
static void dd_commit_inplace_update_partition_instant_meta(
    const Ha_innopart_share *part_share, uint16_t n_parts,
    const dd::Table *old_dd_tab, dd::Table *new_dd_tab) {
  if (!dd_table_has_instant_cols(*old_dd_tab)) {
    return;
  }

  const dict_table_t *table = part_share->get_table_part(0);

  for (uint16_t i = 1; i < n_parts; ++i) {
    if (part_share->get_table_part(i)->get_instant_cols() <
        table->get_instant_cols()) {
      table = part_share->get_table_part(i);
    }
  }

  ut_ad(table->has_instant_cols());

  dd_commit_inplace_update_instant_meta(table, old_dd_tab, new_dd_tab);

  uint16_t i = 0;
  for (auto part : *new_dd_tab->leaf_partitions()) {
    if (part_share->get_table_part(i)->has_instant_cols()) {
      part->se_private_data().set_uint32(
          dd_partition_key_strings[DD_PARTITION_INSTANT_COLS],
          part_share->get_table_part(i)->get_instant_cols());
    }

    ++i;
  }
}

/** Update metadata in commit phase. Note this function should only update
the metadata which would not result in failure
@param[in]	old_info	Some table information for the old table
@param[in,out]	new_table	New InnoDB table object
@param[in]	old_dd_tab	Old dd::Table or dd::Partition
@param[in,out]	new_dd_tab	New dd::Table or dd::Partition */
template <typename Table>
static void dd_commit_inplace_alter_table(
    const alter_table_old_info_t &old_info, dict_table_t *new_table,
    const Table *old_dd_tab, Table *new_dd_tab) {
  if (new_table->is_temporary()) {
    /* No need to fill in metadata for temporary tables,
    which would not be stored in Global DD */
    return;
  }

  dd::Object_id dd_space_id;

  if (old_info.m_rebuild) {
    ut_ad(!new_table->has_instant_cols());

    if (dict_table_is_file_per_table(new_table)) {
      /* Get the one created in prepare phase */
      dd_space_id = new_table->dd_space_id;
    } else if (new_table->space == TRX_SYS_SPACE) {
      dd_space_id = dict_sys_t::s_dd_sys_space_id;
    } else {
      /* Currently, even if specifying a new TABLESPACE
      for partitioned table, existing partitions would not
      be moved to new tablespaces. Thus, the old
      tablespace id should still be used for new partition */
      if (dd_table_is_partitioned(new_dd_tab->table())) {
        dd_space_id = dd_first_index(old_dd_tab)->tablespace_id();
      } else {
        dd_space_id = dd_get_space_id(new_dd_tab->table());
      }
      ut_ad(dd_space_id != dd::INVALID_OBJECT_ID);
    }
  } else {
    if (old_info.m_fts_doc_id &&
        !dd_find_column(&new_dd_tab->table(), FTS_DOC_ID_COL_NAME)) {
      dd::Column *col =
          dd_add_hidden_column(&new_dd_tab->table(), FTS_DOC_ID_COL_NAME,
                               FTS_DOC_ID_LEN, dd::enum_column_types::LONGLONG);

      dd_set_hidden_unique_index(new_dd_tab->table().add_index(),
                                 FTS_DOC_ID_INDEX_NAME, col);
    }

    dd_space_id = dd_first_index(old_dd_tab)->tablespace_id();
  }

  dd_set_table_options(new_dd_tab, new_table);

  new_table->dd_space_id = dd_space_id;

  dd_write_table(dd_space_id, new_dd_tab, new_table);

  /* For discarded table, need set this to dd. */
  if (old_info.m_discarded) {
    dd::Properties &p = new_dd_tab->se_private_data();
    p.set_bool(dd_table_key_strings[DD_TABLE_DISCARD], true);
  }
}

/** Update metadata in commit phase for instant ADD COLUMN.
Basically, it should remember number of instant columns,
and the default value of newly added columns.
Note this function should only update the metadata
which would not result in failure
@param[in]	new_table	New InnoDB table object
@param[in]	old_table	MySQL table as it is before the ALTER operation
@param[in]	altered_table	MySQL table that is being altered
@param[in]	old_dd_tab	Old dd::Table
@param[in,out]	new_dd_tab	New dd::Table */
static void dd_commit_instant_table(const dict_table_t *new_table,
                                    const TABLE *old_table,
                                    const TABLE *altered_table,
                                    const dd::Table *old_dd_tab,
                                    dd::Table *new_dd_tab) {
  ut_ad(!new_table->is_temporary());
  ut_ad(old_dd_tab->columns().size() <= new_dd_tab->columns()->size());

  if (!new_dd_tab->se_private_data().exists(
          dd_table_key_strings[DD_TABLE_INSTANT_COLS])) {
    uint32_t instant_cols = new_table->get_n_user_cols();

    if (dd_table_has_instant_cols(*old_dd_tab)) {
      old_dd_tab->se_private_data().get_uint32(
          dd_table_key_strings[DD_TABLE_INSTANT_COLS], &instant_cols);
    }

    new_dd_tab->se_private_data().set_uint32(
        dd_table_key_strings[DD_TABLE_INSTANT_COLS], instant_cols);
  }

  /* To remember old default values if exist */
  dd_copy_table_columns(*new_dd_tab, *old_dd_tab);

  /* Then add all new default values */
  dd_add_instant_columns(old_table, altered_table, new_dd_tab, new_table);

  /* Keep the metadata for newly added virtual columns if exist */
  dd_update_v_cols(new_dd_tab, new_table->id);

  ut_ad(dd_table_has_instant_cols(*new_dd_tab));
}

/** Update metadata in commit phase for instant ADD COLUMN.
Basically, it should remember the number of instant columns
for the specified partitioned table.
@param[in]	new_table	New InnoDB table object
@param[in,out]	new_part	New dd::Partition */
static void dd_commit_instant_part(const dict_table_t *new_table,
                                   dd::Partition *new_part) {
  if (!new_part->se_private_data().exists(
          dd_partition_key_strings[DD_PARTITION_INSTANT_COLS])) {
    new_part->se_private_data().set_uint32(
        dd_partition_key_strings[DD_PARTITION_INSTANT_COLS],
        new_table->get_n_user_cols());
  }
#ifdef UNIV_DEBUG
  uint32_t part_instant;
  uint32_t table_instant;
  bool fail;
  fail = new_part->se_private_data().get_uint32(
      dd_partition_key_strings[DD_PARTITION_INSTANT_COLS], &part_instant);
  ut_ad(!fail);
  ut_ad(part_instant <= new_table->get_n_user_cols());
  fail = new_part->table().se_private_data().get_uint32(
      dd_table_key_strings[DD_TABLE_INSTANT_COLS], &table_instant);
  ut_ad(!fail);
  ut_ad(table_instant <= part_instant);
#endif /* UNIV_DEBUG */
}

template <typename Table>
static void dd_commit_inplace_no_change(const Table *old_dd_tab,
                                        Table *new_dd_tab, bool ignore_fts) {
  if (!ignore_fts) {
    dd_add_fts_doc_id_index(new_dd_tab->table(), old_dd_tab->table());
  }

  dd_copy_private(*new_dd_tab, *old_dd_tab);

  if (!dd_table_is_partitioned(new_dd_tab->table()) ||
      dd_part_is_first(reinterpret_cast<dd::Partition *>(new_dd_tab))) {
    dd_copy_table(new_dd_tab->table(), old_dd_tab->table());
  }
}

template <typename Table>
static void dd_commit_inplace_instant(Alter_inplace_info *ha_alter_info,
                                      THD *thd, trx_t *trx, dict_table_t *table,
                                      const TABLE *old_table,
                                      const TABLE *altered_table,
                                      const Table *old_dd_tab,
                                      Table *new_dd_tab, uint64_t *autoinc) {
  ut_ad(is_instant(ha_alter_info));

  Instant_Type type =
      static_cast<Instant_Type>(ha_alter_info->handler_trivial_ctx);

  switch (type) {
    case Instant_Type::INSTANT_NO_CHANGE:
      dd_commit_inplace_no_change(old_dd_tab, new_dd_tab, false);
      break;
    case Instant_Type::INSTANT_VIRTUAL_ONLY:
      dd_commit_inplace_no_change(old_dd_tab, new_dd_tab, true);

      if (!dd_table_is_partitioned(new_dd_tab->table()) ||
          dd_part_is_first(reinterpret_cast<dd::Partition *>(new_dd_tab))) {
        dd_update_v_cols(&new_dd_tab->table(), table->id);
      }

      row_mysql_lock_data_dictionary(trx);
      innobase_discard_table(thd, table);
      row_mysql_unlock_data_dictionary(trx);
      break;
    case Instant_Type::INSTANT_ADD_COLUMN:
      dd_copy_private(*new_dd_tab, *old_dd_tab);

      if (!dd_table_is_partitioned(new_dd_tab->table()) ||
          dd_part_is_first(reinterpret_cast<dd::Partition *>(new_dd_tab))) {
        dd_commit_instant_table(table, old_table, altered_table,
                                &old_dd_tab->table(), &new_dd_tab->table());
      }

      if (dd_table_is_partitioned(new_dd_tab->table())) {
        dd_commit_instant_part(table,
                               reinterpret_cast<dd::Partition *>(new_dd_tab));
      }

      row_mysql_lock_data_dictionary(trx);
      innobase_discard_table(thd, table);
      row_mysql_unlock_data_dictionary(trx);
      break;
    case Instant_Type::INSTANT_IMPOSSIBLE:
    default:
      ut_ad(0);
  }

  if (autoinc != nullptr) {
    ut_ad(altered_table->found_next_number_field != nullptr);
    if (!dd_table_is_partitioned(new_dd_tab->table()) ||
        dd_part_is_first(reinterpret_cast<dd::Partition *>(new_dd_tab))) {
      dd_set_autoinc(new_dd_tab->table().se_private_data(), *autoinc);
    }
  }
}

/** Check if a new table's index will exceed the index limit for the table
row format
@param[in]	form		MySQL table that is being altered
@param[in]	max_len		max index length allowed
@return	true if within limits false otherwise */
static bool innobase_check_index_len(const TABLE *form, ulint max_len) {
  for (uint key_num = 0; key_num < form->s->keys; key_num++) {
    const KEY &key = form->key_info[key_num];

    for (unsigned i = 0; i < key.user_defined_key_parts; i++) {
      const KEY_PART_INFO *key_part = &key.key_part[i];
      unsigned prefix_len = 0;

      if (key.flags & HA_SPATIAL) {
        prefix_len = 0;
      } else if (key.flags & HA_FULLTEXT) {
        prefix_len = 0;
      } else if (key_part->key_part_flag & HA_PART_KEY_SEG) {
        /* SPATIAL and FULLTEXT index always are on
        full columns. */
        ut_ad(!(key.flags & (HA_SPATIAL | HA_FULLTEXT)));
        prefix_len = key_part->length;
        ut_ad(prefix_len > 0);
      } else {
        prefix_len = 0;
      }

      if (key_part->length > max_len || prefix_len > max_len) {
        return (false);
      }
    }
  }
  return (true);
}

/** Update internal structures with concurrent writes blocked,
while preparing ALTER TABLE.

@param ha_alter_info Data used during in-place alter
@param altered_table MySQL table that is being altered
@param old_table MySQL table as it is before the ALTER operation
@param old_dd_tab old dd table
@param new_dd_tab new dd table
@param table_name Table name in MySQL
@param flags Table and tablespace flags
@param flags2 Additional table flags
@param fts_doc_id_col The column number of FTS_DOC_ID
@param add_fts_doc_id Flag: add column FTS_DOC_ID?
@param add_fts_doc_id_idx Flag: add index FTS_DOC_ID_INDEX (FTS_DOC_ID)?

@retval true Failure
@retval false Success */
template <typename Table>
static MY_ATTRIBUTE((warn_unused_result)) bool prepare_inplace_alter_table_dict(
    Alter_inplace_info *ha_alter_info, const TABLE *altered_table,
    const TABLE *old_table, const Table *old_dd_tab, Table *new_dd_tab,
    const char *table_name, ulint flags, ulint flags2, ulint fts_doc_id_col,
    bool add_fts_doc_id, bool add_fts_doc_id_idx) {
  bool dict_locked = false;
  ulint *add_key_nums;     /* MySQL key numbers */
  index_def_t *index_defs; /* index definitions */
  dict_table_t *user_table;
  dict_index_t *fts_index = NULL;
  ulint new_clustered = 0;
  dberr_t error;
  const char *punch_hole_warning = NULL;
  ulint num_fts_index;
  dict_add_v_col_t *add_v = NULL;
  dict_table_t *table;
  MDL_ticket *mdl = nullptr;
  THD *thd = current_thd;
  bool build_fts_common = false;

  ha_innobase_inplace_ctx *ctx;

  DBUG_ENTER("prepare_inplace_alter_table_dict");

  ctx = static_cast<ha_innobase_inplace_ctx *>(ha_alter_info->handler_ctx);

  DBUG_ASSERT((ctx->add_autoinc != ULINT_UNDEFINED) ==
              (ctx->sequence.m_max_value > 0));
  DBUG_ASSERT(!ctx->num_to_drop_index == !ctx->drop_index);
  DBUG_ASSERT(!ctx->num_to_drop_fk == !ctx->drop_fk);
  DBUG_ASSERT(!add_fts_doc_id || add_fts_doc_id_idx);
  DBUG_ASSERT(!add_fts_doc_id_idx || innobase_fulltext_exist(altered_table));
  DBUG_ASSERT(!ctx->add_cols);
  DBUG_ASSERT(!ctx->add_index);
  DBUG_ASSERT(!ctx->add_key_numbers);
  DBUG_ASSERT(!ctx->num_to_add_index);

  user_table = ctx->new_table;

  trx_start_if_not_started_xa(ctx->prebuilt->trx, true);

  if (ha_alter_info->handler_flags & Alter_inplace_info::DROP_VIRTUAL_COLUMN) {
    if (prepare_inplace_drop_virtual(ha_alter_info, altered_table, old_table)) {
      DBUG_RETURN(true);
    }
  }

  if (ha_alter_info->handler_flags & Alter_inplace_info::ADD_VIRTUAL_COLUMN) {
    if (prepare_inplace_add_virtual(ha_alter_info, altered_table, old_table)) {
      DBUG_RETURN(true);
    }

    /* Need information for newly added virtual columns
    for create index */
    if (ha_alter_info->handler_flags & Alter_inplace_info::ADD_INDEX) {
      for (ulint i = 0; i < ctx->num_to_add_vcol; i++) {
        /* Set mbminmax for newly added column */
        ulint i_mbminlen, i_mbmaxlen;
        dtype_get_mblen(ctx->add_vcol[i].m_col.mtype,
                        ctx->add_vcol[i].m_col.prtype, &i_mbminlen,
                        &i_mbmaxlen);

        ctx->add_vcol[i].m_col.set_mbminmaxlen(i_mbminlen, i_mbmaxlen);
      }
      add_v = static_cast<dict_add_v_col_t *>(
          mem_heap_alloc(ctx->heap, sizeof *add_v));
      add_v->n_v_col = ctx->num_to_add_vcol;
      add_v->v_col = ctx->add_vcol;
      add_v->v_col_name = ctx->add_vcol_name;
    }
  }

  /* There should be no order change for virtual columns coming in
  here */
  ut_ad(check_v_col_in_order(old_table, altered_table, ha_alter_info));

  ctx->trx = ctx->prebuilt->trx;

  /* Create table containing all indexes to be built in this
  ALTER TABLE ADD INDEX so that they are in the correct order
  in the table. */

  ctx->num_to_add_index = ha_alter_info->index_add_count;

  ut_ad(ctx->prebuilt->trx->mysql_thd != NULL);
  const char *path = thd_innodb_tmpdir(ctx->prebuilt->trx->mysql_thd);

  index_defs = innobase_create_key_defs(
      ctx->heap, ha_alter_info, altered_table, new_dd_tab,
      ctx->num_to_add_index, num_fts_index,
      row_table_got_default_clust_index(ctx->new_table), fts_doc_id_col,
      add_fts_doc_id, add_fts_doc_id_idx);

  new_clustered = DICT_CLUSTERED & index_defs[0].ind_type;

  if (num_fts_index > 1) {
    my_error(ER_INNODB_FT_LIMIT, MYF(0));
    goto error_handled;
  }

  if (new_clustered) {
    /* If max index length is reduced due to row format change
    make sure the index can all be accomodated in new row format */
    ulint max_len = DICT_MAX_FIELD_LEN_BY_FORMAT_FLAG(flags);

    if (max_len < DICT_MAX_FIELD_LEN_BY_FORMAT(ctx->old_table)) {
      if (!innobase_check_index_len(altered_table, max_len)) {
        my_error(ER_INDEX_COLUMN_TOO_LONG, MYF(0), max_len);
        goto error_handled;
      }
    }
  }

  if (!ctx->online) {
    /* This is not an online operation (LOCK=NONE). */
  } else if (ctx->add_autoinc == ULINT_UNDEFINED && num_fts_index == 0 &&
             (!innobase_need_rebuild(ha_alter_info) ||
              !innobase_fulltext_exist(altered_table))) {
    /* InnoDB can perform an online operation (LOCK=NONE). */
  } else {
    /* This should have been blocked in
    check_if_supported_inplace_alter(). */
    ut_ad(0);
    my_error(ER_NOT_SUPPORTED_YET, MYF(0),
             thd_query_unsafe(ctx->prebuilt->trx->mysql_thd).str);
    goto error_handled;
  }

  /* The primary index would be rebuilt if a FTS Doc ID
  column is to be added, and the primary index definition
  is just copied from old table and stored in indexdefs[0] */
  DBUG_ASSERT(!add_fts_doc_id || new_clustered);
  DBUG_ASSERT(!!new_clustered ==
              (innobase_need_rebuild(ha_alter_info) || add_fts_doc_id));

  /* Allocate memory for dictionary index definitions */

  ctx->add_index = static_cast<dict_index_t **>(mem_heap_alloc(
      ctx->heap, ctx->num_to_add_index * sizeof *ctx->add_index));
  ctx->add_key_numbers = add_key_nums = static_cast<ulint *>(mem_heap_alloc(
      ctx->heap, ctx->num_to_add_index * sizeof *ctx->add_key_numbers));

  /* Acquire a lock on the table before creating any indexes. */
  if (ctx->online) {
    error = DB_SUCCESS;
  } else {
    error = row_merge_lock_table(ctx->prebuilt->trx, ctx->new_table, LOCK_S);

    if (error != DB_SUCCESS) {
      goto error_handling;
    }
  }

  /* Latch the InnoDB data dictionary exclusively so that no deadlocks
  or lock waits can happen in it during an index create operation. */

  row_mysql_lock_data_dictionary(ctx->prebuilt->trx);
  ut_ad(ctx->trx == ctx->prebuilt->trx);
  dict_locked = true;

  /* Wait for background stats processing to stop using the table that
  we are going to alter. We know bg stats will not start using it again
  until we are holding the data dict locked and we are holding it here
  at least until checking ut_ad(user_table->n_ref_count == 1) below.
  XXX what may happen if bg stats opens the table after we
  have unlocked data dictionary below? */
  dict_stats_wait_bg_to_stop_using_table(user_table, ctx->trx);

  online_retry_drop_dict_indexes(ctx->new_table, true);

  ut_d(dict_table_check_for_dup_indexes(ctx->new_table, CHECK_ABORTED_OK));

  /* If a new clustered index is defined for the table we need
  to rebuild the table with a temporary name. */

  if (new_clustered) {
    const char *new_table_name = dict_mem_create_temporary_tablename(
        ctx->heap, ctx->new_table->name.m_name, ctx->new_table->id);
    ulint n_cols = 0;
    ulint n_v_cols = 0;
    dtuple_t *add_cols;
    space_id_t space_id = 0;
    ulint z = 0;

    if (innobase_check_foreigns(ha_alter_info, altered_table, old_table,
                                user_table, ctx->drop_fk,
                                ctx->num_to_drop_fk)) {
      goto new_clustered_failed;
    }

    for (uint i = 0; i < altered_table->s->fields; i++) {
      const Field *field = altered_table->field[i];

      if (innobase_is_v_fld(field)) {
        n_v_cols++;
      } else {
        n_cols++;
      }
    }

    ut_ad(n_cols + n_v_cols == altered_table->s->fields);

    if (add_fts_doc_id) {
      n_cols++;
      DBUG_ASSERT(flags2 & DICT_TF2_FTS);
      DBUG_ASSERT(add_fts_doc_id_idx);
      flags2 |=
          DICT_TF2_FTS_ADD_DOC_ID | DICT_TF2_FTS_HAS_DOC_ID | DICT_TF2_FTS;
    }

    DBUG_ASSERT(!add_fts_doc_id_idx || (flags2 & DICT_TF2_FTS));

    /* Create the table. */
    table = dd_table_open_on_name(thd, &mdl, new_table_name, true,
                                  DICT_ERR_IGNORE_NONE);

    if (table) {
      my_error(ER_TABLE_EXISTS_ERROR, MYF(0), new_table_name);
      dd_table_close(table, thd, &mdl, true);
      goto new_clustered_failed;
    }

    /* Use the old tablespace unless the tablespace
    is changing. */
    if (DICT_TF_HAS_SHARED_SPACE(user_table->flags) &&
        (ha_alter_info->create_info->tablespace == NULL ||
         (0 == strcmp(ha_alter_info->create_info->tablespace,
                      user_table->tablespace)))) {
      space_id = user_table->space;
    } else if (tablespace_is_shared_space(ha_alter_info->create_info)) {
      space_id =
          fil_space_get_id_by_name(ha_alter_info->create_info->tablespace);
      ut_a(space_id != SPACE_UNKNOWN);
    }

    /* The initial space id 0 may be overridden later if this
    table is going to be a file_per_table tablespace. */
    ctx->new_table = dict_mem_table_create(
        new_table_name, space_id, n_cols + n_v_cols, n_v_cols, flags, flags2);

    /* TODO: Fix this problematic assignment */
    ctx->new_table->dd_space_id = new_dd_tab->tablespace_id();

    /* The rebuilt indexed_table will use the renamed
    column names. */
    ctx->col_names = NULL;

    if (DICT_TF_HAS_DATA_DIR(flags)) {
      ctx->new_table->data_dir_path =
          mem_heap_strdup(ctx->new_table->heap, user_table->data_dir_path);
    }

    for (uint i = 0; i < altered_table->s->fields; i++) {
      const Field *field = altered_table->field[i];
      ulint is_unsigned;
      ulint field_type = (ulint)field->type();
      ulint col_type = get_innobase_type_from_mysql_type(&is_unsigned, field);
      ulint charset_no;
      ulint col_len;
      bool is_virtual = innobase_is_v_fld(field);

      /* we assume in dtype_form_prtype() that this
      fits in two bytes */
      ut_a(field_type <= MAX_CHAR_COLL_NUM);

      if (!field->real_maybe_null()) {
        field_type |= DATA_NOT_NULL;
      }

      if (field->binary()) {
        field_type |= DATA_BINARY_TYPE;
      }

      if (is_unsigned) {
        field_type |= DATA_UNSIGNED;
      }

      if (dtype_is_string_type(col_type)) {
        charset_no = (ulint)field->charset()->number;

        if (charset_no > MAX_CHAR_COLL_NUM) {
          dict_mem_table_free(ctx->new_table);
          my_error(ER_WRONG_KEY_COLUMN, MYF(0), field->field_name);
          goto new_clustered_failed;
        }
      } else {
        charset_no = 0;
      }

      col_len = field->pack_length();

      /* The MySQL pack length contains 1 or 2 bytes
      length field for a true VARCHAR. Let us
      subtract that, so that the InnoDB column
      length in the InnoDB data dictionary is the
      real maximum byte length of the actual data. */

      if (field->type() == MYSQL_TYPE_VARCHAR) {
        uint32 length_bytes =
            static_cast<const Field_varstring *>(field)->length_bytes;

        col_len -= length_bytes;

        if (length_bytes == 2) {
          field_type |= DATA_LONG_TRUE_VARCHAR;
        }
      }

      if (col_type == DATA_POINT) {
        /* DATA_POINT should be of fixed length,
        instead of the pack_length(blob length). */
        col_len = DATA_POINT_LEN;
      }

      if (dict_col_name_is_reserved(field->field_name)) {
        dict_mem_table_free(ctx->new_table);
        my_error(ER_WRONG_COLUMN_NAME, MYF(0), field->field_name);
        goto new_clustered_failed;
      }

      if (is_virtual) {
        dict_mem_table_add_v_col(
            ctx->new_table, ctx->heap, field->field_name, col_type,
            dtype_form_prtype(field_type, charset_no) | DATA_VIRTUAL, col_len,
            i, field->gcol_info->non_virtual_base_columns());
      } else {
        dict_mem_table_add_col(
            ctx->new_table, ctx->heap, field->field_name, col_type,
            dtype_form_prtype(field_type, charset_no), col_len);
      }
    }

    if (n_v_cols) {
      for (uint i = 0; i < altered_table->s->fields; i++) {
        dict_v_col_t *v_col;
        const Field *field = altered_table->field[i];

        if (!innobase_is_v_fld(field)) {
          continue;
        }
        v_col = dict_table_get_nth_v_col(ctx->new_table, z);
        z++;
        innodb_base_col_setup(ctx->new_table, field, v_col);
      }
    }

    if (add_fts_doc_id) {
      fts_add_doc_id_column(ctx->new_table, ctx->heap);
      ctx->new_table->fts->doc_col = fts_doc_id_col;
      ut_ad(fts_doc_id_col == altered_table->s->fields - n_v_cols);
    } else if (ctx->new_table->fts) {
      ctx->new_table->fts->doc_col = fts_doc_id_col;
    }

    const char *compression;

    compression = ha_alter_info->create_info->compress.str;

    if (Compression::validate(compression) != DB_SUCCESS) {
      compression = NULL;
    }

    const char *encrypt;
    encrypt = ha_alter_info->create_info->encrypt_type.str;
    /* If encryption option is specified, then it must be
    innodb-file-per-table tablespace. Otherwise case would
    have already been blocked at
    create_option_tablespace_is_valid(). */
    if (encrypt) {
      ut_ad(flags2 & DICT_TF2_USE_FILE_PER_TABLE);
      ut_ad(!DICT_TF_HAS_SHARED_SPACE(flags));
    }

    if (!Encryption::is_none(encrypt)) {
      /* Check if keyring is ready. */
      if (!Encryption::check_keyring()) {
        dict_mem_table_free(ctx->new_table);
        my_error(ER_CANNOT_FIND_KEY_IN_KEYRING, MYF(0));
        goto new_clustered_failed;
      } else {
        /* This flag will be used to set encryption
        option for file-per-table tablespace. */
        DICT_TF2_FLAG_SET(ctx->new_table, DICT_TF2_ENCRYPTION_FILE_PER_TABLE);
      }
    }

    mutex_exit(&dict_sys->mutex);

    error = row_create_table_for_mysql(ctx->new_table, compression, ctx->trx);

    mutex_enter(&dict_sys->mutex);

    punch_hole_warning = (error == DB_IO_NO_PUNCH_HOLE_FS)
                             ? "Punch hole is not supported by the file system"
                             : "Page Compression is not supported for this"
                               " tablespace";

    switch (error) {
      dict_table_t *temp_table;
      case DB_IO_NO_PUNCH_HOLE_FS:
      case DB_IO_NO_PUNCH_HOLE_TABLESPACE:

        push_warning_printf(ctx->prebuilt->trx->mysql_thd,
                            Sql_condition::SL_WARNING, HA_ERR_UNSUPPORTED,
                            "%s. Compression disabled for '%s'",
                            punch_hole_warning, ctx->old_table->name.m_name);

        error = DB_SUCCESS;
        // Fall through.

      case DB_SUCCESS:
        /* To bump up the table ref count and move it
        to LRU list if it's not temporary table */
        ut_ad(mutex_own(&dict_sys->mutex));
        if (!ctx->new_table->is_temporary() &&
            !ctx->new_table->explicitly_non_lru) {
          dict_table_allow_eviction(ctx->new_table);
        }
        if ((ctx->new_table->flags2 &
             (DICT_TF2_FTS | DICT_TF2_FTS_ADD_DOC_ID)) ||
            ctx->new_table->fts != nullptr) {
          fts_freeze_aux_tables(ctx->new_table);
        }
        temp_table =
            dd_table_open_on_name_in_mem(ctx->new_table->name.m_name, true);
        ut_a(ctx->new_table == temp_table);
        /* n_ref_count must be 1, because purge cannot
        be executing on this very table as we are
        holding MDL lock. */
        DBUG_ASSERT(ctx->new_table->get_ref_count() == 1);
        break;
      case DB_TABLESPACE_EXISTS:
        my_error(ER_TABLESPACE_EXISTS, MYF(0), new_table_name);
        goto new_clustered_failed;
      case DB_DUPLICATE_KEY:
        my_error(HA_ERR_TABLE_EXIST, MYF(0), altered_table->s->table_name.str);
        goto new_clustered_failed;
      case DB_UNSUPPORTED:
        my_error(ER_UNSUPPORTED_EXTENSION, MYF(0), ctx->new_table->name.m_name);
        goto new_clustered_failed;
      default:
        my_error_innodb(error, table_name, flags);
      new_clustered_failed:
        ut_ad(user_table->get_ref_count() == 1);

        goto err_exit;
    }

    if (ha_alter_info->handler_flags & Alter_inplace_info::ADD_COLUMN) {
      add_cols =
          dtuple_create_with_vcol(ctx->heap, ctx->new_table->get_n_cols(),
                                  dict_table_get_n_v_cols(ctx->new_table));

      dict_table_copy_types(add_cols, ctx->new_table);
    } else {
      add_cols = NULL;
    }

    ctx->col_map =
        innobase_build_col_map(ha_alter_info, altered_table, old_table,
                               ctx->new_table, user_table, add_cols, ctx->heap);
    ctx->add_cols = add_cols;
  } else {
    DBUG_ASSERT(!innobase_need_rebuild(ha_alter_info));
    DBUG_ASSERT(old_table->s->primary_key == altered_table->s->primary_key);

    for (dict_index_t *index = user_table->first_index(); index != NULL;
         index = index->next()) {
      if (!index->to_be_dropped && index->is_corrupted()) {
        my_error(ER_CHECK_NO_SUCH_TABLE, MYF(0));
        goto error_handled;
      }
    }

    if (!ctx->new_table->fts && innobase_fulltext_exist(altered_table)) {
      ctx->new_table->fts = fts_create(ctx->new_table);
      ctx->new_table->fts->doc_col = fts_doc_id_col;
    }

    /* Check if we need to update mtypes of legacy GIS columns.
    This check is only needed when we don't have to rebuild
    the table, since rebuild would update all mtypes for GIS
    columns */
    error = innobase_check_gis_columns(ha_alter_info, ctx->new_table, ctx->trx);
    if (error != DB_SUCCESS) {
      ut_ad(error == DB_ERROR);
      error = DB_UNSUPPORTED;
      goto error_handling;
    }
  }

  ut_ad(!dict_table_is_compressed_temporary(ctx->new_table));

  /* Assign table_id, so that no table id of
  fts_create_index_tables() will be written to the undo logs. */
  DBUG_ASSERT(ctx->new_table->id != 0);

  /* Create the indexes and load into dictionary. */

  for (ulint a = 0; a < ctx->num_to_add_index; a++) {
    if (index_defs[a].ind_type & DICT_VIRTUAL && ctx->num_to_drop_vcol > 0 &&
        !new_clustered) {
      innodb_v_adjust_idx_col(ha_alter_info, old_table, ctx->num_to_drop_vcol,
                              &index_defs[a]);
    }

    ctx->add_index[a] =
        row_merge_create_index(ctx->trx, ctx->new_table, &index_defs[a], add_v);

    add_key_nums[a] = index_defs[a].key_number;

    if (!ctx->add_index[a]) {
      error = ctx->trx->error_state;
      DBUG_ASSERT(error != DB_SUCCESS);
      goto error_handling;
    }

    DBUG_ASSERT(ctx->add_index[a]->is_committed() == !!new_clustered);

    if (ctx->add_index[a]->type & DICT_FTS) {
      DBUG_ASSERT(num_fts_index);
      DBUG_ASSERT(!fts_index);
      DBUG_ASSERT(ctx->add_index[a]->type == DICT_FTS);
      fts_index = ctx->add_index[a];
    }

    /* If only online ALTER TABLE operations have been
    requested, allocate a modification log. If the table
    will be locked anyway, the modification
    log is unnecessary. When rebuilding the table
    (new_clustered), we will allocate the log for the
    clustered index of the old table, later. */
    if (new_clustered || !ctx->online || user_table->ibd_file_missing ||
        dict_table_is_discarded(user_table)) {
      /* No need to allocate a modification log. */
      ut_ad(!ctx->add_index[a]->online_log);
    } else if (ctx->add_index[a]->type & DICT_FTS) {
      /* Fulltext indexes are not covered
      by a modification log. */
    } else {
      DBUG_EXECUTE_IF("innodb_OOM_prepare_inplace_alter",
                      error = DB_OUT_OF_MEMORY;
                      goto error_handling;);
      rw_lock_x_lock(&ctx->add_index[a]->lock);
      bool ok =
          row_log_allocate(ctx->add_index[a], NULL, true, NULL, NULL, path);
      rw_lock_x_unlock(&ctx->add_index[a]->lock);

      if (!ok) {
        error = DB_OUT_OF_MEMORY;
        goto error_handling;
      }
    }
  }

  ut_ad(new_clustered == ctx->need_rebuild());

  DBUG_EXECUTE_IF("innodb_OOM_prepare_inplace_alter", error = DB_OUT_OF_MEMORY;
                  goto error_handling;);

  if (new_clustered) {
    dict_index_t *clust_index = user_table->first_index();
    dict_index_t *new_clust_index = ctx->new_table->first_index();
    ctx->skip_pk_sort =
        innobase_pk_order_preserved(ctx->col_map, clust_index, new_clust_index);

    DBUG_EXECUTE_IF("innodb_alter_table_pk_assert_no_sort",
                    DBUG_ASSERT(ctx->skip_pk_sort););

    if (ctx->online) {
      /* Allocate a log for online table rebuild. */
      rw_lock_x_lock(&clust_index->lock);
      bool ok = row_log_allocate(
          clust_index, ctx->new_table,
          !(ha_alter_info->handler_flags & Alter_inplace_info::ADD_PK_INDEX),
          ctx->add_cols, ctx->col_map, path);
      rw_lock_x_unlock(&clust_index->lock);

      if (!ok) {
        error = DB_OUT_OF_MEMORY;
        goto error_handling;
      }
    }
  }

  if (ctx->online) {
    /* Assign a consistent read view for
    row_merge_read_clustered_index(). */
    trx_assign_read_view(ctx->prebuilt->trx);
  }

  if (fts_index) {
  /* Ensure that the dictionary operation mode will
  not change while creating the auxiliary tables. */
#ifdef UNIV_DEBUG
    trx_dict_op_t op = trx_get_dict_operation(ctx->trx);
#endif
    ut_ad(ctx->trx->dict_operation_lock_mode == RW_X_LATCH);
    ut_ad(mutex_own(&dict_sys->mutex));
    ut_ad(rw_lock_own(dict_operation_lock, RW_LOCK_X));

    DICT_TF2_FLAG_SET(ctx->new_table, DICT_TF2_FTS);
    if (new_clustered) {
      /* For !new_clustered, this will be set at
      commit_cache_norebuild(). */
      ctx->new_table->fts_doc_id_index =
          dict_table_get_index_on_name(ctx->new_table, FTS_DOC_ID_INDEX_NAME);
      DBUG_ASSERT(ctx->new_table->fts_doc_id_index != NULL);
    }

    /* This function will commit the transaction and reset
    the trx_t::dict_operation flag on success. */

    mutex_exit(&dict_sys->mutex);
    error = fts_create_index_tables(ctx->trx, fts_index);
    mutex_enter(&dict_sys->mutex);

    DBUG_EXECUTE_IF("innodb_test_fail_after_fts_index_table",
                    error = DB_LOCK_WAIT_TIMEOUT;
                    goto error_handling;);

    if (error != DB_SUCCESS) {
      goto error_handling;
    }

    if (!ctx->new_table->fts ||
        ib_vector_size(ctx->new_table->fts->indexes) == 0) {
      bool exist_fts_common;

      mutex_exit(&dict_sys->mutex);
      exist_fts_common = fts_check_common_tables_exist(ctx->new_table);

      if (!exist_fts_common) {
        error = fts_create_common_tables(ctx->trx, ctx->new_table,
                                         user_table->name.m_name, TRUE);

        DBUG_EXECUTE_IF("innodb_test_fail_after_fts_common_table",
                        error = DB_LOCK_WAIT_TIMEOUT;);

        if (error != DB_SUCCESS) {
          mutex_enter(&dict_sys->mutex);
          goto error_handling;
        }

        build_fts_common = true;
      }

      error = innobase_fts_load_stopword(ctx->new_table, nullptr,
                                         ctx->prebuilt->trx->mysql_thd)
                  ? DB_SUCCESS
                  : DB_ERROR;

      mutex_enter(&dict_sys->mutex);

      if (error != DB_SUCCESS) {
        goto error_handling;
      }
    }

    ut_ad(trx_get_dict_operation(ctx->trx) == op);
  }

  DBUG_ASSERT(error == DB_SUCCESS);

  if (build_fts_common || fts_index) {
    fts_freeze_aux_tables(ctx->new_table);
  }

  row_mysql_unlock_data_dictionary(ctx->prebuilt->trx);
  ut_ad(ctx->trx == ctx->prebuilt->trx);
  dict_locked = false;

  if (dd_prepare_inplace_alter_table(ctx->prebuilt->trx->mysql_thd, user_table,
                                     ctx->new_table, old_dd_tab, new_dd_tab)) {
    error = DB_ERROR;
  }

  if (error == DB_SUCCESS) {
    if (build_fts_common) {
      if (!fts_create_common_dd_tables(ctx->new_table)) {
        error = DB_ERROR;
        goto error_handling;
      }
    }

    if (fts_index) {
      error = fts_create_index_dd_tables(ctx->new_table);
      if (error != DB_SUCCESS) {
        goto error_handling;
      }
    }
  }

error_handling:

  if (build_fts_common || fts_index) {
    fts_detach_aux_tables(ctx->new_table, dict_locked);
  }

  /* After an error, remove all those index definitions from the
  dictionary which were defined. */

  switch (error) {
    case DB_SUCCESS:
      ut_a(!dict_locked);

      ut_d(mutex_enter(&dict_sys->mutex));
      ut_d(dict_table_check_for_dup_indexes(user_table, CHECK_PARTIAL_OK));
      ut_d(mutex_exit(&dict_sys->mutex));
      DBUG_RETURN(false);
    case DB_TABLESPACE_EXISTS:
      my_error(ER_TABLESPACE_EXISTS, MYF(0), "(unknown)");
      break;
    case DB_DUPLICATE_KEY:
      my_error(ER_DUP_KEY, MYF(0));
      break;
    case DB_UNSUPPORTED:
      my_error(ER_TABLE_CANT_HANDLE_SPKEYS, MYF(0));
      break;
    default:
      my_error_innodb(error, table_name, user_table->flags);
  }

error_handled:

  ctx->prebuilt->trx->error_info = NULL;
  ctx->trx->error_state = DB_SUCCESS;

  if (!dict_locked) {
    row_mysql_lock_data_dictionary(ctx->prebuilt->trx);
    ut_ad(ctx->trx == ctx->prebuilt->trx);
  }

  if (new_clustered) {
    if (ctx->need_rebuild()) {
      if (DICT_TF2_FLAG_IS_SET(ctx->new_table, DICT_TF2_FTS)) {
        innobase_drop_fts_index_table(ctx->new_table, ctx->trx);
      }

      dict_table_close_and_drop(ctx->trx, ctx->new_table);

      /* Free the log for online table rebuild, if
      one was allocated. */

      dict_index_t *clust_index = user_table->first_index();

      rw_lock_x_lock(&clust_index->lock);

      if (clust_index->online_log) {
        ut_ad(ctx->online);
        row_log_free(clust_index->online_log);
        clust_index->online_status = ONLINE_INDEX_COMPLETE;
      }

      rw_lock_x_unlock(&clust_index->lock);
    }

    /* n_ref_count must be 1, because purge cannot
    be executing on this very table as we are
    holding MDL. */
    DBUG_ASSERT(user_table->get_ref_count() == 1 || ctx->online);
  } else {
    ut_ad(!ctx->need_rebuild());
    row_merge_drop_indexes(ctx->trx, user_table, TRUE);
  }

  ut_d(dict_table_check_for_dup_indexes(user_table, CHECK_ALL_COMPLETE));
  ut_ad(!user_table->drop_aborted);

err_exit:
#ifdef UNIV_DEBUG
  /* Clear the to_be_dropped flag in the data dictionary cache. */
  for (ulint i = 0; i < ctx->num_to_drop_index; i++) {
    DBUG_ASSERT(ctx->drop_index[i]->is_committed());
    DBUG_ASSERT(ctx->drop_index[i]->to_be_dropped);
    ctx->drop_index[i]->to_be_dropped = 0;
  }
#endif /* UNIV_DEBUG */

  row_mysql_unlock_data_dictionary(ctx->prebuilt->trx);
  ut_ad(ctx->trx == ctx->prebuilt->trx);

  destroy(ctx);
  ha_alter_info->handler_ctx = NULL;

  DBUG_RETURN(true);
}

/* Check whether an index is needed for the foreign key constraint.
If so, if it is dropped, is there an equivalent index can play its role.
@return true if the index is needed and can't be dropped */
static MY_ATTRIBUTE((warn_unused_result)) bool innobase_check_foreign_key_index(
    Alter_inplace_info *ha_alter_info, /*!< in: Structure describing
                                       changes to be done by ALTER
                                       TABLE */
    dict_index_t *index,               /*!< in: index to check */
    dict_table_t *indexed_table,       /*!< in: table that owns the
                                       foreign keys */
    const char **col_names,            /*!< in: column names, or NULL
                                       for indexed_table->col_names */
    trx_t *trx,                        /*!< in/out: transaction */
    dict_foreign_t **drop_fk,          /*!< in: Foreign key constraints
                                       to drop */
    ulint n_drop_fk)                   /*!< in: Number of foreign keys
                                       to drop */
{
  ut_ad(index != NULL);
  ut_ad(indexed_table != NULL);

  const dict_foreign_set *fks = &indexed_table->referenced_set;

  /* Check for all FK references from other tables to the index. */
  for (dict_foreign_set::const_iterator it = fks->begin(); it != fks->end();
       ++it) {
    dict_foreign_t *foreign = *it;
    if (foreign->referenced_index != index) {
      continue;
    }
    ut_ad(indexed_table == foreign->referenced_table);

    if (NULL == dict_foreign_find_index(indexed_table, col_names,
                                        foreign->referenced_col_names,
                                        foreign->n_fields, index,
                                        /*check_charsets=*/TRUE,
                                        /*check_null=*/FALSE) &&
        NULL == innobase_find_equiv_index(foreign->referenced_col_names,
                                          foreign->n_fields,
                                          ha_alter_info->key_info_buffer,
                                          ha_alter_info->index_add_buffer,
                                          ha_alter_info->index_add_count)) {
      /* Index cannot be dropped. */
      trx->error_info = index;
      return (true);
    }
  }

  fks = &indexed_table->foreign_set;

  /* Check for all FK references in current table using the index. */
  for (dict_foreign_set::const_iterator it = fks->begin(); it != fks->end();
       ++it) {
    dict_foreign_t *foreign = *it;
    if (foreign->foreign_index != index) {
      continue;
    }

    ut_ad(indexed_table == foreign->foreign_table);

    if (!innobase_dropping_foreign(foreign, drop_fk, n_drop_fk) &&
        NULL == dict_foreign_find_index(indexed_table, col_names,
                                        foreign->foreign_col_names,
                                        foreign->n_fields, index,
                                        /*check_charsets=*/TRUE,
                                        /*check_null=*/FALSE) &&
        NULL == innobase_find_equiv_index(foreign->foreign_col_names,
                                          foreign->n_fields,
                                          ha_alter_info->key_info_buffer,
                                          ha_alter_info->index_add_buffer,
                                          ha_alter_info->index_add_count)) {
      /* Index cannot be dropped. */
      trx->error_info = index;
      return (true);
    }
  }

  return (false);
}

/** Rename a given index in the InnoDB data dictionary cache.
@param[in,out] index index to rename
@param new_name new index name */
static void rename_index_in_cache(dict_index_t *index, const char *new_name) {
  DBUG_ENTER("rename_index_in_cache");

  ut_ad(mutex_own(&dict_sys->mutex));
  ut_ad(rw_lock_own(dict_operation_lock, RW_LOCK_X));

  size_t old_name_len = strlen(index->name);
  size_t new_name_len = strlen(new_name);

  if (old_name_len >= new_name_len) {
    /* reuse the old buffer for the name if it is large enough */
    memcpy(const_cast<char *>(index->name()), new_name, new_name_len + 1);
  } else {
    /* Free the old chunk of memory if it is at the topmost
    place in the heap, otherwise the old chunk will be freed
    when the index is evicted from the cache. This code will
    kick-in in a repeated ALTER sequences where the old name is
    alternately longer/shorter than the new name:
    1. ALTER TABLE t RENAME INDEX a TO aa;
    2. ALTER TABLE t RENAME INDEX aa TO a;
    3. go to 1. */
    index->name =
        mem_heap_strdup_replace(index->heap,
                                /* Presumed topmost element of the heap: */
                                index->name, old_name_len + 1, new_name);
  }

  DBUG_VOID_RETURN;
}

/**
Rename all indexes in data dictionary cache of a given table that are
specified in ha_alter_info.

@param ctx alter context, used to fetch the list of indexes to rename
@param ha_alter_info fetch the new names from here
*/
static void rename_indexes_in_cache(const ha_innobase_inplace_ctx *ctx,
                                    const Alter_inplace_info *ha_alter_info) {
  DBUG_ENTER("rename_indexes_in_cache");

  ut_ad(ctx->num_to_rename == ha_alter_info->index_rename_count);

  for (ulint i = 0; i < ctx->num_to_rename; i++) {
    KEY_PAIR *pair = &ha_alter_info->index_rename_buffer[i];
    dict_index_t *index;

    index = ctx->rename[i];

    ut_ad(strcmp(index->name, pair->old_key->name) == 0);

    rename_index_in_cache(index, pair->new_key->name);
  }

  DBUG_VOID_RETURN;
}

/** Fill the stored column information in s_cols list.
@param[in]	altered_table	mysql table object
@param[in]	table		innodb table object
@param[out]	s_cols		list of stored column
@param[out]	s_heap		heap for storing stored
column information. */
static void alter_fill_stored_column(const TABLE *altered_table,
                                     dict_table_t *table,
                                     dict_s_col_list **s_cols,
                                     mem_heap_t **s_heap) {
  ulint n_cols = altered_table->s->fields;
  ulint stored_col_no = 0;

  for (ulint i = 0; i < n_cols; i++) {
    Field *field = altered_table->field[i];
    dict_s_col_t s_col;

    if (!innobase_is_v_fld(field)) {
      stored_col_no++;
    }

    if (!innobase_is_s_fld(field)) {
      continue;
    }

    ulint num_base = field->gcol_info->non_virtual_base_columns();
    dict_col_t *col = table->get_col(stored_col_no);

    s_col.m_col = col;
    s_col.s_pos = i;

    if (*s_cols == NULL) {
      *s_cols = UT_NEW_NOKEY(dict_s_col_list());
      *s_heap = mem_heap_create(1000);
    }

    if (num_base != 0) {
      s_col.base_col = static_cast<dict_col_t **>(
          mem_heap_zalloc(*s_heap, num_base * sizeof(dict_col_t)));
    } else {
      s_col.base_col = NULL;
    }

    s_col.num_base = num_base;
    innodb_base_col_setup_for_stored(table, field, &s_col);

    (*s_cols)->push_back(s_col);
  }
}

/** Implementation of prepare_inplace_alter_table()
@tparam		Table		dd::Table or dd::Partition
@param[in]	altered_table	TABLE object for new version of table.
@param[in,out]	ha_alter_info	Structure describing changes to be done
                                by ALTER TABLE and holding data used
                                during in-place alter.
@param[in]	old_dd_tab	dd::Table object representing old
version of the table
@param[in,out]	new_dd_tab	dd::Table object representing new
version of the table
@retval	true Failure
@retval	false Success */
template <typename Table>
bool ha_innobase::prepare_inplace_alter_table_impl(
    TABLE *altered_table, Alter_inplace_info *ha_alter_info,
    const Table *old_dd_tab, Table *new_dd_tab) {
  dict_index_t **drop_index = NULL; /*!< Index to be dropped */
  ulint n_drop_index;               /*!< Number of indexes to drop */
  dict_index_t **rename_index;      /*!< Indexes to be dropped */
  ulint n_rename_index;             /*!< Number of indexes to rename */
  dict_foreign_t **drop_fk;         /*!< Foreign key constraints to drop */
  ulint n_drop_fk;                  /*!< Number of foreign keys to drop */
  dict_foreign_t **add_fk = NULL;   /*!< Foreign key constraints to drop */
  ulint n_add_fk;                   /*!< Number of foreign keys to drop */
  dict_table_t *indexed_table;      /*!< Table where indexes are created */
  mem_heap_t *heap;
  const char **col_names;
  int error;
  ulint max_col_len;
  ulint add_autoinc_col_no = ULINT_UNDEFINED;
  ulonglong autoinc_col_max_value = 0;
  ulint fts_doc_col_no = ULINT_UNDEFINED;
  bool add_fts_doc_id = false;
  bool add_fts_doc_id_idx = false;
  bool add_fts_idx = false;
  dict_s_col_list *s_cols = NULL;
  mem_heap_t *s_heap = NULL;

  DBUG_ENTER("ha_innobase::prepare_inplace_alter_table_impl");
  DBUG_ASSERT(!ha_alter_info->handler_ctx);
  DBUG_ASSERT(ha_alter_info->create_info);
  DBUG_ASSERT(!srv_read_only_mode);

  MONITOR_ATOMIC_INC(MONITOR_PENDING_ALTER_TABLE);

#ifdef UNIV_DEBUG
  for (dict_index_t *index = m_prebuilt->table->first_index(); index;
       index = index->next()) {
    ut_ad(!index->to_be_dropped);
  }
#endif /* UNIV_DEBUG */

  ut_d(mutex_enter(&dict_sys->mutex));
  ut_d(dict_table_check_for_dup_indexes(m_prebuilt->table, CHECK_ABORTED_OK));
  ut_d(mutex_exit(&dict_sys->mutex));

  if (!(ha_alter_info->handler_flags & ~INNOBASE_INPLACE_IGNORE) ||
      is_instant(ha_alter_info)) {
    /* Nothing to do. Since there is no MDL protected, don't
    try to drop aborted indexes here. */
    DBUG_ASSERT(m_prebuilt->trx->dict_operation_lock_mode == 0);
    DBUG_RETURN(false);
  }

  indexed_table = m_prebuilt->table;

  if (indexed_table->is_corrupted()) {
    /* The clustered index is corrupted. */
    my_error(ER_CHECK_NO_SUCH_TABLE, MYF(0));
    DBUG_RETURN(true);
  }

  if (dict_table_is_discarded(indexed_table) &&
      innobase_need_rebuild(ha_alter_info)) {
    my_error(ER_TABLESPACE_DISCARDED, MYF(0), indexed_table->name.m_name);
    DBUG_RETURN(true);
  }

  /* ALTER TABLE will not implicitly move a table from a single-table
  tablespace to the system tablespace when innodb_file_per_table=OFF.
  But it will implicitly move a table from the system tablespace to a
  single-table tablespace if innodb_file_per_table = ON.
  Tables found in a general tablespace will stay there unless ALTER
  TABLE contains another TABLESPACE=name.  If that is found it will
  explicitly move a table to the named tablespace.
  So if you specify TABLESPACE=`innodb_system` a table can be moved
  into the system tablespace from either a general or file-per-table
  tablespace. But from then on, it is labeled as using a shared space
  (the create options have tablespace=='innodb_system' and the
  SHARED_SPACE flag is set in the table flags) so it can no longer be
  implicitly moved to a file-per-table tablespace. */
  bool in_system_space = fsp_is_system_or_temp_tablespace(indexed_table->space);
  bool is_file_per_table =
      !in_system_space && !DICT_TF_HAS_SHARED_SPACE(indexed_table->flags);
#ifdef UNIV_DEBUG
  bool in_general_space =
      !in_system_space && DICT_TF_HAS_SHARED_SPACE(indexed_table->flags);

  /* The table being altered can only be in a system tablespace,
  or its own file-per-table tablespace, or a general tablespace. */
  ut_ad(1 == in_system_space + is_file_per_table + in_general_space);
#endif /* UNIV_DEBUG */

  /* Make a copy for existing tablespace name */
  char tablespace[NAME_LEN] = {'\0'};
  if (indexed_table->tablespace) {
    strcpy(tablespace, indexed_table->tablespace());
  }

  create_table_info_t info(m_user_thd, altered_table,
                           ha_alter_info->create_info, nullptr, nullptr,
                           indexed_table->tablespace ? tablespace : nullptr,
                           is_file_per_table, false, 0, 0);

  info.set_tablespace_type(is_file_per_table);

  if (ha_alter_info->handler_flags & Alter_inplace_info::CHANGE_CREATE_OPTION) {
    const char *invalid_opt = info.create_options_are_invalid();
    if (invalid_opt) {
      my_error(ER_ILLEGAL_HA_CREATE_OPTION, MYF(0), table_type(), invalid_opt);
      goto err_exit_no_heap;
    }
  }

  /* If target tablespace is shared tablespace, remove encrypt option from
  table definition as table is moved to shared tablespace. */
  if (is_shared_tablespace(ha_alter_info->create_info->tablespace) &&
      old_dd_tab->options().exists("encrypt_type")) {
    new_dd_tab->options().remove("encrypt_type");
  }

  /* Check if any index name is reserved. */
  if (innobase_index_name_is_reserved(m_user_thd,
                                      ha_alter_info->key_info_buffer,
                                      ha_alter_info->key_count)) {
  err_exit_no_heap:
    DBUG_ASSERT(m_prebuilt->trx->dict_operation_lock_mode == 0);
    if (ha_alter_info->handler_flags & ~INNOBASE_INPLACE_IGNORE) {
      online_retry_drop_dict_indexes(m_prebuilt->table, false);
    }
    DBUG_RETURN(true);
  }

  indexed_table = m_prebuilt->table;

  /* Check that index keys are sensible */
  error = innobase_check_index_keys(ha_alter_info, indexed_table);

  if (error) {
    goto err_exit_no_heap;
  }

  /* Prohibit renaming a column to something that the table
  already contains. */
  if (ha_alter_info->handler_flags & Alter_inplace_info::ALTER_COLUMN_NAME) {
    List_iterator_fast<Create_field> cf_it(
        ha_alter_info->alter_info->create_list);

    for (Field **fp = table->field; *fp; fp++) {
      if (!((*fp)->flags & FIELD_IS_RENAMED)) {
        continue;
      }

      const char *name = 0;

      cf_it.rewind();
      while (const Create_field *cf = cf_it++) {
        if (cf->field == *fp) {
          name = cf->field_name;
          goto check_if_ok_to_rename;
        }
      }

      ut_error;
    check_if_ok_to_rename:
      /* Prohibit renaming a column from FTS_DOC_ID
      if full-text indexes exist. */
      if (!my_strcasecmp(system_charset_info, (*fp)->field_name,
                         FTS_DOC_ID_COL_NAME) &&
          innobase_fulltext_exist(altered_table)) {
        my_error(ER_INNODB_FT_WRONG_DOCID_COLUMN, MYF(0), name);
        goto err_exit_no_heap;
      }

      /* Prohibit renaming a column to an internal column. */
      const char *s = m_prebuilt->table->col_names;
      unsigned j;
      /* Skip user columns.
      MySQL should have checked these already.
      We want to allow renaming of c1 to c2, c2 to c1. */
      for (j = 0; j < table->s->fields; j++) {
        if (!innobase_is_v_fld(table->field[j])) {
          s += strlen(s) + 1;
        }
      }

      for (; j < m_prebuilt->table->n_def; j++) {
        if (!my_strcasecmp(system_charset_info, name, s)) {
          my_error(ER_WRONG_COLUMN_NAME, MYF(0), s);
          goto err_exit_no_heap;
        }

        s += strlen(s) + 1;
      }
    }
  }

  if (!info.innobase_table_flags()) {
    goto err_exit_no_heap;
  }

  max_col_len = DICT_MAX_FIELD_LEN_BY_FORMAT_FLAG(info.flags());

  /* Check each index's column length to make sure they do not
  exceed limit */
  for (ulint i = 0; i < ha_alter_info->index_add_count; i++) {
    const KEY *key =
        &ha_alter_info->key_info_buffer[ha_alter_info->index_add_buffer[i]];

    if (key->flags & HA_FULLTEXT) {
      /* The column length does not matter for
      fulltext search indexes. But, UNIQUE
      fulltext indexes are not supported. */
      DBUG_ASSERT(!(key->flags & HA_NOSAME));
      DBUG_ASSERT(!(key->flags & HA_KEYFLAG_MASK &
                    ~(HA_FULLTEXT | HA_PACK_KEY | HA_BINARY_PACK_KEY)));
      add_fts_idx = true;
      continue;
    }

    if (innobase_check_column_length(max_col_len, key)) {
      my_error(ER_INDEX_COLUMN_TOO_LONG, MYF(0), max_col_len);
      goto err_exit_no_heap;
    }
  }

  /* Check existing index definitions for too-long column
  prefixes as well, in case max_col_len shrunk. */
  for (const dict_index_t *index = indexed_table->first_index(); index;
       index = index->next()) {
    if (index->type & DICT_FTS) {
      DBUG_ASSERT(index->type == DICT_FTS || index->is_corrupted());

      /* We need to drop any corrupted fts indexes
      before we add a new fts index. */
      if (add_fts_idx && index->type & DICT_CORRUPT) {
        ib_errf(m_user_thd, IB_LOG_LEVEL_ERROR, ER_INNODB_INDEX_CORRUPT,
                "Fulltext index '%s' is corrupt. "
                "you should drop this index first.",
                index->name());

        goto err_exit_no_heap;
      }

      continue;
    }

    for (ulint i = 0; i < dict_index_get_n_fields(index); i++) {
      const dict_field_t *field = index->get_field(i);
      if (field->prefix_len > max_col_len) {
        my_error(ER_INDEX_COLUMN_TOO_LONG, MYF(0), max_col_len);
        goto err_exit_no_heap;
      }
    }
  }

  n_drop_index = 0;
  n_drop_fk = 0;

  if (ha_alter_info->handler_flags &
      (INNOBASE_ALTER_NOREBUILD | INNOBASE_ALTER_REBUILD)) {
    heap = mem_heap_create(1024);

    if (ha_alter_info->handler_flags & Alter_inplace_info::ALTER_COLUMN_NAME) {
      col_names = innobase_get_col_names(ha_alter_info, altered_table, table,
                                         indexed_table, heap);
    } else {
      col_names = NULL;
    }
  } else {
    heap = NULL;
    col_names = NULL;
  }

  if (ha_alter_info->handler_flags & Alter_inplace_info::DROP_FOREIGN_KEY) {
    DBUG_ASSERT(ha_alter_info->alter_info->drop_list.size() > 0);

    drop_fk = static_cast<dict_foreign_t **>(
        mem_heap_alloc(heap, ha_alter_info->alter_info->drop_list.size() *
                                 sizeof(dict_foreign_t *)));

    for (const Alter_drop *drop : ha_alter_info->alter_info->drop_list) {
      if (drop->type != Alter_drop::FOREIGN_KEY) {
        continue;
      }

      for (dict_foreign_set::iterator it =
               m_prebuilt->table->foreign_set.begin();
           it != m_prebuilt->table->foreign_set.end(); ++it) {
        dict_foreign_t *foreign = *it;
        const char *fid = strchr(foreign->id, '/');

        DBUG_ASSERT(fid);
        /* If no database/ prefix was present in
        the FOREIGN KEY constraint name, compare
        to the full constraint name. */
        fid = fid ? fid + 1 : foreign->id;

        if (!my_strcasecmp(system_charset_info, fid, drop->name)) {
          drop_fk[n_drop_fk++] = foreign;
          goto found_fk;
        }
      }

      my_error(ER_CANT_DROP_FIELD_OR_KEY, MYF(0), drop->name);
      goto err_exit;
    found_fk:
      continue;
    }

    DBUG_ASSERT(n_drop_fk > 0);

    DBUG_ASSERT(n_drop_fk == ha_alter_info->alter_info->drop_list.size());
  } else {
    drop_fk = NULL;
  }

  if (ha_alter_info->index_drop_count) {
    dict_index_t *drop_primary = NULL;

    DBUG_ASSERT(ha_alter_info->handler_flags &
                (Alter_inplace_info::DROP_INDEX |
                 Alter_inplace_info::DROP_UNIQUE_INDEX |
                 Alter_inplace_info::DROP_PK_INDEX));
    /* Check which indexes to drop. */
    drop_index = static_cast<dict_index_t **>(mem_heap_alloc(
        heap, (ha_alter_info->index_drop_count + 1) * sizeof *drop_index));

    for (uint i = 0; i < ha_alter_info->index_drop_count; i++) {
      const KEY *key = ha_alter_info->index_drop_buffer[i];
      dict_index_t *index =
          dict_table_get_index_on_name(indexed_table, key->name);

      if (!index) {
        push_warning_printf(m_user_thd, Sql_condition::SL_WARNING,
                            HA_ERR_WRONG_INDEX,
                            "InnoDB could not find key"
                            " with name %s",
                            key->name);
      } else {
        ut_ad(!index->to_be_dropped);
        if (!index->is_clustered()) {
          drop_index[n_drop_index++] = index;
        } else {
          drop_primary = index;
        }
      }
    }

    /* If all FULLTEXT indexes were removed, drop an
    internal FTS_DOC_ID_INDEX as well, unless it exists in
    the table. */

    if (innobase_fulltext_exist(table) &&
        !innobase_fulltext_exist(altered_table) &&
        !DICT_TF2_FLAG_IS_SET(indexed_table, DICT_TF2_FTS_HAS_DOC_ID)) {
      dict_index_t *fts_doc_index = indexed_table->fts_doc_id_index;
      ut_ad(fts_doc_index);

      // Add some fault tolerance for non-debug builds.
      if (fts_doc_index == NULL) {
        goto check_if_can_drop_indexes;
      }

      DBUG_ASSERT(!fts_doc_index->to_be_dropped);

      for (uint i = 0; i < table->s->keys; i++) {
        if (!my_strcasecmp(system_charset_info, FTS_DOC_ID_INDEX_NAME,
                           table->key_info[i].name)) {
          /* The index exists in the MySQL
          data dictionary. Do not drop it,
          even though it is no longer needed
          by InnoDB fulltext search. */
          goto check_if_can_drop_indexes;
        }
      }

      drop_index[n_drop_index++] = fts_doc_index;
    }

  check_if_can_drop_indexes:
    /* Check if the indexes can be dropped. */

    /* Prevent a race condition between DROP INDEX and
    CREATE TABLE adding FOREIGN KEY constraints. */
    row_mysql_lock_data_dictionary(m_prebuilt->trx);

    if (!n_drop_index) {
      drop_index = NULL;
    } else {
      /* Flag all indexes that are to be dropped. */
      for (ulint i = 0; i < n_drop_index; i++) {
        ut_ad(!drop_index[i]->to_be_dropped);
        drop_index[i]->to_be_dropped = 1;
      }
    }

    for (uint i = 0; i < n_drop_index; i++) {
      dict_index_t *index = drop_index[i];

      if (innobase_check_foreign_key_index(ha_alter_info, index, indexed_table,
                                           col_names, m_prebuilt->trx, drop_fk,
                                           n_drop_fk)) {
        row_mysql_unlock_data_dictionary(m_prebuilt->trx);
        m_prebuilt->trx->error_info = index;
        print_error(HA_ERR_DROP_INDEX_FK, MYF(0));
        goto err_exit;
      }
    }

    /* If a primary index is dropped, need to check
    any depending foreign constraints get affected */
    if (drop_primary && innobase_check_foreign_key_index(
                            ha_alter_info, drop_primary, indexed_table,
                            col_names, m_prebuilt->trx, drop_fk, n_drop_fk)) {
      row_mysql_unlock_data_dictionary(m_prebuilt->trx);
      print_error(HA_ERR_DROP_INDEX_FK, MYF(0));
      goto err_exit;
    }

    row_mysql_unlock_data_dictionary(m_prebuilt->trx);
  } else {
    drop_index = NULL;
  }

  n_rename_index = ha_alter_info->index_rename_count;
  rename_index = NULL;

  /* Create a list of dict_index_t objects that are to be renamed,
  also checking for requests to rename nonexistent indexes. If
  the table is going to be rebuilt (new_clustered == true in
  prepare_inplace_alter_table_dict()), then this can be skipped,
  but we don't for simplicity (we have not determined the value of
  new_clustered yet). */
  if (n_rename_index > 0) {
    rename_index = static_cast<dict_index_t **>(
        mem_heap_alloc(heap, n_rename_index * sizeof(*rename_index)));
    for (ulint i = 0; i < n_rename_index; i++) {
      dict_index_t *index;
      const char *old_name =
          ha_alter_info->index_rename_buffer[i].old_key->name;

      index = dict_table_get_index_on_name(indexed_table, old_name);

      if (index == NULL) {
        my_error(ER_KEY_DOES_NOT_EXITS, MYF(0), old_name,
                 m_prebuilt->table->name.m_name);
        goto err_exit;
      }

      rename_index[i] = index;
    }
  }

  n_add_fk = 0;

  if (ha_alter_info->handler_flags & Alter_inplace_info::ADD_FOREIGN_KEY) {
    ut_ad(!m_prebuilt->trx->check_foreigns);

    alter_fill_stored_column(altered_table, m_prebuilt->table, &s_cols,
                             &s_heap);

    add_fk = static_cast<dict_foreign_t **>(mem_heap_zalloc(
        heap,
        ha_alter_info->alter_info->key_list.size() * sizeof(dict_foreign_t *)));

    if (!innobase_get_foreign_key_info(ha_alter_info, table_share,
                                       m_prebuilt->table, col_names, drop_index,
                                       n_drop_index, add_fk, &n_add_fk,
                                       m_prebuilt->trx, s_cols)) {
    err_exit:
      if (n_drop_index) {
        row_mysql_lock_data_dictionary(m_prebuilt->trx);

        /* Clear the to_be_dropped flags, which might
        have been set at this point. */
        for (ulint i = 0; i < n_drop_index; i++) {
          ut_ad(drop_index[i]->is_committed());
          drop_index[i]->to_be_dropped = 0;
        }

        row_mysql_unlock_data_dictionary(m_prebuilt->trx);
      }

      if (heap) {
        mem_heap_free(heap);
      }

      if (s_cols != NULL) {
        UT_DELETE(s_cols);
        mem_heap_free(s_heap);
      }

      goto err_exit_no_heap;
    }

    if (s_cols != NULL) {
      UT_DELETE(s_cols);
      mem_heap_free(s_heap);
    }
  }

  if (!(ha_alter_info->handler_flags & INNOBASE_ALTER_DATA) ||
      ((ha_alter_info->handler_flags & ~INNOBASE_INPLACE_IGNORE) ==
           Alter_inplace_info::CHANGE_CREATE_OPTION &&
       !innobase_need_rebuild(ha_alter_info))) {
    if (heap) {
      ha_alter_info->handler_ctx = new (*THR_MALLOC) ha_innobase_inplace_ctx(
          m_prebuilt, drop_index, n_drop_index, rename_index, n_rename_index,
          drop_fk, n_drop_fk, add_fk, n_add_fk, ha_alter_info->online, heap,
          indexed_table, col_names, ULINT_UNDEFINED, 0, 0, 0);
    }

    DBUG_ASSERT(m_prebuilt->trx->dict_operation_lock_mode == 0);
    if (ha_alter_info->handler_flags & ~INNOBASE_INPLACE_IGNORE) {
      online_retry_drop_dict_indexes(m_prebuilt->table, false);
    }

    if ((ha_alter_info->handler_flags &
         Alter_inplace_info::DROP_VIRTUAL_COLUMN) &&
        prepare_inplace_drop_virtual(ha_alter_info, altered_table, table)) {
      DBUG_RETURN(true);
    }

    if ((ha_alter_info->handler_flags &
         Alter_inplace_info::ADD_VIRTUAL_COLUMN) &&
        prepare_inplace_add_virtual(ha_alter_info, altered_table, table)) {
      DBUG_RETURN(true);
    }

    if (ha_alter_info->handler_ctx != NULL) {
      ha_innobase_inplace_ctx *ctx =
          static_cast<ha_innobase_inplace_ctx *>(ha_alter_info->handler_ctx);
      DBUG_RETURN(dd_prepare_inplace_alter_table(
          m_user_thd, ctx->old_table, ctx->new_table, old_dd_tab, new_dd_tab));
    } else {
      DBUG_RETURN(false);
    }
  }

  /* If we are to build a full-text search index, check whether
  the table already has a DOC ID column.  If not, we will need to
  add a Doc ID hidden column and rebuild the primary index */
  if (innobase_fulltext_exist(altered_table)) {
    ulint doc_col_no;
    ulint num_v = 0;

    if (!innobase_fts_check_doc_id_col(m_prebuilt->table, altered_table,
                                       &fts_doc_col_no, &num_v)) {
      fts_doc_col_no = altered_table->s->fields - num_v;
      add_fts_doc_id = true;
      add_fts_doc_id_idx = true;

      push_warning_printf(m_user_thd, Sql_condition::SL_WARNING,
                          HA_ERR_WRONG_INDEX,
                          "InnoDB rebuilding table to add"
                          " column " FTS_DOC_ID_COL_NAME);
    } else if (fts_doc_col_no == ULINT_UNDEFINED) {
      goto err_exit;
    }

    switch (innobase_fts_check_doc_id_index(m_prebuilt->table, altered_table,
                                            &doc_col_no)) {
      case FTS_NOT_EXIST_DOC_ID_INDEX:
        add_fts_doc_id_idx = true;
        break;
      case FTS_INCORRECT_DOC_ID_INDEX:
        my_error(ER_INNODB_FT_WRONG_DOCID_INDEX, MYF(0), FTS_DOC_ID_INDEX_NAME);
        goto err_exit;
      case FTS_EXIST_DOC_ID_INDEX:
        DBUG_ASSERT(doc_col_no == fts_doc_col_no ||
                    doc_col_no == ULINT_UNDEFINED ||
                    (ha_alter_info->handler_flags &
                     (Alter_inplace_info::ALTER_STORED_COLUMN_ORDER |
                      Alter_inplace_info::DROP_STORED_COLUMN |
                      Alter_inplace_info::ADD_STORED_BASE_COLUMN)));
    }
  }

  /* See if an AUTO_INCREMENT column was added. */
  uint i = 0;
  ulint num_v = 0;
  List_iterator_fast<Create_field> cf_it(
      ha_alter_info->alter_info->create_list);
  while (const Create_field *new_field = cf_it++) {
    const Field *field;

    DBUG_ASSERT(i < altered_table->s->fields);

    for (uint old_i = 0; table->field[old_i]; old_i++) {
      if (new_field->field == table->field[old_i]) {
        goto found_col;
      }
    }

    /* This is an added column. */
    DBUG_ASSERT(!new_field->field);
    DBUG_ASSERT(ha_alter_info->handler_flags & Alter_inplace_info::ADD_COLUMN);

    field = altered_table->field[i];

    DBUG_ASSERT((field->auto_flags & Field::NEXT_NUMBER) ==
                !!(field->flags & AUTO_INCREMENT_FLAG));

    if (field->flags & AUTO_INCREMENT_FLAG) {
      if (add_autoinc_col_no != ULINT_UNDEFINED) {
        /* This should have been blocked earlier. */
        ut_ad(0);
        my_error(ER_WRONG_AUTO_KEY, MYF(0));
        goto err_exit;
      }

      /* Get the col no of the old table non-virtual column array */
      add_autoinc_col_no = i - num_v;

      autoinc_col_max_value = field->get_max_int_value();
    }
  found_col:
    if (innobase_is_v_fld(new_field)) {
      ++num_v;
    }

    i++;
  }

  DBUG_ASSERT(heap);
  DBUG_ASSERT(m_user_thd == m_prebuilt->trx->mysql_thd);
  DBUG_ASSERT(!ha_alter_info->handler_ctx);

  ha_alter_info->handler_ctx = new (*THR_MALLOC) ha_innobase_inplace_ctx(
      m_prebuilt, drop_index, n_drop_index, rename_index, n_rename_index,
      drop_fk, n_drop_fk, add_fk, n_add_fk, ha_alter_info->online, heap,
      m_prebuilt->table, col_names, add_autoinc_col_no,
      ha_alter_info->create_info->auto_increment_value, autoinc_col_max_value,
      0);

  DBUG_RETURN(prepare_inplace_alter_table_dict(
      ha_alter_info, altered_table, table, old_dd_tab, new_dd_tab,
      table_share->table_name.str, info.flags(), info.flags2(), fts_doc_col_no,
      add_fts_doc_id, add_fts_doc_id_idx));
}

/** Check that the column is part of a virtual index(index contains
virtual column) in the table
@param[in]	table		Table containing column
@param[in]	col		column to be checked
@return true if this column is indexed with other virtual columns */
static bool dict_col_in_v_indexes(dict_table_t *table, dict_col_t *col) {
  for (dict_index_t *index = table->first_index()->next(); index != NULL;
       index = index->next()) {
    if (!dict_index_has_virtual(index)) {
      continue;
    }
    for (ulint k = 0; k < index->n_fields; k++) {
      dict_field_t *field = index->get_field(k);
      if (field->col->ind == col->ind) {
        return (true);
      }
    }
  }

  return (false);
}

/* Check whether a columnn length change alter operation requires
to rebuild the template.
@param[in]	altered_table	TABLE object for new version of table.
@param[in]	ha_alter_info	Structure describing changes to be done
                                by ALTER TABLE and holding data used
                                during in-place alter.
@param[in]	table		table being altered
@return true if needs rebuild. */
static bool alter_templ_needs_rebuild(TABLE *altered_table,
                                      Alter_inplace_info *ha_alter_info,
                                      dict_table_t *table) {
  ulint i = 0;
  List_iterator_fast<Create_field> cf_it(
      ha_alter_info->alter_info->create_list);

  for (Field **fp = altered_table->field; *fp; fp++, i++) {
    cf_it.rewind();
    while (const Create_field *cf = cf_it++) {
      for (ulint j = 0; j < table->n_cols; j++) {
        dict_col_t *cols = table->get_col(j);
        if (cf->length > cols->len && dict_col_in_v_indexes(table, cols)) {
          return (true);
        }
      }
    }
  }

  return (false);
}

/** Get the name of an erroneous key.
@param[in]	error_key_num	InnoDB number of the erroneus key
@param[in]	ha_alter_info	changes that were being performed
@param[in]	table		InnoDB table
@return	the name of the erroneous key */
static const char *get_error_key_name(ulint error_key_num,
                                      const Alter_inplace_info *ha_alter_info,
                                      const dict_table_t *table) {
  if (error_key_num == ULINT_UNDEFINED) {
    return (FTS_DOC_ID_INDEX_NAME);
  } else if (ha_alter_info->key_count == 0) {
    return (table->first_index()->name);
  } else {
    return (ha_alter_info->key_info_buffer[error_key_num].name);
  }
}

/** Implementation of inplace_alter_table()
@tparam		Table		dd::Table or dd::Partition
@param[in]	altered_table	TABLE object for new version of table.
@param[in,out]	ha_alter_info	Structure describing changes to be done
                                by ALTER TABLE and holding data used
                                during in-place alter.
@param[in]	old_dd_tab	dd::Table object describing old version
                                of the table.
@param[in,out]	new_dd_tab	dd::Table object for the new version of the
                                table. Can be adjusted by this call.
                                Changes to the table definition will be
                                persisted in the data-dictionary at statement
                                commit time.
@retval true Failure
@retval false Success
*/
template <typename Table>
bool ha_innobase::inplace_alter_table_impl(TABLE *altered_table,
                                           Alter_inplace_info *ha_alter_info,
                                           const Table *old_dd_tab,
                                           Table *new_dd_tab) {
  dberr_t error;
  dict_add_v_col_t *add_v = NULL;
  dict_vcol_templ_t *s_templ = NULL;
  dict_vcol_templ_t *old_templ = NULL;
  struct TABLE *eval_table = altered_table;
  bool rebuild_templ = false;
  DBUG_ENTER("ha_innobase::inplace_alter_table_impl");
  DBUG_ASSERT(!srv_read_only_mode);

  ut_ad(!rw_lock_own(dict_operation_lock, RW_LOCK_X));
  ut_ad(!rw_lock_own(dict_operation_lock, RW_LOCK_S));

  DEBUG_SYNC(m_user_thd, "innodb_inplace_alter_table_enter");

  if (!(ha_alter_info->handler_flags & INNOBASE_ALTER_DATA) ||
      is_instant(ha_alter_info)) {
  ok_exit:
    DEBUG_SYNC(m_user_thd, "innodb_after_inplace_alter_table");
    DBUG_RETURN(false);
  }

  if (((ha_alter_info->handler_flags & ~INNOBASE_INPLACE_IGNORE) ==
           Alter_inplace_info::CHANGE_CREATE_OPTION &&
       !innobase_need_rebuild(ha_alter_info))) {
    goto ok_exit;
  }

  ha_innobase_inplace_ctx *ctx =
      static_cast<ha_innobase_inplace_ctx *>(ha_alter_info->handler_ctx);

  DBUG_ASSERT(ctx);
  DBUG_ASSERT(ctx->trx);
  DBUG_ASSERT(ctx->prebuilt == m_prebuilt);

  dict_index_t *pk = m_prebuilt->table->first_index();
  ut_ad(pk != NULL);

  /* For partitioned tables this could be already allocated from a
  previous partition invocation. For normal tables this is NULL. */
  UT_DELETE(ctx->m_stage);

  ctx->m_stage = UT_NEW_NOKEY(ut_stage_alter_t(pk));

  if (m_prebuilt->table->ibd_file_missing ||
      dict_table_is_discarded(m_prebuilt->table)) {
    goto all_done;
  }

  /* If we are doing a table rebuilding or having added virtual
  columns in the same clause, we will need to build a table template
  that carries translation information between MySQL TABLE and InnoDB
  table, which indicates the virtual columns and their base columns
  info. This is used to do the computation callback, so that the
  data in base columns can be extracted send to server.
  If the Column length changes and it is a part of virtual
  index then we need to rebuild the template. */
  rebuild_templ =
      ctx->need_rebuild() ||
      ((ha_alter_info->handler_flags &
        Alter_inplace_info::ALTER_COLUMN_EQUAL_PACK_LENGTH) &&
       alter_templ_needs_rebuild(altered_table, ha_alter_info, ctx->new_table));

  if ((ctx->new_table->n_v_cols > 0) && rebuild_templ) {
    /* Save the templ if isn't NULL so as to restore the
    original state in case of alter operation failures. */
    if (ctx->new_table->vc_templ != NULL && !ctx->need_rebuild()) {
      old_templ = ctx->new_table->vc_templ;
    }
    s_templ = UT_NEW_NOKEY(dict_vcol_templ_t());
    s_templ->vtempl = NULL;

    innobase_build_v_templ(altered_table, ctx->new_table, s_templ, NULL, false,
                           NULL);

    ctx->new_table->vc_templ = s_templ;
  } else if (ctx->num_to_add_vcol > 0 && ctx->num_to_drop_vcol == 0) {
    /* if there is ongoing drop virtual column, then we disallow
    inplace add index on newly added virtual column, so it does
    not need to come in here to rebuild template with add_v.
    Please also see the assertion in innodb_v_adjust_idx_col() */

    s_templ = UT_NEW_NOKEY(dict_vcol_templ_t());

    add_v = static_cast<dict_add_v_col_t *>(
        mem_heap_alloc(ctx->heap, sizeof *add_v));
    add_v->n_v_col = ctx->num_to_add_vcol;
    add_v->v_col = ctx->add_vcol;
    add_v->v_col_name = ctx->add_vcol_name;

    s_templ->vtempl = NULL;

    innobase_build_v_templ(altered_table, ctx->new_table, s_templ, add_v, false,
                           NULL);
    old_templ = ctx->new_table->vc_templ;
    ctx->new_table->vc_templ = s_templ;
  }

  /* Drop virtual column without rebuild will keep dict table
  unchanged, we use old table to evaluate virtual column value
  in innobase_get_computed_value(). */
  if (!ctx->need_rebuild() && ctx->num_to_drop_vcol > 0) {
    eval_table = table;
  }

  /* Read the clustered index of the table and build
  indexes based on this information using temporary
  files and merge sort. */
  DBUG_EXECUTE_IF("innodb_OOM_inplace_alter", error = DB_OUT_OF_MEMORY;
                  goto oom;);
  error = row_merge_build_indexes(
      m_prebuilt->trx, m_prebuilt->table, ctx->new_table, ctx->online,
      ctx->add_index, ctx->add_key_numbers, ctx->num_to_add_index,
      altered_table, ctx->add_cols, ctx->col_map, ctx->add_autoinc,
      ctx->sequence, ctx->skip_pk_sort, ctx->m_stage, add_v, eval_table);

#ifdef UNIV_DEBUG
oom:
<<<<<<< HEAD
#endif /* UNIV_DEBUG */
  if (error == DB_SUCCESS && ctx->online && ctx->need_rebuild()) {
    DEBUG_SYNC_C("row_log_table_apply1_before");
    error = row_log_table_apply(ctx->thr, m_prebuilt->table, altered_table,
                                ctx->m_stage);
  }

  if (s_templ) {
    ut_ad(ctx->need_rebuild() || ctx->num_to_add_vcol > 0 || rebuild_templ);
    dict_free_vc_templ(s_templ);
    UT_DELETE(s_templ);

    ctx->new_table->vc_templ = old_templ;
  }

  DEBUG_SYNC_C("inplace_after_index_build");

  DBUG_EXECUTE_IF("create_index_fail", error = DB_DUPLICATE_KEY;
                  m_prebuilt->trx->error_key_num = ULINT_UNDEFINED;);

  /* After an error, remove all those index definitions
  from the dictionary which were defined. */

  switch (error) {
    KEY *dup_key;
  all_done:
  case DB_SUCCESS:
    ut_d(mutex_enter(&dict_sys->mutex));
    ut_d(dict_table_check_for_dup_indexes(m_prebuilt->table, CHECK_PARTIAL_OK));
    ut_d(mutex_exit(&dict_sys->mutex));
    /* prebuilt->table->n_ref_count can be anything here,
    given that we hold at most a shared lock on the table. */
    goto ok_exit;
    case DB_DUPLICATE_KEY:
      if (m_prebuilt->trx->error_key_num == ULINT_UNDEFINED ||
          ha_alter_info->key_count == 0) {
        /* This should be the hidden index on
        FTS_DOC_ID, or there is no PRIMARY KEY in the
        table. Either way, we should be seeing and
        reporting a bogus duplicate key error. */
        dup_key = NULL;
      } else {
        /* Check if there is generated cluster index column */
        if (ctx->num_to_add_index > ha_alter_info->key_count) {
          DBUG_ASSERT(m_prebuilt->trx->error_key_num <=
                      ha_alter_info->key_count);
          dup_key = &ha_alter_info
                         ->key_info_buffer[m_prebuilt->trx->error_key_num - 1];
        } else {
          DBUG_ASSERT(m_prebuilt->trx->error_key_num <
                      ha_alter_info->key_count);
          dup_key =
              &ha_alter_info->key_info_buffer[m_prebuilt->trx->error_key_num];
        }
      }
      print_keydup_error(altered_table, dup_key, MYF(0));
      break;
    case DB_ONLINE_LOG_TOO_BIG:
      DBUG_ASSERT(ctx->online);
      my_error(ER_INNODB_ONLINE_LOG_TOO_BIG, MYF(0),
               get_error_key_name(m_prebuilt->trx->error_key_num, ha_alter_info,
                                  m_prebuilt->table));
      break;
    case DB_INDEX_CORRUPT:
      my_error(ER_INDEX_CORRUPT, MYF(0),
               get_error_key_name(m_prebuilt->trx->error_key_num, ha_alter_info,
                                  m_prebuilt->table));
      break;
    default:
      my_error_innodb(error, table_share->table_name.str,
                      m_prebuilt->table->flags);
  }

  /* prebuilt->table->n_ref_count can be anything here, given
  that we hold at most a shared lock on the table. */
  m_prebuilt->trx->error_info = NULL;
  ctx->trx->error_state = DB_SUCCESS;

  DBUG_RETURN(true);
=======
#endif /* !DBUG_OFF */
	if (error == DB_SUCCESS && ctx->online && ctx->need_rebuild()) {
		DEBUG_SYNC_C("row_log_table_apply1_before");
		error = row_log_table_apply(
			ctx->thr, m_prebuilt->table, altered_table,
			ctx->m_stage);
	}

	if (s_templ) {
		ut_ad(ctx->need_rebuild() || ctx->num_to_add_vcol > 0
		      || rebuild_templ);
		dict_free_vc_templ(s_templ);
		UT_DELETE(s_templ);

		ctx->new_table->vc_templ = old_templ;
	}

	DEBUG_SYNC_C("inplace_after_index_build");

	DBUG_EXECUTE_IF("create_index_fail",
			error = DB_DUPLICATE_KEY;
			m_prebuilt->trx->error_key_num = ULINT_UNDEFINED;);

	/* After an error, remove all those index definitions
	from the dictionary which were defined. */

	switch (error) {
		KEY*	dup_key;
	all_done:
	case DB_SUCCESS:
		ut_d(mutex_enter(&dict_sys->mutex));
		ut_d(dict_table_check_for_dup_indexes(
			     m_prebuilt->table, CHECK_PARTIAL_OK));
		ut_d(mutex_exit(&dict_sys->mutex));
		/* prebuilt->table->n_ref_count can be anything here,
		given that we hold at most a shared lock on the table. */
		goto ok_exit;
	case DB_DUPLICATE_KEY:
		if (m_prebuilt->trx->error_key_num == ULINT_UNDEFINED
		    || ha_alter_info->key_count == 0) {
			/* This should be the hidden index on
			FTS_DOC_ID, or there is no PRIMARY KEY in the
			table. Either way, we should be seeing and
			reporting a bogus duplicate key error. */
			dup_key = NULL;
		} else if (m_prebuilt->trx->error_key_num == 0) {
			dup_key = &ha_alter_info->key_info_buffer[
				m_prebuilt->trx->error_key_num];
		} else {
			/* Check if there is generated cluster index column */
			if (ctx->num_to_add_index > ha_alter_info->key_count) {
				DBUG_ASSERT(m_prebuilt->trx->error_key_num
					    <= ha_alter_info->key_count);
				dup_key = &ha_alter_info->key_info_buffer[
					m_prebuilt->trx->error_key_num - 1];
			}
			else {
				DBUG_ASSERT(m_prebuilt->trx->error_key_num
					    < ha_alter_info->key_count);
				dup_key = &ha_alter_info->key_info_buffer[
					m_prebuilt->trx->error_key_num];
			}
		}
		print_keydup_error(altered_table, dup_key, MYF(0));
		break;
	case DB_ONLINE_LOG_TOO_BIG:
		DBUG_ASSERT(ctx->online);
		my_error(ER_INNODB_ONLINE_LOG_TOO_BIG, MYF(0),
			 get_error_key_name(m_prebuilt->trx->error_key_num,
					    ha_alter_info, m_prebuilt->table));
		break;
	case DB_INDEX_CORRUPT:
		my_error(ER_INDEX_CORRUPT, MYF(0),
			 get_error_key_name(m_prebuilt->trx->error_key_num,
					    ha_alter_info, m_prebuilt->table));
		break;
	default:
		my_error_innodb(error,
				table_share->table_name.str,
				m_prebuilt->table->flags);
	}

	/* prebuilt->table->n_ref_count can be anything here, given
	that we hold at most a shared lock on the table. */
	m_prebuilt->trx->error_info = NULL;
	ctx->trx->error_state = DB_SUCCESS;

	DBUG_RETURN(true);
>>>>>>> cd64cf4b
}

/** Free the modification log for online table rebuild.
@param table table that was being rebuilt online */
static void innobase_online_rebuild_log_free(dict_table_t *table) {
  dict_index_t *clust_index = table->first_index();

  ut_ad(mutex_own(&dict_sys->mutex));
  ut_ad(rw_lock_own(dict_operation_lock, RW_LOCK_X));

  rw_lock_x_lock(&clust_index->lock);

  if (clust_index->online_log) {
    ut_ad(dict_index_get_online_status(clust_index) == ONLINE_INDEX_CREATION);
    clust_index->online_status = ONLINE_INDEX_COMPLETE;
    row_log_free(clust_index->online_log);
    DEBUG_SYNC_C("innodb_online_rebuild_log_free_aborted");
  }

  DBUG_ASSERT(dict_index_get_online_status(clust_index) ==
              ONLINE_INDEX_COMPLETE);
  rw_lock_x_unlock(&clust_index->lock);
}

/** For each user column, which is part of an index which is not going to be
dropped, it checks if the column number of the column is same as col_no
argument passed.
@param[in]	table	table object
@param[in]	col_no	column number of the column which is to be checked
@param[in]	is_v	if this is a virtual column
@retval true column exists
@retval false column does not exist, true if column is system column or
it is in the index. */
static bool check_col_exists_in_indexes(const dict_table_t *table, ulint col_no,
                                        bool is_v) {
  /* This function does not check system columns */
  if (!is_v && table->get_col(col_no)->mtype == DATA_SYS) {
    return (true);
  }

  for (const dict_index_t *index = table->first_index(); index;
       index = index->next()) {
    if (index->to_be_dropped) {
      continue;
    }

    for (ulint i = 0; i < index->n_user_defined_cols; i++) {
      const dict_col_t *idx_col = index->get_col(i);

      if (is_v && idx_col->is_virtual()) {
        const dict_v_col_t *v_col =
            reinterpret_cast<const dict_v_col_t *>(idx_col);
        if (v_col->v_pos == col_no) {
          return (true);
        }
      }

      if (!is_v && !idx_col->is_virtual() &&
          dict_col_get_no(idx_col) == col_no) {
        return (true);
      }
    }
  }

  return (false);
}

/** Rollback a secondary index creation, drop the indexes with
temparary index prefix
@param user_table InnoDB table
@param table the TABLE
@param locked TRUE=table locked, FALSE=may need to do a lazy drop
@param trx the transaction
*/
static void innobase_rollback_sec_index(dict_table_t *user_table,
                                        const TABLE *table, ibool locked,
                                        trx_t *trx) {
  row_merge_drop_indexes(trx, user_table, locked);

  /* Free the table->fts only if there is no FTS_DOC_ID
  in the table */
  if (user_table->fts &&
      !DICT_TF2_FLAG_IS_SET(user_table, DICT_TF2_FTS_HAS_DOC_ID) &&
      !innobase_fulltext_exist(table)) {
    fts_free(user_table);
  }
}

/** Roll back the changes made during prepare_inplace_alter_table()
and inplace_alter_table() inside the storage engine. Note that the
allowed level of concurrency during this operation will be the same as
for inplace_alter_table() and thus might be higher than during
prepare_inplace_alter_table(). (E.g concurrent writes were blocked
during prepare, but might not be during commit).

@param[in]	ha_alter_info	Data used during in-place alter.
@param[in]	table		the TABLE
@param[in,out]	prebuilt	the prebuilt struct
@retval true Failure
@retval false Success
*/
inline MY_ATTRIBUTE((warn_unused_result)) bool rollback_inplace_alter_table(
    const Alter_inplace_info *ha_alter_info, const TABLE *table,
    row_prebuilt_t *prebuilt) {
  bool fail = false;

  ha_innobase_inplace_ctx *ctx =
      static_cast<ha_innobase_inplace_ctx *>(ha_alter_info->handler_ctx);

  DBUG_ENTER("rollback_inplace_alter_table");

  if (!ctx || !ctx->trx) {
    /* If we have not started a transaction yet,
    (almost) nothing has been or needs to be done. */
    goto func_exit;
  }

  row_mysql_lock_data_dictionary(ctx->trx);

  if (ctx->need_rebuild()) {
    /* The table could have been closed in commit phase */
    if (ctx->new_table != nullptr) {
      dberr_t err = DB_SUCCESS;
      ulint flags = ctx->new_table->flags;
      /* DML threads can access ctx->new_table via the
      online rebuild log. Free it first. */
      innobase_online_rebuild_log_free(prebuilt->table);

      dict_table_close(ctx->new_table, TRUE, FALSE);

      switch (err) {
        case DB_SUCCESS:
          break;
        default:
          my_error_innodb(err, table->s->table_name.str, flags);
          fail = true;
      }
    }
  } else {
    DBUG_ASSERT(
        !(ha_alter_info->handler_flags & Alter_inplace_info::ADD_PK_INDEX));
    DBUG_ASSERT(ctx->new_table == prebuilt->table);

    innobase_rollback_sec_index(prebuilt->table, table, FALSE, ctx->trx);
  }

  row_mysql_unlock_data_dictionary(ctx->trx);

func_exit:
#ifdef UNIV_DEBUG
  dict_index_t *clust_index = prebuilt->table->first_index();
  DBUG_ASSERT(!clust_index->online_log);
  DBUG_ASSERT(dict_index_get_online_status(clust_index) ==
              ONLINE_INDEX_COMPLETE);
#endif /* UNIV_DEBUG */

  if (ctx) {
    DBUG_ASSERT(ctx->prebuilt == prebuilt);

    if (ctx->num_to_add_fk) {
      for (ulint i = 0; i < ctx->num_to_add_fk; i++) {
        dict_foreign_free(ctx->add_fk[i]);
      }
    }

    if (ctx->num_to_drop_index) {
      row_mysql_lock_data_dictionary(prebuilt->trx);

      /* Clear the to_be_dropped flags
      in the data dictionary cache.
      The flags may already have been cleared,
      in case an error was detected in
      commit_inplace_alter_table(). */
      for (ulint i = 0; i < ctx->num_to_drop_index; i++) {
        dict_index_t *index = ctx->drop_index[i];
        DBUG_ASSERT(index->is_committed());
        index->to_be_dropped = 0;
      }

      row_mysql_unlock_data_dictionary(prebuilt->trx);
    }
  }

  /* Reset dict_col_t::ord_part for those columns fail to be indexed,
  we do this by checking every existing column, if any current
  index would index them */
  for (ulint i = 0; i < prebuilt->table->get_n_cols(); i++) {
    if (!check_col_exists_in_indexes(prebuilt->table, i, false)) {
      prebuilt->table->cols[i].ord_part = 0;
    }
  }

  for (ulint i = 0; i < dict_table_get_n_v_cols(prebuilt->table); i++) {
    if (!check_col_exists_in_indexes(prebuilt->table, i, true)) {
      prebuilt->table->v_cols[i].m_col.ord_part = 0;
    }
  }

  /* Do not commit/rollback prebuilt->trx, assume mysql will
  rollback it */

  MONITOR_ATOMIC_DEC(MONITOR_PENDING_ALTER_TABLE);
  DBUG_RETURN(fail);
}

/** Rename or enlarge columns in the data dictionary cache
as part of commit_cache_norebuild().
@param ha_alter_info Data used during in-place alter.
@param table the TABLE
@param user_table InnoDB table that was being altered */
static void innobase_rename_or_enlarge_columns_cache(
    Alter_inplace_info *ha_alter_info, const TABLE *table,
    dict_table_t *user_table) {
  if (!(ha_alter_info->handler_flags &
        (Alter_inplace_info::ALTER_COLUMN_EQUAL_PACK_LENGTH |
         Alter_inplace_info::ALTER_COLUMN_NAME))) {
    return;
  }

  List_iterator_fast<Create_field> cf_it(
      ha_alter_info->alter_info->create_list);
  uint i = 0;
  ulint num_v = 0;

  for (Field **fp = table->field; *fp; fp++, i++) {
    bool is_virtual = innobase_is_v_fld(*fp);

    cf_it.rewind();
    while (const Create_field *cf = cf_it++) {
      if (cf->field != *fp) {
        continue;
      }

      ulint col_n = is_virtual ? num_v : i - num_v;

      if ((*fp)->is_equal(cf) == IS_EQUAL_PACK_LENGTH) {
        if (is_virtual) {
          dict_table_get_nth_v_col(user_table, col_n)->m_col.len = cf->length;
        } else {
          user_table->get_col(col_n)->len = cf->length;
        }
      }

      if ((*fp)->flags & FIELD_IS_RENAMED) {
        dict_mem_table_col_rename(user_table, col_n, cf->field->field_name,
                                  cf->field_name, is_virtual);
      }

      break;
    }

    if (is_virtual) {
      num_v++;
    }
  }
}
/** Get the auto-increment value of the table on commit.
@param[in] ha_alter_info Data used during in-place alter
@param[in,out] ctx In-place ALTER TABLE context
               return autoinc value in ctx->max_autoinc
@param[in] altered_table MySQL table that is being altered
@param[in] old_table MySQL table as it is before the ALTER operation
@retval true Failure
@retval false Success*/
static MY_ATTRIBUTE((warn_unused_result)) bool commit_get_autoinc(
    Alter_inplace_info *ha_alter_info, ha_innobase_inplace_ctx *ctx,
    const TABLE *altered_table, const TABLE *old_table) {
  DBUG_ENTER("commit_get_autoinc");

  if (!altered_table->found_next_number_field) {
    /* There is no AUTO_INCREMENT column in the table
    after the ALTER operation. */
    ctx->max_autoinc = 0;
  } else if (ctx->add_autoinc != ULINT_UNDEFINED) {
    /* An AUTO_INCREMENT column was added. Get the last
    value from the sequence, which may be based on a
    supplied AUTO_INCREMENT value. */
    ctx->max_autoinc = ctx->sequence.last();
  } else if ((ha_alter_info->handler_flags &
              Alter_inplace_info::CHANGE_CREATE_OPTION) &&
             (ha_alter_info->create_info->used_fields & HA_CREATE_USED_AUTO)) {
    /* Check if the table is discarded */
    if (dict_table_is_discarded(ctx->old_table)) {
      DBUG_RETURN(true);
    }

    /* An AUTO_INCREMENT value was supplied, but the table was not
    rebuilt. Get the user-supplied value or the last value from the
    sequence. */
    ib_uint64_t max_value_table;

    Field *autoinc_field = old_table->found_next_number_field;

    ctx->max_autoinc = ha_alter_info->create_info->auto_increment_value;

    dict_table_autoinc_lock(ctx->old_table);

    max_value_table = ctx->old_table->autoinc_persisted;

    /* We still have to search the index here when we want to
    set the AUTO_INCREMENT value to a smaller or equal one.

    Here is an example:
    Let's say we have a table t1 with one AUTOINC column, existing
    rows (1), (2), (100), (200), (1000), after following SQLs:
    DELETE FROM t1 WHERE a > 200;
    ALTER TABLE t1 AUTO_INCREMENT = 150;
    we expect the next value allocated from 201, but not 150.

    We could only search the tree to know current max counter
    in the table and compare. */
    if (ctx->max_autoinc <= max_value_table) {
      dberr_t err;
      dict_index_t *index;

      index = dict_table_get_index_on_first_col(ctx->old_table,
                                                autoinc_field->field_index);

      err = row_search_max_autoinc(index, autoinc_field->field_name,
                                   &max_value_table);

      if (err != DB_SUCCESS) {
        ut_ad(0);
        ctx->max_autoinc = 0;
      } else if (ctx->max_autoinc <= max_value_table) {
        ulonglong col_max_value;
        ulonglong offset;

        col_max_value = autoinc_field->get_max_int_value();
        offset = ctx->prebuilt->autoinc_offset;
        ctx->max_autoinc =
            innobase_next_autoinc(max_value_table, 1, 1, offset, col_max_value);
      }
    }

    dict_table_autoinc_unlock(ctx->old_table);
  } else {
    /* An AUTO_INCREMENT value was not specified.
    Read the old counter value from the table. */
    ut_ad(old_table->found_next_number_field);
    dict_table_autoinc_lock(ctx->old_table);
    ctx->max_autoinc = ctx->old_table->autoinc;
    dict_table_autoinc_unlock(ctx->old_table);
  }

  DBUG_RETURN(false);
}

/** Add or drop foreign key constraints to the data dictionary tables,
but do not touch the data dictionary cache.
@param ctx In-place ALTER TABLE context
@param trx Data dictionary transaction
@param table_name Table name in MySQL
@retval true Failure
@retval false Success
*/
static MY_ATTRIBUTE((warn_unused_result)) bool innobase_update_foreign_try(
    ha_innobase_inplace_ctx *ctx, trx_t *trx, const char *table_name) {
  ulint foreign_id;
  ulint i;

  DBUG_ENTER("innobase_update_foreign_try");
  DBUG_ASSERT(ctx);

  foreign_id = dict_table_get_highest_foreign_id(ctx->new_table);

  foreign_id++;

  for (i = 0; i < ctx->num_to_add_fk; i++) {
    dict_foreign_t *fk = ctx->add_fk[i];

    ut_ad(fk->foreign_table == ctx->new_table ||
          fk->foreign_table == ctx->old_table);

    dberr_t error = dict_create_add_foreign_id(&foreign_id,
                                               ctx->old_table->name.m_name, fk);

    if (error != DB_SUCCESS) {
      my_error(ER_TOO_LONG_IDENT, MYF(0), fk->id);
      DBUG_RETURN(true);
    }
    if (!fk->foreign_index) {
      fk->foreign_index = dict_foreign_find_index(
          ctx->new_table, ctx->col_names, fk->foreign_col_names, fk->n_fields,
          fk->referenced_index, TRUE,
          fk->type & (DICT_FOREIGN_ON_DELETE_SET_NULL |
                      DICT_FOREIGN_ON_UPDATE_SET_NULL));
      if (!fk->foreign_index) {
        my_error(ER_FK_INCORRECT_OPTION, MYF(0), table_name, fk->id);
        DBUG_RETURN(true);
      }
    }

    /* During upgrade, inserts into SYS_* should be avoided. */
    if (!srv_is_upgrade_mode) {
      DBUG_EXECUTE_IF("innodb_test_cannot_add_fk_system", error = DB_ERROR;);

      if (error != DB_SUCCESS) {
        my_error(ER_FK_FAIL_ADD_SYSTEM, MYF(0), fk->id);
        DBUG_RETURN(true);
      }
    }
  }
  DBUG_EXECUTE_IF("ib_drop_foreign_error",
                  my_error_innodb(DB_OUT_OF_FILE_SPACE, table_name, 0);
                  trx->error_state = DB_SUCCESS; DBUG_RETURN(true););
  DBUG_RETURN(false);
}

/** Update the foreign key constraint definitions in the data dictionary cache
after the changes to data dictionary tables were committed.
@param[in,out]	ctx		In-place ALTER TABLE context
@param[in]	user_thd	MySQL connection
@param[in,out]	dd_table	dd table instance
@return		InnoDB error code (should always be DB_SUCCESS) */
static MY_ATTRIBUTE((warn_unused_result)) dberr_t
    innobase_update_foreign_cache(ha_innobase_inplace_ctx *ctx, THD *user_thd,
                                  dd::Table *dd_table) {
  dict_table_t *user_table;
  dberr_t err = DB_SUCCESS;

  DBUG_ENTER("innobase_update_foreign_cache");

  ut_ad(mutex_own(&dict_sys->mutex));

  user_table = ctx->old_table;

  /* Discard the added foreign keys, because we will
  load them from the data dictionary. */
  for (ulint i = 0; i < ctx->num_to_add_fk; i++) {
    dict_foreign_t *fk = ctx->add_fk[i];
    dict_foreign_free(fk);
  }

  if (ctx->need_rebuild()) {
    /* The rebuilt table is already using the renamed
    column names. No need to pass col_names or to drop
    constraints from the data dictionary cache. */
    DBUG_ASSERT(!ctx->col_names);
    DBUG_ASSERT(user_table->foreign_set.empty());
    DBUG_ASSERT(user_table->referenced_set.empty());
    user_table = ctx->new_table;
  } else {
    /* Drop the foreign key constraints if the
    table was not rebuilt. If the table is rebuilt,
    there would not be any foreign key contraints for
    it yet in the data dictionary cache. */
    for (ulint i = 0; i < ctx->num_to_drop_fk; i++) {
      dict_foreign_t *fk = ctx->drop_fk[i];
      dict_foreign_remove_from_cache(fk);
    }
  }

  /* Load the old or added foreign keys from the data dictionary
  and prevent the table from being evicted from the data
  dictionary cache (work around the lack of WL#6049). */
  dict_names_t fk_tables;

  dd::cache::Dictionary_client *client = dd::get_dd_client(user_thd);
  dd::cache::Dictionary_client::Auto_releaser releaser(client);
  err =
      dd_table_load_fk(client, user_table->name.m_name, ctx->col_names,
                       user_table, dd_table, user_thd, true, true, &fk_tables);

  if (err == DB_CANNOT_ADD_CONSTRAINT) {
    fk_tables.clear();

    /* It is possible there are existing foreign key are
    loaded with "foreign_key checks" off,
    so let's retry the loading with charset_check is off */
    err = dd_table_load_fk(client, user_table->name.m_name, ctx->col_names,
                           user_table, dd_table, user_thd, true, false,
                           &fk_tables);

    /* The load with "charset_check" off is successful, warn
    the user that the foreign key has loaded with mis-matched
    charset */
    if (err == DB_SUCCESS) {
      push_warning_printf(user_thd, Sql_condition::SL_WARNING, ER_ALTER_INFO,
                          "Foreign key constraints for table '%s'"
                          " are loaded with charset check off",
                          user_table->name.m_name);
    }
  }

  /* For complete loading of foreign keys, all associated tables must
  also be loaded. */

  while (err == DB_SUCCESS && !fk_tables.empty()) {
    mutex_exit(&dict_sys->mutex);
    dd::cache::Dictionary_client *client = dd::get_dd_client(user_thd);

    dd::cache::Dictionary_client::Auto_releaser releaser(client);

    dd_open_fk_tables(fk_tables, false, user_thd);
    mutex_enter(&dict_sys->mutex);
  }

  DBUG_RETURN(err);
}

/** Commit the changes made during prepare_inplace_alter_table()
and inplace_alter_table() inside the data dictionary tables,
when rebuilding the table.
@param ha_alter_info Data used during in-place alter
@param ctx In-place ALTER TABLE context
@param altered_table MySQL table that is being altered
@param old_table MySQL table as it is before the ALTER operation
@param trx Data dictionary transaction
@param table_name Table name in MySQL
@retval true Failure
@retval false Success
*/
inline MY_ATTRIBUTE((warn_unused_result)) bool commit_try_rebuild(
    Alter_inplace_info *ha_alter_info, ha_innobase_inplace_ctx *ctx,
    TABLE *altered_table, const TABLE *old_table, trx_t *trx,
    const char *table_name) {
  dict_table_t *rebuilt_table = ctx->new_table;
  dict_table_t *user_table = ctx->old_table;

  DBUG_ENTER("commit_try_rebuild");
  DBUG_ASSERT(ctx->need_rebuild());
  DBUG_ASSERT(trx->dict_operation_lock_mode == RW_X_LATCH);
  DBUG_ASSERT(
      !(ha_alter_info->handler_flags & Alter_inplace_info::DROP_FOREIGN_KEY) ||
      ctx->num_to_drop_fk > 0);

  for (dict_index_t *index = rebuilt_table->first_index(); index;
       index = index->next()) {
    DBUG_ASSERT(dict_index_get_online_status(index) == ONLINE_INDEX_COMPLETE);
    DBUG_ASSERT(index->is_committed());
    if (index->is_corrupted()) {
      my_error(ER_INDEX_CORRUPT, MYF(0), index->name());
      DBUG_RETURN(true);
    }
  }

  if (innobase_update_foreign_try(ctx, trx, table_name)) {
    DBUG_RETURN(true);
  }

  dberr_t error = DB_SUCCESS;

  /* Clear the to_be_dropped flag in the data dictionary cache
  of user_table. */
  for (ulint i = 0; i < ctx->num_to_drop_index; i++) {
    dict_index_t *index = ctx->drop_index[i];
    DBUG_ASSERT(index->table == user_table);
    DBUG_ASSERT(index->is_committed());
    DBUG_ASSERT(index->to_be_dropped);
    index->to_be_dropped = 0;
  }

  /* We copied the table. Any indexes that were requested to be
  dropped were not created in the copy of the table. Apply any
  last bit of the rebuild log and then rename the tables. */

  if (ctx->online) {
    DEBUG_SYNC_C("row_log_table_apply2_before");

    dict_vcol_templ_t *s_templ = NULL;

    if (ctx->new_table->n_v_cols > 0) {
      s_templ = UT_NEW_NOKEY(dict_vcol_templ_t());
      s_templ->vtempl = NULL;

      innobase_build_v_templ(altered_table, ctx->new_table, s_templ, NULL, true,
                             NULL);
      ctx->new_table->vc_templ = s_templ;
    }

    error = row_log_table_apply(
        ctx->thr, user_table, altered_table,
        static_cast<ha_innobase_inplace_ctx *>(ha_alter_info->handler_ctx)
            ->m_stage);

    if (s_templ) {
      ut_ad(ctx->need_rebuild());
      dict_free_vc_templ(s_templ);
      UT_DELETE(s_templ);
      ctx->new_table->vc_templ = NULL;
    }

    ulint err_key = thr_get_trx(ctx->thr)->error_key_num;

    switch (error) {
      KEY *dup_key;
      case DB_SUCCESS:
        break;
      case DB_DUPLICATE_KEY:
        if (err_key == ULINT_UNDEFINED) {
          /* This should be the hidden index on
          FTS_DOC_ID. */
          dup_key = NULL;
        } else {
          /* Check if there is generated cluster index column */
          if (ctx->num_to_add_index > ha_alter_info->key_count) {
            DBUG_ASSERT(err_key <= ha_alter_info->key_count);
            dup_key = &ha_alter_info->key_info_buffer[err_key - 1];
          } else {
            DBUG_ASSERT(err_key < ha_alter_info->key_count);
            dup_key = &ha_alter_info->key_info_buffer[err_key];
          }
        }
        print_keydup_error(altered_table, dup_key, MYF(0));
        DBUG_RETURN(true);
      case DB_ONLINE_LOG_TOO_BIG:
        my_error(ER_INNODB_ONLINE_LOG_TOO_BIG, MYF(0),
                 get_error_key_name(err_key, ha_alter_info, rebuilt_table));
        DBUG_RETURN(true);
      case DB_INDEX_CORRUPT:
        my_error(ER_INDEX_CORRUPT, MYF(0),
                 get_error_key_name(err_key, ha_alter_info, rebuilt_table));
        DBUG_RETURN(true);
      default:
        my_error_innodb(error, table_name, user_table->flags);
        DBUG_RETURN(true);
    }
  }
  DBUG_EXECUTE_IF("ib_rename_column_error",
                  my_error_innodb(DB_OUT_OF_FILE_SPACE, table_name, 0);
                  trx->error_state = DB_SUCCESS; trx->op_info = "";
                  DBUG_RETURN(true););
  DBUG_EXECUTE_IF("ib_ddl_crash_before_rename", DBUG_SUICIDE(););

  /* The new table must inherit the flag from the
  "parent" table. */
  if (dict_table_is_discarded(user_table)) {
    rebuilt_table->ibd_file_missing = true;
    rebuilt_table->flags2 |= DICT_TF2_DISCARDED;
  }
  /* We must be still holding a table handle. */
  DBUG_ASSERT(user_table->get_ref_count() >= 1);

  DBUG_EXECUTE_IF("ib_ddl_crash_after_rename", DBUG_SUICIDE(););
  DBUG_EXECUTE_IF("ib_rebuild_cannot_rename", error = DB_ERROR;);

  if (user_table->get_ref_count() > 1) {
    /* This should only occur when an innodb_memcached
    connection with innodb_api_enable_mdl=off was started
    before commit_inplace_alter_table() locked the data
    dictionary. We must roll back the ALTER TABLE, because
    we cannot drop a table while it is being used. */

    /* Normally, n_ref_count must be 1, because purge
    cannot be executing on this very table as we are
    holding MDL lock. */
    my_error(ER_TABLE_REFERENCED, MYF(0));
    DBUG_RETURN(true);
  }

  switch (error) {
    case DB_SUCCESS:
      DBUG_RETURN(false);
    case DB_TABLESPACE_EXISTS:
      ut_a(rebuilt_table->get_ref_count() == 1);
      my_error(ER_TABLESPACE_EXISTS, MYF(0), ctx->tmp_name);
      DBUG_RETURN(true);
    case DB_DUPLICATE_KEY:
      ut_a(rebuilt_table->get_ref_count() == 1);
      my_error(ER_TABLE_EXISTS_ERROR, MYF(0), ctx->tmp_name);
      DBUG_RETURN(true);
    default:
      my_error_innodb(error, table_name, user_table->flags);
      DBUG_RETURN(true);
  }
}

/** Apply the changes made during commit_try_rebuild(),
to the data dictionary cache and the file system.
@param ctx In-place ALTER TABLE context */
inline void commit_cache_rebuild(ha_innobase_inplace_ctx *ctx) {
  dberr_t error;

  DBUG_ENTER("commit_cache_rebuild");
  DEBUG_SYNC_C("commit_cache_rebuild");
  DBUG_ASSERT(ctx->need_rebuild());
  DBUG_ASSERT(dict_table_is_discarded(ctx->old_table) ==
              dict_table_is_discarded(ctx->new_table));

  const char *old_name =
      mem_heap_strdup(ctx->heap, ctx->old_table->name.m_name);

  /* We already committed and redo logged the renames,
  so this must succeed. */
  error = dict_table_rename_in_cache(ctx->old_table, ctx->tmp_name, FALSE);
  ut_a(error == DB_SUCCESS);

  error = dict_table_rename_in_cache(ctx->new_table, old_name, FALSE);
  ut_a(error == DB_SUCCESS);

  DBUG_VOID_RETURN;
}

/** Set of column numbers */
typedef std::set<ulint, std::less<ulint>, ut_allocator<ulint>> col_set;

/** Store the column number of the columns in a list belonging
to indexes which are not being dropped.
@param[in]	ctx		In-place ALTER TABLE context
@param[in, out]	drop_col_list	list which will be set, containing columns
                                which is part of index being dropped
@param[in, out]	drop_v_col_list	list which will be set, containing
                                virtual columns which is part of index
                                being dropped */
static void get_col_list_to_be_dropped(const ha_innobase_inplace_ctx *ctx,
                                       col_set &drop_col_list,
                                       col_set &drop_v_col_list) {
  for (ulint index_count = 0; index_count < ctx->num_to_drop_index;
       index_count++) {
    const dict_index_t *index = ctx->drop_index[index_count];

    for (ulint col = 0; col < index->n_user_defined_cols; col++) {
      const dict_col_t *idx_col = index->get_col(col);

      if (idx_col->is_virtual()) {
        const dict_v_col_t *v_col =
            reinterpret_cast<const dict_v_col_t *>(idx_col);
        drop_v_col_list.insert(v_col->v_pos);

      } else {
        ulint col_no = dict_col_get_no(idx_col);
        drop_col_list.insert(col_no);
      }
    }
  }
}

/** Commit the changes made during prepare_inplace_alter_table() and
inplace_alter_table() inside the data dictionary tables, when not rebuilding
the table.
@param[in]	ha_alter_info	Data used during in-place alter
@param[in]	ctx		In-place ALTER TABLE context
@param[in]	altered_table	MySQL table that is being altered
@param[in]	old_table	MySQL table as it is before the ALTER operation
@param[in]	trx		Data dictionary transaction
@param[in]	table_name	Table name in MySQL
@retval true Failure
@retval false Success */
inline MY_ATTRIBUTE((warn_unused_result)) bool commit_try_norebuild(
    Alter_inplace_info *ha_alter_info, ha_innobase_inplace_ctx *ctx,
    TABLE *altered_table, const TABLE *old_table, trx_t *trx,
    const char *table_name) {
  DBUG_ENTER("commit_try_norebuild");
  DBUG_ASSERT(!ctx->need_rebuild());
  DBUG_ASSERT(trx->dict_operation_lock_mode == RW_X_LATCH);
  DBUG_ASSERT(
      !(ha_alter_info->handler_flags & Alter_inplace_info::DROP_FOREIGN_KEY) ||
      ctx->num_to_drop_fk > 0);
  DBUG_ASSERT(
      ctx->num_to_drop_fk == ha_alter_info->alter_info->drop_list.size() ||
      ctx->num_to_drop_vcol == ha_alter_info->alter_info->drop_list.size());

  for (ulint i = 0; i < ctx->num_to_add_index; i++) {
    dict_index_t *index = ctx->add_index[i];
    DBUG_ASSERT(dict_index_get_online_status(index) == ONLINE_INDEX_COMPLETE);
    DBUG_ASSERT(!index->is_committed());
    if (index->is_corrupted()) {
      /* Report a duplicate key
      error for the index that was
      flagged corrupted, most likely
      because a duplicate value was
      inserted (directly or by
      rollback) after
      ha_innobase::inplace_alter_table()
      completed.
      TODO: report this as a corruption
      with a detailed reason once
      WL#6379 has been implemented. */
      my_error(ER_DUP_UNKNOWN_IN_INDEX, MYF(0), index->name());
      DBUG_RETURN(true);
    }
  }

  if (innobase_update_foreign_try(ctx, trx, table_name)) {
    DBUG_RETURN(true);
  }

  DBUG_EXECUTE_IF("ib_rename_column_error",
                  my_error_innodb(DB_OUT_OF_FILE_SPACE, table_name, 0);
                  trx->error_state = DB_SUCCESS; trx->op_info = "";
                  DBUG_RETURN(true););

  DBUG_EXECUTE_IF("ib_resize_column_error",
                  my_error_innodb(DB_OUT_OF_FILE_SPACE, table_name, 0);
                  trx->error_state = DB_SUCCESS; trx->op_info = "";
                  DBUG_RETURN(true););

  DBUG_EXECUTE_IF(
      "ib_rename_index_fail1", my_error_innodb(DB_DEADLOCK, table_name, 0);
      trx->error_state = DB_SUCCESS; trx->op_info = ""; DBUG_RETURN(true););

  DBUG_RETURN(false);
}

/** Commit the changes to the data dictionary cache
after a successful commit_try_norebuild() call.
@param ctx In-place ALTER TABLE context
@param table the TABLE before the ALTER
@param trx Data dictionary transaction object
(will be started and committed)
@return whether all replacements were found for dropped indexes */
inline MY_ATTRIBUTE((warn_unused_result)) bool commit_cache_norebuild(
    ha_innobase_inplace_ctx *ctx, const TABLE *table, trx_t *trx) {
  DBUG_ENTER("commit_cache_norebuild");

  bool found = true;

  DBUG_ASSERT(!ctx->need_rebuild());

  col_set drop_list;
  col_set v_drop_list;
  col_set::const_iterator col_it;

  /* Check if the column, part of an index to be dropped is part of any
  other index which is not being dropped. If it so, then set the ord_part
  of the column to 0. */
  get_col_list_to_be_dropped(ctx, drop_list, v_drop_list);

  for (col_it = drop_list.begin(); col_it != drop_list.end(); ++col_it) {
    if (!check_col_exists_in_indexes(ctx->new_table, *col_it, false)) {
      ctx->new_table->cols[*col_it].ord_part = 0;
    }
  }

  for (col_it = v_drop_list.begin(); col_it != v_drop_list.end(); ++col_it) {
    if (!check_col_exists_in_indexes(ctx->new_table, *col_it, true)) {
      ctx->new_table->v_cols[*col_it].m_col.ord_part = 0;
    }
  }

  for (ulint i = 0; i < ctx->num_to_add_index; i++) {
    dict_index_t *index = ctx->add_index[i];
    DBUG_ASSERT(dict_index_get_online_status(index) == ONLINE_INDEX_COMPLETE);
    DBUG_ASSERT(!index->is_committed());
    index->set_committed(true);
  }

  if (ctx->num_to_drop_index) {
    /* Drop indexes in data dictionary cache and write
    DDL log for them */
    for (ulint i = 0; i < ctx->num_to_drop_index; i++) {
      dict_index_t *index = ctx->drop_index[i];
      DBUG_ASSERT(index->is_committed());
      DBUG_ASSERT(index->table == ctx->new_table);
      DBUG_ASSERT(index->to_be_dropped);

      /* Replace the indexes in foreign key
      constraints if needed. */
      if (!dict_foreign_replace_index(index->table, ctx->col_names, index)) {
        found = false;
      }
    }

    for (ulint i = 0; i < ctx->num_to_drop_index; i++) {
      dict_index_t *index = ctx->drop_index[i];
      DBUG_ASSERT(index->is_committed());
      DBUG_ASSERT(index->table == ctx->new_table);

      if (index->type & DICT_FTS) {
        DBUG_ASSERT(index->type == DICT_FTS || index->is_corrupted());
        DBUG_ASSERT(index->table->fts);
        ctx->fts_drop_aux_vec = new aux_name_vec_t;
        fts_drop_index(index->table, index, trx, ctx->fts_drop_aux_vec);
      }

      /* It is a single table tablespace and the .ibd file is
      missing if root is FIL_NULL, do nothing. */
      if (index->page != FIL_NULL) {
        mutex_exit(&dict_sys->mutex);
        log_ddl->write_free_tree_log(trx, index, true);
        mutex_enter(&dict_sys->mutex);
      }

      btr_drop_ahi_for_index(index);
      dict_index_remove_from_cache(index->table, index);
    }
  }

  ctx->new_table->fts_doc_id_index =
      ctx->new_table->fts
          ? dict_table_get_index_on_name(ctx->new_table, FTS_DOC_ID_INDEX_NAME)
          : NULL;
  DBUG_ASSERT((ctx->new_table->fts == NULL) ==
              (ctx->new_table->fts_doc_id_index == NULL));

  DBUG_RETURN(found);
}

/** Adjust the persistent statistics after non-rebuilding ALTER TABLE.
Remove statistics for dropped indexes, add statistics for created indexes
and rename statistics for renamed indexes.
@param ha_alter_info Data used during in-place alter
@param ctx In-place ALTER TABLE context
@param altered_table MySQL table that is being altered
@param table_name Table name in MySQL
@param thd MySQL connection
*/
static void alter_stats_norebuild(Alter_inplace_info *ha_alter_info,
                                  ha_innobase_inplace_ctx *ctx,
                                  TABLE *altered_table, const char *table_name,
                                  THD *thd) {
  ulint i;

  DBUG_ENTER("alter_stats_norebuild");
  DBUG_ASSERT(!ctx->need_rebuild());

  if (!dict_stats_is_persistent_enabled(ctx->new_table)) {
    DBUG_VOID_RETURN;
  }

  /* Delete corresponding rows from the stats table. We do this
  in a separate transaction from trx, because lock waits are not
  allowed in a data dictionary transaction. (Lock waits are possible
  on the statistics table, because it is directly accessible by users,
  not covered by the dict_operation_lock.)

  Because the data dictionary changes were already committed, orphaned
  rows may be left in the statistics table if the system crashes.

  FIXME: each change to the statistics tables is being committed in a
  separate transaction, meaning that the operation is not atomic

  FIXME: This will not drop the (unused) statistics for
  FTS_DOC_ID_INDEX if it was a hidden index, dropped together
  with the last renamining FULLTEXT index. */
  for (i = 0; i < ha_alter_info->index_drop_count; i++) {
    const KEY *key = ha_alter_info->index_drop_buffer[i];

    if (key->flags & HA_FULLTEXT) {
      /* There are no index cardinality
      statistics for FULLTEXT indexes. */
      continue;
    }

    char errstr[1024];

    if (dict_stats_drop_index(ctx->new_table->name.m_name, key->name, errstr,
                              sizeof errstr) != DB_SUCCESS) {
      push_warning(thd, Sql_condition::SL_WARNING, ER_LOCK_WAIT_TIMEOUT,
                   errstr);
    }
  }

  for (i = 0; i < ha_alter_info->index_rename_count; i++) {
    KEY_PAIR *pair = &ha_alter_info->index_rename_buffer[i];
    dberr_t err;

    err = dict_stats_rename_index(ctx->new_table, pair->old_key->name,
                                  pair->new_key->name);

    if (err != DB_SUCCESS) {
      push_warning_printf(thd, Sql_condition::SL_WARNING, ER_ERROR_ON_RENAME,
                          "Error renaming an index of table '%s'"
                          " from '%s' to '%s' in InnoDB persistent"
                          " statistics storage: %s",
                          table_name, pair->old_key->name, pair->new_key->name,
                          ut_strerr(err));
    }
  }

  for (i = 0; i < ctx->num_to_add_index; i++) {
    dict_index_t *index = ctx->add_index[i];
    DBUG_ASSERT(index->table == ctx->new_table);

    if (!(index->type & DICT_FTS)) {
      dict_stats_init(ctx->new_table);
      dict_stats_update_for_index(index);
    }
  }

  DBUG_VOID_RETURN;
}

/** Adjust the persistent statistics after rebuilding ALTER TABLE.
Remove statistics for dropped indexes, add statistics for created indexes
and rename statistics for renamed indexes.
@param table InnoDB table that was rebuilt by ALTER TABLE
@param table_name Table name in MySQL
@param thd MySQL connection
*/
static void alter_stats_rebuild(dict_table_t *table, const char *table_name,
                                THD *thd) {
  DBUG_ENTER("alter_stats_rebuild");
  DBUG_EXECUTE_IF("ib_ddl_crash_before_rename", DBUG_SUICIDE(););

  if (dict_table_is_discarded(table) ||
      !dict_stats_is_persistent_enabled(table)) {
    DBUG_VOID_RETURN;
  }

#ifdef UNIV_DEBUG
  bool ibd_file_missing_orig = false;
#endif /* UNIV_DEBUG */

  DBUG_EXECUTE_IF("ib_rename_index_fail2",
                  ibd_file_missing_orig = table->ibd_file_missing;
                  table->ibd_file_missing = TRUE;);

  dberr_t ret = dict_stats_update(table, DICT_STATS_RECALC_PERSISTENT);

  DBUG_EXECUTE_IF("ib_rename_index_fail2",
                  table->ibd_file_missing = ibd_file_missing_orig;);

  if (ret != DB_SUCCESS) {
    push_warning_printf(thd, Sql_condition::SL_WARNING, ER_ALTER_INFO,
                        "Error updating stats for table '%s'"
                        " after table rebuild: %s",
                        table_name, ut_strerr(ret));
  }

  DBUG_VOID_RETURN;
}

/** Implementation of commit_inplace_alter_table()
@tparam		Table		dd::Table or dd::Partition
@param[in]	altered_table	TABLE object for new version of table.
@param[in,out]	ha_alter_info	Structure describing changes to be done
                                by ALTER TABLE and holding data used
                                during in-place alter.
@param[in]	commit		true => Commit, false => Rollback.
@param[in]	old_dd_tab	dd::Table object describing old version
                                of the table.
@param[in,out]	new_dd_tab	dd::Table object for the new version of the
                                table. Can be adjusted by this call.
                                Changes to the table definition will be
                                persisted in the data-dictionary at statement
                                commit time.
@retval true Failure
@retval false Success
*/
template <typename Table>
bool ha_innobase::commit_inplace_alter_table_impl(
    TABLE *altered_table, Alter_inplace_info *ha_alter_info, bool commit,
    const Table *old_dd_tab, Table *new_dd_tab) {
  dberr_t error;
  ha_innobase_inplace_ctx *ctx0;
  struct mtr_buf_copy_t logs;

  ctx0 = static_cast<ha_innobase_inplace_ctx *>(ha_alter_info->handler_ctx);

#ifdef UNIV_DEBUG
  uint crash_inject_count = 1;
  uint crash_fail_inject_count = 1;
  uint failure_inject_count = 1;
#endif /* UNIV_DEBUG */

  DBUG_ENTER("ha_innobase::commit_inplace_alter_table_impl");
  DBUG_ASSERT(!srv_read_only_mode);
  DBUG_ASSERT(!ctx0 || ctx0->prebuilt == m_prebuilt);
  DBUG_ASSERT(!ctx0 || ctx0->old_table == m_prebuilt->table);

  DEBUG_SYNC_C("innodb_commit_inplace_alter_table_enter");

  DEBUG_SYNC_C("innodb_commit_inplace_alter_table_wait");

  if (ctx0 != NULL && ctx0->m_stage != NULL) {
    ctx0->m_stage->begin_phase_end();
  }

  if (!commit) {
    /* A rollback is being requested. So far we may at
    most have created some indexes. If any indexes were to
    be dropped, they would actually be dropped in this
    method if commit=true. */
    const bool ret =
        rollback_inplace_alter_table(ha_alter_info, table, m_prebuilt);
    DBUG_RETURN(ret);
  }

  if (!(ha_alter_info->handler_flags & ~INNOBASE_INPLACE_IGNORE) ||
      is_instant(ha_alter_info)) {
    DBUG_ASSERT(!ctx0);
    MONITOR_ATOMIC_DEC(MONITOR_PENDING_ALTER_TABLE);
    ha_alter_info->group_commit_ctx = NULL;
    DBUG_RETURN(false);
  }

  DBUG_ASSERT(ctx0);

  inplace_alter_handler_ctx **ctx_array;
  inplace_alter_handler_ctx *ctx_single[2];

  if (ha_alter_info->group_commit_ctx) {
    ctx_array = ha_alter_info->group_commit_ctx;
  } else {
    ctx_single[0] = ctx0;
    ctx_single[1] = NULL;
    ctx_array = ctx_single;
  }

  DBUG_ASSERT(ctx0 == ctx_array[0]);
  ut_ad(m_prebuilt->table == ctx0->old_table);
  ha_alter_info->group_commit_ctx = NULL;

  trx_start_if_not_started_xa(m_prebuilt->trx, true);

  for (inplace_alter_handler_ctx **pctx = ctx_array; *pctx; pctx++) {
    ha_innobase_inplace_ctx *ctx =
        static_cast<ha_innobase_inplace_ctx *>(*pctx);
    DBUG_ASSERT(ctx->prebuilt->trx == m_prebuilt->trx);

    /* Exclusively lock the table, to ensure that no other
    transaction is holding locks on the table while we
    change the table definition. The MySQL meta-data lock
    should normally guarantee that no conflicting locks
    exist. However, FOREIGN KEY constraints checks and any
    transactions collected during crash recovery could be
    holding InnoDB locks only, not MySQL locks. */

    error = row_merge_lock_table(m_prebuilt->trx, ctx->old_table, LOCK_X);

    if (error != DB_SUCCESS) {
      my_error_innodb(error, table_share->table_name.str, 0);
      DBUG_RETURN(true);
    }
  }

  DEBUG_SYNC(m_user_thd, "innodb_alter_commit_after_lock_table");

  const bool new_clustered = ctx0->need_rebuild();
  trx_t *trx = ctx0->trx;
  bool fail = false;

  if (new_clustered) {
    for (inplace_alter_handler_ctx **pctx = ctx_array; *pctx; pctx++) {
      ha_innobase_inplace_ctx *ctx =
          static_cast<ha_innobase_inplace_ctx *>(*pctx);
      DBUG_ASSERT(ctx->need_rebuild());

      if (ctx->old_table->fts) {
        ut_ad(!ctx->old_table->fts->add_wq);
        fts_optimize_remove_table(ctx->old_table);
      }

      if (ctx->new_table->fts) {
        ut_ad(!ctx->new_table->fts->add_wq);
        fts_optimize_remove_table(ctx->new_table);
      }
    }
  }

  if (trx == nullptr) {
    trx = m_prebuilt->trx;
    ctx0->trx = trx;
    DBUG_ASSERT(!new_clustered);
  }

  /* Generate the temporary name for old table, and acquire mdl
  lock on it. */
  THD *thd = current_thd;
  for (inplace_alter_handler_ctx **pctx = ctx_array; *pctx && !fail; pctx++) {
    ha_innobase_inplace_ctx *ctx =
        static_cast<ha_innobase_inplace_ctx *>(*pctx);

    if (ctx->need_rebuild()) {
      char db_buf[NAME_LEN + 1];
      char tbl_buf[NAME_LEN + 1];
      MDL_ticket *mdl_ticket = NULL;

      ctx->tmp_name = dict_mem_create_temporary_tablename(
          ctx->heap, ctx->new_table->name.m_name, ctx->new_table->id);

      /* Acquire mdl lock on the temporary table name. */
      dd_parse_tbl_name(ctx->tmp_name, db_buf, tbl_buf, nullptr, nullptr,
                        nullptr);

      if (dd::acquire_exclusive_table_mdl(thd, db_buf, tbl_buf, false,
                                          &mdl_ticket)) {
        DBUG_RETURN(true);
      }
    }
  }

  /* Latch the InnoDB data dictionary exclusively so that no deadlocks
  or lock waits can happen in it during the data dictionary operation. */
  row_mysql_lock_data_dictionary(trx);

  /* Prevent the background statistics collection from accessing
  the tables. */
  for (;;) {
    bool retry = false;

    for (inplace_alter_handler_ctx **pctx = ctx_array; *pctx; pctx++) {
      ha_innobase_inplace_ctx *ctx =
          static_cast<ha_innobase_inplace_ctx *>(*pctx);

      DBUG_ASSERT(new_clustered == ctx->need_rebuild());

      if (new_clustered && !dict_stats_stop_bg(ctx->old_table)) {
        retry = true;
      }

      if (!dict_stats_stop_bg(ctx->new_table)) {
        retry = true;
      }
    }

    if (!retry) {
      break;
    }

    DICT_STATS_BG_YIELD(trx);
  }

  /* Apply the changes to the data dictionary tables, for all
  partitions. */

  for (inplace_alter_handler_ctx **pctx = ctx_array; *pctx && !fail; pctx++) {
    ha_innobase_inplace_ctx *ctx =
        static_cast<ha_innobase_inplace_ctx *>(*pctx);

    DBUG_ASSERT(new_clustered == ctx->need_rebuild());

    if (commit_get_autoinc(ha_alter_info, ctx, altered_table, table)) {
      fail = true;
      my_error(ER_TABLESPACE_DISCARDED, MYF(0), table->s->table_name.str);
      goto rollback_trx;
    }

    if (ctx->need_rebuild()) {
      fail = commit_try_rebuild(ha_alter_info, ctx, altered_table, table, trx,
                                table_share->table_name.str);

      if (!fail) {
        log_ddl->write_drop_log(trx, ctx->old_table->id);
      }
    } else {
      fail = commit_try_norebuild(ha_alter_info, ctx, altered_table, table, trx,
                                  table_share->table_name.str);
    }
    DBUG_INJECT_CRASH("ib_commit_inplace_crash", crash_inject_count++);
#ifdef UNIV_DEBUG
    {
      /* Generate a dynamic dbug text. */
      char buf[32];

      snprintf(buf, sizeof buf, "ib_commit_inplace_fail_%u",
               failure_inject_count++);

      DBUG_EXECUTE_IF(buf,
                      my_error(ER_INTERNAL_ERROR, MYF(0), "Injected error!");
                      fail = true;);
    }
#endif
  }

rollback_trx:

  /* Commit or roll back the changes to the data dictionary. */

  if (!fail && new_clustered) {
    for (inplace_alter_handler_ctx **pctx = ctx_array; *pctx; pctx++) {
      ha_innobase_inplace_ctx *ctx =
          static_cast<ha_innobase_inplace_ctx *>(*pctx);

      DBUG_ASSERT(ctx->need_rebuild());
      /* Check for any possible problems for any
      file operations that will be performed in
      commit_cache_rebuild(). */
      error =
          fil_rename_precheck(ctx->old_table, ctx->new_table, ctx->tmp_name);
      if (error != DB_SUCCESS) {
        /* Out of memory or a problem will occur
        when renaming files. */
        fail = true;
        my_error_innodb(error, ctx->old_table->name.m_name,
                        ctx->old_table->flags);
      }
      DBUG_INJECT_CRASH("ib_commit_inplace_crash", crash_inject_count++);
    }

    /* Test what happens on crash here.
    The data dictionary transaction should be
    rolled back, restoring the old table. */
    DBUG_EXECUTE_IF("innodb_alter_commit_crash_before_commit",
                    log_buffer_flush_to_disk();
                    DBUG_SUICIDE(););
    ut_ad(!trx->fts_trx);

    DBUG_EXECUTE_IF("innodb_alter_commit_crash_after_commit",
                    log_make_latest_checkpoint();
                    log_buffer_flush_to_disk(); DBUG_SUICIDE(););
  }

  /* Update the in-memory structures, close some handles, release
  temporary files, and (unless we rolled back) update persistent
  statistics. */
  for (inplace_alter_handler_ctx **pctx = ctx_array; *pctx; pctx++) {
    ha_innobase_inplace_ctx *ctx =
        static_cast<ha_innobase_inplace_ctx *>(*pctx);

    DBUG_ASSERT(ctx->need_rebuild() == new_clustered);

    if (new_clustered) {
      innobase_online_rebuild_log_free(ctx->old_table);
    }

    if (fail) {
      if (new_clustered) {
        dict_table_close(ctx->new_table, TRUE, FALSE);
        ctx->new_table = NULL;
      } else {
        /* We failed, but did not rebuild the table.
        Roll back any ADD INDEX, or get rid of garbage
        ADD INDEX that was left over from a previous
        ALTER TABLE statement. */
        innobase_rollback_sec_index(ctx->new_table, table, TRUE, trx);
      }
      DBUG_INJECT_CRASH("ib_commit_inplace_crash_fail",
                        crash_fail_inject_count++);

      continue;
    }

    innobase_copy_frm_flags_from_table_share(ctx->new_table, altered_table->s);

    if (new_clustered) {
      /* We will reload and refresh the
      in-memory foreign key constraint
      metadata. This is a rename operation
      in preparing for dropping the old
      table. Set the table to_be_dropped bit
      here, so to make sure DML foreign key
      constraint check does not use the
      stale dict_foreign_t. This is done
      because WL#6049 (FK MDL) has not been
      implemented yet. */
      ctx->old_table->to_be_dropped = true;

      DBUG_PRINT("to_be_dropped", ("table: %s", ctx->old_table->name.m_name));

      /* Rename the tablespace files. */
      commit_cache_rebuild(ctx);

      /* Discard the added foreign keys, because we will
      load them from the data dictionary. */
      for (ulint i = 0; i < ctx->num_to_add_fk; i++) {
        dict_foreign_t *fk = ctx->add_fk[i];
        dict_foreign_free(fk);
      }

      /* There is no FK on partition table */
      if (m_share) {
        ctx->new_table->discard_after_ddl = true;
      }
    } else {
      error =
          innobase_update_foreign_cache(ctx, m_user_thd, &new_dd_tab->table());

      if (error != DB_SUCCESS) {
        /* The data dictionary cache
        should be corrupted now.  The
        best solution should be to
        kill and restart the server,
        but the *.frm file has not
        been replaced yet. */
        push_warning_printf(m_user_thd, Sql_condition::SL_WARNING,
                            ER_ALTER_INFO,
                            "InnoDB: Could not add foreign"
                            " key constraints.");
      } else {
        if (!commit_cache_norebuild(ctx, table, trx)) {
          ut_a(!m_prebuilt->trx->check_foreigns);
        }

        innobase_rename_or_enlarge_columns_cache(ha_alter_info, table,
                                                 ctx->new_table);

        rename_indexes_in_cache(ctx, ha_alter_info);
      }
    }

    dict_mem_table_free_foreign_vcol_set(ctx->new_table);
    dict_mem_table_fill_foreign_vcol_set(ctx->new_table);

    DBUG_INJECT_CRASH("ib_commit_inplace_crash", crash_inject_count++);
  }

  /* Invalidate the index translation table. In partitioned
  tables, there is no share. */
  if (m_share) {
    m_share->idx_trans_tbl.index_count = 0;
  }

  /* Tell the InnoDB server that there might be work for
  utility threads: */

  srv_active_wake_master_thread();

  if (fail) {
    for (inplace_alter_handler_ctx **pctx = ctx_array; *pctx; pctx++) {
      ha_innobase_inplace_ctx *ctx =
          static_cast<ha_innobase_inplace_ctx *>(*pctx);
      DBUG_ASSERT(ctx->need_rebuild() == new_clustered);

      ut_d(dict_table_check_for_dup_indexes(ctx->old_table, CHECK_ABORTED_OK));
      ut_a(fts_check_cached_index(ctx->old_table));
      DBUG_INJECT_CRASH("ib_commit_inplace_crash_fail",
                        crash_fail_inject_count++);
    }

    row_mysql_unlock_data_dictionary(trx);
    DBUG_RETURN(true);
  }

  if (ctx0->num_to_drop_vcol || ctx0->num_to_add_vcol) {
    if (ctx0->old_table->get_ref_count() > 1) {
      row_mysql_unlock_data_dictionary(trx);
      my_error(ER_TABLE_REFERENCED, MYF(0));
      DBUG_RETURN(true);
    }

    for (inplace_alter_handler_ctx **pctx = ctx_array; *pctx; pctx++) {
      ha_innobase_inplace_ctx *ctx =
          static_cast<ha_innobase_inplace_ctx *>(*pctx);

      /* Drop outdated table stats. */
      innobase_discard_table(m_user_thd, ctx->old_table);
    }

    row_mysql_unlock_data_dictionary(trx);
    MONITOR_ATOMIC_DEC(MONITOR_PENDING_ALTER_TABLE);
    DBUG_RETURN(false);
  }

  DBUG_EXECUTE_IF("ib_ddl_crash_after_user_trx_commit", DBUG_SUICIDE(););

  uint64 autoinc = 0;
  for (inplace_alter_handler_ctx **pctx = ctx_array; *pctx; pctx++) {
    ha_innobase_inplace_ctx *ctx =
        static_cast<ha_innobase_inplace_ctx *>(*pctx);
    DBUG_ASSERT(ctx->need_rebuild() == new_clustered);

    if (altered_table->found_next_number_field) {
      if (ctx->max_autoinc > autoinc) {
        autoinc = ctx->max_autoinc;
      }

      dict_table_t *t = ctx->new_table;
      Field *field = altered_table->found_next_number_field;

      dict_table_autoinc_lock(t);
      dict_table_autoinc_initialize(t, ctx->max_autoinc);
      t->autoinc_persisted = ctx->max_autoinc - 1;
      dict_table_autoinc_set_col_pos(t, field->field_index);
      dict_table_autoinc_unlock(t);
    }

    bool add_fts = false;

    /* Publish the created fulltext index, if any.
    Note that a fulltext index can be created without
    creating the clustered index, if there already exists
    a suitable FTS_DOC_ID column. If not, one will be
    created, implying new_clustered */
    for (ulint i = 0; i < ctx->num_to_add_index; i++) {
      dict_index_t *index = ctx->add_index[i];

      if (index->type & DICT_FTS) {
        DBUG_ASSERT(index->type == DICT_FTS);
        /* We reset DICT_TF2_FTS here because the bit
        is left unset when a drop proceeds the add. */
        DICT_TF2_FLAG_SET(ctx->new_table, DICT_TF2_FTS);
        fts_add_index(index, ctx->new_table);
        add_fts = true;
      }
    }

    ut_d(dict_table_check_for_dup_indexes(ctx->new_table, CHECK_ALL_COMPLETE));

    if (add_fts && !ctx->new_table->discard_after_ddl) {
      fts_optimize_add_table(ctx->new_table);
    }

    ut_d(dict_table_check_for_dup_indexes(ctx->new_table, CHECK_ABORTED_OK));
    ut_a(fts_check_cached_index(ctx->new_table));

    if (new_clustered) {
      /* Since the table has been rebuilt, we remove
      all persistent statistics corresponding to the
      old copy of the table (which was renamed to
      ctx->tmp_name). */

      char errstr[1024];

      DBUG_ASSERT(0 == strcmp(ctx->old_table->name.m_name, ctx->tmp_name));

      DBUG_EXECUTE_IF("ib_rename_index_fail3",
                      DBUG_SET("+d,innodb_report_deadlock"););

      if (dict_stats_drop_table(ctx->new_table->name.m_name, errstr,
                                sizeof(errstr)) != DB_SUCCESS) {
        push_warning_printf(m_user_thd, Sql_condition::SL_WARNING,
                            ER_ALTER_INFO,
                            "Deleting persistent statistics"
                            " for rebuilt table '%s' in"
                            " InnoDB failed: %s",
                            table->s->table_name.str, errstr);
      }

      DBUG_EXECUTE_IF("ib_rename_index_fail3",
                      DBUG_SET("-d,innodb_report_deadlock"););

      DBUG_EXECUTE_IF("ib_ddl_crash_before_commit", DBUG_SUICIDE(););

      ut_ad(m_prebuilt != ctx->prebuilt || ctx == ctx0);
      bool update_own_prebuilt = (m_prebuilt == ctx->prebuilt);
      trx_t *const user_trx = m_prebuilt->trx;

      row_prebuilt_free(ctx->prebuilt, TRUE);

      /* Drop the copy of the old table, which was
      renamed to ctx->tmp_name at the atomic DDL
      transaction commit.  If the system crashes
      before this is completed, some orphan tables
      with ctx->tmp_name may be recovered. */
      row_merge_drop_table(trx, ctx->old_table);

      /* Rebuild the prebuilt object. */
      ctx->prebuilt =
          row_create_prebuilt(ctx->new_table, altered_table->s->reclength);
      if (update_own_prebuilt) {
        m_prebuilt = ctx->prebuilt;
      }
      user_trx->will_lock++;
      m_prebuilt->trx = user_trx;
    }
    DBUG_INJECT_CRASH("ib_commit_inplace_crash", crash_inject_count++);
  }

  row_mysql_unlock_data_dictionary(trx);

  if (altered_table->found_next_number_field != NULL) {
    dd_set_autoinc(new_dd_tab->se_private_data(), autoinc);
  }

  DBUG_EXECUTE_IF("ib_ddl_crash_before_update_stats", DBUG_SUICIDE(););

  /* TODO: The following code could be executed
  while allowing concurrent access to the table
  (MDL downgrade). */

  if (new_clustered) {
    for (inplace_alter_handler_ctx **pctx = ctx_array; *pctx; pctx++) {
      ha_innobase_inplace_ctx *ctx =
          static_cast<ha_innobase_inplace_ctx *>(*pctx);
      DBUG_ASSERT(ctx->need_rebuild());

      alter_stats_rebuild(ctx->new_table, table->s->table_name.str, m_user_thd);
      DBUG_INJECT_CRASH("ib_commit_inplace_crash", crash_inject_count++);
    }
  } else {
    for (inplace_alter_handler_ctx **pctx = ctx_array; *pctx; pctx++) {
      ha_innobase_inplace_ctx *ctx =
          static_cast<ha_innobase_inplace_ctx *>(*pctx);
      DBUG_ASSERT(!ctx->need_rebuild());

      alter_stats_norebuild(ha_alter_info, ctx, altered_table,
                            table->s->table_name.str, m_user_thd);
      DBUG_INJECT_CRASH("ib_commit_inplace_crash", crash_inject_count++);

      if (ctx->fts_drop_aux_vec != nullptr &&
          ctx->fts_drop_aux_vec->aux_name.size() > 0) {
        fts_drop_dd_tables(ctx->fts_drop_aux_vec,
                           dict_table_is_file_per_table(ctx->old_table));
      }
    }
  }

  /* We don't support compression for the system tablespace nor
  the temporary tablespace. Only because they are shared tablespaces.
  There is no other technical reason. */

  innobase_parse_hint_from_comment(m_user_thd, m_prebuilt->table,
                                   altered_table->s);

  /* TODO: Also perform DROP TABLE and DROP INDEX after
  the MDL downgrade. */

#ifdef UNIV_DEBUG
  dict_index_t *clust_index = ctx0->prebuilt->table->first_index();
  DBUG_ASSERT(!clust_index->online_log);
  DBUG_ASSERT(dict_index_get_online_status(clust_index) ==
              ONLINE_INDEX_COMPLETE);

  for (dict_index_t *index = clust_index; index; index = index->next()) {
    DBUG_ASSERT(!index->to_be_dropped);
  }
#endif /* UNIV_DEBUG */
  MONITOR_ATOMIC_DEC(MONITOR_PENDING_ALTER_TABLE);
  DBUG_RETURN(false);
}

/** Helper class for in-place alter partitioned table, see handler.h */
class ha_innopart_inplace_ctx : public inplace_alter_handler_ctx {
  /* Only used locally in this file, so have everything public for
  conveniance. */
 public:
  /** Total number of partitions. */
  uint m_tot_parts;
  /** Array of inplace contexts for all partitions. */
  inplace_alter_handler_ctx **ctx_array;
  /** Array of prebuilt for all partitions. */
  row_prebuilt_t **prebuilt_array;
  /** Array of old table information needed for writing back to DD */
  alter_table_old_info_t *m_old_info;

  ha_innopart_inplace_ctx(THD *thd, uint tot_parts)
      : inplace_alter_handler_ctx(),
        m_tot_parts(tot_parts),
        ctx_array(),
        prebuilt_array(),
        m_old_info() {}

  ~ha_innopart_inplace_ctx() {
    if (ctx_array) {
      for (uint i = 0; i < m_tot_parts; i++) {
        destroy(ctx_array[i]);
      }
      ut_free(ctx_array);
    }

    if (m_old_info != nullptr) {
      ut_free(m_old_info);
    }

    if (prebuilt_array) {
      /* First entry is the original prebuilt! */
      for (uint i = 1; i < m_tot_parts; i++) {
        /* Don't close the tables. */
        prebuilt_array[i]->table = nullptr;
        row_prebuilt_free(prebuilt_array[i], false);
      }
      ut_free(prebuilt_array);
    }
  }
};

/** Helper class for encapsulating new/altered partitions during
ADD(HASH/KEY)/COALESCE/REORGANIZE PARTITION. Here as many partition slots
as in new table would be created, it's OK for ADD/COALESCE PARTITION,
however more partition slots would probably be created for REORGANIZE PARTITION.
Considering that it's easy to get table in this way, it's still OK. */
class Altered_partitions {
 public:
  /** Constructor
  @param[in]	parts	total partitions */
  Altered_partitions(uint parts)
      : m_new_table_parts(),
        m_ins_nodes(),
        m_sql_stat_start(),
        m_trx_ids(),
        m_num_new_parts(parts) {}

  /** Destructor */
  ~Altered_partitions();

  /** Initialize the object.
  @return	false	on success
  @retval	true	on failure */
  bool initialize();

  /** Open and set currently used partition.
  @param[in]	new_part_id	Partition id to set.
  @param[in,out]	part		Internal table object to use. */
  void set_part(ulint new_part_id, dict_table_t *part) {
    ut_ad(m_new_table_parts[new_part_id] == nullptr);
    m_new_table_parts[new_part_id] = part;
    part->skip_alter_undo = true;
    m_sql_stat_start.set(new_part_id);
  }

  /** Get lower level internal table object for partition.
  @param[in]	part_id	 Partition id.
  @return Lower level internal table object for the partition id. */
  dict_table_t *part(uint part_id) {
    ut_ad(part_id < m_num_new_parts);
    return (m_new_table_parts[part_id]);
  }

  /** To write a row, set up prebuilt for using a specified partition.
  @param[in,out]	prebuilt	Prebuilt to update.
  @param[in]	new_part_id	Partition to use. */
  void prepare_write(row_prebuilt_t *prebuilt, uint new_part_id) const {
    ut_ad(m_new_table_parts[new_part_id]);
    prebuilt->table = m_new_table_parts[new_part_id];
    prebuilt->ins_node = m_ins_nodes[new_part_id];
    prebuilt->trx_id = m_trx_ids[new_part_id];
    prebuilt->sql_stat_start = m_sql_stat_start.test(new_part_id);
  }

  /** After a write, update cached values for a partition from prebuilt.
  @param[in,out]	prebuilt	Prebuilt to copy from.
  @param[in]	new_part_id	Partition id to copy. */
  void finish_write(row_prebuilt_t *prebuilt, uint new_part_id) {
    ut_ad(m_new_table_parts[new_part_id] == prebuilt->table);
    m_ins_nodes[new_part_id] = prebuilt->ins_node;
    m_trx_ids[new_part_id] = prebuilt->trx_id;
    if (!prebuilt->sql_stat_start) {
      m_sql_stat_start.set(new_part_id, 0);
    }
  }

 private:
  /** New partitions created during ADD(HASH/KEY)/COALESCE/REORGANIZE
  PARTITION. */
  dict_table_t **m_new_table_parts;

  /** Insert nodes per partition. */
  ins_node_t **m_ins_nodes;

  /** bytes for sql_stat_start bitset */
  byte *m_bitset;

  /** sql_stat_start per partition */
  Sql_stat_start_parts m_sql_stat_start;

  /** Trx id per partition. */
  trx_id_t *m_trx_ids;

  /** Number of new partitions. */
  size_t m_num_new_parts;
};

/** Destructor */
Altered_partitions::~Altered_partitions() {
  if (m_new_table_parts != nullptr) {
    for (ulint i = 0; i < m_num_new_parts; i++) {
      if (m_new_table_parts[i] != nullptr) {
        m_new_table_parts[i]->skip_alter_undo = false;
      }
    }

    ut_free(m_new_table_parts);
  }

  if (m_ins_nodes != nullptr) {
    for (ulint i = 0; i < m_num_new_parts; i++) {
      if (m_ins_nodes[i] != nullptr) {
        ins_node_t *ins = m_ins_nodes[i];
        ut_ad(ins->select == nullptr);
        que_graph_free_recursive(ins->select);
        ins->select = nullptr;
        if (ins->entry_sys_heap != nullptr) {
          mem_heap_free(ins->entry_sys_heap);
          ins->entry_sys_heap = nullptr;
        }
      }
    }

    ut_free(m_ins_nodes);
  }

  ut_free(m_bitset);
  ut_free(m_trx_ids);
}

/** Initialize the object.
@return false on success else true. */
bool Altered_partitions::initialize() {
  size_t alloc_size = sizeof(*m_new_table_parts) * m_num_new_parts;
  m_new_table_parts =
      static_cast<dict_table_t **>(ut_zalloc(alloc_size, mem_key_partitioning));

  alloc_size = sizeof(*m_ins_nodes) * m_num_new_parts;
  m_ins_nodes =
      static_cast<ins_node_t **>(ut_zalloc(alloc_size, mem_key_partitioning));

  alloc_size = sizeof(*m_bitset) * UT_BITS_IN_BYTES(m_num_new_parts);
  m_bitset = static_cast<byte *>(ut_zalloc(alloc_size, mem_key_partitioning));

  alloc_size = sizeof(*m_trx_ids) * m_num_new_parts;
  m_trx_ids =
      static_cast<trx_id_t *>(ut_zalloc(alloc_size, mem_key_partitioning));

  if (m_new_table_parts == nullptr || m_ins_nodes == nullptr ||
      m_bitset == nullptr || m_trx_ids == nullptr) {
    ut_free(m_new_table_parts);
    ut_free(m_ins_nodes);
    ut_free(m_bitset);
    ut_free(m_trx_ids);

    return (true);
  }

  m_sql_stat_start.init(m_bitset, UT_BITS_IN_BYTES(m_num_new_parts));

  return (false);
}

/** Class(interface) which manages the operations for partitions of states
in different categories during ALTER PARTITION. There are four categories
for now:
1. normal: mapping to PART_NORMAL, which means the partition is not changed
2. add: mapping to PART_TO_BE_ADDED
3. drop: mapping to PART_TO_BE_DROPPED, PART_TO_BE_REORGED
and PART_REORGED_DROPPED
4. change: mapping to PART_CHANGED */
class alter_part {
 public:
  /** Virtual destructor */
  virtual ~alter_part() {}

  /** Return the partition id */
  virtual uint part_id() const { return (m_part_id); }

  /** Return the partition state */
  virtual partition_state state() const { return (m_state); }

  /** Get the InnoDB table object for newly created partition
  if applicable
  @return the InnoDB table object or nullptr if not applicable */
  dict_table_t *new_table() { return (m_new); }

  /** Prepare
  @param[in,out]	altered_table	Table definition after the ALTER
  @param[in]	old_part	the stored old partition or nullptr
                                  if no corresponding one exists
  @param[in,out]	new_part	the stored new partition or nullptr
                                  if no corresponding one exists
  @return 0 or error number */
  virtual int prepare(TABLE *altered_table, const dd::Partition *old_part,
                      dd::Partition *new_part) {
    return (0);
  }

  /** Try to commit
  @param[in]	table		Table definition before the ALTER
  @param[in,out]	altered_table	Table definition after the ALTER
  @param[in]	old_part	the stored old partition or nullptr
                                  if no corresponding one exists
  @param[in,out]	new_part	the stored new partition or nullptr
                                  if no corresponding one exists
  @return 0 or error number */
  virtual int try_commit(const TABLE *table, TABLE *altered_table,
                         const dd::Partition *old_part,
                         dd::Partition *new_part) {
    return (0);
  }

  /** Rollback */
  virtual void rollback() { return; }

 protected:
  /** Constructor
  @param[in,out]	trx		InnoDB transaction, nullptr if not used
  @param[in]	part_id		Partition id in the table. This could
                                  be partition id for either old table
                                  or new table, callers should remember
                                  which one is applicable
  @param[in]	state		Partition state of the partition on
                                  which this class will do operations.
                                  If this is for one partition in new
                                  table, the partition state is the same
                                  for both the new partition and the
                                  corresponding old partition
  @param[in]	table_name	Partitioned table name, in the
                                  form of db/table, which considers
                                  the charset
  @param[in,out]	old		InnoDB table object for old partition,
                                  default is nullptr, which means there
                                  is no corresponding object */
  alter_part(trx_t *trx, uint part_id, partition_state state,
             const char *table_name, dict_table_t *old)
      : m_trx(trx),
        m_part_id(part_id),
        m_state(state),
        m_table_name(table_name),
        m_old(old),
        m_new(nullptr) {}

  /** Build the partition name for specified partition
  @param[in]	dd_part		dd::Partition
  @param[in]	temp		True if this is a temporary name
  @param[in,out]	name		Partition name buffer, which is of
                                  length FN_REFLEN */
  void build_partition_name(const dd::Partition *dd_part, bool temp,
                            char *name);

  /** Create a new partition
  @param[in]	part_name	Partition name, including db/table
  @param[in,out]	dd_part		dd::Partition
  @param[in]	table		Table format
  @param[in]	tablespace	Tablespace of this partition,
                                  if length is 0, it means no
                                  tablespace specified
  @param[in]	file_per_table	Current value of innodb_file_per_table
  @param[in]	autoinc		Next AUTOINC value to use
  @return 0 or error number */
  int create(const char *part_name, dd::Partition *dd_part, TABLE *table,
             const char *tablespace, bool file_per_table, ib_uint64_t autoinc);

 protected:
  /** InnoDB transaction, nullptr if not used */
  trx_t *const m_trx;

  /** Partition id in the table. This could be partition id for
  either old table or new table, callers should remember which one
  is applicable */
  uint m_part_id;

  /** Partition state of the partition on which this class will
  do operations. If this is for one partition in new table, the
  partition state is the same for both the new partition and the
  corresponding old partition */
  partition_state m_state;

  /** Partitioned table name, in form of ./db/table, which already
  considers the charset */
  const char *m_table_name;

  /** The InnoDB table object for old partition */
  dict_table_t *m_old;

  /** The InnoDB table object for newly created partition */
  dict_table_t *m_new;
};

/** Build the partition name for specified partition
@param[in]	dd_part		dd::Partition
@param[in]	temp		True if this is a temporary name
@param[in,out]	name		Partition name buffer, which is of
                                length FN_REFLEN */
void alter_part::build_partition_name(const dd::Partition *dd_part, bool temp,
                                      char *name) {
  size_t len = 0;
  const char *table_name;

  /* Just get the 'db/table' part. In embedded server, m_table_name
  could be a full path */
  table_name = strrchr(m_table_name, OS_PATH_SEPARATOR);
  ut_a(table_name != nullptr);
  while (*(--table_name) != OS_PATH_SEPARATOR)
    ;
  ++table_name;

  strcpy(name, table_name);
#if OS_PATH_SEPARATOR != '/'
  char *slash = strchr(name, OS_PATH_SEPARATOR);
  ut_a(slash != nullptr);
  *slash = '/';
#endif

  len += strlen(table_name);
  ut_ad(len < FN_REFLEN);

  size_t post_len = Ha_innopart_share::create_partition_postfix(
      name + len, FN_REFLEN - len, dd_part);

  len += post_len;
  ut_ad(len < FN_REFLEN);

  if (temp) {
    strcpy(name + len, TMP_POSTFIX);
    ut_ad(len + sizeof TMP_POSTFIX < FN_REFLEN);
  }
}

/** Create a new partition
@param[in]	part_name	Partition name, including db/table
@param[in,out]	dd_part		dd::Partition
@param[in]	table		Table format
@param[in]	tablespace	Tablespace of this partition, if length is 0,
                                it means no tablespace specified
@param[in]	file_per_table	Current value of innodb_file_per_table
@param[in]	autoinc		Next AUTOINC value to use
@return 0 or error number */
int alter_part::create(const char *part_name, dd::Partition *dd_part,
                       TABLE *table, const char *tablespace,
                       bool file_per_table, ib_uint64_t autoinc) {
  ut_ad(m_state == PART_TO_BE_ADDED || m_state == PART_CHANGED);

  dd::Table &dd_table = dd_part->table();
  dd::Properties &options = dd_table.options();
  uint32 key_block_size;
  ut_ad(options.exists("key_block_size"));
  options.get_uint32("key_block_size", &key_block_size);

  dd::Properties &part_options = dd_part->options();
  dd::String_type data_file_name;
  part_options.get(data_file_name_key, data_file_name);
  /* index_file_name is not allowed for now */
  char full_path[FN_REFLEN];
  if (!data_file_name.empty()) {
    /* Have to append the postfix table name, to make it work */
    const char *name = strrchr(part_name, '/');
    ut_ad(name != nullptr);
    size_t len = data_file_name.length();
    strcpy(full_path, data_file_name.c_str());
    full_path[len] = OS_PATH_SEPARATOR;
    strcpy(full_path + len + 1, name + 1);
  }

  HA_CREATE_INFO create_info;
  update_create_info_from_table(&create_info, table);
  create_info.auto_increment_value = autoinc;
  create_info.key_block_size = key_block_size;
  create_info.data_file_name = data_file_name.empty() ? nullptr : full_path;
  create_info.tablespace = tablespace[0] == '\0' ? nullptr : tablespace;

  /* The below check is the same as for CREATE TABLE, but since we are
  doing an alter here it will not trigger the check in
  create_option_tablespace_is_valid(). */
  if (tablespace_is_shared_space(&create_info) &&
      create_info.data_file_name != nullptr &&
      create_info.data_file_name[0] != '\0') {
    my_printf_error(ER_ILLEGAL_HA_CREATE_OPTION,
                    "InnoDB: DATA DIRECTORY cannot be used"
                    " with a TABLESPACE assignment.",
                    MYF(0));
    return (HA_WRONG_CREATE_OPTION);
  }

  return (innobase_basic_ddl::create_impl<dd::Partition>(
      current_thd, part_name, table, &create_info, dd_part, file_per_table,
      false, false, 0, 0));
}

typedef std::vector<alter_part *, ut_allocator<alter_part *>> alter_part_array;

/** Construct all necessary alter_part_* objects according to the given
partition states in both old and new tables */
class alter_part_factory {
 public:
  /** Constructor
  @param[in,out]	trx		Transaction
  @param[in]	ha_alter_info	ALTER Information
  @param[in,out]	part_share	Innopart share
  @param[in]	old_part_info	Partition info of the table before
                                  ALTER TABLE */
  alter_part_factory(trx_t *trx, const Alter_inplace_info *ha_alter_info,
                     Ha_innopart_share *part_share,
                     partition_info *old_part_info)
      : m_trx(trx),
        m_part_share(part_share),
        m_ha_alter_info(ha_alter_info),
        m_old_part_info(old_part_info),
        m_file_per_table(srv_file_per_table) {}

  /** Destructor */
  ~alter_part_factory() {}

  /** Create the alter_part_* objects according to the given
  partition states
  @param[in,out]	to_drop		To store the alter_part_* objects
                                  for partitions to be dropped
  @param[in,out]	all_news	To store the alter_part_* objects
                                  for partitions in table after
                                  ALTER TABLE
  @return	false	On success
  @retval	true	On failure */
  bool create(alter_part_array &to_drop, alter_part_array &all_news) {
    to_drop.clear();
    all_news.clear();

    if (!(m_ha_alter_info->handler_flags &
          Alter_inplace_info::REORGANIZE_PARTITION)) {
      return (create_for_non_reorg(to_drop, all_news));
    } else {
      return (create_for_reorg(to_drop, all_news));
    }
  }

 private:
  /** Create the alter_part_* objects when it's an operation like
  REORGANIZE PARTITION
  @param[in,out]	to_drop		To store the alter_part_* objects
                                  for partitions to be dropped
  @param[in,out]	all_news	To store the alter_part_* objects
                                  for partitions in table after
                                  ALTER TABLE
  @return false	On success
  @retval true	On failure */
  bool create_for_reorg(alter_part_array &to_drop, alter_part_array &all_news);

  /** Create the alter_part_* objects when it's NOT an operation like
  REORGANIZE PARTITION
  @param[in,out]	to_drop		To store the alter_part_* objects
                                  for partitions to be dropped
  @param[in,out]	all_news	To store the alter_part_* objects
                                  for partitions in table after
                                  ALTER TABLE
  @return	false	On success
  @retval	true	On Failure */
  bool create_for_non_reorg(alter_part_array &to_drop,
                            alter_part_array &all_news);

  /** Create alter_part_add object(s) along with checking if the
  partition (and its subpartitions) conflicts with any of the original
  ones.
  This is only for REORGANIZE PARTITION
  @param[in]	new_part	The new partition to check
  @param[in,out]	new_part_id	Partition id for both partition and
                                  subpartition, which would be increased
                                  by number of subpartitions per
                                  partition here
  @param[in,out]	all_news	To store the alter_part_add objects
  @retval	false	On success
  @retval	true	On failure */
  bool create_new_checking_conflict(partition_element *new_part,
                                    uint &new_part_id,
                                    alter_part_array &all_news);

  /** Create alter_part_drop object(s) along with checking if the
  partition (and its subpartitions) conflicts with any of the to
  be created ones.
  This is only for REORGANIZE PARTITION
  @param[in]	old_part	The old partition to check
  @param[in,out]	old_part_id	Partition id for this partition or
                                  the first subpartition, which would
                                  be increased by number of subpartitions
                                  per partition here
  @param[in,out]	to_drop		To store the alter_part_drop objects
  @retval	false	On success
  @retval	true	On failure */
  bool create_old_checking_conflict(partition_element *old_part,
                                    uint &old_part_id,
                                    alter_part_array &to_drop);

  /** Check if the two (sub)partitions conflict with each other.
  That is they have same name and both are innodb_file_per_table
  @param[in]	new_part	New partition to check
  @param[in]	old_part	Old partition to check
  @retval true	Conflict
  @retval	false	Not conflict */
  bool is_conflict(const partition_element *new_part,
                   const partition_element *old_part);

  /** Create alter_part_* object(s) for subpartitions of a partition,
  or the partition itself
  @param[in,out]	array		Where to store the new object(s)
  @param[in]	part		partition_element to handle
  @param[in,out]	part_id		Partition id for both partition and
                                  subpartition, which would be increased
                                  by number of object(s) created
  @param[in]	old_part_id	Start partition id of the table before
                                  ALTER TABLE
  @param[in]	state		Partition state
  @param[in]	conflict	Only valid when state is
                                  PART_TO_BE_ADDED. True if the new
                                  (sub)partition has the same name with
                                  an exist one and they are of
                                  innodb_file_per_table
  @retval	false	On success
  @retval	true	On failure */
  bool create_one(alter_part_array &array, partition_element *part,
                  uint &part_id, uint old_part_id, partition_state state,
                  bool conflict);

  /** Create the specified alter_part_* object
  @param[in]	part_id		Partition id for current partition
  @param[in]	old_part_id	Start partition id of the table before
                                  ALTER TABLE
  @param[in]	state		Partition state
  @param[in]	tablespace	Tablespace specified explicitly
  @param[in]	conflict	Only valid when state is
                                  PART_TO_BE_ADDED. True if the new
                                  (sub)partition has the same name with
                                  an exist one and they are of
                                  innodb_file_per_table
  @return alter_part_* object or nullptr */
  alter_part *create_one_low(uint &part_id, uint old_part_id,
                             partition_state state, const char *tablespace,
                             bool conflict);

 private:
  /** InnoDB transaction */
  trx_t *const m_trx;

  /** InnoDB partition specific Handler_share */
  Ha_innopart_share *const m_part_share;

  /** ALTER information */
  const Alter_inplace_info *const m_ha_alter_info;

  /** Partition info of the table before ALTER TABLE */
  partition_info *const m_old_part_info;

  /** Current innodb_file_per_table value */
  bool m_file_per_table;
};

/** Helper class for in-place alter partitions, see handler.h */
class alter_parts : public inplace_alter_handler_ctx {
 public:
  /** Constructor
  @param[in,out]	trx		InnoDB transaction
  @param[in,out]	part_share	Innopart share
  @param[in]	ha_alter_info	ALTER information
  @param[in]	old_part_info	Partition info of the table before
                                  ALTER TABLE
  @param[in,out]	new_partitions	Altered partition helper */
  alter_parts(trx_t *trx, Ha_innopart_share *part_share,
              const Alter_inplace_info *ha_alter_info,
              partition_info *old_part_info, Altered_partitions *new_partitions)
      : m_trx(trx),
        m_part_share(part_share),
        m_ha_alter_info(ha_alter_info),
        m_new_partitions(new_partitions),
        m_factory(trx, ha_alter_info, part_share, old_part_info),
        m_news(),
        m_to_drop() {}

  /** Destructor */
  ~alter_parts();

  /** Create the to be created partitions and update internal
  structures with concurrent writes blocked, while preparing
  ALTER TABLE.
  @param[in]	old_dd_tab	dd::Table before ALTER TABLE
  @param[in,out]	new_dd_tab	dd::Table after ALTER TABLE
  @param[in,out]	altered_table	Table definition after the ALTER
  @return 0 or error number, my_error() should be called by callers */
  int prepare(const dd::Table &old_dd_tab, dd::Table &new_dd_tab,
              TABLE *altered_table);

  /** Notify the storage engine that the changes made during
  prepare_inplace_alter_table() and inplace_alter_table()
  will be rolled back for all the partitions. */
  void rollback();

  /** Try to commit the changes made during prepare_inplace_alter_table()
  inside the storage engine. This is protected by MDL_EXCLUSIVE.
  @param[in]	old_dd_tab	dd::Table before ALTER TABLE
  @param[in,out]	new_dd_tab	dd::Table after ALTER TABLE
  @param[in]	table		Table definition before the ALTER
  @param[in,out]	altered_table	Table definition after the ALTER
  @return 0 or error number, my_error() should be called by callers */
  int try_commit(const dd::Table &old_dd_tab, dd::Table &new_dd_tab,
                 const TABLE *table, TABLE *altered_table);

  /** Determine if this is an ALTER TABLE ... PARTITION operation
  @param[in]	ha_alter_info	thd DDL operation
  @return whether it is a such kind of operation */
  static inline bool apply_to(const Alter_inplace_info *ha_alter_info) {
    return ((ha_alter_info->handler_flags & OPERATIONS) != 0);
  }

  /** Determine if copying data between partitions is necessary
  @param[in]	ha_alter_info	thd DDL operation
  @return whether it is necessary to copy data */
  static inline bool need_copy(const Alter_inplace_info *ha_alter_info) {
    ut_ad(apply_to(ha_alter_info));

    /* Basically, only DROP PARTITION, ADD PARTITION for RANGE/LIST
    partitions don't require copying data between partitions */
    if (ha_alter_info->handler_flags & Alter_inplace_info::ADD_PARTITION) {
      switch (ha_alter_info->modified_part_info->part_type) {
        case partition_type::RANGE:
        case partition_type::LIST:
          return (false);
        default:
          break;
      }
    }

    return (
        !(ha_alter_info->handler_flags & (Alter_inplace_info::DROP_PARTITION)));
  }

 private:
  /** Initialize the m_news and m_to_drop array here
  @param[in]	old_dd_tab	dd::Table before ALTER TABLE
  @param[in]	new_dd_tab	dd::Table after ALTER TABLE
  @retval true if success
  @retval false on failure */
  bool prepare_alter_part(const dd::Table &old_dd_tab, dd::Table &new_dd_tab);

  /** Prepare or commit for all the partitions in table after ALTER TABLE
  @param[in]	old_dd_tab	dd::Table before ALTER TABLE
  @param[in,out]	new_dd_tab	dd::Table after ALTER TABLE
  @param[in,out]	altered_table	Table definition after the ALTER
  @param[in]	prepare		true if it's in prepare phase,
                                  false if it's in commit phase
  @return 0 or error number */
  int prepare_or_commit_for_new(const dd::Table &old_dd_tab,
                                dd::Table &new_dd_tab, TABLE *altered_table,
                                bool prepare);

  /** Prepare or commit for all the partitions in table before ALTER TABLE
  @param[in]	old_dd_tab	dd::Table before ALTER TABLE
  @param[in,out]	altered_table	Table definition after the ALTER
  @param[in]	prepare		true if it's in prepare phase,
                                  false if it's in commit phase
  @return 0 or error number */
  int prepare_or_commit_for_old(const dd::Table &old_dd_tab,
                                TABLE *altered_table, bool prepare);

 public:
  /** Operations that the native partitioning can perform inplace */
  static constexpr Alter_inplace_info::HA_ALTER_FLAGS OPERATIONS =
      Alter_inplace_info::ADD_PARTITION | Alter_inplace_info::DROP_PARTITION |
      Alter_inplace_info::ALTER_REBUILD_PARTITION |
      Alter_inplace_info::COALESCE_PARTITION |
      Alter_inplace_info::REORGANIZE_PARTITION;

 private:
  /** InnoDB transaction */
  trx_t *const m_trx;

  /** InnoDB partition specific Handler_share */
  Ha_innopart_share *const m_part_share;

  /** Operation being performed */
  const Alter_inplace_info *const m_ha_alter_info;

  /** New partitions helper */
  Altered_partitions *const m_new_partitions;

  /** alter_part factory which creates all the necessary alter_part_* */
  alter_part_factory m_factory;

  /** The alter_part array for all the newly created partitions */
  alter_part_array m_news;

  /** The alter_part array for all the to be dropped partitions */
  alter_part_array m_to_drop;
};

/** Class which handles the partition of state PART_NORMAL.
See comments for alter_part_factory::create_for_reorg
and alter_part_factory::create_for_non_reorg. */
class alter_part_normal : public alter_part {
 public:
  /** Constructor
  @param[in]	part_id		Partition id in the table. This could
                                  be partition id for either old table
                                  or new table, callers should remember
                                  which one is applicable
  @param[in]	state		Partition state of the partition on
                                  which this class will do operations.
                                  If this is for one partition in new
                                  table, the partition state is the same
                                  for both the new partition and the
                                  corresponding old partition
  @param[in,out]	old		InnoDB table object for old partition,
                                  default is nullptr, which means there
                                  is no corresponding object */
  alter_part_normal(uint part_id, partition_state state, dict_table_t *old)
      : /* Table name is not used in this class, so pass a fake
        one */
        alter_part(nullptr, part_id, state, old->name.m_name, old) {}

  /** Destructor */
  ~alter_part_normal() {}

  /** Prepare
  @param[in,out]	altered_table	Table definition after the ALTER
  @param[in]	old_part	the stored old partition or nullptr
                                  if no corresponding one exists
  @param[in,out]	new_part	the stored new partition or nullptr
                                  if no corresponding one exists
  @return 0 or error number */
  int prepare(TABLE *altered_table, const dd::Partition *old_part,
              dd::Partition *new_part) {
    ut_ad(old_part->name() == new_part->name());

    dd_copy_private<dd::Partition>(*new_part, *old_part);

    return (0);
  }

  /** Try to commit
  @param[in]	table		Table definition before the ALTER
  @param[in,out]	altered_table	Table definition after the ALTER
  @param[in]	old_part	the stored old partition or nullptr
                                  if no corresponding one exists
  @param[in,out]	new_part	the stored new partition or nullptr
                                  if no corresponding one exists
  @return 0 or error number */
  int try_commit(const TABLE *table, TABLE *altered_table,
                 const dd::Partition *old_part, dd::Partition *new_part) {
    ut_ad(m_old != nullptr);

    btr_drop_ahi_for_table(m_old);

    mutex_enter(&dict_sys->mutex);
    dd_table_close(m_old, nullptr, nullptr, true);
    dict_table_remove_from_cache(m_old);
    mutex_exit(&dict_sys->mutex);
    return (0);
  }
};

/** Class which handles the partition of the state PART_TO_BE_ADDED.
See comments for alter_part_factory::create_for_reorg
and alter_part_factory::create_for_non_reorg. */
class alter_part_add : public alter_part {
 public:
  /** Constructor
  @param[in]	part_id		Partition id in the table. This could
                                  be partition id for either old table
                                  or new table, callers should remember
                                  which one is applicable
  @param[in]	state		Partition state of the partition on
                                  which this class will do operations.
                                  If this is for one partition in new
                                  table, the partition state is the same
                                  for both the new partition and the
                                  corresponding old partition
  @param[in]	table_name	Partitioned table name, in the form
                                  of db/table, which already considers
                                  the charset
  @param[in]	tablespace	Tablespace specified explicitly
  @param[in,out]	trx		InnoDB transaction
  @param[in]	ha_alter_info	ALTER information
  @param[in]	file_per_table	Current value of innodb_file_per_table
  @param[in]	autoinc		Next autoinc value to use
  @param[in]	conflict	True if there is already a partition
                                  table with the same name */
  alter_part_add(uint part_id, partition_state state, const char *table_name,
                 const char *tablespace, trx_t *trx,
                 const Alter_inplace_info *ha_alter_info, bool file_per_table,
                 ib_uint64_t autoinc, bool conflict)
      : alter_part(trx, part_id, state, table_name, nullptr),
        m_ha_alter_info(ha_alter_info),
        m_file_per_table(file_per_table),
        m_autoinc(autoinc),
        m_conflict(conflict) {
    if (tablespace == nullptr || tablespace[0] == '\0') {
      m_tablespace[0] = '\0';
    } else {
      strcpy(m_tablespace, tablespace);
    }
  }

  /** Destructor */
  ~alter_part_add() {}

  /** Prepare
  @param[in,out]	altered_table	Table definition after the ALTER
  @param[in]	old_part	the stored old partition or nullptr
                                  if no corresponding one exists
  @param[in,out]	new_part	the stored new partition or nullptr
                                  if no corresponding one exists
  @return 0 or error number */
  int prepare(TABLE *altered_table, const dd::Partition *old_part,
              dd::Partition *new_part) {
    ut_ad(old_part != nullptr);
    ut_ad(new_part != nullptr);
    char part_name[FN_REFLEN];

    if (is_shared_tablespace(m_tablespace)) {
      my_printf_error(ER_ILLEGAL_HA_CREATE_OPTION,
                      PARTITION_IN_SHARED_TABLESPACE, MYF(0));
      return (HA_ERR_INTERNAL_ERROR);
    }

    build_partition_name(new_part, need_rename(), part_name);

    int error = create(part_name, new_part, altered_table, m_tablespace,
                       m_file_per_table, m_autoinc);

    if (error == 0 && alter_parts::need_copy(m_ha_alter_info)) {
      mutex_enter(&dict_sys->mutex);
      m_new = dict_table_check_if_in_cache_low(part_name);
      ut_ad(m_new != nullptr);
      m_new->acquire();
      dict_table_ddl_release(m_new);
      mutex_exit(&dict_sys->mutex);

      return (m_new == nullptr ? DB_TABLE_NOT_FOUND : 0);
    }

    return (error);
  }

  /** Try to commit
  @param[in]	table		Table definition before the ALTER
  @param[in,out]	altered_table	Table definition after the ALTER
  @param[in]	old_part	the stored old partition or nullptr
                                  if no corresponding one exists
  @param[in,out]	new_part	the stored new partition or nullptr
                                  if no corresponding one exists
  @return 0 or error number */
  int try_commit(const TABLE *table, TABLE *altered_table,
                 const dd::Partition *old_part, dd::Partition *new_part) {
    int error = 0;

    if (need_rename()) {
      char old_name[FN_REFLEN];
      char new_name[FN_REFLEN];
      build_partition_name(new_part, true, old_name);
      build_partition_name(new_part, false, new_name);
      error = innobase_basic_ddl::rename_impl<dd::Partition>(
          m_trx->mysql_thd, old_name, new_name, new_part, new_part);
    }

    if (m_new != nullptr) {
      dd_table_close(m_new, m_trx->mysql_thd, nullptr, false);
      m_new = nullptr;
    }

    return (error);
  }

  /** Rollback */
  void rollback() {
    /* Release the new table so that in post DDL, this table can be
    rolled back. */
    if (m_new != nullptr) {
      dd_table_close(m_new, m_trx->mysql_thd, nullptr, false);
      m_new = nullptr;
    }
  }

 private:
  /** Check if the new partition file needs a temporary name and
  should be renamed at last */
  bool need_rename() const { return (m_conflict); }

 private:
  /** ALTER information */
  const Alter_inplace_info *m_ha_alter_info;

  /** Current value of innodb_file_per_table */
  const bool m_file_per_table;

  /** Next AUTOINC value to use */
  const ib_uint64_t m_autoinc;

  /** True if there is already a partition table with the same name */
  const bool m_conflict;

  /** Tablespace of this partition */
  char m_tablespace[FN_REFLEN + 1];
};

/** Class which handles the partition of states
PART_TO_BE_DROPPED, PART_TO_BE_REORGED and PART_REORGED_DROPPED.
See comments for alter_part_factory::create_for_reorg
and alter_part_factory::create_for_non_reorg. */
class alter_part_drop : public alter_part {
 public:
  /** Constructor
  @param[in]	part_id		Partition id in the table. This could
                                  be partition id for either old table
                                  or new table, callers should remember
                                  which one is applicable
  @param[in]	state		Partition state of the partition on
                                  which this class will do operations.
                                  If this is for one partition in new
                                  table, the partition state is the same
                                  for both the new partition and the
                                  corresponding old partition
  @param[in]	table_name	Partitioned table name, in the form
                                  of db/table, which already considers
                                  the charset
  @param[in,out]	trx		InnoDB transaction
  @param[in,out]	old		InnoDB table object for old partition,
                                  default is nullptr, which means there
                                  is no corresponding object
  @param[in]	conflict	True if there is already a partition
                                  table with the same name */
  alter_part_drop(uint part_id, partition_state state, const char *table_name,
                  trx_t *trx, dict_table_t *old, bool conflict)
      : alter_part(trx, part_id, state, table_name, old),
        m_conflict(conflict) {}

  /** Destructor */
  ~alter_part_drop() {}

  /** Try to commit
  @param[in]	table		Table definition before the ALTER
  @param[in,out]	altered_table	Table definition after the ALTER
  @param[in]	old_part	the stored old partition or nullptr
                                  if no corresponding one exists
  @param[in,out]	new_part	the stored new partition or nullptr
                                  if no corresponding one exists
  @return 0 or error number */
  int try_commit(const TABLE *table, TABLE *altered_table,
                 const dd::Partition *old_part, dd::Partition *new_part) {
    ut_ad(new_part == nullptr);

    mutex_enter(&dict_sys->mutex);
    dict_table_ddl_acquire(m_old);
    mutex_exit(&dict_sys->mutex);
    dd_table_close(m_old, nullptr, nullptr, false);

    int error;
    char part_name[FN_REFLEN];
    THD *thd = m_trx->mysql_thd;

    build_partition_name(old_part, false, part_name);

    if (!m_conflict) {
      error = innobase_basic_ddl::delete_impl<dd::Partition>(thd, part_name,
                                                             old_part);
    } else {
      /* Have to rename it to a temporary name to prevent
      name conflict, because later deleting table doesn't
      remove the data file at once. Also notice that don't
      use the #tmp name, because it could be already used
      by the corresponding new partition. */
      mem_heap_t *heap = mem_heap_create(FN_REFLEN);
      char db_buf[NAME_LEN + 1];
      char tbl_buf[NAME_LEN + 1];
      MDL_ticket *mdl_ticket = nullptr;

      char *temp_name = dict_mem_create_temporary_tablename(
          heap, m_old->name.m_name, m_old->id);

      /* Acquire mdl lock on the temporary table name. */
      dd_parse_tbl_name(temp_name, db_buf, tbl_buf, nullptr, nullptr, nullptr);

      if (dd::acquire_exclusive_table_mdl(thd, db_buf, tbl_buf, false,
                                          &mdl_ticket)) {
        mem_heap_free(heap);
        return (HA_ERR_GENERIC);
      }

      error = innobase_basic_ddl::rename_impl<dd::Partition>(
          thd, part_name, temp_name, old_part, old_part);
      if (error == 0) {
        error = innobase_basic_ddl::delete_impl<dd::Partition>(thd, temp_name,
                                                               old_part);
      }

      mem_heap_free(heap);
    }

    return (error);
  }

 private:
  /** True if there is already a partition table with the same name */
  const bool m_conflict;
};

/** Class which handles the partition of the state PART_CHANGED.
See comments for alter_part_factory::create_for_reorg
and alter_part_factory::create_for_non_reorg. */
class alter_part_change : public alter_part {
 public:
  /** Constructor
  @param[in]	part_id		Partition id in the table. This could
                                  be partition id for either old table
                                  or new table, callers should remember
                                  which one is applicable
  @param[in]	state		Partition state of the partition on
                                  which this class will do operations.
                                  If this is for one partition in new
                                  table, the partition state is the same
                                  for both the new partition and the
                                  corresponding old partition
  @param[in]	table_name	Partitioned table name, in the form
                                  of db/table, which already considers
                                  the chraset
  @param[in]	tablespace	Tablespace specified explicitly
  @param[in,out]	trx		InnoDB transaction
  @param[in,out]	old		InnoDB table object for old partition,
                                  default is nullptr, which means there
                                  is no corresponding object
  @param[in]	ha_alter_info	ALTER information
  @param[in]	file_per_table	Current value of innodb_file_per_table
  @param[in]	autoinc		Next AUTOINC value to use */
  alter_part_change(uint part_id, partition_state state, const char *table_name,
                    const char *tablespace, trx_t *trx, dict_table_t *old,
                    const Alter_inplace_info *ha_alter_info,
                    bool file_per_table, ib_uint64_t autoinc)
      : alter_part(trx, part_id, state, table_name, old),
        m_ha_alter_info(ha_alter_info),
        m_file_per_table(file_per_table),
        m_autoinc(autoinc) {
    if (tablespace == nullptr || tablespace[0] == '\0') {
      m_tablespace[0] = '\0';
    } else {
      strcpy(m_tablespace, tablespace);
    }
  }

  /** Destructor */
  ~alter_part_change() {}

  /** Prepare
  @param[in,out]	altered_table	Table definition after the ALTER
  @param[in]	old_part	the stored old partition or nullptr
                                  if no corresponding one exists
  @param[in,out]	new_part	the stored new partition or nullptr
                                  if no corresponding one exists
  @return 0 or error number */
  int prepare(TABLE *altered_table, const dd::Partition *old_part,
              dd::Partition *new_part);

  /** Try to commit
  @param[in]	table		Table definition before the ALTER
  @param[in,out]	altered_table	Table definition after the ALTER
  @param[in]	old_part	the stored old partition or nullptr
                                  if no corresponding one exists
  @param[in,out]	new_part	the stored new partition or nullptr
                                  if no corresponding one exists
  @return 0 or error number */
  int try_commit(const TABLE *table, TABLE *altered_table,
                 const dd::Partition *old_part, dd::Partition *new_part);

  /** Rollback */
  void rollback() {
    /* Release the new table so that in post DDL, this table can be
    rolled back. */
    if (m_new != nullptr) {
      dd_table_close(m_new, m_trx->mysql_thd, nullptr, false);
      m_new = nullptr;
    }
  }

 private:
  /** ALTER information */
  const Alter_inplace_info *m_ha_alter_info;

  /** Current value of innodb_file_per_table */
  const bool m_file_per_table;

  /** Next AUTOINC value to use */
  const ib_uint64_t m_autoinc;

  /** Tablespace of this partition */
  char m_tablespace[FN_REFLEN + 1];
};

/** Prepare
@param[in,out]	altered_table	Table definition after the ALTER
@param[in]	old_part	the stored old partition or nullptr
                                if no corresponding one exists
@param[in,out]	new_part	the stored new partition or nullptr
                                if no corresponding one exists
@return 0 or error number */
int alter_part_change::prepare(TABLE *altered_table,
                               const dd::Partition *old_part,
                               dd::Partition *new_part) {
  ut_ad(old_part != nullptr);
  ut_ad(new_part != nullptr);

  /* In some scenario, it could be unnecessary to create partition
  with temporary name, for example, old one is in innodb_system while
  new one is innodb_file_per_table. However, this would result in
  same table name for two tables, which is confusing. So the temporary
  name is used always and final rename is necessary too */
  char part_name[FN_REFLEN];
  build_partition_name(new_part, true, part_name);

  int error = create(part_name, new_part, altered_table, m_tablespace,
                     m_file_per_table, m_autoinc);

  if (error == 0) {
    mutex_enter(&dict_sys->mutex);
    m_new = dict_table_check_if_in_cache_low(part_name);
    ut_ad(m_new != nullptr);
    m_new->acquire();
    dict_table_ddl_release(m_new);
    mutex_exit(&dict_sys->mutex);

    return (m_new == nullptr);
  }

  return (error);
}

/** Try to commit
@param[in]	table		Table definition before the ALTER
@param[in,out]	altered_table	Table definition after the ALTER
@param[in]	old_part	the stored old partition or nullptr
                                if no corresponding one exists
@param[in,out]	new_part	the stored new partition or nullptr
                                if no corresponding one exists
@return 0 or error number */
int alter_part_change::try_commit(const TABLE *table, TABLE *altered_table,
                                  const dd::Partition *old_part,
                                  dd::Partition *new_part) {
  ut_ad(old_part != nullptr);
  ut_ad(new_part != nullptr);
  ut_ad(old_part->name() == new_part->name());

  THD *thd = m_trx->mysql_thd;
  char db_buf[NAME_LEN + 1];
  char tbl_buf[NAME_LEN + 1];
  char *temp_old_name = dict_mem_create_temporary_tablename(
      m_old->heap, m_old->name.m_name, m_old->id);

  mutex_enter(&dict_sys->mutex);
  dict_table_ddl_acquire(m_old);
  mutex_exit(&dict_sys->mutex);
  dd_table_close(m_old, nullptr, nullptr, false);

  /* Acquire mdl lock on the temporary table name. */
  dd_parse_tbl_name(temp_old_name, db_buf, tbl_buf, nullptr, nullptr, nullptr);

  MDL_ticket *mdl_ticket = nullptr;
  if (dd::acquire_exclusive_table_mdl(thd, db_buf, tbl_buf, false,
                                      &mdl_ticket)) {
    return (HA_ERR_GENERIC);
  }

  char old_name[FN_REFLEN];
  char temp_name[FN_REFLEN];
  build_partition_name(new_part, false, old_name);
  build_partition_name(new_part, true, temp_name);

  int error;

  error = innobase_basic_ddl::rename_impl<dd::Partition>(
      thd, old_name, temp_old_name, old_part, old_part);
  if (error == 0) {
    error = innobase_basic_ddl::rename_impl<dd::Partition>(
        thd, temp_name, old_name, new_part, new_part);
    if (error == 0) {
      error = innobase_basic_ddl::delete_impl<dd::Partition>(thd, temp_old_name,
                                                             old_part);
    }
  }

  if (m_new != nullptr) {
    dd_table_close(m_new, thd, nullptr, false);
    m_new = nullptr;
  }

  return (error);
}

/** Create alter_part_* object(s) for subpartitions of a partition,
or the partition itself
@param[in,out]	array		Where to store the new object(s)
@param[in]	part		partition_element to handle
@param[in,out]	part_id		Partition id for both partition and
                                subpartition, which would be increased
                                by number of object(s) created
@param[in]	old_part_id	Start partition id of the table before
                                ALTER TABLE
@param[in]	state		Partition state
@param[in]	conflict	Only valid when state is
                                PART_TO_BE_ADDED. True if the new
                                (sub)partition has the same name with
                                an exist one and they are of
                                innodb_file_per_table
@retval false	On success
@retval true	On failure */
bool alter_part_factory::create_one(alter_part_array &array,
                                    partition_element *part, uint &part_id,
                                    uint old_part_id, partition_state state,
                                    bool conflict) {
  if (part->subpartitions.elements > 0) {
    partition_element *sub_elem;
    List_iterator_fast<partition_element> new_sub_it(part->subpartitions);
    while ((sub_elem = new_sub_it++) != nullptr) {
      const char *tablespace = partition_get_tablespace(
          m_ha_alter_info->create_info->tablespace, part, sub_elem);
      alter_part *alter =
          create_one_low(part_id, old_part_id++, state, tablespace, conflict);
      if (alter == nullptr) {
        return (true);
      }

      ++part_id;
      array.push_back(alter);
    }
  } else {
    const char *tablespace = partition_get_tablespace(
        m_ha_alter_info->create_info->tablespace, part, nullptr);
    alter_part *alter =
        create_one_low(part_id, old_part_id++, state, tablespace, conflict);
    if (alter == nullptr) {
      return (true);
    }

    ++part_id;
    array.push_back(alter);
  }

  return (false);
}

/** Create the specified alter_part_* object
@param[in]	part_id		Partition id for current partition

@param[in]	old_part_id	Start partition id of the table before
                                ALTER TABLE
@param[in]	state		Partition state
@param[in]	tablespace	Tablespace specified explicitly
@param[in]	conflict	Only valid when state is
                                PART_TO_BE_ADDED. True if the new
                                (sub)partition has the same name with
                                an exist one and they are of
                                innodb_file_per_table
@return alter_part_* object or nullptr */
alter_part *alter_part_factory::create_one_low(uint &part_id, uint old_part_id,
                                               partition_state state,
                                               const char *tablespace,
                                               bool conflict) {
  alter_part *alter_part = nullptr;

  switch (state) {
    case PART_NORMAL:
      alter_part =
          UT_NEW(alter_part_normal(part_id, state,
                                   m_part_share->get_table_part(old_part_id)),
                 mem_key_partitioning);
      break;
    case PART_TO_BE_ADDED:
      alter_part = UT_NEW(
          alter_part_add(part_id, state,
                         m_part_share->get_table_share()->normalized_path.str,
                         tablespace, m_trx, m_ha_alter_info, m_file_per_table,
                         m_part_share->next_auto_inc_val, conflict),
          mem_key_partitioning);
      break;
    case PART_TO_BE_DROPPED:
    case PART_TO_BE_REORGED:
    case PART_REORGED_DROPPED:
      alter_part = UT_NEW(
          alter_part_drop(part_id, state,
                          m_part_share->get_table_share()->normalized_path.str,
                          m_trx, m_part_share->get_table_part(old_part_id),
                          conflict),
          mem_key_partitioning);
      break;
    case PART_CHANGED:
      alter_part = UT_NEW(
          alter_part_change(
              part_id, state,
              m_part_share->get_table_share()->normalized_path.str, tablespace,
              m_trx, m_part_share->get_table_part(old_part_id), m_ha_alter_info,
              m_file_per_table, m_part_share->next_auto_inc_val),
          mem_key_partitioning);
      break;
    default:
      ut_ad(0);
  }

  return (alter_part);
}

/** Create alter_part_add object(s) along with checking if the
partition (and its subpartitions) conflicts with any of the original ones
This is only for REORGANIZE PARTITION
@param[in]	new_part	The new partition to check
@param[in,out]	new_part_id	Partition id for both partition and
                                subpartition, which would be increased
                                by number of subpartitions per partition here
@param[in,out]	all_news	To store the alter_part_add objects here
@retval	false	On success
@retval	true	On failure */
bool alter_part_factory::create_new_checking_conflict(
    partition_element *new_part, uint &new_part_id,
    alter_part_array &all_news) {
  ut_ad((m_ha_alter_info->handler_flags &
         Alter_inplace_info::REORGANIZE_PARTITION) != 0);

  partition_info *part_info = m_ha_alter_info->modified_part_info;
  /* To compare with this partition list which contains all the
  to be reorganized partitions */
  List_iterator_fast<partition_element> tmp_part_it(part_info->temp_partitions);
  partition_element *tmp_part_elem;

  while ((tmp_part_elem = tmp_part_it++) != nullptr) {
    if (!is_conflict(new_part, tmp_part_elem)) {
      continue;
    }

    if (m_ha_alter_info->modified_part_info->is_sub_partitioned()) {
      List_iterator_fast<partition_element> tmp_sub_it(
          tmp_part_elem->subpartitions);
      partition_element *tmp_sub_elem;
      List_iterator_fast<partition_element> new_sub_it(new_part->subpartitions);
      partition_element *new_sub_elem;

      while ((new_sub_elem = new_sub_it++) != nullptr) {
        ut_ad(new_sub_elem->partition_name != nullptr);
        tmp_sub_elem = tmp_sub_it++;
        ut_ad(tmp_sub_elem != nullptr);
        ut_ad(tmp_sub_elem->partition_name != nullptr);

        bool conflict = is_conflict(new_sub_elem, tmp_sub_elem);
        if (create_one(all_news, new_sub_elem, new_part_id, 0, PART_TO_BE_ADDED,
                       conflict)) {
          return (true);
        }
      }
      ut_ad((tmp_sub_elem = tmp_sub_it++) == nullptr);
    } else {
      if (create_one(all_news, new_part, new_part_id, 0, PART_TO_BE_ADDED,
                     true)) {
        return (true);
      }
    }

    /* Once matched, all are done */
    return (false);
  }

  return (
      create_one(all_news, new_part, new_part_id, 0, PART_TO_BE_ADDED, false));
}

/** Create alter_part_drop object(s) along with checking if the
partition (and its subpartitions) conflicts with any of the to
be created ones.
This is only for REORGANIZE PARTITION
@param[in]	old_part	The old partition to check
@param[in,out]	old_part_id	Partition id for this partition or
                                the first subpartition, which would
                                be increased by number of subpartitions
                                per partition here
@param[in,out]	to_drop		To store the alter_part_drop objects
@retval	false	On success
@retval	true	On failure */
bool alter_part_factory::create_old_checking_conflict(
    partition_element *old_part, uint &old_part_id, alter_part_array &to_drop) {
  ut_ad((m_ha_alter_info->handler_flags &
         Alter_inplace_info::REORGANIZE_PARTITION) != 0);

  partition_info *part_info = m_ha_alter_info->modified_part_info;
  /* To compare with this partition list which contains all the
  new to be added partitions */
  List_iterator_fast<partition_element> part_it(part_info->partitions);
  partition_element *part_elem;

  while ((part_elem = part_it++) != nullptr) {
    if (!is_conflict(part_elem, old_part)) {
      continue;
    }

    if (m_ha_alter_info->modified_part_info->is_sub_partitioned()) {
      List_iterator_fast<partition_element> sub_it(part_elem->subpartitions);
      partition_element *sub_elem;
      List_iterator_fast<partition_element> old_sub_it(old_part->subpartitions);
      partition_element *old_sub_elem;

      while ((old_sub_elem = old_sub_it++) != nullptr) {
        ut_ad(old_sub_elem->partition_name != nullptr);
        sub_elem = sub_it++;
        ut_ad(sub_elem != nullptr);
        ut_ad(sub_elem->partition_name != nullptr);

        bool conflict = is_conflict(sub_elem, old_sub_elem);
        if (create_one(to_drop, old_sub_elem, old_part_id, old_part_id,
                       PART_TO_BE_REORGED, conflict)) {
          return (true);
        }
      }
      ut_ad((sub_elem = sub_it++) == nullptr);
    } else {
      if (create_one(to_drop, old_part, old_part_id, old_part_id,
                     PART_TO_BE_REORGED, true)) {
        return (true);
      }
    }

    /* Once matched, all are done */
    return (false);
  }

  return (create_one(to_drop, old_part, old_part_id, old_part_id,
                     PART_TO_BE_REORGED, false));
}

/** Check if the two (sub)partitions conflict with each other,
Which means they have same name.
@param[in]	new_part	New partition to check
@param[in]	old_part	Old partition to check
@retval true	Conflict
@retval false	Not conflict */
bool alter_part_factory::is_conflict(const partition_element *new_part,
                                     const partition_element *old_part) {
  if (my_strcasecmp(system_charset_info, new_part->partition_name,
                    old_part->partition_name) != 0) {
    return (false);
  }

  /* To prevent the conflict(same) names in table cache, not to
  check the innodb_file_per_table */
  return (true);
}

/** Suppose that there is a table with 4 range partitions: p0, p1, p2, p3,
and the p2 and p3 are going to be reorganized into p21, p22, p31, p33.

In modified_part_info->temp_partitions list, there are only p2 and p3
with the state PART_TO_BE_REORGED, while in modified_part_info->partitions
list, it contains
{PART_NORMAL, PART_NORMAL, PART_TO_BE_ADDED, PART_TO_BE_ADDED,
PART_TO_BE_ADDED, PART_TO_BE_ADDED}.

So finally, the to_drop array would contain
{alter_part_drop, alter_part_drop}, which are for p2, p3;
the all_news array would contains
{alter_part_normal, alter_part_normal, alter_part_add, alter_part_add,
alter_part_add, alter_part_add}.

Note that the scenario that reorganized and to be reorganized
partition/subpartition have the same name, would be checked here too */

/** Create the alter_part_* objects when it's an operation like
REORGANIZE PARTITION
@param[in,out]	to_drop		To store the alter_part_* objects
                                for partitions to be dropped
@param[in,out]	all_news	To store the alter_part_* objects
                                for partitions in table after ALTER TABLE
@return false	On success
@retval true	On failure */
bool alter_part_factory::create_for_reorg(alter_part_array &to_drop,
                                          alter_part_array &all_news) {
  ut_ad((m_ha_alter_info->handler_flags &
         Alter_inplace_info::REORGANIZE_PARTITION) != 0);
  ut_ad(m_ha_alter_info->modified_part_info->num_subparts ==
        m_old_part_info->num_subparts);

  partition_info *part_info = m_ha_alter_info->modified_part_info;
  /* This list contains only the to be reorganized partitions,
  the sequence is the same as the list of m_old_part_info,
  and they should be consecutive ones */
  List_iterator_fast<partition_element> tmp_part_it(part_info->temp_partitions);
  /* This list contains all the new partitions */
  List_iterator_fast<partition_element> part_it(part_info->partitions);
  /* This list contains all the old partitions */
  List_iterator_fast<partition_element> old_part_it(
      m_old_part_info->partitions);
  partition_element *part_elem;
  partition_element *tmp_part_elem;
  partition_element *old_part_elem;
  uint parts_per_part =
      part_info->is_sub_partitioned() ? part_info->num_subparts : 1;

  tmp_part_elem = tmp_part_it++;
  ut_ad(tmp_part_elem != nullptr);
  old_part_elem = old_part_it++;
  ut_ad(old_part_elem != nullptr);

  uint old_part_id = 0;
  uint new_part_id = 0;

  /* There are 3 steps here:
  1. Check if the old one is a to be reorganized one, if so, mark it
  and check next old one
  2. If not, check if the new one is a to be added one, if so, mark it
  and check next new one
  3. If not, the old one and the new one should point to the same
  partition */
  while ((part_elem = part_it++) != nullptr) {
    while (old_part_elem != nullptr && tmp_part_elem != nullptr &&
           strcmp(tmp_part_elem->partition_name,
                  old_part_elem->partition_name) == 0) {
      ut_ad(tmp_part_elem->part_state == PART_TO_BE_REORGED);

      if (create_old_checking_conflict(old_part_elem, old_part_id, to_drop)) {
        return (true);
      }

      old_part_elem = old_part_it++;
      tmp_part_elem = tmp_part_it++;
    }

    switch (part_elem->part_state) {
      case PART_TO_BE_ADDED:

        if (create_new_checking_conflict(part_elem, new_part_id, all_news)) {
          return (true);
        }

        break;

      case PART_NORMAL:

        ut_ad(strcmp(part_elem->partition_name,
                     old_part_elem->partition_name) == 0);

        if (create_one(all_news, part_elem, new_part_id, old_part_id,
                       PART_NORMAL, false)) {
          return (true);
        }

        old_part_elem = old_part_it++;
        old_part_id += parts_per_part;

        break;

      default:
        ut_ad(0);
    }
  }

  ut_ad(old_part_elem == nullptr);
  ut_ad(tmp_part_elem == nullptr);

  return (false);
}

/** Suppose that there is a table with 4 range partitions: p0, p1, p2, p3.

1. ADD PARTITION p4
modified_part_info->partitions list contains
{PART_NORMAL, PART_NORMAL, PART_NORMAL, PART_NORMAL, PART_TO_BE_ADDED}.

So finally, the to_drop array would contain
{}, which is empty;
the all_news array would contains
{alter_part_normal, alter_part_normal, alter_part_normal, alter_part_normal,
alter_part_add}.

2. DROP PARTITION p2
modified_part_info->partitions list contain
{PART_NORMAL, PART_NORMAL, PART_TO_BE_DROPPED, PART_NORMAL}.

So finally, the to_drop array would contain
{alter_part_drop}, which is for p2, so part_id is 2;
the all_news array would contains
{alter_part_normal, alter_part_normal, alter_part_normal}.


Suppose it's the same table with 4 partitions, but it's partitioned by HASH.

3. ADD PARTITION 2
modified_part_info->partitions list contains
{PART_CHANGED, PART_CHANGED, PART_CHANGED, PART_CHANGED, PART_TO_BE_ADDED,
PART_TO_BE_ADDED}.

So finally, the to_drop array would contain
{}, which is empty;
the all_news array would contains
{alter_part_change, alter_part_change, alter_part_change, alter_part_change,
alter_part_add, alter_part_add}.

4. COALESCE PARTITION 2
modified_part_info->partitions contains:
{PART_CHANGED, PART_CHANGED, PART_REORGED_DROPPED, PART_REORGED_DROPPED}.

So finally, the to_drop array would contain
{alter_part_drop, alter_part_drop}, which are for p2, p3, part_id are 2 and 3;
the all_news array would contains
{alter_part_change, alter_part_change}.

5. REBUILD PARTITION p0, p2
modified_part_info->partitions contains:
{PART_NORMAL, PART_CHANGED, PART_NORMAL, PART_CHANGED}.

So finally, the to_drop array would contain
{}, which is empty;
the all_news array would contains
{alter_part_normal, alter_part_change, alter_part_normal, alter_part_change}. */

/** Create the alter_part_* objects when it's NOT an operation like
REORGANIZE PARTITION
@param[in,out]	to_drop		To store the alter_part_* objects
                                for partitions to be dropped
@param[in,out]	all_news	To store the alter_part_* objects
                                for partitions in table after ALTER TABLE
@return	false	On success
@retval	true	On Failure */
bool alter_part_factory::create_for_non_reorg(alter_part_array &to_drop,
                                              alter_part_array &all_news) {
  ut_ad((m_ha_alter_info->handler_flags &
         Alter_inplace_info::REORGANIZE_PARTITION) == 0);

  partition_info *part_info = m_ha_alter_info->modified_part_info;
  uint parts_per_part =
      part_info->is_sub_partitioned() ? part_info->num_subparts : 1;
  List_iterator_fast<partition_element> part_it(part_info->partitions);
  partition_element *part_elem;
  uint old_part_id = 0;
  uint new_part_id = 0;

  while ((part_elem = part_it++) != nullptr) {
    partition_state state = part_elem->part_state;
    switch (state) {
      case PART_NORMAL:
      case PART_CHANGED:
        if (create_one(all_news, part_elem, new_part_id, old_part_id, state,
                       false)) {
          return (true);
        }

        old_part_id += parts_per_part;
        break;
      case PART_TO_BE_ADDED:
        if (create_one(all_news, part_elem, new_part_id, 0, state, false)) {
          return (true);
        }

        break;
      case PART_TO_BE_DROPPED:
      case PART_REORGED_DROPPED:
        if (create_one(to_drop, part_elem, old_part_id, old_part_id, state,
                       false)) {
          return (true);
        }

        break;
      default:
        ut_ad(0);
    }
  }

  return (false);
}

#ifndef DBUG_OFF
/** Check if the specified partition_state is of drop state
@param[in]	s	The state to be checked
@retval	true    if this is of a drop state
@retval	false   if not */
inline static bool is_drop_state(partition_state s) {
  return (s == PART_TO_BE_DROPPED || s == PART_REORGED_DROPPED ||
          s == PART_TO_BE_REORGED);
}
#endif

/** Check if the specified partition_state is of common state
@param[in]	s	The state to be checked
@retval	true	if this is of a common state
@retval	false	if not */
inline static bool is_common_state(partition_state s) {
  return (s == PART_NORMAL || s == PART_CHANGED);
}

/** Destructor */
alter_parts::~alter_parts() {
  for (alter_part *alter_part : m_news) {
    UT_DELETE(alter_part);
  }

  for (alter_part *alter_part : m_to_drop) {
    UT_DELETE(alter_part);
  }
}

/** Create the to be created partitions and update internal
structures with concurrent writes blocked, while preparing
ALTER TABLE.
@param[in]	old_dd_tab	dd::Table before ALTER TABLE
@param[in,out]	new_dd_tab	dd::Table after ALTER TABLE
@param[in,out]	altered_table	Table definition after the ALTER
@return 0 or error number, my_error() should be called by callers */
int alter_parts::prepare(const dd::Table &old_dd_tab, dd::Table &new_dd_tab,
                         TABLE *altered_table) {
  if (m_factory.create(m_to_drop, m_news)) {
    return (true);
  }

  if (m_part_share->get_table_share()->found_next_number_field) {
    dd_set_autoinc(new_dd_tab.se_private_data(),
                   m_ha_alter_info->create_info->auto_increment_value);
  }

  int error;
  error = prepare_or_commit_for_old(old_dd_tab, altered_table, true);
  if (error != 0) {
    return (error);
  }

  error =
      prepare_or_commit_for_new(old_dd_tab, new_dd_tab, altered_table, true);

  /* We don't have to prepare for the partitions that will be dropped. */

  return (error);
}

/** Notify the storage engine that the changes made during
prepare_inplace_alter_table() and inplace_alter_table()
will be rolled back for all the partitions. */
void alter_parts::rollback() {
  for (alter_part *alter_part : m_to_drop) {
    alter_part->rollback();
  }

  for (alter_part *alter_part : m_news) {
    alter_part->rollback();
  }
}

/** Try to commit the changes made during prepare_inplace_alter_table()
inside the storage engine.v This is protected by MDL_EXCLUSIVE.
@param[in]	old_dd_tab	dd::Table before ALTER TABLE
@param[in,out]	new_dd_tab	dd::Table after ALTER TABLE
@param[in]	table		Table definition before the ALTER
@param[in,out]	altered_table	Table definition after the ALTER
@return 0 or error number, my_error() should be called by callers */
int alter_parts::try_commit(const dd::Table &old_dd_tab, dd::Table &new_dd_tab,
                            const TABLE *table, TABLE *altered_table) {
  int error;
  /* Commit for the old ones first, to clear data files for new ones */
  error = prepare_or_commit_for_old(old_dd_tab, altered_table, false);
  if (error != 0) {
    return (error);
  }

  error =
      prepare_or_commit_for_new(old_dd_tab, new_dd_tab, altered_table, false);
  if (error != 0) {
    return (error);
  }

  return (0);
}

/** Prepare for all the partitions in table after ALTER TABLE
@param[in]	old_dd_tab	dd::Table before ALTER TABLE
@param[in,out]	new_dd_tab	dd::Table after ALTER TABLE
@param[in,out]	altered_table	Table definition after the ALTER
@param[in]	prepare		true if it's in prepare phase,
                                false if it's in commit phase
@return 0 or error number */
int alter_parts::prepare_or_commit_for_new(const dd::Table &old_dd_tab,
                                           dd::Table &new_dd_tab,
                                           TABLE *altered_table, bool prepare) {
  auto oldp = old_dd_tab.leaf_partitions().begin();
  uint new_part_id = 0;
  uint old_part_id = 0;
  uint drop_seq = 0;
  const dd::Partition *old_part = nullptr;
  int error = 0;

  for (auto new_part : *new_dd_tab.leaf_partitions()) {
    ut_ad(new_part_id < m_news.size());

    /* To add a new partition, there is no corresponding old one,
    otherwise, find the old one */
    partition_state s = m_news[new_part_id]->state();
    if (is_common_state(s)) {
      bool found = false;
      for (; oldp != old_dd_tab.leaf_partitions().end() && !found; ++oldp) {
        old_part = *oldp;

        ++old_part_id;
        if (drop_seq < m_to_drop.size() &&
            (old_part_id - 1 == m_to_drop[drop_seq]->part_id())) {
          ut_ad(is_drop_state(m_to_drop[drop_seq]->state()));
          ++drop_seq;
          continue;
        }

        found = true;
      }

      ut_ad(found);
      ut_ad(drop_seq <= m_to_drop.size());
      ut_ad(new_part->name() == old_part->name());
      ut_ad((new_part->parent() == nullptr) == (old_part->parent() == nullptr));
      ut_ad(new_part->parent() == nullptr ||
            new_part->parent()->name() == old_part->parent()->name());
    } else {
      ut_ad(s == PART_TO_BE_ADDED);
      /* Let's still set one to get the old table name */
      old_part = *(old_dd_tab.leaf_partitions().begin());
    }

    alter_part *alter_part = m_news[new_part_id];
    ut_ad(alter_part != nullptr);

    if (prepare) {
      error = alter_part->prepare(altered_table, old_part, new_part);
      if (error != 0) {
        return (error);
      }

      if (m_new_partitions != nullptr && alter_part->new_table() != nullptr) {
        m_new_partitions->set_part(new_part_id, alter_part->new_table());
      }
    } else {
      error =
          alter_part->try_commit(nullptr, altered_table, old_part, new_part);
      if (error != 0) {
        return (error);
      }
    }

    ++new_part_id;
  }

#ifdef UNIV_DEBUG
  ut_ad(drop_seq <= m_to_drop.size());
  for (uint i = drop_seq; i < m_to_drop.size(); ++i) {
    ut_ad(!is_common_state(m_to_drop[i]->state()));
  }
#endif /* UNIV_DEBUG */

  return (error);
}

/** Prepare or commit for all the partitions in table before ALTER TABLE
@param[in]	old_dd_tab	dd::Table before ALTER TABLE
@param[in,out]	altered_table	Table definition after the ALTER
@param[in]	prepare		true if it's in prepare phase,
                                false if it's in commit phase
@return 0 or error number */
int alter_parts::prepare_or_commit_for_old(const dd::Table &old_dd_tab,
                                           TABLE *altered_table, bool prepare) {
  uint old_part_id = 0;
  auto dd_part = old_dd_tab.leaf_partitions().begin();
  int error = 0;

  for (alter_part *alter_part : m_to_drop) {
    const dd::Partition *old_part = nullptr;

    for (; dd_part != old_dd_tab.leaf_partitions().end(); ++dd_part) {
      if (old_part_id++ < alter_part->part_id()) {
        continue;
      }

      old_part = *dd_part;
      ++dd_part;
      break;
    }
    ut_ad(old_part != nullptr);

    if (prepare) {
      error = alter_part->prepare(altered_table, old_part, nullptr);
    } else {
      error = alter_part->try_commit(nullptr, altered_table, old_part, nullptr);
    }

    if (error != 0) {
      return (error);
    }
  }

  return (error);
}

/** Determine if one ALTER TABLE can be done instantly on the partitioned table
@param[in]	ha_alter_info	the DDL operation
@param[in]	num_parts	number of partitions
@param[in]	part_share	the partitioned tables
@param[in]	old_table	old TABLE
@param[in]	altered_table	new TABLE
@return Instant_Type accordingly */
static inline Instant_Type innopart_support_instant(
    const Alter_inplace_info *ha_alter_info, uint16_t num_parts,
    const Ha_innopart_share *part_share, const TABLE *old_table,
    const TABLE *altered_table) {
  Instant_Type type = Instant_Type::INSTANT_IMPOSSIBLE;

  for (uint32_t i = 0; i < num_parts; ++i) {
    type = innobase_support_instant(
        ha_alter_info, part_share->get_table_part(i), old_table, altered_table);
    if (type == Instant_Type::INSTANT_IMPOSSIBLE) {
      return (type);
    }
  }

  return (type);
}

/** Check if supported inplace alter table.
@param[in]	altered_table	Altered MySQL table.
@param[in]	ha_alter_info	Information about inplace operations to do.
@return	Lock level, not supported or error */
enum_alter_inplace_result ha_innopart::check_if_supported_inplace_alter(
    TABLE *altered_table, Alter_inplace_info *ha_alter_info) {
  DBUG_ENTER("ha_innopart::check_if_supported_inplace_alter");
  DBUG_ASSERT(ha_alter_info->handler_ctx == NULL);

  /* Not supporting these for partitioned tables yet! */

  /*
    FK not yet supported. SQL-layer blocks most of such changes.
    We resort to COPY algorithm for a few which are still allowed
    (e.g. REMOVE PARTITIONING and ADD FOREIGN KEY at the same time).
  */
  if (ha_alter_info->handler_flags & (Alter_inplace_info::ADD_FOREIGN_KEY |
                                      Alter_inplace_info::DROP_FOREIGN_KEY)) {
    ha_alter_info->unsupported_reason =
        innobase_get_err_msg(ER_FOREIGN_KEY_ON_PARTITIONED);
    DBUG_RETURN(HA_ALTER_INPLACE_NOT_SUPPORTED);
  }
  /* FTS not yet supported either. */
  if ((ha_alter_info->handler_flags & Alter_inplace_info::ADD_INDEX)) {
    for (uint i = 0; i < ha_alter_info->index_add_count; i++) {
      const KEY *key =
          &ha_alter_info->key_info_buffer[ha_alter_info->index_add_buffer[i]];
      if (key->flags & HA_FULLTEXT) {
        DBUG_ASSERT(!(key->flags & HA_KEYFLAG_MASK &
                      ~(HA_FULLTEXT | HA_PACK_KEY | HA_GENERATED_KEY |
                        HA_BINARY_PACK_KEY)));
        ha_alter_info->unsupported_reason =
            innobase_get_err_msg(ER_FULLTEXT_NOT_SUPPORTED_WITH_PARTITIONING);
        DBUG_RETURN(HA_ALTER_INPLACE_NOT_SUPPORTED);
      }
    }
  }
  /* We cannot allow INPLACE to change order of KEY partitioning fields! */
  if ((ha_alter_info->handler_flags &
       Alter_inplace_info::ALTER_STORED_COLUMN_ORDER) &&
      !m_part_info->same_key_column_order(
          &ha_alter_info->alter_info->create_list)) {
    DBUG_RETURN(HA_ALTER_INPLACE_NOT_SUPPORTED);
  }

  /* Cannot allow INPLACE for drop and create PRIMARY KEY if partition is
  on Primary Key - PARTITION BY KEY() */
  if ((ha_alter_info->handler_flags & (Alter_inplace_info::ADD_PK_INDEX |
                                       Alter_inplace_info::DROP_PK_INDEX))) {
    /* Check partition by key(). */
    if ((m_part_info->part_type == partition_type::HASH) &&
        m_part_info->list_of_part_fields &&
        m_part_info->part_field_list.is_empty()) {
      DBUG_RETURN(HA_ALTER_INPLACE_NOT_SUPPORTED);
    }

    /* Check sub-partition by key(). */
    if ((m_part_info->subpart_type == partition_type::HASH) &&
        m_part_info->list_of_subpart_fields &&
        m_part_info->subpart_field_list.is_empty()) {
      DBUG_RETURN(HA_ALTER_INPLACE_NOT_SUPPORTED);
    }
  }

  /* Check for ALTER TABLE ... PARTITION, following operations can
  be done inplace */
  if (alter_parts::apply_to(ha_alter_info)) {
    /* Two meanings here:
    1. ALTER TABLE .. PARTITION could not be combined with
    other ALTER TABLE operations;
    2. Only one operation of ALTER TABLE .. PARTITION can be
    done in single statement. Only exception is that
    'ALTER TABLE table REORGANIZE PARTITION' for HASH/KEY
    partitions. This will flag both COALESCE_PARTITION
    and ALTER_TABLE_REORG;
    The ALTER_ALL_PARTITION should be screened out, which could only
    be set along with the REBUILD PARTITION */
    ut_ad(is_single_bit(ha_alter_info->handler_flags &
                        ~Alter_inplace_info::ALTER_ALL_PARTITION) ||
          ha_alter_info->handler_flags ==
              (Alter_inplace_info::COALESCE_PARTITION |
               Alter_inplace_info::ALTER_TABLE_REORG));
    ut_ad(!(ha_alter_info->handler_flags &
            Alter_inplace_info::ALTER_ALL_PARTITION) ||
          (ha_alter_info->handler_flags &
           Alter_inplace_info::ALTER_REBUILD_PARTITION));

    if (alter_parts::need_copy(ha_alter_info)) {
      DBUG_RETURN(HA_ALTER_INPLACE_SHARED_LOCK_AFTER_PREPARE);
    } else {
      DBUG_RETURN(HA_ALTER_INPLACE_NO_LOCK_AFTER_PREPARE);
    }
  }

  Instant_Type instant_type = innopart_support_instant(
      ha_alter_info, m_tot_parts, m_part_share, this->table, altered_table);
  ha_alter_info->handler_trivial_ctx =
      instant_type_to_int(Instant_Type::INSTANT_IMPOSSIBLE);

  switch (instant_type) {
    case Instant_Type::INSTANT_IMPOSSIBLE:
      break;
    case Instant_Type::INSTANT_ADD_COLUMN:
      if (ha_alter_info->alter_info->requested_algorithm ==
          Alter_info::ALTER_TABLE_ALGORITHM_INPLACE) {
        break;
      } else if (ha_alter_info->error_if_not_empty) {
        /* In this case, it can't be instant because the table
        may not be empty. Have to fall back to INPLACE */
        break;
      }
      /* Fall through */
    case Instant_Type::INSTANT_NO_CHANGE:
    case Instant_Type::INSTANT_VIRTUAL_ONLY:
      ha_alter_info->handler_trivial_ctx = instant_type_to_int(instant_type);
      DBUG_RETURN(HA_ALTER_INPLACE_INSTANT);
  }

  /* Check for PK and UNIQUE should already be done when creating the
  new table metadata.
  (fix_partition_info/check_primary_key+check_unique_key) */

  set_partition(0);
  DBUG_RETURN(ha_innobase::check_if_supported_inplace_alter(altered_table,
                                                            ha_alter_info));
}

/** Prepare inplace alter table.
Allows InnoDB to update internal structures with concurrent
writes blocked (provided that check_if_supported_inplace_alter()
did not return HA_ALTER_INPLACE_NO_LOCK).
This will be invoked before inplace_alter_table().
@param[in]	altered_table	TABLE object for new version of table.
@param[in]	ha_alter_info	Structure describing changes to be done
                                by ALTER TABLE and holding data used during
                                in-place alter.
@param[in]	old_table_def	dd::Table object describing old version
                                of the table.
@param[in,out]	new_table_def	dd::Table object for the new version of
                                the table. Can be adjusted by this call.
                                Changes to the table definition will be
                                persisted in the data-dictionary at statement
                                commit time.
@retval true Failure.
@retval false Success. */
bool ha_innopart::prepare_inplace_alter_table(TABLE *altered_table,
                                              Alter_inplace_info *ha_alter_info,
                                              const dd::Table *old_table_def,
                                              dd::Table *new_table_def) {
  DBUG_ENTER("ha_innopart::prepare_inplace_alter_table");
  DBUG_ASSERT(ha_alter_info->handler_ctx == nullptr);

  if (tablespace_is_shared_space(ha_alter_info->create_info)) {
    my_printf_error(ER_ILLEGAL_HA_CREATE_OPTION, PARTITION_IN_SHARED_TABLESPACE,
                    MYF(0));
    DBUG_RETURN(true);
  }

  /* The row format in new table may differ from the old one,
  which is set by server earlier. So keep them the same */
  new_table_def->set_row_format(old_table_def->row_format());

  if (altered_table->found_next_number_field != nullptr) {
    dd_copy_autoinc(old_table_def->se_private_data(),
                    new_table_def->se_private_data());
  }

  if (alter_parts::apply_to(ha_alter_info)) {
    DBUG_RETURN(prepare_inplace_alter_partition(altered_table, ha_alter_info,
                                                old_table_def, new_table_def));
  }

  ha_innopart_inplace_ctx *ctx_parts;
  THD *thd = ha_thd();
  bool res = true;

  /* Clean up all ins/upd nodes. */
  clear_ins_upd_nodes();
  /*
  This object will be freed by server, so always use 'new'
  and there is no need to free on failure */
  ctx_parts = new (*THR_MALLOC) ha_innopart_inplace_ctx(thd, m_tot_parts);
  if (ctx_parts == nullptr) {
    DBUG_RETURN(HA_ALTER_ERROR);
  }

  ctx_parts->ctx_array =
      UT_NEW_ARRAY_NOKEY(inplace_alter_handler_ctx *, m_tot_parts + 1);
  if (ctx_parts->ctx_array == nullptr) {
    DBUG_RETURN(HA_ALTER_ERROR);
  }

  memset(ctx_parts->ctx_array, 0,
         sizeof(inplace_alter_handler_ctx *) * (m_tot_parts + 1));

  ctx_parts->m_old_info =
      UT_NEW_ARRAY_NOKEY(alter_table_old_info_t, m_tot_parts);
  if (ctx_parts->m_old_info == nullptr) {
    DBUG_RETURN(HA_ALTER_ERROR);
  }

  ctx_parts->prebuilt_array = UT_NEW_ARRAY_NOKEY(row_prebuilt_t *, m_tot_parts);
  if (ctx_parts->prebuilt_array == nullptr) {
    DBUG_RETURN(HA_ALTER_ERROR);
  }
  /* For the first partition use the current prebuilt. */
  ctx_parts->prebuilt_array[0] = m_prebuilt;
  /* Create new prebuilt for the rest of the partitions.
  It is needed for the current implementation of
  ha_innobase::commit_inplace_alter_table(). */
  for (uint i = 1; i < m_tot_parts; i++) {
    row_prebuilt_t *tmp_prebuilt;
    tmp_prebuilt = row_create_prebuilt(m_part_share->get_table_part(i),
                                       table_share->reclength);
    /* Use same trx as original prebuilt. */
    tmp_prebuilt->trx = m_prebuilt->trx;
    ctx_parts->prebuilt_array[i] = tmp_prebuilt;
  }

  if (altered_table->found_next_number_field != nullptr) {
    dd_set_autoinc(new_table_def->se_private_data(),
                   ha_alter_info->create_info->auto_increment_value);
  }

  const char *save_tablespace = ha_alter_info->create_info->tablespace;

  const char *save_data_file_name = ha_alter_info->create_info->data_file_name;

  auto oldp = old_table_def->leaf_partitions().begin();
  auto newp = new_table_def->leaf_partitions()->begin();

  for (uint i = 0; i < m_tot_parts; ++oldp, ++newp) {
    m_prebuilt = ctx_parts->prebuilt_array[i];
    set_partition(i);

    const dd::Partition *old_part = *oldp;
    dd::Partition *new_part = *newp;
    ut_ad(old_part != nullptr);
    ut_ad(new_part != nullptr);
    ut_ad(m_prebuilt->table->id == old_part->se_private_id());

    ha_alter_info->handler_ctx = nullptr;

    /* Set the tablespace and data_file_name value of the
    alter_info to the tablespace and data_file_name value
    that was existing for the partition originally, so that
    for ALTER TABLE the tablespace clause in create option
    is ignored for existing partitions, and later set it
    back to its old value */

    ha_alter_info->create_info->tablespace = m_prebuilt->table->tablespace;
    ha_alter_info->create_info->data_file_name =
        m_prebuilt->table->data_dir_path;

    res = prepare_inplace_alter_table_impl<dd::Partition>(
        altered_table, ha_alter_info, old_part, new_part);

    update_partition(i);
    ctx_parts->ctx_array[i] = ha_alter_info->handler_ctx;
    if (res) {
      break;
    }

    ha_innobase_inplace_ctx *ctx =
        static_cast<ha_innobase_inplace_ctx *>(ctx_parts->ctx_array[i]);
    if (ctx != nullptr) {
      ctx_parts->m_old_info[i].update(ctx->old_table, ctx->need_rebuild());
    }

    ++i;
  }

  m_prebuilt = ctx_parts->prebuilt_array[0];
  ha_alter_info->handler_ctx = ctx_parts;
  ha_alter_info->group_commit_ctx = ctx_parts->ctx_array;
  ha_alter_info->create_info->tablespace = save_tablespace;
  ha_alter_info->create_info->data_file_name = save_data_file_name;

  DBUG_RETURN(res);
}

/** Inplace alter table.
Alter the table structure in-place with operations
specified using Alter_inplace_info.
The level of concurrency allowed during this operation depends
on the return value from check_if_supported_inplace_alter().
@param[in]	altered_table	TABLE object for new version of table.
@param[in]	ha_alter_info	Structure describing changes to be done
                                by ALTER TABLE and holding data used during
                                in-place alter.
@param[in]	old_table_def	dd::Table object describing old version
                                of the table.
@param[in,out]	new_table_def	dd::Table object for the new version of
                                the table. Can be adjusted by this call.
                                Changes to the table definition will be
                                persisted in the data-dictionary at statement
                                commit time.
@retval true Failure.
@retval false Success. */
bool ha_innopart::inplace_alter_table(TABLE *altered_table,
                                      Alter_inplace_info *ha_alter_info,
                                      const dd::Table *old_table_def,
                                      dd::Table *new_table_def) {
  if (alter_parts::apply_to(ha_alter_info)) {
    return (inplace_alter_partition(altered_table, ha_alter_info, old_table_def,
                                    new_table_def));
  }

  bool res = true;
  ha_innopart_inplace_ctx *ctx_parts;

  ctx_parts =
      static_cast<ha_innopart_inplace_ctx *>(ha_alter_info->handler_ctx);

  /* It could be not allocated at all */
  if (ctx_parts == nullptr) {
    return (false);
  }

  auto oldp = old_table_def->leaf_partitions().begin();
  auto newp = new_table_def->leaf_partitions()->begin();

  for (uint i = 0; i < m_tot_parts; ++oldp, ++newp) {
    const dd::Partition *old_part = *oldp;
    dd::Partition *new_part = *newp;

    m_prebuilt = ctx_parts->prebuilt_array[i];
    ha_alter_info->handler_ctx = ctx_parts->ctx_array[i];
    set_partition(i);

    res = inplace_alter_table_impl<dd::Partition>(altered_table, ha_alter_info,
                                                  old_part, new_part);
    ut_ad(ctx_parts->ctx_array[i] == ha_alter_info->handler_ctx);
    ctx_parts->ctx_array[i] = ha_alter_info->handler_ctx;

    if (res) {
      break;
    }

    ++i;
  }
  m_prebuilt = ctx_parts->prebuilt_array[0];
  ha_alter_info->handler_ctx = ctx_parts;
  return (res);
}

/** Commit or rollback inplace alter table.
Commit or rollback the changes made during
prepare_inplace_alter_table() and inplace_alter_table() inside
the storage engine. Note that the allowed level of concurrency
during this operation will be the same as for
inplace_alter_table() and thus might be higher than during
prepare_inplace_alter_table(). (E.g concurrent writes were
blocked during prepare, but might not be during commit).
@param[in]	altered_table	TABLE object for new version of table.
@param[in]	ha_alter_info	Structure describing changes to be done
                                by ALTER TABLE and holding data used during
                                in-place alter.
@param[in]	commit		true => Commit, false => Rollback.
@param[in]	old_table_def	dd::Table object describing old version
                                of the table.
@param[in,out]	new_table_def	dd::Table object for the new version of
                                the table. Can be adjusted by this call.
                                Changes to the table definition will be
                                persisted in the data-dictionary at statement
                                commit time.
@retval true Failure.
@retval false Success. */
bool ha_innopart::commit_inplace_alter_table(TABLE *altered_table,
                                             Alter_inplace_info *ha_alter_info,
                                             bool commit,
                                             const dd::Table *old_table_def,
                                             dd::Table *new_table_def) {
  if (alter_parts::apply_to(ha_alter_info)) {
    return (commit_inplace_alter_partition(altered_table, ha_alter_info, commit,
                                           old_table_def, new_table_def));
  }

  ha_innopart_inplace_ctx *ctx_parts =
      static_cast<ha_innopart_inplace_ctx *>(ha_alter_info->handler_ctx);

  /* It could be not allocated at all */
  if (ctx_parts == nullptr) {
    return (false);
  }

  bool res = false;
  ut_ad(ctx_parts->ctx_array != nullptr);
  ut_ad(ctx_parts->prebuilt_array != nullptr);
  ut_ad(ctx_parts->prebuilt_array[0] == m_prebuilt);

  if (commit) {
    /* Commit is done through first partition (group commit). */
    ut_ad(ha_alter_info->group_commit_ctx == ctx_parts->ctx_array);
    ha_alter_info->handler_ctx = ctx_parts->ctx_array[0];
    set_partition(0);

    res = ha_innobase::commit_inplace_alter_table_impl<dd::Table>(
        altered_table, ha_alter_info, commit, old_table_def, new_table_def);
    ut_ad(res || !ha_alter_info->group_commit_ctx);

    goto end;
  }

  /* Rollback is done for each partition. */
  for (uint i = 0; i < m_tot_parts; i++) {
    m_prebuilt = ctx_parts->prebuilt_array[i];
    ha_alter_info->handler_ctx = ctx_parts->ctx_array[i];
    set_partition(i);
    if (ha_innobase::commit_inplace_alter_table_impl<dd::Table>(
            altered_table, ha_alter_info, commit, old_table_def,
            new_table_def)) {
      res = true;
    }
    ut_ad(ctx_parts->ctx_array[i] == ha_alter_info->handler_ctx);
    ctx_parts->ctx_array[i] = ha_alter_info->handler_ctx;
  }
end:
  /* All are done successfully, now write back metadata to DD */
  if (commit && !res) {
    ut_ad(!(is_instant(ha_alter_info) && ctx_parts->m_old_info[0].m_rebuild));

    auto oldp = old_table_def->leaf_partitions().begin();
    auto newp = new_table_def->leaf_partitions()->begin();
    bool inplace_instant = false;

    for (uint i = 0; i < m_tot_parts; ++oldp, ++newp) {
      const dd::Partition *old_part = *oldp;
      dd::Partition *new_part = *newp;
      ut_ad(old_part != nullptr);
      ut_ad(new_part != nullptr);

      ha_innobase_inplace_ctx *ctx =
          static_cast<ha_innobase_inplace_ctx *>(ctx_parts->ctx_array[i]);

      if (is_instant(ha_alter_info)) {
        dd_commit_inplace_instant(
            ha_alter_info, m_user_thd, m_prebuilt->trx,
            m_part_share->get_table_part(i), table, altered_table, old_part,
            new_part,
            altered_table->found_next_number_field != nullptr
                ? reinterpret_cast<uint64_t *>(&m_part_share->next_auto_inc_val)
                : nullptr);
      } else if (!(ha_alter_info->handler_flags & ~INNOBASE_INPLACE_IGNORE) ||
                 ctx == nullptr) {
        dd_commit_inplace_no_change(old_part, new_part, true);
      } else {
        inplace_instant = !ctx_parts->m_old_info[0].m_rebuild;
        dd_commit_inplace_alter_table(ctx_parts->m_old_info[i], ctx->new_table,
                                      old_part, new_part);
      }

      ++i;
    }

    if (inplace_instant) {
      dd_commit_inplace_update_partition_instant_meta(
          m_part_share, m_tot_parts, old_table_def, new_table_def);
    }

#ifdef UNIV_DEBUG
    if (!res) {
      if (dd_table_has_instant_cols(*old_table_def) &&
          !ctx_parts->m_old_info[0].m_rebuild) {
        ut_ad(dd_table_has_instant_cols(*new_table_def));
      }

      uint i = 0;
      for (auto part : *new_table_def->leaf_partitions()) {
        ha_innobase_inplace_ctx *ctx =
            static_cast<ha_innobase_inplace_ctx *>(ctx_parts->ctx_array[i++]);
        if (ctx != nullptr) {
          ut_ad(dd_table_match(ctx->new_table, part));
        }
      }
    }
#endif /* univ_debug */
  }

  /* Move the ownership of the new tables back to the m_part_share. */
  ha_innobase_inplace_ctx *ctx;
  for (uint i = 0; i < m_tot_parts; i++) {
    /* TODO: Fix to only use one prebuilt (i.e. make inplace
    alter partition aware instead of using multiple prebuilt
    copies... */
    ctx = static_cast<ha_innobase_inplace_ctx *>(ctx_parts->ctx_array[i]);
    if (ctx != nullptr) {
      m_part_share->set_table_part(i, ctx->prebuilt->table);
      ctx->prebuilt->table = nullptr;
      ctx_parts->prebuilt_array[i] = ctx->prebuilt;
    } else {
      break;
    }
  }
  /* The above juggling of prebuilt must be reset here. */
  m_prebuilt = ctx_parts->prebuilt_array[0];
  m_prebuilt->table = m_part_share->get_table_part(0);
  ha_alter_info->handler_ctx = ctx_parts;
  return (res);
}

/** Create the Altered_partitoins object
@param[in]	ha_alter_info	thd DDL operation
@retval	true	On failure
@retval	false	On success */
bool ha_innopart::prepare_for_copy_partitions(
    Alter_inplace_info *ha_alter_info) {
  ut_ad(m_new_partitions == nullptr);
  ut_ad(alter_parts::need_copy(ha_alter_info));

  uint num_parts = ha_alter_info->modified_part_info->num_parts;
  uint total_parts = num_parts;

  if (ha_alter_info->modified_part_info->is_sub_partitioned()) {
    total_parts *= ha_alter_info->modified_part_info->num_subparts;
  }

  m_new_partitions =
      UT_NEW(Altered_partitions(total_parts), mem_key_partitioning);

  if (m_new_partitions == nullptr) {
    return (true);
  } else if (m_new_partitions->initialize()) {
    UT_DELETE(m_new_partitions);
    m_new_partitions = nullptr;
    return (true);
  }

  return (false);
}

/** write row to new partition.
@param[in]	new_part	New partition to write to.
@return 0 for success else error code. */
int ha_innopart::write_row_in_new_part(uint new_part) {
  int result;
  DBUG_ENTER("ha_innopart::write_row_in_new_part");

  m_last_part = new_part;
  if (m_new_partitions->part(new_part) == nullptr) {
    /* Altered partition contains misplaced row. */
    m_err_rec = table->record[0];
    DBUG_RETURN(HA_ERR_ROW_IN_WRONG_PARTITION);
  }

  m_new_partitions->prepare_write(m_prebuilt, new_part);
  result = ha_innobase::write_row(table->record[0]);
  m_new_partitions->finish_write(m_prebuilt, new_part);
  DBUG_RETURN(result);
}

/** Allows InnoDB to update internal structures with concurrent
writes blocked (given that check_if_supported_inplace_alter()
did not return HA_ALTER_INPLACE_NO_LOCK).
This is for 'ALTER TABLE ... PARTITION' and a corresponding function
to inplace_alter_table().
This will be invoked before inplace_alter_partition().

@param[in,out]	altered_table	TABLE object for new version of table
@param[in,out]	ha_alter_info	Structure describing changes to be done
                                by ALTER TABLE and holding data used during
                                in-place alter.
@param[in]	old_dd_tab	Table definition before the ALTER
@param[in,out]	new_dd_tab	Table definition after the ALTER
@retval true	Failure
@retval false	Success */
bool ha_innopart::prepare_inplace_alter_partition(
    TABLE *altered_table, Alter_inplace_info *ha_alter_info,
    const dd::Table *old_dd_tab, dd::Table *new_dd_tab) {
  clear_ins_upd_nodes();

  trx_start_if_not_started_xa(m_prebuilt->trx, true);

  if (alter_parts::need_copy(ha_alter_info) &&
      prepare_for_copy_partitions(ha_alter_info)) {
    my_error(ER_OUT_OF_RESOURCES, MYF(0));
    return (true);
  }

  alter_parts *ctx =
      UT_NEW_NOKEY(alter_parts(m_prebuilt->trx, m_part_share, ha_alter_info,
                               m_part_info, m_new_partitions));

  if (ctx == nullptr) {
    my_error(ER_OUT_OF_RESOURCES, MYF(0));
    return (true);
  }

  ha_alter_info->handler_ctx = ctx;

  int error = ctx->prepare(*old_dd_tab, *new_dd_tab, altered_table);
  if (error != 0) {
    print_error(error, MYF(error != ER_OUTOFMEMORY ? 0 : ME_FATALERROR));
  }
  return (error);
}

/** Alter the table structure in-place with operations
specified using HA_ALTER_FLAGS and Alter_inplace_information.
This is for 'ALTER TABLE ... PARTITION' and a corresponding function
to inplace_alter_table().
The level of concurrency allowed during this operation depends
on the return value from check_if_supported_inplace_alter().

@param[in,out]	altered_table	TABLE object for new version of table
@param[in,out]	ha_alter_info	Structure describing changes to be done
                                by ALTER TABLE and holding data used during
                                in-place alter.
@param[in]	old_dd_tab	Table definition before the ALTER
@param[in,out]	new_dd_tab	Table definition after the ALTER
@retval true	Failure
@retval false	Success */
bool ha_innopart::inplace_alter_partition(TABLE *altered_table,
                                          Alter_inplace_info *ha_alter_info,
                                          const dd::Table *old_dd_tab,
                                          dd::Table *new_dd_tab) {
  if (!alter_parts::need_copy(ha_alter_info)) {
    return (false);
  }

  /* The lock type can be set as none, since in this step, the
  shared table lock is held, thus no other changes. This is to fix
  if the table was explicitly lock, then select_lock_type in the
  prebuilt here would not be LOCK_NONE, then row locks would be
  required; if we finally want to drop the original partitions,
  these row locks would lead to failure/crash. */
  ulint lock_type = m_prebuilt->select_lock_type;
  m_prebuilt->select_lock_type = LOCK_NONE;

  prepare_change_partitions();

  partition_info *old_part_info = table->part_info;

  set_part_info(ha_alter_info->modified_part_info, true);

  prepare_change_partitions();

  ulonglong deleted;
  int res;

  res = copy_partitions(&deleted);

  set_part_info(old_part_info, false);

  m_prebuilt->select_lock_type = lock_type;

  if (res > 0) {
    print_error(res, MYF(res != ER_OUTOFMEMORY ? 0 : ME_FATALERROR));
  }

  return (res);
}

/** Prepare to commit or roll back ALTER TABLE...ALGORITHM=INPLACE.
This is for 'ALTER TABLE ... PARTITION' and a corresponding function
to commit_inplace_alter_table().
@param[in,out]	altered_table	TABLE object for new version of table.
@param[in,out]	ha_alter_info	ALGORITHM=INPLACE metadata
@param[in]	commit		true=Commit, false=Rollback.
@param[in]	old_dd_tab	old table
@param[in,out]	new_dd_tab	new table
@retval true	on failure (my_error() will have been called)
@retval false	on success */
bool ha_innopart::commit_inplace_alter_partition(
    TABLE *altered_table, Alter_inplace_info *ha_alter_info, bool commit,
    const dd::Table *old_dd_tab, dd::Table *new_dd_tab) {
  alter_parts *ctx = static_cast<alter_parts *>(ha_alter_info->handler_ctx);
  if (ctx == nullptr) {
    ut_ad(!commit);
    return (false);
  }

  if (commit) {
    int error = ctx->try_commit(*old_dd_tab, *new_dd_tab, table, altered_table);
    if (!error) {
      m_prebuilt->table = nullptr;

      UT_DELETE(ctx);
      ha_alter_info->handler_ctx = nullptr;

      UT_DELETE(m_new_partitions);
      m_new_partitions = nullptr;

      if (altered_table->found_next_number_field) {
        dd_set_autoinc(new_dd_tab->se_private_data(),
                       m_part_share->next_auto_inc_val);
      }

      dd_copy_table(*new_dd_tab, *old_dd_tab);
      dd_part_adjust_table_id(new_dd_tab);
      if (!dd_table_part_has_instant_cols(*new_dd_tab) &&
          dd_table_has_instant_cols(*new_dd_tab)) {
        dd_clear_instant_table(*new_dd_tab);
      }
    }

    return (error != 0);
  }

  ctx->rollback();
  UT_DELETE(ctx);
  ha_alter_info->handler_ctx = nullptr;

  UT_DELETE(m_new_partitions);
  m_new_partitions = nullptr;

  return (false);
}

/** Check if the DATA DIRECTORY is specified (implicitly or explicitly)
@param[in]	dd_part		The dd::Partition to be checked
@retval true	the DATA DIRECTORY is specified (implicitly or explicitly)
@retval false	otherwise */
static bool dd_part_has_datadir(const dd::Partition *dd_part) {
  ut_ad(dd_part_is_stored(dd_part));

  return (dd_part->options().exists(data_file_name_key) ||
          (dd_part->parent() != nullptr &&
           dd_part->parent()->options().exists(data_file_name_key)) ||
          dd_part->table().se_private_data().exists(
              dd_table_key_strings[DD_TABLE_DATA_DIRECTORY]));
}

/** Exchange partition.
Low-level primitive which implementation is provided here.
@param[in]	part_table_path		data file path of the partitioned table
@param[in]	swap_table_path		data file path of the to be
swapped table
@param[in]	part_id			The id of the partition to be exchanged
@param[in]	part_table		partitioned table to be exchanged
@param[in]	swap_table		table to be exchanged
@return error number
@retval 0	on success */
int ha_innopart::exchange_partition_low(const char *part_table_path,
                                        const char *swap_table_path,
                                        uint part_id, dd::Table *part_table,
                                        dd::Table *swap_table) {
  DBUG_ENTER("ha_innopart::exchange_partition_low");

  ut_ad(part_table != nullptr);
  ut_ad(swap_table != nullptr);
  ut_ad(m_part_share != nullptr);
  ut_ad(dd_table_is_partitioned(*part_table));
  ut_ad(!dd_table_is_partitioned(*swap_table));
  ut_ad(innobase_strcasecmp(part_table->name().c_str(),
                            table_share->table_name.str) == 0);
  ut_ad(part_id < m_tot_parts);

  if (high_level_read_only) {
    my_error(ER_READ_ONLY_MODE, MYF(0));
    DBUG_RETURN(HA_ERR_TABLE_READONLY);
  }

  if (dd_table_has_instant_cols(*part_table) ||
      dd_table_has_instant_cols(*swap_table)) {
    my_error(ER_PARTITION_EXCHANGE_DIFFERENT_OPTION, MYF(0),
             "INSTANT COLUMN(s)");
    DBUG_RETURN(true);
  }

  /* Find the specified dd::Partition object */
  uint id = 0;
  dd::Partition *dd_part = nullptr;
  for (auto part : *part_table->leaf_partitions()) {
    ut_d(dict_table_t *table = m_part_share->get_table_part(id));
    ut_ad(table->n_ref_count == 1);
    ut_ad(!table->is_temporary());

    if (++id > part_id) {
      dd_part = part;
      break;
    }
  }
  ut_ad(dd_part != nullptr);

  /* According to current restriction, all options should be equal
  between partition and table. And DATA DIRECTORY and INDEX DIRECTORY
  should not be set */
  if (dd_part_has_datadir(dd_part) ||
      swap_table->options().exists(data_file_name_key)) {
    my_error(ER_PARTITION_EXCHANGE_DIFFERENT_OPTION, MYF(0), "DATA DIRECTORY");
    DBUG_RETURN(true);
  }
  if (dd_part->options().exists(index_file_name_key) ||
      swap_table->options().exists(index_file_name_key)) {
    ut_ad(0);
    my_error(ER_PARTITION_EXCHANGE_DIFFERENT_OPTION, MYF(0), "INDEX DIRECTORY");
    DBUG_RETURN(true);
  }

  /* Get the innodb table objects of part_table and swap_table */
  const table_id_t table_id = swap_table->se_private_id();
  dict_table_t *part = m_part_share->get_table_part(part_id);
  dict_table_t *swap;
  const ulint fold = ut_fold_ull(table_id);

  mutex_enter(&dict_sys->mutex);
  HASH_SEARCH(id_hash, dict_sys->table_id_hash, fold, dict_table_t *, swap,
              ut_ad(swap->cached), swap->id == table_id);
  mutex_exit(&dict_sys->mutex);
  ut_ad(swap != nullptr);
  ut_ad(swap->n_ref_count == 1);

  /* Declare earlier before 'goto' */
  auto swap_i = swap_table->indexes()->begin();
  ut_d(auto part_table_i = part_table->indexes()->begin());
  dd::Object_id p_se_id = dd_part->se_private_id();

  /* Try to rename files. Tablespace checking ensures that
  both partition and table are of implicit tablespace. The plan is:
  1. Rename the swap table to the intermediate file
  2. Rename the partition to the swap table file
  3. Rename the intermediate file of swap table to the partition file */
  THD *thd = m_prebuilt->trx->mysql_thd;
  char *swap_name = strdup(swap->name.m_name);
  char *part_name = strdup(part->name.m_name);

  /* Define the temporary table name, by appending TMP_POSTFIX */
  char temp_name[FN_REFLEN];
  snprintf(temp_name, sizeof temp_name, "%s%s", swap_name, TMP_POSTFIX);

  int error = 0;
  error = innobase_basic_ddl::rename_impl<dd::Table>(thd, swap_name, temp_name,
                                                     swap_table, swap_table);
  if (error != 0) {
    goto func_exit;
  }
  error = innobase_basic_ddl::rename_impl<dd::Partition>(
      thd, part_name, swap_name, dd_part, dd_part);
  if (error != 0) {
    goto func_exit;
  }
  error = innobase_basic_ddl::rename_impl<dd::Table>(thd, temp_name, part_name,
                                                     swap_table, swap_table);
  if (error != 0) {
    goto func_exit;
  }

  /* Swap the se_private_data and options between indexes.
  The se_private_data should be swapped between every index of
  dd_part and swap_table; however, options should be swapped(checked)
  between part_table and swap_table */
  for (auto part_index : *dd_part->indexes()) {
    ut_ad(swap_i != swap_table->indexes()->end());
    auto swap_index = *swap_i;
    ++swap_i;

    dd::Object_id p_tablespace_id = part_index->tablespace_id();
    part_index->set_tablespace_id(swap_index->tablespace_id());
    swap_index->set_tablespace_id(p_tablespace_id);

    ut_ad(part_index->se_private_data().empty() ==
          swap_index->se_private_data().empty());
    ut_ad(part_index->se_private_data().size() ==
          swap_index->se_private_data().size());

    if (!part_index->se_private_data().empty()) {
      dd::Properties_impl p_se_data;
      p_se_data.assign(part_index->se_private_data());
      part_index->se_private_data().clear();
      part_index->se_private_data().assign(swap_index->se_private_data());
      swap_index->se_private_data().clear();
      swap_index->se_private_data().assign(p_se_data);
    }

    ut_ad(part_table_i != part_table->indexes()->end());
    ut_d(auto part_table_index = *part_table_i);
    ut_d(++part_table_i);
    ut_ad(part_table_index->options().raw_string() ==
          swap_index->options().raw_string());
  }
  ut_ad(part_table_i == part_table->indexes()->end());
  ut_ad(swap_i == swap_table->indexes()->end());

  /* Swap the se_private_data and options of the two tables.
  Only the max autoinc should be set to both tables */
  if (m_part_share->get_table_share()->found_next_number_field) {
    uint64 part_autoinc = part->autoinc;
    uint64 swap_autoinc = swap->autoinc;
    uint64 max_autoinc = std::max(part_autoinc, swap_autoinc);

    dd_set_autoinc(swap_table->se_private_data(), max_autoinc);
    dd_set_autoinc(part_table->se_private_data(),
                   std::max(swap_autoinc, m_part_share->next_auto_inc_val));

    dict_table_autoinc_lock(part);
    dict_table_autoinc_initialize(part, max_autoinc);
    dict_table_autoinc_unlock(part);

    if (m_part_share->next_auto_inc_val < swap_autoinc) {
      lock_auto_increment();
      m_part_share->next_auto_inc_val = swap_autoinc;
      unlock_auto_increment();
    }
  }

  /* Swap the se_private_id between partition and table */
  dd_part->set_se_private_id(swap_table->se_private_id());
  swap_table->set_se_private_id(p_se_id);

func_exit:
  free(swap_name);
  free(part_name);

  DBUG_RETURN(error);
}

/**
@param thd the session
@param start_value the lower bound
@param max_value the upper bound (inclusive) */

ib_sequence_t::ib_sequence_t(THD *thd, ulonglong start_value,
                             ulonglong max_value)
    : m_max_value(max_value),
      m_increment(0),
      m_offset(0),
      m_next_value(start_value),
      m_eof(false) {
  if (thd != 0 && m_max_value > 0) {
    thd_get_autoinc(thd, &m_offset, &m_increment);

    if (m_increment > 1 || m_offset > 1) {
      /* If there is an offset or increment specified
      then we need to work out the exact next value. */

      m_next_value = innobase_next_autoinc(start_value, 1, m_increment,
                                           m_offset, m_max_value);

    } else if (start_value == 0) {
      /* The next value can never be 0. */
      m_next_value = 1;
    }
  } else {
    m_eof = true;
  }
}

/**
Postfix increment
@return the next value to insert */

ulonglong ib_sequence_t::operator++(int)UNIV_NOTHROW {
  ulonglong current = m_next_value;

  ut_ad(!m_eof);
  ut_ad(m_max_value > 0);

  m_next_value =
      innobase_next_autoinc(current, 1, m_increment, m_offset, m_max_value);

  if (m_next_value == m_max_value && current == m_next_value) {
    m_eof = true;
  }

  return (current);
}<|MERGE_RESOLUTION|>--- conflicted
+++ resolved
@@ -5962,7 +5962,6 @@
 
 #ifdef UNIV_DEBUG
 oom:
-<<<<<<< HEAD
 #endif /* UNIV_DEBUG */
   if (error == DB_SUCCESS && ctx->online && ctx->need_rebuild()) {
     DEBUG_SYNC_C("row_log_table_apply1_before");
@@ -6004,6 +6003,9 @@
         table. Either way, we should be seeing and
         reporting a bogus duplicate key error. */
         dup_key = NULL;
+      } else if (m_prebuilt->trx->error_key_num == 0) {
+        dup_key =
+            &ha_alter_info->key_info_buffer[m_prebuilt->trx->error_key_num];
       } else {
         /* Check if there is generated cluster index column */
         if (ctx->num_to_add_index > ha_alter_info->key_count) {
@@ -6042,96 +6044,6 @@
   ctx->trx->error_state = DB_SUCCESS;
 
   DBUG_RETURN(true);
-=======
-#endif /* !DBUG_OFF */
-	if (error == DB_SUCCESS && ctx->online && ctx->need_rebuild()) {
-		DEBUG_SYNC_C("row_log_table_apply1_before");
-		error = row_log_table_apply(
-			ctx->thr, m_prebuilt->table, altered_table,
-			ctx->m_stage);
-	}
-
-	if (s_templ) {
-		ut_ad(ctx->need_rebuild() || ctx->num_to_add_vcol > 0
-		      || rebuild_templ);
-		dict_free_vc_templ(s_templ);
-		UT_DELETE(s_templ);
-
-		ctx->new_table->vc_templ = old_templ;
-	}
-
-	DEBUG_SYNC_C("inplace_after_index_build");
-
-	DBUG_EXECUTE_IF("create_index_fail",
-			error = DB_DUPLICATE_KEY;
-			m_prebuilt->trx->error_key_num = ULINT_UNDEFINED;);
-
-	/* After an error, remove all those index definitions
-	from the dictionary which were defined. */
-
-	switch (error) {
-		KEY*	dup_key;
-	all_done:
-	case DB_SUCCESS:
-		ut_d(mutex_enter(&dict_sys->mutex));
-		ut_d(dict_table_check_for_dup_indexes(
-			     m_prebuilt->table, CHECK_PARTIAL_OK));
-		ut_d(mutex_exit(&dict_sys->mutex));
-		/* prebuilt->table->n_ref_count can be anything here,
-		given that we hold at most a shared lock on the table. */
-		goto ok_exit;
-	case DB_DUPLICATE_KEY:
-		if (m_prebuilt->trx->error_key_num == ULINT_UNDEFINED
-		    || ha_alter_info->key_count == 0) {
-			/* This should be the hidden index on
-			FTS_DOC_ID, or there is no PRIMARY KEY in the
-			table. Either way, we should be seeing and
-			reporting a bogus duplicate key error. */
-			dup_key = NULL;
-		} else if (m_prebuilt->trx->error_key_num == 0) {
-			dup_key = &ha_alter_info->key_info_buffer[
-				m_prebuilt->trx->error_key_num];
-		} else {
-			/* Check if there is generated cluster index column */
-			if (ctx->num_to_add_index > ha_alter_info->key_count) {
-				DBUG_ASSERT(m_prebuilt->trx->error_key_num
-					    <= ha_alter_info->key_count);
-				dup_key = &ha_alter_info->key_info_buffer[
-					m_prebuilt->trx->error_key_num - 1];
-			}
-			else {
-				DBUG_ASSERT(m_prebuilt->trx->error_key_num
-					    < ha_alter_info->key_count);
-				dup_key = &ha_alter_info->key_info_buffer[
-					m_prebuilt->trx->error_key_num];
-			}
-		}
-		print_keydup_error(altered_table, dup_key, MYF(0));
-		break;
-	case DB_ONLINE_LOG_TOO_BIG:
-		DBUG_ASSERT(ctx->online);
-		my_error(ER_INNODB_ONLINE_LOG_TOO_BIG, MYF(0),
-			 get_error_key_name(m_prebuilt->trx->error_key_num,
-					    ha_alter_info, m_prebuilt->table));
-		break;
-	case DB_INDEX_CORRUPT:
-		my_error(ER_INDEX_CORRUPT, MYF(0),
-			 get_error_key_name(m_prebuilt->trx->error_key_num,
-					    ha_alter_info, m_prebuilt->table));
-		break;
-	default:
-		my_error_innodb(error,
-				table_share->table_name.str,
-				m_prebuilt->table->flags);
-	}
-
-	/* prebuilt->table->n_ref_count can be anything here, given
-	that we hold at most a shared lock on the table. */
-	m_prebuilt->trx->error_info = NULL;
-	ctx->trx->error_state = DB_SUCCESS;
-
-	DBUG_RETURN(true);
->>>>>>> cd64cf4b
 }
 
 /** Free the modification log for online table rebuild.
