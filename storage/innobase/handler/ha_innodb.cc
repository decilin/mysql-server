/*****************************************************************************

Copyright (c) 2000, 2012, Oracle and/or its affiliates. All rights reserved.
Copyright (c) 2008, 2009 Google Inc.
Copyright (c) 2009, Percona Inc.
Copyright (c) 2012, Facebook Inc.

Portions of this file contain modifications contributed and copyrighted by
Google, Inc. Those modifications are gratefully acknowledged and are described
briefly in the InnoDB documentation. The contributions by Google are
incorporated with their permission, and subject to the conditions contained in
the file COPYING.Google.

Portions of this file contain modifications contributed and copyrighted
by Percona Inc.. Those modifications are
gratefully acknowledged and are described briefly in the InnoDB
documentation. The contributions by Percona Inc. are incorporated with
their permission, and subject to the conditions contained in the file
COPYING.Percona.

This program is free software; you can redistribute it and/or modify it under
the terms of the GNU General Public License as published by the Free Software
Foundation; version 2 of the License.

This program is distributed in the hope that it will be useful, but WITHOUT
ANY WARRANTY; without even the implied warranty of MERCHANTABILITY or FITNESS
FOR A PARTICULAR PURPOSE. See the GNU General Public License for more details.

You should have received a copy of the GNU General Public License along with
this program; if not, write to the Free Software Foundation, Inc.,
51 Franklin Street, Suite 500, Boston, MA 02110-1335 USA

*****************************************************************************/

#include <sql_table.h>	// explain_filename, nz2, EXPLAIN_PARTITIONS_AS_COMMENT,
			// EXPLAIN_FILENAME_MAX_EXTRA_LENGTH

#include <sql_acl.h>	// PROCESS_ACL
#include <debug_sync.h> // DEBUG_SYNC
#include <my_base.h>	// HA_OPTION_*
#include <mysys_err.h>
#include <mysql/innodb_priv.h>

/** @file ha_innodb.cc */

/* Include necessary InnoDB headers */
#include "univ.i"
#include "buf0dump.h"
#include "buf0lru.h"
#include "buf0flu.h"
#include "buf0dblwr.h"
#include "btr0sea.h"
#include "os0file.h"
#include "os0thread.h"
#include "srv0start.h"
#include "srv0srv.h"
#include "trx0roll.h"
#include "trx0trx.h"

#include "trx0sys.h"
#include "mtr0mtr.h"
#include "rem0types.h"
#include "row0ins.h"
#include "row0mysql.h"
#include "row0sel.h"
#include "row0upd.h"
#include "log0log.h"
#include "lock0lock.h"
#include "dict0crea.h"
#include "btr0cur.h"
#include "btr0btr.h"
#include "fsp0fsp.h"
#include "sync0sync.h"
#include "fil0fil.h"
#include "trx0xa.h"
#include "row0merge.h"
#include "dict0boot.h"
#include "dict0stats.h"
#include "dict0stats_bg.h"
#include "ha_prototypes.h"
#include "ut0mem.h"
#include "ibuf0ibuf.h"
#include "dict0dict.h"
#include "srv0mon.h"
#include "api0api.h"
#include "api0misc.h"
#include "pars0pars.h"
#include "fts0fts.h"
#include "fts0types.h"
#include "row0import.h"
#include "row0quiesce.h"
#ifdef UNIV_DEBUG
#include "trx0purge.h"
#endif /* UNIV_DEBUG */
#include "fts0priv.h"
#include "page0zip.h"

#include "ha_innodb.h"
#include "i_s.h"

# ifndef MYSQL_PLUGIN_IMPORT
#  define MYSQL_PLUGIN_IMPORT /* nothing */
# endif /* MYSQL_PLUGIN_IMPORT */

/** to protect innobase_open_files */
static mysql_mutex_t innobase_share_mutex;
/** to force correct commit order in binlog */
static ulong commit_threads = 0;
static mysql_mutex_t commit_threads_m;
static mysql_cond_t commit_cond;
static mysql_mutex_t commit_cond_m;
static bool innodb_inited = 0;

#define INSIDE_HA_INNOBASE_CC

#define EQ_CURRENT_THD(thd) ((thd) == current_thd)

static struct handlerton* innodb_hton_ptr;

static const long AUTOINC_OLD_STYLE_LOCKING = 0;
static const long AUTOINC_NEW_STYLE_LOCKING = 1;
static const long AUTOINC_NO_LOCKING = 2;

static long innobase_mirrored_log_groups;
static long innobase_log_buffer_size;
static long innobase_additional_mem_pool_size;
static long innobase_file_io_threads;
static long innobase_open_files;
static long innobase_autoinc_lock_mode;
static ulong innobase_commit_concurrency = 0;
static ulong innobase_read_io_threads;
static ulong innobase_write_io_threads;
static long innobase_buffer_pool_instances = 1;

static long long innobase_buffer_pool_size, innobase_log_file_size;

/** Percentage of the buffer pool to reserve for 'old' blocks.
Connected to buf_LRU_old_ratio. */
static uint innobase_old_blocks_pct;

/** Maximum on-disk size of change buffer in terms of percentage
of the buffer pool. */
static uint innobase_change_buffer_max_size = CHANGE_BUFFER_DEFAULT_SIZE;

static ulong innobase_compression_level = DEFAULT_COMPRESSION_LEVEL;
static my_bool innobase_log_compressed_pages = TRUE;

/* The default values for the following char* start-up parameters
are determined in innobase_init below: */

static char*	innobase_data_home_dir			= NULL;
static char*	innobase_data_file_path			= NULL;
static char*	innobase_file_format_name		= NULL;
static char*	innobase_change_buffering		= NULL;
static char*	innobase_enable_monitor_counter		= NULL;
static char*	innobase_disable_monitor_counter	= NULL;
static char*	innobase_reset_monitor_counter		= NULL;
static char*	innobase_reset_all_monitor_counter	= NULL;

/* The highest file format being used in the database. The value can be
set by user, however, it will be adjusted to the newer file format if
a table of such format is created/opened. */
static char*	innobase_file_format_max		= NULL;

static char*	innobase_file_flush_method		= NULL;

/* This variable can be set in the server configure file, specifying
stopword table to be used */
static char*	innobase_server_stopword_table		= NULL;

/* Below we have boolean-valued start-up parameters, and their default
values */

static ulong	innobase_fast_shutdown			= 1;
static my_bool	innobase_file_format_check		= TRUE;
#ifdef UNIV_LOG_ARCHIVE
static my_bool	innobase_log_archive			= FALSE;
static char*	innobase_log_arch_dir			= NULL;
#endif /* UNIV_LOG_ARCHIVE */
static my_bool	innobase_use_doublewrite		= TRUE;
static my_bool	innobase_use_checksums			= TRUE;
static my_bool	innobase_locks_unsafe_for_binlog	= FALSE;
static my_bool	innobase_rollback_on_timeout		= FALSE;
static my_bool	innobase_create_status_file		= FALSE;
static my_bool	innobase_stats_on_metadata		= TRUE;
static my_bool	innobase_large_prefix			= FALSE;
static my_bool	innodb_optimize_fulltext_only		= FALSE;

static char*	internal_innobase_data_file_path	= NULL;

static char*	innodb_version_str = (char*) INNODB_VERSION_STR;

static char*	fts_server_stopword_table		= NULL;

/** Possible values for system variable "innodb_stats_method". The values
are defined the same as its corresponding MyISAM system variable
"myisam_stats_method"(see "myisam_stats_method_names"), for better usability */
static const char* innodb_stats_method_names[] = {
	"nulls_equal",
	"nulls_unequal",
	"nulls_ignored",
	NullS
};

/** Used to define an enumerate type of the system variable innodb_stats_method.
This is the same as "myisam_stats_method_typelib" */
static TYPELIB innodb_stats_method_typelib = {
	array_elements(innodb_stats_method_names) - 1,
	"innodb_stats_method_typelib",
	innodb_stats_method_names,
	NULL
};

/** Possible values for system variable "innodb_checksum_algorithm". */
static const char* innodb_checksum_algorithm_names[] = {
	"crc32",
	"strict_crc32",
	"innodb",
	"strict_innodb",
	"none",
	"strict_none",
	NullS
};

/** Used to define an enumerate type of the system variable
innodb_checksum_algorithm. */
static TYPELIB innodb_checksum_algorithm_typelib = {
	array_elements(innodb_checksum_algorithm_names) - 1,
	"innodb_checksum_algorithm_typelib",
	innodb_checksum_algorithm_names,
	NULL
};

/* The following counter is used to convey information to InnoDB
about server activity: in selects it is not sensible to call
srv_active_wake_master_thread after each fetch or search, we only do
it every INNOBASE_WAKE_INTERVAL'th step. */

#define INNOBASE_WAKE_INTERVAL	32
static ulong	innobase_active_counter	= 0;

static hash_table_t*	innobase_open_tables;

/** Allowed values of innodb_change_buffering */
static const char* innobase_change_buffering_values[IBUF_USE_COUNT] = {
	"none",		/* IBUF_USE_NONE */
	"inserts",	/* IBUF_USE_INSERT */
	"deletes",	/* IBUF_USE_DELETE_MARK */
	"changes",	/* IBUF_USE_INSERT_DELETE_MARK */
	"purges",	/* IBUF_USE_DELETE */
	"all"		/* IBUF_USE_ALL */
};

/* Call back function array defined by MySQL and used to
retrieve FTS results. */
const struct _ft_vft ft_vft_result = {NULL,
				      innobase_fts_find_ranking,
				      innobase_fts_close_ranking,
				      innobase_fts_retrieve_ranking,
				      NULL};

const struct _ft_vft_ext ft_vft_ext_result = {innobase_fts_get_version,
					      innobase_fts_flags,
					      innobase_fts_retrieve_docid,
					      innobase_fts_count_matches};

#ifdef HAVE_PSI_INTERFACE
/* Keys to register pthread mutexes/cond in the current file with
performance schema */
static mysql_pfs_key_t	innobase_share_mutex_key;
static mysql_pfs_key_t	commit_threads_m_key;
static mysql_pfs_key_t	commit_cond_mutex_key;
static mysql_pfs_key_t	commit_cond_key;

static PSI_mutex_info	all_pthread_mutexes[] = {
	{&commit_threads_m_key, "commit_threads_m", 0},
	{&commit_cond_mutex_key, "commit_cond_mutex", 0},
	{&innobase_share_mutex_key, "innobase_share_mutex", 0}
};

static PSI_cond_info	all_innodb_conds[] = {
	{&commit_cond_key, "commit_cond", 0}
};

# ifdef UNIV_PFS_MUTEX
/* all_innodb_mutexes array contains mutexes that are
performance schema instrumented if "UNIV_PFS_MUTEX"
is defined */
static PSI_mutex_info all_innodb_mutexes[] = {
	{&autoinc_mutex_key, "autoinc_mutex", 0},
#  ifndef PFS_SKIP_BUFFER_MUTEX_RWLOCK
	{&buffer_block_mutex_key, "buffer_block_mutex", 0},
#  endif /* !PFS_SKIP_BUFFER_MUTEX_RWLOCK */
	{&buf_pool_mutex_key, "buf_pool_mutex", 0},
	{&buf_pool_zip_mutex_key, "buf_pool_zip_mutex", 0},
	{&cache_last_read_mutex_key, "cache_last_read_mutex", 0},
	{&dict_foreign_err_mutex_key, "dict_foreign_err_mutex", 0},
	{&dict_sys_mutex_key, "dict_sys_mutex", 0},
	{&file_format_max_mutex_key, "file_format_max_mutex", 0},
	{&fil_system_mutex_key, "fil_system_mutex", 0},
	{&flush_list_mutex_key, "flush_list_mutex", 0},
	{&fts_bg_threads_mutex_key, "fts_bg_threads_mutex", 0},
	{&fts_delete_mutex_key, "fts_delete_mutex", 0},
	{&fts_optimize_mutex_key, "fts_optimize_mutex", 0},
	{&fts_doc_id_mutex_key, "fts_doc_id_mutex", 0},
	{&log_flush_order_mutex_key, "log_flush_order_mutex", 0},
	{&hash_table_mutex_key, "hash_table_mutex", 0},
	{&ibuf_bitmap_mutex_key, "ibuf_bitmap_mutex", 0},
	{&ibuf_mutex_key, "ibuf_mutex", 0},
	{&ibuf_pessimistic_insert_mutex_key,
		 "ibuf_pessimistic_insert_mutex", 0},
#  ifndef HAVE_ATOMIC_BUILTINS
	{&server_mutex_key, "server_mutex", 0},
#  endif /* !HAVE_ATOMIC_BUILTINS */
	{&log_sys_mutex_key, "log_sys_mutex", 0},
#  ifdef UNIV_MEM_DEBUG
	{&mem_hash_mutex_key, "mem_hash_mutex", 0},
#  endif /* UNIV_MEM_DEBUG */
	{&mem_pool_mutex_key, "mem_pool_mutex", 0},
	{&mutex_list_mutex_key, "mutex_list_mutex", 0},
	{&page_zip_stat_per_index_mutex_key, "page_zip_stat_per_index_mutex", 0},
	{&purge_sys_bh_mutex_key, "purge_sys_bh_mutex", 0},
	{&recv_sys_mutex_key, "recv_sys_mutex", 0},
	{&recv_writer_mutex_key, "recv_writer_mutex", 0},
	{&rseg_mutex_key, "rseg_mutex", 0},
#  ifdef UNIV_SYNC_DEBUG
	{&rw_lock_debug_mutex_key, "rw_lock_debug_mutex", 0},
#  endif /* UNIV_SYNC_DEBUG */
	{&rw_lock_list_mutex_key, "rw_lock_list_mutex", 0},
	{&rw_lock_mutex_key, "rw_lock_mutex", 0},
	{&srv_dict_tmpfile_mutex_key, "srv_dict_tmpfile_mutex", 0},
	{&srv_innodb_monitor_mutex_key, "srv_innodb_monitor_mutex", 0},
	{&srv_misc_tmpfile_mutex_key, "srv_misc_tmpfile_mutex", 0},
	{&srv_monitor_file_mutex_key, "srv_monitor_file_mutex", 0},
#  ifdef UNIV_SYNC_DEBUG
	{&sync_thread_mutex_key, "sync_thread_mutex", 0},
#  endif /* UNIV_SYNC_DEBUG */
	{&buf_dblwr_mutex_key, "buf_dblwr_mutex", 0},
	{&trx_undo_mutex_key, "trx_undo_mutex", 0},
	{&srv_sys_mutex_key, "srv_sys_mutex", 0},
	{&lock_sys_mutex_key, "lock_mutex", 0},
	{&lock_sys_wait_mutex_key, "lock_wait_mutex", 0},
	{&trx_mutex_key, "trx_mutex", 0},
	{&srv_sys_tasks_mutex_key, "srv_threads_mutex", 0},
	/* mutex with os_fast_mutex_ interfaces */
#  ifndef PFS_SKIP_EVENT_MUTEX
	{&event_os_mutex_key, "event_os_mutex", 0},
#  endif /* PFS_SKIP_EVENT_MUTEX */
	{&os_mutex_key, "os_mutex", 0},
#ifndef HAVE_ATOMIC_BUILTINS
	{&srv_conc_mutex_key, "srv_conc_mutex", 0},
#endif /* !HAVE_ATOMIC_BUILTINS */
#ifndef HAVE_ATOMIC_BUILTINS_64
	{&monitor_mutex_key, "monitor_mutex", 0},
#endif /* !HAVE_ATOMIC_BUILTINS_64 */
	{&ut_list_mutex_key, "ut_list_mutex", 0},
	{&trx_sys_mutex_key, "trx_sys_mutex", 0},
	{&zip_pad_mutex_key, "zip_pad_mutex", 0},
};
# endif /* UNIV_PFS_MUTEX */

# ifdef UNIV_PFS_RWLOCK
/* all_innodb_rwlocks array contains rwlocks that are
performance schema instrumented if "UNIV_PFS_RWLOCK"
is defined */
static PSI_rwlock_info all_innodb_rwlocks[] = {
#  ifdef UNIV_LOG_ARCHIVE
	{&archive_lock_key, "archive_lock", 0},
#  endif /* UNIV_LOG_ARCHIVE */
	{&btr_search_latch_key, "btr_search_latch", 0},
#  ifndef PFS_SKIP_BUFFER_MUTEX_RWLOCK
	{&buf_block_lock_key, "buf_block_lock", 0},
#  endif /* !PFS_SKIP_BUFFER_MUTEX_RWLOCK */
#  ifdef UNIV_SYNC_DEBUG
	{&buf_block_debug_latch_key, "buf_block_debug_latch", 0},
#  endif /* UNIV_SYNC_DEBUG */
	{&dict_operation_lock_key, "dict_operation_lock", 0},
	{&fil_space_latch_key, "fil_space_latch", 0},
	{&checkpoint_lock_key, "checkpoint_lock", 0},
	{&fts_cache_rw_lock_key, "fts_cache_rw_lock", 0},
	{&fts_cache_init_rw_lock_key, "fts_cache_init_rw_lock", 0},
	{&trx_i_s_cache_lock_key, "trx_i_s_cache_lock", 0},
	{&trx_purge_latch_key, "trx_purge_latch", 0},
	{&index_tree_rw_lock_key, "index_tree_rw_lock", 0},
	{&index_online_log_key, "index_online_log", 0},
	{&dict_table_stats_latch_key, "dict_table_stats", 0},
	{&hash_table_rw_lock_key, "hash table locks", 0}
};
# endif /* UNIV_PFS_RWLOCK */

# ifdef UNIV_PFS_THREAD
/* all_innodb_threads array contains threads that are
performance schema instrumented if "UNIV_PFS_THREAD"
is defined */
static PSI_thread_info	all_innodb_threads[] = {
	{&trx_rollback_clean_thread_key, "trx_rollback_clean_thread", 0},
	{&io_handler_thread_key, "io_handler_thread", 0},
	{&srv_lock_timeout_thread_key, "srv_lock_timeout_thread", 0},
	{&srv_error_monitor_thread_key, "srv_error_monitor_thread", 0},
	{&srv_monitor_thread_key, "srv_monitor_thread", 0},
	{&srv_master_thread_key, "srv_master_thread", 0},
	{&srv_purge_thread_key, "srv_purge_thread", 0},
	{&buf_page_cleaner_thread_key, "page_cleaner_thread", 0},
	{&recv_writer_thread_key, "recovery writer thread", 0}
};
# endif /* UNIV_PFS_THREAD */

# ifdef UNIV_PFS_IO
/* all_innodb_files array contains the type of files that are
performance schema instrumented if "UNIV_PFS_IO" is defined */
static PSI_file_info	all_innodb_files[] = {
	{&innodb_file_data_key, "innodb_data_file", 0},
	{&innodb_file_log_key, "innodb_log_file", 0},
	{&innodb_file_temp_key, "innodb_temp_file", 0}
};
# endif /* UNIV_PFS_IO */
#endif /* HAVE_PSI_INTERFACE */

/** Always normalize table name to lower case on Windows */
#ifdef __WIN__
#define normalize_table_name(norm_name, name)           \
	normalize_table_name_low(norm_name, name, TRUE)
#else
#define normalize_table_name(norm_name, name)           \
	normalize_table_name_low(norm_name, name, FALSE)
#endif /* __WIN__ */

/** Set up InnoDB API callback function array */
ib_cb_t innodb_api_cb[] = {
	(ib_cb_t) ib_cursor_open_table,
	(ib_cb_t) ib_cursor_read_row,
	(ib_cb_t) ib_cursor_insert_row,
	(ib_cb_t) ib_cursor_delete_row,
	(ib_cb_t) ib_cursor_update_row,
	(ib_cb_t) ib_cursor_moveto,
	(ib_cb_t) ib_cursor_first,
	(ib_cb_t) ib_cursor_next,
	(ib_cb_t) ib_cursor_last,
	(ib_cb_t) ib_cursor_set_match_mode,
	(ib_cb_t) ib_sec_search_tuple_create,
	(ib_cb_t) ib_clust_read_tuple_create,
	(ib_cb_t) ib_tuple_delete,
	(ib_cb_t) ib_tuple_copy,
	(ib_cb_t) ib_tuple_read_u32,
	(ib_cb_t) ib_tuple_write_u32,
	(ib_cb_t) ib_tuple_read_u64,
	(ib_cb_t) ib_tuple_write_u64,
	(ib_cb_t) ib_tuple_read_i32,
	(ib_cb_t) ib_tuple_write_i32,
	(ib_cb_t) ib_tuple_read_i64,
	(ib_cb_t) ib_tuple_write_i64,
	(ib_cb_t) ib_tuple_get_n_cols,
	(ib_cb_t) ib_col_set_value,
	(ib_cb_t) ib_col_get_value,
	(ib_cb_t) ib_col_get_meta,
	(ib_cb_t) ib_trx_begin,
	(ib_cb_t) ib_trx_commit,
	(ib_cb_t) ib_trx_rollback,
	(ib_cb_t) ib_trx_start,
	(ib_cb_t) ib_trx_release,
	(ib_cb_t) ib_trx_state,
	(ib_cb_t) ib_cursor_lock,
	(ib_cb_t) ib_cursor_close,
	(ib_cb_t) ib_cursor_new_trx,
	(ib_cb_t) ib_cursor_reset,
	(ib_cb_t) ib_open_table_by_name,
	(ib_cb_t) ib_col_get_name,
	(ib_cb_t) ib_table_truncate,
	(ib_cb_t) ib_cursor_open_index_using_name,
	(ib_cb_t) ib_close_thd,
	(ib_cb_t) ib_cfg_get_cfg,
	(ib_cb_t) ib_cursor_set_cluster_access,
	(ib_cb_t) ib_cursor_commit_trx,
	(ib_cb_t) ib_cfg_trx_level,
	(ib_cb_t) ib_tuple_get_n_user_cols,
	(ib_cb_t) ib_cursor_set_lock_mode,
	(ib_cb_t) ib_cursor_clear_trx,
	(ib_cb_t) ib_get_idx_field_name,
	(ib_cb_t) ib_trx_get_start_time,
	(ib_cb_t) ib_cfg_bk_commit_interval
};

/*************************************************************//**
Check whether valid argument given to innodb_ft_*_stopword_table.
This function is registered as a callback with MySQL.
@return 0 for valid stopword table */
static
int
innodb_stopword_table_validate(
/*===========================*/
	THD*				thd,	/*!< in: thread handle */
	struct st_mysql_sys_var*	var,	/*!< in: pointer to system
						variable */
	void*				save,	/*!< out: immediate result
						for update function */
	struct st_mysql_value*		value);	/*!< in: incoming string */
/****************************************************************//**
Update the session variable innodb_session_stopword_table
with the "saved" stopword table name value. This function
is registered as a callback with MySQL. */
static
void
innodb_session_stopword_update(
/*===========================*/
	THD*				thd,	/*!< in: thread handle */
	struct st_mysql_sys_var*	var,	/*!< in: pointer to
						system variable */
	void*				var_ptr,/*!< out: where the
						formal string goes */
	const void*			save);	/*!< in: immediate result
						from check function */

/** "GEN_CLUST_INDEX" is the name reserved for InnoDB default
system clustered index when there is no primary key. */
const char innobase_index_reserve_name[] = "GEN_CLUST_INDEX";

static const char innobase_hton_name[]= "InnoDB";

static MYSQL_THDVAR_BOOL(support_xa, PLUGIN_VAR_OPCMDARG,
  "Enable InnoDB support for the XA two-phase commit",
  /* check_func */ NULL, /* update_func */ NULL,
  /* default */ TRUE);

static MYSQL_THDVAR_BOOL(table_locks, PLUGIN_VAR_OPCMDARG,
  "Enable InnoDB locking in LOCK TABLES",
  /* check_func */ NULL, /* update_func */ NULL,
  /* default */ TRUE);

static MYSQL_THDVAR_BOOL(strict_mode, PLUGIN_VAR_OPCMDARG,
  "Use strict mode when evaluating create options.",
  NULL, NULL, FALSE);

static MYSQL_THDVAR_BOOL(ft_enable_stopword, PLUGIN_VAR_OPCMDARG,
  "Create FTS index with stopword.",
  NULL, NULL,
  /* default */ TRUE);

static MYSQL_THDVAR_ULONG(lock_wait_timeout, PLUGIN_VAR_RQCMDARG,
  "Timeout in seconds an InnoDB transaction may wait for a lock before being rolled back. Values above 100000000 disable the timeout.",
  NULL, NULL, 50, 1, 1024 * 1024 * 1024, 0);

static MYSQL_THDVAR_STR(ft_user_stopword_table, PLUGIN_VAR_OPCMDARG,
  "User supplied stopword table name, effective in the session level.",
  innodb_stopword_table_validate, innodb_session_stopword_update, NULL);

static SHOW_VAR innodb_status_variables[]= {
  {"buffer_pool_dump_status",
  (char*) &export_vars.innodb_buffer_pool_dump_status,	  SHOW_CHAR},
  {"buffer_pool_load_status",
  (char*) &export_vars.innodb_buffer_pool_load_status,	  SHOW_CHAR},
  {"buffer_pool_pages_data",
  (char*) &export_vars.innodb_buffer_pool_pages_data,	  SHOW_LONG},
  {"buffer_pool_pages_dirty",
  (char*) &export_vars.innodb_buffer_pool_pages_dirty,	  SHOW_LONG},
  {"buffer_pool_pages_flushed",
  (char*) &export_vars.innodb_buffer_pool_pages_flushed,  SHOW_LONG},
  {"buffer_pool_pages_free",
  (char*) &export_vars.innodb_buffer_pool_pages_free,	  SHOW_LONG},
#ifdef UNIV_DEBUG
  {"buffer_pool_pages_latched",
  (char*) &export_vars.innodb_buffer_pool_pages_latched,  SHOW_LONG},
#endif /* UNIV_DEBUG */
  {"buffer_pool_pages_misc",
  (char*) &export_vars.innodb_buffer_pool_pages_misc,	  SHOW_LONG},
  {"buffer_pool_pages_total",
  (char*) &export_vars.innodb_buffer_pool_pages_total,	  SHOW_LONG},
  {"buffer_pool_read_ahead_rnd",
  (char*) &export_vars.innodb_buffer_pool_read_ahead_rnd, SHOW_LONG},
  {"buffer_pool_read_ahead",
  (char*) &export_vars.innodb_buffer_pool_read_ahead,	  SHOW_LONG},
  {"buffer_pool_read_ahead_evicted",
  (char*) &export_vars.innodb_buffer_pool_read_ahead_evicted, SHOW_LONG},
  {"buffer_pool_read_requests",
  (char*) &export_vars.innodb_buffer_pool_read_requests,  SHOW_LONG},
  {"buffer_pool_reads",
  (char*) &export_vars.innodb_buffer_pool_reads,	  SHOW_LONG},
  {"buffer_pool_wait_free",
  (char*) &export_vars.innodb_buffer_pool_wait_free,	  SHOW_LONG},
  {"buffer_pool_write_requests",
  (char*) &export_vars.innodb_buffer_pool_write_requests, SHOW_LONG},
  {"data_fsyncs",
  (char*) &export_vars.innodb_data_fsyncs,		  SHOW_LONG},
  {"data_pending_fsyncs",
  (char*) &export_vars.innodb_data_pending_fsyncs,	  SHOW_LONG},
  {"data_pending_reads",
  (char*) &export_vars.innodb_data_pending_reads,	  SHOW_LONG},
  {"data_pending_writes",
  (char*) &export_vars.innodb_data_pending_writes,	  SHOW_LONG},
  {"data_read",
  (char*) &export_vars.innodb_data_read,		  SHOW_LONG},
  {"data_reads",
  (char*) &export_vars.innodb_data_reads,		  SHOW_LONG},
  {"data_writes",
  (char*) &export_vars.innodb_data_writes,		  SHOW_LONG},
  {"data_written",
  (char*) &export_vars.innodb_data_written,		  SHOW_LONG},
  {"dblwr_pages_written",
  (char*) &export_vars.innodb_dblwr_pages_written,	  SHOW_LONG},
  {"dblwr_writes",
  (char*) &export_vars.innodb_dblwr_writes,		  SHOW_LONG},
  {"have_atomic_builtins",
  (char*) &export_vars.innodb_have_atomic_builtins,	  SHOW_BOOL},
  {"log_waits",
  (char*) &export_vars.innodb_log_waits,		  SHOW_LONG},
  {"log_write_requests",
  (char*) &export_vars.innodb_log_write_requests,	  SHOW_LONG},
  {"log_writes",
  (char*) &export_vars.innodb_log_writes,		  SHOW_LONG},
  {"os_log_fsyncs",
  (char*) &export_vars.innodb_os_log_fsyncs,		  SHOW_LONG},
  {"os_log_pending_fsyncs",
  (char*) &export_vars.innodb_os_log_pending_fsyncs,	  SHOW_LONG},
  {"os_log_pending_writes",
  (char*) &export_vars.innodb_os_log_pending_writes,	  SHOW_LONG},
  {"os_log_written",
  (char*) &export_vars.innodb_os_log_written,		  SHOW_LONGLONG},
  {"page_size",
  (char*) &export_vars.innodb_page_size,		  SHOW_LONG},
  {"pages_created",
  (char*) &export_vars.innodb_pages_created,		  SHOW_LONG},
  {"pages_read",
  (char*) &export_vars.innodb_pages_read,		  SHOW_LONG},
  {"pages_written",
  (char*) &export_vars.innodb_pages_written,		  SHOW_LONG},
  {"row_lock_current_waits",
  (char*) &export_vars.innodb_row_lock_current_waits,	  SHOW_LONG},
  {"row_lock_time",
  (char*) &export_vars.innodb_row_lock_time,		  SHOW_LONGLONG},
  {"row_lock_time_avg",
  (char*) &export_vars.innodb_row_lock_time_avg,	  SHOW_LONG},
  {"row_lock_time_max",
  (char*) &export_vars.innodb_row_lock_time_max,	  SHOW_LONG},
  {"row_lock_waits",
  (char*) &export_vars.innodb_row_lock_waits,		  SHOW_LONG},
  {"rows_deleted",
  (char*) &export_vars.innodb_rows_deleted,		  SHOW_LONG},
  {"rows_inserted",
  (char*) &export_vars.innodb_rows_inserted,		  SHOW_LONG},
  {"rows_read",
  (char*) &export_vars.innodb_rows_read,		  SHOW_LONG},
  {"rows_updated",
  (char*) &export_vars.innodb_rows_updated,		  SHOW_LONG},
  {"num_open_files",
  (char*) &export_vars.innodb_num_open_files,		  SHOW_LONG},
  {"truncated_status_writes",
  (char*) &export_vars.innodb_truncated_status_writes,	  SHOW_LONG},
  {"available_undo_logs",
  (char*) &export_vars.innodb_available_undo_logs,        SHOW_LONG},
#ifdef UNIV_DEBUG
  {"purge_trx_id_age",
  (char*) &export_vars.innodb_purge_trx_id_age,           SHOW_LONG},
  {"purge_view_trx_id_age",
  (char*) &export_vars.innodb_purge_view_trx_id_age,      SHOW_LONG},
#endif /* UNIV_DEBUG */
  {NullS, NullS, SHOW_LONG}
};

/************************************************************************//**
Handling the shared INNOBASE_SHARE structure that is needed to provide table
locking. Register the table name if it doesn't exist in the hash table. */
static
INNOBASE_SHARE*
get_share(
/*======*/
	const char*	table_name);	/*!< in: table to lookup */

/************************************************************************//**
Free the shared object that was registered with get_share(). */
static
void
free_share(
/*=======*/
	INNOBASE_SHARE*	share);		/*!< in/own: share to free */

/*****************************************************************//**
Frees a possible InnoDB trx object associated with the current THD.
@return	0 or error number */
static
int
innobase_close_connection(
/*======================*/
	handlerton*	hton,		/*!< in/out: Innodb handlerton */
	THD*		thd);		/*!< in: MySQL thread handle for
					which to close the connection */

/*****************************************************************//**
Commits a transaction in an InnoDB database or marks an SQL statement
ended.
@return	0 */
static
int
innobase_commit(
/*============*/
	handlerton*	hton,		/*!< in/out: Innodb handlerton */
	THD*		thd,		/*!< in: MySQL thread handle of the
					user for whom the transaction should
					be committed */
	bool		commit_trx);	/*!< in: true - commit transaction
					false - the current SQL statement
					ended */

/*****************************************************************//**
Rolls back a transaction to a savepoint.
@return 0 if success, HA_ERR_NO_SAVEPOINT if no savepoint with the
given name */
static
int
innobase_rollback(
/*==============*/
	handlerton*	hton,		/*!< in/out: Innodb handlerton */
	THD*		thd,		/*!< in: handle to the MySQL thread
					of the user whose transaction should
					be rolled back */
	bool		rollback_trx);	/*!< in: TRUE - rollback entire
					transaction FALSE - rollback the current
					statement only */

/*****************************************************************//**
Rolls back a transaction to a savepoint.
@return 0 if success, HA_ERR_NO_SAVEPOINT if no savepoint with the
given name */
static
int
innobase_rollback_to_savepoint(
/*===========================*/
	handlerton*	hton,		/*!< in/out: InnoDB handlerton */
	THD*		thd,		/*!< in: handle to the MySQL thread of
					the user whose XA transaction should
					be rolled back to savepoint */
	void*		savepoint);	/*!< in: savepoint data */

/*****************************************************************//**
Sets a transaction savepoint.
@return	always 0, that is, always succeeds */
static
int
innobase_savepoint(
/*===============*/
	handlerton*	hton,		/*!< in/out: InnoDB handlerton */
	THD*		thd,		/*!< in: handle to the MySQL thread of
					the user's XA transaction for which
					we need to take a savepoint */
	void*		savepoint);	/*!< in: savepoint data */

/*****************************************************************//**
Release transaction savepoint name.
@return 0 if success, HA_ERR_NO_SAVEPOINT if no savepoint with the
given name */
static
int
innobase_release_savepoint(
/*=======================*/
	handlerton*	hton,		/*!< in/out: handlerton for Innodb */
	THD*		thd,		/*!< in: handle to the MySQL thread
					of the user whose transaction's
					savepoint should be released */
	void*		savepoint);	/*!< in: savepoint data */

/************************************************************************//**
Function for constructing an InnoDB table handler instance. */
static
handler*
innobase_create_handler(
/*====================*/
	handlerton*	hton,		/*!< in/out: handlerton for Innodb */
	TABLE_SHARE*	table,
	MEM_ROOT*	mem_root);

/** @brief Initialize the default value of innodb_commit_concurrency.

Once InnoDB is running, the innodb_commit_concurrency must not change
from zero to nonzero. (Bug #42101)

The initial default value is 0, and without this extra initialization,
SET GLOBAL innodb_commit_concurrency=DEFAULT would set the parameter
to 0, even if it was initially set to nonzero at the command line
or configuration file. */
static
void
innobase_commit_concurrency_init_default();
/*=======================================*/

/** @brief Initialize the default and max value of innodb_undo_logs.

Once InnoDB is running, the default value and the max value of
innodb_undo_logs must be equal to the available undo logs,
given by srv_available_undo_logs. */
static
void
innobase_undo_logs_init_default_max();
/*==================================*/

/************************************************************//**
Validate the file format name and return its corresponding id.
@return	valid file format id */
static
uint
innobase_file_format_name_lookup(
/*=============================*/
	const char*	format_name);	/*!< in: pointer to file format
					name */
/************************************************************//**
Validate the file format check config parameters, as a side effect it
sets the srv_max_file_format_at_startup variable.
@return	the format_id if valid config value, otherwise, return -1 */
static
int
innobase_file_format_validate_and_set(
/*==================================*/
	const char*	format_max);	/*!< in: parameter value */

/*******************************************************************//**
This function is used to prepare an X/Open XA distributed transaction.
@return	0 or error number */
static
int
innobase_xa_prepare(
/*================*/
	handlerton*	hton,		/*!< in: InnoDB handlerton */
	THD*		thd,		/*!< in: handle to the MySQL thread of
					the user whose XA transaction should
					be prepared */
	bool		all);		/*!< in: true - prepare transaction
					false - the current SQL statement
					ended */
/*******************************************************************//**
This function is used to recover X/Open XA distributed transactions.
@return	number of prepared transactions stored in xid_list */
static
int
innobase_xa_recover(
/*================*/
	handlerton*	hton,		/*!< in: InnoDB handlerton */
	XID*		xid_list,	/*!< in/out: prepared transactions */
	uint		len);		/*!< in: number of slots in xid_list */
/*******************************************************************//**
This function is used to commit one X/Open XA distributed transaction
which is in the prepared state
@return	0 or error number */
static
int
innobase_commit_by_xid(
/*===================*/
	handlerton*	hton,		/*!< in: InnoDB handlerton */
	XID*		xid);		/*!< in: X/Open XA transaction
					identification */
/*******************************************************************//**
This function is used to rollback one X/Open XA distributed transaction
which is in the prepared state
@return	0 or error number */
static
int
innobase_rollback_by_xid(
/*=====================*/
	handlerton*	hton,		/*!< in: InnoDB handlerton */
	XID*		xid);		/*!< in: X/Open XA transaction
					identification */
/*******************************************************************//**
Create a consistent view for a cursor based on current transaction
which is created if the corresponding MySQL thread still lacks one.
This consistent view is then used inside of MySQL when accessing records
using a cursor.
@return	pointer to cursor view or NULL */
static
void*
innobase_create_cursor_view(
/*========================*/
	handlerton*	hton,		/*!< in: innobase hton */
	THD*		thd);		/*!< in: user thread handle */
/*******************************************************************//**
Set the given consistent cursor view to a transaction which is created
if the corresponding MySQL thread still lacks one. If the given
consistent cursor view is NULL global read view of a transaction is
restored to a transaction read view. */
static
void
innobase_set_cursor_view(
/*=====================*/
	handlerton*	hton,		/*!< in: handlerton of Innodb */
	THD*		thd,		/*!< in: user thread handle */
	void*		curview);	/*!< in: Consistent cursor view to
					be set */
/*******************************************************************//**
Close the given consistent cursor view of a transaction and restore
global read view to a transaction read view. Transaction is created if the
corresponding MySQL thread still lacks one. */
static
void
innobase_close_cursor_view(
/*=======================*/
	handlerton*	hton,		/*!< in: handlerton of Innodb */
	THD*		thd,		/*!< in: user thread handle */
	void*		curview);	/*!< in: Consistent read view to be
					closed */
/*****************************************************************//**
Removes all tables in the named database inside InnoDB. */
static
void
innobase_drop_database(
/*===================*/
	handlerton*	hton,		/*!< in: handlerton of Innodb */
	char*		path);		/*!< in: database path; inside InnoDB
					the name of the last directory in
					the path is used as the database name:
					for example, in 'mysql/data/test' the
					database name is 'test' */
/*******************************************************************//**
Closes an InnoDB database. */
static
int
innobase_end(
/*=========*/
	handlerton*		hton,	/* in: Innodb handlerton */
	ha_panic_function	type);

/*****************************************************************//**
Creates an InnoDB transaction struct for the thd if it does not yet have one.
Starts a new InnoDB transaction if a transaction is not yet started. And
assigns a new snapshot for a consistent read if the transaction does not yet
have one.
@return	0 */
static
int
innobase_start_trx_and_assign_read_view(
/*====================================*/
	handlerton*	hton,		/* in: Innodb handlerton */
	THD*		thd);		/* in: MySQL thread handle of the
					user for whom the transaction should
					be committed */
/****************************************************************//**
Flushes InnoDB logs to disk and makes a checkpoint. Really, a commit flushes
the logs, and the name of this function should be innobase_checkpoint.
@return	TRUE if error */
static
bool
innobase_flush_logs(
/*================*/
	handlerton*	hton);		/*!< in: InnoDB handlerton */

/************************************************************************//**
Implements the SHOW ENGINE INNODB STATUS command. Sends the output of the
InnoDB Monitor to the client.
@return 0 on success */
static
int
innodb_show_status(
/*===============*/
	handlerton*	hton,		/*!< in: the innodb handlerton */
	THD*		thd,		/*!< in: the MySQL query thread of
					the caller */
	stat_print_fn*	stat_print);
/************************************************************************//**
Return 0 on success and non-zero on failure. Note: the bool return type
seems to be abused here, should be an int. */
static
bool
innobase_show_status(
/*=================*/
	handlerton*		hton,	/*!< in: the innodb handlerton */
	THD*			thd,	/*!< in: the MySQL query thread of
					the caller */
	stat_print_fn*		stat_print,
	enum ha_stat_type	stat_type);

/*****************************************************************//**
Commits a transaction in an InnoDB database. */
static
void
innobase_commit_low(
/*================*/
	trx_t*	trx);	/*!< in: transaction handle */

/****************************************************************//**
Parse and enable InnoDB monitor counters during server startup.
User can enable monitor counters/groups by specifying
"loose-innodb_monitor_enable = monitor_name1;monitor_name2..."
in server configuration file or at the command line. */
static
void
innodb_enable_monitor_at_startup(
/*=============================*/
	char*	str);	/*!< in: monitor counter enable list */

/*********************************************************************
Normalizes a table name string. A normalized name consists of the
database name catenated to '/' and table name. An example:
test/mytable. On Windows normalization puts both the database name and the
table name always to lower case if "set_lower_case" is set to TRUE. */
static
void
normalize_table_name_low(
/*=====================*/
	char*           norm_name,      /* out: normalized name as a
					null-terminated string */
	const char*     name,           /* in: table name string */
	ibool           set_lower_case); /* in: TRUE if we want to set
					 name to lower case */

/*************************************************************//**
Check for a valid value of innobase_commit_concurrency.
@return	0 for valid innodb_commit_concurrency */
static
int
innobase_commit_concurrency_validate(
/*=================================*/
	THD*				thd,	/*!< in: thread handle */
	struct st_mysql_sys_var*	var,	/*!< in: pointer to system
						variable */
	void*				save,	/*!< out: immediate result
						for update function */
	struct st_mysql_value*		value)	/*!< in: incoming string */
{
	long long	intbuf;
	ulong		commit_concurrency;

	DBUG_ENTER("innobase_commit_concurrency_validate");

	if (value->val_int(value, &intbuf)) {
		/* The value is NULL. That is invalid. */
		DBUG_RETURN(1);
	}

	*reinterpret_cast<ulong*>(save) = commit_concurrency
		= static_cast<ulong>(intbuf);

	/* Allow the value to be updated, as long as it remains zero
	or nonzero. */
	DBUG_RETURN(!(!commit_concurrency == !innobase_commit_concurrency));
}

/*******************************************************************//**
Function for constructing an InnoDB table handler instance. */
static
handler*
innobase_create_handler(
/*====================*/
	handlerton*	hton,	/*!< in: InnoDB handlerton */
	TABLE_SHARE*	table,
	MEM_ROOT*	mem_root)
{
	return(new (mem_root) ha_innobase(hton, table));
}

/* General functions */

/*************************************************************//**
Check that a page_size is correct for InnoDB.  If correct, set the
associated page_size_shift which is the power of 2 for this page size.
@return	an associated page_size_shift if valid, 0 if invalid. */
inline
int
innodb_page_size_validate(
/*======================*/
	ulong	page_size)		/*!< in: Page Size to evaluate */
{
	ulong		n;

	DBUG_ENTER("innodb_page_size_validate");

	for (n = UNIV_PAGE_SIZE_SHIFT_MIN;
	     n <= UNIV_PAGE_SIZE_SHIFT_MAX;
	     n++) {
		if (page_size == (ulong) (1 << n)) {
			DBUG_RETURN(n);
		}
	}

	DBUG_RETURN(0);
}

/******************************************************************//**
Returns true if the thread is the replication thread on the slave
server. Used in srv_conc_enter_innodb() to determine if the thread
should be allowed to enter InnoDB - the replication thread is treated
differently than other threads. Also used in
srv_conc_force_exit_innodb().
@return	true if thd is the replication thread */
UNIV_INTERN
ibool
thd_is_replication_slave_thread(
/*============================*/
	THD*	thd)	/*!< in: thread handle */
{
	return((ibool) thd_slave_thread(thd));
}

/******************************************************************//**
Gets information on the durability property requested by thread.
Used when writing either a prepare or commit record to the log
buffer. @return the durability property. */
UNIV_INTERN
enum durability_properties
thd_requested_durability(
/*=====================*/
	const THD* thd)	/*!< in: thread handle */
{
	return(thd_get_durability_property(thd));
}

/******************************************************************//**
Returns true if transaction should be flagged as read-only.
@return	true if the thd is marked as read-only */
UNIV_INTERN
ibool
thd_trx_is_read_only(
/*=================*/
	THD*	thd)	/*!< in: thread handle */
{
	return(thd != 0 && thd_tx_is_read_only(thd));
}

/******************************************************************//**
Check if the transaction is an auto-commit transaction. TRUE also
implies that it is a SELECT (read-only) transaction.
@return	true if the transaction is an auto commit read-only transaction. */
UNIV_INTERN
ibool
thd_trx_is_auto_commit(
/*===================*/
	THD*	thd)	/*!< in: thread handle, can be NULL */
{
	return(thd != NULL
	       && !thd_test_options(
		       thd,
		       OPTION_NOT_AUTOCOMMIT | OPTION_BEGIN)
	       && thd_is_select(thd));
}

/******************************************************************//**
Save some CPU by testing the value of srv_thread_concurrency in inline
functions. */
static inline
void
innobase_srv_conc_enter_innodb(
/*===========================*/
	trx_t*	trx)	/*!< in: transaction handle */
{
	if (srv_thread_concurrency) {
		if (trx->n_tickets_to_enter_innodb > 0) {

			/* If trx has 'free tickets' to enter the engine left,
			then use one such ticket */

			--trx->n_tickets_to_enter_innodb;

		} else if (trx->mysql_thd != NULL
			   && thd_is_replication_slave_thread(trx->mysql_thd)) {

			UT_WAIT_FOR(
				srv_conc_get_active_threads()
				< srv_thread_concurrency,
				srv_replication_delay * 1000);

		}  else {
			srv_conc_enter_innodb(trx);
		}
	}
}

/******************************************************************//**
Note that the thread wants to leave InnoDB only if it doesn't have
any spare tickets. */
static inline
void
innobase_srv_conc_exit_innodb(
/*==========================*/
	trx_t*	trx)	/*!< in: transaction handle */
{
#ifdef UNIV_SYNC_DEBUG
	ut_ad(!sync_thread_levels_nonempty_trx(trx->has_search_latch));
#endif /* UNIV_SYNC_DEBUG */

	/* This is to avoid making an unnecessary function call. */
	if (trx->declared_to_be_inside_innodb
	    && trx->n_tickets_to_enter_innodb == 0) {

		srv_conc_force_exit_innodb(trx);
	}
}

/******************************************************************//**
Force a thread to leave InnoDB even if it has spare tickets. */
static inline
void
innobase_srv_conc_force_exit_innodb(
/*================================*/
	trx_t*	trx)	/*!< in: transaction handle */
{
#ifdef UNIV_SYNC_DEBUG
	ut_ad(!sync_thread_levels_nonempty_trx(trx->has_search_latch));
#endif /* UNIV_SYNC_DEBUG */

	/* This is to avoid making an unnecessary function call. */
	if (trx->declared_to_be_inside_innodb) {
		srv_conc_force_exit_innodb(trx);
	}
}

/******************************************************************//**
Returns the NUL terminated value of glob_hostname.
@return	pointer to glob_hostname. */
UNIV_INTERN
const char*
server_get_hostname()
/*=================*/
{
	return(glob_hostname);
}

/******************************************************************//**
Returns true if the transaction this thread is processing has edited
non-transactional tables. Used by the deadlock detector when deciding
which transaction to rollback in case of a deadlock - we try to avoid
rolling back transactions that have edited non-transactional tables.
@return	true if non-transactional tables have been edited */
UNIV_INTERN
ibool
thd_has_edited_nontrans_tables(
/*===========================*/
	THD*	thd)	/*!< in: thread handle */
{
	return((ibool) thd_non_transactional_update(thd));
}

/******************************************************************//**
Returns true if the thread is executing a SELECT statement.
@return	true if thd is executing SELECT */
UNIV_INTERN
ibool
thd_is_select(
/*==========*/
	const THD*	thd)	/*!< in: thread handle */
{
	return(thd_sql_command(thd) == SQLCOM_SELECT);
}

/******************************************************************//**
Returns true if the thread supports XA,
global value of innodb_supports_xa if thd is NULL.
@return	true if thd has XA support */
UNIV_INTERN
ibool
thd_supports_xa(
/*============*/
	THD*	thd)	/*!< in: thread handle, or NULL to query
			the global innodb_supports_xa */
{
	return(THDVAR(thd, support_xa));
}

/******************************************************************//**
Returns the lock wait timeout for the current connection.
@return	the lock wait timeout, in seconds */
UNIV_INTERN
ulong
thd_lock_wait_timeout(
/*==================*/
	THD*	thd)	/*!< in: thread handle, or NULL to query
			the global innodb_lock_wait_timeout */
{
	/* According to <mysql/plugin.h>, passing thd == NULL
	returns the global value of the session variable. */
	return(THDVAR(thd, lock_wait_timeout));
}

/******************************************************************//**
Set the time waited for the lock for the current query. */
UNIV_INTERN
void
thd_set_lock_wait_time(
/*===================*/
	THD*	thd,	/*!< in/out: thread handle */
	ulint	value)	/*!< in: time waited for the lock */
{
	if (thd) {
		thd_storage_lock_wait(thd, value);
	}
}

/********************************************************************//**
Obtain the InnoDB transaction of a MySQL thread.
@return	reference to transaction pointer */
__attribute__((warn_unused_result, nonnull))
static inline
trx_t*&
thd_to_trx(
/*=======*/
	THD*	thd)	/*!< in: MySQL thread */
{
	return(*(trx_t**) thd_ha_data(thd, innodb_hton_ptr));
}

/********************************************************************//**
Call this function when mysqld passes control to the client. That is to
avoid deadlocks on the adaptive hash S-latch possibly held by thd. For more
documentation, see handler.cc.
@return	0 */
static
int
innobase_release_temporary_latches(
/*===============================*/
	handlerton*	hton,	/*!< in: handlerton */
	THD*		thd)	/*!< in: MySQL thread */
{
	DBUG_ASSERT(hton == innodb_hton_ptr);

	if (!innodb_inited) {

		return(0);
	}

	trx_t*	trx = thd_to_trx(thd);

	if (trx != NULL) {
		trx_search_latch_release_if_reserved(trx);
	}

	return(0);
}

/********************************************************************//**
Increments innobase_active_counter and every INNOBASE_WAKE_INTERVALth
time calls srv_active_wake_master_thread. This function should be used
when a single database operation may introduce a small need for
server utility activity, like checkpointing. */
static inline
void
innobase_active_small(void)
/*=======================*/
{
	innobase_active_counter++;

	if ((innobase_active_counter % INNOBASE_WAKE_INTERVAL) == 0) {
		srv_active_wake_master_thread();
	}
}

/********************************************************************//**
Converts an InnoDB error code to a MySQL error code and also tells to MySQL
about a possible transaction rollback inside InnoDB caused by a lock wait
timeout or a deadlock.
@return	MySQL error code */
static
int
convert_error_code_to_mysql(
/*========================*/
	dberr_t	error,	/*!< in: InnoDB error code */
	ulint	flags,  /*!< in: InnoDB table flags, or 0 */
	THD*	thd)	/*!< in: user thread handle or NULL */
{
	switch (error) {
	case DB_SUCCESS:
		return(0);

	case DB_INTERRUPTED:
		my_error(ER_QUERY_INTERRUPTED, MYF(0));
		/* fall through */

	case DB_FOREIGN_EXCEED_MAX_CASCADE:
		ut_ad(thd);
		push_warning_printf(thd, Sql_condition::WARN_LEVEL_WARN,
				    HA_ERR_ROW_IS_REFERENCED,
				    "InnoDB: Cannot delete/update "
				    "rows with cascading foreign key "
				    "constraints that exceed max "
				    "depth of %d. Please "
				    "drop extra constraints and try "
				    "again", DICT_FK_MAX_RECURSIVE_LOAD);

		/* fall through */

	case DB_ERROR:
	default:
		return(-1); /* unspecified error */

	case DB_DUPLICATE_KEY:
		/* Be cautious with returning this error, since
		mysql could re-enter the storage layer to get
		duplicated key info, the operation requires a
		valid table handle and/or transaction information,
		which might not always be available in the error
		handling stage. */
		return(HA_ERR_FOUND_DUPP_KEY);

	case DB_READ_ONLY:
		return(HA_ERR_TABLE_READONLY);

	case DB_FOREIGN_DUPLICATE_KEY:
		return(HA_ERR_FOREIGN_DUPLICATE_KEY);

	case DB_MISSING_HISTORY:
		return(HA_ERR_TABLE_DEF_CHANGED);

	case DB_RECORD_NOT_FOUND:
		return(HA_ERR_NO_ACTIVE_RECORD);

	case DB_DEADLOCK:
		/* Since we rolled back the whole transaction, we must
		tell it also to MySQL so that MySQL knows to empty the
		cached binlog for this transaction */

		if (thd) {
			thd_mark_transaction_to_rollback(thd, TRUE);
		}

		return(HA_ERR_LOCK_DEADLOCK);

	case DB_LOCK_WAIT_TIMEOUT:
		/* Starting from 5.0.13, we let MySQL just roll back the
		latest SQL statement in a lock wait timeout. Previously, we
		rolled back the whole transaction. */

		if (thd) {
			thd_mark_transaction_to_rollback(
				thd, (bool) row_rollback_on_timeout);
		}

		return(HA_ERR_LOCK_WAIT_TIMEOUT);

	case DB_NO_REFERENCED_ROW:
		return(HA_ERR_NO_REFERENCED_ROW);

	case DB_ROW_IS_REFERENCED:
		return(HA_ERR_ROW_IS_REFERENCED);

	case DB_CANNOT_ADD_CONSTRAINT:
	case DB_CHILD_NO_INDEX:
	case DB_PARENT_NO_INDEX:
		return(HA_ERR_CANNOT_ADD_FOREIGN);

	case DB_CANNOT_DROP_CONSTRAINT:

		return(HA_ERR_ROW_IS_REFERENCED); /* TODO: This is a bit
						misleading, a new MySQL error
						code should be introduced */

	case DB_CORRUPTION:
		return(HA_ERR_CRASHED);

	case DB_OUT_OF_FILE_SPACE:
		return(HA_ERR_RECORD_FILE_FULL);

	case DB_TABLE_IN_FK_CHECK:
		return(HA_ERR_TABLE_IN_FK_CHECK);

	case DB_TABLE_IS_BEING_USED:
		return(HA_ERR_WRONG_COMMAND);

	case DB_TABLESPACE_DELETED:
	case DB_TABLE_NOT_FOUND:
		return(HA_ERR_NO_SUCH_TABLE);

	case DB_TABLESPACE_NOT_FOUND:
		return(HA_ERR_NO_SUCH_TABLE);

	case DB_TOO_BIG_RECORD: {
		/* If prefix is true then a 768-byte prefix is stored
		locally for BLOB fields. Refer to dict_table_get_format() */
		bool prefix = (dict_tf_get_format(flags) == UNIV_FORMAT_A);
		my_printf_error(ER_TOO_BIG_ROWSIZE,
			"Row size too large (> %lu). Changing some columns "
			"to TEXT or BLOB %smay help. In current row "
			"format, BLOB prefix of %d bytes is stored inline.",
			MYF(0),
			page_get_free_space_of_empty(flags &
				DICT_TF_COMPACT) / 2,
			prefix ? "or using ROW_FORMAT=DYNAMIC "
			"or ROW_FORMAT=COMPRESSED ": "",
			prefix ? DICT_MAX_FIXED_COL_LEN : 0);
		return(HA_ERR_TO_BIG_ROW);
	}

	case DB_TOO_BIG_INDEX_COL:
		my_error(ER_INDEX_COLUMN_TOO_LONG, MYF(0),
			 DICT_MAX_FIELD_LEN_BY_FORMAT_FLAG(flags));
		return(HA_ERR_INDEX_COL_TOO_LONG);

	case DB_NO_SAVEPOINT:
		return(HA_ERR_NO_SAVEPOINT);

	case DB_LOCK_TABLE_FULL:
		/* Since we rolled back the whole transaction, we must
		tell it also to MySQL so that MySQL knows to empty the
		cached binlog for this transaction */

		if (thd) {
			thd_mark_transaction_to_rollback(thd, TRUE);
		}

		return(HA_ERR_LOCK_TABLE_FULL);

	case DB_FTS_INVALID_DOCID:
		return(HA_FTS_INVALID_DOCID);

	case DB_TOO_MANY_CONCURRENT_TRXS:
		return(HA_ERR_TOO_MANY_CONCURRENT_TRXS);
	case DB_UNSUPPORTED:
		return(HA_ERR_UNSUPPORTED);
	case DB_INDEX_CORRUPT:
		return(HA_ERR_INDEX_CORRUPT);
	case DB_UNDO_RECORD_TOO_BIG:
		return(HA_ERR_UNDO_REC_TOO_BIG);
	case DB_OUT_OF_MEMORY:
		return(HA_ERR_OUT_OF_MEM);
	case DB_TABLESPACE_EXISTS:
		return(HA_ERR_TABLESPACE_EXISTS);
	}
}

/*************************************************************//**
Prints info of a THD object (== user session thread) to the given file. */
UNIV_INTERN
void
innobase_mysql_print_thd(
/*=====================*/
	FILE*	f,		/*!< in: output stream */
	THD*	thd,		/*!< in: MySQL THD object */
	uint	max_query_len)	/*!< in: max query length to print, or 0 to
				use the default max length */
{
	char	buffer[1024];

	fputs(thd_security_context(thd, buffer, sizeof buffer,
				   max_query_len), f);
	putc('\n', f);
}

/******************************************************************//**
Get the error message format string.
@return the format string or 0 if not found. */
UNIV_INTERN
const char*
innobase_get_err_msg(
/*=================*/
	int	error_code)	/*!< in: MySQL error code */
{
	return(my_get_err_msg(error_code));
}

/******************************************************************//**
Get the variable length bounds of the given character set. */
UNIV_INTERN
void
innobase_get_cset_width(
/*====================*/
	ulint	cset,		/*!< in: MySQL charset-collation code */
	ulint*	mbminlen,	/*!< out: minimum length of a char (in bytes) */
	ulint*	mbmaxlen)	/*!< out: maximum length of a char (in bytes) */
{
	CHARSET_INFO*	cs;
	ut_ad(cset <= MAX_CHAR_COLL_NUM);
	ut_ad(mbminlen);
	ut_ad(mbmaxlen);

	cs = all_charsets[cset];
	if (cs) {
		*mbminlen = cs->mbminlen;
		*mbmaxlen = cs->mbmaxlen;
		ut_ad(*mbminlen < DATA_MBMAX);
		ut_ad(*mbmaxlen < DATA_MBMAX);
	} else {
		THD*	thd = current_thd;

		if (thd && thd_sql_command(thd) == SQLCOM_DROP_TABLE) {

			/* Fix bug#46256: allow tables to be dropped if the
			collation is not found, but issue a warning. */
			if ((log_warnings)
			    && (cset != 0)){

				sql_print_warning(
					"Unknown collation #%lu.", cset);
			}
		} else {

			ut_a(cset == 0);
		}

		*mbminlen = *mbmaxlen = 0;
	}
}

/******************************************************************//**
Converts an identifier to a table name. */
UNIV_INTERN
void
innobase_convert_from_table_id(
/*===========================*/
	struct charset_info_st*	cs,	/*!< in: the 'from' character set */
	char*			to,	/*!< out: converted identifier */
	const char*		from,	/*!< in: identifier to convert */
	ulint			len)	/*!< in: length of 'to', in bytes */
{
	uint	errors;

	strconvert(cs, from, &my_charset_filename, to, (uint) len, &errors);
}

/******************************************************************//**
Converts an identifier to UTF-8. */
UNIV_INTERN
void
innobase_convert_from_id(
/*=====================*/
	struct charset_info_st*	cs,	/*!< in: the 'from' character set */
	char*			to,	/*!< out: converted identifier */
	const char*		from,	/*!< in: identifier to convert */
	ulint			len)	/*!< in: length of 'to', in bytes */
{
	uint	errors;

	strconvert(cs, from, system_charset_info, to, (uint) len, &errors);
}

/******************************************************************//**
Compares NUL-terminated UTF-8 strings case insensitively.
@return	0 if a=b, <0 if a<b, >1 if a>b */
UNIV_INTERN
int
innobase_strcasecmp(
/*================*/
	const char*	a,	/*!< in: first string to compare */
	const char*	b)	/*!< in: second string to compare */
{
	if (!a) {
		if (!b) {
			return(0);
		} else {
			return(-1);
		}
	} else if (!b) {
		return(1);
	}

	return(my_strcasecmp(system_charset_info, a, b));
}

/******************************************************************//**
Compares NUL-terminated UTF-8 strings case insensitively. The
second string contains wildcards.
@return 0 if a match is found, 1 if not */
UNIV_INTERN
int
innobase_wildcasecmp(
/*=================*/
	const char*	a,	/*!< in: string to compare */
	const char*	b)	/*!< in: wildcard string to compare */
{
	return(wild_case_compare(system_charset_info, a, b));
}

/******************************************************************//**
Strip dir name from a full path name and return only the file name
@return file name or "null" if no file name */
UNIV_INTERN
const char*
innobase_basename(
/*==============*/
	const char*	path_name)	/*!< in: full path name */
{
	const char*	name = base_name(path_name);

	return((name) ? name : "null");
}

/******************************************************************//**
Makes all characters in a NUL-terminated UTF-8 string lower case. */
UNIV_INTERN
void
innobase_casedn_str(
/*================*/
	char*	a)	/*!< in/out: string to put in lower case */
{
	my_casedn_str(system_charset_info, a);
}

/**********************************************************************//**
Determines the connection character set.
@return	connection character set */
UNIV_INTERN
struct charset_info_st*
innobase_get_charset(
/*=================*/
	THD*	mysql_thd)	/*!< in: MySQL thread handle */
{
	return(thd_charset(mysql_thd));
}

/**********************************************************************//**
Determines the current SQL statement.
@return	SQL statement string */
UNIV_INTERN
const char*
innobase_get_stmt(
/*==============*/
	THD*	thd,		/*!< in: MySQL thread handle */
	size_t*	length)		/*!< out: length of the SQL statement */
{
	LEX_STRING* stmt;

	stmt = thd_query_string(thd);
	*length = stmt->length;
	return(stmt->str);
}

/**********************************************************************//**
Get the current setting of the table_def_size global parameter. We do
a dirty read because for one there is no synchronization object and
secondly there is little harm in doing so even if we get a torn read.
@return	value of table_def_size */
UNIV_INTERN
ulint
innobase_get_table_cache_size(void)
/*===============================*/
{
	return(table_def_size);
}

/**********************************************************************//**
Get the current setting of the lower_case_table_names global parameter from
mysqld.cc. We do a dirty read because for one there is no synchronization
object and secondly there is little harm in doing so even if we get a torn
read.
@return	value of lower_case_table_names */
UNIV_INTERN
ulint
innobase_get_lower_case_table_names(void)
/*=====================================*/
{
	return(lower_case_table_names);
}

#if defined (__WIN__)
extern MYSQL_PLUGIN_IMPORT MY_TMPDIR mysql_tmpdir_list;
/*******************************************************************//**
Map an OS error to an errno value. The OS error number is stored in
_doserrno and the mapped value is stored in errno) */
void __cdecl
_dosmaperr(
	unsigned long);	/*!< in: OS error value */

/*********************************************************************//**
Creates a temporary file.
@return	temporary file descriptor, or < 0 on error */
UNIV_INTERN
int
innobase_mysql_tmpfile(void)
/*========================*/
{
	int	fd;				/* handle of opened file */
	HANDLE	osfh;				/* OS handle of opened file */
	char*	tmpdir;				/* point to the directory
						where to create file */
	TCHAR	path_buf[MAX_PATH - 14];	/* buffer for tmp file path.
						The length cannot be longer
						than MAX_PATH - 14, or
						GetTempFileName will fail. */
	char	filename[MAX_PATH];		/* name of the tmpfile */
	DWORD	fileaccess = GENERIC_READ	/* OS file access */
			     | GENERIC_WRITE
			     | DELETE;
	DWORD	fileshare = FILE_SHARE_READ	/* OS file sharing mode */
			    | FILE_SHARE_WRITE
			    | FILE_SHARE_DELETE;
	DWORD	filecreate = CREATE_ALWAYS;	/* OS method of open/create */
	DWORD	fileattrib =			/* OS file attribute flags */
			     FILE_ATTRIBUTE_NORMAL
			     | FILE_FLAG_DELETE_ON_CLOSE
			     | FILE_ATTRIBUTE_TEMPORARY
			     | FILE_FLAG_SEQUENTIAL_SCAN;

	DBUG_ENTER("innobase_mysql_tmpfile");

	DBUG_EXECUTE_IF("innobase_tmpfile_creation_failure", return(-1););

	tmpdir = my_tmpdir(&mysql_tmpdir_list);

	/* The tmpdir parameter can not be NULL for GetTempFileName. */
	if (!tmpdir) {
		uint	ret;

		/* Use GetTempPath to determine path for temporary files. */
		ret = GetTempPath(sizeof(path_buf), path_buf);
		if (ret > sizeof(path_buf) || (ret == 0)) {

			_dosmaperr(GetLastError());	/* map error */
			DBUG_RETURN(-1);
		}

		tmpdir = path_buf;
	}

	/* Use GetTempFileName to generate a unique filename. */
	if (!GetTempFileName(tmpdir, "ib", 0, filename)) {

		_dosmaperr(GetLastError());	/* map error */
		DBUG_RETURN(-1);
	}

	DBUG_PRINT("info", ("filename: %s", filename));

	/* Open/Create the file. */
	osfh = CreateFile(filename, fileaccess, fileshare, NULL,
			  filecreate, fileattrib, NULL);
	if (osfh == INVALID_HANDLE_VALUE) {

		/* open/create file failed! */
		_dosmaperr(GetLastError());	/* map error */
		DBUG_RETURN(-1);
	}

	do {
		/* Associates a CRT file descriptor with the OS file handle. */
		fd = _open_osfhandle((intptr_t) osfh, 0);
	} while (fd == -1 && errno == EINTR);

	if (fd == -1) {
		/* Open failed, close the file handle. */

		_dosmaperr(GetLastError());	/* map error */
		CloseHandle(osfh);		/* no need to check if
						CloseHandle fails */
	}

	DBUG_RETURN(fd);
}
#else
/*********************************************************************//**
Creates a temporary file.
@return	temporary file descriptor, or < 0 on error */
UNIV_INTERN
int
innobase_mysql_tmpfile(void)
/*========================*/
{
	int	fd2 = -1;
	File	fd = mysql_tmpfile("ib");

	DBUG_EXECUTE_IF("innobase_tmpfile_creation_failure", return(-1););

	if (fd >= 0) {
		/* Copy the file descriptor, so that the additional resources
		allocated by create_temp_file() can be freed by invoking
		my_close().

		Because the file descriptor returned by this function
		will be passed to fdopen(), it will be closed by invoking
		fclose(), which in turn will invoke close() instead of
		my_close(). */

#ifdef _WIN32
		/* Note that on Windows, the integer returned by mysql_tmpfile
		has no relation to C runtime file descriptor. Here, we need
		to call my_get_osfhandle to get the HANDLE and then convert it
		to C runtime filedescriptor. */
		{
			HANDLE hFile = my_get_osfhandle(fd);
			HANDLE hDup;
			BOOL bOK = DuplicateHandle(
					GetCurrentProcess(),
					hFile, GetCurrentProcess(),
					&hDup, 0, FALSE, DUPLICATE_SAME_ACCESS);
			if (bOK) {
				fd2 = _open_osfhandle((intptr_t) hDup, 0);
			} else {
				my_osmaperr(GetLastError());
				fd2 = -1;
			}
		}
#else
		fd2 = dup(fd);
#endif
		if (fd2 < 0) {
			char errbuf[MYSYS_STRERROR_SIZE];
			DBUG_PRINT("error",("Got error %d on dup",fd2));
			my_errno=errno;
			my_error(EE_OUT_OF_FILERESOURCES,
				 MYF(ME_BELL+ME_WAITTANG),
				 "ib*", my_errno,
				 my_strerror(errbuf, sizeof(errbuf), my_errno));
		}
		my_close(fd, MYF(MY_WME));
	}
	return(fd2);
}
#endif /* defined (__WIN__) */

/*********************************************************************//**
Wrapper around MySQL's copy_and_convert function.
@return	number of bytes copied to 'to' */
UNIV_INTERN
ulint
innobase_convert_string(
/*====================*/
	void*		to,		/*!< out: converted string */
	ulint		to_length,	/*!< in: number of bytes reserved
					for the converted string */
	CHARSET_INFO*	to_cs,		/*!< in: character set to convert to */
	const void*	from,		/*!< in: string to convert */
	ulint		from_length,	/*!< in: number of bytes to convert */
	CHARSET_INFO*	from_cs,	/*!< in: character set to convert
					from */
	uint*		errors)		/*!< out: number of errors encountered
					during the conversion */
{
	return(copy_and_convert(
			(char*) to, (uint32) to_length, to_cs,
			(const char*) from, (uint32) from_length, from_cs,
			errors));
}

/*******************************************************************//**
Formats the raw data in "data" (in InnoDB on-disk format) that is of
type DATA_(CHAR|VARCHAR|MYSQL|VARMYSQL) using "charset_coll" and writes
the result to "buf". The result is converted to "system_charset_info".
Not more than "buf_size" bytes are written to "buf".
The result is always NUL-terminated (provided buf_size > 0) and the
number of bytes that were written to "buf" is returned (including the
terminating NUL).
@return	number of bytes that were written */
UNIV_INTERN
ulint
innobase_raw_format(
/*================*/
	const char*	data,		/*!< in: raw data */
	ulint		data_len,	/*!< in: raw data length
					in bytes */
	ulint		charset_coll,	/*!< in: charset collation */
	char*		buf,		/*!< out: output buffer */
	ulint		buf_size)	/*!< in: output buffer size
					in bytes */
{
	/* XXX we use a hard limit instead of allocating
	but_size bytes from the heap */
	CHARSET_INFO*	data_cs;
	char		buf_tmp[8192];
	ulint		buf_tmp_used;
	uint		num_errors;

	data_cs = all_charsets[charset_coll];

	buf_tmp_used = innobase_convert_string(buf_tmp, sizeof(buf_tmp),
					       system_charset_info,
					       data, data_len, data_cs,
					       &num_errors);

	return(ut_str_sql_format(buf_tmp, buf_tmp_used, buf, buf_size));
}

/*********************************************************************//**
Compute the next autoinc value.

For MySQL replication the autoincrement values can be partitioned among
the nodes. The offset is the start or origin of the autoincrement value
for a particular node. For n nodes the increment will be n and the offset
will be in the interval [1, n]. The formula tries to allocate the next
value for a particular node.

Note: This function is also called with increment set to the number of
values we want to reserve for multi-value inserts e.g.,

	INSERT INTO T VALUES(), (), ();

innobase_next_autoinc() will be called with increment set to 3 where
autoinc_lock_mode != TRADITIONAL because we want to reserve 3 values for
the multi-value INSERT above.
@return	the next value */
UNIV_INTERN
ulonglong
innobase_next_autoinc(
/*==================*/
	ulonglong	current,	/*!< in: Current value */
	ulonglong	need,		/*!< in: count of values needed */
	ulonglong	step,		/*!< in: AUTOINC increment step */
	ulonglong	offset,		/*!< in: AUTOINC offset */
	ulonglong	max_value)	/*!< in: max value for type */
{
	ulonglong	next_value;
	ulonglong	block = need * step;

	/* Should never be 0. */
	ut_a(need > 0);
	ut_a(block > 0);
	ut_a(max_value > 0);

	/* According to MySQL documentation, if the offset is greater than
	the step then the offset is ignored. */
	if (offset > block) {
		offset = 0;
	}

	/* Check for overflow. Current can be > max_value if the value is
	in reality a negative value.The visual studio compilers converts
	large double values automatically into unsigned long long datatype
	maximum value */

	if (block >= max_value
	    || offset > max_value
	    || current >= max_value
	    || max_value - offset <= offset) {

		next_value = max_value;
	} else {
		ut_a(max_value > current);

		ulonglong	free = max_value - current;

		if (free < offset || free - offset <= block) {
			next_value = max_value;
		} else {
			next_value = 0;
		}
	}

	if (next_value == 0) {
		ulonglong	next;

		if (current > offset) {
			next = (current - offset) / step;
		} else {
			next = (offset - current) / step;
		}

		ut_a(max_value > next);
		next_value = next * step;
		/* Check for multiplication overflow. */
		ut_a(next_value >= next);
		ut_a(max_value > next_value);

		/* Check for overflow */
		if (max_value - next_value >= block) {

			next_value += block;

			if (max_value - next_value >= offset) {
				next_value += offset;
			} else {
				next_value = max_value;
			}
		} else {
			next_value = max_value;
		}
	}

	ut_a(next_value != 0);
	ut_a(next_value <= max_value);

	return(next_value);
}

/*********************************************************************//**
Initializes some fields in an InnoDB transaction object. */
static
void
innobase_trx_init(
/*==============*/
	THD*	thd,	/*!< in: user thread handle */
	trx_t*	trx)	/*!< in/out: InnoDB transaction handle */
{
	DBUG_ENTER("innobase_trx_init");
	DBUG_ASSERT(EQ_CURRENT_THD(thd));
	DBUG_ASSERT(thd == trx->mysql_thd);

	trx->check_foreigns = !thd_test_options(
		thd, OPTION_NO_FOREIGN_KEY_CHECKS);

	trx->check_unique_secondary = !thd_test_options(
		thd, OPTION_RELAXED_UNIQUE_CHECKS);

	DBUG_VOID_RETURN;
}

/*********************************************************************//**
Allocates an InnoDB transaction for a MySQL handler object for DML.
@return	InnoDB transaction handle */
UNIV_INTERN
trx_t*
innobase_trx_allocate(
/*==================*/
	THD*	thd)	/*!< in: user thread handle */
{
	trx_t*	trx;

	DBUG_ENTER("innobase_trx_allocate");
	DBUG_ASSERT(thd != NULL);
	DBUG_ASSERT(EQ_CURRENT_THD(thd));

	trx = trx_allocate_for_mysql();

	trx->mysql_thd = thd;

	innobase_trx_init(thd, trx);

	DBUG_RETURN(trx);
}

/*********************************************************************//**
Gets the InnoDB transaction handle for a MySQL handler object, creates
an InnoDB transaction struct if the corresponding MySQL thread struct still
lacks one.
@return	InnoDB transaction handle */
static inline
trx_t*
check_trx_exists(
/*=============*/
	THD*	thd)	/*!< in: user thread handle */
{
	trx_t*&	trx = thd_to_trx(thd);

	ut_ad(EQ_CURRENT_THD(thd));

	if (trx == NULL) {
		trx = innobase_trx_allocate(thd);
	} else if (UNIV_UNLIKELY(trx->magic_n != TRX_MAGIC_N)) {
		mem_analyze_corruption(trx);
		ut_error;
	}

	innobase_trx_init(thd, trx);

	return(trx);
}

/*********************************************************************//**
Note that a transaction has been registered with MySQL.
@return true if transaction is registered with MySQL 2PC coordinator */
static inline
bool
trx_is_registered_for_2pc(
/*=========================*/
	const trx_t*	trx)	/* in: transaction */
{
	return(trx->is_registered == 1);
}

/*********************************************************************//**
Note that a transaction has been registered with MySQL 2PC coordinator. */
static inline
void
trx_register_for_2pc(
/*==================*/
	trx_t*	trx)	/* in: transaction */
{
	trx->is_registered = 1;
	ut_ad(trx->owns_prepare_mutex == 0);
}

/*********************************************************************//**
Note that a transaction has been deregistered. */
static inline
void
trx_deregister_from_2pc(
/*====================*/
	trx_t*	trx)	/* in: transaction */
{
	trx->is_registered = 0;
	trx->owns_prepare_mutex = 0;
}


/*********************************************************************//**
Check if transaction is started.
@reutrn true if transaction is in state started */
static
bool
trx_is_started(
/*===========*/
	trx_t*	trx)	/* in: transaction */
{
	return(trx->state != TRX_STATE_NOT_STARTED);
}

/*********************************************************************//**
Copy table flags from MySQL's HA_CREATE_INFO into an InnoDB table object.
Those flags are stored in .frm file and end up in the MySQL table object,
but are frequently used inside InnoDB so we keep their copies into the
InnoDB table object. */
UNIV_INTERN
void
innobase_copy_frm_flags_from_create_info(
/*=====================================*/
	dict_table_t*	innodb_table,		/*!< in/out: InnoDB table */
	HA_CREATE_INFO*	create_info)		/*!< in: create info */
{
	ibool	ps_on;
	ibool	ps_off;

	if (dict_table_is_temporary(innodb_table) || srv_read_only_mode) {
		/* Temp tables do not use persistent stats. */
		ps_on = FALSE;
		ps_off = TRUE;
	} else {
		ps_on = create_info->table_options
			& HA_OPTION_STATS_PERSISTENT;
		ps_off = create_info->table_options
			& HA_OPTION_NO_STATS_PERSISTENT;
	}

	dict_stats_set_persistent(innodb_table, ps_on, ps_off);

	dict_stats_auto_recalc_set(
		innodb_table,
		create_info->stats_auto_recalc == HA_STATS_AUTO_RECALC_ON,
		create_info->stats_auto_recalc == HA_STATS_AUTO_RECALC_OFF);

	innodb_table->stats_sample_pages = create_info->stats_sample_pages;
}

/*********************************************************************//**
Copy table flags from MySQL's TABLE_SHARE into an InnoDB table object.
Those flags are stored in .frm file and end up in the MySQL table object,
but are frequently used inside InnoDB so we keep their copies into the
InnoDB table object. */
UNIV_INTERN
void
innobase_copy_frm_flags_from_table_share(
/*=====================================*/
	dict_table_t*	innodb_table,		/*!< in/out: InnoDB table */
	TABLE_SHARE*	table_share)		/*!< in: table share */
{
	ibool	ps_on;
	ibool	ps_off;

	if (dict_table_is_temporary(innodb_table) || srv_read_only_mode) {
		/* Temp tables do not use persistent stats */
		ps_on = FALSE;
		ps_off = TRUE;
	} else {
		ps_on = table_share->db_create_options
			& HA_OPTION_STATS_PERSISTENT;
		ps_off = table_share->db_create_options
			& HA_OPTION_NO_STATS_PERSISTENT;
	}

	dict_stats_set_persistent(innodb_table, ps_on, ps_off);

	dict_stats_auto_recalc_set(
		innodb_table,
		table_share->stats_auto_recalc == HA_STATS_AUTO_RECALC_ON,
		table_share->stats_auto_recalc == HA_STATS_AUTO_RECALC_OFF);

	innodb_table->stats_sample_pages = table_share->stats_sample_pages;
}

/*********************************************************************//**
Construct ha_innobase handler. */
UNIV_INTERN
ha_innobase::ha_innobase(
/*=====================*/
	handlerton*	hton,
	TABLE_SHARE*	table_arg)
	:handler(hton, table_arg),
	int_table_flags(HA_REC_NOT_IN_SEQ |
		  HA_NULL_IN_KEY |
		  HA_CAN_INDEX_BLOBS |
		  HA_CAN_SQL_HANDLER |
		  HA_PRIMARY_KEY_REQUIRED_FOR_POSITION |
		  HA_PRIMARY_KEY_IN_READ_INDEX |
		  HA_BINLOG_ROW_CAPABLE |
		  HA_CAN_GEOMETRY | HA_PARTIAL_COLUMN_READ |
		  HA_TABLE_SCAN_ON_INDEX | HA_CAN_FULLTEXT |
		  HA_CAN_FULLTEXT_EXT | HA_CAN_EXPORT),
	start_of_scan(0),
	num_write_row(0)
{}

/*********************************************************************//**
Destruct ha_innobase handler. */
UNIV_INTERN
ha_innobase::~ha_innobase()
/*======================*/
{
}

/*********************************************************************//**
Updates the user_thd field in a handle and also allocates a new InnoDB
transaction handle if needed, and updates the transaction fields in the
prebuilt struct. */
UNIV_INTERN inline
void
ha_innobase::update_thd(
/*====================*/
	THD*	thd)	/*!< in: thd to use the handle */
{
	trx_t*		trx;

	/* The table should have been opened in ha_innobase::open(). */
	DBUG_ASSERT(prebuilt->table->n_ref_count > 0);

	trx = check_trx_exists(thd);

	if (prebuilt->trx != trx) {

		row_update_prebuilt_trx(prebuilt, trx);
	}

	user_thd = thd;
}

/*********************************************************************//**
Updates the user_thd field in a handle and also allocates a new InnoDB
transaction handle if needed, and updates the transaction fields in the
prebuilt struct. */
UNIV_INTERN
void
ha_innobase::update_thd()
/*=====================*/
{
	THD*	thd = ha_thd();

	ut_ad(EQ_CURRENT_THD(thd));
	update_thd(thd);
}

/*********************************************************************//**
Registers an InnoDB transaction with the MySQL 2PC coordinator, so that
the MySQL XA code knows to call the InnoDB prepare and commit, or rollback
for the transaction. This MUST be called for every transaction for which
the user may call commit or rollback. Calling this several times to register
the same transaction is allowed, too. This function also registers the
current SQL statement. */
static inline
void
innobase_register_trx(
/*==================*/
	handlerton*	hton,	/* in: Innobase handlerton */
	THD*		thd,	/* in: MySQL thd (connection) object */
	trx_t*		trx)	/* in: transaction to register */
{
	trans_register_ha(thd, FALSE, hton);

	if (!trx_is_registered_for_2pc(trx)
	    && thd_test_options(thd, OPTION_NOT_AUTOCOMMIT | OPTION_BEGIN)) {

		trans_register_ha(thd, TRUE, hton);
	}

	trx_register_for_2pc(trx);
}

/*	BACKGROUND INFO: HOW THE MYSQL QUERY CACHE WORKS WITH INNODB
	------------------------------------------------------------

1) The use of the query cache for TBL is disabled when there is an
uncommitted change to TBL.

2) When a change to TBL commits, InnoDB stores the current value of
its global trx id counter, let us denote it by INV_TRX_ID, to the table object
in the InnoDB data dictionary, and does only allow such transactions whose
id <= INV_TRX_ID to use the query cache.

3) When InnoDB does an INSERT/DELETE/UPDATE to a table TBL, or an implicit
modification because an ON DELETE CASCADE, we invalidate the MySQL query cache
of TBL immediately.

How this is implemented inside InnoDB:

1) Since every modification always sets an IX type table lock on the InnoDB
table, it is easy to check if there can be uncommitted modifications for a
table: just check if there are locks in the lock list of the table.

2) When a transaction inside InnoDB commits, it reads the global trx id
counter and stores the value INV_TRX_ID to the tables on which it had a lock.

3) If there is an implicit table change from ON DELETE CASCADE or SET NULL,
InnoDB calls an invalidate method for the MySQL query cache for that table.

How this is implemented inside sql_cache.cc:

1) The query cache for an InnoDB table TBL is invalidated immediately at an
INSERT/UPDATE/DELETE, just like in the case of MyISAM. No need to delay
invalidation to the transaction commit.

2) To store or retrieve a value from the query cache of an InnoDB table TBL,
any query must first ask InnoDB's permission. We must pass the thd as a
parameter because InnoDB will look at the trx id, if any, associated with
that thd. Also the full_name which is used as key to search for the table
object. The full_name is a string containing the normalized path to the
table in the canonical format.

3) Use of the query cache for InnoDB tables is now allowed also when
AUTOCOMMIT==0 or we are inside BEGIN ... COMMIT. Thus transactions no longer
put restrictions on the use of the query cache.
*/

/******************************************************************//**
The MySQL query cache uses this to check from InnoDB if the query cache at
the moment is allowed to operate on an InnoDB table. The SQL query must
be a non-locking SELECT.

The query cache is allowed to operate on certain query only if this function
returns TRUE for all tables in the query.

If thd is not in the autocommit state, this function also starts a new
transaction for thd if there is no active trx yet, and assigns a consistent
read view to it if there is no read view yet.

Why a deadlock of threads is not possible: the query cache calls this function
at the start of a SELECT processing. Then the calling thread cannot be
holding any InnoDB semaphores. The calling thread is holding the
query cache mutex, and this function will reserve the InnoDB trx_sys->mutex.
Thus, the 'rank' in sync0sync.h of the MySQL query cache mutex is above
the InnoDB trx_sys->mutex.
@return TRUE if permitted, FALSE if not; note that the value FALSE
does not mean we should invalidate the query cache: invalidation is
called explicitly */
static
my_bool
innobase_query_caching_of_table_permitted(
/*======================================*/
	THD*	thd,		/*!< in: thd of the user who is trying to
				store a result to the query cache or
				retrieve it */
	char*	full_name,	/*!< in: normalized path to the table */
	uint	full_name_len,	/*!< in: length of the normalized path 
                                to the table */
	ulonglong *unused)	/*!< unused for this engine */
{
	ibool	is_autocommit;
	trx_t*	trx;
	char	norm_name[1000];

	ut_a(full_name_len < 999);

	trx = check_trx_exists(thd);

	if (trx->isolation_level == TRX_ISO_SERIALIZABLE) {
		/* In the SERIALIZABLE mode we add LOCK IN SHARE MODE to every
		plain SELECT if AUTOCOMMIT is not on. */

		return((my_bool)FALSE);
	}

	if (UNIV_UNLIKELY(trx->has_search_latch)) {
		sql_print_error("The calling thread is holding the adaptive "
				"search, latch though calling "
				"innobase_query_caching_of_table_permitted.");
		trx_print(stderr, trx, 1024);
	}

	trx_search_latch_release_if_reserved(trx);

	innobase_srv_conc_force_exit_innodb(trx);

	if (!thd_test_options(thd, OPTION_NOT_AUTOCOMMIT | OPTION_BEGIN)) {

		is_autocommit = TRUE;
	} else {
		is_autocommit = FALSE;

	}

	if (is_autocommit && trx->n_mysql_tables_in_use == 0) {
		/* We are going to retrieve the query result from the query
		cache. This cannot be a store operation to the query cache
		because then MySQL would have locks on tables already.

		TODO: if the user has used LOCK TABLES to lock the table,
		then we open a transaction in the call of row_.. below.
		That trx can stay open until UNLOCK TABLES. The same problem
		exists even if we do not use the query cache. MySQL should be
		modified so that it ALWAYS calls some cleanup function when
		the processing of a query ends!

		We can imagine we instantaneously serialize this consistent
		read trx to the current trx id counter. If trx2 would have
		changed the tables of a query result stored in the cache, and
		trx2 would have already committed, making the result obsolete,
		then trx2 would have already invalidated the cache. Thus we
		can trust the result in the cache is ok for this query. */

		return((my_bool)TRUE);
	}

	/* Normalize the table name to InnoDB format */
	normalize_table_name(norm_name, full_name);

	innobase_register_trx(innodb_hton_ptr, thd, trx);

	if (row_search_check_if_query_cache_permitted(trx, norm_name)) {

		/* printf("Query cache for %s permitted\n", norm_name); */

		return((my_bool)TRUE);
	}

	/* printf("Query cache for %s NOT permitted\n", norm_name); */

	return((my_bool)FALSE);
}

/*****************************************************************//**
Invalidates the MySQL query cache for the table. */
UNIV_INTERN
void
innobase_invalidate_query_cache(
/*============================*/
	trx_t*		trx,		/*!< in: transaction which
					modifies the table */
	const char*	full_name,	/*!< in: concatenation of
					database name, null char NUL,
					table name, null char NUL;
					NOTE that in Windows this is
					always in LOWER CASE! */
	ulint		full_name_len)	/*!< in: full name length where
					also the null chars count */
{
	/* Note that the sync0sync.h rank of the query cache mutex is just
	above the InnoDB trx_sys_t->lock. The caller of this function must
	not have latches of a lower rank. */

	/* Argument TRUE below means we are using transactions */
#ifdef HAVE_QUERY_CACHE
	mysql_query_cache_invalidate4(trx->mysql_thd,
				      full_name,
				      (uint32) full_name_len,
				      TRUE);
#endif
}

/*****************************************************************//**
Convert an SQL identifier to the MySQL system_charset_info (UTF-8)
and quote it if needed.
@return	pointer to the end of buf */
static
char*
innobase_convert_identifier(
/*========================*/
	char*		buf,	/*!< out: buffer for converted identifier */
	ulint		buflen,	/*!< in: length of buf, in bytes */
	const char*	id,	/*!< in: identifier to convert */
	ulint		idlen,	/*!< in: length of id, in bytes */
	THD*		thd,	/*!< in: MySQL connection thread, or NULL */
	ibool		file_id)/*!< in: TRUE=id is a table or database name;
				FALSE=id is an UTF-8 string */
{
	char nz[NAME_LEN + 1];
	char nz2[NAME_LEN + 1 + EXPLAIN_FILENAME_MAX_EXTRA_LENGTH];

	const char*	s	= id;
	int		q;

	if (file_id) {
		/* Decode the table name.  The MySQL function expects
		a NUL-terminated string.  The input and output strings
		buffers must not be shared. */

		if (UNIV_UNLIKELY(idlen > (sizeof nz) - 1)) {
			idlen = (sizeof nz) - 1;
		}

		memcpy(nz, id, idlen);
		nz[idlen] = 0;

		s = nz2;
		idlen = explain_filename(thd, nz, nz2, sizeof nz2,
					 EXPLAIN_PARTITIONS_AS_COMMENT);
		goto no_quote;
	}

	/* See if the identifier needs to be quoted. */
	if (UNIV_UNLIKELY(!thd)) {
		q = '"';
	} else {
		q = get_quote_char_for_identifier(thd, s, (int) idlen);
	}

	if (q == EOF) {
no_quote:
		if (UNIV_UNLIKELY(idlen > buflen)) {
			idlen = buflen;
		}
		memcpy(buf, s, idlen);
		return(buf + idlen);
	}

	/* Quote the identifier. */
	if (buflen < 2) {
		return(buf);
	}

	*buf++ = q;
	buflen--;

	for (; idlen; idlen--) {
		int	c = *s++;
		if (UNIV_UNLIKELY(c == q)) {
			if (UNIV_UNLIKELY(buflen < 3)) {
				break;
			}

			*buf++ = c;
			*buf++ = c;
			buflen -= 2;
		} else {
			if (UNIV_UNLIKELY(buflen < 2)) {
				break;
			}

			*buf++ = c;
			buflen--;
		}
	}

	*buf++ = q;
	return(buf);
}

/*****************************************************************//**
Convert a table or index name to the MySQL system_charset_info (UTF-8)
and quote it if needed.
@return	pointer to the end of buf */
UNIV_INTERN
char*
innobase_convert_name(
/*==================*/
	char*		buf,	/*!< out: buffer for converted identifier */
	ulint		buflen,	/*!< in: length of buf, in bytes */
	const char*	id,	/*!< in: identifier to convert */
	ulint		idlen,	/*!< in: length of id, in bytes */
	THD*		thd,	/*!< in: MySQL connection thread, or NULL */
	ibool		table_id)/*!< in: TRUE=id is a table or database name;
				FALSE=id is an index name */
{
	char*		s	= buf;
	const char*	bufend	= buf + buflen;

	if (table_id) {
		const char*	slash = (const char*) memchr(id, '/', idlen);
		if (!slash) {

			goto no_db_name;
		}

		/* Print the database name and table name separately. */
		s = innobase_convert_identifier(s, bufend - s, id, slash - id,
						thd, TRUE);
		if (UNIV_LIKELY(s < bufend)) {
			*s++ = '.';
			s = innobase_convert_identifier(s, bufend - s,
							slash + 1, idlen
							- (slash - id) - 1,
							thd, TRUE);
		}
	} else if (UNIV_UNLIKELY(*id == TEMP_INDEX_PREFIX)) {
		/* Temporary index name (smart ALTER TABLE) */
		const char temp_index_suffix[]= "--temporary--";

		s = innobase_convert_identifier(buf, buflen, id + 1, idlen - 1,
						thd, FALSE);
		if (s - buf + (sizeof temp_index_suffix - 1) < buflen) {
			memcpy(s, temp_index_suffix,
			       sizeof temp_index_suffix - 1);
			s += sizeof temp_index_suffix - 1;
		}
	} else {
no_db_name:
		s = innobase_convert_identifier(buf, buflen, id, idlen,
						thd, table_id);
	}

	return(s);
}

/*****************************************************************//**
A wrapper function of innobase_convert_name(), convert a table or
index name to the MySQL system_charset_info (UTF-8) and quote it if needed.
@return	pointer to the end of buf */
UNIV_INTERN
void
innobase_format_name(
/*==================*/
	char*		buf,	/*!< out: buffer for converted identifier */
	ulint		buflen,	/*!< in: length of buf, in bytes */
	const char*	name,	/*!< in: index or table name to format */
	ibool		is_index_name) /*!< in: index name */
{
	const char*     bufend;

	bufend = innobase_convert_name(buf, buflen, name, strlen(name),
				       NULL, !is_index_name);

	ut_ad((ulint) (bufend - buf) < buflen);

	buf[bufend - buf] = '\0';
}

/**********************************************************************//**
Determines if the currently running transaction has been interrupted.
@return	TRUE if interrupted */
UNIV_INTERN
ibool
trx_is_interrupted(
/*===============*/
	const trx_t*	trx)	/*!< in: transaction */
{
	return(trx && trx->mysql_thd && thd_killed(trx->mysql_thd));
}

/**********************************************************************//**
Determines if the currently running transaction is in strict mode.
@return	TRUE if strict */
UNIV_INTERN
ibool
trx_is_strict(
/*==========*/
	trx_t*	trx)	/*!< in: transaction */
{
	return(trx && trx->mysql_thd && THDVAR(trx->mysql_thd, strict_mode));
}

/**********************************************************************//**
Determines if the current MySQL thread is running in strict mode.
If thd==NULL, THDVAR returns the global value of innodb-strict-mode.
@return	TRUE if strict */
UNIV_INLINE
ibool
thd_is_strict(
/*==========*/
	THD*	thd)	/*!< in: MySQL thread descriptor */
{
	return(THDVAR(thd, strict_mode));
}

/**************************************************************//**
Resets some fields of a prebuilt struct. The template is used in fast
retrieval of just those column values MySQL needs in its processing. */
inline
void
ha_innobase::reset_template(void)
/*=============================*/
{
	ut_ad(prebuilt->magic_n == ROW_PREBUILT_ALLOCATED);
	ut_ad(prebuilt->magic_n2 == prebuilt->magic_n);

	prebuilt->keep_other_fields_on_keyread = 0;
	prebuilt->read_just_key = 0;
	prebuilt->in_fts_query = 0;
	/* Reset index condition pushdown state. */
	if (prebuilt->idx_cond) {
		prebuilt->idx_cond = NULL;
		prebuilt->idx_cond_n_cols = 0;
		/* Invalidate prebuilt->mysql_template
		in ha_innobase::write_row(). */
		prebuilt->template_type = ROW_MYSQL_NO_TEMPLATE;
	}
}

/*****************************************************************//**
Call this when you have opened a new table handle in HANDLER, before you
call index_read_idx() etc. Actually, we can let the cursor stay open even
over a transaction commit! Then you should call this before every operation,
fetch next etc. This function inits the necessary things even after a
transaction commit. */
UNIV_INTERN
void
ha_innobase::init_table_handle_for_HANDLER(void)
/*============================================*/
{
	/* If current thd does not yet have a trx struct, create one.
	If the current handle does not yet have a prebuilt struct, create
	one. Update the trx pointers in the prebuilt struct. Normally
	this operation is done in external_lock. */

	update_thd(ha_thd());

	/* Initialize the prebuilt struct much like it would be inited in
	external_lock */

	trx_search_latch_release_if_reserved(prebuilt->trx);

	innobase_srv_conc_force_exit_innodb(prebuilt->trx);

	/* If the transaction is not started yet, start it */

	trx_start_if_not_started_xa(prebuilt->trx);

	/* Assign a read view if the transaction does not have it yet */

	trx_assign_read_view(prebuilt->trx);

	innobase_register_trx(ht, user_thd, prebuilt->trx);

	/* We did the necessary inits in this function, no need to repeat them
	in row_search_for_mysql */

	prebuilt->sql_stat_start = FALSE;

	/* We let HANDLER always to do the reads as consistent reads, even
	if the trx isolation level would have been specified as SERIALIZABLE */

	prebuilt->select_lock_type = LOCK_NONE;
	prebuilt->stored_select_lock_type = LOCK_NONE;

	/* Always fetch all columns in the index record */

	prebuilt->hint_need_to_fetch_extra_cols = ROW_RETRIEVE_ALL_COLS;

	/* We want always to fetch all columns in the whole row? Or do
	we???? */

	prebuilt->used_in_HANDLER = TRUE;
	reset_template();
}

/*********************************************************************//**
Opens an InnoDB database.
@return	0 on success, error code on failure */
static
int
innobase_init(
/*==========*/
	void	*p)	/*!< in: InnoDB handlerton */
{
	static char	current_dir[3];		/*!< Set if using current lib */
	int		err;
	bool		ret;
	char		*default_path;
	uint		format_id;
	ulong		num_pll_degree;

	DBUG_ENTER("innobase_init");
	handlerton *innobase_hton= (handlerton*) p;
	innodb_hton_ptr = innobase_hton;

	innobase_hton->state = SHOW_OPTION_YES;
	innobase_hton->db_type= DB_TYPE_INNODB;
	innobase_hton->savepoint_offset = sizeof(trx_named_savept_t);
	innobase_hton->close_connection = innobase_close_connection;
	innobase_hton->savepoint_set = innobase_savepoint;
	innobase_hton->savepoint_rollback = innobase_rollback_to_savepoint;
	innobase_hton->savepoint_release = innobase_release_savepoint;
	innobase_hton->commit = innobase_commit;
	innobase_hton->rollback = innobase_rollback;
	innobase_hton->prepare = innobase_xa_prepare;
	innobase_hton->recover = innobase_xa_recover;
	innobase_hton->commit_by_xid = innobase_commit_by_xid;
	innobase_hton->rollback_by_xid = innobase_rollback_by_xid;
	innobase_hton->create_cursor_read_view = innobase_create_cursor_view;
	innobase_hton->set_cursor_read_view = innobase_set_cursor_view;
	innobase_hton->close_cursor_read_view = innobase_close_cursor_view;
	innobase_hton->create = innobase_create_handler;
	innobase_hton->drop_database = innobase_drop_database;
	innobase_hton->panic = innobase_end;

	innobase_hton->start_consistent_snapshot =
		innobase_start_trx_and_assign_read_view;

	innobase_hton->flush_logs = innobase_flush_logs;
	innobase_hton->show_status = innobase_show_status;
	innobase_hton->flags = HTON_NO_FLAGS;

	innobase_hton->release_temporary_latches =
		innobase_release_temporary_latches;

	innobase_hton->data = &innodb_api_cb;

	ut_a(DATA_MYSQL_TRUE_VARCHAR == (ulint)MYSQL_TYPE_VARCHAR);

#ifndef DBUG_OFF
	static const char	test_filename[] = "-@";
	char			test_tablename[sizeof test_filename
				+ sizeof(srv_mysql50_table_name_prefix) - 1];
	if ((sizeof(test_tablename)) - 1
			!= filename_to_tablename(test_filename,
						 test_tablename,
						 sizeof(test_tablename), true)
			|| strncmp(test_tablename,
				   srv_mysql50_table_name_prefix,
				   sizeof(srv_mysql50_table_name_prefix) - 1)
			|| strcmp(test_tablename
				  + sizeof(srv_mysql50_table_name_prefix) - 1,
				  test_filename)) {

		sql_print_error("tablename encoding has been changed");

		goto error;
	}
#endif /* DBUG_OFF */

	/* Check that values don't overflow on 32-bit systems. */
	if (sizeof(ulint) == 4) {
		if (innobase_buffer_pool_size > UINT_MAX32) {
			sql_print_error(
				"innobase_buffer_pool_size can't be over 4GB"
				" on 32-bit systems");

			goto error;
		}
	}

	os_innodb_umask = (ulint) my_umask;

	/* First calculate the default path for innodb_data_home_dir etc.,
	in case the user has not given any value.

	Note that when using the embedded server, the datadirectory is not
	necessarily the current directory of this program. */

	if (mysqld_embedded) {
		default_path = mysql_real_data_home;
		fil_path_to_mysql_datadir = mysql_real_data_home;
	} else {
		/* It's better to use current lib, to keep paths short */
		current_dir[0] = FN_CURLIB;
		current_dir[1] = FN_LIBCHAR;
		current_dir[2] = 0;
		default_path = current_dir;
	}

	ut_a(default_path);

	/* Set InnoDB initialization parameters according to the values
	read from MySQL .cnf file */

	/*--------------- Data files -------------------------*/

	/* The default dir for data files is the datadir of MySQL */

	srv_data_home = (innobase_data_home_dir ? innobase_data_home_dir :
			 default_path);

	/* Set default InnoDB data file size to 12 MB and let it be
	auto-extending. Thus users can use InnoDB in >= 4.0 without having
	to specify any startup options. */

	if (!innobase_data_file_path) {
		innobase_data_file_path = (char*) "ibdata1:12M:autoextend";
	}

	/* Since InnoDB edits the argument in the next call, we make another
	copy of it: */

	internal_innobase_data_file_path = my_strdup(innobase_data_file_path,
						   MYF(MY_FAE));

	ret = (bool) srv_parse_data_file_paths_and_sizes(
		internal_innobase_data_file_path);
	if (ret == FALSE) {
		sql_print_error(
			"InnoDB: syntax error in innodb_data_file_path");
mem_free_and_error:
		srv_free_paths_and_sizes();
		my_free(internal_innobase_data_file_path);
		goto error;
	}

	/* -------------- All log files ---------------------------*/

	/* The default dir for log files is the datadir of MySQL */

	if (!srv_log_group_home_dir) {
		srv_log_group_home_dir = default_path;
	}

#ifdef UNIV_LOG_ARCHIVE
	/* Since innodb_log_arch_dir has no relevance under MySQL,
	starting from 4.0.6 we always set it the same as
	innodb_log_group_home_dir: */

	innobase_log_arch_dir = innobase_log_group_home_dir;

	srv_arch_dir = innobase_log_arch_dir;
#endif /* UNIG_LOG_ARCHIVE */

	srv_normalize_path_for_win(srv_log_group_home_dir);

	if (strchr(srv_log_group_home_dir, ';')
	    || innobase_mirrored_log_groups != 1) {
		sql_print_error("syntax error in innodb_log_group_home_dir, "
				"or a wrong number of mirrored log groups");

		goto mem_free_and_error;
	}

	/* Validate the file format by animal name */
	if (innobase_file_format_name != NULL) {

		format_id = innobase_file_format_name_lookup(
			innobase_file_format_name);

		if (format_id > UNIV_FORMAT_MAX) {

			sql_print_error("InnoDB: wrong innodb_file_format.");

			goto mem_free_and_error;
		}
	} else {
		/* Set it to the default file format id. Though this
		should never happen. */
		format_id = 0;
	}

	srv_file_format = format_id;

	/* Given the type of innobase_file_format_name we have little
	choice but to cast away the constness from the returned name.
	innobase_file_format_name is used in the MySQL set variable
	interface and so can't be const. */

	innobase_file_format_name =
		(char*) trx_sys_file_format_id_to_name(format_id);

	/* Check innobase_file_format_check variable */
	if (!innobase_file_format_check) {

		/* Set the value to disable checking. */
		srv_max_file_format_at_startup = UNIV_FORMAT_MAX + 1;

	} else {

		/* Set the value to the lowest supported format. */
		srv_max_file_format_at_startup = UNIV_FORMAT_MIN;
	}

	/* Did the user specify a format name that we support?
	As a side effect it will update the variable
	srv_max_file_format_at_startup */
	if (innobase_file_format_validate_and_set(
			innobase_file_format_max) < 0) {

		sql_print_error("InnoDB: invalid "
				"innodb_file_format_max value: "
				"should be any value up to %s or its "
				"equivalent numeric id",
				trx_sys_file_format_id_to_name(
					UNIV_FORMAT_MAX));

		goto mem_free_and_error;
	}

	/* Remember stopword table name supplied at startup */
	if (innobase_server_stopword_table) {
		fts_server_stopword_table =
			my_strdup(innobase_server_stopword_table,  MYF(0));
	}

	if (innobase_change_buffering) {
		ulint	use;

		for (use = 0;
		     use < UT_ARR_SIZE(innobase_change_buffering_values);
		     use++) {
			if (!innobase_strcasecmp(
				    innobase_change_buffering,
				    innobase_change_buffering_values[use])) {
				ibuf_use = (ibuf_use_t) use;
				goto innobase_change_buffering_inited_ok;
			}
		}

		sql_print_error("InnoDB: invalid value "
				"innodb_change_buffering=%s",
				innobase_change_buffering);
		goto mem_free_and_error;
	}

innobase_change_buffering_inited_ok:
	ut_a((ulint) ibuf_use < UT_ARR_SIZE(innobase_change_buffering_values));
	innobase_change_buffering = (char*)
		innobase_change_buffering_values[ibuf_use];

	/* Check that interdependent parameters have sane values. */
	if (srv_max_buf_pool_modified_pct < srv_max_dirty_pages_pct_lwm) {
		sql_print_warning("InnoDB: innodb_max_dirty_pages_pct_lwm"
				  " cannot be set higher than"
				  " innodb_max_dirty_pages_pct.\n"
				  "InnoDB: Setting"
				  " innodb_max_dirty_pages_pct_lwm to %lu\n",
				  srv_max_buf_pool_modified_pct);

		srv_max_dirty_pages_pct_lwm = srv_max_buf_pool_modified_pct;
	}

	if (srv_max_io_capacity == SRV_MAX_IO_CAPACITY_DUMMY_DEFAULT) {

		if (srv_io_capacity >= SRV_MAX_IO_CAPACITY_LIMIT / 2) {
			/* Avoid overflow. */
			srv_max_io_capacity = SRV_MAX_IO_CAPACITY_LIMIT;
		} else {
			/* The user has not set the value. We should
			set it based on innodb_io_capacity. */
			srv_max_io_capacity =
				ut_max(2 * srv_io_capacity, 2000);
		}

	} else if (srv_max_io_capacity < srv_io_capacity) {
		sql_print_warning("InnoDB: innodb_io_capacity"
				  " cannot be set higher than"
				  " innodb_io_capacity_max.\n"
				  "InnoDB: Setting"
				  " innodb_io_capacity to %lu\n",
				  srv_max_io_capacity);

		srv_io_capacity = srv_max_io_capacity;
	}

	/* --------------------------------------------------*/

	srv_file_flush_method_str = innobase_file_flush_method;

	srv_log_file_size = (ib_uint64_t) innobase_log_file_size;

#ifdef UNIV_LOG_ARCHIVE
	srv_log_archive_on = (ulint) innobase_log_archive;
#endif /* UNIV_LOG_ARCHIVE */

	/* Check that the value of system variable innodb_page_size was
	set correctly.  Its value was put into srv_page_size. If valid,
	return the associated srv_page_size_shift.*/
	srv_page_size_shift = innodb_page_size_validate(srv_page_size);
	if (!srv_page_size_shift) {
		sql_print_error("InnoDB: Invalid page size=%lu.\n",
				srv_page_size);
		goto mem_free_and_error;
	}
	if (UNIV_PAGE_SIZE_DEF != srv_page_size) {
		ut_print_timestamp(stderr);
		fprintf(stderr,
			" InnoDB: innodb-page-size has been changed"
			" from the default value %d to %lu.\n",
			UNIV_PAGE_SIZE_DEF, srv_page_size);
	}

	srv_log_buffer_size = (ulint) innobase_log_buffer_size;

	if (innobase_buffer_pool_instances == 0) {
		innobase_buffer_pool_instances = 8;

#if defined(__WIN__) && !defined(_WIN64)
		if (innobase_buffer_pool_size > 1331 * 1024 * 1024) {
			innobase_buffer_pool_instances
				= ut_min(MAX_BUFFER_POOLS,
					(long) (innobase_buffer_pool_size
					/ (128 * 1024 * 1024)));
		}
#endif /* defined(__WIN__) && !defined(_WIN64) */
	}
	srv_buf_pool_size = (ulint) innobase_buffer_pool_size;
	srv_buf_pool_instances = (ulint) innobase_buffer_pool_instances;

	srv_mem_pool_size = (ulint) innobase_additional_mem_pool_size;

	if (innobase_additional_mem_pool_size
	    != 8*1024*1024L /* the default */ ) {

		ut_print_timestamp(stderr);
		fprintf(stderr,
			" InnoDB: Warning: Using "
			"innodb_additional_mem_pool_size is DEPRECATED. "
			"This option may be removed in future releases, "
			"together with the option innodb_use_sys_malloc "
			"and with the InnoDB's internal memory "
			"allocator.\n");
	}

	if (!srv_use_sys_malloc ) {
		ut_print_timestamp(stderr);
		fprintf(stderr,
			" InnoDB: Warning: Setting "
			"innodb_use_sys_malloc to FALSE is DEPRECATED. "
			"This option may be removed in future releases, "
			"together with the InnoDB's internal memory "
			"allocator.\n");
	}

	srv_n_file_io_threads = (ulint) innobase_file_io_threads;
	srv_n_read_io_threads = (ulint) innobase_read_io_threads;
	srv_n_write_io_threads = (ulint) innobase_write_io_threads;

	srv_use_doublewrite_buf = (ibool) innobase_use_doublewrite;

	page_compression_level = (ulint) innobase_compression_level;
	page_log_compressed_pages = innobase_log_compressed_pages
				    ? true : false;

	if (!innobase_use_checksums) {
		ut_print_timestamp(stderr);
		fprintf(stderr,
			" InnoDB: Warning: Setting "
			"innodb_checksums to OFF is DEPRECATED. "
			"This option may be removed in future releases. "
			"You should set innodb_checksum_algorithm=NONE "
			"instead.\n");
		srv_checksum_algorithm = SRV_CHECKSUM_ALGORITHM_NONE;
	}

#ifdef HAVE_LARGE_PAGES
	if ((os_use_large_pages = (ibool) my_use_large_pages)) {
		os_large_page_size = (ulint) opt_large_page_size;
	}
#endif

	row_rollback_on_timeout = (ibool) innobase_rollback_on_timeout;

	srv_locks_unsafe_for_binlog = (ibool) innobase_locks_unsafe_for_binlog;
	if (innobase_locks_unsafe_for_binlog) {
		ut_print_timestamp(stderr);
		fprintf(stderr,
			" InnoDB: Warning: Using "
			"innodb_locks_unsafe_for_binlog is DEPRECATED. "
			"This option may be removed in future releases. "
			"Please use READ COMMITTED transaction isolation "
			"level instead, see " REFMAN "set-transaction.html.\n");
	}

	if (innobase_open_files < 10) {
		innobase_open_files = 300;
		if (srv_file_per_table && table_cache_size > 300) {
			innobase_open_files = table_cache_size;
		}
	}
	srv_max_n_open_files = (ulint) innobase_open_files;
	srv_innodb_status = (ibool) innobase_create_status_file;

	srv_print_verbose_log = mysqld_embedded ? 0 : 1;

	/* Round up fts_sort_pll_degree to nearest power of 2 number */
	for (num_pll_degree = 1;
	     num_pll_degree < fts_sort_pll_degree;
	     num_pll_degree <<= 1) {

		/* No op */
	}

	fts_sort_pll_degree = num_pll_degree;

	/* Store the default charset-collation number of this MySQL
	installation */

	data_mysql_default_charset_coll = (ulint) default_charset_info->number;

	ut_a(DATA_MYSQL_LATIN1_SWEDISH_CHARSET_COLL ==
					my_charset_latin1.number);
	ut_a(DATA_MYSQL_BINARY_CHARSET_COLL == my_charset_bin.number);

	/* Store the latin1_swedish_ci character ordering table to InnoDB. For
	non-latin1_swedish_ci charsets we use the MySQL comparison functions,
	and consequently we do not need to know the ordering internally in
	InnoDB. */

	ut_a(0 == strcmp(my_charset_latin1.name, "latin1_swedish_ci"));
	srv_latin1_ordering = my_charset_latin1.sort_order;

	innobase_commit_concurrency_init_default();

#ifdef HAVE_PSI_INTERFACE
	/* Register keys with MySQL performance schema */
	int	count;

	count = array_elements(all_pthread_mutexes);
 	mysql_mutex_register("innodb", all_pthread_mutexes, count);

# ifdef UNIV_PFS_MUTEX
	count = array_elements(all_innodb_mutexes);
	mysql_mutex_register("innodb", all_innodb_mutexes, count);
# endif /* UNIV_PFS_MUTEX */

# ifdef UNIV_PFS_RWLOCK
	count = array_elements(all_innodb_rwlocks);
	mysql_rwlock_register("innodb", all_innodb_rwlocks, count);
# endif /* UNIV_PFS_MUTEX */

# ifdef UNIV_PFS_THREAD
	count = array_elements(all_innodb_threads);
	mysql_thread_register("innodb", all_innodb_threads, count);
# endif /* UNIV_PFS_THREAD */

# ifdef UNIV_PFS_IO
	count = array_elements(all_innodb_files);
	mysql_file_register("innodb", all_innodb_files, count);
# endif /* UNIV_PFS_IO */

	count = array_elements(all_innodb_conds);
	mysql_cond_register("innodb", all_innodb_conds, count);
#endif /* HAVE_PSI_INTERFACE */

	/* Since we in this module access directly the fields of a trx
	struct, and due to different headers and flags it might happen that
	ib_mutex_t has a different size in this module and in InnoDB
	modules, we check at run time that the size is the same in
	these compilation modules. */

	err = innobase_start_or_create_for_mysql();

	if (err != DB_SUCCESS) {
		goto mem_free_and_error;
	}

	/* Adjust the innodb_undo_logs config object */
	innobase_undo_logs_init_default_max();

	innobase_old_blocks_pct = buf_LRU_old_ratio_update(
		innobase_old_blocks_pct, TRUE);

	ibuf_max_size_update(innobase_change_buffer_max_size);

	innobase_open_tables = hash_create(200);
	mysql_mutex_init(innobase_share_mutex_key,
			 &innobase_share_mutex,
			 MY_MUTEX_INIT_FAST);
	mysql_mutex_init(commit_threads_m_key,
			 &commit_threads_m, MY_MUTEX_INIT_FAST);
	mysql_mutex_init(commit_cond_mutex_key,
			 &commit_cond_m, MY_MUTEX_INIT_FAST);
	mysql_cond_init(commit_cond_key, &commit_cond, NULL);
	innodb_inited= 1;
#ifdef MYSQL_DYNAMIC_PLUGIN
	if (innobase_hton != p) {
		innobase_hton = reinterpret_cast<handlerton*>(p);
		*innobase_hton = *innodb_hton_ptr;
	}
#endif /* MYSQL_DYNAMIC_PLUGIN */

	/* Get the current high water mark format. */
	innobase_file_format_max = (char*) trx_sys_file_format_max_get();

	/* Currently, monitor counter information are not persistent. */
	memset(monitor_set_tbl, 0, sizeof monitor_set_tbl);

	memset(innodb_counter_value, 0, sizeof innodb_counter_value);

	/* Do this as late as possible so server is fully starts up,
	since  we might get some initial stats if user choose to turn
	on some counters from start up */
	if (innobase_enable_monitor_counter) {
		innodb_enable_monitor_at_startup(
			innobase_enable_monitor_counter);
	}

	/* Turn on monitor counters that are default on */
	srv_mon_default_on();

	DBUG_RETURN(FALSE);
error:
	DBUG_RETURN(TRUE);
}

/*******************************************************************//**
Closes an InnoDB database.
@return	TRUE if error */
static
int
innobase_end(
/*=========*/
	handlerton*		hton,	/*!< in/out: InnoDB handlerton */
	ha_panic_function	type __attribute__((unused)))
					/*!< in: ha_panic() parameter */
{
	int	err= 0;

	DBUG_ENTER("innobase_end");
	DBUG_ASSERT(hton == innodb_hton_ptr);

	if (innodb_inited) {

		srv_fast_shutdown = (ulint) innobase_fast_shutdown;

		innodb_inited = 0;
		hash_table_free(innobase_open_tables);
		innobase_open_tables = NULL;
		if (innobase_shutdown_for_mysql() != DB_SUCCESS) {
			err = 1;
		}
		srv_free_paths_and_sizes();
		my_free(internal_innobase_data_file_path);
		mysql_mutex_destroy(&innobase_share_mutex);
		mysql_mutex_destroy(&commit_threads_m);
		mysql_mutex_destroy(&commit_cond_m);
		mysql_cond_destroy(&commit_cond);
	}

	DBUG_RETURN(err);
}

/****************************************************************//**
Flushes InnoDB logs to disk and makes a checkpoint. Really, a commit flushes
the logs, and the name of this function should be innobase_checkpoint.
@return	TRUE if error */
static
bool
innobase_flush_logs(
/*================*/
	handlerton*	hton)	/*!< in/out: InnoDB handlerton */
{
	bool	result = 0;

	DBUG_ENTER("innobase_flush_logs");
	DBUG_ASSERT(hton == innodb_hton_ptr);

	if (!srv_read_only_mode) {
		log_buffer_flush_to_disk();
	}

	DBUG_RETURN(result);
}

/*****************************************************************//**
Commits a transaction in an InnoDB database. */
static
void
innobase_commit_low(
/*================*/
	trx_t*	trx)	/*!< in: transaction handle */
{
	if (trx_is_started(trx)) {

		trx_commit_for_mysql(trx);
	}
}

/*****************************************************************//**
Creates an InnoDB transaction struct for the thd if it does not yet have one.
Starts a new InnoDB transaction if a transaction is not yet started. And
assigns a new snapshot for a consistent read if the transaction does not yet
have one.
@return	0 */
static
int
innobase_start_trx_and_assign_read_view(
/*====================================*/
	handlerton*	hton,	/*!< in: Innodb handlerton */
	THD*		thd)	/*!< in: MySQL thread handle of the user for
				whom the transaction should be committed */
{
	trx_t*	trx;

	DBUG_ENTER("innobase_start_trx_and_assign_read_view");
	DBUG_ASSERT(hton == innodb_hton_ptr);

	/* Create a new trx struct for thd, if it does not yet have one */

	trx = check_trx_exists(thd);

	/* This is just to play safe: release a possible FIFO ticket and
	search latch. Since we can potentially reserve the trx_sys->mutex,
	we have to release the search system latch first to obey the latching
	order. */

	trx_search_latch_release_if_reserved(trx);

	innobase_srv_conc_force_exit_innodb(trx);

	/* If the transaction is not started yet, start it */

	trx_start_if_not_started_xa(trx);

	/* Assign a read view if the transaction does not have it yet */

	trx_assign_read_view(trx);

	/* Set the MySQL flag to mark that there is an active transaction */

	innobase_register_trx(hton, current_thd, trx);

	DBUG_RETURN(0);
}

/*****************************************************************//**
Commits a transaction in an InnoDB database or marks an SQL statement
ended.
@return	0 */
static
int
innobase_commit(
/*============*/
	handlerton*	hton,		/*!< in: Innodb handlerton */
	THD*		thd,		/*!< in: MySQL thread handle of the
					user for whom the transaction should
					be committed */
	bool		commit_trx)	/*!< in: true - commit transaction
					false - the current SQL statement
					ended */
{
	trx_t*		trx;

	DBUG_ENTER("innobase_commit");
	DBUG_ASSERT(hton == innodb_hton_ptr);
	DBUG_PRINT("trans", ("ending transaction"));

	trx = check_trx_exists(thd);

	/* Since we will reserve the trx_sys->mutex, we have to release
	the search system latch first to obey the latching order. */

	if (trx->has_search_latch) {
		trx_search_latch_release_if_reserved(trx);
	}

	/* Transaction is deregistered only in a commit or a rollback. If
	it is deregistered we know there cannot be resources to be freed
	and we could return immediately.  For the time being, we play safe
	and do the cleanup though there should be nothing to clean up. */

	if (!trx_is_registered_for_2pc(trx) && trx_is_started(trx)) {

		sql_print_error("Transaction not registered for MySQL 2PC, "
				"but transaction is active");
	}

	if (commit_trx
	    || (!thd_test_options(thd, OPTION_NOT_AUTOCOMMIT | OPTION_BEGIN))) {

		/* We were instructed to commit the whole transaction, or
		this is an SQL statement end and autocommit is on */

		/* We need current binlog position for ibbackup to work. */
retry:
		if (innobase_commit_concurrency > 0) {
			mysql_mutex_lock(&commit_cond_m);
			commit_threads++;

			if (commit_threads > innobase_commit_concurrency) {
				commit_threads--;
				mysql_cond_wait(&commit_cond,
					&commit_cond_m);
				mysql_mutex_unlock(&commit_cond_m);
				goto retry;
			}
			else {
				mysql_mutex_unlock(&commit_cond_m);
			}
		}

		/* The following call read the binary log position of
		the transaction being committed.

                Binary logging of other engines is not relevant to
		InnoDB as all InnoDB requires is that committing
		InnoDB transactions appear in the same order in the
		MySQL binary log as they appear in InnoDB logs, which
		is guaranteed by the server.

                If the binary log is not enabled, or the transaction
                is not written to the binary log, the file name will
                be a NULL pointer. */
                unsigned long long pos;
                thd_binlog_pos(thd, &trx->mysql_log_file_name, &pos);
                trx->mysql_log_offset= static_cast<ib_int64_t>(pos);
		/* Don't do write + flush right now. For group commit
		to work we want to do the flush later. */
		trx->flush_log_later = TRUE;
		innobase_commit_low(trx);
		trx->flush_log_later = FALSE;

		if (innobase_commit_concurrency > 0) {
			mysql_mutex_lock(&commit_cond_m);
			commit_threads--;
			mysql_cond_signal(&commit_cond);
			mysql_mutex_unlock(&commit_cond_m);
		}

		trx_deregister_from_2pc(trx);

		/* Now do a write + flush of logs. */
		trx_commit_complete_for_mysql(trx);
	} else {
		/* We just mark the SQL statement ended and do not do a
		transaction commit */

		/* If we had reserved the auto-inc lock for some
		table in this SQL statement we release it now */

		lock_unlock_table_autoinc(trx);

		/* Store the current undo_no of the transaction so that we
		know where to roll back if we have to roll back the next
		SQL statement */

		trx_mark_sql_stat_end(trx);
	}

	trx->n_autoinc_rows = 0; /* Reset the number AUTO-INC rows required */

	/* This is a statement level variable. */
	trx->fts_next_doc_id = 0;

	innobase_srv_conc_force_exit_innodb(trx);

	/* Tell the InnoDB server that there might be work for utility
	threads: */
	srv_active_wake_master_thread();

	DBUG_RETURN(0);
}

/*****************************************************************//**
Rolls back a transaction or the latest SQL statement.
@return	0 or error number */
static
int
innobase_rollback(
/*==============*/
	handlerton*	hton,		/*!< in: Innodb handlerton */
	THD*		thd,		/*!< in: handle to the MySQL thread
					of the user whose transaction should
					be rolled back */
	bool		rollback_trx)	/*!< in: TRUE - rollback entire
					transaction FALSE - rollback the current
					statement only */
{
	dberr_t	error;
	trx_t*	trx;

	DBUG_ENTER("innobase_rollback");
	DBUG_ASSERT(hton == innodb_hton_ptr);
	DBUG_PRINT("trans", ("aborting transaction"));

	trx = check_trx_exists(thd);

	/* Release a possible FIFO ticket and search latch. Since we will
	reserve the trx_sys->mutex, we have to release the search system
	latch first to obey the latching order. */

	trx_search_latch_release_if_reserved(trx);

	innobase_srv_conc_force_exit_innodb(trx);

	trx->n_autoinc_rows = 0; /* Reset the number AUTO-INC rows required */

	/* If we had reserved the auto-inc lock for some table (if
	we come here to roll back the latest SQL statement) we
	release it now before a possibly lengthy rollback */

	lock_unlock_table_autoinc(trx);

	/* This is a statement level variable. */
	trx->fts_next_doc_id = 0;

	if (rollback_trx
	    || !thd_test_options(thd, OPTION_NOT_AUTOCOMMIT | OPTION_BEGIN)) {

		error = trx_rollback_for_mysql(trx);
		trx_deregister_from_2pc(trx);
	} else {
		error = trx_rollback_last_sql_stat_for_mysql(trx);
	}

	DBUG_RETURN(convert_error_code_to_mysql(error, 0, NULL));
}

/*****************************************************************//**
Rolls back a transaction
@return	0 or error number */
static
int
innobase_rollback_trx(
/*==================*/
	trx_t*	trx)	/*!< in: transaction */
{
	dberr_t	error = DB_SUCCESS;

	DBUG_ENTER("innobase_rollback_trx");
	DBUG_PRINT("trans", ("aborting transaction"));

	/* Release a possible FIFO ticket and search latch. Since we will
	reserve the trx_sys->mutex, we have to release the search system
	latch first to obey the latching order. */

	trx_search_latch_release_if_reserved(trx);

	innobase_srv_conc_force_exit_innodb(trx);

	/* If we had reserved the auto-inc lock for some table (if
	we come here to roll back the latest SQL statement) we
	release it now before a possibly lengthy rollback */

	lock_unlock_table_autoinc(trx);

	if (!trx->read_only) {
		error = trx_rollback_for_mysql(trx);
	}

	DBUG_RETURN(convert_error_code_to_mysql(error, 0, NULL));
}

/*****************************************************************//**
Rolls back a transaction to a savepoint.
@return 0 if success, HA_ERR_NO_SAVEPOINT if no savepoint with the
given name */
static
int
innobase_rollback_to_savepoint(
/*===========================*/
	handlerton*	hton,		/*!< in: Innodb handlerton */
	THD*		thd,		/*!< in: handle to the MySQL thread
					of the user whose transaction should
					be rolled back to savepoint */
	void*		savepoint)	/*!< in: savepoint data */
{
	ib_int64_t	mysql_binlog_cache_pos;
	dberr_t		error;
	trx_t*		trx;
	char		name[64];

	DBUG_ENTER("innobase_rollback_to_savepoint");
	DBUG_ASSERT(hton == innodb_hton_ptr);

	trx = check_trx_exists(thd);

	/* Release a possible FIFO ticket and search latch. Since we will
	reserve the trx_sys->mutex, we have to release the search system
	latch first to obey the latching order. */

	trx_search_latch_release_if_reserved(trx);

	innobase_srv_conc_force_exit_innodb(trx);

	/* TODO: use provided savepoint data area to store savepoint data */

	longlong2str((ulint) savepoint, name, 36);

	error = trx_rollback_to_savepoint_for_mysql(
		trx, name, &mysql_binlog_cache_pos);

	if (error == DB_SUCCESS && trx->fts_trx != NULL) {
		fts_savepoint_rollback(trx, name);
	}

	DBUG_RETURN(convert_error_code_to_mysql(error, 0, NULL));
}

/*****************************************************************//**
Release transaction savepoint name.
@return 0 if success, HA_ERR_NO_SAVEPOINT if no savepoint with the
given name */
static
int
innobase_release_savepoint(
/*=======================*/
	handlerton*	hton,		/*!< in: handlerton for Innodb */
	THD*		thd,		/*!< in: handle to the MySQL thread
					of the user whose transaction's
					savepoint should be released */
	void*		savepoint)	/*!< in: savepoint data */
{
	dberr_t		error;
	trx_t*		trx;
	char		name[64];

	DBUG_ENTER("innobase_release_savepoint");
	DBUG_ASSERT(hton == innodb_hton_ptr);

	trx = check_trx_exists(thd);

	/* TODO: use provided savepoint data area to store savepoint data */

	longlong2str((ulint) savepoint, name, 36);

	error = trx_release_savepoint_for_mysql(trx, name);

	if (error == DB_SUCCESS && trx->fts_trx != NULL) {
		fts_savepoint_release(trx, name);
	}

	DBUG_RETURN(convert_error_code_to_mysql(error, 0, NULL));
}

/*****************************************************************//**
Sets a transaction savepoint.
@return	always 0, that is, always succeeds */
static
int
innobase_savepoint(
/*===============*/
	handlerton*	hton,	/*!< in: handle to the Innodb handlerton */
	THD*	thd,		/*!< in: handle to the MySQL thread */
	void*	savepoint)	/*!< in: savepoint data */
{
	dberr_t	error;
	trx_t*	trx;

	DBUG_ENTER("innobase_savepoint");
	DBUG_ASSERT(hton == innodb_hton_ptr);

	/* In the autocommit mode there is no sense to set a savepoint
	(unless we are in sub-statement), so SQL layer ensures that
	this method is never called in such situation.  */

	trx = check_trx_exists(thd);

	/* Release a possible FIFO ticket and search latch. Since we will
	reserve the trx_sys->mutex, we have to release the search system
	latch first to obey the latching order. */

	trx_search_latch_release_if_reserved(trx);

	innobase_srv_conc_force_exit_innodb(trx);

	/* Cannot happen outside of transaction */
	DBUG_ASSERT(trx_is_registered_for_2pc(trx));

	/* TODO: use provided savepoint data area to store savepoint data */
	char name[64];
	longlong2str((ulint) savepoint,name,36);

	error = trx_savepoint_for_mysql(trx, name, (ib_int64_t)0);

	if (error == DB_SUCCESS && trx->fts_trx != NULL) {
		fts_savepoint_take(trx, name);
	}

	DBUG_RETURN(convert_error_code_to_mysql(error, 0, NULL));
}

/*****************************************************************//**
Frees a possible InnoDB trx object associated with the current THD.
@return	0 or error number */
static
int
innobase_close_connection(
/*======================*/
	handlerton*	hton,	/*!< in: innobase handlerton */
	THD*		thd)	/*!< in: handle to the MySQL thread of the user
				whose resources should be free'd */
{
	trx_t*	trx;

	DBUG_ENTER("innobase_close_connection");
	DBUG_ASSERT(hton == innodb_hton_ptr);
	trx = thd_to_trx(thd);

	ut_a(trx);

	if (!trx_is_registered_for_2pc(trx) && trx_is_started(trx)) {

		sql_print_error("Transaction not registered for MySQL 2PC, "
				"but transaction is active");
	}

	if (trx_is_started(trx) && log_warnings) {

		sql_print_warning(
			"MySQL is closing a connection that has an active "
			"InnoDB transaction.  "TRX_ID_FMT" row modifications "
			"will roll back.",
			trx->undo_no);
	}

	innobase_rollback_trx(trx);

	trx_free_for_mysql(trx);

	DBUG_RETURN(0);
}

/*****************************************************************//**
Frees a possible InnoDB trx object associated with the current THD.
@return	0 or error number */
UNIV_INTERN
int
innobase_close_thd(
/*===============*/
	THD*		thd)	/*!< in: handle to the MySQL thread of the user
				whose resources should be free'd */
{
	trx_t*	trx = thd_to_trx(thd);

	if (!trx) {
		return(0);
	}

	return(innobase_close_connection(innodb_hton_ptr, thd));
}

/*************************************************************************//**
** InnoDB database tables
*****************************************************************************/

/****************************************************************//**
Get the record format from the data dictionary.
@return one of ROW_TYPE_REDUNDANT, ROW_TYPE_COMPACT,
ROW_TYPE_COMPRESSED, ROW_TYPE_DYNAMIC */
UNIV_INTERN
enum row_type
ha_innobase::get_row_type() const
/*=============================*/
{
	if (prebuilt && prebuilt->table) {
		const ulint	flags = prebuilt->table->flags;

		switch (dict_tf_get_rec_format(flags)) {
		case REC_FORMAT_REDUNDANT:
			return(ROW_TYPE_REDUNDANT);
		case REC_FORMAT_COMPACT:
			return(ROW_TYPE_COMPACT);
		case REC_FORMAT_COMPRESSED:
			return(ROW_TYPE_COMPRESSED);
		case REC_FORMAT_DYNAMIC:
			return(ROW_TYPE_DYNAMIC);
		}
	}
	ut_ad(0);
	return(ROW_TYPE_NOT_USED);
}



/****************************************************************//**
Get the table flags to use for the statement.
@return	table flags */
UNIV_INTERN
handler::Table_flags
ha_innobase::table_flags() const
/*============================*/
{
	/* Need to use tx_isolation here since table flags is (also)
	called before prebuilt is inited. */
	ulong const tx_isolation = thd_tx_isolation(ha_thd());

	if (tx_isolation <= ISO_READ_COMMITTED) {
		return(int_table_flags);
	}

	return(int_table_flags | HA_BINLOG_STMT_CAPABLE);
}

/****************************************************************//**
Gives the file extension of an InnoDB single-table tablespace. */
static const char* ha_innobase_exts[] = {
	".ibd",
	NullS
};

/****************************************************************//**
Returns the table type (storage engine name).
@return	table type */
UNIV_INTERN
const char*
ha_innobase::table_type() const
/*===========================*/
{
	return(innobase_hton_name);
}

/****************************************************************//**
Returns the index type.
@return index type */
UNIV_INTERN
const char*
ha_innobase::index_type(
/*====================*/
	uint	keynr)		/*!< : index number */
{
	dict_index_t*	index = innobase_get_index(keynr);

	if (index && index->type & DICT_FTS) {
		return("FULLTEXT");
	} else {
		return("BTREE");
	}
}

/****************************************************************//**
Returns the table file name extension.
@return	file extension string */
UNIV_INTERN
const char**
ha_innobase::bas_ext() const
/*========================*/
{
	return(ha_innobase_exts);
}

/****************************************************************//**
Returns the operations supported for indexes.
@return	flags of supported operations */
UNIV_INTERN
ulong
ha_innobase::index_flags(
/*=====================*/
	uint	key,
	uint,
	bool) const
{
	return((table_share->key_info[key].algorithm == HA_KEY_ALG_FULLTEXT)
		 ? 0
		 : (HA_READ_NEXT | HA_READ_PREV | HA_READ_ORDER
		  | HA_READ_RANGE | HA_KEYREAD_ONLY
		  | HA_DO_INDEX_COND_PUSHDOWN));
}

/****************************************************************//**
Returns the maximum number of keys.
@return	MAX_KEY */
UNIV_INTERN
uint
ha_innobase::max_supported_keys() const
/*===================================*/
{
	return(MAX_KEY);
}

/****************************************************************//**
Returns the maximum key length.
@return	maximum supported key length, in bytes */
UNIV_INTERN
uint
ha_innobase::max_supported_key_length() const
/*=========================================*/
{
	/* An InnoDB page must store >= 2 keys; a secondary key record
	must also contain the primary key value.  Therefore, if both
	the primary key and the secondary key are at this maximum length,
	it must be less than 1/4th of the free space on a page including
	record overhead.

	MySQL imposes its own limit to this number; MAX_KEY_LENGTH = 3072.

	For page sizes = 16k, InnoDB historically reported 3500 bytes here,
	But the MySQL limit of 3072 was always used through the handler
	interface. */

	switch (UNIV_PAGE_SIZE) {
	case 4096:
		return(768);
	case 8192:
		return(1536);
	default:
		return(3500);
	}
}

/****************************************************************//**
Returns the key map of keys that are usable for scanning.
@return	key_map_full */
UNIV_INTERN
const key_map*
ha_innobase::keys_to_use_for_scanning()
/*===================================*/
{
	return(&key_map_full);
}

/****************************************************************//**
Determines if table caching is supported.
@return	HA_CACHE_TBL_ASKTRANSACT */
UNIV_INTERN
uint8
ha_innobase::table_cache_type()
/*===========================*/
{
	return(HA_CACHE_TBL_ASKTRANSACT);
}

/****************************************************************//**
Determines if the primary key is clustered index.
@return	true */
UNIV_INTERN
bool
ha_innobase::primary_key_is_clustered()
/*===================================*/
{
	return(true);
}

/*****************************************************************//**
Normalizes a table name string. A normalized name consists of the
database name catenated to '/' and table name. Example: test/mytable.
On Windows normalization puts both the database name and the
table name always to lower case if "set_lower_case" is set to TRUE. */
static
void
normalize_table_name_low(
/*=====================*/
	char*		norm_name,	/*!< out: normalized name as a
					null-terminated string */
	const char*	name,		/*!< in: table name string */
	ibool		set_lower_case)	/*!< in: TRUE if we want to set name
					to lower case */
{
	char*	name_ptr;
	ulint	name_len;
	char*	db_ptr;
	ulint	db_len;
	char*	ptr;
	ulint	norm_len;

	/* Scan name from the end */

	ptr = strend(name) - 1;

	/* seek to the last path separator */
	while (ptr >= name && *ptr != '\\' && *ptr != '/') {
		ptr--;
	}

	name_ptr = ptr + 1;
	name_len = strlen(name_ptr);

	/* skip any number of path separators */
	while (ptr >= name && (*ptr == '\\' || *ptr == '/')) {
		ptr--;
	}

	DBUG_ASSERT(ptr >= name);

	/* seek to the last but one path separator or one char before
	the beginning of name */
	db_len = 0;
	while (ptr >= name && *ptr != '\\' && *ptr != '/') {
		ptr--;
		db_len++;
	}

	db_ptr = ptr + 1;

	norm_len = db_len + name_len + sizeof "/";
	ut_a(norm_len < FN_REFLEN - 1);

	memcpy(norm_name, db_ptr, db_len);

	norm_name[db_len] = '/';

	/* Copy the name and null-byte. */
	memcpy(norm_name + db_len + 1, name_ptr, name_len + 1);

	if (set_lower_case) {
		innobase_casedn_str(norm_name);
	}
}

#if !defined(DBUG_OFF)
/*********************************************************************
Test normalize_table_name_low(). */
static
void
test_normalize_table_name_low()
/*===========================*/
{
	char		norm_name[FN_REFLEN];
	const char*	test_data[][2] = {
		/* input, expected result */
		{"./mysqltest/t1", "mysqltest/t1"},
		{"./test/#sql-842b_2", "test/#sql-842b_2"},
		{"./test/#sql-85a3_10", "test/#sql-85a3_10"},
		{"./test/#sql2-842b-2", "test/#sql2-842b-2"},
		{"./test/bug29807", "test/bug29807"},
		{"./test/foo", "test/foo"},
		{"./test/innodb_bug52663", "test/innodb_bug52663"},
		{"./test/t", "test/t"},
		{"./test/t1", "test/t1"},
		{"./test/t10", "test/t10"},
		{"/a/b/db/table", "db/table"},
		{"/a/b/db///////table", "db/table"},
		{"/a/b////db///////table", "db/table"},
		{"/var/tmp/mysqld.1/#sql842b_2_10", "mysqld.1/#sql842b_2_10"},
		{"db/table", "db/table"},
		{"ddd/t", "ddd/t"},
		{"d/ttt", "d/ttt"},
		{"d/t", "d/t"},
		{".\\mysqltest\\t1", "mysqltest/t1"},
		{".\\test\\#sql-842b_2", "test/#sql-842b_2"},
		{".\\test\\#sql-85a3_10", "test/#sql-85a3_10"},
		{".\\test\\#sql2-842b-2", "test/#sql2-842b-2"},
		{".\\test\\bug29807", "test/bug29807"},
		{".\\test\\foo", "test/foo"},
		{".\\test\\innodb_bug52663", "test/innodb_bug52663"},
		{".\\test\\t", "test/t"},
		{".\\test\\t1", "test/t1"},
		{".\\test\\t10", "test/t10"},
		{"C:\\a\\b\\db\\table", "db/table"},
		{"C:\\a\\b\\db\\\\\\\\\\\\\\table", "db/table"},
		{"C:\\a\\b\\\\\\\\db\\\\\\\\\\\\\\table", "db/table"},
		{"C:\\var\\tmp\\mysqld.1\\#sql842b_2_10", "mysqld.1/#sql842b_2_10"},
		{"db\\table", "db/table"},
		{"ddd\\t", "ddd/t"},
		{"d\\ttt", "d/ttt"},
		{"d\\t", "d/t"},
	};

	for (size_t i = 0; i < UT_ARR_SIZE(test_data); i++) {
		printf("test_normalize_table_name_low(): "
		       "testing \"%s\", expected \"%s\"... ",
		       test_data[i][0], test_data[i][1]);

		normalize_table_name_low(norm_name, test_data[i][0], FALSE);

		if (strcmp(norm_name, test_data[i][1]) == 0) {
			printf("ok\n");
		} else {
			printf("got \"%s\"\n", norm_name);
			ut_error;
		}
	}
}

/*********************************************************************
Test ut_format_name(). */
static
void
test_ut_format_name()
/*=================*/
{
	char		buf[NAME_LEN * 3];

	struct {
		const char*	name;
		ibool		is_table;
		ulint		buf_size;
		const char*	expected;
	} test_data[] = {
		{"test/t1",	TRUE,	sizeof(buf),	"\"test\".\"t1\""},
		{"test/t1",	TRUE,	12,		"\"test\".\"t1\""},
		{"test/t1",	TRUE,	11,		"\"test\".\"t1"},
		{"test/t1",	TRUE,	10,		"\"test\".\"t"},
		{"test/t1",	TRUE,	9,		"\"test\".\""},
		{"test/t1",	TRUE,	8,		"\"test\"."},
		{"test/t1",	TRUE,	7,		"\"test\""},
		{"test/t1",	TRUE,	6,		"\"test"},
		{"test/t1",	TRUE,	5,		"\"tes"},
		{"test/t1",	TRUE,	4,		"\"te"},
		{"test/t1",	TRUE,	3,		"\"t"},
		{"test/t1",	TRUE,	2,		"\""},
		{"test/t1",	TRUE,	1,		""},
		{"test/t1",	TRUE,	0,		"BUF_NOT_CHANGED"},
		{"table",	TRUE,	sizeof(buf),	"\"table\""},
		{"ta'le",	TRUE,	sizeof(buf),	"\"ta'le\""},
		{"ta\"le",	TRUE,	sizeof(buf),	"\"ta\"\"le\""},
		{"ta`le",	TRUE,	sizeof(buf),	"\"ta`le\""},
		{"index",	FALSE,	sizeof(buf),	"\"index\""},
		{"ind/ex",	FALSE,	sizeof(buf),	"\"ind/ex\""},
	};

	for (size_t i = 0; i < UT_ARR_SIZE(test_data); i++) {

		memcpy(buf, "BUF_NOT_CHANGED", strlen("BUF_NOT_CHANGED") + 1);

		char*	ret;

		ret = ut_format_name(test_data[i].name,
				     test_data[i].is_table,
				     buf,
				     test_data[i].buf_size);

		ut_a(ret == buf);

		if (strcmp(buf, test_data[i].expected) == 0) {
			fprintf(stderr,
				"ut_format_name(%s, %s, buf, %lu), "
				"expected %s, OK\n",
				test_data[i].name,
				test_data[i].is_table ? "TRUE" : "FALSE",
				test_data[i].buf_size,
				test_data[i].expected);
		} else {
			fprintf(stderr,
				"ut_format_name(%s, %s, buf, %lu), "
				"expected %s, ERROR: got %s\n",
				test_data[i].name,
				test_data[i].is_table ? "TRUE" : "FALSE",
				test_data[i].buf_size,
				test_data[i].expected,
				buf);
			ut_error;
		}
	}
}
#endif /* !DBUG_OFF */

/********************************************************************//**
Get the upper limit of the MySQL integral and floating-point type.
@return maximum allowed value for the field */
UNIV_INTERN
ulonglong
innobase_get_int_col_max_value(
/*===========================*/
	const Field*	field)	/*!< in: MySQL field */
{
	ulonglong	max_value = 0;

	switch (field->key_type()) {
	/* TINY */
	case HA_KEYTYPE_BINARY:
		max_value = 0xFFULL;
		break;
	case HA_KEYTYPE_INT8:
		max_value = 0x7FULL;
		break;
	/* SHORT */
	case HA_KEYTYPE_USHORT_INT:
		max_value = 0xFFFFULL;
		break;
	case HA_KEYTYPE_SHORT_INT:
		max_value = 0x7FFFULL;
		break;
	/* MEDIUM */
	case HA_KEYTYPE_UINT24:
		max_value = 0xFFFFFFULL;
		break;
	case HA_KEYTYPE_INT24:
		max_value = 0x7FFFFFULL;
		break;
	/* LONG */
	case HA_KEYTYPE_ULONG_INT:
		max_value = 0xFFFFFFFFULL;
		break;
	case HA_KEYTYPE_LONG_INT:
		max_value = 0x7FFFFFFFULL;
		break;
	/* BIG */
	case HA_KEYTYPE_ULONGLONG:
		max_value = 0xFFFFFFFFFFFFFFFFULL;
		break;
	case HA_KEYTYPE_LONGLONG:
		max_value = 0x7FFFFFFFFFFFFFFFULL;
		break;
	case HA_KEYTYPE_FLOAT:
		/* We use the maximum as per IEEE754-2008 standard, 2^24 */
		max_value = 0x1000000ULL;
		break;
	case HA_KEYTYPE_DOUBLE:
		/* We use the maximum as per IEEE754-2008 standard, 2^53 */
		max_value = 0x20000000000000ULL;
		break;
	default:
		ut_error;
	}

	return(max_value);
}

/*******************************************************************//**
This function checks whether the index column information
is consistent between KEY info from mysql and that from innodb index.
@return TRUE if all column types match. */
static
ibool
innobase_match_index_columns(
/*=========================*/
	const KEY*		key_info,	/*!< in: Index info
						from mysql */
	const dict_index_t*	index_info)	/*!< in: Index info
						from Innodb */
{
	const KEY_PART_INFO*	key_part;
	const KEY_PART_INFO*	key_end;
	const dict_field_t*	innodb_idx_fld;
	const dict_field_t*	innodb_idx_fld_end;

	DBUG_ENTER("innobase_match_index_columns");

	/* Check whether user defined index column count matches */
	if (key_info->user_defined_key_parts !=
		index_info->n_user_defined_cols) {
		DBUG_RETURN(FALSE);
	}

	key_part = key_info->key_part;
	key_end = key_part + key_info->user_defined_key_parts;
	innodb_idx_fld = index_info->fields;
	innodb_idx_fld_end = index_info->fields + index_info->n_fields;

	/* Check each index column's datatype. We do not check
	column name because there exists case that index
	column name got modified in mysql but such change does not
	propagate to InnoDB.
	One hidden assumption here is that the index column sequences
	are matched up between those in mysql and Innodb. */
	for (; key_part != key_end; ++key_part) {
		ulint	col_type;
		ibool	is_unsigned;
		ulint	mtype = innodb_idx_fld->col->mtype;

		/* Need to translate to InnoDB column type before
		comparison. */
		col_type = get_innobase_type_from_mysql_type(&is_unsigned,
							     key_part->field);

		/* Ignore Innodb specific system columns. */
		while (mtype == DATA_SYS) {
			innodb_idx_fld++;

			if (innodb_idx_fld >= innodb_idx_fld_end) {
				DBUG_RETURN(FALSE);
			}
		}

		if (col_type != mtype) {
			/* Column Type mismatches */
			DBUG_RETURN(FALSE);
		}

		innodb_idx_fld++;
	}

	DBUG_RETURN(TRUE);
}

/*******************************************************************//**
This function builds a translation table in INNOBASE_SHARE
structure for fast index location with mysql array number from its
table->key_info structure. This also provides the necessary translation
between the key order in mysql key_info and Innodb ib_table->indexes if
they are not fully matched with each other.
Note we do not have any mutex protecting the translation table
building based on the assumption that there is no concurrent
index creation/drop and DMLs that requires index lookup. All table
handle will be closed before the index creation/drop.
@return TRUE if index translation table built successfully */
static
ibool
innobase_build_index_translation(
/*=============================*/
	const TABLE*		table,	/*!< in: table in MySQL data
					dictionary */
	dict_table_t*		ib_table,/*!< in: table in Innodb data
					dictionary */
	INNOBASE_SHARE*		share)	/*!< in/out: share structure
					where index translation table
					will be constructed in. */
{
	ulint		mysql_num_index;
	ulint		ib_num_index;
	dict_index_t**	index_mapping;
	ibool		ret = TRUE;

	DBUG_ENTER("innobase_build_index_translation");

	mutex_enter(&dict_sys->mutex);

	mysql_num_index = table->s->keys;
	ib_num_index = UT_LIST_GET_LEN(ib_table->indexes);

	index_mapping = share->idx_trans_tbl.index_mapping;

	/* If there exists inconsistency between MySQL and InnoDB dictionary
	(metadata) information, the number of index defined in MySQL
	could exceed that in InnoDB, do not build index translation
	table in such case */
	if (UNIV_UNLIKELY(ib_num_index < mysql_num_index)) {
		ret = FALSE;
		goto func_exit;
	}

	/* If index entry count is non-zero, nothing has
	changed since last update, directly return TRUE */
	if (share->idx_trans_tbl.index_count) {
		/* Index entry count should still match mysql_num_index */
		ut_a(share->idx_trans_tbl.index_count == mysql_num_index);
		goto func_exit;
	}

	/* The number of index increased, rebuild the mapping table */
	if (mysql_num_index > share->idx_trans_tbl.array_size) {
		index_mapping = (dict_index_t**) my_realloc(index_mapping,
							mysql_num_index *
							sizeof(*index_mapping),
							MYF(MY_ALLOW_ZERO_PTR));

		if (!index_mapping) {
			/* Report an error if index_mapping continues to be
			NULL and mysql_num_index is a non-zero value */
			sql_print_error("InnoDB: fail to allocate memory for "
					"index translation table. Number of "
					"Index:%lu, array size:%lu",
					mysql_num_index,
					share->idx_trans_tbl.array_size);
			ret = FALSE;
			goto func_exit;
		}

		share->idx_trans_tbl.array_size = mysql_num_index;
	}

	/* For each index in the mysql key_info array, fetch its
	corresponding InnoDB index pointer into index_mapping
	array. */
	for (ulint count = 0; count < mysql_num_index; count++) {

		/* Fetch index pointers into index_mapping according to mysql
		index sequence */
		index_mapping[count] = dict_table_get_index_on_name(
			ib_table, table->key_info[count].name);

		if (!index_mapping[count]) {
			sql_print_error("Cannot find index %s in InnoDB "
					"index dictionary.",
					table->key_info[count].name);
			ret = FALSE;
			goto func_exit;
		}

		/* Double check fetched index has the same
		column info as those in mysql key_info. */
		if (!innobase_match_index_columns(&table->key_info[count],
					          index_mapping[count])) {
			sql_print_error("Found index %s whose column info "
					"does not match that of MySQL.",
					table->key_info[count].name);
			ret = FALSE;
			goto func_exit;
		}
	}

	/* Successfully built the translation table */
	share->idx_trans_tbl.index_count = mysql_num_index;

func_exit:
	if (!ret) {
		/* Build translation table failed. */
		my_free(index_mapping);

		share->idx_trans_tbl.array_size = 0;
		share->idx_trans_tbl.index_count = 0;
		index_mapping = NULL;
	}

	share->idx_trans_tbl.index_mapping = index_mapping;

	mutex_exit(&dict_sys->mutex);

	DBUG_RETURN(ret);
}

/*******************************************************************//**
This function uses index translation table to quickly locate the
requested index structure.
Note we do not have mutex protection for the index translatoin table
access, it is based on the assumption that there is no concurrent
translation table rebuild (fter create/drop index) and DMLs that
require index lookup.
@return dict_index_t structure for requested index. NULL if
fail to locate the index structure. */
static
dict_index_t*
innobase_index_lookup(
/*==================*/
	INNOBASE_SHARE*	share,	/*!< in: share structure for index
				translation table. */
	uint		keynr)	/*!< in: index number for the requested
				index */
{
	if (!share->idx_trans_tbl.index_mapping
	    || keynr >= share->idx_trans_tbl.index_count) {
		return(NULL);
	}

	return(share->idx_trans_tbl.index_mapping[keynr]);
}

/************************************************************************
Set the autoinc column max value. This should only be called once from
ha_innobase::open(). Therefore there's no need for a covering lock. */
UNIV_INTERN
void
ha_innobase::innobase_initialize_autoinc()
/*======================================*/
{
	ulonglong	auto_inc;
	const Field*	field = table->found_next_number_field;

	if (field != NULL) {
		auto_inc = innobase_get_int_col_max_value(field);
	} else {
		/* We have no idea what's been passed in to us as the
		autoinc column. We set it to the 0, effectively disabling
		updates to the table. */
		auto_inc = 0;

		ut_print_timestamp(stderr);
		fprintf(stderr, "  InnoDB: Unable to determine the AUTOINC "
				"column name\n");
	}

	if (srv_force_recovery >= SRV_FORCE_NO_IBUF_MERGE) {
		/* If the recovery level is set so high that writes
		are disabled we force the AUTOINC counter to 0
		value effectively disabling writes to the table.
		Secondly, we avoid reading the table in case the read
		results in failure due to a corrupted table/index.

		We will not return an error to the client, so that the
		tables can be dumped with minimal hassle.  If an error
		were returned in this case, the first attempt to read
		the table would fail and subsequent SELECTs would succeed. */
		auto_inc = 0;
	} else if (field == NULL) {
		/* This is a far more serious error, best to avoid
		opening the table and return failure. */
		my_error(ER_AUTOINC_READ_FAILED, MYF(0));
	} else {
		dict_index_t*	index;
		const char*	col_name;
		ib_uint64_t	read_auto_inc;
		ulint		err;

		update_thd(ha_thd());

		ut_a(prebuilt->trx == thd_to_trx(user_thd));

		col_name = field->field_name;
		index = innobase_get_index(table->s->next_number_index);

		/* Execute SELECT MAX(col_name) FROM TABLE; */
		err = row_search_max_autoinc(index, col_name, &read_auto_inc);

		switch (err) {
		case DB_SUCCESS: {
			ulonglong	col_max_value;

			col_max_value = innobase_get_int_col_max_value(field);

			/* At the this stage we do not know the increment
			nor the offset, so use a default increment of 1. */

			auto_inc = innobase_next_autoinc(
				read_auto_inc, 1, 1, 0, col_max_value);

			break;
		}
		case DB_RECORD_NOT_FOUND:
			ut_print_timestamp(stderr);
			fprintf(stderr, "  InnoDB: MySQL and InnoDB data "
				"dictionaries are out of sync.\n"
				"InnoDB: Unable to find the AUTOINC column "
				"%s in the InnoDB table %s.\n"
				"InnoDB: We set the next AUTOINC column "
				"value to 0,\n"
				"InnoDB: in effect disabling the AUTOINC "
				"next value generation.\n"
				"InnoDB: You can either set the next "
				"AUTOINC value explicitly using ALTER TABLE\n"
				"InnoDB: or fix the data dictionary by "
				"recreating the table.\n",
				col_name, index->table->name);

			/* This will disable the AUTOINC generation. */
			auto_inc = 0;

			/* We want the open to succeed, so that the user can
			take corrective action. ie. reads should succeed but
			updates should fail. */
			err = DB_SUCCESS;
			break;
		default:
			/* row_search_max_autoinc() should only return
			one of DB_SUCCESS or DB_RECORD_NOT_FOUND. */
			ut_error;
		}
	}

	dict_table_autoinc_initialize(prebuilt->table, auto_inc);
}

/*****************************************************************//**
Creates and opens a handle to a table which already exists in an InnoDB
database.
@return	1 if error, 0 if success */
UNIV_INTERN
int
ha_innobase::open(
/*==============*/
	const char*	name,		/*!< in: table name */
	int		mode,		/*!< in: not used */
	uint		test_if_locked)	/*!< in: not used */
{
	dict_table_t*	ib_table;
	char		norm_name[FN_REFLEN];
	THD*		thd;
	ulint		retries = 0;
	char*		is_part = NULL;
	ibool		par_case_name_set = FALSE;
	char		par_case_name[FN_REFLEN];

	DBUG_ENTER("ha_innobase::open");

	UT_NOT_USED(mode);
	UT_NOT_USED(test_if_locked);

	thd = ha_thd();

	/* Under some cases MySQL seems to call this function while
	holding btr_search_latch. This breaks the latching order as
	we acquire dict_sys->mutex below and leads to a deadlock. */
	if (thd != NULL) {
		innobase_release_temporary_latches(ht, thd);
	}

	normalize_table_name(norm_name, name);

	user_thd = NULL;

	if (!(share=get_share(name))) {

		DBUG_RETURN(1);
	}

	/* Will be allocated if it is needed in ::update_row() */
	upd_buf = NULL;
	upd_buf_size = 0;

<<<<<<< HEAD
	/* We look for pattern #P# to see if the table is partitioned
	MySQL table. The retry logic for partitioned tables is a
	workaround for http://bugs.mysql.com/bug.php?id=33349. Look
	at support issue https://support.mysql.com/view.php?id=21080
	for more details. */
#ifdef __WIN__
	is_part = strstr(norm_name, "#p#");
#else
	is_part = strstr(norm_name, "#P#");
#endif /* __WIN__ */

retry:
	/* Get pointer to a table object in InnoDB dictionary cache */
	ib_table = dict_table_open_on_name(norm_name, FALSE, TRUE,
					   DICT_ERR_IGNORE_NONE);

	if (ib_table
	    && ((!DICT_TF2_FLAG_IS_SET(ib_table, DICT_TF2_FTS_HAS_DOC_ID)
		 && table->s->fields != dict_table_get_n_user_cols(ib_table))
		|| (DICT_TF2_FLAG_IS_SET(ib_table, DICT_TF2_FTS_HAS_DOC_ID)
		    && (table->s->fields
			!= dict_table_get_n_user_cols(ib_table) - 1)))) {
		ib_logf(IB_LOG_LEVEL_WARN,
			"table %s contains %lu user defined columns "
			"in InnoDB, but %lu columns in MySQL. Please "
			"check INFORMATION_SCHEMA.INNODB_SYS_COLUMNS and "
			REFMAN "innodb-troubleshooting.html "
			"for how to resolve it",
			norm_name, (ulong) dict_table_get_n_user_cols(ib_table),
			(ulong) table->s->fields);

		/* Mark this table as corrupted, so the drop table
		or force recovery can still use it, but not others. */
		ib_table->corrupted = true;
		dict_table_close(ib_table, FALSE, FALSE);
		ib_table = NULL;
		is_part = NULL;
	}

	if (NULL == ib_table) {
		if (is_part && retries < 10) {
			/* MySQL partition engine hard codes the file name
			separator as "#P#". The text case is fixed even if
			lower_case_table_names is set to 1 or 2. This is true
			for sub-partition names as well. InnoDB always
			normalises file names to lower case on Windows, this
			can potentially cause problems when copying/moving
			tables between platforms.

			1) If boot against an installation from Windows
			platform, then its partition table name could
			be in lower case in system tables. So we will
			need to check lower case name when load table.

			2) If we boot an installation from other case
			sensitive platform in Windows, we might need to
			check the existence of table name without lower
			case in the system table. */
			if (innobase_get_lower_case_table_names() == 1) {

				if (!par_case_name_set) {
#ifndef __WIN__
					/* Check for the table using lower
					case name, including the partition
					separator "P" */
					strcpy(par_case_name, norm_name);
					innobase_casedn_str(par_case_name);
#else
					/* On Windows platfrom, check
					whether there exists table name in
					system table whose name is
					not being normalized to lower case */
					normalize_table_name_low(
						par_case_name, name, FALSE);
#endif
					par_case_name_set = TRUE;
				}

				ib_table = dict_table_open_on_name(
					par_case_name, FALSE, TRUE,
					DICT_ERR_IGNORE_NONE);
			}

			if (!ib_table) {
				++retries;
				os_thread_sleep(100000);
				goto retry;
			} else {
#ifndef __WIN__
				sql_print_warning("Partition table %s opened "
						  "after converting to lower "
						  "case. The table may have "
						  "been moved from a case "
						  "in-sensitive file system. "
						  "Please recreate table in "
						  "the current file system\n",
						  norm_name);
#else
				sql_print_warning("Partition table %s opened "
						  "after skipping the step to "
						  "lower case the table name. "
						  "The table may have been "
						  "moved from a case sensitive "
						  "file system. Please "
						  "recreate table in the "
						  "current file system\n",
						  norm_name);
#endif
				goto table_opened;
			}
		}

		if (is_part) {
			sql_print_error("Failed to open table %s after "
					"%lu attempts.\n", norm_name,
					retries);
		}

		ib_logf(IB_LOG_LEVEL_WARN,
			"Cannot open table %s from the internal data "
			"dictionary of InnoDB though the .frm file "
			"for the table exists. See "
			REFMAN "innodb-troubleshooting.html for how "
			"you can resolve the problem.", norm_name);

		free_share(share);
		my_errno = ENOENT;

		DBUG_RETURN(HA_ERR_NO_SUCH_TABLE);
	}

table_opened:
=======
/*********************************************************************//**
Creates a temporary file.
@return	temporary file descriptor, or < 0 on error */
extern "C" UNIV_INTERN
int
innobase_mysql_tmpfile(void)
/*========================*/
{
	int	fd2 = -1;
	File	fd = mysql_tmpfile("ib");

	DBUG_EXECUTE_IF("innobase_tmpfile_creation_failure", return(-1););
>>>>>>> b132676b

	innobase_copy_frm_flags_from_table_share(ib_table, table->s);

	dict_stats_init(ib_table);

<<<<<<< HEAD
	MONITOR_INC(MONITOR_TABLE_OPEN);
=======
#ifdef _WIN32
		/* Note that on Windows, the integer returned by mysql_tmpfile
		has no relation to C runtime file descriptor. Here, we need
		to call my_get_osfhandle to get the HANDLE and then convert it 
		to C runtime filedescriptor. */
		{
			HANDLE hFile = my_get_osfhandle(fd);
			HANDLE hDup;
			BOOL bOK = 
				DuplicateHandle(GetCurrentProcess(), hFile, GetCurrentProcess(),
								&hDup, 0, FALSE, DUPLICATE_SAME_ACCESS);
			if(bOK) {
				fd2 = _open_osfhandle((intptr_t)hDup,0);
			}
			else {
				my_osmaperr(GetLastError());
				fd2 = -1;
			}	
		}
#else
		fd2 = dup(fd);
#endif
		if (fd2 < 0) {
			DBUG_PRINT("error",("Got error %d on dup",fd2));
			my_errno=errno;
			my_error(EE_OUT_OF_FILERESOURCES,
				 MYF(ME_BELL+ME_WAITTANG),
				 "ib*", my_errno);
		}
		my_close(fd, MYF(MY_WME));
	}
	return(fd2);
}
>>>>>>> b132676b

	bool	no_tablespace;

	if (dict_table_is_discarded(ib_table)) {

		ib_senderrf(thd,
			IB_LOG_LEVEL_WARN, ER_TABLESPACE_DISCARDED,
			table->s->table_name.str);

		/* Allow an open because a proper DISCARD should have set
		all the flags and index root page numbers to FIL_NULL that
		should prevent any DML from running but it should allow DDL
		operations. */

		no_tablespace = false;

	} else if (ib_table->ibd_file_missing) {

		ib_senderrf(
			thd, IB_LOG_LEVEL_WARN,
			ER_TABLESPACE_MISSING, norm_name);

		/* This means we have no idea what happened to the tablespace
		file, best to play it safe. */

		no_tablespace = true;
	} else {
		no_tablespace = false;
	}

	if (!thd_tablespace_op(thd) && no_tablespace) {
		free_share(share);
		my_errno = ENOENT;

		dict_table_close(ib_table, FALSE, FALSE);

		DBUG_RETURN(HA_ERR_NO_SUCH_TABLE);
	}

	prebuilt = row_create_prebuilt(ib_table, table->s->reclength);

	prebuilt->default_rec = table->s->default_values;
	ut_ad(prebuilt->default_rec);

	/* Looks like MySQL-3.23 sometimes has primary key number != 0 */
	primary_key = table->s->primary_key;
	key_used_on_scan = primary_key;

	if (!innobase_build_index_translation(table, ib_table, share)) {
		  sql_print_error("Build InnoDB index translation table for"
				  " Table %s failed", name);
	}

	/* Allocate a buffer for a 'row reference'. A row reference is
	a string of bytes of length ref_length which uniquely specifies
	a row in our table. Note that MySQL may also compare two row
	references for equality by doing a simple memcmp on the strings
	of length ref_length! */

	if (!row_table_got_default_clust_index(ib_table)) {

		prebuilt->clust_index_was_generated = FALSE;

		if (UNIV_UNLIKELY(primary_key >= MAX_KEY)) {
			sql_print_error("Table %s has a primary key in "
					"InnoDB data dictionary, but not "
					"in MySQL!", name);

			/* This mismatch could cause further problems
			if not attended, bring this to the user's attention
			by printing a warning in addition to log a message
			in the errorlog */
			push_warning_printf(thd, Sql_condition::WARN_LEVEL_WARN,
					    ER_NO_SUCH_INDEX,
					    "InnoDB: Table %s has a "
					    "primary key in InnoDB data "
					    "dictionary, but not in "
					    "MySQL!", name);

			/* If primary_key >= MAX_KEY, its (primary_key)
			value could be out of bound if continue to index
			into key_info[] array. Find InnoDB primary index,
			and assign its key_length to ref_length.
			In addition, since MySQL indexes are sorted starting
			with primary index, unique index etc., initialize
			ref_length to the first index key length in
			case we fail to find InnoDB cluster index.

			Please note, this will not resolve the primary
			index mismatch problem, other side effects are
			possible if users continue to use the table.
			However, we allow this table to be opened so
			that user can adopt necessary measures for the
			mismatch while still being accessible to the table
			date. */
			if (!table->key_info) {
				ut_ad(!table->s->keys);
				ref_length = 0;
			} else {
				ref_length = table->key_info[0].key_length;
			}

			/* Find corresponding cluster index
			key length in MySQL's key_info[] array */
			for (ulint i = 0; i < table->s->keys; i++) {
				dict_index_t*	index;
				index = innobase_get_index(i);
				if (dict_index_is_clust(index)) {
					ref_length =
						 table->key_info[i].key_length;
				}
			}
		} else {
			/* MySQL allocates the buffer for ref.
			key_info->key_length includes space for all key
			columns + one byte for each column that may be
			NULL. ref_length must be as exact as possible to
			save space, because all row reference buffers are
			allocated based on ref_length. */

			ref_length = table->key_info[primary_key].key_length;
		}
	} else {
		if (primary_key != MAX_KEY) {
			sql_print_error(
				"Table %s has no primary key in InnoDB data "
				"dictionary, but has one in MySQL! If you "
				"created the table with a MySQL version < "
				"3.23.54 and did not define a primary key, "
				"but defined a unique key with all non-NULL "
				"columns, then MySQL internally treats that "
				"key as the primary key. You can fix this "
				"error by dump + DROP + CREATE + reimport "
				"of the table.", name);

			/* This mismatch could cause further problems
			if not attended, bring this to the user attention
			by printing a warning in addition to log a message
			in the errorlog */
			push_warning_printf(thd, Sql_condition::WARN_LEVEL_WARN,
					    ER_NO_SUCH_INDEX,
					    "InnoDB: Table %s has no "
					    "primary key in InnoDB data "
					    "dictionary, but has one in "
					    "MySQL!", name);
		}

		prebuilt->clust_index_was_generated = TRUE;

		ref_length = DATA_ROW_ID_LEN;

		/* If we automatically created the clustered index, then
		MySQL does not know about it, and MySQL must NOT be aware
		of the index used on scan, to make it avoid checking if we
		update the column of the index. That is why we assert below
		that key_used_on_scan is the undefined value MAX_KEY.
		The column is the row id in the automatical generation case,
		and it will never be updated anyway. */

		if (key_used_on_scan != MAX_KEY) {
			sql_print_warning(
				"Table %s key_used_on_scan is %lu even "
				"though there is no primary key inside "
				"InnoDB.", name, (ulong) key_used_on_scan);
		}
	}

	/* Index block size in InnoDB: used by MySQL in query optimization */
	stats.block_size = UNIV_PAGE_SIZE;

	/* Init table lock structure */
	thr_lock_data_init(&share->lock,&lock,(void*) 0);

	if (prebuilt->table) {
		/* We update the highest file format in the system table
		space, if this table has higher file format setting. */

		trx_sys_file_format_max_upgrade(
			(const char**) &innobase_file_format_max,
			dict_table_get_format(prebuilt->table));
	}

	/* Only if the table has an AUTOINC column. */
	if (prebuilt->table != NULL
	    && !prebuilt->table->ibd_file_missing
	    && table->found_next_number_field != NULL) {
		dict_table_autoinc_lock(prebuilt->table);

		/* Since a table can already be "open" in InnoDB's internal
		data dictionary, we only init the autoinc counter once, the
		first time the table is loaded. We can safely reuse the
		autoinc value from a previous MySQL open. */
		if (dict_table_autoinc_read(prebuilt->table) == 0) {

			innobase_initialize_autoinc();
		}

		dict_table_autoinc_unlock(prebuilt->table);
	}

	info(HA_STATUS_NO_LOCK | HA_STATUS_VARIABLE | HA_STATUS_CONST);

	DBUG_RETURN(0);
}

UNIV_INTERN
handler*
ha_innobase::clone(
/*===============*/
	const char*	name,		/*!< in: table name */
	MEM_ROOT*	mem_root)	/*!< in: memory context */
{
	ha_innobase* new_handler;

	DBUG_ENTER("ha_innobase::clone");

	new_handler = static_cast<ha_innobase*>(handler::clone(name,
							       mem_root));
	if (new_handler) {
		DBUG_ASSERT(new_handler->prebuilt != NULL);
		DBUG_ASSERT(new_handler->user_thd == user_thd);
		DBUG_ASSERT(new_handler->prebuilt->trx == prebuilt->trx);

		new_handler->prebuilt->select_lock_type
			= prebuilt->select_lock_type;
	}

	DBUG_RETURN(new_handler);
}

UNIV_INTERN
uint
ha_innobase::max_supported_key_part_length() const
/*==============================================*/
{
	/* A table format specific index column length check will be performed
	at ha_innobase::add_index() and row_create_index_for_mysql() */
	return(innobase_large_prefix
		? REC_VERSION_56_MAX_INDEX_COL_LEN
		: REC_ANTELOPE_MAX_INDEX_COL_LEN - 1);
}

/******************************************************************//**
Closes a handle to an InnoDB table.
@return	0 */
UNIV_INTERN
int
ha_innobase::close()
/*================*/
{
	THD*	thd;

	DBUG_ENTER("ha_innobase::close");

	thd = ha_thd();
	if (thd != NULL) {
		innobase_release_temporary_latches(ht, thd);
	}

	row_prebuilt_free(prebuilt, FALSE);

	if (upd_buf != NULL) {
		ut_ad(upd_buf_size != 0);
		my_free(upd_buf);
		upd_buf = NULL;
		upd_buf_size = 0;
	}

	free_share(share);

	MONITOR_INC(MONITOR_TABLE_CLOSE);

	/* Tell InnoDB server that there might be work for
	utility threads: */

	srv_active_wake_master_thread();

	DBUG_RETURN(0);
}

/* The following accessor functions should really be inside MySQL code! */

/**************************************************************//**
Gets field offset for a field in a table.
@return	offset */
static inline
uint
get_field_offset(
/*=============*/
	const TABLE*	table,	/*!< in: MySQL table object */
	const Field*	field)	/*!< in: MySQL field object */
{
	return((uint) (field->ptr - table->record[0]));
}

/*************************************************************//**
InnoDB uses this function to compare two data fields for which the data type
is such that we must use MySQL code to compare them. NOTE that the prototype
of this function is in rem0cmp.cc in InnoDB source code! If you change this
function, remember to update the prototype there!
@return	1, 0, -1, if a is greater, equal, less than b, respectively */
UNIV_INTERN
int
innobase_mysql_cmp(
/*===============*/
	int		mysql_type,	/*!< in: MySQL type */
	uint		charset_number,	/*!< in: number of the charset */
	const unsigned char* a,		/*!< in: data field */
	unsigned int	a_length,	/*!< in: data field length,
					not UNIV_SQL_NULL */
	const unsigned char* b,		/*!< in: data field */
	unsigned int	b_length)	/*!< in: data field length,
					not UNIV_SQL_NULL */
{
	CHARSET_INFO*		charset;
	enum_field_types	mysql_tp;
	int			ret;

	DBUG_ASSERT(a_length != UNIV_SQL_NULL);
	DBUG_ASSERT(b_length != UNIV_SQL_NULL);

	mysql_tp = (enum_field_types) mysql_type;

	switch (mysql_tp) {

	case MYSQL_TYPE_BIT:
	case MYSQL_TYPE_STRING:
	case MYSQL_TYPE_VAR_STRING:
	case MYSQL_TYPE_TINY_BLOB:
	case MYSQL_TYPE_MEDIUM_BLOB:
	case MYSQL_TYPE_BLOB:
	case MYSQL_TYPE_LONG_BLOB:
	case MYSQL_TYPE_VARCHAR:
		/* Use the charset number to pick the right charset struct for
		the comparison. Since the MySQL function get_charset may be
		slow before Bar removes the mutex operation there, we first
		look at 2 common charsets directly. */

		if (charset_number == default_charset_info->number) {
			charset = default_charset_info;
		} else if (charset_number == my_charset_latin1.number) {
			charset = &my_charset_latin1;
		} else {
			charset = get_charset(charset_number, MYF(MY_WME));

			if (charset == NULL) {
			  sql_print_error("InnoDB needs charset %lu for doing "
					  "a comparison, but MySQL cannot "
					  "find that charset.",
					  (ulong) charset_number);
				ut_a(0);
			}
		}

		/* Starting from 4.1.3, we use strnncollsp() in comparisons of
		non-latin1_swedish_ci strings. NOTE that the collation order
		changes then: 'b\0\0...' is ordered BEFORE 'b  ...'. Users
		having indexes on such data need to rebuild their tables! */

		ret = charset->coll->strnncollsp(
			charset, a, a_length, b, b_length, 0);

		if (ret < 0) {
			return(-1);
		} else if (ret > 0) {
			return(1);
		} else {
			return(0);
		}
	default:
		ut_error;
	}

	return(0);
}


/*************************************************************//**
Get the next token from the given string and store it in *token. */
UNIV_INTERN
CHARSET_INFO*
innobase_get_fts_charset(
/*=====================*/
	int		mysql_type,	/*!< in: MySQL type */
	uint		charset_number)	/*!< in: number of the charset */
{
	enum_field_types	mysql_tp;
	CHARSET_INFO*		charset;

	mysql_tp = (enum_field_types) mysql_type;

	switch (mysql_tp) {

	case MYSQL_TYPE_BIT:
	case MYSQL_TYPE_STRING:
	case MYSQL_TYPE_VAR_STRING:
	case MYSQL_TYPE_TINY_BLOB:
	case MYSQL_TYPE_MEDIUM_BLOB:
	case MYSQL_TYPE_BLOB:
	case MYSQL_TYPE_LONG_BLOB:
	case MYSQL_TYPE_VARCHAR:
		/* Use the charset number to pick the right charset struct for
		the comparison. Since the MySQL function get_charset may be
		slow before Bar removes the mutex operation there, we first
		look at 2 common charsets directly. */

		if (charset_number == default_charset_info->number) {
			charset = default_charset_info;
		} else if (charset_number == my_charset_latin1.number) {
			charset = &my_charset_latin1;
		} else {
			charset = get_charset(charset_number, MYF(MY_WME));

			if (charset == NULL) {
			  sql_print_error("InnoDB needs charset %lu for doing "
					  "a comparison, but MySQL cannot "
					  "find that charset.",
					  (ulong) charset_number);
				ut_a(0);
			}
		}
		break;
	default:
		ut_error;
	}

	return(charset);
}

/*************************************************************//**
InnoDB uses this function to compare two data fields for which the data type
is such that we must use MySQL code to compare them. NOTE that the prototype
of this function is in rem0cmp.c in InnoDB source code! If you change this
function, remember to update the prototype there!
@return	1, 0, -1, if a is greater, equal, less than b, respectively */
UNIV_INTERN
int
innobase_mysql_cmp_prefix(
/*======================*/
	int		mysql_type,	/*!< in: MySQL type */
	uint		charset_number,	/*!< in: number of the charset */
	const unsigned char* a,		/*!< in: data field */
	unsigned int	a_length,	/*!< in: data field length,
					not UNIV_SQL_NULL */
	const unsigned char* b,		/*!< in: data field */
	unsigned int	b_length)	/*!< in: data field length,
					not UNIV_SQL_NULL */
{
	CHARSET_INFO*		charset;
	int			result;

	charset = innobase_get_fts_charset(mysql_type, charset_number);

	result = ha_compare_text(charset, (uchar*) a, a_length,
				 (uchar*) b, b_length, 1, 0);

	return(result);
}
/******************************************************************//**
compare two character string according to their charset. */
UNIV_INTERN
int
innobase_fts_text_cmp(
/*==================*/
	const void*	cs,		/*!< in: Character set */
	const void*     p1,		/*!< in: key */
	const void*     p2)		/*!< in: node */
{
	const CHARSET_INFO*	charset = (const CHARSET_INFO*) cs;
	const fts_string_t*	s1 = (const fts_string_t*) p1;
	const fts_string_t*	s2 = (const fts_string_t*) p2;

	return(ha_compare_text(charset, s1->f_str, s1->f_len,
			       s2->f_str, s2->f_len, 0, 0));
}
/******************************************************************//**
compare two character string case insensitively according to their charset. */
UNIV_INTERN
int
innobase_fts_text_case_cmp(
/*=======================*/
	const void*	cs,		/*!< in: Character set */
	const void*     p1,		/*!< in: key */
	const void*     p2)		/*!< in: node */
{
	const CHARSET_INFO*	charset = (const CHARSET_INFO*) cs;
	const fts_string_t*	s1 = (const fts_string_t*) p1;
	const fts_string_t*	s2 = (const fts_string_t*) p2;
	ulint			newlen;

	my_casedn_str(charset, (char*) s2->f_str);

	newlen = strlen((const char*) s2->f_str);

	return(ha_compare_text(charset, s1->f_str, s1->f_len,
			       s2->f_str, newlen, 0, 0));
}
/******************************************************************//**
Get the first character's code position for FTS index partition. */
UNIV_INTERN
ulint
innobase_strnxfrm(
/*==============*/
	const CHARSET_INFO*
			cs,		/*!< in: Character set */
	const uchar*	str,		/*!< in: string */
	const ulint	len)		/*!< in: string length */
{
	uchar		mystr[2];
	ulint		value;

	if (!str || len == 0) {
		return(0);
	}

	my_strnxfrm(cs, (uchar*) mystr, 2, str, len);

	value = mach_read_from_2(mystr);

	if (value > 255) {
		value = value / 256;
	}

	return(value);
}

/******************************************************************//**
compare two character string according to their charset. */
UNIV_INTERN
int
innobase_fts_text_cmp_prefix(
/*=========================*/
	const void*	cs,		/*!< in: Character set */
	const void*	p1,		/*!< in: prefix key */
	const void*	p2)		/*!< in: value to compare */
{
	const CHARSET_INFO*	charset = (const CHARSET_INFO*) cs;
	const fts_string_t*	s1 = (const fts_string_t*) p1;
	const fts_string_t*	s2 = (const fts_string_t*) p2;
	int			result;

	result = ha_compare_text(charset, s2->f_str, s2->f_len,
				 s1->f_str, s1->f_len, 1, 0);

	/* We switched s1, s2 position in ha_compare_text. So we need
	to negate the result */
	return(-result);
}
/******************************************************************//**
compare two character string according to their charset. */
UNIV_INTERN
int
innobase_fts_string_cmp(
/*====================*/
	const void*	cs,		/*!< in: Character set */
	const void*     p1,		/*!< in: key */
	const void*     p2)		/*!< in: node */
{
	const CHARSET_INFO*	charset = (const CHARSET_INFO*) cs;
	uchar*			s1 = (uchar*) p1;
	uchar*			s2 = *(uchar**) p2;

	return(ha_compare_text(charset, s1, strlen((const char*) s1),
			       s2, strlen((const char*) s2), 0, 0));
}
/******************************************************************//**
Makes all characters in a string lower case. */
UNIV_INTERN
size_t
innobase_fts_casedn_str(
/*====================*/
	CHARSET_INFO*	cs,	/*!< in: Character set */
	char*		src,	/*!< in: string to put in lower case */
	size_t		src_len,/*!< in: input string length */
	char*		dst,	/*!< in: buffer for result string */
	size_t		dst_len)/*!< in: buffer size */
{
	if (cs->casedn_multiply == 1) {
		memcpy(dst, src, src_len);
		dst[src_len] = 0;
		my_casedn_str(cs, dst);

		return(strlen(dst));
	} else {
		return(cs->cset->casedn(cs, src, src_len, dst, dst_len));
	}
}

#define true_word_char(c, ch) ((c) & (_MY_U | _MY_L | _MY_NMR) || (ch) == '_')

#define misc_word_char(X)       0

/*************************************************************//**
Get the next token from the given string and store it in *token.
It is mostly copied from MyISAM's doc parsing function ft_simple_get_word()
@return length of string processed */
UNIV_INTERN
ulint
innobase_mysql_fts_get_token(
/*=========================*/
	CHARSET_INFO*	cs,		/*!< in: Character set */
	byte*           start,		/*!< in: start of text */
	byte*		end,		/*!< in: one character past end of
					text */
	fts_string_t*	token,		/*!< out: token's text */
	ulint*		offset)		/*!< out: offset to token,
					measured as characters from
					'start' */
{
	int		mbl;
	uchar*		doc = start;

	ut_a(cs);

	token->f_n_char = token->f_len = 0;

	do {
		for (;;) {

			if (doc >= end) {
				return(doc - start);
			}

			int	ctype;

			mbl = cs->cset->ctype(
				cs, &ctype, (uchar*) doc, (uchar*) end);

			if (true_word_char(ctype, *doc)) {
				break;
			}

			doc += mbl > 0 ? mbl : (mbl < 0 ? -mbl : 1);
		}

		ulint	mwc = 0;
		ulint	length = 0;

		token->f_str = doc;

		while (doc < end) {

			int	ctype;

			mbl = cs->cset->ctype(
				cs, &ctype, (uchar*) doc, (uchar*) end);

			if (true_word_char(ctype, *doc)) {
				mwc = 0;
			} else if (!misc_word_char(*doc) || mwc) {
				break;
			} else {
				++mwc;
			}

			++length;

			doc += mbl > 0 ? mbl : (mbl < 0 ? -mbl : 1);
		}

		token->f_len = (uint) (doc - token->f_str) - mwc;
		token->f_n_char = length;

		return(doc - start);

	} while (doc < end);

	token->f_str[token->f_len] = 0;

	return(doc - start);
}

/**************************************************************//**
Converts a MySQL type to an InnoDB type. Note that this function returns
the 'mtype' of InnoDB. InnoDB differentiates between MySQL's old <= 4.1
VARCHAR and the new true VARCHAR in >= 5.0.3 by the 'prtype'.
@return	DATA_BINARY, DATA_VARCHAR, ... */
UNIV_INTERN
ulint
get_innobase_type_from_mysql_type(
/*==============================*/
	ulint*		unsigned_flag,	/*!< out: DATA_UNSIGNED if an
					'unsigned type';
					at least ENUM and SET,
					and unsigned integer
					types are 'unsigned types' */
	const void*	f)		/*!< in: MySQL Field */
{
	const class Field* field = reinterpret_cast<const class Field*>(f);

	/* The following asserts try to check that the MySQL type code fits in
	8 bits: this is used in ibuf and also when DATA_NOT_NULL is ORed to
	the type */

	DBUG_ASSERT((ulint)MYSQL_TYPE_STRING < 256);
	DBUG_ASSERT((ulint)MYSQL_TYPE_VAR_STRING < 256);
	DBUG_ASSERT((ulint)MYSQL_TYPE_DOUBLE < 256);
	DBUG_ASSERT((ulint)MYSQL_TYPE_FLOAT < 256);
	DBUG_ASSERT((ulint)MYSQL_TYPE_DECIMAL < 256);

	if (field->flags & UNSIGNED_FLAG) {

		*unsigned_flag = DATA_UNSIGNED;
	} else {
		*unsigned_flag = 0;
	}

	if (field->real_type() == MYSQL_TYPE_ENUM
		|| field->real_type() == MYSQL_TYPE_SET) {

		/* MySQL has field->type() a string type for these, but the
		data is actually internally stored as an unsigned integer
		code! */

		*unsigned_flag = DATA_UNSIGNED; /* MySQL has its own unsigned
						flag set to zero, even though
						internally this is an unsigned
						integer type */
		return(DATA_INT);
	}

	switch (field->type()) {
		/* NOTE that we only allow string types in DATA_MYSQL and
		DATA_VARMYSQL */
	case MYSQL_TYPE_VAR_STRING:	/* old <= 4.1 VARCHAR */
	case MYSQL_TYPE_VARCHAR:	/* new >= 5.0.3 true VARCHAR */
		if (field->binary()) {
			return(DATA_BINARY);
		} else if (strcmp(field->charset()->name,
				  "latin1_swedish_ci") == 0) {
			return(DATA_VARCHAR);
		} else {
			return(DATA_VARMYSQL);
		}
	case MYSQL_TYPE_BIT:
	case MYSQL_TYPE_STRING: if (field->binary()) {

			return(DATA_FIXBINARY);
		} else if (strcmp(field->charset()->name,
				  "latin1_swedish_ci") == 0) {
			return(DATA_CHAR);
		} else {
			return(DATA_MYSQL);
		}
	case MYSQL_TYPE_NEWDECIMAL:
		return(DATA_FIXBINARY);
	case MYSQL_TYPE_LONG:
	case MYSQL_TYPE_LONGLONG:
	case MYSQL_TYPE_TINY:
	case MYSQL_TYPE_SHORT:
	case MYSQL_TYPE_INT24:
	case MYSQL_TYPE_DATE:
	case MYSQL_TYPE_YEAR:
	case MYSQL_TYPE_NEWDATE:
		return(DATA_INT);
	case MYSQL_TYPE_TIME:
	case MYSQL_TYPE_DATETIME:
	case MYSQL_TYPE_TIMESTAMP:
		switch (field->real_type()) {
		case MYSQL_TYPE_TIME:
		case MYSQL_TYPE_DATETIME:
		case MYSQL_TYPE_TIMESTAMP:
			return(DATA_INT);
		default: /* Fall through */
			DBUG_ASSERT((ulint)MYSQL_TYPE_DECIMAL < 256);
		case MYSQL_TYPE_TIME2:
		case MYSQL_TYPE_DATETIME2:
		case MYSQL_TYPE_TIMESTAMP2:
			return(DATA_FIXBINARY);
		}
	case MYSQL_TYPE_FLOAT:
		return(DATA_FLOAT);
	case MYSQL_TYPE_DOUBLE:
		return(DATA_DOUBLE);
	case MYSQL_TYPE_DECIMAL:
		return(DATA_DECIMAL);
	case MYSQL_TYPE_GEOMETRY:
	case MYSQL_TYPE_TINY_BLOB:
	case MYSQL_TYPE_MEDIUM_BLOB:
	case MYSQL_TYPE_BLOB:
	case MYSQL_TYPE_LONG_BLOB:
		return(DATA_BLOB);
	case MYSQL_TYPE_NULL:
		/* MySQL currently accepts "NULL" datatype, but will
		reject such datatype in the next release. We will cope
		with it and not trigger assertion failure in 5.1 */
		break;
	default:
		ut_error;
	}

	return(0);
}

/*******************************************************************//**
Writes an unsigned integer value < 64k to 2 bytes, in the little-endian
storage format. */
static inline
void
innobase_write_to_2_little_endian(
/*==============================*/
	byte*	buf,	/*!< in: where to store */
	ulint	val)	/*!< in: value to write, must be < 64k */
{
	ut_a(val < 256 * 256);

	buf[0] = (byte)(val & 0xFF);
	buf[1] = (byte)(val / 256);
}

/*******************************************************************//**
Reads an unsigned integer value < 64k from 2 bytes, in the little-endian
storage format.
@return	value */
static inline
uint
innobase_read_from_2_little_endian(
/*===============================*/
	const uchar*	buf)	/*!< in: from where to read */
{
	return((uint) ((ulint)(buf[0]) + 256 * ((ulint)(buf[1]))));
}

/*******************************************************************//**
Stores a key value for a row to a buffer.
@return	key value length as stored in buff */
UNIV_INTERN
uint
ha_innobase::store_key_val_for_row(
/*===============================*/
	uint		keynr,	/*!< in: key number */
	char*		buff,	/*!< in/out: buffer for the key value (in MySQL
				format) */
	uint		buff_len,/*!< in: buffer length */
	const uchar*	record)/*!< in: row in MySQL format */
{
	KEY*		key_info	= table->key_info + keynr;
	KEY_PART_INFO*	key_part	= key_info->key_part;
	KEY_PART_INFO*	end		=
		key_part + key_info->user_defined_key_parts;
	char*		buff_start	= buff;
	enum_field_types mysql_type;
	Field*		field;
	ibool		is_null;

	DBUG_ENTER("store_key_val_for_row");

	/* The format for storing a key field in MySQL is the following:

	1. If the column can be NULL, then in the first byte we put 1 if the
	field value is NULL, 0 otherwise.

	2. If the column is of a BLOB type (it must be a column prefix field
	in this case), then we put the length of the data in the field to the
	next 2 bytes, in the little-endian format. If the field is SQL NULL,
	then these 2 bytes are set to 0. Note that the length of data in the
	field is <= column prefix length.

	3. In a column prefix field, prefix_len next bytes are reserved for
	data. In a normal field the max field length next bytes are reserved
	for data. For a VARCHAR(n) the max field length is n. If the stored
	value is the SQL NULL then these data bytes are set to 0.

	4. We always use a 2 byte length for a true >= 5.0.3 VARCHAR. Note that
	in the MySQL row format, the length is stored in 1 or 2 bytes,
	depending on the maximum allowed length. But in the MySQL key value
	format, the length always takes 2 bytes.

	We have to zero-fill the buffer so that MySQL is able to use a
	simple memcmp to compare two key values to determine if they are
	equal. MySQL does this to compare contents of two 'ref' values. */

	memset(buff, 0, buff_len);

	for (; key_part != end; key_part++) {
		is_null = FALSE;

		if (key_part->null_bit) {
			if (record[key_part->null_offset]
						& key_part->null_bit) {
				*buff = 1;
				is_null = TRUE;
			} else {
				*buff = 0;
			}
			buff++;
		}

		field = key_part->field;
		mysql_type = field->type();

		if (mysql_type == MYSQL_TYPE_VARCHAR) {
						/* >= 5.0.3 true VARCHAR */
			ulint		lenlen;
			ulint		len;
			const byte*	data;
			ulint		key_len;
			ulint		true_len;
			const CHARSET_INFO* cs;
			int		error=0;

			key_len = key_part->length;

			if (is_null) {
				buff += key_len + 2;

				continue;
			}
			cs = field->charset();

			lenlen = (ulint)
				(((Field_varstring*) field)->length_bytes);

			data = row_mysql_read_true_varchar(&len,
				(byte*) (record
				+ (ulint) get_field_offset(table, field)),
				lenlen);

			true_len = len;

			/* For multi byte character sets we need to calculate
			the true length of the key */

			if (len > 0 && cs->mbmaxlen > 1) {
				true_len = (ulint) cs->cset->well_formed_len(cs,
						(const char*) data,
						(const char*) data + len,
						(uint) (key_len / cs->mbmaxlen),
						&error);
			}

			/* In a column prefix index, we may need to truncate
			the stored value: */

			if (true_len > key_len) {
				true_len = key_len;
			}

			/* The length in a key value is always stored in 2
			bytes */

			row_mysql_store_true_var_len((byte*) buff, true_len, 2);
			buff += 2;

			memcpy(buff, data, true_len);

			/* Note that we always reserve the maximum possible
			length of the true VARCHAR in the key value, though
			only len first bytes after the 2 length bytes contain
			actual data. The rest of the space was reset to zero
			in the memset() call above. */

			buff += key_len;

		} else if (mysql_type == MYSQL_TYPE_TINY_BLOB
			|| mysql_type == MYSQL_TYPE_MEDIUM_BLOB
			|| mysql_type == MYSQL_TYPE_BLOB
			|| mysql_type == MYSQL_TYPE_LONG_BLOB
			/* MYSQL_TYPE_GEOMETRY data is treated
			as BLOB data in innodb. */
			|| mysql_type == MYSQL_TYPE_GEOMETRY) {

			const CHARSET_INFO* cs;
			ulint		key_len;
			ulint		true_len;
			int		error=0;
			ulint		blob_len;
			const byte*	blob_data;

			ut_a(key_part->key_part_flag & HA_PART_KEY_SEG);

			key_len = key_part->length;

			if (is_null) {
				buff += key_len + 2;

				continue;
			}

			cs = field->charset();

			blob_data = row_mysql_read_blob_ref(&blob_len,
				(byte*) (record
				+ (ulint) get_field_offset(table, field)),
					(ulint) field->pack_length());

			true_len = blob_len;

			ut_a(get_field_offset(table, field)
				== key_part->offset);

			/* For multi byte character sets we need to calculate
			the true length of the key */

			if (blob_len > 0 && cs->mbmaxlen > 1) {
				true_len = (ulint) cs->cset->well_formed_len(cs,
						(const char*) blob_data,
						(const char*) blob_data
							+ blob_len,
						(uint) (key_len / cs->mbmaxlen),
						&error);
			}

			/* All indexes on BLOB and TEXT are column prefix
			indexes, and we may need to truncate the data to be
			stored in the key value: */

			if (true_len > key_len) {
				true_len = key_len;
			}

			/* MySQL reserves 2 bytes for the length and the
			storage of the number is little-endian */

			innobase_write_to_2_little_endian(
					(byte*) buff, true_len);
			buff += 2;

			memcpy(buff, blob_data, true_len);

			/* Note that we always reserve the maximum possible
			length of the BLOB prefix in the key value. */

			buff += key_len;
		} else {
			/* Here we handle all other data types except the
			true VARCHAR, BLOB and TEXT. Note that the column
			value we store may be also in a column prefix
			index. */

			const CHARSET_INFO*	cs = NULL;
			ulint			true_len;
			ulint			key_len;
			const uchar*		src_start;
			int			error=0;
			enum_field_types	real_type;

			key_len = key_part->length;

			if (is_null) {
				 buff += key_len;

				 continue;
			}

			src_start = record + key_part->offset;
			real_type = field->real_type();
			true_len = key_len;

			/* Character set for the field is defined only
			to fields whose type is string and real field
			type is not enum or set. For these fields check
			if character set is multi byte. */

			if (real_type != MYSQL_TYPE_ENUM
				&& real_type != MYSQL_TYPE_SET
				&& ( mysql_type == MYSQL_TYPE_VAR_STRING
					|| mysql_type == MYSQL_TYPE_STRING)) {

				cs = field->charset();

				/* For multi byte character sets we need to
				calculate the true length of the key */

				if (key_len > 0 && cs->mbmaxlen > 1) {

					true_len = (ulint)
						cs->cset->well_formed_len(cs,
							(const char*) src_start,
							(const char*) src_start
								+ key_len,
							(uint) (key_len
								/ cs->mbmaxlen),
							&error);
				}
			}

			memcpy(buff, src_start, true_len);
			buff += true_len;

			/* Pad the unused space with spaces. */

			if (true_len < key_len) {
				ulint	pad_len = key_len - true_len;
				ut_a(cs != NULL);
				ut_a(!(pad_len % cs->mbminlen));

				cs->cset->fill(cs, buff, pad_len,
					       0x20 /* space */);
				buff += pad_len;
			}
		}
	}

	ut_a(buff <= buff_start + buff_len);

	DBUG_RETURN((uint)(buff - buff_start));
}

/**************************************************************//**
Determines if a field is needed in a prebuilt struct 'template'.
@return field to use, or NULL if the field is not needed */
static
const Field*
build_template_needs_field(
/*=======================*/
	ibool		index_contains,	/*!< in:
					dict_index_contains_col_or_prefix(
					index, i) */
	ibool		read_just_key,	/*!< in: TRUE when MySQL calls
					ha_innobase::extra with the
					argument HA_EXTRA_KEYREAD; it is enough
					to read just columns defined in
					the index (i.e., no read of the
					clustered index record necessary) */
	ibool		fetch_all_in_key,
					/*!< in: true=fetch all fields in
					the index */
	ibool		fetch_primary_key_cols,
					/*!< in: true=fetch the
					primary key columns */
	dict_index_t*	index,		/*!< in: InnoDB index to use */
	const TABLE*	table,		/*!< in: MySQL table object */
	ulint		i)		/*!< in: field index in InnoDB table */
{
	const Field*	field	= table->field[i];

	ut_ad(index_contains == dict_index_contains_col_or_prefix(index, i));

	if (!index_contains) {
		if (read_just_key) {
			/* If this is a 'key read', we do not need
			columns that are not in the key */

			return(NULL);
		}
	} else if (fetch_all_in_key) {
		/* This field is needed in the query */

		return(field);
	}

	if (bitmap_is_set(table->read_set, i)
	    || bitmap_is_set(table->write_set, i)) {
		/* This field is needed in the query */

		return(field);
	}

	if (fetch_primary_key_cols
	    && dict_table_col_in_clustered_key(index->table, i)) {
		/* This field is needed in the query */

		return(field);
	}

	/* This field is not needed in the query, skip it */

	return(NULL);
}

/**************************************************************//**
Determines if a field is needed in a prebuilt struct 'template'.
@return whether the field is needed for index condition pushdown */
inline
bool
build_template_needs_field_in_icp(
/*==============================*/
	const dict_index_t*	index,	/*!< in: InnoDB index */
	const row_prebuilt_t*	prebuilt,/*!< in: row fetch template */
	bool			contains,/*!< in: whether the index contains
					column i */
	ulint			i)	/*!< in: column number */
{
	ut_ad(contains == dict_index_contains_col_or_prefix(index, i));

	return(index == prebuilt->index
	       ? contains
	       : dict_index_contains_col_or_prefix(prebuilt->index, i));
}

/**************************************************************//**
Adds a field to a prebuilt struct 'template'.
@return the field template */
static
mysql_row_templ_t*
build_template_field(
/*=================*/
	row_prebuilt_t*	prebuilt,	/*!< in/out: template */
	dict_index_t*	clust_index,	/*!< in: InnoDB clustered index */
	dict_index_t*	index,		/*!< in: InnoDB index to use */
	TABLE*		table,		/*!< in: MySQL table object */
	const Field*	field,		/*!< in: field in MySQL table */
	ulint		i)		/*!< in: field index in InnoDB table */
{
	mysql_row_templ_t*	templ;
	const dict_col_t*	col;

	ut_ad(field == table->field[i]);
	ut_ad(clust_index->table == index->table);

	col = dict_table_get_nth_col(index->table, i);

	templ = prebuilt->mysql_template + prebuilt->n_template++;
	UNIV_MEM_INVALID(templ, sizeof *templ);
	templ->col_no = i;
	templ->clust_rec_field_no = dict_col_get_clust_pos(col, clust_index);
	ut_a(templ->clust_rec_field_no != ULINT_UNDEFINED);

	if (dict_index_is_clust(index)) {
		templ->rec_field_no = templ->clust_rec_field_no;
	} else {
		templ->rec_field_no = dict_index_get_nth_col_pos(index, i);
	}

	if (field->real_maybe_null()) {
		templ->mysql_null_byte_offset =
			field->null_offset();

		templ->mysql_null_bit_mask = (ulint) field->null_bit;
	} else {
		templ->mysql_null_bit_mask = 0;
	}

	templ->mysql_col_offset = (ulint) get_field_offset(table, field);

	templ->mysql_col_len = (ulint) field->pack_length();
	templ->type = col->mtype;
	templ->mysql_type = (ulint) field->type();

	if (templ->mysql_type == DATA_MYSQL_TRUE_VARCHAR) {
		templ->mysql_length_bytes = (ulint)
			(((Field_varstring*) field)->length_bytes);
	}

	templ->charset = dtype_get_charset_coll(col->prtype);
	templ->mbminlen = dict_col_get_mbminlen(col);
	templ->mbmaxlen = dict_col_get_mbmaxlen(col);
	templ->is_unsigned = col->prtype & DATA_UNSIGNED;

	if (!dict_index_is_clust(index)
	    && templ->rec_field_no == ULINT_UNDEFINED) {
		prebuilt->need_to_access_clustered = TRUE;
	}

	if (prebuilt->mysql_prefix_len < templ->mysql_col_offset
	    + templ->mysql_col_len) {
		prebuilt->mysql_prefix_len = templ->mysql_col_offset
			+ templ->mysql_col_len;
	}

	if (templ->type == DATA_BLOB) {
		prebuilt->templ_contains_blob = TRUE;
	}

	return(templ);
}

/**************************************************************//**
Builds a 'template' to the prebuilt struct. The template is used in fast
retrieval of just those column values MySQL needs in its processing. */
UNIV_INTERN
void
ha_innobase::build_template(
/*========================*/
	bool		whole_row)	/*!< in: true=ROW_MYSQL_WHOLE_ROW,
					false=ROW_MYSQL_REC_FIELDS */
{
	dict_index_t*	index;
	dict_index_t*	clust_index;
	ulint		n_fields;
	ibool		fetch_all_in_key	= FALSE;
	ibool		fetch_primary_key_cols	= FALSE;
	ulint		i;

	if (prebuilt->select_lock_type == LOCK_X) {
		/* We always retrieve the whole clustered index record if we
		use exclusive row level locks, for example, if the read is
		done in an UPDATE statement. */

		whole_row = true;
	} else if (!whole_row) {
		if (prebuilt->hint_need_to_fetch_extra_cols
			== ROW_RETRIEVE_ALL_COLS) {

			/* We know we must at least fetch all columns in the
			key, or all columns in the table */

			if (prebuilt->read_just_key) {
				/* MySQL has instructed us that it is enough
				to fetch the columns in the key; looks like
				MySQL can set this flag also when there is
				only a prefix of the column in the key: in
				that case we retrieve the whole column from
				the clustered index */

				fetch_all_in_key = TRUE;
			} else {
				whole_row = true;
			}
		} else if (prebuilt->hint_need_to_fetch_extra_cols
			== ROW_RETRIEVE_PRIMARY_KEY) {
			/* We must at least fetch all primary key cols. Note
			that if the clustered index was internally generated
			by InnoDB on the row id (no primary key was
			defined), then row_search_for_mysql() will always
			retrieve the row id to a special buffer in the
			prebuilt struct. */

			fetch_primary_key_cols = TRUE;
		}
	}

	clust_index = dict_table_get_first_index(prebuilt->table);

	index = whole_row ? clust_index : prebuilt->index;

	prebuilt->need_to_access_clustered = (index == clust_index);

	/* Either prebuilt->index should be a secondary index, or it
	should be the clustered index. */
	ut_ad(dict_index_is_clust(index) == (index == clust_index));

	/* Below we check column by column if we need to access
	the clustered index. */

	n_fields = (ulint) table->s->fields; /* number of columns */

	if (!prebuilt->mysql_template) {
		prebuilt->mysql_template = (mysql_row_templ_t*)
			mem_alloc(n_fields * sizeof(mysql_row_templ_t));
	}

	prebuilt->template_type = whole_row
		? ROW_MYSQL_WHOLE_ROW : ROW_MYSQL_REC_FIELDS;
	prebuilt->null_bitmap_len = table->s->null_bytes;

	/* Prepare to build prebuilt->mysql_template[]. */
	prebuilt->templ_contains_blob = FALSE;
	prebuilt->mysql_prefix_len = 0;
	prebuilt->n_template = 0;
	prebuilt->idx_cond_n_cols = 0;

	/* Note that in InnoDB, i is the column number in the table.
	MySQL calls columns 'fields'. */

	if (active_index != MAX_KEY && active_index == pushed_idx_cond_keyno) {
		/* Push down an index condition or an end_range check. */
		for (i = 0; i < n_fields; i++) {
			const ibool		index_contains
				= dict_index_contains_col_or_prefix(index, i);

			/* Test if an end_range or an index condition
			refers to the field. Note that "index" and
			"index_contains" may refer to the clustered index.
			Index condition pushdown is relative to prebuilt->index
			(the index that is being looked up first). */

			/* When join_read_always_key() invokes this
			code via handler::ha_index_init() and
			ha_innobase::index_init(), end_range is not
			yet initialized. Because of that, we must
			always check for index_contains, instead of
			the subset
			field->part_of_key.is_set(active_index)
			which would be acceptable if end_range==NULL. */
			if (build_template_needs_field_in_icp(
				    index, prebuilt, index_contains, i)) {
				/* Needed in ICP */
				const Field*		field;
				mysql_row_templ_t*	templ;

				if (whole_row) {
					field = table->field[i];
				} else {
					field = build_template_needs_field(
						index_contains,
						prebuilt->read_just_key,
						fetch_all_in_key,
						fetch_primary_key_cols,
						index, table, i);
					if (!field) {
						continue;
					}
				}

				templ = build_template_field(
					prebuilt, clust_index, index,
					table, field, i);
				prebuilt->idx_cond_n_cols++;
				ut_ad(prebuilt->idx_cond_n_cols
				      == prebuilt->n_template);

				if (index == prebuilt->index) {
					templ->icp_rec_field_no
						= templ->rec_field_no;
				} else {
					templ->icp_rec_field_no
						= dict_index_get_nth_col_pos(
							prebuilt->index, i);
				}

				if (dict_index_is_clust(prebuilt->index)) {
					ut_ad(templ->icp_rec_field_no
					      != ULINT_UNDEFINED);
					/* If the primary key includes
					a column prefix, use it in
					index condition pushdown,
					because the condition is
					evaluated before fetching any
					off-page (externally stored)
					columns. */
					if (templ->icp_rec_field_no
					    < prebuilt->index->n_uniq) {
						/* This is a key column;
						all set. */
						continue;
					}
				} else if (templ->icp_rec_field_no
					   != ULINT_UNDEFINED) {
					continue;
				}

				/* This is a column prefix index.
				The column prefix can be used in
				an end_range comparison. */

				templ->icp_rec_field_no
					= dict_index_get_nth_col_or_prefix_pos(
						prebuilt->index, i, TRUE);
				ut_ad(templ->icp_rec_field_no
				      != ULINT_UNDEFINED);

				/* Index condition pushdown can be used on
				all columns of a secondary index, and on
				the PRIMARY KEY columns. On the clustered
				index, it must never be used on other than
				PRIMARY KEY columns, because those columns
				may be stored off-page, and we will not
				fetch externally stored columns before
				checking the index condition. */
				/* TODO: test the above with an assertion
				like this. Note that index conditions are
				currently pushed down as part of the
				"optimizer phase" while end_range is done
				as part of the execution phase. Therefore,
				we were unable to use an accurate condition
				for end_range in the "if" condition above,
				and the following assertion would fail.
				ut_ad(!dict_index_is_clust(prebuilt->index)
				      || templ->rec_field_no
				      < prebuilt->index->n_uniq);
				*/
			}
		}

		ut_ad(prebuilt->idx_cond_n_cols > 0);
		ut_ad(prebuilt->idx_cond_n_cols == prebuilt->n_template);

		/* Include the fields that are not needed in index condition
		pushdown. */
		for (i = 0; i < n_fields; i++) {
			const ibool		index_contains
				= dict_index_contains_col_or_prefix(index, i);

			if (!build_template_needs_field_in_icp(
				    index, prebuilt, index_contains, i)) {
				/* Not needed in ICP */
				const Field*	field;

				if (whole_row) {
					field = table->field[i];
				} else {
					field = build_template_needs_field(
						index_contains,
						prebuilt->read_just_key,
						fetch_all_in_key,
						fetch_primary_key_cols,
						index, table, i);
					if (!field) {
						continue;
					}
				}

				build_template_field(prebuilt,
						     clust_index, index,
						     table, field, i);
			}
		}

		prebuilt->idx_cond = this;
	} else {
		/* No index condition pushdown */
		prebuilt->idx_cond = NULL;

		for (i = 0; i < n_fields; i++) {
			const Field*	field;

			if (whole_row) {
				field = table->field[i];
			} else {
				field = build_template_needs_field(
					dict_index_contains_col_or_prefix(
						index, i),
					prebuilt->read_just_key,
					fetch_all_in_key,
					fetch_primary_key_cols,
					index, table, i);
				if (!field) {
					continue;
				}
			}

			build_template_field(prebuilt, clust_index, index,
					     table, field, i);
		}
	}

	if (index != clust_index && prebuilt->need_to_access_clustered) {
		/* Change rec_field_no's to correspond to the clustered index
		record */
		for (i = 0; i < prebuilt->n_template; i++) {

			mysql_row_templ_t*	templ
				= &prebuilt->mysql_template[i];

			templ->rec_field_no = templ->clust_rec_field_no;
		}
	}
}

/********************************************************************//**
This special handling is really to overcome the limitations of MySQL's
binlogging. We need to eliminate the non-determinism that will arise in
INSERT ... SELECT type of statements, since MySQL binlog only stores the
min value of the autoinc interval. Once that is fixed we can get rid of
the special lock handling.
@return	DB_SUCCESS if all OK else error code */
UNIV_INTERN
dberr_t
ha_innobase::innobase_lock_autoinc(void)
/*====================================*/
{
	dberr_t		error = DB_SUCCESS;

	ut_ad(!srv_read_only_mode);

	switch (innobase_autoinc_lock_mode) {
	case AUTOINC_NO_LOCKING:
		/* Acquire only the AUTOINC mutex. */
		dict_table_autoinc_lock(prebuilt->table);
		break;

	case AUTOINC_NEW_STYLE_LOCKING:
		/* For simple (single/multi) row INSERTs, we fallback to the
		old style only if another transaction has already acquired
		the AUTOINC lock on behalf of a LOAD FILE or INSERT ... SELECT
		etc. type of statement. */
		if (thd_sql_command(user_thd) == SQLCOM_INSERT
		    || thd_sql_command(user_thd) == SQLCOM_REPLACE) {
			dict_table_t*	ib_table = prebuilt->table;

			/* Acquire the AUTOINC mutex. */
			dict_table_autoinc_lock(ib_table);

			/* We need to check that another transaction isn't
			already holding the AUTOINC lock on the table. */
			if (ib_table->n_waiting_or_granted_auto_inc_locks) {
				/* Release the mutex to avoid deadlocks. */
				dict_table_autoinc_unlock(ib_table);
			} else {
				break;
			}
		}
		/* Fall through to old style locking. */

	case AUTOINC_OLD_STYLE_LOCKING:
		error = row_lock_table_autoinc_for_mysql(prebuilt);

		if (error == DB_SUCCESS) {

			/* Acquire the AUTOINC mutex. */
			dict_table_autoinc_lock(prebuilt->table);
		}
		break;

	default:
		ut_error;
	}

	return(error);
}

/********************************************************************//**
Reset the autoinc value in the table.
@return	DB_SUCCESS if all went well else error code */
UNIV_INTERN
dberr_t
ha_innobase::innobase_reset_autoinc(
/*================================*/
	ulonglong	autoinc)	/*!< in: value to store */
{
	dberr_t		error;

	error = innobase_lock_autoinc();

	if (error == DB_SUCCESS) {

		dict_table_autoinc_initialize(prebuilt->table, autoinc);

		dict_table_autoinc_unlock(prebuilt->table);
	}

	return(error);
}

/********************************************************************//**
Store the autoinc value in the table. The autoinc value is only set if
it's greater than the existing autoinc value in the table.
@return	DB_SUCCESS if all went well else error code */
UNIV_INTERN
dberr_t
ha_innobase::innobase_set_max_autoinc(
/*==================================*/
	ulonglong	auto_inc)	/*!< in: value to store */
{
	dberr_t		error;

	error = innobase_lock_autoinc();

	if (error == DB_SUCCESS) {

		dict_table_autoinc_update_if_greater(prebuilt->table, auto_inc);

		dict_table_autoinc_unlock(prebuilt->table);
	}

	return(error);
}

/********************************************************************//**
Stores a row in an InnoDB database, to the table specified in this
handle.
@return	error code */
UNIV_INTERN
int
ha_innobase::write_row(
/*===================*/
	uchar*	record)	/*!< in: a row in MySQL format */
{
	dberr_t		error;
	int		error_result= 0;
	ibool		auto_inc_used= FALSE;
	ulint		sql_command;
	trx_t*		trx = thd_to_trx(user_thd);

	DBUG_ENTER("ha_innobase::write_row");

	if (srv_read_only_mode) {
		ib_senderrf(ha_thd(), IB_LOG_LEVEL_WARN, ER_READ_ONLY_MODE);
		DBUG_RETURN(HA_ERR_TABLE_READONLY);
	} else if (prebuilt->trx != trx) {
		sql_print_error("The transaction object for the table handle "
				"is at %p, but for the current thread it is at "
				"%p",
				(const void*) prebuilt->trx, (const void*) trx);

		fputs("InnoDB: Dump of 200 bytes around prebuilt: ", stderr);
		ut_print_buf(stderr, ((const byte*) prebuilt) - 100, 200);
		fputs("\n"
			"InnoDB: Dump of 200 bytes around ha_data: ",
			stderr);
		ut_print_buf(stderr, ((const byte*) trx) - 100, 200);
		putc('\n', stderr);
		ut_error;
	} else if (!trx_is_started(trx)) {
		++trx->will_lock;
	}

	ha_statistic_increment(&SSV::ha_write_count);

	sql_command = thd_sql_command(user_thd);

	if ((sql_command == SQLCOM_ALTER_TABLE
	     || sql_command == SQLCOM_OPTIMIZE
	     || sql_command == SQLCOM_CREATE_INDEX
	     || sql_command == SQLCOM_DROP_INDEX)
	    && num_write_row >= 10000) {
		/* ALTER TABLE is COMMITted at every 10000 copied rows.
		The IX table lock for the original table has to be re-issued.
		As this method will be called on a temporary table where the
		contents of the original table is being copied to, it is
		a bit tricky to determine the source table.  The cursor
		position in the source table need not be adjusted after the
		intermediate COMMIT, since writes by other transactions are
		being blocked by a MySQL table lock TL_WRITE_ALLOW_READ. */

		dict_table_t*	src_table;
		enum lock_mode	mode;

		num_write_row = 0;

		/* Commit the transaction.  This will release the table
		locks, so they have to be acquired again. */

		/* Altering an InnoDB table */
		/* Get the source table. */
		src_table = lock_get_src_table(
				prebuilt->trx, prebuilt->table, &mode);
		if (!src_table) {
no_commit:
			/* Unknown situation: do not commit */
			/*
			ut_print_timestamp(stderr);
			fprintf(stderr,
				"  InnoDB: ALTER TABLE is holding lock"
				" on %lu tables!\n",
				prebuilt->trx->mysql_n_tables_locked);
			*/
			;
		} else if (src_table == prebuilt->table) {
			/* Source table is not in InnoDB format:
			no need to re-acquire locks on it. */

			/* Altering to InnoDB format */
			innobase_commit(ht, user_thd, 1);
			/* Note that this transaction is still active. */
			trx_register_for_2pc(prebuilt->trx);
			/* We will need an IX lock on the destination table. */
			prebuilt->sql_stat_start = TRUE;
		} else {
			/* Ensure that there are no other table locks than
			LOCK_IX and LOCK_AUTO_INC on the destination table. */

			if (!lock_is_table_exclusive(prebuilt->table,
							prebuilt->trx)) {
				goto no_commit;
			}

			/* Commit the transaction.  This will release the table
			locks, so they have to be acquired again. */
			innobase_commit(ht, user_thd, 1);
			/* Note that this transaction is still active. */
			trx_register_for_2pc(prebuilt->trx);
			/* Re-acquire the table lock on the source table. */
			row_lock_table_for_mysql(prebuilt, src_table, mode);
			/* We will need an IX lock on the destination table. */
			prebuilt->sql_stat_start = TRUE;
		}
	}

	num_write_row++;

	/* This is the case where the table has an auto-increment column */
	if (table->next_number_field && record == table->record[0]) {

		/* Reset the error code before calling
		innobase_get_auto_increment(). */
		prebuilt->autoinc_error = DB_SUCCESS;

		if ((error_result = update_auto_increment())) {
			/* We don't want to mask autoinc overflow errors. */

			/* Handle the case where the AUTOINC sub-system
			failed during initialization. */
			if (prebuilt->autoinc_error == DB_UNSUPPORTED) {
				error_result = ER_AUTOINC_READ_FAILED;
				/* Set the error message to report too. */
				my_error(ER_AUTOINC_READ_FAILED, MYF(0));
				goto func_exit;
			} else if (prebuilt->autoinc_error != DB_SUCCESS) {
				error = prebuilt->autoinc_error;
				goto report_error;
			}

			/* MySQL errors are passed straight back. */
			goto func_exit;
		}

		auto_inc_used = TRUE;
	}

	if (prebuilt->mysql_template == NULL
	    || prebuilt->template_type != ROW_MYSQL_WHOLE_ROW) {

		/* Build the template used in converting quickly between
		the two database formats */

		build_template(true);
	}

	innobase_srv_conc_enter_innodb(prebuilt->trx);

	error = row_insert_for_mysql((byte*) record, prebuilt);
	DEBUG_SYNC(user_thd, "ib_after_row_insert");

	/* Handle duplicate key errors */
	if (auto_inc_used) {
		ulonglong	auto_inc;
		ulonglong	col_max_value;

		/* Note the number of rows processed for this statement, used
		by get_auto_increment() to determine the number of AUTO-INC
		values to reserve. This is only useful for a mult-value INSERT
		and is a statement level counter.*/
		if (trx->n_autoinc_rows > 0) {
			--trx->n_autoinc_rows;
		}

		/* We need the upper limit of the col type to check for
		whether we update the table autoinc counter or not. */
		col_max_value = innobase_get_int_col_max_value(
			table->next_number_field);

		/* Get the value that MySQL attempted to store in the table.*/
		auto_inc = table->next_number_field->val_int();

		switch (error) {
		case DB_DUPLICATE_KEY:

			/* A REPLACE command and LOAD DATA INFILE REPLACE
			handle a duplicate key error themselves, but we
			must update the autoinc counter if we are performing
			those statements. */

			switch (sql_command) {
			case SQLCOM_LOAD:
				if (trx->duplicates) {

					goto set_max_autoinc;
				}
				break;

			case SQLCOM_REPLACE:
			case SQLCOM_INSERT_SELECT:
			case SQLCOM_REPLACE_SELECT:
				goto set_max_autoinc;

			default:
				break;
			}

			break;

		case DB_SUCCESS:
			/* If the actual value inserted is greater than
			the upper limit of the interval, then we try and
			update the table upper limit. Note: last_value
			will be 0 if get_auto_increment() was not called.*/

			if (auto_inc >= prebuilt->autoinc_last_value) {
set_max_autoinc:
				/* This should filter out the negative
				values set explicitly by the user. */
				if (auto_inc <= col_max_value) {
					ut_a(prebuilt->autoinc_increment > 0);

					ulonglong	offset;
					ulonglong	increment;
					dberr_t		err;

					offset = prebuilt->autoinc_offset;
					increment = prebuilt->autoinc_increment;

					auto_inc = innobase_next_autoinc(
						auto_inc,
						1, increment, offset,
						col_max_value);

					err = innobase_set_max_autoinc(
						auto_inc);

					if (err != DB_SUCCESS) {
						error = err;
					}
				}
			}
			break;
		default:
			break;
		}
	}

	innobase_srv_conc_exit_innodb(prebuilt->trx);

report_error:
	if (error == DB_TABLESPACE_DELETED) {
		ib_senderrf(
			trx->mysql_thd, IB_LOG_LEVEL_ERROR,
			ER_TABLESPACE_DISCARDED,
			table->s->table_name.str);
	}

	error_result = convert_error_code_to_mysql(error,
						   prebuilt->table->flags,
						   user_thd);

	if (error_result == HA_FTS_INVALID_DOCID) {
		my_error(HA_FTS_INVALID_DOCID, MYF(0));
	}

func_exit:
	innobase_active_small();

	DBUG_RETURN(error_result);
}

/**********************************************************************//**
Checks which fields have changed in a row and stores information
of them to an update vector.
@return	DB_SUCCESS or error code */
static
dberr_t
calc_row_difference(
/*================*/
	upd_t*		uvect,		/*!< in/out: update vector */
	uchar*		old_row,	/*!< in: old row in MySQL format */
	uchar*		new_row,	/*!< in: new row in MySQL format */
	TABLE*		table,		/*!< in: table in MySQL data
					dictionary */
	uchar*		upd_buff,	/*!< in: buffer to use */
	ulint		buff_len,	/*!< in: buffer length */
	row_prebuilt_t*	prebuilt,	/*!< in: InnoDB prebuilt struct */
	THD*		thd)		/*!< in: user thread */
{
	uchar*		original_upd_buff = upd_buff;
	Field*		field;
	enum_field_types field_mysql_type;
	uint		n_fields;
	ulint		o_len;
	ulint		n_len;
	ulint		col_pack_len;
	const byte*	new_mysql_row_col;
	const byte*	o_ptr;
	const byte*	n_ptr;
	byte*		buf;
	upd_field_t*	ufield;
	ulint		col_type;
	ulint		n_changed = 0;
	dfield_t	dfield;
	dict_index_t*	clust_index;
	uint		i;
	ibool		changes_fts_column = FALSE;
	ibool		changes_fts_doc_col = FALSE;
	trx_t*          trx = thd_to_trx(thd);
	doc_id_t	doc_id = FTS_NULL_DOC_ID;

	ut_ad(!srv_read_only_mode);

	n_fields = table->s->fields;
	clust_index = dict_table_get_first_index(prebuilt->table);

	/* We use upd_buff to convert changed fields */
	buf = (byte*) upd_buff;

	for (i = 0; i < n_fields; i++) {
		field = table->field[i];

		o_ptr = (const byte*) old_row + get_field_offset(table, field);
		n_ptr = (const byte*) new_row + get_field_offset(table, field);

		/* Use new_mysql_row_col and col_pack_len save the values */

		new_mysql_row_col = n_ptr;
		col_pack_len = field->pack_length();

		o_len = col_pack_len;
		n_len = col_pack_len;

		/* We use o_ptr and n_ptr to dig up the actual data for
		comparison. */

		field_mysql_type = field->type();

		col_type = prebuilt->table->cols[i].mtype;

		switch (col_type) {

		case DATA_BLOB:
			o_ptr = row_mysql_read_blob_ref(&o_len, o_ptr, o_len);
			n_ptr = row_mysql_read_blob_ref(&n_len, n_ptr, n_len);

			break;

		case DATA_VARCHAR:
		case DATA_BINARY:
		case DATA_VARMYSQL:
			if (field_mysql_type == MYSQL_TYPE_VARCHAR) {
				/* This is a >= 5.0.3 type true VARCHAR where
				the real payload data length is stored in
				1 or 2 bytes */

				o_ptr = row_mysql_read_true_varchar(
					&o_len, o_ptr,
					(ulint)
					(((Field_varstring*) field)->length_bytes));

				n_ptr = row_mysql_read_true_varchar(
					&n_len, n_ptr,
					(ulint)
					(((Field_varstring*) field)->length_bytes));
			}

			break;
		default:
			;
		}

		if (field_mysql_type == MYSQL_TYPE_LONGLONG
		    && prebuilt->table->fts
		    && innobase_strcasecmp(
			field->field_name, FTS_DOC_ID_COL_NAME) == 0) {
			doc_id = (doc_id_t) mach_read_from_n_little_endian(
				n_ptr, 8);
			if (doc_id == 0) {
				return(DB_FTS_INVALID_DOCID);
			}
		}


		if (field->real_maybe_null()) {
			if (field->is_null_in_record(old_row)) {
				o_len = UNIV_SQL_NULL;
			}

			if (field->is_null_in_record(new_row)) {
				n_len = UNIV_SQL_NULL;
			}
		}

		if (o_len != n_len || (o_len != UNIV_SQL_NULL &&
					0 != memcmp(o_ptr, n_ptr, o_len))) {
			/* The field has changed */

			ufield = uvect->fields + n_changed;
			UNIV_MEM_INVALID(ufield, sizeof *ufield);

			/* Let us use a dummy dfield to make the conversion
			from the MySQL column format to the InnoDB format */

			if (n_len != UNIV_SQL_NULL) {
				dict_col_copy_type(prebuilt->table->cols + i,
						   dfield_get_type(&dfield));

				buf = row_mysql_store_col_in_innobase_format(
					&dfield,
					(byte*) buf,
					TRUE,
					new_mysql_row_col,
					col_pack_len,
					dict_table_is_comp(prebuilt->table));
				dfield_copy(&ufield->new_val, &dfield);
			} else {
				dfield_set_null(&ufield->new_val);
			}

			ufield->exp = NULL;
			ufield->orig_len = 0;
			ufield->field_no = dict_col_get_clust_pos(
				&prebuilt->table->cols[i], clust_index);
			n_changed++;

			/* If an FTS indexed column was changed by this
			UPDATE then we need to inform the FTS sub-system.

			NOTE: Currently we re-index all FTS indexed columns
			even if only a subset of the FTS indexed columns
			have been updated. That is the reason we are
			checking only once here. Later we will need to
			note which columns have been updated and do
			selective processing. */
			if (prebuilt->table->fts != NULL) {
				ulint           offset;
				dict_table_t*   innodb_table;

				innodb_table = prebuilt->table;

				if (!changes_fts_column) {
					offset = row_upd_changes_fts_column(
						innodb_table, ufield);

					if (offset != ULINT_UNDEFINED) {
						changes_fts_column = TRUE;
					}
				}

				if (!changes_fts_doc_col) {
					changes_fts_doc_col =
					row_upd_changes_doc_id(
						innodb_table, ufield);
				}
			}
		}
	}

	/* If the update changes a column with an FTS index on it, we
	then add an update column node with a new document id to the
	other changes. We piggy back our changes on the normal UPDATE
	to reduce processing and IO overhead. */
	if (!prebuilt->table->fts) {
			trx->fts_next_doc_id = 0;
	} else if (changes_fts_column || changes_fts_doc_col) {
		dict_table_t*   innodb_table = prebuilt->table;

		ufield = uvect->fields + n_changed;

		if (!DICT_TF2_FLAG_IS_SET(
			innodb_table, DICT_TF2_FTS_HAS_DOC_ID)) {

			/* If Doc ID is managed by user, and if any
			FTS indexed column has been updated, its corresponding
			Doc ID must also be updated. Otherwise, return
			error */
			if (changes_fts_column && !changes_fts_doc_col) {
				ut_print_timestamp(stderr);
				fprintf(stderr, " InnoDB: A new Doc ID"
					" must be supplied while updating"
					" FTS indexed columns.\n");
				return(DB_FTS_INVALID_DOCID);
			}

			/* Doc ID must monotonically increase */
			ut_ad(innodb_table->fts->cache);
			if (doc_id < prebuilt->table->fts->cache->next_doc_id) {
				fprintf(stderr,
					"InnoDB: FTS Doc ID must be larger than"
					" "IB_ID_FMT" for table",
					innodb_table->fts->cache->next_doc_id
					- 1);
				ut_print_name(stderr, trx,
					      TRUE, innodb_table->name);
				putc('\n', stderr);

				return(DB_FTS_INVALID_DOCID);
			} else if ((doc_id
				    - prebuilt->table->fts->cache->next_doc_id)
				   >= FTS_DOC_ID_MAX_STEP) {
				fprintf(stderr,
					"InnoDB: Doc ID "UINT64PF" is too"
					" big. Its difference with largest"
					" Doc ID used "UINT64PF" cannot"
					" exceed or equal to %d\n",
					doc_id,
					prebuilt->table->fts->cache->next_doc_id - 1,
					FTS_DOC_ID_MAX_STEP);
			}


			trx->fts_next_doc_id = doc_id;
		} else {
			/* If the Doc ID is a hidden column, it can't be
			changed by user */
			ut_ad(!changes_fts_doc_col);

			/* Doc ID column is hidden, a new Doc ID will be
			generated by following fts_update_doc_id() call */
			trx->fts_next_doc_id = 0;
		}

		fts_update_doc_id(
			innodb_table, ufield, &trx->fts_next_doc_id);

		++n_changed;
	} else {
		/* We have a Doc ID column, but none of FTS indexed
		columns are touched, nor the Doc ID column, so set
		fts_next_doc_id to UINT64_UNDEFINED, which means do not
		update the Doc ID column */
		trx->fts_next_doc_id = UINT64_UNDEFINED;
	}

	uvect->n_fields = n_changed;
	uvect->info_bits = 0;

	ut_a(buf <= (byte*) original_upd_buff + buff_len);

	return(DB_SUCCESS);
}

/**********************************************************************//**
Updates a row given as a parameter to a new value. Note that we are given
whole rows, not just the fields which are updated: this incurs some
overhead for CPU when we check which fields are actually updated.
TODO: currently InnoDB does not prevent the 'Halloween problem':
in a searched update a single row can get updated several times
if its index columns are updated!
@return	error number or 0 */
UNIV_INTERN
int
ha_innobase::update_row(
/*====================*/
	const uchar*	old_row,	/*!< in: old row in MySQL format */
	uchar*		new_row)	/*!< in: new row in MySQL format */
{
	upd_t*		uvect;
	dberr_t		error;
	trx_t*		trx = thd_to_trx(user_thd);

	DBUG_ENTER("ha_innobase::update_row");

	ut_a(prebuilt->trx == trx);

	if (srv_read_only_mode) {
		ib_senderrf(ha_thd(), IB_LOG_LEVEL_WARN, ER_READ_ONLY_MODE);
		DBUG_RETURN(HA_ERR_TABLE_READONLY);
	} else if (!trx_is_started(trx)) {
		++trx->will_lock;
	}

	if (upd_buf == NULL) {
		ut_ad(upd_buf_size == 0);

		/* Create a buffer for packing the fields of a record. Why
		table->reclength did not work here? Obviously, because char
		fields when packed actually became 1 byte longer, when we also
		stored the string length as the first byte. */

		upd_buf_size = table->s->reclength + table->s->max_key_length
			+ MAX_REF_PARTS * 3;
		upd_buf = (uchar*) my_malloc(upd_buf_size, MYF(MY_WME));
		if (upd_buf == NULL) {
			upd_buf_size = 0;
			DBUG_RETURN(HA_ERR_OUT_OF_MEM);
		}
	}

	ha_statistic_increment(&SSV::ha_update_count);

	if (prebuilt->upd_node) {
		uvect = prebuilt->upd_node->update;
	} else {
		uvect = row_get_prebuilt_update_vector(prebuilt);
	}

	/* Build an update vector from the modified fields in the rows
	(uses upd_buf of the handle) */

	error = calc_row_difference(uvect, (uchar*) old_row, new_row, table,
				    upd_buf, upd_buf_size, prebuilt, user_thd);

	if (error != DB_SUCCESS) {
		goto func_exit;
	}

	/* This is not a delete */
	prebuilt->upd_node->is_delete = FALSE;

	ut_a(prebuilt->template_type == ROW_MYSQL_WHOLE_ROW);

	innobase_srv_conc_enter_innodb(trx);

	error = row_update_for_mysql((byte*) old_row, prebuilt);

	/* We need to do some special AUTOINC handling for the following case:

	INSERT INTO t (c1,c2) VALUES(x,y) ON DUPLICATE KEY UPDATE ...

	We need to use the AUTOINC counter that was actually used by
	MySQL in the UPDATE statement, which can be different from the
	value used in the INSERT statement.*/

	if (error == DB_SUCCESS
	    && table->next_number_field
	    && new_row == table->record[0]
	    && thd_sql_command(user_thd) == SQLCOM_INSERT
	    && trx->duplicates)  {

		ulonglong	auto_inc;
		ulonglong	col_max_value;

		auto_inc = table->next_number_field->val_int();

		/* We need the upper limit of the col type to check for
		whether we update the table autoinc counter or not. */
		col_max_value = innobase_get_int_col_max_value(
			table->next_number_field);

		if (auto_inc <= col_max_value && auto_inc != 0) {

			ulonglong	offset;
			ulonglong	increment;

			offset = prebuilt->autoinc_offset;
			increment = prebuilt->autoinc_increment;

			auto_inc = innobase_next_autoinc(
				auto_inc, 1, increment, offset, col_max_value);

			error = innobase_set_max_autoinc(auto_inc);
		}
	}

	innobase_srv_conc_exit_innodb(trx);

func_exit:
	int err = convert_error_code_to_mysql(error,
					    prebuilt->table->flags, user_thd);

	/* If success and no columns were updated. */
	if (err == 0 && uvect->n_fields == 0) {

		/* This is the same as success, but instructs
		MySQL that the row is not really updated and it
		should not increase the count of updated rows.
		This is fix for http://bugs.mysql.com/29157 */
		err = HA_ERR_RECORD_IS_THE_SAME;
	} else if (err == HA_FTS_INVALID_DOCID) {
		my_error(HA_FTS_INVALID_DOCID, MYF(0));
	}

	/* Tell InnoDB server that there might be work for
	utility threads: */

	innobase_active_small();

	DBUG_RETURN(err);
}

/**********************************************************************//**
Deletes a row given as the parameter.
@return	error number or 0 */
UNIV_INTERN
int
ha_innobase::delete_row(
/*====================*/
	const uchar*	record)	/*!< in: a row in MySQL format */
{
	dberr_t		error;
	trx_t*		trx = thd_to_trx(user_thd);

	DBUG_ENTER("ha_innobase::delete_row");

	ut_a(prebuilt->trx == trx);

	if (srv_read_only_mode) {
		ib_senderrf(ha_thd(), IB_LOG_LEVEL_WARN, ER_READ_ONLY_MODE);
		DBUG_RETURN(HA_ERR_TABLE_READONLY);
	} else if (!trx_is_started(trx)) {
		++trx->will_lock;
	}

	ha_statistic_increment(&SSV::ha_delete_count);

	if (!prebuilt->upd_node) {
		row_get_prebuilt_update_vector(prebuilt);
	}

	/* This is a delete */

	prebuilt->upd_node->is_delete = TRUE;

	innobase_srv_conc_enter_innodb(trx);

	error = row_update_for_mysql((byte*) record, prebuilt);

	innobase_srv_conc_exit_innodb(trx);

	/* Tell the InnoDB server that there might be work for
	utility threads: */

	innobase_active_small();

	DBUG_RETURN(convert_error_code_to_mysql(
			    error, prebuilt->table->flags, user_thd));
}

/**********************************************************************//**
Removes a new lock set on a row, if it was not read optimistically. This can
be called after a row has been read in the processing of an UPDATE or a DELETE
query, if the option innodb_locks_unsafe_for_binlog is set. */
UNIV_INTERN
void
ha_innobase::unlock_row(void)
/*=========================*/
{
	DBUG_ENTER("ha_innobase::unlock_row");

	/* Consistent read does not take any locks, thus there is
	nothing to unlock. */

	if (prebuilt->select_lock_type == LOCK_NONE) {
		DBUG_VOID_RETURN;
	}

	switch (prebuilt->row_read_type) {
	case ROW_READ_WITH_LOCKS:
		if (!srv_locks_unsafe_for_binlog
		    && prebuilt->trx->isolation_level
		    > TRX_ISO_READ_COMMITTED) {
			break;
		}
		/* fall through */
	case ROW_READ_TRY_SEMI_CONSISTENT:
		row_unlock_for_mysql(prebuilt, FALSE);
		break;
	case ROW_READ_DID_SEMI_CONSISTENT:
		prebuilt->row_read_type = ROW_READ_TRY_SEMI_CONSISTENT;
		break;
	}

	DBUG_VOID_RETURN;
}

/* See handler.h and row0mysql.h for docs on this function. */
UNIV_INTERN
bool
ha_innobase::was_semi_consistent_read(void)
/*=======================================*/
{
	return(prebuilt->row_read_type == ROW_READ_DID_SEMI_CONSISTENT);
}

/* See handler.h and row0mysql.h for docs on this function. */
UNIV_INTERN
void
ha_innobase::try_semi_consistent_read(bool yes)
/*===========================================*/
{
	ut_a(prebuilt->trx == thd_to_trx(ha_thd()));

	/* Row read type is set to semi consistent read if this was
	requested by the MySQL and either innodb_locks_unsafe_for_binlog
	option is used or this session is using READ COMMITTED isolation
	level. */

	if (yes
	    && (srv_locks_unsafe_for_binlog
		|| prebuilt->trx->isolation_level <= TRX_ISO_READ_COMMITTED)) {
		prebuilt->row_read_type = ROW_READ_TRY_SEMI_CONSISTENT;
	} else {
		prebuilt->row_read_type = ROW_READ_WITH_LOCKS;
	}
}

/******************************************************************//**
Initializes a handle to use an index.
@return	0 or error number */
UNIV_INTERN
int
ha_innobase::index_init(
/*====================*/
	uint	keynr,	/*!< in: key (index) number */
	bool sorted)	/*!< in: 1 if result MUST be sorted according to index */
{
	DBUG_ENTER("index_init");

	DBUG_RETURN(change_active_index(keynr));
}

/******************************************************************//**
Currently does nothing.
@return	0 */
UNIV_INTERN
int
ha_innobase::index_end(void)
/*========================*/
{
	int	error	= 0;
	DBUG_ENTER("index_end");
	active_index = MAX_KEY;
	in_range_check_pushed_down = FALSE;
	ds_mrr.dsmrr_close();
	DBUG_RETURN(error);
}

/*********************************************************************//**
Converts a search mode flag understood by MySQL to a flag understood
by InnoDB. */
static inline
ulint
convert_search_mode_to_innobase(
/*============================*/
	enum ha_rkey_function	find_flag)
{
	switch (find_flag) {
	case HA_READ_KEY_EXACT:
		/* this does not require the index to be UNIQUE */
		return(PAGE_CUR_GE);
	case HA_READ_KEY_OR_NEXT:
		return(PAGE_CUR_GE);
	case HA_READ_KEY_OR_PREV:
		return(PAGE_CUR_LE);
	case HA_READ_AFTER_KEY:
		return(PAGE_CUR_G);
	case HA_READ_BEFORE_KEY:
		return(PAGE_CUR_L);
	case HA_READ_PREFIX:
		return(PAGE_CUR_GE);
	case HA_READ_PREFIX_LAST:
		return(PAGE_CUR_LE);
	case HA_READ_PREFIX_LAST_OR_PREV:
		return(PAGE_CUR_LE);
		/* In MySQL-4.0 HA_READ_PREFIX and HA_READ_PREFIX_LAST always
		pass a complete-field prefix of a key value as the search
		tuple. I.e., it is not allowed that the last field would
		just contain n first bytes of the full field value.
		MySQL uses a 'padding' trick to convert LIKE 'abc%'
		type queries so that it can use as a search tuple
		a complete-field-prefix of a key value. Thus, the InnoDB
		search mode PAGE_CUR_LE_OR_EXTENDS is never used.
		TODO: when/if MySQL starts to use also partial-field
		prefixes, we have to deal with stripping of spaces
		and comparison of non-latin1 char type fields in
		innobase_mysql_cmp() to get PAGE_CUR_LE_OR_EXTENDS to
		work correctly. */
	case HA_READ_MBR_CONTAIN:
	case HA_READ_MBR_INTERSECT:
	case HA_READ_MBR_WITHIN:
	case HA_READ_MBR_DISJOINT:
	case HA_READ_MBR_EQUAL:
		return(PAGE_CUR_UNSUPP);
	/* do not use "default:" in order to produce a gcc warning:
	enumeration value '...' not handled in switch
	(if -Wswitch or -Wall is used) */
	}

	my_error(ER_CHECK_NOT_IMPLEMENTED, MYF(0), "this functionality");

	return(PAGE_CUR_UNSUPP);
}

/*
   BACKGROUND INFO: HOW A SELECT SQL QUERY IS EXECUTED
   ---------------------------------------------------
The following does not cover all the details, but explains how we determine
the start of a new SQL statement, and what is associated with it.

For each table in the database the MySQL interpreter may have several
table handle instances in use, also in a single SQL query. For each table
handle instance there is an InnoDB  'prebuilt' struct which contains most
of the InnoDB data associated with this table handle instance.

  A) if the user has not explicitly set any MySQL table level locks:

  1) MySQL calls ::external_lock to set an 'intention' table level lock on
the table of the handle instance. There we set
prebuilt->sql_stat_start = TRUE. The flag sql_stat_start should be set
true if we are taking this table handle instance to use in a new SQL
statement issued by the user. We also increment trx->n_mysql_tables_in_use.

  2) If prebuilt->sql_stat_start == TRUE we 'pre-compile' the MySQL search
instructions to prebuilt->template of the table handle instance in
::index_read. The template is used to save CPU time in large joins.

  3) In row_search_for_mysql, if prebuilt->sql_stat_start is true, we
allocate a new consistent read view for the trx if it does not yet have one,
or in the case of a locking read, set an InnoDB 'intention' table level
lock on the table.

  4) We do the SELECT. MySQL may repeatedly call ::index_read for the
same table handle instance, if it is a join.

  5) When the SELECT ends, MySQL removes its intention table level locks
in ::external_lock. When trx->n_mysql_tables_in_use drops to zero,
 (a) we execute a COMMIT there if the autocommit is on,
 (b) we also release possible 'SQL statement level resources' InnoDB may
have for this SQL statement. The MySQL interpreter does NOT execute
autocommit for pure read transactions, though it should. That is why the
table handler in that case has to execute the COMMIT in ::external_lock.

  B) If the user has explicitly set MySQL table level locks, then MySQL
does NOT call ::external_lock at the start of the statement. To determine
when we are at the start of a new SQL statement we at the start of
::index_read also compare the query id to the latest query id where the
table handle instance was used. If it has changed, we know we are at the
start of a new SQL statement. Since the query id can theoretically
overwrap, we use this test only as a secondary way of determining the
start of a new SQL statement. */


/**********************************************************************//**
Positions an index cursor to the index specified in the handle. Fetches the
row if any.
@return	0, HA_ERR_KEY_NOT_FOUND, or error number */
UNIV_INTERN
int
ha_innobase::index_read(
/*====================*/
	uchar*		buf,		/*!< in/out: buffer for the returned
					row */
	const uchar*	key_ptr,	/*!< in: key value; if this is NULL
					we position the cursor at the
					start or end of index; this can
					also contain an InnoDB row id, in
					which case key_len is the InnoDB
					row id length; the key value can
					also be a prefix of a full key value,
					and the last column can be a prefix
					of a full column */
	uint			key_len,/*!< in: key value length */
	enum ha_rkey_function find_flag)/*!< in: search flags from my_base.h */
{
	ulint		mode;
	dict_index_t*	index;
	ulint		match_mode	= 0;
	int		error;
	dberr_t		ret;

	DBUG_ENTER("index_read");
	DEBUG_SYNC_C("ha_innobase_index_read_begin");

	ut_a(prebuilt->trx == thd_to_trx(user_thd));
	ut_ad(key_len != 0 || find_flag != HA_READ_KEY_EXACT);

	ha_statistic_increment(&SSV::ha_read_key_count);

	index = prebuilt->index;

	if (UNIV_UNLIKELY(index == NULL) || dict_index_is_corrupted(index)) {
		prebuilt->index_usable = FALSE;
		DBUG_RETURN(HA_ERR_CRASHED);
	}
	if (UNIV_UNLIKELY(!prebuilt->index_usable)) {
		DBUG_RETURN(dict_index_is_corrupted(index)
			    ? HA_ERR_INDEX_CORRUPT
			    : HA_ERR_TABLE_DEF_CHANGED);
	}

	if (index->type & DICT_FTS) {
		DBUG_RETURN(HA_ERR_KEY_NOT_FOUND);
	}

	/* Note that if the index for which the search template is built is not
	necessarily prebuilt->index, but can also be the clustered index */

	if (prebuilt->sql_stat_start) {
		build_template(false);
	}

	if (key_ptr) {
		/* Convert the search key value to InnoDB format into
		prebuilt->search_tuple */

		row_sel_convert_mysql_key_to_innobase(
			prebuilt->search_tuple,
			srch_key_val1, sizeof(srch_key_val1),
			index,
			(byte*) key_ptr,
			(ulint) key_len,
			prebuilt->trx);
		DBUG_ASSERT(prebuilt->search_tuple->n_fields > 0);
	} else {
		/* We position the cursor to the last or the first entry
		in the index */

		dtuple_set_n_fields(prebuilt->search_tuple, 0);
	}

	mode = convert_search_mode_to_innobase(find_flag);

	match_mode = 0;

	if (find_flag == HA_READ_KEY_EXACT) {

		match_mode = ROW_SEL_EXACT;

	} else if (find_flag == HA_READ_PREFIX
		   || find_flag == HA_READ_PREFIX_LAST) {

		match_mode = ROW_SEL_EXACT_PREFIX;
	}

	last_match_mode = (uint) match_mode;

	if (mode != PAGE_CUR_UNSUPP) {

		innobase_srv_conc_enter_innodb(prebuilt->trx);

		ret = row_search_for_mysql((byte*) buf, mode, prebuilt,
					   match_mode, 0);

		innobase_srv_conc_exit_innodb(prebuilt->trx);
	} else {

		ret = DB_UNSUPPORTED;
	}

	switch (ret) {
	case DB_SUCCESS:
		error = 0;
		table->status = 0;
		srv_stats.n_rows_read.add((size_t) prebuilt->trx->id, 1);
		break;
	case DB_RECORD_NOT_FOUND:
		error = HA_ERR_KEY_NOT_FOUND;
		table->status = STATUS_NOT_FOUND;
		break;
	case DB_END_OF_INDEX:
		error = HA_ERR_KEY_NOT_FOUND;
		table->status = STATUS_NOT_FOUND;
		break;
	case DB_TABLESPACE_DELETED:

		ib_senderrf(
			prebuilt->trx->mysql_thd, IB_LOG_LEVEL_ERROR,
			ER_TABLESPACE_DISCARDED,
			table->s->table_name.str);

		table->status = STATUS_NOT_FOUND;
		error = HA_ERR_NO_SUCH_TABLE;
		break;
	case DB_TABLESPACE_NOT_FOUND:

		ib_senderrf(
			prebuilt->trx->mysql_thd, IB_LOG_LEVEL_ERROR,
			ER_TABLESPACE_MISSING, MYF(0),
			table->s->table_name.str);

		table->status = STATUS_NOT_FOUND;
		error = HA_ERR_NO_SUCH_TABLE;
		break;
	default:
		error = convert_error_code_to_mysql(
			ret, prebuilt->table->flags, user_thd);

		table->status = STATUS_NOT_FOUND;
		break;
	}

	DBUG_RETURN(error);
}

/*******************************************************************//**
The following functions works like index_read, but it find the last
row with the current key value or prefix.
@return	0, HA_ERR_KEY_NOT_FOUND, or an error code */
UNIV_INTERN
int
ha_innobase::index_read_last(
/*=========================*/
	uchar*		buf,	/*!< out: fetched row */
	const uchar*	key_ptr,/*!< in: key value, or a prefix of a full
				key value */
	uint		key_len)/*!< in: length of the key val or prefix
				in bytes */
{
	return(index_read(buf, key_ptr, key_len, HA_READ_PREFIX_LAST));
}

/********************************************************************//**
Get the index for a handle. Does not change active index.
@return	NULL or index instance. */
UNIV_INTERN
dict_index_t*
ha_innobase::innobase_get_index(
/*============================*/
	uint		keynr)	/*!< in: use this index; MAX_KEY means always
				clustered index, even if it was internally
				generated by InnoDB */
{
	KEY*		key = 0;
	dict_index_t*	index = 0;

	DBUG_ENTER("innobase_get_index");

	if (keynr != MAX_KEY && table->s->keys > 0) {
		key = table->key_info + keynr;

		index = innobase_index_lookup(share, keynr);

		if (index) {
			ut_a(ut_strcmp(index->name, key->name) == 0);
		} else {
			/* Can't find index with keynr in the translation
			table. Only print message if the index translation
			table exists */
			if (share->idx_trans_tbl.index_mapping) {
				sql_print_warning("InnoDB could not find "
						  "index %s key no %u for "
						  "table %s through its "
						  "index translation table",
						  key ? key->name : "NULL",
						  keynr,
						  prebuilt->table->name);
			}

			index = dict_table_get_index_on_name(prebuilt->table,
							     key->name);
		}
	} else {
		index = dict_table_get_first_index(prebuilt->table);
	}

	if (!index) {
		sql_print_error(
			"Innodb could not find key n:o %u with name %s "
			"from dict cache for table %s",
			keynr, key ? key->name : "NULL",
			prebuilt->table->name);
	}

	DBUG_RETURN(index);
}

/********************************************************************//**
Changes the active index of a handle.
@return	0 or error code */
UNIV_INTERN
int
ha_innobase::change_active_index(
/*=============================*/
	uint	keynr)	/*!< in: use this index; MAX_KEY means always clustered
			index, even if it was internally generated by
			InnoDB */
{
	DBUG_ENTER("change_active_index");

	ut_ad(user_thd == ha_thd());
	ut_a(prebuilt->trx == thd_to_trx(user_thd));

	active_index = keynr;

	prebuilt->index = innobase_get_index(keynr);

	if (UNIV_UNLIKELY(!prebuilt->index)) {
		sql_print_warning("InnoDB: change_active_index(%u) failed",
				  keynr);
		prebuilt->index_usable = FALSE;
		DBUG_RETURN(1);
	}

	prebuilt->index_usable = row_merge_is_index_usable(prebuilt->trx,
							   prebuilt->index);

	if (UNIV_UNLIKELY(!prebuilt->index_usable)) {
		if (dict_index_is_corrupted(prebuilt->index)) {
			char index_name[MAX_FULL_NAME_LEN + 1];
			char table_name[MAX_FULL_NAME_LEN + 1];

			innobase_format_name(
				index_name, sizeof index_name,
				prebuilt->index->name, TRUE);

			innobase_format_name(
				table_name, sizeof table_name,
				prebuilt->index->table->name, FALSE);

			push_warning_printf(
				user_thd, Sql_condition::WARN_LEVEL_WARN,
				HA_ERR_INDEX_CORRUPT,
				"InnoDB: Index %s for table %s is"
				" marked as corrupted",
				index_name, table_name);
			DBUG_RETURN(HA_ERR_INDEX_CORRUPT);
		} else {
			push_warning_printf(
				user_thd, Sql_condition::WARN_LEVEL_WARN,
				HA_ERR_TABLE_DEF_CHANGED,
				"InnoDB: insufficient history for index %u",
				keynr);
		}

		/* The caller seems to ignore this.  Thus, we must check
		this again in row_search_for_mysql(). */
		DBUG_RETURN(HA_ERR_TABLE_DEF_CHANGED);
	}

	ut_a(prebuilt->search_tuple != 0);

	dtuple_set_n_fields(prebuilt->search_tuple, prebuilt->index->n_fields);

	dict_index_copy_types(prebuilt->search_tuple, prebuilt->index,
			      prebuilt->index->n_fields);

	/* MySQL changes the active index for a handle also during some
	queries, for example SELECT MAX(a), SUM(a) first retrieves the MAX()
	and then calculates the sum. Previously we played safe and used
	the flag ROW_MYSQL_WHOLE_ROW below, but that caused unnecessary
	copying. Starting from MySQL-4.1 we use a more efficient flag here. */

	build_template(false);

	DBUG_RETURN(0);
}

/**********************************************************************//**
Positions an index cursor to the index specified in keynr. Fetches the
row if any.
??? This is only used to read whole keys ???
@return	error number or 0 */
UNIV_INTERN
int
ha_innobase::index_read_idx(
/*========================*/
	uchar*		buf,		/*!< in/out: buffer for the returned
					row */
	uint		keynr,		/*!< in: use this index */
	const uchar*	key,		/*!< in: key value; if this is NULL
					we position the cursor at the
					start or end of index */
	uint		key_len,	/*!< in: key value length */
	enum ha_rkey_function find_flag)/*!< in: search flags from my_base.h */
{
	if (change_active_index(keynr)) {

		return(1);
	}

	return(index_read(buf, key, key_len, find_flag));
}

/***********************************************************************//**
Reads the next or previous row from a cursor, which must have previously been
positioned using index_read.
@return	0, HA_ERR_END_OF_FILE, or error number */
UNIV_INTERN
int
ha_innobase::general_fetch(
/*=======================*/
	uchar*	buf,		/*!< in/out: buffer for next row in MySQL
				format */
	uint	direction,	/*!< in: ROW_SEL_NEXT or ROW_SEL_PREV */
	uint	match_mode)	/*!< in: 0, ROW_SEL_EXACT, or
				ROW_SEL_EXACT_PREFIX */
{
	dberr_t	ret;
	int	error;

	DBUG_ENTER("general_fetch");

	ut_a(prebuilt->trx == thd_to_trx(user_thd));

	innobase_srv_conc_enter_innodb(prebuilt->trx);

	ret = row_search_for_mysql(
		(byte*) buf, 0, prebuilt, match_mode, direction);

	innobase_srv_conc_exit_innodb(prebuilt->trx);

	switch (ret) {
	case DB_SUCCESS:
		error = 0;
		table->status = 0;
		srv_stats.n_rows_read.add((size_t) prebuilt->trx->id, 1);
		break;
	case DB_RECORD_NOT_FOUND:
		error = HA_ERR_END_OF_FILE;
		table->status = STATUS_NOT_FOUND;
		break;
	case DB_END_OF_INDEX:
		error = HA_ERR_END_OF_FILE;
		table->status = STATUS_NOT_FOUND;
		break;
	case DB_TABLESPACE_DELETED:

		ib_senderrf(
			prebuilt->trx->mysql_thd, IB_LOG_LEVEL_ERROR,
			ER_TABLESPACE_DISCARDED,
			table->s->table_name.str);

		table->status = STATUS_NOT_FOUND;
		error = HA_ERR_NO_SUCH_TABLE;
		break;
	case DB_TABLESPACE_NOT_FOUND:

		ib_senderrf(
			prebuilt->trx->mysql_thd, IB_LOG_LEVEL_ERROR,
			ER_TABLESPACE_MISSING,
			table->s->table_name.str);

		table->status = STATUS_NOT_FOUND;
		error = HA_ERR_NO_SUCH_TABLE;
		break;
	default:
		error = convert_error_code_to_mysql(
			ret, prebuilt->table->flags, user_thd);

		table->status = STATUS_NOT_FOUND;
		break;
	}

	DBUG_RETURN(error);
}

/***********************************************************************//**
Reads the next row from a cursor, which must have previously been
positioned using index_read.
@return	0, HA_ERR_END_OF_FILE, or error number */
UNIV_INTERN
int
ha_innobase::index_next(
/*====================*/
	uchar*		buf)	/*!< in/out: buffer for next row in MySQL
				format */
{
	ha_statistic_increment(&SSV::ha_read_next_count);

	return(general_fetch(buf, ROW_SEL_NEXT, 0));
}

/*******************************************************************//**
Reads the next row matching to the key value given as the parameter.
@return	0, HA_ERR_END_OF_FILE, or error number */
UNIV_INTERN
int
ha_innobase::index_next_same(
/*=========================*/
	uchar*		buf,	/*!< in/out: buffer for the row */
	const uchar*	key,	/*!< in: key value */
	uint		keylen)	/*!< in: key value length */
{
	ha_statistic_increment(&SSV::ha_read_next_count);

	return(general_fetch(buf, ROW_SEL_NEXT, last_match_mode));
}

/***********************************************************************//**
Reads the previous row from a cursor, which must have previously been
positioned using index_read.
@return	0, HA_ERR_END_OF_FILE, or error number */
UNIV_INTERN
int
ha_innobase::index_prev(
/*====================*/
	uchar*	buf)	/*!< in/out: buffer for previous row in MySQL format */
{
	ha_statistic_increment(&SSV::ha_read_prev_count);

	return(general_fetch(buf, ROW_SEL_PREV, 0));
}

/********************************************************************//**
Positions a cursor on the first record in an index and reads the
corresponding row to buf.
@return	0, HA_ERR_END_OF_FILE, or error code */
UNIV_INTERN
int
ha_innobase::index_first(
/*=====================*/
	uchar*	buf)	/*!< in/out: buffer for the row */
{
	int	error;

	DBUG_ENTER("index_first");
	ha_statistic_increment(&SSV::ha_read_first_count);

	error = index_read(buf, NULL, 0, HA_READ_AFTER_KEY);

	/* MySQL does not seem to allow this to return HA_ERR_KEY_NOT_FOUND */

	if (error == HA_ERR_KEY_NOT_FOUND) {
		error = HA_ERR_END_OF_FILE;
	}

	DBUG_RETURN(error);
}

/********************************************************************//**
Positions a cursor on the last record in an index and reads the
corresponding row to buf.
@return	0, HA_ERR_END_OF_FILE, or error code */
UNIV_INTERN
int
ha_innobase::index_last(
/*====================*/
	uchar*	buf)	/*!< in/out: buffer for the row */
{
	int	error;

	DBUG_ENTER("index_last");
	ha_statistic_increment(&SSV::ha_read_last_count);

	error = index_read(buf, NULL, 0, HA_READ_BEFORE_KEY);

	/* MySQL does not seem to allow this to return HA_ERR_KEY_NOT_FOUND */

	if (error == HA_ERR_KEY_NOT_FOUND) {
		error = HA_ERR_END_OF_FILE;
	}

	DBUG_RETURN(error);
}

/****************************************************************//**
Initialize a table scan.
@return	0 or error number */
UNIV_INTERN
int
ha_innobase::rnd_init(
/*==================*/
	bool	scan)	/*!< in: TRUE if table/index scan FALSE otherwise */
{
	int	err;

	/* Store the active index value so that we can restore the original
	value after a scan */

	if (prebuilt->clust_index_was_generated) {
		err = change_active_index(MAX_KEY);
	} else {
		err = change_active_index(primary_key);
	}

	/* Don't use semi-consistent read in random row reads (by position).
	This means we must disable semi_consistent_read if scan is false */

	if (!scan) {
		try_semi_consistent_read(0);
	}

	start_of_scan = 1;

	return(err);
}

/*****************************************************************//**
Ends a table scan.
@return	0 or error number */
UNIV_INTERN
int
ha_innobase::rnd_end(void)
/*======================*/
{
	return(index_end());
}

/*****************************************************************//**
Reads the next row in a table scan (also used to read the FIRST row
in a table scan).
@return	0, HA_ERR_END_OF_FILE, or error number */
UNIV_INTERN
int
ha_innobase::rnd_next(
/*==================*/
	uchar*	buf)	/*!< in/out: returns the row in this buffer,
			in MySQL format */
{
	int	error;

	DBUG_ENTER("rnd_next");
	ha_statistic_increment(&SSV::ha_read_rnd_next_count);

	if (start_of_scan) {
		error = index_first(buf);

		if (error == HA_ERR_KEY_NOT_FOUND) {
			error = HA_ERR_END_OF_FILE;
		}

		start_of_scan = 0;
	} else {
		error = general_fetch(buf, ROW_SEL_NEXT, 0);
	}

	DBUG_RETURN(error);
}

/**********************************************************************//**
Fetches a row from the table based on a row reference.
@return	0, HA_ERR_KEY_NOT_FOUND, or error code */
UNIV_INTERN
int
ha_innobase::rnd_pos(
/*=================*/
	uchar*	buf,	/*!< in/out: buffer for the row */
	uchar*	pos)	/*!< in: primary key value of the row in the
			MySQL format, or the row id if the clustered
			index was internally generated by InnoDB; the
			length of data in pos has to be ref_length */
{
	int		error;
	DBUG_ENTER("rnd_pos");
	DBUG_DUMP("key", pos, ref_length);

	ha_statistic_increment(&SSV::ha_read_rnd_count);

	ut_a(prebuilt->trx == thd_to_trx(ha_thd()));

	/* Note that we assume the length of the row reference is fixed
	for the table, and it is == ref_length */

	error = index_read(buf, pos, ref_length, HA_READ_KEY_EXACT);

	if (error) {
		DBUG_PRINT("error", ("Got error: %d", error));
	}

	DBUG_RETURN(error);
}

/**********************************************************************//**
Initialize FT index scan
@return 0 or error number */
UNIV_INTERN
int
ha_innobase::ft_init()
/*==================*/
{
	DBUG_ENTER("ft_init");

	trx_t*	trx = check_trx_exists(ha_thd());

	/* FTS queries are not treated as autocommit non-locking selects.
	This is because the FTS implementation can acquire locks behind
	the scenes. This has not been verified but it is safer to treat
	them as regular read only transactions for now. */

	if (!trx_is_started(trx)) {
		++trx->will_lock;
	}

	DBUG_RETURN(rnd_init(false));
}

/**********************************************************************//**
Initialize FT index scan
@return FT_INFO structure if successful or NULL */
UNIV_INTERN
FT_INFO*
ha_innobase::ft_init_ext(
/*=====================*/
	uint			flags,	/* in: */
	uint			keynr,	/* in: */
	String*			key)	/* in: */
{
	trx_t*			trx;
	dict_table_t*		table;
	ulint			error;
	byte*			query = (byte*) key->ptr();
	ulint			query_len = key->length();
	const CHARSET_INFO*	char_set = key->charset();
	NEW_FT_INFO*		fts_hdl = NULL;
	dict_index_t*		index;
	fts_result_t*		result;
	char			buf_tmp[8192];
	ulint			buf_tmp_used;
	uint			num_errors;

	if (fts_enable_diag_print) {
		fprintf(stderr, "keynr=%u, '%.*s'\n",
			keynr, (int) key->length(), (byte*) key->ptr());

		if (flags & FT_BOOL) {
			fprintf(stderr, "BOOL search\n");
		} else {
			fprintf(stderr, "NL search\n");
		}
	}

	/* FIXME: utf32 and utf16 are not compatible with some
	string function used. So to convert them to uft8 before
	proceed. */
	if (strcmp(char_set->csname, "utf32") == 0
	    || strcmp(char_set->csname, "utf16") == 0) {
		buf_tmp_used = innobase_convert_string(
			buf_tmp, sizeof(buf_tmp) - 1,
			&my_charset_utf8_general_ci,
			query, query_len, (CHARSET_INFO*) char_set,
			&num_errors);

		query = (byte*) buf_tmp;
		query_len = buf_tmp_used;
		query[query_len] = 0;
	}

	trx = prebuilt->trx;

	/* FTS queries are not treated as autocommit non-locking selects.
	This is because the FTS implementation can acquire locks behind
	the scenes. This has not been verified but it is safer to treat
	them as regular read only transactions for now. */

	if (!trx_is_started(trx)) {
		++trx->will_lock;
	}

	table = prebuilt->table;

	/* Table does not have an FTS index */
	if (!table->fts || ib_vector_is_empty(table->fts->indexes)) {
		my_error(ER_TABLE_HAS_NO_FT, MYF(0));
		return(NULL);
	}

	if (keynr == NO_SUCH_KEY) {
		/* FIXME: Investigate the NO_SUCH_KEY usage */
		index = (dict_index_t*) ib_vector_getp(table->fts->indexes, 0);
	} else {
		index = innobase_get_index(keynr);
	}

	if (!index || index->type != DICT_FTS) {
		my_error(ER_TABLE_HAS_NO_FT, MYF(0));
		return(NULL);
	}

	if (!(table->fts->fts_status & ADDED_TABLE_SYNCED)) {
		fts_init_index(table, FALSE);

		table->fts->fts_status |= ADDED_TABLE_SYNCED;
	}

	error = fts_query(trx, index, flags, query, query_len, &result);

	// FIXME: Proper error handling and diagnostic
	if (error != DB_SUCCESS) {
		fprintf(stderr, "Error processing query\n");
	} else {
		/* Allocate FTS handler, and instantiate it before return */
		fts_hdl = (NEW_FT_INFO*) my_malloc(sizeof(NEW_FT_INFO),
						   MYF(0));

		fts_hdl->please = (struct _ft_vft*)(&ft_vft_result);
		fts_hdl->could_you = (struct _ft_vft_ext*)(&ft_vft_ext_result);
		fts_hdl->ft_prebuilt = prebuilt;
		fts_hdl->ft_result = result;

		/* FIXME: Re-evluate the condition when Bug 14469540
		is resolved */
		prebuilt->in_fts_query = true;
	}

	return((FT_INFO*) fts_hdl);
}

/*****************************************************************//**
Set up search tuple for a query through FTS_DOC_ID_INDEX on
supplied Doc ID. This is used by MySQL to retrieve the documents
once the search result (Doc IDs) is available */
static
void
innobase_fts_create_doc_id_key(
/*===========================*/
	dtuple_t*	tuple,		/* in/out: prebuilt->search_tuple */
	const dict_index_t*
			index,		/* in: index (FTS_DOC_ID_INDEX) */
	doc_id_t*	doc_id)		/* in/out: doc id to search, value
					could be changed to storage format
					used for search. */
{
	doc_id_t	temp_doc_id;
	dfield_t*	dfield = dtuple_get_nth_field(tuple, 0);

	ut_a(dict_index_get_n_unique(index) == 1);

	dtuple_set_n_fields(tuple, index->n_fields);
	dict_index_copy_types(tuple, index, index->n_fields);

#ifdef UNIV_DEBUG
	/* The unique Doc ID field should be an eight-bytes integer */
	dict_field_t*	field = dict_index_get_nth_field(index, 0);
        ut_a(field->col->mtype == DATA_INT);
	ut_ad(sizeof(*doc_id) == field->fixed_len);
	ut_ad(innobase_strcasecmp(index->name, FTS_DOC_ID_INDEX_NAME) == 0);
#endif /* UNIV_DEBUG */

	/* Convert to storage byte order */
	mach_write_to_8(reinterpret_cast<byte*>(&temp_doc_id), *doc_id);
	*doc_id = temp_doc_id;
	dfield_set_data(dfield, doc_id, sizeof(*doc_id));

        dtuple_set_n_fields_cmp(tuple, 1);

	for (ulint i = 1; i < index->n_fields; i++) {
		dfield = dtuple_get_nth_field(tuple, i);
		dfield_set_null(dfield);
	}
}

/**********************************************************************//**
Fetch next result from the FT result set
@return error code */
UNIV_INTERN
int
ha_innobase::ft_read(
/*=================*/
	uchar*		buf)		/*!< in/out: buf contain result row */
{
	fts_result_t*	result;
	int		error;
	row_prebuilt_t*	ft_prebuilt;

	ft_prebuilt = ((NEW_FT_INFO*) ft_handler)->ft_prebuilt;

	ut_a(ft_prebuilt == prebuilt);

	result = ((NEW_FT_INFO*) ft_handler)->ft_result;

	if (result->current == NULL) {
		/* This is the case where the FTS query did not
		contain and matching documents. */
		if (result->rankings_by_id != NULL) {
			/* Now that we have the complete result, we
			need to sort the document ids on their rank
			calculation. */

			fts_query_sort_result_on_rank(result);

			result->current = const_cast<ib_rbt_node_t*>(
				rbt_first(result->rankings_by_rank));
		} else {
			ut_a(result->current == NULL);
		}
	} else {
		result->current = const_cast<ib_rbt_node_t*>(
			rbt_next(result->rankings_by_rank, result->current));
	}

next_record:

	if (result->current != NULL) {
		dict_index_t*	index;
		dtuple_t*	tuple = prebuilt->search_tuple;
		doc_id_t	search_doc_id;

		/* If we only need information from result we can return
		   without fetching the table row */
		if (ft_prebuilt->read_just_key) {
			table->status= 0;
			return(0);
		}

		index = dict_table_get_index_on_name(
			prebuilt->table, FTS_DOC_ID_INDEX_NAME);

		/* Must find the index */
		ut_a(index);

		/* Switch to the FTS doc id index */
		prebuilt->index = index;

		fts_ranking_t*	ranking = rbt_value(
			fts_ranking_t, result->current);

		search_doc_id = ranking->doc_id;

		/* We pass a pointer of search_doc_id because it will be
		converted to storage byte order used in the search
		tuple. */
		innobase_fts_create_doc_id_key(tuple, index, &search_doc_id);

		innobase_srv_conc_enter_innodb(prebuilt->trx);

		dberr_t ret = row_search_for_mysql(
			(byte*) buf, PAGE_CUR_GE, prebuilt, ROW_SEL_EXACT, 0);

		innobase_srv_conc_exit_innodb(prebuilt->trx);

		switch (ret) {
		case DB_SUCCESS:
			error = 0;
			table->status = 0;
			break;
		case DB_RECORD_NOT_FOUND:
			result->current = const_cast<ib_rbt_node_t*>(
				rbt_next(result->rankings_by_rank,
					 result->current));

			if (!result->current) {
				/* exhaust the result set, should return
				HA_ERR_END_OF_FILE just like
				ha_innobase::general_fetch() and/or
				ha_innobase::index_first() etc. */
				error = HA_ERR_END_OF_FILE;
				table->status = STATUS_NOT_FOUND;
			} else {
				goto next_record;
			}
			break;
		case DB_END_OF_INDEX:
			error = HA_ERR_END_OF_FILE;
			table->status = STATUS_NOT_FOUND;
			break;
		case DB_TABLESPACE_DELETED:

			ib_senderrf(
				prebuilt->trx->mysql_thd, IB_LOG_LEVEL_ERROR,
				ER_TABLESPACE_DISCARDED,
				table->s->table_name.str);

			table->status = STATUS_NOT_FOUND;
			error = HA_ERR_NO_SUCH_TABLE;
			break;
		case DB_TABLESPACE_NOT_FOUND:

			ib_senderrf(
				prebuilt->trx->mysql_thd, IB_LOG_LEVEL_ERROR,
				ER_TABLESPACE_MISSING,
				table->s->table_name.str);

			table->status = STATUS_NOT_FOUND;
			error = HA_ERR_NO_SUCH_TABLE;
			break;
		default:
			error = convert_error_code_to_mysql(
				ret, 0, user_thd);

			table->status = STATUS_NOT_FOUND;
			break;
		}

		return(error);
	}

	return(HA_ERR_END_OF_FILE);
}

/*************************************************************************
*/

void
ha_innobase::ft_end()
{
	fprintf(stderr, "ft_end()\n");

	rnd_end();
}

/*********************************************************************//**
Stores a reference to the current row to 'ref' field of the handle. Note
that in the case where we have generated the clustered index for the
table, the function parameter is illogical: we MUST ASSUME that 'record'
is the current 'position' of the handle, because if row ref is actually
the row id internally generated in InnoDB, then 'record' does not contain
it. We just guess that the row id must be for the record where the handle
was positioned the last time. */
UNIV_INTERN
void
ha_innobase::position(
/*==================*/
	const uchar*	record)	/*!< in: row in MySQL format */
{
	uint		len;

	ut_a(prebuilt->trx == thd_to_trx(ha_thd()));

	if (prebuilt->clust_index_was_generated) {
		/* No primary key was defined for the table and we
		generated the clustered index from row id: the
		row reference will be the row id, not any key value
		that MySQL knows of */

		len = DATA_ROW_ID_LEN;

		memcpy(ref, prebuilt->row_id, len);
	} else {
		len = store_key_val_for_row(primary_key, (char*) ref,
							 ref_length, record);
	}

	/* We assume that the 'ref' value len is always fixed for the same
	table. */

	if (len != ref_length) {
		sql_print_error("Stored ref len is %lu, but table ref len is "
				"%lu", (ulong) len, (ulong) ref_length);
	}
}

/* limit innodb monitor access to users with PROCESS privilege.
See http://bugs.mysql.com/32710 for expl. why we choose PROCESS. */
#define IS_MAGIC_TABLE_AND_USER_DENIED_ACCESS(table_name, thd) \
	(row_is_magic_monitor_table(table_name) \
	 && check_global_access(thd, PROCESS_ACL))

/*****************************************************************//**
Check whether there exist a column named as "FTS_DOC_ID", which is
reserved for InnoDB FTS Doc ID
@return true if there exist a "FTS_DOC_ID" column */
static
bool
create_table_check_doc_id_col(
/*==========================*/
	trx_t*		trx,		/*!< in: InnoDB transaction handle */
	const TABLE*	form,		/*!< in: information on table
					columns and indexes */
	ulint*		doc_id_col)	/*!< out: Doc ID column number if
					there exist a FTS_DOC_ID column,
					ULINT_UNDEFINED if column is of the
					wrong type/name/size */
{
	for (ulint i = 0; i < form->s->fields; i++) {
		const Field*	field;
		ulint		col_type;
		ulint		col_len;
		ulint		unsigned_type;

		field = form->field[i];

		col_type = get_innobase_type_from_mysql_type(&unsigned_type,
							     field);

		col_len = field->pack_length();

		if (innobase_strcasecmp(field->field_name,
					FTS_DOC_ID_COL_NAME) == 0) {

			/* Note the name is case sensitive due to
			our internal query parser */
			if (col_type == DATA_INT
			    && !field->real_maybe_null()
			    && col_len == sizeof(doc_id_t)
			    && (strcmp(field->field_name,
				      FTS_DOC_ID_COL_NAME) == 0)) {
				*doc_id_col = i;
			} else {
				push_warning_printf(
					trx->mysql_thd,
					Sql_condition::WARN_LEVEL_WARN,
					ER_ILLEGAL_HA_CREATE_OPTION,
					"InnoDB: FTS_DOC_ID column must be "
					"of BIGINT NOT NULL type, and named "
					"in all capitalized characters");
				my_error(ER_WRONG_COLUMN_NAME, MYF(0),
					 field->field_name);
				*doc_id_col = ULINT_UNDEFINED;
			}

			return(true);
		}
	}

	return(false);
}

/*****************************************************************//**
Creates a table definition to an InnoDB database. */
static __attribute__((nonnull, warn_unused_result))
int
create_table_def(
/*=============*/
	trx_t*		trx,		/*!< in: InnoDB transaction handle */
	const TABLE*	form,		/*!< in: information on table
					columns and indexes */
	const char*	table_name,	/*!< in: table name */
	const char*	temp_path,	/*!< in: if this is a table explicitly
					created by the user with the
					TEMPORARY keyword, then this
					parameter is the dir path where the
					table should be placed if we create
					an .ibd file for it (no .ibd extension
					in the path, though). Otherwise this
					is a zero length-string */
	const char*	remote_path,	/*!< in: Remote path or zero length-string */
	ulint		flags,		/*!< in: table flags */
	ulint		flags2)		/*!< in: table flags2 */
{
	THD*		thd = trx->mysql_thd;
	dict_table_t*	table;
	ulint		n_cols;
	dberr_t		err;
	ulint		col_type;
	ulint		col_len;
	ulint		nulls_allowed;
	ulint		unsigned_type;
	ulint		binary_type;
	ulint		long_true_varchar;
	ulint		charset_no;
	ulint		i;
	ulint		doc_id_col = 0;
	ibool		has_doc_id_col = FALSE;
	mem_heap_t*	heap;

	DBUG_ENTER("create_table_def");
	DBUG_PRINT("enter", ("table_name: %s", table_name));

	DBUG_ASSERT(thd != NULL);

	/* MySQL does the name length check. But we do additional check
	on the name length here */
	if (strlen(table_name) > MAX_FULL_NAME_LEN) {
		push_warning_printf(
			thd, Sql_condition::WARN_LEVEL_WARN,
			ER_TABLE_NAME,
			"InnoDB: Table Name or Database Name is too long");

		DBUG_RETURN(ER_TABLE_NAME);
	}

	/* table_name must contain '/'. Later in the code we assert if it
	does not */
	if (strcmp(strchr(table_name, '/') + 1,
		   "innodb_table_monitor") == 0) {
		push_warning(
			thd, Sql_condition::WARN_LEVEL_WARN,
			HA_ERR_WRONG_COMMAND,
			DEPRECATED_MSG_INNODB_TABLE_MONITOR);
	}

	n_cols = form->s->fields;

	/* Check whether there already exists a FTS_DOC_ID column */
	if (create_table_check_doc_id_col(trx, form, &doc_id_col)){

		/* Raise error if the Doc ID column is of wrong type or name */
		if (doc_id_col == ULINT_UNDEFINED) {
			trx_commit_for_mysql(trx);

			err = DB_ERROR;
			goto error_ret;
		} else {
			has_doc_id_col = TRUE;
		}
	}

	/* We pass 0 as the space id, and determine at a lower level the space
	id where to store the table */

	if (flags2 & DICT_TF2_FTS) {
		/* Adjust for the FTS hidden field */
		if (!has_doc_id_col) {
			table = dict_mem_table_create(table_name, 0, n_cols + 1,
						      flags, flags2);

			/* Set the hidden doc_id column. */
			table->fts->doc_col = n_cols;
		} else {
			table = dict_mem_table_create(table_name, 0, n_cols,
						      flags, flags2);
			table->fts->doc_col = doc_id_col;
		}
	} else {
		table = dict_mem_table_create(table_name, 0, n_cols,
					      flags, flags2);
	}

	if (flags2 & DICT_TF2_TEMPORARY) {
		ut_a(strlen(temp_path));
		table->dir_path_of_temp_table =
			mem_heap_strdup(table->heap, temp_path);
	}

	if (DICT_TF_HAS_DATA_DIR(flags)) {
		ut_a(strlen(remote_path));
		table->data_dir_path = mem_heap_strdup(table->heap, remote_path);
	} else {
		table->data_dir_path = NULL;
	}
	heap = mem_heap_create(1000);

	for (i = 0; i < n_cols; i++) {
		Field*	field = form->field[i];

		col_type = get_innobase_type_from_mysql_type(&unsigned_type,
							     field);

		if (!col_type) {
			push_warning_printf(
				thd, Sql_condition::WARN_LEVEL_WARN,
				ER_CANT_CREATE_TABLE,
				"Error creating table '%s' with "
				"column '%s'. Please check its "
				"column type and try to re-create "
				"the table with an appropriate "
				"column type.",
				table->name, field->field_name);
			goto err_col;
		}

		nulls_allowed = field->real_maybe_null() ? 0 : DATA_NOT_NULL;
		binary_type = field->binary() ? DATA_BINARY_TYPE : 0;

		charset_no = 0;

		if (dtype_is_string_type(col_type)) {

			charset_no = (ulint) field->charset()->number;

			if (UNIV_UNLIKELY(charset_no > MAX_CHAR_COLL_NUM)) {
				/* in data0type.h we assume that the
				number fits in one byte in prtype */
				push_warning_printf(
					thd, Sql_condition::WARN_LEVEL_WARN,
					ER_CANT_CREATE_TABLE,
					"In InnoDB, charset-collation codes"
					" must be below 256."
					" Unsupported code %lu.",
					(ulong) charset_no);
				mem_heap_free(heap);
				DBUG_RETURN(ER_CANT_CREATE_TABLE);
			}
		}

		/* we assume in dtype_form_prtype() that this fits in
		two bytes */
		ut_a(field->type() <= MAX_CHAR_COLL_NUM);
		col_len = field->pack_length();

		/* The MySQL pack length contains 1 or 2 bytes length field
		for a true VARCHAR. Let us subtract that, so that the InnoDB
		column length in the InnoDB data dictionary is the real
		maximum byte length of the actual data. */

		long_true_varchar = 0;

		if (field->type() == MYSQL_TYPE_VARCHAR) {
			col_len -= ((Field_varstring*) field)->length_bytes;

			if (((Field_varstring*) field)->length_bytes == 2) {
				long_true_varchar = DATA_LONG_TRUE_VARCHAR;
			}
		}

		/* First check whether the column to be added has a
		system reserved name. */
		if (dict_col_name_is_reserved(field->field_name)){
			my_error(ER_WRONG_COLUMN_NAME, MYF(0),
				 field->field_name);
err_col:
			dict_mem_table_free(table);
			mem_heap_free(heap);
			trx_commit_for_mysql(trx);

			err = DB_ERROR;
			goto error_ret;
		}

		dict_mem_table_add_col(table, heap,
			field->field_name,
			col_type,
			dtype_form_prtype(
				(ulint) field->type()
				| nulls_allowed | unsigned_type
				| binary_type | long_true_varchar,
				charset_no),
			col_len);
	}

	/* Add the FTS doc_id hidden column. */
	if (flags2 & DICT_TF2_FTS && !has_doc_id_col) {
		fts_add_doc_id_column(table, heap);
	}

	err = row_create_table_for_mysql(table, trx, false);

	mem_heap_free(heap);

	if (err == DB_DUPLICATE_KEY || err == DB_TABLESPACE_EXISTS) {
		char display_name[FN_REFLEN];
		char* buf_end = innobase_convert_identifier(
			display_name, sizeof(display_name) - 1,
			table_name, strlen(table_name),
			thd, TRUE);

		*buf_end = '\0';

		my_error(err == DB_DUPLICATE_KEY
			 ? ER_TABLE_EXISTS_ERROR
			 : ER_TABLESPACE_EXISTS, MYF(0), display_name);
	}

	if (err == DB_SUCCESS && (flags2 & DICT_TF2_FTS)) {
		fts_optimize_add_table(table);
	}

error_ret:
	DBUG_RETURN(convert_error_code_to_mysql(err, flags, thd));
}

/*****************************************************************//**
Creates an index in an InnoDB database. */
static
int
create_index(
/*=========*/
	trx_t*		trx,		/*!< in: InnoDB transaction handle */
	const TABLE*	form,		/*!< in: information on table
					columns and indexes */
	ulint		flags,		/*!< in: InnoDB table flags */
	const char*	table_name,	/*!< in: table name */
	uint		key_num)	/*!< in: index number */
{
	dict_index_t*	index;
	int		error;
	const KEY*	key;
	ulint		ind_type;
	ulint*		field_lengths;

	DBUG_ENTER("create_index");

	key = form->key_info + key_num;

	/* Assert that "GEN_CLUST_INDEX" cannot be used as non-primary index */
	ut_a(innobase_strcasecmp(key->name, innobase_index_reserve_name) != 0);

	if (key->flags & HA_FULLTEXT) {
		index = dict_mem_index_create(table_name, key->name, 0,
					      DICT_FTS,
					      key->user_defined_key_parts);

		for (ulint i = 0; i < key->user_defined_key_parts; i++) {
			KEY_PART_INFO*	key_part = key->key_part + i;
			dict_mem_index_add_field(
				index, key_part->field->field_name, 0);
		}

		DBUG_RETURN(convert_error_code_to_mysql(
				    row_create_index_for_mysql(
					    index, trx, NULL),
				    flags, NULL));

	}

	ind_type = 0;

	if (key_num == form->s->primary_key) {
		ind_type |= DICT_CLUSTERED;
	}

	if (key->flags & HA_NOSAME) {
		ind_type |= DICT_UNIQUE;
	}

	field_lengths = (ulint*) my_malloc(
		key->user_defined_key_parts * sizeof *
				field_lengths, MYF(MY_FAE));

	/* We pass 0 as the space id, and determine at a lower level the space
	id where to store the table */

	index = dict_mem_index_create(table_name, key->name, 0,
				      ind_type, key->user_defined_key_parts);

	for (ulint i = 0; i < key->user_defined_key_parts; i++) {
		KEY_PART_INFO*	key_part = key->key_part + i;
		ulint		prefix_len;
		ulint		col_type;
		ulint		is_unsigned;


		/* (The flag HA_PART_KEY_SEG denotes in MySQL a
		column prefix field in an index: we only store a
		specified number of first bytes of the column to
		the index field.) The flag does not seem to be
		properly set by MySQL. Let us fall back on testing
		the length of the key part versus the column. */

		Field*	field = NULL;

		for (ulint j = 0; j < form->s->fields; j++) {

			field = form->field[j];

			if (0 == innobase_strcasecmp(
				    field->field_name,
				    key_part->field->field_name)) {
				/* Found the corresponding column */

				goto found;
			}
		}

		ut_error;
found:
		col_type = get_innobase_type_from_mysql_type(
			&is_unsigned, key_part->field);

		if (DATA_BLOB == col_type
		    || (key_part->length < field->pack_length()
			&& field->type() != MYSQL_TYPE_VARCHAR)
		    || (field->type() == MYSQL_TYPE_VARCHAR
			&& key_part->length < field->pack_length()
			- ((Field_varstring*) field)->length_bytes)) {

			switch (col_type) {
			default:
				prefix_len = key_part->length;
				break;
			case DATA_INT:
			case DATA_FLOAT:
			case DATA_DOUBLE:
			case DATA_DECIMAL:
				sql_print_error(
					"MySQL is trying to create a column "
					"prefix index field, on an "
					"inappropriate data type. Table "
					"name %s, column name %s.",
					table_name,
					key_part->field->field_name);

				prefix_len = 0;
			}
		} else {
			prefix_len = 0;
		}

		field_lengths[i] = key_part->length;

		dict_mem_index_add_field(
			index, key_part->field->field_name, prefix_len);
	}

	ut_ad(key->flags & HA_FULLTEXT || !(index->type & DICT_FTS));

	/* Even though we've defined max_supported_key_part_length, we
	still do our own checking using field_lengths to be absolutely
	sure we don't create too long indexes. */

	error = convert_error_code_to_mysql(
		row_create_index_for_mysql(index, trx, field_lengths),
		flags, NULL);

	my_free(field_lengths);

	DBUG_RETURN(error);
}

/*****************************************************************//**
Creates an index to an InnoDB table when the user has defined no
primary index. */
static
int
create_clustered_index_when_no_primary(
/*===================================*/
	trx_t*		trx,		/*!< in: InnoDB transaction handle */
	ulint		flags,		/*!< in: InnoDB table flags */
	const char*	table_name)	/*!< in: table name */
{
	dict_index_t*	index;
	dberr_t		error;

	/* We pass 0 as the space id, and determine at a lower level the space
	id where to store the table */
	index = dict_mem_index_create(table_name,
				      innobase_index_reserve_name,
				      0, DICT_CLUSTERED, 0);

	error = row_create_index_for_mysql(index, trx, NULL);

	return(convert_error_code_to_mysql(error, flags, NULL));
}

/*****************************************************************//**
Return a display name for the row format
@return row format name */
UNIV_INTERN
const char*
get_row_format_name(
/*================*/
	enum row_type	row_format)		/*!< in: Row Format */
{
	switch (row_format) {
	case ROW_TYPE_COMPACT:
		return("COMPACT");
	case ROW_TYPE_COMPRESSED:
		return("COMPRESSED");
	case ROW_TYPE_DYNAMIC:
		return("DYNAMIC");
	case ROW_TYPE_REDUNDANT:
		return("REDUNDANT");
	case ROW_TYPE_DEFAULT:
		return("DEFAULT");
	case ROW_TYPE_FIXED:
		return("FIXED");
	case ROW_TYPE_PAGE:
	case ROW_TYPE_NOT_USED:
		break;
	}
	return("NOT USED");
}

/** If file-per-table is missing, issue warning and set ret false */
#define CHECK_ERROR_ROW_TYPE_NEEDS_FILE_PER_TABLE(use_tablespace)\
	if (!use_tablespace) {					\
		push_warning_printf(				\
			thd, Sql_condition::WARN_LEVEL_WARN,	\
			ER_ILLEGAL_HA_CREATE_OPTION,		\
			"InnoDB: ROW_FORMAT=%s requires"	\
			" innodb_file_per_table.",		\
			get_row_format_name(row_format));	\
		ret = "ROW_FORMAT";					\
	}

/** If file-format is Antelope, issue warning and set ret false */
#define CHECK_ERROR_ROW_TYPE_NEEDS_GT_ANTELOPE			\
	if (srv_file_format < UNIV_FORMAT_B) {		\
		push_warning_printf(				\
			thd, Sql_condition::WARN_LEVEL_WARN,	\
			ER_ILLEGAL_HA_CREATE_OPTION,		\
			"InnoDB: ROW_FORMAT=%s requires"	\
			" innodb_file_format > Antelope.",	\
			get_row_format_name(row_format));	\
		ret = "ROW_FORMAT";				\
	}


/*****************************************************************//**
Validates the create options. We may build on this function
in future. For now, it checks two specifiers:
KEY_BLOCK_SIZE and ROW_FORMAT
If innodb_strict_mode is not set then this function is a no-op
@return	NULL if valid, string if not. */
UNIV_INTERN
const char*
create_options_are_invalid(
/*=======================*/
	THD*		thd,		/*!< in: connection thread. */
	TABLE*		form,		/*!< in: information on table
					columns and indexes */
	HA_CREATE_INFO*	create_info,	/*!< in: create info. */
	bool		use_tablespace)	/*!< in: srv_file_per_table */
{
	ibool	kbs_specified	= FALSE;
	const char*	ret	= NULL;
	enum row_type	row_format	= form->s->row_type;

	ut_ad(thd != NULL);

	/* If innodb_strict_mode is not set don't do any validation. */
	if (!(THDVAR(thd, strict_mode))) {
		return(NULL);
	}

	ut_ad(form != NULL);
	ut_ad(create_info != NULL);

	/* First check if a non-zero KEY_BLOCK_SIZE was specified. */
	if (create_info->key_block_size) {
		kbs_specified = TRUE;
		switch (create_info->key_block_size) {
			ulint	kbs_max;
		case 1:
		case 2:
		case 4:
		case 8:
		case 16:
			/* Valid KEY_BLOCK_SIZE, check its dependencies. */
			if (!use_tablespace) {
				push_warning(
					thd, Sql_condition::WARN_LEVEL_WARN,
					ER_ILLEGAL_HA_CREATE_OPTION,
					"InnoDB: KEY_BLOCK_SIZE requires"
					" innodb_file_per_table.");
				ret = "KEY_BLOCK_SIZE";
			}
			if (srv_file_format < UNIV_FORMAT_B) {
				push_warning(
					thd, Sql_condition::WARN_LEVEL_WARN,
					ER_ILLEGAL_HA_CREATE_OPTION,
					"InnoDB: KEY_BLOCK_SIZE requires"
					" innodb_file_format > Antelope.");
				ret = "KEY_BLOCK_SIZE";
			}

			/* The maximum KEY_BLOCK_SIZE (KBS) is 16. But if
			UNIV_PAGE_SIZE is smaller than 16k, the maximum
			KBS is also smaller. */
			kbs_max = ut_min(
				1 << (UNIV_PAGE_SSIZE_MAX - 1),
				1 << (PAGE_ZIP_SSIZE_MAX - 1));
			if (create_info->key_block_size > kbs_max) {
				push_warning_printf(
					thd, Sql_condition::WARN_LEVEL_WARN,
					ER_ILLEGAL_HA_CREATE_OPTION,
					"InnoDB: KEY_BLOCK_SIZE=%ld"
					" cannot be larger than %ld.",
					create_info->key_block_size,
					kbs_max);
				ret = "KEY_BLOCK_SIZE";
			}
			break;
		default:
			push_warning_printf(
				thd, Sql_condition::WARN_LEVEL_WARN,
				ER_ILLEGAL_HA_CREATE_OPTION,
				"InnoDB: invalid KEY_BLOCK_SIZE = %lu."
				" Valid values are [1, 2, 4, 8, 16]",
				create_info->key_block_size);
			ret = "KEY_BLOCK_SIZE";
			break;
		}
	}

	/* Check for a valid Innodb ROW_FORMAT specifier and
	other incompatibilities. */
	switch (row_format) {
	case ROW_TYPE_COMPRESSED:
		CHECK_ERROR_ROW_TYPE_NEEDS_FILE_PER_TABLE(use_tablespace);
		CHECK_ERROR_ROW_TYPE_NEEDS_GT_ANTELOPE;
		break;
	case ROW_TYPE_DYNAMIC:
		CHECK_ERROR_ROW_TYPE_NEEDS_FILE_PER_TABLE(use_tablespace);
		CHECK_ERROR_ROW_TYPE_NEEDS_GT_ANTELOPE;
		/* fall through since dynamic also shuns KBS */
	case ROW_TYPE_COMPACT:
	case ROW_TYPE_REDUNDANT:
		if (kbs_specified) {
			push_warning_printf(
				thd, Sql_condition::WARN_LEVEL_WARN,
				ER_ILLEGAL_HA_CREATE_OPTION,
				"InnoDB: cannot specify ROW_FORMAT = %s"
				" with KEY_BLOCK_SIZE.",
				get_row_format_name(row_format));
			ret = "KEY_BLOCK_SIZE";
		}
		break;
	case ROW_TYPE_DEFAULT:
		break;
	case ROW_TYPE_FIXED:
	case ROW_TYPE_PAGE:
	case ROW_TYPE_NOT_USED:
		push_warning(
			thd, Sql_condition::WARN_LEVEL_WARN,
			ER_ILLEGAL_HA_CREATE_OPTION,		\
			"InnoDB: invalid ROW_FORMAT specifier.");
		ret = "ROW_TYPE";
		break;
	}

	/* Use DATA DIRECTORY only with file-per-table. */
	if (create_info->data_file_name && !use_tablespace) {
		push_warning(
			thd, Sql_condition::WARN_LEVEL_WARN,
			ER_ILLEGAL_HA_CREATE_OPTION,
			"InnoDB: DATA DIRECTORY requires"
			" innodb_file_per_table.");
		ret = "DATA DIRECTORY";
	}

	/* Do not use DATA DIRECTORY with TEMPORARY TABLE. */
	if (create_info->data_file_name
	    && create_info->options & HA_LEX_CREATE_TMP_TABLE) {
		push_warning(
			thd, Sql_condition::WARN_LEVEL_WARN,
			ER_ILLEGAL_HA_CREATE_OPTION,
			"InnoDB: DATA DIRECTORY cannot be used"
			" for TEMPORARY tables.");
		ret = "DATA DIRECTORY";
	}

	/* Do not allow INDEX_DIRECTORY */
	if (create_info->index_file_name) {
		push_warning_printf(
			thd, Sql_condition::WARN_LEVEL_WARN,
			ER_ILLEGAL_HA_CREATE_OPTION,
			"InnoDB: INDEX DIRECTORY is not supported");
		ret = "INDEX DIRECTORY";
	}

	return(ret);
}

/*****************************************************************//**
Update create_info.  Used in SHOW CREATE TABLE et al. */
UNIV_INTERN
void
ha_innobase::update_create_info(
/*============================*/
	HA_CREATE_INFO*	create_info)	/*!< in/out: create info */
{
	if (!(create_info->used_fields & HA_CREATE_USED_AUTO)) {
		ha_innobase::info(HA_STATUS_AUTO);
		create_info->auto_increment_value = stats.auto_increment_value;
	}

	/* Update the DATA DIRECTORY name from SYS_DATAFILES. */
	dict_get_and_save_data_dir_path(prebuilt->table, false);

	if (prebuilt->table->data_dir_path) {
		create_info->data_file_name = prebuilt->table->data_dir_path;
	}
}

/*****************************************************************//**
Initialize the table FTS stopword list
@return TRUE if success */
UNIV_INTERN
ibool
innobase_fts_load_stopword(
/*=======================*/
	dict_table_t*	table,	/*!< in: Table has the FTS */
	trx_t*		trx,	/*!< in: transaction */
	THD*		thd)	/*!< in: current thread */
{
	return(fts_load_stopword(table, trx,
				 fts_server_stopword_table,
				 THDVAR(thd, ft_user_stopword_table),
				 THDVAR(thd, ft_enable_stopword), FALSE));
}

/*****************************************************************//**
Parses the table name into normal name and either temp path or remote path
if needed.
@return	0 if successful, otherwise, error number */
UNIV_INTERN
int
ha_innobase::parse_table_name(
/*==========================*/
	const char*	name,		/*!< in/out: table name provided*/
	HA_CREATE_INFO*	create_info,	/*!< in: more information of the
					created table, contains also the
					create statement string */
	ulint		flags,		/*!< in: flags*/
	ulint		flags2,		/*!< in: flags2*/
	char*		norm_name,	/*!< out: normalized table name */
	char*		temp_path,	/*!< out: absolute path of table */
	char*		remote_path)	/*!< out: remote path of table */
{
	THD*		thd = ha_thd();
	bool		use_tablespace = flags2 & DICT_TF2_USE_TABLESPACE;
	DBUG_ENTER("ha_innobase::parse_table_name");

#ifdef __WIN__
	/* Names passed in from server are in two formats:
	1. <database_name>/<table_name>: for normal table creation
	2. full path: for temp table creation, or DATA DIRECTORY.

	When srv_file_per_table is on and mysqld_embedded is off,
	check for full path pattern, i.e.
	X:\dir\...,		X is a driver letter, or
	\\dir1\dir2\...,	UNC path
	returns error if it is in full path format, but not creating a temp.
	table. Currently InnoDB does not support symbolic link on Windows. */

	if (use_tablespace
	    && !mysqld_embedded
	    && !(create_info->options & HA_LEX_CREATE_TMP_TABLE)) {

		if ((name[1] == ':')
		    || (name[0] == '\\' && name[1] == '\\')) {
			sql_print_error("Cannot create table %s\n", name);
			DBUG_RETURN(HA_ERR_GENERIC);
		}
	}
#endif

	normalize_table_name(norm_name, name);
	temp_path[0] = '\0';
	remote_path[0] = '\0';

	/* A full path is used for TEMPORARY TABLE and DATA DIRECTORY.
	In the case of;
	  CREATE TEMPORARY TABLE ... DATA DIRECTORY={path} ... ;
	We ignore the DATA DIRECTORY. */
	if (create_info->options & HA_LEX_CREATE_TMP_TABLE) {
		strncpy(temp_path, name, FN_REFLEN - 1);
	}

	if (create_info->data_file_name) {
		bool ignore = false;

		/* Use DATA DIRECTORY only with file-per-table. */
		if (!use_tablespace) {
			push_warning(
				thd, Sql_condition::WARN_LEVEL_WARN,
				ER_ILLEGAL_HA_CREATE_OPTION,
				"InnoDB: DATA DIRECTORY requires"
				" innodb_file_per_table.");
			ignore = true;
		}

		/* Do not use DATA DIRECTORY with TEMPORARY TABLE. */
		if (create_info->options & HA_LEX_CREATE_TMP_TABLE) {
			push_warning(
				thd, Sql_condition::WARN_LEVEL_WARN,
				ER_ILLEGAL_HA_CREATE_OPTION,
				"InnoDB: DATA DIRECTORY cannot be"
				" used for TEMPORARY tables.");
			ignore = true;
		}

		if (ignore) {
			push_warning_printf(
				thd, Sql_condition::WARN_LEVEL_WARN,
				WARN_OPTION_IGNORED,
				ER_DEFAULT(WARN_OPTION_IGNORED),
				"DATA DIRECTORY");
		} else {
			strncpy(remote_path, create_info->data_file_name,
				FN_REFLEN - 1);
		}
	}

	if (create_info->index_file_name) {
		push_warning_printf(
			thd, Sql_condition::WARN_LEVEL_WARN,
			WARN_OPTION_IGNORED,
			ER_DEFAULT(WARN_OPTION_IGNORED),
			"INDEX DIRECTORY");
	}

	DBUG_RETURN(0);
}

/*****************************************************************//**
Determines InnoDB table flags.
@retval true if successful, false if error */
UNIV_INTERN
bool
innobase_table_flags(
/*=================*/
	const TABLE*		form,		/*!< in: table */
	const HA_CREATE_INFO*	create_info,	/*!< in: information
						on table columns and indexes */
	THD*			thd,		/*!< in: connection */
	bool			use_tablespace,	/*!< in: whether to create
						outside system tablespace */
	ulint*			flags,		/*!< out: DICT_TF flags */
	ulint*			flags2)		/*!< out: DICT_TF2 flags */
{
	DBUG_ENTER("innobase_table_flags");

	const char*	fts_doc_id_index_bad = NULL;
	bool		zip_allowed = true;
	ulint		zip_ssize = 0;
	enum row_type	row_format;
	rec_format_t	innodb_row_format = REC_FORMAT_COMPACT;
	bool		use_data_dir;

	/* Cache the value of innodb_file_format, in case it is
	modified by another thread while the table is being created. */
	const ulint	file_format_allowed = srv_file_format;

	*flags = 0;
	*flags2 = 0;

	/* Check if there are any FTS indexes defined on this table. */
	for (uint i = 0; i < form->s->keys; i++) {
		const KEY*	key = &form->key_info[i];

		if (key->flags & HA_FULLTEXT) {
			*flags2 |= DICT_TF2_FTS;

			/* We don't support FTS indexes in temporary
			tables. */
			if (create_info->options & HA_LEX_CREATE_TMP_TABLE) {

				my_error(ER_INNODB_NO_FT_TEMP_TABLE, MYF(0));
				DBUG_RETURN(false);
			}

			if (fts_doc_id_index_bad) {
				goto index_bad;
			}
		}

		if (innobase_strcasecmp(key->name, FTS_DOC_ID_INDEX_NAME)) {
			continue;
		}

		/* Do a pre-check on FTS DOC ID index */
		if (!(key->flags & HA_NOSAME)
		    || strcmp(key->name, FTS_DOC_ID_INDEX_NAME)
		    || strcmp(key->key_part[0].field->field_name,
			      FTS_DOC_ID_COL_NAME)) {
			fts_doc_id_index_bad = key->name;
		}

		if (fts_doc_id_index_bad && (*flags2 & DICT_TF2_FTS)) {
index_bad:
			my_error(ER_INNODB_FT_WRONG_DOCID_INDEX, MYF(0),
				 fts_doc_id_index_bad);
			DBUG_RETURN(false);
		}
	}

	if (create_info->key_block_size) {
		/* The requested compressed page size (key_block_size)
		is given in kilobytes. If it is a valid number, store
		that value as the number of log2 shifts from 512 in
		zip_ssize. Zero means it is not compressed. */
		ulint zssize;		/* Zip Shift Size */
		ulint kbsize;		/* Key Block Size */
		for (zssize = kbsize = 1;
		     zssize <= ut_min(UNIV_PAGE_SSIZE_MAX,
				      PAGE_ZIP_SSIZE_MAX);
		     zssize++, kbsize <<= 1) {
			if (kbsize == create_info->key_block_size) {
				zip_ssize = zssize;
				break;
			}
		}

		/* Make sure compressed row format is allowed. */
		if (!use_tablespace) {
			push_warning(
				thd, Sql_condition::WARN_LEVEL_WARN,
				ER_ILLEGAL_HA_CREATE_OPTION,
				"InnoDB: KEY_BLOCK_SIZE requires"
				" innodb_file_per_table.");
			zip_allowed = FALSE;
		}

		if (file_format_allowed < UNIV_FORMAT_B) {
			push_warning(
				thd, Sql_condition::WARN_LEVEL_WARN,
				ER_ILLEGAL_HA_CREATE_OPTION,
				"InnoDB: KEY_BLOCK_SIZE requires"
				" innodb_file_format > Antelope.");
			zip_allowed = FALSE;
		}

		if (!zip_allowed
		    || zssize > ut_min(UNIV_PAGE_SSIZE_MAX,
				       PAGE_ZIP_SSIZE_MAX)) {
			push_warning_printf(
				thd, Sql_condition::WARN_LEVEL_WARN,
				ER_ILLEGAL_HA_CREATE_OPTION,
				"InnoDB: ignoring KEY_BLOCK_SIZE=%lu.",
				create_info->key_block_size);
		}
	}

	row_format = form->s->row_type;

	if (zip_ssize && zip_allowed) {
		/* if ROW_FORMAT is set to default,
		automatically change it to COMPRESSED.*/
		if (row_format == ROW_TYPE_DEFAULT) {
			row_format = ROW_TYPE_COMPRESSED;
		} else if (row_format != ROW_TYPE_COMPRESSED) {
			/* ROW_FORMAT other than COMPRESSED
			ignores KEY_BLOCK_SIZE.  It does not
			make sense to reject conflicting
			KEY_BLOCK_SIZE and ROW_FORMAT, because
			such combinations can be obtained
			with ALTER TABLE anyway. */
			push_warning_printf(
				thd, Sql_condition::WARN_LEVEL_WARN,
				ER_ILLEGAL_HA_CREATE_OPTION,
				"InnoDB: ignoring KEY_BLOCK_SIZE=%lu"
				" unless ROW_FORMAT=COMPRESSED.",
				create_info->key_block_size);
			zip_allowed = FALSE;
		}
	} else {
		/* zip_ssize == 0 means no KEY_BLOCK_SIZE.*/
		if (row_format == ROW_TYPE_COMPRESSED && zip_allowed) {
			/* ROW_FORMAT=COMPRESSED without KEY_BLOCK_SIZE
			implies half the maximum KEY_BLOCK_SIZE(*1k) or
			UNIV_PAGE_SIZE, whichever is less. */
			zip_ssize = ut_min(UNIV_PAGE_SSIZE_MAX,
					   PAGE_ZIP_SSIZE_MAX) - 1;
		}
	}

	/* Validate the row format.  Correct it if necessary */
	switch (row_format) {
	case ROW_TYPE_REDUNDANT:
		innodb_row_format = REC_FORMAT_REDUNDANT;
		break;

	case ROW_TYPE_COMPRESSED:
	case ROW_TYPE_DYNAMIC:
		if (!use_tablespace) {
			push_warning_printf(
				thd, Sql_condition::WARN_LEVEL_WARN,
				ER_ILLEGAL_HA_CREATE_OPTION,
				"InnoDB: ROW_FORMAT=%s requires"
				" innodb_file_per_table.",
				get_row_format_name(row_format));
		} else if (file_format_allowed == UNIV_FORMAT_A) {
			push_warning_printf(
				thd, Sql_condition::WARN_LEVEL_WARN,
				ER_ILLEGAL_HA_CREATE_OPTION,
				"InnoDB: ROW_FORMAT=%s requires"
				" innodb_file_format > Antelope.",
				get_row_format_name(row_format));
		} else {
			innodb_row_format = (row_format == ROW_TYPE_DYNAMIC
					     ? REC_FORMAT_DYNAMIC
					     : REC_FORMAT_COMPRESSED);
			break;
		}
		zip_allowed = FALSE;
		/* fall through to set row_format = COMPACT */
	case ROW_TYPE_NOT_USED:
	case ROW_TYPE_FIXED:
	case ROW_TYPE_PAGE:
		push_warning(
			thd, Sql_condition::WARN_LEVEL_WARN,
			ER_ILLEGAL_HA_CREATE_OPTION,
			"InnoDB: assuming ROW_FORMAT=COMPACT.");
	case ROW_TYPE_DEFAULT:
		/* If we fell through, set row format to Compact. */
		row_format = ROW_TYPE_COMPACT;
	case ROW_TYPE_COMPACT:
		break;
	}

	/* Set the table flags */
	if (!zip_allowed) {
		zip_ssize = 0;
	}

	use_data_dir = use_tablespace
		       && ((create_info->data_file_name != NULL)
		       && !(create_info->options & HA_LEX_CREATE_TMP_TABLE));

	dict_tf_set(flags, innodb_row_format, zip_ssize, use_data_dir);

	if (create_info->options & HA_LEX_CREATE_TMP_TABLE) {
		*flags2 |= DICT_TF2_TEMPORARY;
	}

	if (use_tablespace) {
		*flags2 |= DICT_TF2_USE_TABLESPACE;
	}

	DBUG_RETURN(true);
}

/*****************************************************************//**
Creates a new table to an InnoDB database.
@return	error number */
UNIV_INTERN
int
ha_innobase::create(
/*================*/
	const char*	name,		/*!< in: table name */
	TABLE*		form,		/*!< in: information on table
					columns and indexes */
	HA_CREATE_INFO*	create_info)	/*!< in: more information of the
					created table, contains also the
					create statement string */
{
	int		error;
	trx_t*		parent_trx;
	trx_t*		trx;
	int		primary_key_no;
	uint		i;
	char		norm_name[FN_REFLEN];	/* {database}/{tablename} */
	char		temp_path[FN_REFLEN];	/* absolute path of temp frm */
	char		remote_path[FN_REFLEN];	/* absolute path of table */
	THD*		thd = ha_thd();
	ib_int64_t	auto_inc_value;

	/* Cache the global variable "srv_file_per_table" to a local
	variable before using it. Note that "srv_file_per_table"
	is not under dict_sys mutex protection, and could be changed
	while creating the table. So we read the current value here
	and make all further decisions based on this. */
	bool		use_tablespace = srv_file_per_table;

	/* Zip Shift Size - log2 - 9 of compressed page size,
	zero for uncompressed */
	ulint		flags;
	ulint		flags2;
	dict_table_t*	innobase_table = NULL;

	const char*	stmt;
	size_t		stmt_len;

	DBUG_ENTER("ha_innobase::create");

	DBUG_ASSERT(thd != NULL);
	DBUG_ASSERT(create_info != NULL);

	if (form->s->fields > REC_MAX_N_USER_FIELDS) {
		DBUG_RETURN(HA_ERR_TOO_MANY_FIELDS);
	} else if (srv_read_only_mode) {
		DBUG_RETURN(HA_ERR_TABLE_READONLY);
	}

	/* Create the table definition in InnoDB */

	/* Validate create options if innodb_strict_mode is set. */
	if (create_options_are_invalid(
			thd, form, create_info, use_tablespace)) {
		DBUG_RETURN(HA_WRONG_CREATE_OPTION);
	}

	if (!innobase_table_flags(form, create_info,
				  thd, use_tablespace,
				  &flags, &flags2)) {
		DBUG_RETURN(-1);
	}

	error = parse_table_name(name, create_info, flags, flags2,
				 norm_name, temp_path, remote_path);
	if (error) {
		DBUG_RETURN(error);
	}

	/* Look for a primary key */
	primary_key_no = (form->s->primary_key != MAX_KEY ?
			  (int) form->s->primary_key :
			  -1);

	/* Our function innobase_get_mysql_key_number_for_index assumes
	the primary key is always number 0, if it exists */
	ut_a(primary_key_no == -1 || primary_key_no == 0);

	/* Check for name conflicts (with reserved name) for
	any user indices to be created. */
	if (innobase_index_name_is_reserved(thd, form->key_info,
					    form->s->keys)) {
		DBUG_RETURN(-1);
	}

	if (IS_MAGIC_TABLE_AND_USER_DENIED_ACCESS(norm_name, thd)) {
		DBUG_RETURN(HA_ERR_GENERIC);
	}

	/* Get the transaction associated with the current thd, or create one
	if not yet created */

	parent_trx = check_trx_exists(thd);

	/* In case MySQL calls this in the middle of a SELECT query, release
	possible adaptive hash latch to avoid deadlocks of threads */

	trx_search_latch_release_if_reserved(parent_trx);

	trx = innobase_trx_allocate(thd);

	/* Latch the InnoDB data dictionary exclusively so that no deadlocks
	or lock waits can happen in it during a table create operation.
	Drop table etc. do this latching in row0mysql.cc. */

	row_mysql_lock_data_dictionary(trx);

	error = create_table_def(trx, form, norm_name, temp_path,
				 remote_path, flags, flags2);
	if (error) {
		goto cleanup;
	}

	/* Create the keys */

	if (form->s->keys == 0 || primary_key_no == -1) {
		/* Create an index which is used as the clustered index;
		order the rows by their row id which is internally generated
		by InnoDB */

		error = create_clustered_index_when_no_primary(
			trx, flags, norm_name);
		if (error) {
			goto cleanup;
		}
	}

	if (primary_key_no != -1) {
		/* In InnoDB the clustered index must always be created
		first */
		if ((error = create_index(trx, form, flags, norm_name,
					  (uint) primary_key_no))) {
			goto cleanup;
		}
	}

	/* Create the ancillary tables that are common to all FTS indexes on
	this table. */
	if (flags2 & DICT_TF2_FTS) {
		enum fts_doc_id_index_enum	ret;

		innobase_table = dict_table_open_on_name(
			norm_name, TRUE, FALSE, DICT_ERR_IGNORE_NONE);

		ut_a(innobase_table);

		/* Check whether there already exists FTS_DOC_ID_INDEX */
		ret = innobase_fts_check_doc_id_index_in_def(
			form->s->keys, form->s->key_info);

		switch (ret) {
		case FTS_INCORRECT_DOC_ID_INDEX:
			push_warning_printf(thd,
					    Sql_condition::WARN_LEVEL_WARN,
					    ER_WRONG_NAME_FOR_INDEX,
					    " InnoDB: Index name %s is reserved"
					    " for the unique index on"
					    " FTS_DOC_ID column for FTS"
					    " Document ID indexing"
					    " on table %s. Please check"
					    " the index definition to"
					    " make sure it is of correct"
					    " type\n",
					    FTS_DOC_ID_INDEX_NAME,
					    innobase_table->name);

			if (innobase_table->fts) {
				fts_free(innobase_table);
			}

			dict_table_close(innobase_table, TRUE, FALSE);
			my_error(ER_WRONG_NAME_FOR_INDEX, MYF(0),
				 FTS_DOC_ID_INDEX_NAME);
			error = -1;
			goto cleanup;
		case FTS_EXIST_DOC_ID_INDEX:
		case FTS_NOT_EXIST_DOC_ID_INDEX:
			break;
		}

		dberr_t	err = fts_create_common_tables(
			trx, innobase_table, norm_name,
			(ret == FTS_EXIST_DOC_ID_INDEX));

		error = convert_error_code_to_mysql(err, 0, NULL);

		dict_table_close(innobase_table, TRUE, FALSE);

		if (error) {
			goto cleanup;
		}
	}

	for (i = 0; i < form->s->keys; i++) {

		if (i != static_cast<uint>(primary_key_no)) {

			if ((error = create_index(trx, form, flags,
						  norm_name, i))) {
				goto cleanup;
			}
		}
	}

	stmt = innobase_get_stmt(thd, &stmt_len);

	if (stmt) {
		dberr_t	err = row_table_add_foreign_constraints(
			trx, stmt, stmt_len, norm_name,
			create_info->options & HA_LEX_CREATE_TMP_TABLE);

		switch (err) {

		case DB_PARENT_NO_INDEX:
			push_warning_printf(
				thd, Sql_condition::WARN_LEVEL_WARN,
				HA_ERR_CANNOT_ADD_FOREIGN,
				"Create table '%s' with foreign key constraint"
				" failed. There is no index in the referenced"
				" table where the referenced columns appear"
				" as the first columns.\n", norm_name);
			break;

		case DB_CHILD_NO_INDEX:
			push_warning_printf(
				thd, Sql_condition::WARN_LEVEL_WARN,
				HA_ERR_CANNOT_ADD_FOREIGN,
				"Create table '%s' with foreign key constraint"
				" failed. There is no index in the referencing"
				" table where referencing columns appear"
				" as the first columns.\n", norm_name);
			break;
		default:
			break;
		}

		error = convert_error_code_to_mysql(err, flags, NULL);

		if (error) {
			goto cleanup;
		}
	}
	/* Cache all the FTS indexes on this table in the FTS specific
	structure. They are used for FTS indexed column update handling. */
	if (flags2 & DICT_TF2_FTS) {
		fts_t*          fts = innobase_table->fts;

		ut_a(fts != NULL);

		dict_table_get_all_fts_indexes(innobase_table, fts->indexes);
	}

	innobase_commit_low(trx);

	row_mysql_unlock_data_dictionary(trx);

	/* Flush the log to reduce probability that the .frm files and
	the InnoDB data dictionary get out-of-sync if the user runs
	with innodb_flush_log_at_trx_commit = 0 */

	log_buffer_flush_to_disk();

	innobase_table = dict_table_open_on_name(
		norm_name, FALSE, FALSE, DICT_ERR_IGNORE_NONE);

	DBUG_ASSERT(innobase_table != 0);

	innobase_copy_frm_flags_from_create_info(innobase_table, create_info);

	dict_stats_update(innobase_table, DICT_STATS_EMPTY_TABLE);

	if (innobase_table) {
		/* We update the highest file format in the system table
		space, if this table has higher file format setting. */

		trx_sys_file_format_max_upgrade(
			(const char**) &innobase_file_format_max,
			dict_table_get_format(innobase_table));
	}

	/* Load server stopword into FTS cache */
	if (flags2 & DICT_TF2_FTS) {
		if (!innobase_fts_load_stopword(innobase_table, NULL, thd)) {
			dict_table_close(innobase_table, FALSE, FALSE);
			srv_active_wake_master_thread();
			trx_free_for_mysql(trx);
			DBUG_RETURN(-1);
		}
	}

	/* Note: We can't call update_thd() as prebuilt will not be
	setup at this stage and so we use thd. */

	/* We need to copy the AUTOINC value from the old table if
	this is an ALTER|OPTIMIZE TABLE or CREATE INDEX because CREATE INDEX
	does a table copy too. If query was one of :

		CREATE TABLE ...AUTO_INCREMENT = x; or
		ALTER TABLE...AUTO_INCREMENT = x;   or
		OPTIMIZE TABLE t; or
		CREATE INDEX x on t(...);

	Find out a table definition from the dictionary and get
	the current value of the auto increment field. Set a new
	value to the auto increment field if the value is greater
	than the maximum value in the column. */

	if (((create_info->used_fields & HA_CREATE_USED_AUTO)
	    || thd_sql_command(thd) == SQLCOM_ALTER_TABLE
	    || thd_sql_command(thd) == SQLCOM_OPTIMIZE
	    || thd_sql_command(thd) == SQLCOM_CREATE_INDEX)
	    && create_info->auto_increment_value > 0) {

		auto_inc_value = create_info->auto_increment_value;

		dict_table_autoinc_lock(innobase_table);
		dict_table_autoinc_initialize(innobase_table, auto_inc_value);
		dict_table_autoinc_unlock(innobase_table);
	}

	dict_table_close(innobase_table, FALSE, FALSE);

	/* Tell the InnoDB server that there might be work for
	utility threads: */

	srv_active_wake_master_thread();

	trx_free_for_mysql(trx);

	DBUG_RETURN(0);

cleanup:
	trx_rollback_for_mysql(trx);

	row_mysql_unlock_data_dictionary(trx);

	trx_free_for_mysql(trx);

	DBUG_RETURN(error);
}

/*****************************************************************//**
Discards or imports an InnoDB tablespace.
@return	0 == success, -1 == error */
UNIV_INTERN
int
ha_innobase::discard_or_import_tablespace(
/*======================================*/
	my_bool discard)	/*!< in: TRUE if discard, else import */
{
	dberr_t		err;
	dict_table_t*	dict_table;

	DBUG_ENTER("ha_innobase::discard_or_import_tablespace");

	ut_a(prebuilt->trx);
	ut_a(prebuilt->trx->magic_n == TRX_MAGIC_N);
	ut_a(prebuilt->trx == thd_to_trx(ha_thd()));

	if (srv_read_only_mode) {
		DBUG_RETURN(HA_ERR_TABLE_READONLY);
	}

	dict_table = prebuilt->table;

	if (dict_table->space == TRX_SYS_SPACE) {

		ib_senderrf(
			prebuilt->trx->mysql_thd, IB_LOG_LEVEL_ERROR,
			ER_TABLE_IN_SYSTEM_TABLESPACE,
			table->s->table_name.str);

		DBUG_RETURN(HA_ERR_TABLE_NEEDS_UPGRADE);
	}

	trx_start_if_not_started(prebuilt->trx);

	/* In case MySQL calls this in the middle of a SELECT query, release
	possible adaptive hash latch to avoid deadlocks of threads. */
	trx_search_latch_release_if_reserved(prebuilt->trx);

	/* Obtain an exclusive lock on the table. */
	err = row_mysql_lock_table(
		prebuilt->trx, dict_table, LOCK_X,
		discard ? "setting table lock for DISCARD TABLESPACE"
			: "setting table lock for IMPORT TABLESPACE");

	if (err != DB_SUCCESS) {
		/* unable to lock the table: do nothing */
	} else if (discard) {

		/* Discarding an already discarded tablespace should be an
		idempotent operation. Also, if the .ibd file is missing the
		user may want to set the DISCARD flag in order to IMPORT
		a new tablespace. */

		if (dict_table->ibd_file_missing) {
			ib_senderrf(
				prebuilt->trx->mysql_thd,
				IB_LOG_LEVEL_WARN, ER_TABLESPACE_MISSING,
				table->s->table_name.str);
		}

		err = row_discard_tablespace_for_mysql(
			dict_table->name, prebuilt->trx);

	} else if (!dict_table->ibd_file_missing) {
		/* Commit the transaction in order to
		release the table lock. */
		trx_commit_for_mysql(prebuilt->trx);

		ib_senderrf(
			prebuilt->trx->mysql_thd, IB_LOG_LEVEL_ERROR,
			ER_TABLESPACE_EXISTS, table->s->table_name.str);

		DBUG_RETURN(HA_ERR_TABLE_EXIST);
	} else {
		err = row_import_for_mysql(dict_table, prebuilt);

		if (err == DB_SUCCESS) {

			if (table->found_next_number_field) {
				dict_table_autoinc_lock(dict_table);
				innobase_initialize_autoinc();
				dict_table_autoinc_unlock(dict_table);
			}

			info(HA_STATUS_TIME
			     | HA_STATUS_CONST
			     | HA_STATUS_VARIABLE
			     | HA_STATUS_AUTO);
		}
	}

	/* Commit the transaction in order to release the table lock. */
	trx_commit_for_mysql(prebuilt->trx);

	DBUG_RETURN(convert_error_code_to_mysql(err, dict_table->flags, NULL));
}

/*****************************************************************//**
Deletes all rows of an InnoDB table.
@return	error number */
UNIV_INTERN
int
ha_innobase::truncate()
/*===================*/
{
	dberr_t		err;
	int		error;

	DBUG_ENTER("ha_innobase::truncate");

	if (srv_read_only_mode) {
		DBUG_RETURN(HA_ERR_TABLE_READONLY);
	}

	/* Get the transaction associated with the current thd, or create one
	if not yet created, and update prebuilt->trx */

	update_thd(ha_thd());

	if (!trx_is_started(prebuilt->trx)) {
		++prebuilt->trx->will_lock;
	}
	/* Truncate the table in InnoDB */

	err = row_truncate_table_for_mysql(prebuilt->table, prebuilt->trx);

	switch (err) {

	case DB_TABLESPACE_DELETED:
	case DB_TABLESPACE_NOT_FOUND:
		ib_senderrf(
			prebuilt->trx->mysql_thd, IB_LOG_LEVEL_ERROR,
			(err == DB_TABLESPACE_DELETED ?
			ER_TABLESPACE_DISCARDED : ER_TABLESPACE_MISSING),
			table->s->table_name.str);
		table->status = STATUS_NOT_FOUND;
		error = HA_ERR_NO_SUCH_TABLE;
		break;

	default:
		error = convert_error_code_to_mysql(
			err, prebuilt->table->flags,
			prebuilt->trx->mysql_thd);
		table->status = STATUS_NOT_FOUND;
		break;
	}
	DBUG_RETURN(error);
}

/*****************************************************************//**
Drops a table from an InnoDB database. Before calling this function,
MySQL calls innobase_commit to commit the transaction of the current user.
Then the current user cannot have locks set on the table. Drop table
operation inside InnoDB will remove all locks any user has on the table
inside InnoDB.
@return	error number */
UNIV_INTERN
int
ha_innobase::delete_table(
/*======================*/
	const char*	name)	/*!< in: table name */
{
	ulint	name_len;
	dberr_t	err;
	trx_t*	parent_trx;
	trx_t*	trx;
	THD*	thd = ha_thd();
	char	norm_name[FN_REFLEN];

	DBUG_ENTER("ha_innobase::delete_table");

	DBUG_EXECUTE_IF(
		"test_normalize_table_name_low",
		test_normalize_table_name_low();
	);
	DBUG_EXECUTE_IF(
		"test_ut_format_name",
		test_ut_format_name();
	);

	/* Strangely, MySQL passes the table name without the '.frm'
	extension, in contrast to ::create */
	normalize_table_name(norm_name, name);

	if (srv_read_only_mode) {
		DBUG_RETURN(HA_ERR_TABLE_READONLY);
	} else if (IS_MAGIC_TABLE_AND_USER_DENIED_ACCESS(norm_name, thd)) {
		DBUG_RETURN(HA_ERR_GENERIC);
	}

	parent_trx = check_trx_exists(thd);

	/* In case MySQL calls this in the middle of a SELECT query, release
	possible adaptive hash latch to avoid deadlocks of threads */

	trx_search_latch_release_if_reserved(parent_trx);

	trx = innobase_trx_allocate(thd);

	name_len = strlen(name);

	ut_a(name_len < 1000);

	/* Either the transaction is already flagged as a locking transaction
	or it hasn't been started yet. */

	ut_a(!trx_is_started(trx) || trx->will_lock > 0);

	/* We are doing a DDL operation. */
	++trx->will_lock;
	trx->ddl = true;

	/* Drop the table in InnoDB */
	err = row_drop_table_for_mysql(
		norm_name, trx, thd_sql_command(thd) == SQLCOM_DROP_DB);


	if (err == DB_TABLE_NOT_FOUND
	    && innobase_get_lower_case_table_names() == 1) {
		char*	is_part = NULL;
#ifdef __WIN__
		is_part = strstr(norm_name, "#p#");
#else
		is_part = strstr(norm_name, "#P#");
#endif /* __WIN__ */

		if (is_part) {
			char	par_case_name[FN_REFLEN];

#ifndef __WIN__
			/* Check for the table using lower
			case name, including the partition
			separator "P" */
			strcpy(par_case_name, norm_name);
			innobase_casedn_str(par_case_name);
#else
			/* On Windows platfrom, check
			whether there exists table name in
			system table whose name is
			not being normalized to lower case */
			normalize_table_name_low(
				par_case_name, name, FALSE);
#endif
			err = row_drop_table_for_mysql(
				par_case_name, trx,
				thd_sql_command(thd) == SQLCOM_DROP_DB);
		}
	}

	/* Flush the log to reduce probability that the .frm files and
	the InnoDB data dictionary get out-of-sync if the user runs
	with innodb_flush_log_at_trx_commit = 0 */

	log_buffer_flush_to_disk();

	/* Tell the InnoDB server that there might be work for
	utility threads: */

	srv_active_wake_master_thread();

	innobase_commit_low(trx);

	trx_free_for_mysql(trx);

	DBUG_RETURN(convert_error_code_to_mysql(err, 0, NULL));
}

/*****************************************************************//**
Removes all tables in the named database inside InnoDB. */
static
void
innobase_drop_database(
/*===================*/
	handlerton*	hton,	/*!< in: handlerton of Innodb */
	char*		path)	/*!< in: database path; inside InnoDB the name
				of the last directory in the path is used as
				the database name: for example, in
				'mysql/data/test' the database name is 'test' */
{
	ulint	len		= 0;
	trx_t*	trx;
	char*	ptr;
	char*	namebuf;
	THD*	thd		= current_thd;

	/* Get the transaction associated with the current thd, or create one
	if not yet created */

	DBUG_ASSERT(hton == innodb_hton_ptr);

	if (srv_read_only_mode) {
		return;
	}

	/* In the Windows plugin, thd = current_thd is always NULL */
	if (thd) {
		trx_t*	parent_trx = check_trx_exists(thd);

		/* In case MySQL calls this in the middle of a SELECT
		query, release possible adaptive hash latch to avoid
		deadlocks of threads */

		trx_search_latch_release_if_reserved(parent_trx);
	}

	ptr = strend(path) - 2;

	while (ptr >= path && *ptr != '\\' && *ptr != '/') {
		ptr--;
		len++;
	}

	ptr++;
	namebuf = (char*) my_malloc((uint) len + 2, MYF(0));

	memcpy(namebuf, ptr, len);
	namebuf[len] = '/';
	namebuf[len + 1] = '\0';
#ifdef	__WIN__
	innobase_casedn_str(namebuf);
#endif
	trx = innobase_trx_allocate(thd);

	/* Either the transaction is already flagged as a locking transaction
	or it hasn't been started yet. */

	ut_a(!trx_is_started(trx) || trx->will_lock > 0);

	/* We are doing a DDL operation. */
	++trx->will_lock;

	row_drop_database_for_mysql(namebuf, trx);

	my_free(namebuf);

	/* Flush the log to reduce probability that the .frm files and
	the InnoDB data dictionary get out-of-sync if the user runs
	with innodb_flush_log_at_trx_commit = 0 */

	log_buffer_flush_to_disk();

	/* Tell the InnoDB server that there might be work for
	utility threads: */

	srv_active_wake_master_thread();

	innobase_commit_low(trx);
	trx_free_for_mysql(trx);
}

/*********************************************************************//**
Renames an InnoDB table.
@return DB_SUCCESS or error code */
static __attribute__((nonnull, warn_unused_result))
dberr_t
innobase_rename_table(
/*==================*/
	trx_t*		trx,	/*!< in: transaction */
	const char*	from,	/*!< in: old name of the table */
	const char*	to)	/*!< in: new name of the table */
{
	dberr_t	error;
	char	norm_to[FN_REFLEN];
	char	norm_from[FN_REFLEN];

	DBUG_ENTER("innobase_rename_table");
	DBUG_ASSERT(trx_get_dict_operation(trx) == TRX_DICT_OP_INDEX);

	ut_ad(!srv_read_only_mode);

	normalize_table_name(norm_to, to);
	normalize_table_name(norm_from, from);

	DEBUG_SYNC_C("innodb_rename_table_ready");

	/* Serialize data dictionary operations with dictionary mutex:
	no deadlocks can occur then in these operations */

	row_mysql_lock_data_dictionary(trx);

	/* Transaction must be flagged as a locking transaction or it hasn't
	been started yet. */

	ut_a(trx->will_lock > 0);

	error = row_rename_table_for_mysql(
		norm_from, norm_to, trx, TRUE);

	if (error != DB_SUCCESS) {
		if (error == DB_TABLE_NOT_FOUND
		    && innobase_get_lower_case_table_names() == 1) {
			char*	is_part = NULL;
#ifdef __WIN__
			is_part = strstr(norm_from, "#p#");
#else
			is_part = strstr(norm_from, "#P#");
#endif /* __WIN__ */

			if (is_part) {
				char	par_case_name[FN_REFLEN];
#ifndef __WIN__
				/* Check for the table using lower
				case name, including the partition
				separator "P" */
				strcpy(par_case_name, norm_from);
				innobase_casedn_str(par_case_name);
#else
				/* On Windows platfrom, check
				whether there exists table name in
				system table whose name is
				not being normalized to lower case */
				normalize_table_name_low(
					par_case_name, from, FALSE);
#endif
				error = row_rename_table_for_mysql(
					par_case_name, norm_to, trx, TRUE);
			}
		}

		if (error != DB_SUCCESS) {
			if (!srv_read_only_mode) {
				FILE* ef = dict_foreign_err_file;

				fputs("InnoDB: Renaming table ", ef);
				ut_print_name(ef, trx, TRUE, norm_from);
				fputs(" to ", ef);
				ut_print_name(ef, trx, TRUE, norm_to);
				fputs(" failed!\n", ef);
			}
		} else {
#ifndef __WIN__
			sql_print_warning("Rename partition table %s "
					  "succeeds after converting to lower "
					  "case. The table may have "
					  "been moved from a case "
					  "in-sensitive file system.\n",
					  norm_from);
#else
			sql_print_warning("Rename partition table %s "
					  "succeeds after skipping the step to "
					  "lower case the table name. "
					  "The table may have been "
					  "moved from a case sensitive "
					  "file system.\n",
					  norm_from);
#endif /* __WIN__ */
		}
	}

	row_mysql_unlock_data_dictionary(trx);

	/* Flush the log to reduce probability that the .frm
	files and the InnoDB data dictionary get out-of-sync
	if the user runs with innodb_flush_log_at_trx_commit = 0 */

	log_buffer_flush_to_disk();

	DBUG_RETURN(error);
}

/*********************************************************************//**
Renames an InnoDB table.
@return	0 or error code */
UNIV_INTERN
int
ha_innobase::rename_table(
/*======================*/
	const char*	from,	/*!< in: old name of the table */
	const char*	to)	/*!< in: new name of the table */
{
	trx_t*	trx;
	dberr_t	error;
	trx_t*	parent_trx;
	THD*	thd		= ha_thd();

	DBUG_ENTER("ha_innobase::rename_table");

	if (srv_read_only_mode) {
		ib_senderrf(thd, IB_LOG_LEVEL_WARN, ER_READ_ONLY_MODE);
		DBUG_RETURN(HA_ERR_TABLE_READONLY);
	}

	/* Get the transaction associated with the current thd, or create one
	if not yet created */

	parent_trx = check_trx_exists(thd);

	/* In case MySQL calls this in the middle of a SELECT query, release
	possible adaptive hash latch to avoid deadlocks of threads */

	trx_search_latch_release_if_reserved(parent_trx);

	trx = innobase_trx_allocate(thd);

	/* We are doing a DDL operation. */
	++trx->will_lock;
	trx_set_dict_operation(trx, TRX_DICT_OP_INDEX);

	error = innobase_rename_table(trx, from, to);

	DEBUG_SYNC(thd, "after_innobase_rename_table");

	/* Tell the InnoDB server that there might be work for
	utility threads: */

	srv_active_wake_master_thread();

	innobase_commit_low(trx);
	trx_free_for_mysql(trx);

	if (error == DB_SUCCESS) {
		char	norm_from[MAX_FULL_NAME_LEN];
		char	norm_to[MAX_FULL_NAME_LEN];
		char	errstr[512];
		dberr_t	ret;

		normalize_table_name(norm_from, from);
		normalize_table_name(norm_to, to);

		ret = dict_stats_rename_table(norm_from, norm_to,
					      errstr, sizeof(errstr));

		if (ret != DB_SUCCESS) {
			ut_print_timestamp(stderr);
			fprintf(stderr, " InnoDB: %s\n", errstr);

			push_warning(thd, Sql_condition::WARN_LEVEL_WARN,
				     ER_LOCK_WAIT_TIMEOUT, errstr);
		}
	}

	/* Add a special case to handle the Duplicated Key error
	and return DB_ERROR instead.
	This is to avoid a possible SIGSEGV error from mysql error
	handling code. Currently, mysql handles the Duplicated Key
	error by re-entering the storage layer and getting dup key
	info by calling get_dup_key(). This operation requires a valid
	table handle ('row_prebuilt_t' structure) which could no
	longer be available in the error handling stage. The suggested
	solution is to report a 'table exists' error message (since
	the dup key error here is due to an existing table whose name
	is the one we are trying to rename to) and return the generic
	error code. */
	if (error == DB_DUPLICATE_KEY) {
		my_error(ER_TABLE_EXISTS_ERROR, MYF(0), to);

		error = DB_ERROR;
	}

	DBUG_RETURN(convert_error_code_to_mysql(error, 0, NULL));
}

/*********************************************************************//**
Estimates the number of index records in a range.
@return	estimated number of rows */
UNIV_INTERN
ha_rows
ha_innobase::records_in_range(
/*==========================*/
	uint			keynr,		/*!< in: index number */
	key_range		*min_key,	/*!< in: start key value of the
						range, may also be 0 */
	key_range		*max_key)	/*!< in: range end key val, may
						also be 0 */
{
	KEY*		key;
	dict_index_t*	index;
	dtuple_t*	range_start;
	dtuple_t*	range_end;
	ib_int64_t	n_rows;
	ulint		mode1;
	ulint		mode2;
	mem_heap_t*	heap;

	DBUG_ENTER("records_in_range");

	ut_a(prebuilt->trx == thd_to_trx(ha_thd()));

	prebuilt->trx->op_info = (char*)"estimating records in index range";

	/* In case MySQL calls this in the middle of a SELECT query, release
	possible adaptive hash latch to avoid deadlocks of threads */

	trx_search_latch_release_if_reserved(prebuilt->trx);

	active_index = keynr;

	key = table->key_info + active_index;

	index = innobase_get_index(keynr);

	/* There exists possibility of not being able to find requested
	index due to inconsistency between MySQL and InoDB dictionary info.
	Necessary message should have been printed in innobase_get_index() */
	if (UNIV_UNLIKELY(!index)) {
		n_rows = HA_POS_ERROR;
		goto func_exit;
	}
	if (dict_index_is_corrupted(index)) {
		n_rows = HA_ERR_INDEX_CORRUPT;
		goto func_exit;
	}
	if (UNIV_UNLIKELY(!row_merge_is_index_usable(prebuilt->trx, index))) {
		n_rows = HA_ERR_TABLE_DEF_CHANGED;
		goto func_exit;
	}

	heap = mem_heap_create(2 * (key->actual_key_parts * sizeof(dfield_t)
				    + sizeof(dtuple_t)));

	range_start = dtuple_create(heap, key->actual_key_parts);
	dict_index_copy_types(range_start, index, key->actual_key_parts);

	range_end = dtuple_create(heap, key->actual_key_parts);
	dict_index_copy_types(range_end, index, key->actual_key_parts);

	row_sel_convert_mysql_key_to_innobase(
				range_start,
				srch_key_val1, sizeof(srch_key_val1),
				index,
				(byte*) (min_key ? min_key->key :
					 (const uchar*) 0),
				(ulint) (min_key ? min_key->length : 0),
				prebuilt->trx);
	DBUG_ASSERT(min_key
		    ? range_start->n_fields > 0
		    : range_start->n_fields == 0);

	row_sel_convert_mysql_key_to_innobase(
				range_end,
				srch_key_val2, sizeof(srch_key_val2),
				index,
				(byte*) (max_key ? max_key->key :
					 (const uchar*) 0),
				(ulint) (max_key ? max_key->length : 0),
				prebuilt->trx);
	DBUG_ASSERT(max_key
		    ? range_end->n_fields > 0
		    : range_end->n_fields == 0);

	mode1 = convert_search_mode_to_innobase(min_key ? min_key->flag :
						HA_READ_KEY_EXACT);
	mode2 = convert_search_mode_to_innobase(max_key ? max_key->flag :
						HA_READ_KEY_EXACT);

	if (mode1 != PAGE_CUR_UNSUPP && mode2 != PAGE_CUR_UNSUPP) {

		n_rows = btr_estimate_n_rows_in_range(index, range_start,
						      mode1, range_end,
						      mode2);
	} else {

		n_rows = HA_POS_ERROR;
	}

	mem_heap_free(heap);

func_exit:

	prebuilt->trx->op_info = (char*)"";

	/* The MySQL optimizer seems to believe an estimate of 0 rows is
	always accurate and may return the result 'Empty set' based on that.
	The accuracy is not guaranteed, and even if it were, for a locking
	read we should anyway perform the search to set the next-key lock.
	Add 1 to the value to make sure MySQL does not make the assumption! */

	if (n_rows == 0) {
		n_rows = 1;
	}

	DBUG_RETURN((ha_rows) n_rows);
}

/*********************************************************************//**
Gives an UPPER BOUND to the number of rows in a table. This is used in
filesort.cc.
@return	upper bound of rows */
UNIV_INTERN
ha_rows
ha_innobase::estimate_rows_upper_bound()
/*====================================*/
{
	const dict_index_t*	index;
	ulonglong		estimate;
	ulonglong		local_data_file_length;
	ulint			stat_n_leaf_pages;

	DBUG_ENTER("estimate_rows_upper_bound");

	/* We do not know if MySQL can call this function before calling
	external_lock(). To be safe, update the thd of the current table
	handle. */

	update_thd(ha_thd());

	prebuilt->trx->op_info = "calculating upper bound for table rows";

	/* In case MySQL calls this in the middle of a SELECT query, release
	possible adaptive hash latch to avoid deadlocks of threads */

	trx_search_latch_release_if_reserved(prebuilt->trx);

	index = dict_table_get_first_index(prebuilt->table);

	stat_n_leaf_pages = index->stat_n_leaf_pages;

	ut_a(stat_n_leaf_pages > 0);

	local_data_file_length =
		((ulonglong) stat_n_leaf_pages) * UNIV_PAGE_SIZE;

	/* Calculate a minimum length for a clustered index record and from
	that an upper bound for the number of rows. Since we only calculate
	new statistics in row0mysql.cc when a table has grown by a threshold
	factor, we must add a safety factor 2 in front of the formula below. */

	estimate = 2 * local_data_file_length
		/ dict_index_calc_min_rec_len(index);

	prebuilt->trx->op_info = "";

	DBUG_RETURN((ha_rows) estimate);
}

/*********************************************************************//**
How many seeks it will take to read through the table. This is to be
comparable to the number returned by records_in_range so that we can
decide if we should scan the table or use keys.
@return	estimated time measured in disk seeks */
UNIV_INTERN
double
ha_innobase::scan_time()
/*====================*/
{
	/* Since MySQL seems to favor table scans too much over index
	searches, we pretend that a sequential read takes the same time
	as a random disk read, that is, we do not divide the following
	by 10, which would be physically realistic. */

	/* The locking below is disabled for performance reasons. Without
	it we could end up returning uninitialized value to the caller,
	which in the worst case could make some query plan go bogus or
	issue a Valgrind warning. */
#if 0
	/* avoid potential lock order violation with dict_table_stats_lock()
	below */
	update_thd(ha_thd());
	trx_search_latch_release_if_reserved(prebuilt->trx);
#endif

	ulint	stat_clustered_index_size;

#if 0
	dict_table_stats_lock(prebuilt->table, RW_S_LATCH);
#endif

	ut_a(prebuilt->table->stat_initialized);

	stat_clustered_index_size = prebuilt->table->stat_clustered_index_size;

#if 0
	dict_table_stats_unlock(prebuilt->table, RW_S_LATCH);
#endif

	return((double) stat_clustered_index_size);
}

/******************************************************************//**
Calculate the time it takes to read a set of ranges through an index
This enables us to optimise reads for clustered indexes.
@return	estimated time measured in disk seeks */
UNIV_INTERN
double
ha_innobase::read_time(
/*===================*/
	uint	index,	/*!< in: key number */
	uint	ranges,	/*!< in: how many ranges */
	ha_rows rows)	/*!< in: estimated number of rows in the ranges */
{
	ha_rows total_rows;
	double	time_for_scan;

	if (index != table->s->primary_key) {
		/* Not clustered */
		return(handler::read_time(index, ranges, rows));
	}

	if (rows <= 2) {

		return((double) rows);
	}

	/* Assume that the read time is proportional to the scan time for all
	rows + at most one seek per range. */

	time_for_scan = scan_time();

	if ((total_rows = estimate_rows_upper_bound()) < rows) {

		return(time_for_scan);
	}

	return(ranges + (double) rows / (double) total_rows * time_for_scan);
}

/******************************************************************//**
Return the size of the InnoDB memory buffer. */
UNIV_INTERN
longlong
ha_innobase::get_memory_buffer_size() const
/*=======================================*/
{
	return(innobase_buffer_pool_size);
}

/*********************************************************************//**
Calculates the key number used inside MySQL for an Innobase index. We will
first check the "index translation table" for a match of the index to get
the index number. If there does not exist an "index translation table",
or not able to find the index in the translation table, then we will fall back
to the traditional way of looping through dict_index_t list to find a
match. In this case, we have to take into account if we generated a
default clustered index for the table
@return the key number used inside MySQL */
static
int
innobase_get_mysql_key_number_for_index(
/*====================================*/
	INNOBASE_SHARE*		share,	/*!< in: share structure for index
					translation table. */
	const TABLE*		table,	/*!< in: table in MySQL data
					dictionary */
	dict_table_t*		ib_table,/*!< in: table in Innodb data
					dictionary */
	const dict_index_t*	index)	/*!< in: index */
{
	const dict_index_t*	ind;
	unsigned int		i;

 	ut_a(index);

	/* If index does not belong to the table object of share structure
	(ib_table comes from the share structure) search the index->table
	object instead */
	if (index->table != ib_table) {
		i = 0;
		ind = dict_table_get_first_index(index->table);

		while (index != ind) {
			ind = dict_table_get_next_index(ind);
			i++;
		}

		if (row_table_got_default_clust_index(index->table)) {
			ut_a(i > 0);
			i--;
		}

		return(i);
	}

	/* If index translation table exists, we will first check
	the index through index translation table for a match. */
	if (share->idx_trans_tbl.index_mapping) {
		for (i = 0; i < share->idx_trans_tbl.index_count; i++) {
			if (share->idx_trans_tbl.index_mapping[i] == index) {
				return(i);
			}
		}

		/* Print an error message if we cannot find the index
		in the "index translation table". */
		if (*index->name != TEMP_INDEX_PREFIX) {
			sql_print_error("Cannot find index %s in InnoDB index "
					"translation table.", index->name);
		}
	}

	/* If we do not have an "index translation table", or not able
	to find the index in the translation table, we'll directly find
	matching index with information from mysql TABLE structure and
	InnoDB dict_index_t list */
	for (i = 0; i < table->s->keys; i++) {
		ind = dict_table_get_index_on_name(
			ib_table, table->key_info[i].name);

		if (index == ind) {
			return(i);
		}
	}

	/* Loop through each index of the table and lock them */
	for (ind = dict_table_get_first_index(ib_table);
	     ind != NULL;
	     ind = dict_table_get_next_index(ind)) {
		if (index == ind) {
			/* Temp index is internal to InnoDB, that is
			not present in the MySQL index list, so no
			need to print such mismatch warning. */
			if (*(index->name) != TEMP_INDEX_PREFIX) {
				sql_print_warning(
					"Find index %s in InnoDB index list "
					"but not its MySQL index number "
					"It could be an InnoDB internal index.",
					index->name);
			}
			return(-1);
		}
	}

	ut_error;

	return(-1);
}

/*********************************************************************//**
Calculate Record Per Key value. Need to exclude the NULL value if
innodb_stats_method is set to "nulls_ignored"
@return estimated record per key value */
static
ha_rows
innodb_rec_per_key(
/*===============*/
	dict_index_t*	index,		/*!< in: dict_index_t structure */
	ulint		i,		/*!< in: the column we are
					calculating rec per key */
	ha_rows		records)	/*!< in: estimated total records */
{
	ha_rows		rec_per_key;
	ib_uint64_t	n_diff;

	ut_a(index->table->stat_initialized);

	ut_ad(i < dict_index_get_n_unique(index));

	n_diff = index->stat_n_diff_key_vals[i];

	if (n_diff == 0) {

		rec_per_key = records;
	} else if (srv_innodb_stats_method == SRV_STATS_NULLS_IGNORED) {
		ib_uint64_t	n_null;
		ib_uint64_t	n_non_null;

		n_non_null = index->stat_n_non_null_key_vals[i];

		/* In theory, index->stat_n_non_null_key_vals[i]
		should always be less than the number of records.
		Since this is statistics value, the value could
		have slight discrepancy. But we will make sure
		the number of null values is not a negative number. */
		if (records < n_non_null) {
			n_null = 0;
		} else {
			n_null = records - n_non_null;
		}

		/* If the number of NULL values is the same as or
		large than that of the distinct values, we could
		consider that the table consists mostly of NULL value.
		Set rec_per_key to 1. */
		if (n_diff <= n_null) {
			rec_per_key = 1;
		} else {
			/* Need to exclude rows with NULL values from
			rec_per_key calculation */
			rec_per_key = (ha_rows)
				((records - n_null) / (n_diff - n_null));
		}
	} else {
		DEBUG_SYNC_C("after_checking_for_0");
		rec_per_key = (ha_rows) (records / n_diff);
	}

	return(rec_per_key);
}

/*********************************************************************//**
Returns statistics information of the table to the MySQL interpreter,
in various fields of the handle object.
@return HA_ERR_* error code or 0 */
UNIV_INTERN
int
ha_innobase::info_low(
/*==================*/
	uint	flag,	/*!< in: what information is requested */
	bool	is_analyze)
{
	dict_table_t*	ib_table;
	ha_rows		rec_per_key;
	ib_uint64_t	n_rows;
	char		path[FN_REFLEN];
	os_file_stat_t	stat_info;

	DBUG_ENTER("info");

	/* If we are forcing recovery at a high level, we will suppress
	statistics calculation on tables, because that may crash the
	server if an index is badly corrupted. */

	/* We do not know if MySQL can call this function before calling
	external_lock(). To be safe, update the thd of the current table
	handle. */

	update_thd(ha_thd());

	/* In case MySQL calls this in the middle of a SELECT query, release
	possible adaptive hash latch to avoid deadlocks of threads */

	prebuilt->trx->op_info = (char*)"returning various info to MySQL";

	trx_search_latch_release_if_reserved(prebuilt->trx);

	ib_table = prebuilt->table;
	DBUG_ASSERT(ib_table->n_ref_count > 0);

	if (flag & HA_STATUS_TIME) {
		if (is_analyze || innobase_stats_on_metadata) {

			dict_stats_upd_option_t	opt;
			dberr_t			ret;

			prebuilt->trx->op_info = "updating table statistics";

			if (dict_stats_is_persistent_enabled(ib_table)) {

				ut_ad(!srv_read_only_mode);

				if (is_analyze) {
					opt = DICT_STATS_RECALC_PERSISTENT;
				} else {
					/* This is e.g. 'SHOW INDEXES', fetch
					the persistent stats from disk. */
					opt = DICT_STATS_FETCH_ONLY_IF_NOT_IN_MEMORY;
				}
			} else {
				opt = DICT_STATS_RECALC_TRANSIENT;
			}

			ut_ad(!mutex_own(&dict_sys->mutex));
			ret = dict_stats_update(ib_table, opt);

			if (ret != DB_SUCCESS) {
				prebuilt->trx->op_info = "";
				DBUG_RETURN(HA_ERR_GENERIC);
			}

			prebuilt->trx->op_info =
				"returning various info to MySQL";
		}

		my_snprintf(path, sizeof(path), "%s/%s%s",
			    mysql_data_home, ib_table->name, reg_ext);

		unpack_filename(path,path);

		/* Note that we do not know the access time of the table,
		nor the CHECK TABLE time, nor the UPDATE or INSERT time. */

		if (os_file_get_status(path, &stat_info, false) == DB_SUCCESS) {
			stats.create_time = (ulong) stat_info.ctime;
		}
	}

	if (flag & HA_STATUS_VARIABLE) {

		ulint	page_size;
		ulint	stat_clustered_index_size;
		ulint	stat_sum_of_other_index_sizes;

		if (!(flag & HA_STATUS_NO_LOCK)) {
			dict_table_stats_lock(ib_table, RW_S_LATCH);
		}

		ut_a(ib_table->stat_initialized);

		n_rows = ib_table->stat_n_rows;

		stat_clustered_index_size
			= ib_table->stat_clustered_index_size;

		stat_sum_of_other_index_sizes
			= ib_table->stat_sum_of_other_index_sizes;

		if (!(flag & HA_STATUS_NO_LOCK)) {
			dict_table_stats_unlock(ib_table, RW_S_LATCH);
		}

		/*
		The MySQL optimizer seems to assume in a left join that n_rows
		is an accurate estimate if it is zero. Of course, it is not,
		since we do not have any locks on the rows yet at this phase.
		Since SHOW TABLE STATUS seems to call this function with the
		HA_STATUS_TIME flag set, while the left join optimizer does not
		set that flag, we add one to a zero value if the flag is not
		set. That way SHOW TABLE STATUS will show the best estimate,
		while the optimizer never sees the table empty. */

		if (n_rows == 0 && !(flag & HA_STATUS_TIME)) {
			n_rows++;
		}

		/* Fix bug#40386: Not flushing query cache after truncate.
		n_rows can not be 0 unless the table is empty, set to 1
		instead. The original problem of bug#29507 is actually
		fixed in the server code. */
		if (thd_sql_command(user_thd) == SQLCOM_TRUNCATE) {

			n_rows = 1;

			/* We need to reset the prebuilt value too, otherwise
			checks for values greater than the last value written
			to the table will fail and the autoinc counter will
			not be updated. This will force write_row() into
			attempting an update of the table's AUTOINC counter. */

			prebuilt->autoinc_last_value = 0;
		}

		page_size = dict_table_zip_size(ib_table);
		if (page_size == 0) {
			page_size = UNIV_PAGE_SIZE;
		}

		stats.records = (ha_rows) n_rows;
		stats.deleted = 0;
		stats.data_file_length
			= ((ulonglong) stat_clustered_index_size)
			* page_size;
		stats.index_file_length
			= ((ulonglong) stat_sum_of_other_index_sizes)
			* page_size;

		/* Since fsp_get_available_space_in_free_extents() is
		acquiring latches inside InnoDB, we do not call it if we
		are asked by MySQL to avoid locking. Another reason to
		avoid the call is that it uses quite a lot of CPU.
		See Bug#38185. */
		if (flag & HA_STATUS_NO_LOCK
		    || !(flag & HA_STATUS_VARIABLE_EXTRA)) {
			/* We do not update delete_length if no
			locking is requested so the "old" value can
			remain. delete_length is initialized to 0 in
			the ha_statistics' constructor. Also we only
			need delete_length to be set when
			HA_STATUS_VARIABLE_EXTRA is set */
		} else if (UNIV_UNLIKELY
			   (srv_force_recovery >= SRV_FORCE_NO_IBUF_MERGE)) {
			/* Avoid accessing the tablespace if
			innodb_crash_recovery is set to a high value. */
			stats.delete_length = 0;
		} else {
			ullint	avail_space;

			avail_space = fsp_get_available_space_in_free_extents(
				ib_table->space);

			if (avail_space == ULLINT_UNDEFINED) {
				THD*	thd;
				char	errbuf[MYSYS_STRERROR_SIZE];

				thd = ha_thd();

				push_warning_printf(
					thd,
					Sql_condition::WARN_LEVEL_WARN,
					ER_CANT_GET_STAT,
					"InnoDB: Trying to get the free "
					"space for table %s but its "
					"tablespace has been discarded or "
					"the .ibd file is missing. Setting "
					"the free space to zero. "
					"(errno: %d - %s)",
					ib_table->name, errno,
					my_strerror(errbuf, sizeof(errbuf),
						    errno));

				stats.delete_length = 0;
			} else {
				stats.delete_length = avail_space * 1024;
			}
		}

		stats.check_time = 0;
		stats.mrr_length_per_rec = ref_length + sizeof(void*);

		if (stats.records == 0) {
			stats.mean_rec_length = 0;
		} else {
			stats.mean_rec_length = (ulong)
				(stats.data_file_length / stats.records);
		}
	}

	if (flag & HA_STATUS_CONST) {
		ulong	i;
		/* Verify the number of index in InnoDB and MySQL
		matches up. If prebuilt->clust_index_was_generated
		holds, InnoDB defines GEN_CLUST_INDEX internally */
		ulint	num_innodb_index = UT_LIST_GET_LEN(ib_table->indexes)
			- prebuilt->clust_index_was_generated;
		if (table->s->keys < num_innodb_index) {
			/* If there are too many indexes defined
			inside InnoDB, ignore those that are being
			created, because MySQL will only consider
			the fully built indexes here. */

			for (const dict_index_t* index
				     = UT_LIST_GET_FIRST(ib_table->indexes);
			     index != NULL;
			     index = UT_LIST_GET_NEXT(indexes, index)) {

				/* First, online index creation is
				completed inside InnoDB, and then
				MySQL attempts to upgrade the
				meta-data lock so that it can rebuild
				the .frm file. If we get here in that
				time frame, dict_index_is_online_ddl()
				would not hold and the index would
				still not be included in TABLE_SHARE. */
				if (*index->name == TEMP_INDEX_PREFIX) {
					num_innodb_index--;
				}
			}

			if (table->s->keys < num_innodb_index
			    && innobase_fts_check_doc_id_index(
				    ib_table, NULL, NULL)
			    == FTS_EXIST_DOC_ID_INDEX) {
				num_innodb_index--;
			}
		}

		if (table->s->keys != num_innodb_index) {
			sql_print_error("InnoDB: Table %s contains %lu "
					"indexes inside InnoDB, which "
					"is different from the number of "
					"indexes %u defined in the MySQL ",
					ib_table->name, num_innodb_index,
					table->s->keys);
		}

		if (!(flag & HA_STATUS_NO_LOCK)) {
			dict_table_stats_lock(ib_table, RW_S_LATCH);
		}

		ut_a(ib_table->stat_initialized);

		for (i = 0; i < table->s->keys; i++) {
			ulong	j;
			/* We could get index quickly through internal
			index mapping with the index translation table.
			The identity of index (match up index name with
			that of table->key_info[i]) is already verified in
			innobase_get_index().  */
			dict_index_t* index = innobase_get_index(i);

			if (index == NULL) {
				sql_print_error("Table %s contains fewer "
						"indexes inside InnoDB than "
						"are defined in the MySQL "
						".frm file. Have you mixed up "
						".frm files from different "
						"installations? See "
						REFMAN
						"innodb-troubleshooting.html\n",
						ib_table->name);
				break;
			}

			for (j = 0; j < table->key_info[i].actual_key_parts; j++) {

				if (table->key_info[i].flags & HA_FULLTEXT) {
					/* The whole concept has no validity
					for FTS indexes. */
					table->key_info[i].rec_per_key[j] = 1;
					continue;
				}

				if (j + 1 > index->n_uniq) {
					sql_print_error(
						"Index %s of %s has %lu columns"
					        " unique inside InnoDB, but "
						"MySQL is asking statistics for"
					        " %lu columns. Have you mixed "
						"up .frm files from different "
					       	"installations? "
						"See " REFMAN
						"innodb-troubleshooting.html\n",
						index->name,
						ib_table->name,
						(unsigned long)
						index->n_uniq, j + 1);
					break;
				}

				rec_per_key = innodb_rec_per_key(
					index, j, stats.records);

				/* Since MySQL seems to favor table scans
				too much over index searches, we pretend
				index selectivity is 2 times better than
				our estimate: */

				rec_per_key = rec_per_key / 2;

				if (rec_per_key == 0) {
					rec_per_key = 1;
				}

				table->key_info[i].rec_per_key[j] =
				  rec_per_key >= ~(ulong) 0 ? ~(ulong) 0 :
				  (ulong) rec_per_key;
			}
		}

		if (!(flag & HA_STATUS_NO_LOCK)) {
			dict_table_stats_unlock(ib_table, RW_S_LATCH);
		}
	}

	if (srv_force_recovery >= SRV_FORCE_NO_IBUF_MERGE) {

		goto func_exit;
	}

	if (flag & HA_STATUS_ERRKEY) {
		const dict_index_t*	err_index;

		ut_a(prebuilt->trx);
		ut_a(prebuilt->trx->magic_n == TRX_MAGIC_N);

		err_index = trx_get_error_info(prebuilt->trx);

		if (err_index) {
			errkey = innobase_get_mysql_key_number_for_index(
					share, table, ib_table, err_index);
		} else {
			errkey = (unsigned int) (
				(prebuilt->trx->error_key_num
				 == ULINT_UNDEFINED)
					? ~0
					: prebuilt->trx->error_key_num);
		}
	}

	if ((flag & HA_STATUS_AUTO) && table->found_next_number_field) {
		stats.auto_increment_value = innobase_peek_autoinc();
	}

func_exit:
	prebuilt->trx->op_info = (char*)"";

	DBUG_RETURN(0);
}

/*********************************************************************//**
Returns statistics information of the table to the MySQL interpreter,
in various fields of the handle object.
@return HA_ERR_* error code or 0 */
UNIV_INTERN
int
ha_innobase::info(
/*==============*/
	uint	flag)	/*!< in: what information is requested */
{
	return(this->info_low(flag, false /* not ANALYZE */));
}

/**********************************************************************//**
Updates index cardinalities of the table, based on random dives into
each index tree. This does NOT calculate exact statistics on the table.
@return	HA_ADMIN_* error code or HA_ADMIN_OK */
UNIV_INTERN
int
ha_innobase::analyze(
/*=================*/
	THD*		thd,		/*!< in: connection thread handle */
	HA_CHECK_OPT*	check_opt)	/*!< in: currently ignored */
{
	int	ret;

	/* Simply call this->info_low() with all the flags
	and request recalculation of the statistics */
	ret = this->info_low(
		HA_STATUS_TIME | HA_STATUS_CONST | HA_STATUS_VARIABLE,
		true /* this is ANALYZE */);

	if (ret != 0) {
		return(HA_ADMIN_FAILED);
	}

	return(HA_ADMIN_OK);
}

/**********************************************************************//**
This is mapped to "ALTER TABLE tablename ENGINE=InnoDB", which rebuilds
the table in MySQL. */
UNIV_INTERN
int
ha_innobase::optimize(
/*==================*/
	THD*		thd,		/*!< in: connection thread handle */
	HA_CHECK_OPT*	check_opt)	/*!< in: currently ignored */
{
	/*FTS-FIXME: Since MySQL doesn't support engine-specific commands,
	we have to hijack some existing command in order to be able to test
	the new admin commands added in InnoDB's FTS support. For now, we
	use MySQL's OPTIMIZE command, normally mapped to ALTER TABLE in
	InnoDB (so it recreates the table anew), and map it to OPTIMIZE.

	This works OK otherwise, but MySQL locks the entire table during
	calls to OPTIMIZE, which is undesirable. */

	if (innodb_optimize_fulltext_only) {
		if (prebuilt->table->fts && prebuilt->table->fts->cache) {
			fts_sync_table(prebuilt->table);
			fts_optimize_table(prebuilt->table);
		}
		return(HA_ADMIN_OK);
	} else {

		return(HA_ADMIN_TRY_ALTER);
	}
}

/*******************************************************************//**
Tries to check that an InnoDB table is not corrupted. If corruption is
noticed, prints to stderr information about it. In case of corruption
may also assert a failure and crash the server.
@return	HA_ADMIN_CORRUPT or HA_ADMIN_OK */
UNIV_INTERN
int
ha_innobase::check(
/*===============*/
	THD*		thd,		/*!< in: user thread handle */
	HA_CHECK_OPT*	check_opt)	/*!< in: check options, currently
					ignored */
{
	dict_index_t*	index;
	ulint		n_rows;
	ulint		n_rows_in_table	= ULINT_UNDEFINED;
	ibool		is_ok		= TRUE;
	ulint		old_isolation_level;
	ibool		table_corrupted;

	DBUG_ENTER("ha_innobase::check");
	DBUG_ASSERT(thd == ha_thd());
	ut_a(prebuilt->trx);
	ut_a(prebuilt->trx->magic_n == TRX_MAGIC_N);
	ut_a(prebuilt->trx == thd_to_trx(thd));

	if (prebuilt->mysql_template == NULL) {
		/* Build the template; we will use a dummy template
		in index scans done in checking */

		build_template(true);
	}

	if (dict_table_is_discarded(prebuilt->table)) {

		ib_senderrf(
			thd,
			IB_LOG_LEVEL_ERROR,
			ER_TABLESPACE_DISCARDED,
			table->s->table_name.str);

		DBUG_RETURN(HA_ADMIN_CORRUPT);

	} else if (prebuilt->table->ibd_file_missing) {

		ib_senderrf(
			thd, IB_LOG_LEVEL_ERROR,
			ER_TABLESPACE_MISSING,
			table->s->table_name.str);

		DBUG_RETURN(HA_ADMIN_CORRUPT);
	}

	prebuilt->trx->op_info = "checking table";

	old_isolation_level = prebuilt->trx->isolation_level;

	/* We must run the index record counts at an isolation level
	>= READ COMMITTED, because a dirty read can see a wrong number
	of records in some index; to play safe, we use always
	REPEATABLE READ here */

	prebuilt->trx->isolation_level = TRX_ISO_REPEATABLE_READ;

	/* Check whether the table is already marked as corrupted
	before running the check table */
	table_corrupted = prebuilt->table->corrupted;

	/* Reset table->corrupted bit so that check table can proceed to
	do additional check */
	prebuilt->table->corrupted = FALSE;

	/* Enlarge the fatal lock wait timeout during CHECK TABLE. */
	os_increment_counter_by_amount(
		server_mutex,
		srv_fatal_semaphore_wait_threshold,
		SRV_SEMAPHORE_WAIT_EXTENSION);

	for (index = dict_table_get_first_index(prebuilt->table);
	     index != NULL;
	     index = dict_table_get_next_index(index)) {
		char	index_name[MAX_FULL_NAME_LEN + 1];

		/* If this is an index being created or dropped, break */
		if (*index->name == TEMP_INDEX_PREFIX) {
			break;
		} else if (!btr_validate_index(index, prebuilt->trx)) {
			is_ok = FALSE;

			innobase_format_name(
				index_name, sizeof index_name,
				index->name, TRUE);

			push_warning_printf(thd, Sql_condition::WARN_LEVEL_WARN,
					    ER_NOT_KEYFILE,
					    "InnoDB: The B-tree of"
					    " index %s is corrupted.",
					    index_name);
			continue;
		}

		/* Instead of invoking change_active_index(), set up
		a dummy template for non-locking reads, disabling
		access to the clustered index. */
		prebuilt->index = index;

		prebuilt->index_usable = row_merge_is_index_usable(
			prebuilt->trx, prebuilt->index);

		if (UNIV_UNLIKELY(!prebuilt->index_usable)) {
			innobase_format_name(
				index_name, sizeof index_name,
				prebuilt->index->name, TRUE);

			if (dict_index_is_corrupted(prebuilt->index)) {
				push_warning_printf(
					user_thd,
					Sql_condition::WARN_LEVEL_WARN,
					HA_ERR_INDEX_CORRUPT,
					"InnoDB: Index %s is marked as"
					" corrupted",
					index_name);
				is_ok = FALSE;
			} else {
				push_warning_printf(
					thd,
					Sql_condition::WARN_LEVEL_WARN,
					HA_ERR_TABLE_DEF_CHANGED,
					"InnoDB: Insufficient history for"
					" index %s",
					index_name);
			}
			continue;
		}

		prebuilt->sql_stat_start = TRUE;
		prebuilt->template_type = ROW_MYSQL_DUMMY_TEMPLATE;
		prebuilt->n_template = 0;
		prebuilt->need_to_access_clustered = FALSE;

		dtuple_set_n_fields(prebuilt->search_tuple, 0);

		prebuilt->select_lock_type = LOCK_NONE;

		if (!row_check_index_for_mysql(prebuilt, index, &n_rows)) {
			innobase_format_name(
				index_name, sizeof index_name,
				index->name, TRUE);

			push_warning_printf(thd, Sql_condition::WARN_LEVEL_WARN,
					    ER_NOT_KEYFILE,
					    "InnoDB: The B-tree of"
					    " index %s is corrupted.",
					    index_name);
			is_ok = FALSE;
			dict_set_corrupted(
				index, prebuilt->trx, "CHECK TABLE");
		}

		if (thd_killed(user_thd)) {
			break;
		}

#if 0
		fprintf(stderr, "%lu entries in index %s\n", n_rows,
			index->name);
#endif

		if (index == dict_table_get_first_index(prebuilt->table)) {
			n_rows_in_table = n_rows;
		} else if (!(index->type & DICT_FTS)
			   && (n_rows != n_rows_in_table)) {
			push_warning_printf(thd, Sql_condition::WARN_LEVEL_WARN,
					    ER_NOT_KEYFILE,
					    "InnoDB: Index '%-.200s'"
					    " contains %lu entries,"
					    " should be %lu.",
					    index->name,
					    (ulong) n_rows,
					    (ulong) n_rows_in_table);
			is_ok = FALSE;
		}
	}

	if (table_corrupted) {
		/* If some previous operation has marked the table as
		corrupted in memory, and has not propagated such to
		clustered index, we will do so here */
		index = dict_table_get_first_index(prebuilt->table);

		if (!dict_index_is_corrupted(index)) {
			dict_set_corrupted(
				index, prebuilt->trx, "CHECK TABLE");
		}
		prebuilt->table->corrupted = TRUE;
	}

	/* Restore the original isolation level */
	prebuilt->trx->isolation_level = old_isolation_level;

	/* We validate also the whole adaptive hash index for all tables
	at every CHECK TABLE */

	if (!btr_search_validate()) {
		push_warning(thd, Sql_condition::WARN_LEVEL_WARN,
			     ER_NOT_KEYFILE,
			     "InnoDB: The adaptive hash index is corrupted.");
		is_ok = FALSE;
	}

	/* Restore the fatal lock wait timeout after CHECK TABLE. */
	os_decrement_counter_by_amount(
		server_mutex,
		srv_fatal_semaphore_wait_threshold,
		SRV_SEMAPHORE_WAIT_EXTENSION);

	prebuilt->trx->op_info = "";
	if (thd_killed(user_thd)) {
		my_error(ER_QUERY_INTERRUPTED, MYF(0));
	}

	DBUG_RETURN(is_ok ? HA_ADMIN_OK : HA_ADMIN_CORRUPT);
}

/*************************************************************//**
Adds information about free space in the InnoDB tablespace to a table comment
which is printed out when a user calls SHOW TABLE STATUS. Adds also info on
foreign keys.
@return	table comment + InnoDB free space + info on foreign keys */
UNIV_INTERN
char*
ha_innobase::update_table_comment(
/*==============================*/
	const char*	comment)/*!< in: table comment defined by user */
{
	uint	length = (uint) strlen(comment);
	char*	str;
	long	flen;

	/* We do not know if MySQL can call this function before calling
	external_lock(). To be safe, update the thd of the current table
	handle. */

	if (length > 64000 - 3) {
		return((char*) comment); /* string too long */
	}

	update_thd(ha_thd());

	prebuilt->trx->op_info = (char*)"returning table comment";

	/* In case MySQL calls this in the middle of a SELECT query, release
	possible adaptive hash latch to avoid deadlocks of threads */

	trx_search_latch_release_if_reserved(prebuilt->trx);
	str = NULL;

	/* output the data to a temporary file */

	if (!srv_read_only_mode) {

		mutex_enter(&srv_dict_tmpfile_mutex);

		rewind(srv_dict_tmpfile);

		fprintf(srv_dict_tmpfile, "InnoDB free: %llu kB",
			fsp_get_available_space_in_free_extents(
				prebuilt->table->space));

		dict_print_info_on_foreign_keys(
			FALSE, srv_dict_tmpfile, prebuilt->trx,
			prebuilt->table);

		flen = ftell(srv_dict_tmpfile);

		if (flen < 0) {
			flen = 0;
		} else if (length + flen + 3 > 64000) {
			flen = 64000 - 3 - length;
		}

		/* allocate buffer for the full string, and
		read the contents of the temporary file */

		str = (char*) my_malloc(length + flen + 3, MYF(0));

		if (str) {
			char* pos	= str + length;
			if (length) {
				memcpy(str, comment, length);
				*pos++ = ';';
				*pos++ = ' ';
			}
			rewind(srv_dict_tmpfile);
			flen = (uint) fread(pos, 1, flen, srv_dict_tmpfile);
			pos[flen] = 0;
		}

		mutex_exit(&srv_dict_tmpfile_mutex);
	}

	prebuilt->trx->op_info = (char*)"";

	return(str ? str : (char*) comment);
}

/*******************************************************************//**
Gets the foreign key create info for a table stored in InnoDB.
@return own: character string in the form which can be inserted to the
CREATE TABLE statement, MUST be freed with
ha_innobase::free_foreign_key_create_info */
UNIV_INTERN
char*
ha_innobase::get_foreign_key_create_info(void)
/*==========================================*/
{
	long	flen;
	char*	str	= 0;

	ut_a(prebuilt != NULL);

	/* We do not know if MySQL can call this function before calling
	external_lock(). To be safe, update the thd of the current table
	handle. */

	update_thd(ha_thd());

	prebuilt->trx->op_info = (char*)"getting info on foreign keys";

	/* In case MySQL calls this in the middle of a SELECT query,
	release possible adaptive hash latch to avoid
	deadlocks of threads */

	trx_search_latch_release_if_reserved(prebuilt->trx);

	if (!srv_read_only_mode) {
		mutex_enter(&srv_dict_tmpfile_mutex);
		rewind(srv_dict_tmpfile);

		/* Output the data to a temporary file */
		dict_print_info_on_foreign_keys(
			TRUE, srv_dict_tmpfile, prebuilt->trx,
			prebuilt->table);

		prebuilt->trx->op_info = (char*)"";

		flen = ftell(srv_dict_tmpfile);

		if (flen < 0) {
			flen = 0;
		}

		/* Allocate buffer for the string, and
		read the contents of the temporary file */

		str = (char*) my_malloc(flen + 1, MYF(0));

		if (str) {
			rewind(srv_dict_tmpfile);
			flen = (uint) fread(str, 1, flen, srv_dict_tmpfile);
			str[flen] = 0;
		}

		mutex_exit(&srv_dict_tmpfile_mutex);
	}

	return(str);
}


/***********************************************************************//**
Maps a InnoDB foreign key constraint to a equivalent MySQL foreign key info.
@return pointer to foreign key info */
static
FOREIGN_KEY_INFO*
get_foreign_key_info(
/*=================*/
	THD*			thd,		/*!< in: user thread handle */
	dict_foreign_t*		foreign)	/*!< in: foreign key constraint */
{
	FOREIGN_KEY_INFO	f_key_info;
	FOREIGN_KEY_INFO*	pf_key_info;
	uint			i = 0;
	ulint			len;
	char			tmp_buff[NAME_LEN+1];
	char			name_buff[NAME_LEN+1];
	const char*		ptr;
	LEX_STRING*		referenced_key_name;
	LEX_STRING*		name = NULL;

	ptr = dict_remove_db_name(foreign->id);
	f_key_info.foreign_id = thd_make_lex_string(thd, 0, ptr,
						    (uint) strlen(ptr), 1);

	/* Name format: database name, '/', table name, '\0' */

	/* Referenced (parent) database name */
	len = dict_get_db_name_len(foreign->referenced_table_name);
	ut_a(len < sizeof(tmp_buff));
	ut_memcpy(tmp_buff, foreign->referenced_table_name, len);
	tmp_buff[len] = 0;

	len = filename_to_tablename(tmp_buff, name_buff, sizeof(name_buff));
	f_key_info.referenced_db = thd_make_lex_string(thd, 0, name_buff, len, 1);

	/* Referenced (parent) table name */
	ptr = dict_remove_db_name(foreign->referenced_table_name);
	len = filename_to_tablename(ptr, name_buff, sizeof(name_buff));
	f_key_info.referenced_table = thd_make_lex_string(thd, 0, name_buff, len, 1);

	/* Dependent (child) database name */
	len = dict_get_db_name_len(foreign->foreign_table_name);
	ut_a(len < sizeof(tmp_buff));
	ut_memcpy(tmp_buff, foreign->foreign_table_name, len);
	tmp_buff[len] = 0;

	len = filename_to_tablename(tmp_buff, name_buff, sizeof(name_buff));
	f_key_info.foreign_db = thd_make_lex_string(thd, 0, name_buff, len, 1);

	/* Dependent (child) table name */
	ptr = dict_remove_db_name(foreign->foreign_table_name);
	len = filename_to_tablename(ptr, name_buff, sizeof(name_buff));
	f_key_info.foreign_table = thd_make_lex_string(thd, 0, name_buff, len, 1);

	do {
		ptr = foreign->foreign_col_names[i];
		name = thd_make_lex_string(thd, name, ptr,
					   (uint) strlen(ptr), 1);
		f_key_info.foreign_fields.push_back(name);
		ptr = foreign->referenced_col_names[i];
		name = thd_make_lex_string(thd, name, ptr,
					   (uint) strlen(ptr), 1);
		f_key_info.referenced_fields.push_back(name);
	} while (++i < foreign->n_fields);

	if (foreign->type & DICT_FOREIGN_ON_DELETE_CASCADE) {
		len = 7;
		ptr = "CASCADE";
	} else if (foreign->type & DICT_FOREIGN_ON_DELETE_SET_NULL) {
		len = 8;
		ptr = "SET NULL";
	} else if (foreign->type & DICT_FOREIGN_ON_DELETE_NO_ACTION) {
		len = 9;
		ptr = "NO ACTION";
	} else {
		len = 8;
		ptr = "RESTRICT";
	}

	f_key_info.delete_method = thd_make_lex_string(thd,
						       f_key_info.delete_method,
						       ptr, len, 1);

	if (foreign->type & DICT_FOREIGN_ON_UPDATE_CASCADE) {
		len = 7;
		ptr = "CASCADE";
	} else if (foreign->type & DICT_FOREIGN_ON_UPDATE_SET_NULL) {
		len = 8;
		ptr = "SET NULL";
	} else if (foreign->type & DICT_FOREIGN_ON_UPDATE_NO_ACTION) {
		len = 9;
		ptr = "NO ACTION";
	} else {
		len = 8;
		ptr = "RESTRICT";
	}

	f_key_info.update_method = thd_make_lex_string(thd,
						       f_key_info.update_method,
						       ptr, len, 1);

	if (foreign->referenced_index && foreign->referenced_index->name) {
		referenced_key_name = thd_make_lex_string(thd,
					f_key_info.referenced_key_name,
					foreign->referenced_index->name,
					 (uint) strlen(foreign->referenced_index->name),
					1);
	} else {
		referenced_key_name = NULL;
	}

	f_key_info.referenced_key_name = referenced_key_name;

	pf_key_info = (FOREIGN_KEY_INFO*) thd_memdup(thd, &f_key_info,
						      sizeof(FOREIGN_KEY_INFO));

	return(pf_key_info);
}

/*******************************************************************//**
Gets the list of foreign keys in this table.
@return always 0, that is, always succeeds */
UNIV_INTERN
int
ha_innobase::get_foreign_key_list(
/*==============================*/
	THD*			thd,		/*!< in: user thread handle */
	List<FOREIGN_KEY_INFO>*	f_key_list)	/*!< out: foreign key list */
{
	FOREIGN_KEY_INFO*	pf_key_info;
	dict_foreign_t*		foreign;

	ut_a(prebuilt != NULL);
	update_thd(ha_thd());

	prebuilt->trx->op_info = "getting list of foreign keys";

	trx_search_latch_release_if_reserved(prebuilt->trx);

	mutex_enter(&(dict_sys->mutex));

	for (foreign = UT_LIST_GET_FIRST(prebuilt->table->foreign_list);
	     foreign != NULL;
	     foreign = UT_LIST_GET_NEXT(foreign_list, foreign)) {
		pf_key_info = get_foreign_key_info(thd, foreign);
		if (pf_key_info) {
			f_key_list->push_back(pf_key_info);
		}
	}

	mutex_exit(&(dict_sys->mutex));

	prebuilt->trx->op_info = "";

	return(0);
}

/*******************************************************************//**
Gets the set of foreign keys where this table is the referenced table.
@return always 0, that is, always succeeds */
UNIV_INTERN
int
ha_innobase::get_parent_foreign_key_list(
/*=====================================*/
	THD*			thd,		/*!< in: user thread handle */
	List<FOREIGN_KEY_INFO>*	f_key_list)	/*!< out: foreign key list */
{
	FOREIGN_KEY_INFO*	pf_key_info;
	dict_foreign_t*		foreign;

	ut_a(prebuilt != NULL);
	update_thd(ha_thd());

	prebuilt->trx->op_info = "getting list of referencing foreign keys";

	trx_search_latch_release_if_reserved(prebuilt->trx);

	mutex_enter(&(dict_sys->mutex));

	for (foreign = UT_LIST_GET_FIRST(prebuilt->table->referenced_list);
	     foreign != NULL;
	     foreign = UT_LIST_GET_NEXT(referenced_list, foreign)) {
		pf_key_info = get_foreign_key_info(thd, foreign);
		if (pf_key_info) {
			f_key_list->push_back(pf_key_info);
		}
	}

	mutex_exit(&(dict_sys->mutex));

	prebuilt->trx->op_info = "";

	return(0);
}

/*****************************************************************//**
Checks if ALTER TABLE may change the storage engine of the table.
Changing storage engines is not allowed for tables for which there
are foreign key constraints (parent or child tables).
@return	TRUE if can switch engines */
UNIV_INTERN
bool
ha_innobase::can_switch_engines(void)
/*=================================*/
{
	bool	can_switch;

	DBUG_ENTER("ha_innobase::can_switch_engines");
	update_thd();

	prebuilt->trx->op_info =
			"determining if there are foreign key constraints";
	row_mysql_freeze_data_dictionary(prebuilt->trx);

	can_switch = !UT_LIST_GET_FIRST(prebuilt->table->referenced_list)
			&& !UT_LIST_GET_FIRST(prebuilt->table->foreign_list);

	row_mysql_unfreeze_data_dictionary(prebuilt->trx);
	prebuilt->trx->op_info = "";

	DBUG_RETURN(can_switch);
}

/*******************************************************************//**
Checks if a table is referenced by a foreign key. The MySQL manual states that
a REPLACE is either equivalent to an INSERT, or DELETE(s) + INSERT. Only a
delete is then allowed internally to resolve a duplicate key conflict in
REPLACE, not an update.
@return	> 0 if referenced by a FOREIGN KEY */
UNIV_INTERN
uint
ha_innobase::referenced_by_foreign_key(void)
/*========================================*/
{
	if (dict_table_is_referenced_by_foreign_key(prebuilt->table)) {

		return(1);
	}

	return(0);
}

/*******************************************************************//**
Frees the foreign key create info for a table stored in InnoDB, if it is
non-NULL. */
UNIV_INTERN
void
ha_innobase::free_foreign_key_create_info(
/*======================================*/
	char*	str)	/*!< in, own: create info string to free */
{
	if (str) {
		my_free(str);
	}
}

/*******************************************************************//**
Tells something additional to the handler about how to do things.
@return	0 or error number */
UNIV_INTERN
int
ha_innobase::extra(
/*===============*/
	enum ha_extra_function operation)
			   /*!< in: HA_EXTRA_FLUSH or some other flag */
{
	check_trx_exists(ha_thd());

	/* Warning: since it is not sure that MySQL calls external_lock
	before calling this function, the trx field in prebuilt can be
	obsolete! */

	switch (operation) {
	case HA_EXTRA_FLUSH:
		if (prebuilt->blob_heap) {
			row_mysql_prebuilt_free_blob_heap(prebuilt);
		}
		break;
	case HA_EXTRA_RESET_STATE:
		reset_template();
		thd_to_trx(ha_thd())->duplicates = 0;
		break;
	case HA_EXTRA_NO_KEYREAD:
		prebuilt->read_just_key = 0;
		break;
	case HA_EXTRA_KEYREAD:
		prebuilt->read_just_key = 1;
		break;
	case HA_EXTRA_KEYREAD_PRESERVE_FIELDS:
		prebuilt->keep_other_fields_on_keyread = 1;
		break;

		/* IMPORTANT: prebuilt->trx can be obsolete in
		this method, because it is not sure that MySQL
		calls external_lock before this method with the
		parameters below.  We must not invoke update_thd()
		either, because the calling threads may change.
		CAREFUL HERE, OR MEMORY CORRUPTION MAY OCCUR! */
	case HA_EXTRA_INSERT_WITH_UPDATE:
		thd_to_trx(ha_thd())->duplicates |= TRX_DUP_IGNORE;
		break;
	case HA_EXTRA_NO_IGNORE_DUP_KEY:
		thd_to_trx(ha_thd())->duplicates &= ~TRX_DUP_IGNORE;
		break;
	case HA_EXTRA_WRITE_CAN_REPLACE:
		thd_to_trx(ha_thd())->duplicates |= TRX_DUP_REPLACE;
		break;
	case HA_EXTRA_WRITE_CANNOT_REPLACE:
		thd_to_trx(ha_thd())->duplicates &= ~TRX_DUP_REPLACE;
		break;
	default:/* Do nothing */
		;
	}

	return(0);
}

/******************************************************************//**
*/
UNIV_INTERN
int
ha_innobase::reset()
/*================*/
{
	if (prebuilt->blob_heap) {
		row_mysql_prebuilt_free_blob_heap(prebuilt);
	}

	reset_template();
	ds_mrr.reset();

	/* TODO: This should really be reset in reset_template() but for now
	it's safer to do it explicitly here. */

	/* This is a statement level counter. */
	prebuilt->autoinc_last_value = 0;

	return(0);
}

/******************************************************************//**
MySQL calls this function at the start of each SQL statement inside LOCK
TABLES. Inside LOCK TABLES the ::external_lock method does not work to
mark SQL statement borders. Note also a special case: if a temporary table
is created inside LOCK TABLES, MySQL has not called external_lock() at all
on that table.
MySQL-5.0 also calls this before each statement in an execution of a stored
procedure. To make the execution more deterministic for binlogging, MySQL-5.0
locks all tables involved in a stored procedure with full explicit table
locks (thd_in_lock_tables(thd) holds in store_lock()) before executing the
procedure.
@return	0 or error code */
UNIV_INTERN
int
ha_innobase::start_stmt(
/*====================*/
	THD*		thd,	/*!< in: handle to the user thread */
	thr_lock_type	lock_type)
{
	trx_t*		trx;

	update_thd(thd);

	trx = prebuilt->trx;

	/* Here we release the search latch and the InnoDB thread FIFO ticket
	if they were reserved. They should have been released already at the
	end of the previous statement, but because inside LOCK TABLES the
	lock count method does not work to mark the end of a SELECT statement,
	that may not be the case. We MUST release the search latch before an
	INSERT, for example. */

	trx_search_latch_release_if_reserved(trx);

	innobase_srv_conc_force_exit_innodb(trx);

	/* Reset the AUTOINC statement level counter for multi-row INSERTs. */
	trx->n_autoinc_rows = 0;

	prebuilt->sql_stat_start = TRUE;
	prebuilt->hint_need_to_fetch_extra_cols = 0;
	reset_template();

	if (!prebuilt->mysql_has_locked) {
		/* This handle is for a temporary table created inside
		this same LOCK TABLES; since MySQL does NOT call external_lock
		in this case, we must use x-row locks inside InnoDB to be
		prepared for an update of a row */

		prebuilt->select_lock_type = LOCK_X;

	} else if (trx->isolation_level != TRX_ISO_SERIALIZABLE
		   && thd_sql_command(thd) == SQLCOM_SELECT
		   && lock_type == TL_READ) {

		/* For other than temporary tables, we obtain
		no lock for consistent read (plain SELECT). */

		prebuilt->select_lock_type = LOCK_NONE;
	} else {
		/* Not a consistent read: restore the
		select_lock_type value. The value of
		stored_select_lock_type was decided in:
		1) ::store_lock(),
		2) ::external_lock(),
		3) ::init_table_handle_for_HANDLER(), and
		4) ::transactional_table_lock(). */

		ut_a(prebuilt->stored_select_lock_type != LOCK_NONE_UNSET);
		prebuilt->select_lock_type = prebuilt->stored_select_lock_type;
	}

	*trx->detailed_error = 0;

	innobase_register_trx(ht, thd, trx);

	if (!trx_is_started(trx)) {
		++trx->will_lock;
	}

	return(0);
}

/******************************************************************//**
Maps a MySQL trx isolation level code to the InnoDB isolation level code
@return	InnoDB isolation level */
static inline
ulint
innobase_map_isolation_level(
/*=========================*/
	enum_tx_isolation	iso)	/*!< in: MySQL isolation level code */
{
	switch (iso) {
	case ISO_REPEATABLE_READ:	return(TRX_ISO_REPEATABLE_READ);
	case ISO_READ_COMMITTED:	return(TRX_ISO_READ_COMMITTED);
	case ISO_SERIALIZABLE:		return(TRX_ISO_SERIALIZABLE);
	case ISO_READ_UNCOMMITTED:	return(TRX_ISO_READ_UNCOMMITTED);
	}

	ut_error;

	return(0);
}

/******************************************************************//**
As MySQL will execute an external lock for every new table it uses when it
starts to process an SQL statement (an exception is when MySQL calls
start_stmt for the handle) we can use this function to store the pointer to
the THD in the handle. We will also use this function to communicate
to InnoDB that a new SQL statement has started and that we must store a
savepoint to our transaction handle, so that we are able to roll back
the SQL statement in case of an error.
@return	0 */
UNIV_INTERN
int
ha_innobase::external_lock(
/*=======================*/
	THD*	thd,		/*!< in: handle to the user thread */
	int	lock_type)	/*!< in: lock type */
{
	trx_t*		trx;

	DBUG_ENTER("ha_innobase::external_lock");
	DBUG_PRINT("enter",("lock_type: %d", lock_type));

	update_thd(thd);

	/* Statement based binlogging does not work in isolation level
	READ UNCOMMITTED and READ COMMITTED since the necessary
	locks cannot be taken. In this case, we print an
	informative error message and return with an error.
	Note: decide_logging_format would give the same error message,
	except it cannot give the extra details. */

	if (lock_type == F_WRLCK
	    && !(table_flags() & HA_BINLOG_STMT_CAPABLE)
	    && thd_binlog_format(thd) == BINLOG_FORMAT_STMT
	    && thd_binlog_filter_ok(thd)
	    && thd_sqlcom_can_generate_row_events(thd))
	{
		int skip = 0;
		/* used by test case */
		DBUG_EXECUTE_IF("no_innodb_binlog_errors", skip = 1;);
		if (!skip) {
			my_error(ER_BINLOG_STMT_MODE_AND_ROW_ENGINE, MYF(0),
			         " InnoDB is limited to row-logging when "
			         "transaction isolation level is "
			         "READ COMMITTED or READ UNCOMMITTED.");
			DBUG_RETURN(HA_ERR_LOGGING_IMPOSSIBLE);
		}
	}

	/* Check for UPDATEs in read-only mode. */
	if (srv_read_only_mode
	    && (thd_sql_command(thd) == SQLCOM_UPDATE
		|| thd_sql_command(thd) == SQLCOM_INSERT
		|| thd_sql_command(thd) == SQLCOM_REPLACE
		|| thd_sql_command(thd) == SQLCOM_DROP_TABLE
		|| thd_sql_command(thd) == SQLCOM_ALTER_TABLE
		|| thd_sql_command(thd) == SQLCOM_OPTIMIZE
		|| thd_sql_command(thd) == SQLCOM_CREATE_TABLE
		|| thd_sql_command(thd) == SQLCOM_CREATE_INDEX
		|| thd_sql_command(thd) == SQLCOM_DROP_INDEX
		|| thd_sql_command(thd) == SQLCOM_DELETE)) {

		ib_senderrf(thd, IB_LOG_LEVEL_WARN, ER_READ_ONLY_MODE);

		DBUG_RETURN(HA_ERR_TABLE_READONLY);
	}

	trx = prebuilt->trx;

	prebuilt->sql_stat_start = TRUE;
	prebuilt->hint_need_to_fetch_extra_cols = 0;

	reset_template();

	switch (prebuilt->table->quiesce) {
	case QUIESCE_START:
		/* Check for FLUSH TABLE t WITH READ LOCK; */
		if (!srv_read_only_mode
		    && thd_sql_command(thd) == SQLCOM_FLUSH
		    && lock_type == F_RDLCK) {

			row_quiesce_table_start(prebuilt->table, trx);

			/* Use the transaction instance to track UNLOCK
			TABLES. It can be done via START TRANSACTION; too
			implicitly. */

			++trx->flush_tables;
		}
		break;

	case QUIESCE_COMPLETE:
		/* Check for UNLOCK TABLES; implicit or explicit
		or trx interruption. */
		if (trx->flush_tables > 0
		    && (lock_type == F_UNLCK || trx_is_interrupted(trx))) {

			row_quiesce_table_complete(prebuilt->table, trx);

			ut_a(trx->flush_tables > 0);
			--trx->flush_tables;
		}

		break;

	case QUIESCE_NONE:
		break;
	}

	if (lock_type == F_WRLCK) {

		/* If this is a SELECT, then it is in UPDATE TABLE ...
		or SELECT ... FOR UPDATE */
		prebuilt->select_lock_type = LOCK_X;
		prebuilt->stored_select_lock_type = LOCK_X;
	}

	if (lock_type != F_UNLCK) {
		/* MySQL is setting a new table lock */

		*trx->detailed_error = 0;

		innobase_register_trx(ht, thd, trx);

		if (trx->isolation_level == TRX_ISO_SERIALIZABLE
		    && prebuilt->select_lock_type == LOCK_NONE
		    && thd_test_options(
			    thd, OPTION_NOT_AUTOCOMMIT | OPTION_BEGIN)) {

			/* To get serializable execution, we let InnoDB
			conceptually add 'LOCK IN SHARE MODE' to all SELECTs
			which otherwise would have been consistent reads. An
			exception is consistent reads in the AUTOCOMMIT=1 mode:
			we know that they are read-only transactions, and they
			can be serialized also if performed as consistent
			reads. */

			prebuilt->select_lock_type = LOCK_S;
			prebuilt->stored_select_lock_type = LOCK_S;
		}

		/* Starting from 4.1.9, no InnoDB table lock is taken in LOCK
		TABLES if AUTOCOMMIT=1. It does not make much sense to acquire
		an InnoDB table lock if it is released immediately at the end
		of LOCK TABLES, and InnoDB's table locks in that case cause
		VERY easily deadlocks.

		We do not set InnoDB table locks if user has not explicitly
		requested a table lock. Note that thd_in_lock_tables(thd)
		can hold in some cases, e.g., at the start of a stored
		procedure call (SQLCOM_CALL). */

		if (prebuilt->select_lock_type != LOCK_NONE) {

			if (thd_sql_command(thd) == SQLCOM_LOCK_TABLES
			    && THDVAR(thd, table_locks)
			    && thd_test_options(thd, OPTION_NOT_AUTOCOMMIT)
			    && thd_in_lock_tables(thd)) {

				dberr_t	error = row_lock_table_for_mysql(
					prebuilt, NULL, 0);

				if (error != DB_SUCCESS) {
					DBUG_RETURN(
						convert_error_code_to_mysql(
							error, 0, thd));
				}
			}

			trx->mysql_n_tables_locked++;
		}

		trx->n_mysql_tables_in_use++;
		prebuilt->mysql_has_locked = TRUE;

		if (!trx_is_started(trx)
		    && (prebuilt->select_lock_type != LOCK_NONE
			|| prebuilt->stored_select_lock_type != LOCK_NONE)) {

			++trx->will_lock;
		}

		DBUG_RETURN(0);
	}

	/* MySQL is releasing a table lock */

	trx->n_mysql_tables_in_use--;
	prebuilt->mysql_has_locked = FALSE;

	/* Release a possible FIFO ticket and search latch. Since we
	may reserve the trx_sys->mutex, we have to release the search
	system latch first to obey the latching order. */

	trx_search_latch_release_if_reserved(trx);

	innobase_srv_conc_force_exit_innodb(trx);

	/* If the MySQL lock count drops to zero we know that the current SQL
	statement has ended */

	if (trx->n_mysql_tables_in_use == 0) {

		trx->mysql_n_tables_locked = 0;
		prebuilt->used_in_HANDLER = FALSE;

		if (!thd_test_options(
				thd, OPTION_NOT_AUTOCOMMIT | OPTION_BEGIN)) {

			if (trx_is_started(trx)) {
				innobase_commit(ht, thd, TRUE);
			}

		} else if (trx->isolation_level <= TRX_ISO_READ_COMMITTED
			   && trx->global_read_view) {

			/* At low transaction isolation levels we let
			each consistent read set its own snapshot */

			read_view_close_for_mysql(trx);
		}
	}

	if (!trx_is_started(trx)
	    && (prebuilt->select_lock_type != LOCK_NONE
		|| prebuilt->stored_select_lock_type != LOCK_NONE)) {

		++trx->will_lock;
	}

	DBUG_RETURN(0);
}

/******************************************************************//**
With this function MySQL request a transactional lock to a table when
user issued query LOCK TABLES..WHERE ENGINE = InnoDB.
@return	error code */
UNIV_INTERN
int
ha_innobase::transactional_table_lock(
/*==================================*/
	THD*	thd,		/*!< in: handle to the user thread */
	int	lock_type)	/*!< in: lock type */
{
	trx_t*		trx;

	DBUG_ENTER("ha_innobase::transactional_table_lock");
	DBUG_PRINT("enter",("lock_type: %d", lock_type));

	/* We do not know if MySQL can call this function before calling
	external_lock(). To be safe, update the thd of the current table
	handle. */

	update_thd(thd);

	if (!thd_tablespace_op(thd)) {

		if (dict_table_is_discarded(prebuilt->table)) {

			ib_senderrf(
				thd, IB_LOG_LEVEL_ERROR,
				ER_TABLESPACE_DISCARDED,
				table->s->table_name.str);

		} else if (prebuilt->table->ibd_file_missing) {

			ib_senderrf(
				thd, IB_LOG_LEVEL_ERROR,
				ER_TABLESPACE_MISSING,
				table->s->table_name.str);
		}

		DBUG_RETURN(HA_ERR_CRASHED);
	}

	trx = prebuilt->trx;

	prebuilt->sql_stat_start = TRUE;
	prebuilt->hint_need_to_fetch_extra_cols = 0;

	reset_template();

	if (lock_type == F_WRLCK) {
		prebuilt->select_lock_type = LOCK_X;
		prebuilt->stored_select_lock_type = LOCK_X;
	} else if (lock_type == F_RDLCK) {
		prebuilt->select_lock_type = LOCK_S;
		prebuilt->stored_select_lock_type = LOCK_S;
	} else {
		ib_logf(IB_LOG_LEVEL_ERROR,
			"MySQL is trying to set transactional table lock "
			"with corrupted lock type to table %s, lock type "
			"%d does not exist.",
			table->s->table_name.str, lock_type);

		DBUG_RETURN(HA_ERR_CRASHED);
	}

	/* MySQL is setting a new transactional table lock */

	innobase_register_trx(ht, thd, trx);

	if (THDVAR(thd, table_locks) && thd_in_lock_tables(thd)) {
		dberr_t	error;

		error = row_lock_table_for_mysql(prebuilt, NULL, 0);

		if (error != DB_SUCCESS) {
			DBUG_RETURN(
				convert_error_code_to_mysql(
					error, prebuilt->table->flags, thd));
		}

		if (thd_test_options(
			thd, OPTION_NOT_AUTOCOMMIT | OPTION_BEGIN)) {

			/* Store the current undo_no of the transaction
			so that we know where to roll back if we have
			to roll back the next SQL statement */

			trx_mark_sql_stat_end(trx);
		}
	}

	DBUG_RETURN(0);
}

/************************************************************************//**
Here we export InnoDB status variables to MySQL. */
static
void
innodb_export_status()
/*==================*/
{
	if (innodb_inited) {
		srv_export_innodb_status();
	}
}

/************************************************************************//**
Implements the SHOW ENGINE INNODB STATUS command. Sends the output of the
InnoDB Monitor to the client.
@return 0 on success */
static
int
innodb_show_status(
/*===============*/
	handlerton*	hton,	/*!< in: the innodb handlerton */
	THD*		thd,	/*!< in: the MySQL query thread of the caller */
	stat_print_fn*	stat_print)
{
	trx_t*			trx;
	static const char	truncated_msg[] = "... truncated...\n";
	const long		MAX_STATUS_SIZE = 1048576;
	ulint			trx_list_start = ULINT_UNDEFINED;
	ulint			trx_list_end = ULINT_UNDEFINED;

	DBUG_ENTER("innodb_show_status");
	DBUG_ASSERT(hton == innodb_hton_ptr);

	/* We don't create the temp files or associated
	mutexes in read-only-mode */

	if (srv_read_only_mode) {
		DBUG_RETURN(0);
	}

	trx = check_trx_exists(thd);

	trx_search_latch_release_if_reserved(trx);

	innobase_srv_conc_force_exit_innodb(trx);

	/* We let the InnoDB Monitor to output at most MAX_STATUS_SIZE
	bytes of text. */

	char*	str;
	ssize_t	flen, usable_len;

	mutex_enter(&srv_monitor_file_mutex);
	rewind(srv_monitor_file);

	srv_printf_innodb_monitor(srv_monitor_file, FALSE,
				  &trx_list_start, &trx_list_end);

	os_file_set_eof(srv_monitor_file);

	if ((flen = ftell(srv_monitor_file)) < 0) {
		flen = 0;
	}

	if (flen > MAX_STATUS_SIZE) {
		usable_len = MAX_STATUS_SIZE;
		srv_truncated_status_writes++;
	} else {
		usable_len = flen;
	}

	/* allocate buffer for the string, and
	read the contents of the temporary file */

	if (!(str = (char*) my_malloc(usable_len + 1, MYF(0)))) {
		mutex_exit(&srv_monitor_file_mutex);
		DBUG_RETURN(1);
	}

	rewind(srv_monitor_file);

	if (flen < MAX_STATUS_SIZE) {
		/* Display the entire output. */
		flen = fread(str, 1, flen, srv_monitor_file);
	} else if (trx_list_end < (ulint) flen
		   && trx_list_start < trx_list_end
		   && trx_list_start + (flen - trx_list_end)
		   < MAX_STATUS_SIZE - sizeof truncated_msg - 1) {

		/* Omit the beginning of the list of active transactions. */
		ssize_t	len = fread(str, 1, trx_list_start, srv_monitor_file);

		memcpy(str + len, truncated_msg, sizeof truncated_msg - 1);
		len += sizeof truncated_msg - 1;
		usable_len = (MAX_STATUS_SIZE - 1) - len;
		fseek(srv_monitor_file, flen - usable_len, SEEK_SET);
		len += fread(str + len, 1, usable_len, srv_monitor_file);
		flen = len;
	} else {
		/* Omit the end of the output. */
		flen = fread(str, 1, MAX_STATUS_SIZE - 1, srv_monitor_file);
	}

	mutex_exit(&srv_monitor_file_mutex);

	stat_print(thd, innobase_hton_name, (uint) strlen(innobase_hton_name),
		   STRING_WITH_LEN(""), str, flen);

	my_free(str);

	DBUG_RETURN(0);
}

/************************************************************************//**
Implements the SHOW MUTEX STATUS command.
@return 0 on success. */
static
int
innodb_mutex_show_status(
/*=====================*/
	handlerton*	hton,		/*!< in: the innodb handlerton */
	THD*		thd,		/*!< in: the MySQL query thread of the
					caller */
	stat_print_fn*	stat_print)	/*!< in: function for printing
					statistics */
{
	char		buf1[IO_SIZE];
	char		buf2[IO_SIZE];
	ib_mutex_t*	mutex;
	rw_lock_t*	lock;
	ulint		block_mutex_oswait_count = 0;
	ulint		block_lock_oswait_count = 0;
	ib_mutex_t*	block_mutex = NULL;
	rw_lock_t*	block_lock = NULL;
#ifdef UNIV_DEBUG
	ulint		rw_lock_count= 0;
	ulint		rw_lock_count_spin_loop= 0;
	ulint		rw_lock_count_spin_rounds= 0;
	ulint		rw_lock_count_os_wait= 0;
	ulint		rw_lock_count_os_yield= 0;
	ulonglong	rw_lock_wait_time= 0;
#endif /* UNIV_DEBUG */
	uint		buf1len;
	uint		buf2len;
	uint		hton_name_len;

	hton_name_len = (uint) strlen(innobase_hton_name);

	DBUG_ENTER("innodb_mutex_show_status");
	DBUG_ASSERT(hton == innodb_hton_ptr);

	mutex_enter(&mutex_list_mutex);

	for (mutex = UT_LIST_GET_FIRST(mutex_list); mutex != NULL;
	     mutex = UT_LIST_GET_NEXT(list, mutex)) {
		if (mutex->count_os_wait == 0) {
			continue;
		}

		if (buf_pool_is_block_mutex(mutex)) {
			block_mutex = mutex;
			block_mutex_oswait_count += mutex->count_os_wait;
			continue;
		}

		buf1len= (uint) my_snprintf(buf1, sizeof(buf1), "%s:%lu",
				     innobase_basename(mutex->cfile_name),
				     (ulong) mutex->cline);
		buf2len= (uint) my_snprintf(buf2, sizeof(buf2), "os_waits=%lu",
				     (ulong) mutex->count_os_wait);

		if (stat_print(thd, innobase_hton_name,
			       hton_name_len, buf1, buf1len,
			       buf2, buf2len)) {
			mutex_exit(&mutex_list_mutex);
			DBUG_RETURN(1);
		}
	}

	if (block_mutex) {
		buf1len = (uint) my_snprintf(buf1, sizeof buf1,
					     "combined %s:%lu",
					     innobase_basename(
						block_mutex->cfile_name),
					     (ulong) block_mutex->cline);
		buf2len = (uint) my_snprintf(buf2, sizeof buf2,
					     "os_waits=%lu",
					     (ulong) block_mutex_oswait_count);

		if (stat_print(thd, innobase_hton_name,
			       hton_name_len, buf1, buf1len,
			       buf2, buf2len)) {
			mutex_exit(&mutex_list_mutex);
			DBUG_RETURN(1);
		}
	}

	mutex_exit(&mutex_list_mutex);

	mutex_enter(&rw_lock_list_mutex);

	for (lock = UT_LIST_GET_FIRST(rw_lock_list); lock != NULL;
	     lock = UT_LIST_GET_NEXT(list, lock)) {
		if (lock->count_os_wait == 0) {
			continue;
		}

		if (buf_pool_is_block_lock(lock)) {
			block_lock = lock;
			block_lock_oswait_count += lock->count_os_wait;
			continue;
		}

		buf1len = my_snprintf(buf1, sizeof buf1, "%s:%lu",
				     innobase_basename(lock->cfile_name),
				     (ulong) lock->cline);
		buf2len = my_snprintf(buf2, sizeof buf2, "os_waits=%lu",
				      (ulong) lock->count_os_wait);

		if (stat_print(thd, innobase_hton_name,
			       hton_name_len, buf1, buf1len,
			       buf2, buf2len)) {
			mutex_exit(&rw_lock_list_mutex);
			DBUG_RETURN(1);
		}
	}

	if (block_lock) {
		buf1len = (uint) my_snprintf(buf1, sizeof buf1,
					     "combined %s:%lu",
					     innobase_basename(
						block_lock->cfile_name),
					     (ulong) block_lock->cline);
		buf2len = (uint) my_snprintf(buf2, sizeof buf2,
					     "os_waits=%lu",
					     (ulong) block_lock_oswait_count);

		if (stat_print(thd, innobase_hton_name,
			       hton_name_len, buf1, buf1len,
			       buf2, buf2len)) {
			mutex_exit(&rw_lock_list_mutex);
			DBUG_RETURN(1);
		}
	}

	mutex_exit(&rw_lock_list_mutex);

#ifdef UNIV_DEBUG
	buf2len = my_snprintf(buf2, sizeof buf2,
			     "count=%lu, spin_waits=%lu, spin_rounds=%lu, "
			     "os_waits=%lu, os_yields=%lu, os_wait_times=%lu",
			      (ulong) rw_lock_count,
			      (ulong) rw_lock_count_spin_loop,
			      (ulong) rw_lock_count_spin_rounds,
			      (ulong) rw_lock_count_os_wait,
			      (ulong) rw_lock_count_os_yield,
			      (ulong) (rw_lock_wait_time / 1000));

	if (stat_print(thd, innobase_hton_name, hton_name_len,
			STRING_WITH_LEN("rw_lock_mutexes"), buf2, buf2len)) {
		DBUG_RETURN(1);
	}
#endif /* UNIV_DEBUG */

	/* Success */
	DBUG_RETURN(0);
}

/************************************************************************//**
Return 0 on success and non-zero on failure. Note: the bool return type
seems to be abused here, should be an int. */
static
bool
innobase_show_status(
/*=================*/
	handlerton*		hton,	/*!< in: the innodb handlerton */
	THD*			thd,	/*!< in: the MySQL query thread
					of the caller */
	stat_print_fn*		stat_print,
	enum ha_stat_type	stat_type)
{
	DBUG_ASSERT(hton == innodb_hton_ptr);

	switch (stat_type) {
	case HA_ENGINE_STATUS:
		/* Non-zero return value means there was an error. */
		return(innodb_show_status(hton, thd, stat_print) != 0);

	case HA_ENGINE_MUTEX:
		/* Non-zero return value means there was an error. */
		return(innodb_mutex_show_status(hton, thd, stat_print) != 0);

	case HA_ENGINE_LOGS:
		/* Not handled */
		break;
	}

	/* Success */
	return(false);
}

/************************************************************************//**
Handling the shared INNOBASE_SHARE structure that is needed to provide table
locking. Register the table name if it doesn't exist in the hash table. */
static
INNOBASE_SHARE*
get_share(
/*======*/
	const char*	table_name)
{
	INNOBASE_SHARE*	share;

	mysql_mutex_lock(&innobase_share_mutex);

	ulint	fold = ut_fold_string(table_name);

	HASH_SEARCH(table_name_hash, innobase_open_tables, fold,
		    INNOBASE_SHARE*, share,
		    ut_ad(share->use_count > 0),
		    !strcmp(share->table_name, table_name));

	if (!share) {

		uint length = (uint) strlen(table_name);

		/* TODO: invoke HASH_MIGRATE if innobase_open_tables
		grows too big */

		share = (INNOBASE_SHARE*) my_malloc(sizeof(*share)+length+1,
			MYF(MY_FAE | MY_ZEROFILL));

		share->table_name = (char*) memcpy(share + 1,
						   table_name, length + 1);

		HASH_INSERT(INNOBASE_SHARE, table_name_hash,
			    innobase_open_tables, fold, share);

		thr_lock_init(&share->lock);

		/* Index translation table initialization */
		share->idx_trans_tbl.index_mapping = NULL;
		share->idx_trans_tbl.index_count = 0;
		share->idx_trans_tbl.array_size = 0;
	}

	share->use_count++;
	mysql_mutex_unlock(&innobase_share_mutex);

	return(share);
}

/************************************************************************//**
Free the shared object that was registered with get_share(). */
static
void
free_share(
/*=======*/
	INNOBASE_SHARE*	share)	/*!< in/own: table share to free */
{
	mysql_mutex_lock(&innobase_share_mutex);

#ifdef UNIV_DEBUG
	INNOBASE_SHARE* share2;
	ulint	fold = ut_fold_string(share->table_name);

	HASH_SEARCH(table_name_hash, innobase_open_tables, fold,
		    INNOBASE_SHARE*, share2,
		    ut_ad(share->use_count > 0),
		    !strcmp(share->table_name, share2->table_name));

	ut_a(share2 == share);
#endif /* UNIV_DEBUG */

	if (!--share->use_count) {
		ulint	fold = ut_fold_string(share->table_name);

		HASH_DELETE(INNOBASE_SHARE, table_name_hash,
			    innobase_open_tables, fold, share);
		thr_lock_delete(&share->lock);

		/* Free any memory from index translation table */
		my_free(share->idx_trans_tbl.index_mapping);

		my_free(share);

		/* TODO: invoke HASH_MIGRATE if innobase_open_tables
		shrinks too much */
	}

	mysql_mutex_unlock(&innobase_share_mutex);
}

/*****************************************************************//**
Converts a MySQL table lock stored in the 'lock' field of the handle to
a proper type before storing pointer to the lock into an array of pointers.
MySQL also calls this if it wants to reset some table locks to a not-locked
state during the processing of an SQL query. An example is that during a
SELECT the read lock is released early on the 'const' tables where we only
fetch one row. MySQL does not call this when it releases all locks at the
end of an SQL statement.
@return	pointer to the next element in the 'to' array */
UNIV_INTERN
THR_LOCK_DATA**
ha_innobase::store_lock(
/*====================*/
	THD*			thd,		/*!< in: user thread handle */
	THR_LOCK_DATA**		to,		/*!< in: pointer to an array
						of pointers to lock structs;
						pointer to the 'lock' field
						of current handle is stored
						next to this array */
	enum thr_lock_type	lock_type)	/*!< in: lock type to store in
						'lock'; this may also be
						TL_IGNORE */
{
	trx_t*		trx;

	/* Note that trx in this function is NOT necessarily prebuilt->trx
	because we call update_thd() later, in ::external_lock()! Failure to
	understand this caused a serious memory corruption bug in 5.1.11. */

	trx = check_trx_exists(thd);

	/* NOTE: MySQL can call this function with lock 'type' TL_IGNORE!
	Be careful to ignore TL_IGNORE if we are going to do something with
	only 'real' locks! */

	/* If no MySQL table is in use, we need to set the isolation level
	of the transaction. */

	if (lock_type != TL_IGNORE
	    && trx->n_mysql_tables_in_use == 0) {
		trx->isolation_level = innobase_map_isolation_level(
			(enum_tx_isolation) thd_tx_isolation(thd));

		if (trx->isolation_level <= TRX_ISO_READ_COMMITTED
		    && trx->global_read_view) {

			/* At low transaction isolation levels we let
			each consistent read set its own snapshot */

			read_view_close_for_mysql(trx);
		}
	}

	DBUG_ASSERT(EQ_CURRENT_THD(thd));
	const bool in_lock_tables = thd_in_lock_tables(thd);
	const uint sql_command = thd_sql_command(thd);

	if (srv_read_only_mode
	    && (sql_command == SQLCOM_UPDATE
		|| sql_command == SQLCOM_INSERT
		|| sql_command == SQLCOM_REPLACE
		|| sql_command == SQLCOM_DROP_TABLE
		|| sql_command == SQLCOM_ALTER_TABLE
		|| sql_command == SQLCOM_OPTIMIZE
		|| sql_command == SQLCOM_CREATE_TABLE
		|| sql_command == SQLCOM_CREATE_INDEX
		|| sql_command == SQLCOM_DROP_INDEX
		|| sql_command == SQLCOM_DELETE)) {

		ib_senderrf(trx->mysql_thd,
			    IB_LOG_LEVEL_WARN, ER_READ_ONLY_MODE);

	} else if (sql_command == SQLCOM_FLUSH
		   && lock_type == TL_READ_NO_INSERT) {

		/* Check for FLUSH TABLES ... WITH READ LOCK */

		/* Note: This call can fail, but there is no way to return
		the error to the caller. We simply ignore it for now here
		and push the error code to the caller where the error is
		detected in the function. */

		dberr_t	err = row_quiesce_set_state(
			prebuilt->table, QUIESCE_START, trx);

		ut_a(err == DB_SUCCESS || err == DB_UNSUPPORTED);

		if (trx->isolation_level == TRX_ISO_SERIALIZABLE) {
			prebuilt->select_lock_type = LOCK_S;
			prebuilt->stored_select_lock_type = LOCK_S;
		} else {
			prebuilt->select_lock_type = LOCK_NONE;
			prebuilt->stored_select_lock_type = LOCK_NONE;
		}

	/* Check for DROP TABLE */
	} else if (sql_command == SQLCOM_DROP_TABLE) {

		/* MySQL calls this function in DROP TABLE though this table
		handle may belong to another thd that is running a query. Let
		us in that case skip any changes to the prebuilt struct. */

	/* Check for LOCK TABLE t1,...,tn WITH SHARED LOCKS */
	} else if ((lock_type == TL_READ && in_lock_tables)
		   || (lock_type == TL_READ_HIGH_PRIORITY && in_lock_tables)
		   || lock_type == TL_READ_WITH_SHARED_LOCKS
		   || lock_type == TL_READ_NO_INSERT
		   || (lock_type != TL_IGNORE
		       && sql_command != SQLCOM_SELECT)) {

		/* The OR cases above are in this order:
		1) MySQL is doing LOCK TABLES ... READ LOCAL, or we
		are processing a stored procedure or function, or
		2) (we do not know when TL_READ_HIGH_PRIORITY is used), or
		3) this is a SELECT ... IN SHARE MODE, or
		4) we are doing a complex SQL statement like
		INSERT INTO ... SELECT ... and the logical logging (MySQL
		binlog) requires the use of a locking read, or
		MySQL is doing LOCK TABLES ... READ.
		5) we let InnoDB do locking reads for all SQL statements that
		are not simple SELECTs; note that select_lock_type in this
		case may get strengthened in ::external_lock() to LOCK_X.
		Note that we MUST use a locking read in all data modifying
		SQL statements, because otherwise the execution would not be
		serializable, and also the results from the update could be
		unexpected if an obsolete consistent read view would be
		used. */

		/* Use consistent read for checksum table */

		if (sql_command == SQLCOM_CHECKSUM
		    || ((srv_locks_unsafe_for_binlog
			|| trx->isolation_level <= TRX_ISO_READ_COMMITTED)
			&& trx->isolation_level != TRX_ISO_SERIALIZABLE
			&& (lock_type == TL_READ
			    || lock_type == TL_READ_NO_INSERT)
			&& (sql_command == SQLCOM_INSERT_SELECT
			    || sql_command == SQLCOM_REPLACE_SELECT
			    || sql_command == SQLCOM_UPDATE
			    || sql_command == SQLCOM_CREATE_TABLE))) {

			/* If we either have innobase_locks_unsafe_for_binlog
			option set or this session is using READ COMMITTED
			isolation level and isolation level of the transaction
			is not set to serializable and MySQL is doing
			INSERT INTO...SELECT or REPLACE INTO...SELECT
			or UPDATE ... = (SELECT ...) or CREATE  ...
			SELECT... without FOR UPDATE or IN SHARE
			MODE in select, then we use consistent read
			for select. */

			prebuilt->select_lock_type = LOCK_NONE;
			prebuilt->stored_select_lock_type = LOCK_NONE;
		} else {
			prebuilt->select_lock_type = LOCK_S;
			prebuilt->stored_select_lock_type = LOCK_S;
		}

	} else if (lock_type != TL_IGNORE) {

		/* We set possible LOCK_X value in external_lock, not yet
		here even if this would be SELECT ... FOR UPDATE */

		prebuilt->select_lock_type = LOCK_NONE;
		prebuilt->stored_select_lock_type = LOCK_NONE;
	}

	if (lock_type != TL_IGNORE && lock.type == TL_UNLOCK) {

		/* Starting from 5.0.7, we weaken also the table locks
		set at the start of a MySQL stored procedure call, just like
		we weaken the locks set at the start of an SQL statement.
		MySQL does set in_lock_tables TRUE there, but in reality
		we do not need table locks to make the execution of a
		single transaction stored procedure call deterministic
		(if it does not use a consistent read). */

		if (lock_type == TL_READ
		    && sql_command == SQLCOM_LOCK_TABLES) {
			/* We come here if MySQL is processing LOCK TABLES
			... READ LOCAL. MyISAM under that table lock type
			reads the table as it was at the time the lock was
			granted (new inserts are allowed, but not seen by the
			reader). To get a similar effect on an InnoDB table,
			we must use LOCK TABLES ... READ. We convert the lock
			type here, so that for InnoDB, READ LOCAL is
			equivalent to READ. This will change the InnoDB
			behavior in mysqldump, so that dumps of InnoDB tables
			are consistent with dumps of MyISAM tables. */

			lock_type = TL_READ_NO_INSERT;
		}

		/* If we are not doing a LOCK TABLE, DISCARD/IMPORT
		TABLESPACE or TRUNCATE TABLE then allow multiple
		writers. Note that ALTER TABLE uses a TL_WRITE_ALLOW_READ
		< TL_WRITE_CONCURRENT_INSERT.

		We especially allow multiple writers if MySQL is at the
		start of a stored procedure call (SQLCOM_CALL) or a
		stored function call (MySQL does have in_lock_tables
		TRUE there). */

		if ((lock_type >= TL_WRITE_CONCURRENT_INSERT
		     && lock_type <= TL_WRITE)
		    && !(in_lock_tables
			 && sql_command == SQLCOM_LOCK_TABLES)
		    && !thd_tablespace_op(thd)
		    && sql_command != SQLCOM_TRUNCATE
		    && sql_command != SQLCOM_OPTIMIZE
		    && sql_command != SQLCOM_CREATE_TABLE) {

			lock_type = TL_WRITE_ALLOW_WRITE;
		}

		/* In queries of type INSERT INTO t1 SELECT ... FROM t2 ...
		MySQL would use the lock TL_READ_NO_INSERT on t2, and that
		would conflict with TL_WRITE_ALLOW_WRITE, blocking all inserts
		to t2. Convert the lock to a normal read lock to allow
		concurrent inserts to t2.

		We especially allow concurrent inserts if MySQL is at the
		start of a stored procedure call (SQLCOM_CALL)
		(MySQL does have thd_in_lock_tables() TRUE there). */

		if (lock_type == TL_READ_NO_INSERT
		    && sql_command != SQLCOM_LOCK_TABLES) {

			lock_type = TL_READ;
		}

		lock.type = lock_type;
	}

	*to++= &lock;

	if (!trx_is_started(trx)
	    && (prebuilt->select_lock_type != LOCK_NONE
	        || prebuilt->stored_select_lock_type != LOCK_NONE)) {

		++trx->will_lock;
	}

	return(to);
}

/*********************************************************************//**
Read the next autoinc value. Acquire the relevant locks before reading
the AUTOINC value. If SUCCESS then the table AUTOINC mutex will be locked
on return and all relevant locks acquired.
@return	DB_SUCCESS or error code */
UNIV_INTERN
dberr_t
ha_innobase::innobase_get_autoinc(
/*==============================*/
	ulonglong*	value)		/*!< out: autoinc value */
{
	*value = 0;

	prebuilt->autoinc_error = innobase_lock_autoinc();

	if (prebuilt->autoinc_error == DB_SUCCESS) {

		/* Determine the first value of the interval */
		*value = dict_table_autoinc_read(prebuilt->table);

		/* It should have been initialized during open. */
		if (*value == 0) {
			prebuilt->autoinc_error = DB_UNSUPPORTED;
			dict_table_autoinc_unlock(prebuilt->table);
		}
	}

	return(prebuilt->autoinc_error);
}

/*******************************************************************//**
This function reads the global auto-inc counter. It doesn't use the
AUTOINC lock even if the lock mode is set to TRADITIONAL.
@return	the autoinc value */
UNIV_INTERN
ulonglong
ha_innobase::innobase_peek_autoinc(void)
/*====================================*/
{
	ulonglong	auto_inc;
	dict_table_t*	innodb_table;

	ut_a(prebuilt != NULL);
	ut_a(prebuilt->table != NULL);

	innodb_table = prebuilt->table;

	dict_table_autoinc_lock(innodb_table);

	auto_inc = dict_table_autoinc_read(innodb_table);

	if (auto_inc == 0) {
		ut_print_timestamp(stderr);
		fprintf(stderr, "  InnoDB: AUTOINC next value generation "
			"is disabled for '%s'\n", innodb_table->name);
	}

	dict_table_autoinc_unlock(innodb_table);

	return(auto_inc);
}

/*********************************************************************//**
Returns the value of the auto-inc counter in *first_value and ~0 on failure. */
UNIV_INTERN
void
ha_innobase::get_auto_increment(
/*============================*/
	ulonglong	offset,			/*!< in: table autoinc offset */
	ulonglong	increment,		/*!< in: table autoinc
						increment */
	ulonglong	nb_desired_values,	/*!< in: number of values
						reqd */
	ulonglong*	first_value,		/*!< out: the autoinc value */
	ulonglong*	nb_reserved_values)	/*!< out: count of reserved
						values */
{
	trx_t*		trx;
	dberr_t		error;
	ulonglong	autoinc = 0;

	/* Prepare prebuilt->trx in the table handle */
	update_thd(ha_thd());

	error = innobase_get_autoinc(&autoinc);

	if (error != DB_SUCCESS) {
		*first_value = (~(ulonglong) 0);
		return;
	}

	/* This is a hack, since nb_desired_values seems to be accurate only
	for the first call to get_auto_increment() for multi-row INSERT and
	meaningless for other statements e.g, LOAD etc. Subsequent calls to
	this method for the same statement results in different values which
	don't make sense. Therefore we store the value the first time we are
	called and count down from that as rows are written (see write_row()).
	*/

	trx = prebuilt->trx;

	/* Note: We can't rely on *first_value since some MySQL engines,
	in particular the partition engine, don't initialize it to 0 when
	invoking this method. So we are not sure if it's guaranteed to
	be 0 or not. */

	/* We need the upper limit of the col type to check for
	whether we update the table autoinc counter or not. */
	ulonglong	col_max_value = innobase_get_int_col_max_value(
		table->next_number_field);

	/* Called for the first time ? */
	if (trx->n_autoinc_rows == 0) {

		trx->n_autoinc_rows = (ulint) nb_desired_values;

		/* It's possible for nb_desired_values to be 0:
		e.g., INSERT INTO T1(C) SELECT C FROM T2; */
		if (nb_desired_values == 0) {

			trx->n_autoinc_rows = 1;
		}

		set_if_bigger(*first_value, autoinc);
	/* Not in the middle of a mult-row INSERT. */
	} else if (prebuilt->autoinc_last_value == 0) {
		set_if_bigger(*first_value, autoinc);
	/* Check for -ve values. */
	} else if (*first_value > col_max_value && trx->n_autoinc_rows > 0) {
		/* Set to next logical value. */
		ut_a(autoinc > trx->n_autoinc_rows);
		*first_value = (autoinc - trx->n_autoinc_rows) - 1;
	}

	*nb_reserved_values = trx->n_autoinc_rows;

	/* With old style AUTOINC locking we only update the table's
	AUTOINC counter after attempting to insert the row. */
	if (innobase_autoinc_lock_mode != AUTOINC_OLD_STYLE_LOCKING) {
		ulonglong	current;
		ulonglong	next_value;

		current = *first_value > col_max_value ? autoinc : *first_value;

		/* Compute the last value in the interval */
		next_value = innobase_next_autoinc(
			current, *nb_reserved_values, increment, offset,
			col_max_value);

		prebuilt->autoinc_last_value = next_value;

		if (prebuilt->autoinc_last_value < *first_value) {
			*first_value = (~(ulonglong) 0);
		} else {
			/* Update the table autoinc variable */
			dict_table_autoinc_update_if_greater(
				prebuilt->table, prebuilt->autoinc_last_value);
		}
	} else {
		/* This will force write_row() into attempting an update
		of the table's AUTOINC counter. */
		prebuilt->autoinc_last_value = 0;
	}

	/* The increment to be used to increase the AUTOINC value, we use
	this in write_row() and update_row() to increase the autoinc counter
	for columns that are filled by the user. We need the offset and
	the increment. */
	prebuilt->autoinc_offset = offset;
	prebuilt->autoinc_increment = increment;

	dict_table_autoinc_unlock(prebuilt->table);
}

/*******************************************************************//**
Reset the auto-increment counter to the given value, i.e. the next row
inserted will get the given value. This is called e.g. after TRUNCATE
is emulated by doing a 'DELETE FROM t'. HA_ERR_WRONG_COMMAND is
returned by storage engines that don't support this operation.
@return	0 or error code */
UNIV_INTERN
int
ha_innobase::reset_auto_increment(
/*==============================*/
	ulonglong	value)		/*!< in: new value for table autoinc */
{
	DBUG_ENTER("ha_innobase::reset_auto_increment");

	dberr_t	error;

	update_thd(ha_thd());

	error = row_lock_table_autoinc_for_mysql(prebuilt);

	if (error != DB_SUCCESS) {
		DBUG_RETURN(convert_error_code_to_mysql(
				    error, prebuilt->table->flags, user_thd));
	}

	/* The next value can never be 0. */
	if (value == 0) {
		value = 1;
	}

	innobase_reset_autoinc(value);

	DBUG_RETURN(0);
}

/*******************************************************************//**
See comment in handler.cc */
UNIV_INTERN
bool
ha_innobase::get_error_message(
/*===========================*/
	int	error,
	String*	buf)
{
	trx_t*	trx = check_trx_exists(ha_thd());

	buf->copy(trx->detailed_error, (uint) strlen(trx->detailed_error),
		system_charset_info);

	return(FALSE);
}

/*******************************************************************//**
  Retrieves the names of the table and the key for which there was a
  duplicate entry in the case of HA_ERR_FOREIGN_DUPLICATE_KEY.

  If any of the names is not available, then this method will return
  false and will not change any of child_table_name or child_key_name.

  @param child_table_name[out]    Table name
  @param child_table_name_len[in] Table name buffer size
  @param child_key_name[out]      Key name
  @param child_key_name_len[in]   Key name buffer size

  @retval  true                  table and key names were available
                                 and were written into the corresponding
                                 out parameters.
  @retval  false                 table and key names were not available,
                                 the out parameters were not touched.
*/
bool
ha_innobase::get_foreign_dup_key(
/*=============================*/
	char*	child_table_name,
	uint	child_table_name_len,
	char*	child_key_name,
	uint	child_key_name_len)
{
	const dict_index_t*	err_index;

	ut_a(prebuilt->trx != NULL);
	ut_a(prebuilt->trx->magic_n == TRX_MAGIC_N);

	err_index = trx_get_error_info(prebuilt->trx);

	if (err_index == NULL) {
		return(false);
	}
	/* else */

	/* copy table name (and convert from filename-safe encoding to
	system_charset_info) */
	char*	p;
	p = strchr(err_index->table->name, '/');
	/* strip ".../" prefix if any */
	if (p != NULL) {
		p++;
	} else {
		p = err_index->table->name;
	}
	uint	len;
	len = filename_to_tablename(p, child_table_name, child_table_name_len);
	child_table_name[len] = '\0';

	/* copy index name */
	ut_snprintf(child_key_name, child_key_name_len, "%s", err_index->name);

	return(true);
}

/*******************************************************************//**
Compares two 'refs'. A 'ref' is the (internal) primary key value of the row.
If there is no explicitly declared non-null unique key or a primary key, then
InnoDB internally uses the row id as the primary key.
@return	< 0 if ref1 < ref2, 0 if equal, else > 0 */
UNIV_INTERN
int
ha_innobase::cmp_ref(
/*=================*/
	const uchar*	ref1,	/*!< in: an (internal) primary key value in the
				MySQL key value format */
	const uchar*	ref2)	/*!< in: an (internal) primary key value in the
				MySQL key value format */
{
	enum_field_types mysql_type;
	Field*		field;
	KEY_PART_INFO*	key_part;
	KEY_PART_INFO*	key_part_end;
	uint		len1;
	uint		len2;
	int		result;

	if (prebuilt->clust_index_was_generated) {
		/* The 'ref' is an InnoDB row id */

		return(memcmp(ref1, ref2, DATA_ROW_ID_LEN));
	}

	/* Do a type-aware comparison of primary key fields. PK fields
	are always NOT NULL, so no checks for NULL are performed. */

	key_part = table->key_info[table->s->primary_key].key_part;

	key_part_end = key_part
			+ table->key_info[table->s->primary_key].user_defined_key_parts;

	for (; key_part != key_part_end; ++key_part) {
		field = key_part->field;
		mysql_type = field->type();

		if (mysql_type == MYSQL_TYPE_TINY_BLOB
			|| mysql_type == MYSQL_TYPE_MEDIUM_BLOB
			|| mysql_type == MYSQL_TYPE_BLOB
			|| mysql_type == MYSQL_TYPE_LONG_BLOB) {

			/* In the MySQL key value format, a column prefix of
			a BLOB is preceded by a 2-byte length field */

			len1 = innobase_read_from_2_little_endian(ref1);
			len2 = innobase_read_from_2_little_endian(ref2);

			ref1 += 2;
			ref2 += 2;
			result = ((Field_blob*) field)->cmp(
				ref1, len1, ref2, len2);
		} else {
			result = field->key_cmp(ref1, ref2);
		}

		if (result) {

			return(result);
		}

		ref1 += key_part->store_length;
		ref2 += key_part->store_length;
	}

	return(0);
}

/*******************************************************************//**
Ask InnoDB if a query to a table can be cached.
@return	TRUE if query caching of the table is permitted */
UNIV_INTERN
my_bool
ha_innobase::register_query_cache_table(
/*====================================*/
	THD*		thd,		/*!< in: user thread handle */
	char*		table_key,	/*!< in: normalized path to the  
					table */
	uint		key_length,	/*!< in: length of the normalized
					path to the table */
	qc_engine_callback*
			call_back,	/*!< out: pointer to function for
					checking if query caching
					is permitted */
	ulonglong	*engine_data)	/*!< in/out: data to call_back */
{
	*call_back = innobase_query_caching_of_table_permitted;
	*engine_data = 0;
	return(innobase_query_caching_of_table_permitted(thd, table_key,
							 key_length,
							 engine_data));
}

/*******************************************************************//**
Get the bin log name. */
UNIV_INTERN
const char*
ha_innobase::get_mysql_bin_log_name()
/*=================================*/
{
	return(trx_sys_mysql_bin_log_name);
}

/*******************************************************************//**
Get the bin log offset (or file position). */
UNIV_INTERN
ulonglong
ha_innobase::get_mysql_bin_log_pos()
/*================================*/
{
	/* trx... is ib_int64_t, which is a typedef for a 64-bit integer
	(__int64 or longlong) so it's ok to cast it to ulonglong. */

	return(trx_sys_mysql_bin_log_pos);
}

/******************************************************************//**
This function is used to find the storage length in bytes of the first n
characters for prefix indexes using a multibyte character set. The function
finds charset information and returns length of prefix_len characters in the
index field in bytes.
@return	number of bytes occupied by the first n characters */
UNIV_INTERN
ulint
innobase_get_at_most_n_mbchars(
/*===========================*/
	ulint charset_id,	/*!< in: character set id */
	ulint prefix_len,	/*!< in: prefix length in bytes of the index
				(this has to be divided by mbmaxlen to get the
				number of CHARACTERS n in the prefix) */
	ulint data_len,		/*!< in: length of the string in bytes */
	const char* str)	/*!< in: character string */
{
	ulint char_length;	/*!< character length in bytes */
	ulint n_chars;		/*!< number of characters in prefix */
	CHARSET_INFO* charset;	/*!< charset used in the field */

	charset = get_charset((uint) charset_id, MYF(MY_WME));

	ut_ad(charset);
	ut_ad(charset->mbmaxlen);

	/* Calculate how many characters at most the prefix index contains */

	n_chars = prefix_len / charset->mbmaxlen;

	/* If the charset is multi-byte, then we must find the length of the
	first at most n chars in the string. If the string contains less
	characters than n, then we return the length to the end of the last
	character. */

	if (charset->mbmaxlen > 1) {
		/* my_charpos() returns the byte length of the first n_chars
		characters, or a value bigger than the length of str, if
		there were not enough full characters in str.

		Why does the code below work:
		Suppose that we are looking for n UTF-8 characters.

		1) If the string is long enough, then the prefix contains at
		least n complete UTF-8 characters + maybe some extra
		characters + an incomplete UTF-8 character. No problem in
		this case. The function returns the pointer to the
		end of the nth character.

		2) If the string is not long enough, then the string contains
		the complete value of a column, that is, only complete UTF-8
		characters, and we can store in the column prefix index the
		whole string. */

		char_length = my_charpos(charset, str,
						str + data_len, (int) n_chars);
		if (char_length > data_len) {
			char_length = data_len;
		}
	} else {
		if (data_len < prefix_len) {
			char_length = data_len;
		} else {
			char_length = prefix_len;
		}
	}

	return(char_length);
}

/*******************************************************************//**
This function is used to prepare an X/Open XA distributed transaction.
@return	0 or error number */
static
int
innobase_xa_prepare(
/*================*/
	handlerton*	hton,		/*!< in: InnoDB handlerton */
	THD*		thd,		/*!< in: handle to the MySQL thread of
					the user whose XA transaction should
					be prepared */
	bool		prepare_trx)	/*!< in: true - prepare transaction
					false - the current SQL statement
					ended */
{
	int		error = 0;
	trx_t*		trx = check_trx_exists(thd);

	DBUG_ASSERT(hton == innodb_hton_ptr);

	/* we use support_xa value as it was seen at transaction start
	time, not the current session variable value. Any possible changes
	to the session variable take effect only in the next transaction */
	if (!trx->support_xa) {

		return(0);
	}

	thd_get_xid(thd, (MYSQL_XID*) &trx->xid);

	/* Release a possible FIFO ticket and search latch. Since we will
	reserve the trx_sys->mutex, we have to release the search system
	latch first to obey the latching order. */

	trx_search_latch_release_if_reserved(trx);

	innobase_srv_conc_force_exit_innodb(trx);

	if (!trx_is_registered_for_2pc(trx) && trx_is_started(trx)) {

		sql_print_error("Transaction not registered for MySQL 2PC, "
				"but transaction is active");
	}

	if (prepare_trx
	    || (!thd_test_options(thd, OPTION_NOT_AUTOCOMMIT | OPTION_BEGIN))) {

		/* We were instructed to prepare the whole transaction, or
		this is an SQL statement end and autocommit is on */

		ut_ad(trx_is_registered_for_2pc(trx));

		trx_prepare_for_mysql(trx);

		error = 0;
	} else {
		/* We just mark the SQL statement ended and do not do a
		transaction prepare */

		/* If we had reserved the auto-inc lock for some
		table in this SQL statement we release it now */

		lock_unlock_table_autoinc(trx);

		/* Store the current undo_no of the transaction so that we
		know where to roll back if we have to roll back the next
		SQL statement */

		trx_mark_sql_stat_end(trx);
	}

	/* Tell the InnoDB server that there might be work for utility
	threads: */

	srv_active_wake_master_thread();

	if (thd_sql_command(thd) != SQLCOM_XA_PREPARE
	    && (prepare_trx
		|| !thd_test_options(
			thd, OPTION_NOT_AUTOCOMMIT | OPTION_BEGIN))) {

		/* For ibbackup to work the order of transactions in binlog
		and InnoDB must be the same. Consider the situation

		  thread1> prepare; write to binlog; ...
			  <context switch>
		  thread2> prepare; write to binlog; commit
		  thread1>			     ... commit

                The server guarantees that writes to the binary log
                and commits are in the same order, so we do not have
                to handle this case. */
	}

	return(error);
}

/*******************************************************************//**
This function is used to recover X/Open XA distributed transactions.
@return	number of prepared transactions stored in xid_list */
static
int
innobase_xa_recover(
/*================*/
	handlerton*	hton,	/*!< in: InnoDB handlerton */
	XID*		xid_list,/*!< in/out: prepared transactions */
	uint		len)	/*!< in: number of slots in xid_list */
{
	DBUG_ASSERT(hton == innodb_hton_ptr);

	if (len == 0 || xid_list == NULL) {

		return(0);
	}

	return(trx_recover_for_mysql(xid_list, len));
}

/*******************************************************************//**
This function is used to commit one X/Open XA distributed transaction
which is in the prepared state
@return	0 or error number */
static
int
innobase_commit_by_xid(
/*===================*/
	handlerton*	hton,
	XID*		xid)	/*!< in: X/Open XA transaction identification */
{
	trx_t*	trx;

	DBUG_ASSERT(hton == innodb_hton_ptr);

	trx = trx_get_trx_by_xid(xid);

	if (trx) {
		innobase_commit_low(trx);
		trx_free_for_background(trx);
		return(XA_OK);
	} else {
		return(XAER_NOTA);
	}
}

/*******************************************************************//**
This function is used to rollback one X/Open XA distributed transaction
which is in the prepared state
@return	0 or error number */
static
int
innobase_rollback_by_xid(
/*=====================*/
	handlerton*	hton,	/*!< in: InnoDB handlerton */
	XID*		xid)	/*!< in: X/Open XA transaction
				identification */
{
	trx_t*	trx;

	DBUG_ASSERT(hton == innodb_hton_ptr);

	trx = trx_get_trx_by_xid(xid);

	if (trx) {
		int	ret = innobase_rollback_trx(trx);
		trx_free_for_background(trx);
		return(ret);
	} else {
		return(XAER_NOTA);
	}
}

/*******************************************************************//**
Create a consistent view for a cursor based on current transaction
which is created if the corresponding MySQL thread still lacks one.
This consistent view is then used inside of MySQL when accessing records
using a cursor.
@return	pointer to cursor view or NULL */
static
void*
innobase_create_cursor_view(
/*========================*/
	handlerton*	hton,	/*!< in: innobase hton */
	THD*		thd)	/*!< in: user thread handle */
{
	DBUG_ASSERT(hton == innodb_hton_ptr);

	return(read_cursor_view_create_for_mysql(check_trx_exists(thd)));
}

/*******************************************************************//**
Close the given consistent cursor view of a transaction and restore
global read view to a transaction read view. Transaction is created if the
corresponding MySQL thread still lacks one. */
static
void
innobase_close_cursor_view(
/*=======================*/
	handlerton*	hton,	/*!< in: innobase hton */
	THD*		thd,	/*!< in: user thread handle */
	void*		curview)/*!< in: Consistent read view to be closed */
{
	DBUG_ASSERT(hton == innodb_hton_ptr);

	read_cursor_view_close_for_mysql(check_trx_exists(thd),
					 (cursor_view_t*) curview);
}

/*******************************************************************//**
Set the given consistent cursor view to a transaction which is created
if the corresponding MySQL thread still lacks one. If the given
consistent cursor view is NULL global read view of a transaction is
restored to a transaction read view. */
static
void
innobase_set_cursor_view(
/*=====================*/
	handlerton*	hton,	/*!< in: innobase hton */
	THD*		thd,	/*!< in: user thread handle */
	void*		curview)/*!< in: Consistent cursor view to be set */
{
	DBUG_ASSERT(hton == innodb_hton_ptr);

	read_cursor_set_for_mysql(check_trx_exists(thd),
				  (cursor_view_t*) curview);
}

/*******************************************************************//**
*/
UNIV_INTERN
bool
ha_innobase::check_if_incompatible_data(
/*====================================*/
	HA_CREATE_INFO*	info,
	uint		table_changes)
{
	innobase_copy_frm_flags_from_create_info(prebuilt->table, info);

	if (table_changes != IS_EQUAL_YES) {

		return(COMPATIBLE_DATA_NO);
	}

	/* Check that auto_increment value was not changed */
	if ((info->used_fields & HA_CREATE_USED_AUTO) &&
		info->auto_increment_value != 0) {

		return(COMPATIBLE_DATA_NO);
	}

	/* Check that row format didn't change */
	if ((info->used_fields & HA_CREATE_USED_ROW_FORMAT)
	    && info->row_type != get_row_type()) {

		return(COMPATIBLE_DATA_NO);
	}

	/* Specifying KEY_BLOCK_SIZE requests a rebuild of the table. */
	if (info->used_fields & HA_CREATE_USED_KEY_BLOCK_SIZE) {
		return(COMPATIBLE_DATA_NO);
	}

	return(COMPATIBLE_DATA_YES);
}

/****************************************************************//**
Update the system variable innodb_io_capacity_max using the "saved"
value. This function is registered as a callback with MySQL. */
static
void
innodb_io_capacity_max_update(
/*===========================*/
	THD*				thd,	/*!< in: thread handle */
	struct st_mysql_sys_var*	var,	/*!< in: pointer to
						system variable */
	void*				var_ptr,/*!< out: where the
						formal string goes */
	const void*			save)	/*!< in: immediate result
						from check function */
{
	ulong	in_val = *static_cast<const ulong*>(save);
	if (in_val < srv_io_capacity) {
		in_val = srv_io_capacity;
		push_warning_printf(thd, Sql_condition::WARN_LEVEL_WARN,
				    ER_WRONG_ARGUMENTS,
				    "innodb_io_capacity_max cannot be"
				    " set lower than innodb_io_capacity.");
		push_warning_printf(thd, Sql_condition::WARN_LEVEL_WARN,
				    ER_WRONG_ARGUMENTS,
				    "Setting innodb_io_capacity_max to %lu",
				    srv_io_capacity);
	}

	srv_max_io_capacity = in_val;
}

/****************************************************************//**
Update the system variable innodb_io_capacity using the "saved"
value. This function is registered as a callback with MySQL. */
static
void
innodb_io_capacity_update(
/*======================*/
	THD*				thd,	/*!< in: thread handle */
	struct st_mysql_sys_var*	var,	/*!< in: pointer to
						system variable */
	void*				var_ptr,/*!< out: where the
						formal string goes */
	const void*			save)	/*!< in: immediate result
						from check function */
{
	ulong	in_val = *static_cast<const ulong*>(save);
	if (in_val > srv_max_io_capacity) {
		in_val = srv_max_io_capacity;
		push_warning_printf(thd, Sql_condition::WARN_LEVEL_WARN,
				    ER_WRONG_ARGUMENTS,
				    "innodb_io_capacity cannot be set"
				    " higher than innodb_io_capacity_max.");
		push_warning_printf(thd, Sql_condition::WARN_LEVEL_WARN,
				    ER_WRONG_ARGUMENTS,
				    "Setting innodb_io_capacity to %lu",
				    srv_max_io_capacity);
	}

	srv_io_capacity = in_val;
}

/****************************************************************//**
Update the system variable innodb_max_dirty_pages_pct using the "saved"
value. This function is registered as a callback with MySQL. */
static
void
innodb_max_dirty_pages_pct_update(
/*==============================*/
	THD*				thd,	/*!< in: thread handle */
	struct st_mysql_sys_var*	var,	/*!< in: pointer to
						system variable */
	void*				var_ptr,/*!< out: where the
						formal string goes */
	const void*			save)	/*!< in: immediate result
						from check function */
{
	ulong	in_val = *static_cast<const ulong*>(save);
	if (in_val < srv_max_dirty_pages_pct_lwm) {
		push_warning_printf(thd, Sql_condition::WARN_LEVEL_WARN,
				    ER_WRONG_ARGUMENTS,
				    "innodb_max_dirty_pages_pct cannot be"
				    " set lower than"
				    " innodb_max_dirty_pages_pct_lwm.");
		push_warning_printf(thd, Sql_condition::WARN_LEVEL_WARN,
				    ER_WRONG_ARGUMENTS,
				    "Lowering"
				    " innodb_max_dirty_page_pct_lwm to %lu",
				    in_val);

		srv_max_dirty_pages_pct_lwm = in_val;
	}

	srv_max_buf_pool_modified_pct = in_val;
}

/****************************************************************//**
Update the system variable innodb_max_dirty_pages_pct_lwm using the
"saved" value. This function is registered as a callback with MySQL. */
static
void
innodb_max_dirty_pages_pct_lwm_update(
/*==================================*/
	THD*				thd,	/*!< in: thread handle */
	struct st_mysql_sys_var*	var,	/*!< in: pointer to
						system variable */
	void*				var_ptr,/*!< out: where the
						formal string goes */
	const void*			save)	/*!< in: immediate result
						from check function */
{
	ulong	in_val = *static_cast<const ulong*>(save);
	if (in_val > srv_max_buf_pool_modified_pct) {
		in_val = srv_max_buf_pool_modified_pct;
		push_warning_printf(thd, Sql_condition::WARN_LEVEL_WARN,
				    ER_WRONG_ARGUMENTS,
				    "innodb_max_dirty_pages_pct_lwm"
				    " cannot be set higher than"
				    " innodb_max_dirty_pages_pct.");
		push_warning_printf(thd, Sql_condition::WARN_LEVEL_WARN,
				    ER_WRONG_ARGUMENTS,
				    "Setting innodb_max_dirty_page_pct_lwm"
				    " to %lu",
				    in_val);
	}

	srv_max_dirty_pages_pct_lwm = in_val;
}

/************************************************************//**
Validate the file format name and return its corresponding id.
@return	valid file format id */
static
uint
innobase_file_format_name_lookup(
/*=============================*/
	const char*	format_name)	/*!< in: pointer to file format name */
{
	char*	endp;
	uint	format_id;

	ut_a(format_name != NULL);

	/* The format name can contain the format id itself instead of
	the name and we check for that. */
	format_id = (uint) strtoul(format_name, &endp, 10);

	/* Check for valid parse. */
	if (*endp == '\0' && *format_name != '\0') {

		if (format_id <= UNIV_FORMAT_MAX) {

			return(format_id);
		}
	} else {

		for (format_id = 0; format_id <= UNIV_FORMAT_MAX;
		     format_id++) {
			const char*	name;

			name = trx_sys_file_format_id_to_name(format_id);

			if (!innobase_strcasecmp(format_name, name)) {

				return(format_id);
			}
		}
	}

	return(UNIV_FORMAT_MAX + 1);
}

/************************************************************//**
Validate the file format check config parameters, as a side effect it
sets the srv_max_file_format_at_startup variable.
@return the format_id if valid config value, otherwise, return -1 */
static
int
innobase_file_format_validate_and_set(
/*==================================*/
	const char*	format_max)	/*!< in: parameter value */
{
	uint		format_id;

	format_id = innobase_file_format_name_lookup(format_max);

	if (format_id < UNIV_FORMAT_MAX + 1) {
		srv_max_file_format_at_startup = format_id;

		return((int) format_id);
	} else {
		return(-1);
	}
}

/*************************************************************//**
Check if it is a valid file format. This function is registered as
a callback with MySQL.
@return	0 for valid file format */
static
int
innodb_file_format_name_validate(
/*=============================*/
	THD*				thd,	/*!< in: thread handle */
	struct st_mysql_sys_var*	var,	/*!< in: pointer to system
						variable */
	void*				save,	/*!< out: immediate result
						for update function */
	struct st_mysql_value*		value)	/*!< in: incoming string */
{
	const char*	file_format_input;
	char		buff[STRING_BUFFER_USUAL_SIZE];
	int		len = sizeof(buff);

	ut_a(save != NULL);
	ut_a(value != NULL);

	file_format_input = value->val_str(value, buff, &len);

	if (file_format_input != NULL) {
		uint	format_id;

		format_id = innobase_file_format_name_lookup(
			file_format_input);

		if (format_id <= UNIV_FORMAT_MAX) {

			/* Save a pointer to the name in the
			'file_format_name_map' constant array. */
			*static_cast<const char**>(save) =
			    trx_sys_file_format_id_to_name(format_id);

			return(0);
		}
	}

	*static_cast<const char**>(save) = NULL;
	return(1);
}

/****************************************************************//**
Update the system variable innodb_file_format using the "saved"
value. This function is registered as a callback with MySQL. */
static
void
innodb_file_format_name_update(
/*===========================*/
	THD*				thd,		/*!< in: thread handle */
	struct st_mysql_sys_var*	var,		/*!< in: pointer to
							system variable */
	void*				var_ptr,	/*!< out: where the
							formal string goes */
	const void*			save)		/*!< in: immediate result
							from check function */
{
	const char* format_name;

	ut_a(var_ptr != NULL);
	ut_a(save != NULL);

	format_name = *static_cast<const char*const*>(save);

	if (format_name) {
		uint	format_id;

		format_id = innobase_file_format_name_lookup(format_name);

		if (format_id <= UNIV_FORMAT_MAX) {
			srv_file_format = format_id;
		}
	}

	*static_cast<const char**>(var_ptr)
		= trx_sys_file_format_id_to_name(srv_file_format);
}

/*************************************************************//**
Check if valid argument to innodb_file_format_max. This function
is registered as a callback with MySQL.
@return	0 for valid file format */
static
int
innodb_file_format_max_validate(
/*============================*/
	THD*				thd,	/*!< in: thread handle */
	struct st_mysql_sys_var*	var,	/*!< in: pointer to system
						variable */
	void*				save,	/*!< out: immediate result
						for update function */
	struct st_mysql_value*		value)	/*!< in: incoming string */
{
	const char*	file_format_input;
	char		buff[STRING_BUFFER_USUAL_SIZE];
	int		len = sizeof(buff);
	int		format_id;

	ut_a(save != NULL);
	ut_a(value != NULL);

	file_format_input = value->val_str(value, buff, &len);

	if (file_format_input != NULL) {

		format_id = innobase_file_format_validate_and_set(
			file_format_input);

		if (format_id >= 0) {
			/* Save a pointer to the name in the
			'file_format_name_map' constant array. */
			*static_cast<const char**>(save) =
			    trx_sys_file_format_id_to_name(
						(uint) format_id);

			return(0);

		} else {
			push_warning_printf(thd,
			  Sql_condition::WARN_LEVEL_WARN,
			  ER_WRONG_ARGUMENTS,
			  "InnoDB: invalid innodb_file_format_max "
			  "value; can be any format up to %s "
			  "or equivalent id of %d",
			  trx_sys_file_format_id_to_name(UNIV_FORMAT_MAX),
			  UNIV_FORMAT_MAX);
		}
	}

	*static_cast<const char**>(save) = NULL;
	return(1);
}

/****************************************************************//**
Update the system variable innodb_file_format_max using the "saved"
value. This function is registered as a callback with MySQL. */
static
void
innodb_file_format_max_update(
/*==========================*/
	THD*				thd,	/*!< in: thread handle */
	struct st_mysql_sys_var*	var,	/*!< in: pointer to
						system variable */
	void*				var_ptr,/*!< out: where the
						formal string goes */
	const void*			save)	/*!< in: immediate result
						from check function */
{
	const char*	format_name_in;
	const char**	format_name_out;
	uint		format_id;

	ut_a(save != NULL);
	ut_a(var_ptr != NULL);

	format_name_in = *static_cast<const char*const*>(save);

	if (!format_name_in) {

		return;
	}

	format_id = innobase_file_format_name_lookup(format_name_in);

	if (format_id > UNIV_FORMAT_MAX) {
		/* DEFAULT is "on", which is invalid at runtime. */
		push_warning_printf(thd, Sql_condition::WARN_LEVEL_WARN,
				    ER_WRONG_ARGUMENTS,
				    "Ignoring SET innodb_file_format=%s",
				    format_name_in);
		return;
	}

	format_name_out = static_cast<const char**>(var_ptr);

	/* Update the max format id in the system tablespace. */
	if (trx_sys_file_format_max_set(format_id, format_name_out)) {
		ut_print_timestamp(stderr);
		fprintf(stderr,
			" [Info] InnoDB: the file format in the system "
			"tablespace is now set to %s.\n", *format_name_out);
	}
}

/*************************************************************//**
Check whether valid argument given to innobase_*_stopword_table.
This function is registered as a callback with MySQL.
@return 0 for valid stopword table */
static
int
innodb_stopword_table_validate(
/*===========================*/
	THD*				thd,	/*!< in: thread handle */
	struct st_mysql_sys_var*	var,	/*!< in: pointer to system
						variable */
	void*				save,	/*!< out: immediate result
						for update function */
	struct st_mysql_value*		value)	/*!< in: incoming string */
{
	const char*	stopword_table_name;
	char		buff[STRING_BUFFER_USUAL_SIZE];
	int		len = sizeof(buff);
	trx_t*		trx;
	int		ret = 1;

	ut_a(save != NULL);
	ut_a(value != NULL);

	stopword_table_name = value->val_str(value, buff, &len);

	trx = check_trx_exists(thd);

	row_mysql_lock_data_dictionary(trx);

	/* Validate the stopword table's (if supplied) existence and
	of the right format */
	if (!stopword_table_name
	    || fts_valid_stopword_table(stopword_table_name)) {
		*static_cast<const char**>(save) = stopword_table_name;
		ret = 0;
	}

	row_mysql_unlock_data_dictionary(trx);

	return(ret);
}

/****************************************************************//**
Update global variable fts_server_stopword_table with the "saved"
stopword table name value. This function is registered as a callback
with MySQL. */
static
void
innodb_stopword_table_update(
/*=========================*/
	THD*				thd,	/*!< in: thread handle */
	struct st_mysql_sys_var*	var,	/*!< in: pointer to
						system variable */
	void*				var_ptr,/*!< out: where the
						formal string goes */
	const void*			save)	/*!< in: immediate result
						from check function */
{
	const char*	stopword_table_name;
	char*		old;

	ut_a(save != NULL);
	ut_a(var_ptr != NULL);

	stopword_table_name = *static_cast<const char*const*>(save);
	old = *(char**) var_ptr;

	if (stopword_table_name) {
		*(char**) var_ptr =  my_strdup(stopword_table_name,  MYF(0));
	} else {
		*(char**) var_ptr = NULL;
	}

	if (old) {
		my_free(old);
	}

	fts_server_stopword_table = *(char**) var_ptr;
}

/*************************************************************//**
Check whether valid argument given to "innodb_fts_internal_tbl_name"
This function is registered as a callback with MySQL.
@return 0 for valid stopword table */
static
int
innodb_internal_table_validate(
/*===========================*/
	THD*				thd,	/*!< in: thread handle */
	struct st_mysql_sys_var*	var,	/*!< in: pointer to system
						variable */
	void*				save,	/*!< out: immediate result
						for update function */
	struct st_mysql_value*		value)	/*!< in: incoming string */
{
	const char*	table_name;
	char		buff[STRING_BUFFER_USUAL_SIZE];
	int		len = sizeof(buff);
	int		ret = 1;
	dict_table_t*	user_table;

	ut_a(save != NULL);
	ut_a(value != NULL);

	table_name = value->val_str(value, buff, &len);

	if (!table_name) {
		*static_cast<const char**>(save) = NULL;
		return(0);
	}

	user_table = dict_table_open_on_name(
		table_name, FALSE, TRUE, DICT_ERR_IGNORE_NONE);

	if (user_table) {
		if (dict_table_has_fts_index(user_table)) {
			*static_cast<const char**>(save) = table_name;
			ret = 0;
		}

		dict_table_close(user_table, FALSE, TRUE);
	}

	return(ret);
}

/****************************************************************//**
Update global variable "fts_internal_tbl_name" with the "saved"
stopword table name value. This function is registered as a callback
with MySQL. */
static
void
innodb_internal_table_update(
/*=========================*/
	THD*				thd,	/*!< in: thread handle */
	struct st_mysql_sys_var*	var,	/*!< in: pointer to
						system variable */
	void*				var_ptr,/*!< out: where the
						formal string goes */
	const void*			save)	/*!< in: immediate result
						from check function */
{
	const char*	table_name;
	char*		old;

	ut_a(save != NULL);
	ut_a(var_ptr != NULL);

	table_name = *static_cast<const char*const*>(save);
	old = *(char**) var_ptr;

	if (table_name) {
		*(char**) var_ptr =  my_strdup(table_name,  MYF(0));
	} else {
		*(char**) var_ptr = NULL;
	}

	if (old) {
		my_free(old);
	}

	fts_internal_tbl_name = *(char**) var_ptr;
}

/****************************************************************//**
Update the session variable innodb_session_stopword_table
with the "saved" stopword table name value. This function
is registered as a callback with MySQL. */
static
void
innodb_session_stopword_update(
/*===========================*/
	THD*				thd,	/*!< in: thread handle */
	struct st_mysql_sys_var*	var,	/*!< in: pointer to
						system variable */
	void*				var_ptr,/*!< out: where the
						formal string goes */
	const void*			save)	/*!< in: immediate result
						from check function */
{
	const char*	stopword_table_name;
	char*		old;

	ut_a(save != NULL);
	ut_a(var_ptr != NULL);

	stopword_table_name = *static_cast<const char*const*>(save);
	old = *(char**) var_ptr;

	if (stopword_table_name) {
		*(char**) var_ptr =  my_strdup(stopword_table_name,  MYF(0));
	} else {
		*(char**) var_ptr = NULL;
	}

	if (old) {
		my_free(old);
	}
}
/****************************************************************//**
Update the system variable innodb_adaptive_hash_index using the "saved"
value. This function is registered as a callback with MySQL. */
static
void
innodb_adaptive_hash_index_update(
/*==============================*/
	THD*				thd,	/*!< in: thread handle */
	struct st_mysql_sys_var*	var,	/*!< in: pointer to
						system variable */
	void*				var_ptr,/*!< out: where the
						formal string goes */
	const void*			save)	/*!< in: immediate result
						from check function */
{
	if (*(my_bool*) save) {
		btr_search_enable();
	} else {
		btr_search_disable();
	}
}

/****************************************************************//**
Update the system variable innodb_cmp_per_index using the "saved"
value. This function is registered as a callback with MySQL. */
static
void
innodb_cmp_per_index_update(
/*========================*/
	THD*				thd,	/*!< in: thread handle */
	struct st_mysql_sys_var*	var,	/*!< in: pointer to
						system variable */
	void*				var_ptr,/*!< out: where the
						formal string goes */
	const void*			save)	/*!< in: immediate result
						from check function */
{
	/* Reset the stats whenever we enable the table
	INFORMATION_SCHEMA.innodb_cmp_per_index. */
	if (!srv_cmp_per_index_enabled && *(my_bool*) save) {
		page_zip_reset_stat_per_index();
	}

	srv_cmp_per_index_enabled = !!(*(my_bool*) save);
}

/****************************************************************//**
Update the system variable innodb_old_blocks_pct using the "saved"
value. This function is registered as a callback with MySQL. */
static
void
innodb_old_blocks_pct_update(
/*=========================*/
	THD*				thd,	/*!< in: thread handle */
	struct st_mysql_sys_var*	var,	/*!< in: pointer to
						system variable */
	void*				var_ptr,/*!< out: where the
						formal string goes */
	const void*			save)	/*!< in: immediate result
						from check function */
{
	innobase_old_blocks_pct = buf_LRU_old_ratio_update(
		*static_cast<const uint*>(save), TRUE);
}

/****************************************************************//**
Update the system variable innodb_old_blocks_pct using the "saved"
value. This function is registered as a callback with MySQL. */
static
void
innodb_change_buffer_max_size_update(
/*=================================*/
	THD*				thd,	/*!< in: thread handle */
	struct st_mysql_sys_var*	var,	/*!< in: pointer to
						system variable */
	void*				var_ptr,/*!< out: where the
						formal string goes */
	const void*			save)	/*!< in: immediate result
						from check function */
{
	innobase_change_buffer_max_size =
			(*static_cast<const uint*>(save));
	ibuf_max_size_update(innobase_change_buffer_max_size);
}


/*************************************************************//**
Find the corresponding ibuf_use_t value that indexes into
innobase_change_buffering_values[] array for the input
change buffering option name.
@return	corresponding IBUF_USE_* value for the input variable
name, or IBUF_USE_COUNT if not able to find a match */
static
ibuf_use_t
innodb_find_change_buffering_value(
/*===============================*/
	const char*	input_name)	/*!< in: input change buffering
					option name */
{
	ulint	use;

	for (use = 0; use < UT_ARR_SIZE(innobase_change_buffering_values);
	     use++) {
		/* found a match */
		if (!innobase_strcasecmp(
			input_name, innobase_change_buffering_values[use])) {
			return((ibuf_use_t) use);
		}
	}

	/* Did not find any match */
	return(IBUF_USE_COUNT);
}

/*************************************************************//**
Check if it is a valid value of innodb_change_buffering. This function is
registered as a callback with MySQL.
@return	0 for valid innodb_change_buffering */
static
int
innodb_change_buffering_validate(
/*=============================*/
	THD*				thd,	/*!< in: thread handle */
	struct st_mysql_sys_var*	var,	/*!< in: pointer to system
						variable */
	void*				save,	/*!< out: immediate result
						for update function */
	struct st_mysql_value*		value)	/*!< in: incoming string */
{
	const char*	change_buffering_input;
	char		buff[STRING_BUFFER_USUAL_SIZE];
	int		len = sizeof(buff);

	ut_a(save != NULL);
	ut_a(value != NULL);

	change_buffering_input = value->val_str(value, buff, &len);

	if (change_buffering_input != NULL) {
		ibuf_use_t	use;

		use = innodb_find_change_buffering_value(
			change_buffering_input);

		if (use != IBUF_USE_COUNT) {
			/* Find a matching change_buffering option value. */
			*static_cast<const char**>(save) =
				innobase_change_buffering_values[use];

			return(0);
		}
	}

	/* No corresponding change buffering option for user supplied
	"change_buffering_input" */
	return(1);
}

/****************************************************************//**
Update the system variable innodb_change_buffering using the "saved"
value. This function is registered as a callback with MySQL. */
static
void
innodb_change_buffering_update(
/*===========================*/
	THD*				thd,	/*!< in: thread handle */
	struct st_mysql_sys_var*	var,	/*!< in: pointer to
						system variable */
	void*				var_ptr,/*!< out: where the
						formal string goes */
	const void*			save)	/*!< in: immediate result
						from check function */
{
	ibuf_use_t	use;

	ut_a(var_ptr != NULL);
	ut_a(save != NULL);

	use = innodb_find_change_buffering_value(
		*static_cast<const char*const*>(save));

	ut_a(use < IBUF_USE_COUNT);

	ibuf_use = use;
	*static_cast<const char**>(var_ptr) =
		 *static_cast<const char*const*>(save);
}

/*************************************************************//**
Just emit a warning that the usage of the variable is deprecated.
@return	0 */
static
void
innodb_stats_sample_pages_update(
/*=============================*/
	THD*				thd,	/*!< in: thread handle */
	struct st_mysql_sys_var*	var,	/*!< in: pointer to
						system variable */
	void*				var_ptr,/*!< out: where the
						formal string goes */
	const void*			save)	/*!< in: immediate result
						from check function */
{
#define STATS_SAMPLE_PAGES_DEPRECATED_MSG \
	"Using innodb_stats_sample_pages is deprecated and " \
	"the variable may be removed in future releases. " \
	"Please use innodb_stats_transient_sample_pages " \
	"instead."

	push_warning(thd, Sql_condition::WARN_LEVEL_WARN,
		     HA_ERR_WRONG_COMMAND, STATS_SAMPLE_PAGES_DEPRECATED_MSG);

	ut_print_timestamp(stderr);
	fprintf(stderr,
		" InnoDB: Warning: %s\n",
		STATS_SAMPLE_PAGES_DEPRECATED_MSG);

	srv_stats_transient_sample_pages =
		*static_cast<const unsigned long long*>(save);
}

/****************************************************************//**
Update the monitor counter according to the "set_option",  turn
on/off or reset specified monitor counter. */
static
void
innodb_monitor_set_option(
/*======================*/
	const monitor_info_t* monitor_info,/*!< in: monitor info for the monitor
					to set */
	mon_option_t	set_option)	/*!< in: Turn on/off reset the
					counter */
{
	monitor_id_t	monitor_id = monitor_info->monitor_id;

	/* If module type is MONITOR_GROUP_MODULE, it cannot be
	turned on/off individually. It should never use this
	function to set options */
	ut_a(!(monitor_info->monitor_type & MONITOR_GROUP_MODULE));

	switch (set_option) {
	case MONITOR_TURN_ON:
		MONITOR_ON(monitor_id);
		MONITOR_INIT(monitor_id);
		MONITOR_SET_START(monitor_id);

		/* If the monitor to be turned on uses
		exisitng monitor counter (status variable),
		make special processing to remember existing
		counter value. */
		if (monitor_info->monitor_type
		    & MONITOR_EXISTING) {
			srv_mon_process_existing_counter(
				monitor_id, MONITOR_TURN_ON);
		}
		break;

	case MONITOR_TURN_OFF:
		if (monitor_info->monitor_type & MONITOR_EXISTING) {
			srv_mon_process_existing_counter(
				monitor_id, MONITOR_TURN_OFF);
		}

		MONITOR_OFF(monitor_id);
		MONITOR_SET_OFF(monitor_id);
		break;

	case MONITOR_RESET_VALUE:
		srv_mon_reset(monitor_id);
		break;

	case MONITOR_RESET_ALL_VALUE:
		srv_mon_reset_all(monitor_id);
		break;

	default:
		ut_error;
	}
}

/****************************************************************//**
Find matching InnoDB monitor counters and update their status
according to the "set_option",  turn on/off or reset specified
monitor counter. */
static
void
innodb_monitor_update_wildcard(
/*===========================*/
	const char*	name,		/*!< in: monitor name to match */
	mon_option_t	set_option)	/*!< in: the set option, whether
					to turn on/off or reset the counter */
{
	ut_a(name);

	for (ulint use = 0; use < NUM_MONITOR; use++) {
		ulint		type;
		monitor_id_t	monitor_id = static_cast<monitor_id_t>(use);
		monitor_info_t*	monitor_info;

		if (!innobase_wildcasecmp(
			srv_mon_get_name(monitor_id), name)) {
			monitor_info = srv_mon_get_info(monitor_id);

			type = monitor_info->monitor_type;

			/* If the monitor counter is of MONITOR_MODULE
			type, skip it. Except for those also marked with
			MONITOR_GROUP_MODULE flag, which can be turned
			on only as a module. */
			if (!(type & MONITOR_MODULE)
			     && !(type & MONITOR_GROUP_MODULE)) {
				innodb_monitor_set_option(monitor_info,
							  set_option);
			}

			/* Need to special handle counters marked with
			MONITOR_GROUP_MODULE, turn on the whole module if
			any one of it comes here. Currently, only
			"module_buf_page" is marked with MONITOR_GROUP_MODULE */
			if (type & MONITOR_GROUP_MODULE) {
				if ((monitor_id >= MONITOR_MODULE_BUF_PAGE)
				     && (monitor_id < MONITOR_MODULE_OS)) {
					if (set_option == MONITOR_TURN_ON
					    && MONITOR_IS_ON(
						MONITOR_MODULE_BUF_PAGE)) {
						continue;
					}

					srv_mon_set_module_control(
						MONITOR_MODULE_BUF_PAGE,
						set_option);
				} else {
					/* If new monitor is added with
					MONITOR_GROUP_MODULE, it needs
					to be added here. */
					ut_ad(0);
				}
			}
		}
	}
}

/*************************************************************//**
Given a configuration variable name, find corresponding monitor counter
and return its monitor ID if found.
@return	monitor ID if found, MONITOR_NO_MATCH if there is no match */
static
ulint
innodb_monitor_id_by_name_get(
/*==========================*/
	const char*	name)	/*!< in: monitor counter namer */
{
	ut_a(name);

	/* Search for wild character '%' in the name, if
	found, we treat it as a wildcard match. We do not search for
	single character wildcard '_' since our monitor names already contain
	such character. To avoid confusion, we request user must include
	at least one '%' character to activate the wildcard search. */
	if (strchr(name, '%')) {
		return(MONITOR_WILDCARD_MATCH);
	}

	/* Not wildcard match, check for an exact match */
	for (ulint i = 0; i < NUM_MONITOR; i++) {
		if (!innobase_strcasecmp(
			name, srv_mon_get_name(static_cast<monitor_id_t>(i)))) {
			return(i);
		}
	}

	return(MONITOR_NO_MATCH);
}
/*************************************************************//**
Validate that the passed in monitor name matches at least one
monitor counter name with wildcard compare.
@return	TRUE if at least one monitor name matches */
static
ibool
innodb_monitor_validate_wildcard_name(
/*==================================*/
	const char*	name)	/*!< in: monitor counter namer */
{
	for (ulint i = 0; i < NUM_MONITOR; i++) {
		if (!innobase_wildcasecmp(
			srv_mon_get_name(static_cast<monitor_id_t>(i)), name)) {
			return(TRUE);
		}
	}

	return(FALSE);
}
/*************************************************************//**
Validate the passed in monitor name, find and save the
corresponding monitor name in the function parameter "save".
@return	0 if monitor name is valid */
static
int
innodb_monitor_valid_byname(
/*========================*/
	void*			save,	/*!< out: immediate result
					for update function */
	const char*		name)	/*!< in: incoming monitor name */
{
	ulint		use;
	monitor_info_t*	monitor_info;

	if (!name) {
		return(1);
	}

	use = innodb_monitor_id_by_name_get(name);

	/* No monitor name matches, nor it is wildcard match */
	if (use == MONITOR_NO_MATCH) {
		return(1);
	}

	if (use < NUM_MONITOR) {
		monitor_info = srv_mon_get_info((monitor_id_t) use);

		/* If the monitor counter is marked with
		MONITOR_GROUP_MODULE flag, then this counter
		cannot be turned on/off individually, instead
		it shall be turned on/off as a group using
		its module name */
		if ((monitor_info->monitor_type & MONITOR_GROUP_MODULE)
		    && (!(monitor_info->monitor_type & MONITOR_MODULE))) {
			sql_print_warning(
				"Monitor counter '%s' cannot"
				" be turned on/off individually."
				" Please use its module name"
				" to turn on/off the counters"
				" in the module as a group.\n",
				name);

			return(1);
		}

	} else {
		ut_a(use == MONITOR_WILDCARD_MATCH);

		/* For wildcard match, if there is not a single monitor
		counter name that matches, treat it as an invalid
		value for the system configuration variables */
		if (!innodb_monitor_validate_wildcard_name(name)) {
			return(1);
		}
	}

	/* Save the configure name for innodb_monitor_update() */
	*static_cast<const char**>(save) = name;

	return(0);
}
/*************************************************************//**
Validate passed-in "value" is a valid monitor counter name.
This function is registered as a callback with MySQL.
@return	0 for valid name */
static
int
innodb_monitor_validate(
/*====================*/
	THD*				thd,	/*!< in: thread handle */
	struct st_mysql_sys_var*	var,	/*!< in: pointer to system
						variable */
	void*				save,	/*!< out: immediate result
						for update function */
	struct st_mysql_value*		value)	/*!< in: incoming string */
{
	const char*	name;
	char*		monitor_name;
	char		buff[STRING_BUFFER_USUAL_SIZE];
	int		len = sizeof(buff);
	int		ret;

	ut_a(save != NULL);
	ut_a(value != NULL);

	name = value->val_str(value, buff, &len);

	/* monitor_name could point to memory from MySQL
	or buff[]. Always dup the name to memory allocated
	by InnoDB, so we can access it in another callback
	function innodb_monitor_update() and free it appropriately */
	if (name) {
		monitor_name = my_strdup(name, MYF(0));
	} else {
		return(1);
	}

	ret = innodb_monitor_valid_byname(save, monitor_name);

	if (ret) {
		/* Validation failed */
		my_free(monitor_name);
	} else {
		/* monitor_name will be freed in separate callback function
		innodb_monitor_update(). Assert "save" point to
		the "monitor_name" variable */
		ut_ad(*static_cast<char**>(save) == monitor_name);
	}

	return(ret);
}

/****************************************************************//**
Update the system variable innodb_enable(disable/reset/reset_all)_monitor
according to the "set_option" and turn on/off or reset specified monitor
counter. */
static
void
innodb_monitor_update(
/*==================*/
	THD*			thd,		/*!< in: thread handle */
	void*			var_ptr,	/*!< out: where the
						formal string goes */
	const void*		save,		/*!< in: immediate result
						from check function */
	mon_option_t		set_option,	/*!< in: the set option,
						whether to turn on/off or
						reset the counter */
	ibool			free_mem)	/*!< in: whether we will
						need to free the memory */
{
	monitor_info_t*	monitor_info;
	ulint		monitor_id;
	ulint		err_monitor = 0;
	const char*	name;

	ut_a(save != NULL);

	name = *static_cast<const char*const*>(save);

	if (!name) {
		monitor_id = MONITOR_DEFAULT_START;
	} else {
		monitor_id = innodb_monitor_id_by_name_get(name);

		/* Double check we have a valid monitor ID */
		if (monitor_id == MONITOR_NO_MATCH) {
			return;
		}
	}

	if (monitor_id == MONITOR_DEFAULT_START) {
		/* If user set the variable to "default", we will
		print a message and make this set operation a "noop".
		The check is being made here is because "set default"
		does not go through validation function */
		if (thd) {
			push_warning_printf(
				thd, Sql_condition::WARN_LEVEL_WARN,
				ER_NO_DEFAULT,
				"Default value is not defined for "
				"this set option. Please specify "
				"correct counter or module name.");
		} else {
			sql_print_error(
				"Default value is not defined for "
				"this set option. Please specify "
				"correct counter or module name.\n");
		}

		if (var_ptr) {
			*(const char**) var_ptr = NULL;
		}
	} else if (monitor_id == MONITOR_WILDCARD_MATCH) {
		innodb_monitor_update_wildcard(name, set_option);
	} else {
		monitor_info = srv_mon_get_info(
			static_cast<monitor_id_t>(monitor_id));

		ut_a(monitor_info);

		/* If monitor is already truned on, someone could already
		collect monitor data, exit and ask user to turn off the
		monitor before turn it on again. */
		if (set_option == MONITOR_TURN_ON
		    && MONITOR_IS_ON(monitor_id)) {
			err_monitor = monitor_id;
			goto exit;
		}

		if (var_ptr) {
			*(const char**) var_ptr = monitor_info->monitor_name;
		}

		/* Depending on the monitor name is for a module or
		a counter, process counters in the whole module or
		individual counter. */
		if (monitor_info->monitor_type & MONITOR_MODULE) {
			srv_mon_set_module_control(
				static_cast<monitor_id_t>(monitor_id),
				set_option);
		} else {
			innodb_monitor_set_option(monitor_info, set_option);
		}
	}
exit:
	/* Only if we are trying to turn on a monitor that already
	been turned on, we will set err_monitor. Print related
	information */
	if (err_monitor) {
		sql_print_warning("Monitor %s is already enabled.",
				  srv_mon_get_name((monitor_id_t) err_monitor));
	}

	if (free_mem && name) {
		my_free((void*) name);
	}

	return;
}

/****************************************************************//**
Update the system variable innodb_monitor_enable and enable
specified monitor counter.
This function is registered as a callback with MySQL. */
static
void
innodb_enable_monitor_update(
/*=========================*/
	THD*				thd,	/*!< in: thread handle */
	struct st_mysql_sys_var*	var,	/*!< in: pointer to
						system variable */
	void*				var_ptr,/*!< out: where the
						formal string goes */
	const void*			save)	/*!< in: immediate result
						from check function */
{
	innodb_monitor_update(thd, var_ptr, save, MONITOR_TURN_ON, TRUE);
}

/****************************************************************//**
Update the system variable innodb_monitor_disable and turn
off specified monitor counter. */
static
void
innodb_disable_monitor_update(
/*==========================*/
	THD*				thd,	/*!< in: thread handle */
	struct st_mysql_sys_var*	var,	/*!< in: pointer to
						system variable */
	void*				var_ptr,/*!< out: where the
						formal string goes */
	const void*			save)	/*!< in: immediate result
						from check function */
{
	innodb_monitor_update(thd, var_ptr, save, MONITOR_TURN_OFF, TRUE);
}

/****************************************************************//**
Update the system variable innodb_monitor_reset and reset
specified monitor counter(s).
This function is registered as a callback with MySQL. */
static
void
innodb_reset_monitor_update(
/*========================*/
	THD*				thd,	/*!< in: thread handle */
	struct st_mysql_sys_var*	var,	/*!< in: pointer to
						system variable */
	void*				var_ptr,/*!< out: where the
						formal string goes */
	const void*			save)	/*!< in: immediate result
						from check function */
{
	innodb_monitor_update(thd, var_ptr, save, MONITOR_RESET_VALUE, TRUE);
}

/****************************************************************//**
Update the system variable innodb_monitor_reset_all and reset
all value related monitor counter.
This function is registered as a callback with MySQL. */
static
void
innodb_reset_all_monitor_update(
/*============================*/
	THD*				thd,	/*!< in: thread handle */
	struct st_mysql_sys_var*	var,	/*!< in: pointer to
						system variable */
	void*				var_ptr,/*!< out: where the
						formal string goes */
	const void*			save)	/*!< in: immediate result
						from check function */
{
	innodb_monitor_update(thd, var_ptr, save, MONITOR_RESET_ALL_VALUE,
			      TRUE);
}

/****************************************************************//**
Update the system variable innodb_compression_level using the "saved"
value. This function is registered as a callback with MySQL. */
static
void
innodb_compression_level_update(
/*============================*/
	THD*				thd,	/*!< in: thread handle */
	struct st_mysql_sys_var*	var,	/*!< in: pointer to
						system variable */
	void*				var_ptr,/*!< out: where the
						formal string goes */
	const void*			save)	/*!< in: immediate result
						from check function */
{
	/* We have this call back just to avoid confusion between
	ulong and ulint datatypes. */
	innobase_compression_level =
			(*static_cast<const ulong*>(save));
	page_compression_level =
			(static_cast<const ulint>(innobase_compression_level));
}

/****************************************************************//**
Update the system variable innodb_log_compressed_pages using the
"saved" value. This function is registered as a callback with MySQL. */
static
void
innodb_log_compressed_pages_update(
/*===============================*/
	THD*				thd,	/*!< in: thread handle */
	struct st_mysql_sys_var*	var,	/*!< in: pointer to
						system variable */
	void*				var_ptr,/*!< out: where the
						formal string goes */
	const void*			save)	/*!< in: immediate result
						from check function */
{
	/* We have this call back just to avoid confusion between
	my_bool and bool datatypes. */

	if (*(my_bool*) save) {
		innobase_log_compressed_pages = TRUE;
		page_log_compressed_pages = true;
	} else {
		innobase_log_compressed_pages = FALSE;
		page_log_compressed_pages = false;
	}
}

/****************************************************************//**
Parse and enable InnoDB monitor counters during server startup.
User can list the monitor counters/groups to be enable by specifying
"loose-innodb_monitor_enable=monitor_name1;monitor_name2..."
in server configuration file or at the command line. The string
separate could be ";", "," or empty space. */
static
void
innodb_enable_monitor_at_startup(
/*=============================*/
	char*	str)	/*!< in/out: monitor counter enable list */
{
	static const char*	sep = " ;,";
	char*			last;

	ut_a(str);

	/* Walk through the string, and separate each monitor counter
	and/or counter group name, and calling innodb_monitor_update()
	if successfully updated. Please note that the "str" would be
	changed by strtok_r() as it walks through it. */
	for (char* option = strtok_r(str, sep, &last);
	     option;
	     option = strtok_r(NULL, sep, &last)) {
		ulint	ret;
		char*	option_name;

		ret = innodb_monitor_valid_byname(&option_name, option);

		/* The name is validated if ret == 0 */
		if (!ret) {
			innodb_monitor_update(NULL, NULL, &option,
					      MONITOR_TURN_ON, FALSE);
		} else {
			sql_print_warning("Invalid monitor counter"
					  " name: '%s'", option);
		}
	}
}

/****************************************************************//**
Callback function for accessing the InnoDB variables from MySQL:
SHOW VARIABLES. */
static
int
show_innodb_vars(
/*=============*/
	THD*		thd,
	SHOW_VAR*	var,
	char*		buff)
{
	innodb_export_status();
	var->type = SHOW_ARRAY;
	var->value = (char*) &innodb_status_variables;

	return(0);
}

/****************************************************************//**
This function checks each index name for a table against reserved
system default primary index name 'GEN_CLUST_INDEX'. If a name
matches, this function pushes an warning message to the client,
and returns true.
@return true if the index name matches the reserved name */
UNIV_INTERN
bool
innobase_index_name_is_reserved(
/*============================*/
	THD*		thd,		/*!< in/out: MySQL connection */
	const KEY*	key_info,	/*!< in: Indexes to be created */
	ulint		num_of_keys)	/*!< in: Number of indexes to
					be created. */
{
	const KEY*	key;
	uint		key_num;	/* index number */

	for (key_num = 0; key_num < num_of_keys; key_num++) {
		key = &key_info[key_num];

		if (innobase_strcasecmp(key->name,
					innobase_index_reserve_name) == 0) {
			/* Push warning to mysql */
			push_warning_printf(thd,
					    Sql_condition::WARN_LEVEL_WARN,
					    ER_WRONG_NAME_FOR_INDEX,
					    "Cannot Create Index with name "
					    "'%s'. The name is reserved "
					    "for the system default primary "
					    "index.",
					    innobase_index_reserve_name);

			my_error(ER_WRONG_NAME_FOR_INDEX, MYF(0),
				 innobase_index_reserve_name);

			return(true);
		}
	}

	return(false);
}

/***********************************************************************
Retrieve the FTS Relevance Ranking result for doc with doc_id
of prebuilt->fts_doc_id
@return the relevance ranking value */
UNIV_INTERN
float
innobase_fts_retrieve_ranking(
/*============================*/
		FT_INFO * fts_hdl)	/*!< in: FTS handler */
{
	row_prebuilt_t*	ft_prebuilt;
	fts_result_t*	result;

	result = ((NEW_FT_INFO*) fts_hdl)->ft_result;

	ft_prebuilt = ((NEW_FT_INFO*) fts_hdl)->ft_prebuilt;

	if (ft_prebuilt->read_just_key) {
		fts_ranking_t*  ranking =
			rbt_value(fts_ranking_t, result->current);
		return(ranking->rank);
	}

	/* Retrieve the ranking value for doc_id with value of
	prebuilt->fts_doc_id */
	return(fts_retrieve_ranking(result, ft_prebuilt->fts_doc_id));
}

/***********************************************************************
Free the memory for the FTS handler */
UNIV_INTERN
void
innobase_fts_close_ranking(
/*=======================*/
		FT_INFO * fts_hdl)
{
	fts_result_t*	result;

	((NEW_FT_INFO*) fts_hdl)->ft_prebuilt->in_fts_query = false;

	result = ((NEW_FT_INFO*) fts_hdl)->ft_result;

	fts_query_free_result(result);

	my_free((uchar*) fts_hdl);


	return;
}

/***********************************************************************
Find and Retrieve the FTS Relevance Ranking result for doc with doc_id
of prebuilt->fts_doc_id
@return the relevance ranking value */
UNIV_INTERN
float
innobase_fts_find_ranking(
/*======================*/
		FT_INFO*	fts_hdl,	/*!< in: FTS handler */
		uchar*		record,		/*!< in: Unused */
		uint		len)		/*!< in: Unused */
{
	row_prebuilt_t*	ft_prebuilt;
	fts_result_t*	result;

	ft_prebuilt = ((NEW_FT_INFO*) fts_hdl)->ft_prebuilt;
	result = ((NEW_FT_INFO*) fts_hdl)->ft_result;

	/* Retrieve the ranking value for doc_id with value of
	prebuilt->fts_doc_id */
	return(fts_retrieve_ranking(result, ft_prebuilt->fts_doc_id));
}

#ifdef UNIV_DEBUG
static my_bool	innodb_purge_run_now = TRUE;
static my_bool	innodb_purge_stop_now = TRUE;

/****************************************************************//**
Set the purge state to RUN. If purge is disabled then it
is a no-op. This function is registered as a callback with MySQL. */
static
void
purge_run_now_set(
/*==============*/
	THD*				thd	/*!< in: thread handle */
					__attribute__((unused)),
	struct st_mysql_sys_var*	var	/*!< in: pointer to system
						variable */
					__attribute__((unused)),
	void*				var_ptr	/*!< out: where the formal
						string goes */
					__attribute__((unused)),
	const void*			save)	/*!< in: immediate result from
						check function */
{
	if (*(my_bool*) save && trx_purge_state() != PURGE_STATE_DISABLED) {
		trx_purge_run();
	}
}

/****************************************************************//**
Set the purge state to STOP. If purge is disabled then it
is a no-op. This function is registered as a callback with MySQL. */
static
void
purge_stop_now_set(
/*===============*/
	THD*				thd	/*!< in: thread handle */
					__attribute__((unused)),
	struct st_mysql_sys_var*	var	/*!< in: pointer to system
						variable */
					__attribute__((unused)),
	void*				var_ptr	/*!< out: where the formal
						string goes */
					__attribute__((unused)),
	const void*			save)	/*!< in: immediate result from
						check function */
{
	if (*(my_bool*) save && trx_purge_state() != PURGE_STATE_DISABLED) {
		trx_purge_stop();
	}
}
#endif /* UNIV_DEBUG */

/***********************************************************************
@return version of the extended FTS API */
uint
innobase_fts_get_version()
/*======================*/
{
	/* Currently this doesn't make much sense as returning
	HA_CAN_FULLTEXT_EXT automatically mean this version is supported.
	This supposed to ease future extensions.  */
	return(2);
}

/***********************************************************************
@return Which part of the extended FTS API is supported */
ulonglong
innobase_fts_flags()
/*================*/
{
	return(FTS_ORDERED_RESULT | FTS_DOCID_IN_RESULT);
}


/***********************************************************************
Find and Retrieve the FTS doc_id for the current result row
@return the document ID */
ulonglong
innobase_fts_retrieve_docid(
/*========================*/
		FT_INFO_EXT * fts_hdl)	/*!< in: FTS handler */
{
	row_prebuilt_t* ft_prebuilt;
	fts_result_t*	result;

	ft_prebuilt = ((NEW_FT_INFO *)fts_hdl)->ft_prebuilt;
	result = ((NEW_FT_INFO *)fts_hdl)->ft_result;

	if (ft_prebuilt->read_just_key) {
		fts_ranking_t* ranking =
			rbt_value(fts_ranking_t, result->current);
		return(ranking->doc_id);
	}

	return(ft_prebuilt->fts_doc_id);
}

/***********************************************************************
Find and retrieve the size of the current result
@return number of matching rows */
ulonglong
innobase_fts_count_matches(
/*=======================*/
	FT_INFO_EXT* fts_hdl)	/*!< in: FTS handler */
{
	NEW_FT_INFO*	handle = (NEW_FT_INFO *) fts_hdl;

	if (handle->ft_result->rankings_by_id != 0) {
		return rbt_size(handle->ft_result->rankings_by_id);
	} else {
		return(0);
	}
}

/* These variables are never read by InnoDB or changed. They are a kind of
dummies that are needed by the MySQL infrastructure to call
buffer_pool_dump_now(), buffer_pool_load_now() and buffer_pool_load_abort()
by the user by doing:
  SET GLOBAL innodb_buffer_pool_dump_now=ON;
  SET GLOBAL innodb_buffer_pool_load_now=ON;
  SET GLOBAL innodb_buffer_pool_load_abort=ON;
Their values are read by MySQL and displayed to the user when the variables
are queried, e.g.:
  SELECT @@innodb_buffer_pool_dump_now;
  SELECT @@innodb_buffer_pool_load_now;
  SELECT @@innodb_buffer_pool_load_abort; */
static my_bool	innodb_buffer_pool_dump_now = FALSE;
static my_bool	innodb_buffer_pool_load_now = FALSE;
static my_bool	innodb_buffer_pool_load_abort = FALSE;

/****************************************************************//**
Trigger a dump of the buffer pool if innodb_buffer_pool_dump_now is set
to ON. This function is registered as a callback with MySQL. */
static
void
buffer_pool_dump_now(
/*=================*/
	THD*				thd	/*!< in: thread handle */
					__attribute__((unused)),
	struct st_mysql_sys_var*	var	/*!< in: pointer to system
						variable */
					__attribute__((unused)),
	void*				var_ptr	/*!< out: where the formal
						string goes */
					__attribute__((unused)),
	const void*			save)	/*!< in: immediate result from
						check function */
{
	if (*(my_bool*) save && !srv_read_only_mode) {
		buf_dump_start();
	}
}

/****************************************************************//**
Trigger a load of the buffer pool if innodb_buffer_pool_load_now is set
to ON. This function is registered as a callback with MySQL. */
static
void
buffer_pool_load_now(
/*=================*/
	THD*				thd	/*!< in: thread handle */
					__attribute__((unused)),
	struct st_mysql_sys_var*	var	/*!< in: pointer to system
						variable */
					__attribute__((unused)),
	void*				var_ptr	/*!< out: where the formal
						string goes */
					__attribute__((unused)),
	const void*			save)	/*!< in: immediate result from
						check function */
{
	if (*(my_bool*) save) {
		buf_load_start();
	}
}

/****************************************************************//**
Abort a load of the buffer pool if innodb_buffer_pool_load_abort
is set to ON. This function is registered as a callback with MySQL. */
static
void
buffer_pool_load_abort(
/*===================*/
	THD*				thd	/*!< in: thread handle */
					__attribute__((unused)),
	struct st_mysql_sys_var*	var	/*!< in: pointer to system
						variable */
					__attribute__((unused)),
	void*				var_ptr	/*!< out: where the formal
						string goes */
					__attribute__((unused)),
	const void*			save)	/*!< in: immediate result from
						check function */
{
	if (*(my_bool*) save) {
		buf_load_abort();
	}
}

static SHOW_VAR innodb_status_variables_export[]= {
	{"Innodb", (char*) &show_innodb_vars, SHOW_FUNC},
	{NullS, NullS, SHOW_LONG}
};

static struct st_mysql_storage_engine innobase_storage_engine=
{ MYSQL_HANDLERTON_INTERFACE_VERSION };

/* plugin options */

static MYSQL_SYSVAR_ENUM(checksum_algorithm, srv_checksum_algorithm,
  PLUGIN_VAR_RQCMDARG,
  "The algorithm InnoDB uses for page checksumming. Possible values are "
  "CRC32 (hardware accelerated if the CPU supports it) "
    "write crc32, allow any of the other checksums to match when reading; "
  "STRICT_CRC32 "
    "write crc32, do not allow other algorithms to match when reading; "
  "INNODB "
    "write a software calculated checksum, allow any other checksums "
    "to match when reading; "
  "STRICT_INNODB "
    "write a software calculated checksum, do not allow other algorithms "
    "to match when reading; "
  "NONE "
    "write a constant magic number, do not do any checksum verification "
    "when reading (same as innodb_checksums=OFF); "
  "STRICT_NONE "
    "write a constant magic number, do not allow values other than that "
    "magic number when reading; "
  "Files updated when this option is set to crc32 or strict_crc32 will "
  "not be readable by MySQL versions older than 5.6.3",
  NULL, NULL, SRV_CHECKSUM_ALGORITHM_INNODB,
  &innodb_checksum_algorithm_typelib);

static MYSQL_SYSVAR_BOOL(checksums, innobase_use_checksums,
  PLUGIN_VAR_NOCMDARG | PLUGIN_VAR_READONLY,
  "DEPRECATED. Use innodb_checksum_algorithm=NONE instead of setting "
  "this to OFF. "
  "Enable InnoDB checksums validation (enabled by default). "
  "Disable with --skip-innodb-checksums.",
  NULL, NULL, TRUE);

static MYSQL_SYSVAR_STR(data_home_dir, innobase_data_home_dir,
  PLUGIN_VAR_READONLY,
  "The common part for InnoDB table spaces.",
  NULL, NULL, NULL);

static MYSQL_SYSVAR_BOOL(doublewrite, innobase_use_doublewrite,
  PLUGIN_VAR_NOCMDARG | PLUGIN_VAR_READONLY,
  "Enable InnoDB doublewrite buffer (enabled by default). "
  "Disable with --skip-innodb-doublewrite.",
  NULL, NULL, TRUE);

static MYSQL_SYSVAR_ULONG(io_capacity, srv_io_capacity,
  PLUGIN_VAR_RQCMDARG,
  "Number of IOPs the server can do. Tunes the background IO rate",
  NULL, innodb_io_capacity_update, 200, 100, ~0UL, 0);

static MYSQL_SYSVAR_ULONG(io_capacity_max, srv_max_io_capacity,
  PLUGIN_VAR_RQCMDARG,
  "Limit to which innodb_io_capacity can be inflated.",
  NULL, innodb_io_capacity_max_update,
  SRV_MAX_IO_CAPACITY_DUMMY_DEFAULT, 100,
  SRV_MAX_IO_CAPACITY_LIMIT, 0);

#ifdef UNIV_DEBUG
static MYSQL_SYSVAR_BOOL(purge_run_now, innodb_purge_run_now,
  PLUGIN_VAR_OPCMDARG,
  "Set purge state to RUN",
  NULL, purge_run_now_set, FALSE);

static MYSQL_SYSVAR_BOOL(purge_stop_now, innodb_purge_stop_now,
  PLUGIN_VAR_OPCMDARG,
  "Set purge state to STOP",
  NULL, purge_stop_now_set, FALSE);
#endif /* UNIV_DEBUG */

static MYSQL_SYSVAR_ULONG(purge_batch_size, srv_purge_batch_size,
  PLUGIN_VAR_OPCMDARG,
  "Number of UNDO log pages to purge in one batch from the history list.",
  NULL, NULL,
  300,			/* Default setting */
  1,			/* Minimum value */
  5000, 0);		/* Maximum value */

static MYSQL_SYSVAR_ULONG(purge_threads, srv_n_purge_threads,
  PLUGIN_VAR_OPCMDARG | PLUGIN_VAR_READONLY,
  "Purge threads can be from 1 to 32. Default is 1.",
  NULL, NULL,
  1,			/* Default setting */
  1,			/* Minimum value */
  32, 0);		/* Maximum value */

static MYSQL_SYSVAR_ULONG(sync_array_size, srv_sync_array_size,
  PLUGIN_VAR_OPCMDARG,
  "Size of the mutex/lock wait array.",
  NULL, NULL,
  1,			/* Default setting */
  1,			/* Minimum value */
  1024, 0);		/* Maximum value */

static MYSQL_SYSVAR_ULONG(fast_shutdown, innobase_fast_shutdown,
  PLUGIN_VAR_OPCMDARG,
  "Speeds up the shutdown process of the InnoDB storage engine. Possible "
  "values are 0, 1 (faster) or 2 (fastest - crash-like).",
  NULL, NULL, 1, 0, 2, 0);

static MYSQL_SYSVAR_BOOL(file_per_table, srv_file_per_table,
  PLUGIN_VAR_NOCMDARG,
  "Stores each InnoDB table to an .ibd file in the database dir.",
  NULL, NULL, TRUE);

static MYSQL_SYSVAR_STR(file_format, innobase_file_format_name,
  PLUGIN_VAR_RQCMDARG,
  "File format to use for new tables in .ibd files.",
  innodb_file_format_name_validate,
  innodb_file_format_name_update, "Antelope");

/* "innobase_file_format_check" decides whether we would continue
booting the server if the file format stamped on the system
table space exceeds the maximum file format supported
by the server. Can be set during server startup at command
line or configure file, and a read only variable after
server startup */
static MYSQL_SYSVAR_BOOL(file_format_check, innobase_file_format_check,
  PLUGIN_VAR_NOCMDARG | PLUGIN_VAR_READONLY,
  "Whether to perform system file format check.",
  NULL, NULL, TRUE);

/* If a new file format is introduced, the file format
name needs to be updated accordingly. Please refer to
file_format_name_map[] defined in trx0sys.cc for the next
file format name. */
static MYSQL_SYSVAR_STR(file_format_max, innobase_file_format_max,
  PLUGIN_VAR_OPCMDARG,
  "The highest file format in the tablespace.",
  innodb_file_format_max_validate,
  innodb_file_format_max_update, "Antelope");

static MYSQL_SYSVAR_STR(ft_server_stopword_table, innobase_server_stopword_table,
  PLUGIN_VAR_OPCMDARG,
  "The user supplied stopword table name.",
  innodb_stopword_table_validate,
  innodb_stopword_table_update,
  NULL);

static MYSQL_SYSVAR_UINT(flush_log_at_timeout, srv_flush_log_at_timeout,
  PLUGIN_VAR_OPCMDARG,
  "Write and flush logs every (n) second.",
  NULL, NULL, 1, 0, 2700, 0);

static MYSQL_SYSVAR_ULONG(flush_log_at_trx_commit, srv_flush_log_at_trx_commit,
  PLUGIN_VAR_OPCMDARG,
  "Set to 0 (write and flush once per second),"
  " 1 (write and flush at each commit)"
  " or 2 (write at commit, flush once per second).",
  NULL, NULL, 1, 0, 2, 0);

static MYSQL_SYSVAR_STR(flush_method, innobase_file_flush_method,
  PLUGIN_VAR_RQCMDARG | PLUGIN_VAR_READONLY,
  "With which method to flush data.", NULL, NULL, NULL);

static MYSQL_SYSVAR_BOOL(large_prefix, innobase_large_prefix,
  PLUGIN_VAR_NOCMDARG,
  "Support large index prefix length of REC_VERSION_56_MAX_INDEX_COL_LEN (3072) bytes.",
  NULL, NULL, FALSE);

static MYSQL_SYSVAR_BOOL(force_load_corrupted, srv_load_corrupted,
  PLUGIN_VAR_NOCMDARG | PLUGIN_VAR_READONLY,
  "Force InnoDB to load metadata of corrupted table.",
  NULL, NULL, FALSE);

static MYSQL_SYSVAR_BOOL(locks_unsafe_for_binlog, innobase_locks_unsafe_for_binlog,
  PLUGIN_VAR_NOCMDARG | PLUGIN_VAR_READONLY,
  "DEPRECATED. This option may be removed in future releases. "
  "Please use READ COMMITTED transaction isolation level instead. "
  "Force InnoDB to not use next-key locking, to use only row-level locking.",
  NULL, NULL, FALSE);

#ifdef UNIV_LOG_ARCHIVE
static MYSQL_SYSVAR_STR(log_arch_dir, innobase_log_arch_dir,
  PLUGIN_VAR_RQCMDARG | PLUGIN_VAR_READONLY,
  "Where full logs should be archived.", NULL, NULL, NULL);

static MYSQL_SYSVAR_BOOL(log_archive, innobase_log_archive,
  PLUGIN_VAR_OPCMDARG | PLUGIN_VAR_READONLY,
  "Set to 1 if you want to have logs archived.", NULL, NULL, FALSE);
#endif /* UNIV_LOG_ARCHIVE */

static MYSQL_SYSVAR_STR(log_group_home_dir, srv_log_group_home_dir,
  PLUGIN_VAR_RQCMDARG | PLUGIN_VAR_READONLY,
  "Path to InnoDB log files.", NULL, NULL, NULL);

static MYSQL_SYSVAR_ULONG(max_dirty_pages_pct, srv_max_buf_pool_modified_pct,
  PLUGIN_VAR_RQCMDARG,
  "Percentage of dirty pages allowed in bufferpool.",
  NULL, innodb_max_dirty_pages_pct_update, 75, 0, 99, 0);

static MYSQL_SYSVAR_ULONG(max_dirty_pages_pct_lwm,
  srv_max_dirty_pages_pct_lwm,
  PLUGIN_VAR_RQCMDARG,
  "Percentage of dirty pages at which flushing kicks in.",
  NULL, innodb_max_dirty_pages_pct_lwm_update, 0, 0, 99, 0);

static MYSQL_SYSVAR_ULONG(adaptive_flushing_lwm,
  srv_adaptive_flushing_lwm,
  PLUGIN_VAR_RQCMDARG,
  "Percentage of log capacity below which no adaptive flushing happens.",
  NULL, NULL, 10, 0, 70, 0);

static MYSQL_SYSVAR_BOOL(adaptive_flushing, srv_adaptive_flushing,
  PLUGIN_VAR_NOCMDARG,
  "Attempt flushing dirty pages to avoid IO bursts at checkpoints.",
  NULL, NULL, TRUE);

static MYSQL_SYSVAR_ULONG(flushing_avg_loops,
  srv_flushing_avg_loops,
  PLUGIN_VAR_RQCMDARG,
  "Number of iterations over which the background flushing is averaged.",
  NULL, NULL, 30, 1, 1000, 0);

static MYSQL_SYSVAR_ULONG(max_purge_lag, srv_max_purge_lag,
  PLUGIN_VAR_RQCMDARG,
  "Desired maximum length of the purge queue (0 = no limit)",
  NULL, NULL, 0, 0, ~0UL, 0);

static MYSQL_SYSVAR_ULONG(max_purge_lag_delay, srv_max_purge_lag_delay,
   PLUGIN_VAR_RQCMDARG,
   "Maximum delay of user threads in micro-seconds",
   NULL, NULL,
   0L,			/* Default seting */
   0L,			/* Minimum value */
   10000000UL, 0);	/* Maximum value */

static MYSQL_SYSVAR_BOOL(rollback_on_timeout, innobase_rollback_on_timeout,
  PLUGIN_VAR_OPCMDARG | PLUGIN_VAR_READONLY,
  "Roll back the complete transaction on lock wait timeout, for 4.x compatibility (disabled by default)",
  NULL, NULL, FALSE);

static MYSQL_SYSVAR_BOOL(status_file, innobase_create_status_file,
  PLUGIN_VAR_OPCMDARG | PLUGIN_VAR_NOSYSVAR,
  "Enable SHOW ENGINE INNODB STATUS output in the innodb_status.<pid> file",
  NULL, NULL, FALSE);

static MYSQL_SYSVAR_BOOL(stats_on_metadata, innobase_stats_on_metadata,
  PLUGIN_VAR_OPCMDARG,
  "Enable statistics gathering for metadata commands such as "
  "SHOW TABLE STATUS for tables that use transient statistics (off by default)",
  NULL, NULL, FALSE);

static MYSQL_SYSVAR_ULONGLONG(stats_sample_pages, srv_stats_transient_sample_pages,
  PLUGIN_VAR_RQCMDARG,
  "Deprecated, use innodb_stats_transient_sample_pages instead",
  NULL, innodb_stats_sample_pages_update, 8, 1, ~0ULL, 0);

static MYSQL_SYSVAR_ULONGLONG(stats_transient_sample_pages,
  srv_stats_transient_sample_pages,
  PLUGIN_VAR_RQCMDARG,
  "The number of leaf index pages to sample when calculating transient "
  "statistics (if persistent statistics are not used, default 8)",
  NULL, NULL, 8, 1, ~0ULL, 0);

static MYSQL_SYSVAR_BOOL(stats_persistent, srv_stats_persistent,
  PLUGIN_VAR_OPCMDARG,
  "InnoDB persistent statistics enabled for all tables unless overridden "
  "at table level",
  NULL, NULL, TRUE);

static MYSQL_SYSVAR_BOOL(stats_auto_recalc, srv_stats_auto_recalc,
  PLUGIN_VAR_OPCMDARG,
  "InnoDB automatic recalculation of persistent statistics enabled for all "
  "tables unless overridden at table level (automatic recalculation is only "
  "done when InnoDB decides that the table has changed too much and needs a "
  "new statistics)",
  NULL, NULL, TRUE);

static MYSQL_SYSVAR_ULONGLONG(stats_persistent_sample_pages,
  srv_stats_persistent_sample_pages,
  PLUGIN_VAR_RQCMDARG,
  "The number of leaf index pages to sample when calculating persistent "
  "statistics (by ANALYZE, default 20)",
  NULL, NULL, 20, 1, ~0ULL, 0);

static MYSQL_SYSVAR_BOOL(adaptive_hash_index, btr_search_enabled,
  PLUGIN_VAR_OPCMDARG,
  "Enable InnoDB adaptive hash index (enabled by default).  "
  "Disable with --skip-innodb-adaptive-hash-index.",
  NULL, innodb_adaptive_hash_index_update, TRUE);

static MYSQL_SYSVAR_ULONG(replication_delay, srv_replication_delay,
  PLUGIN_VAR_RQCMDARG,
  "Replication thread delay (ms) on the slave server if "
  "innodb_thread_concurrency is reached (0 by default)",
  NULL, NULL, 0, 0, ~0UL, 0);

static MYSQL_SYSVAR_ULONG(compression_level, innobase_compression_level,
  PLUGIN_VAR_RQCMDARG,
  "Compression level used for compressed row format.  0 is no compression"
  ", 1 is fastest, 9 is best compression and default is 6.",
  NULL, innodb_compression_level_update,
  DEFAULT_COMPRESSION_LEVEL, 0, 9, 0);

static MYSQL_SYSVAR_BOOL(log_compressed_pages, innobase_log_compressed_pages,
       PLUGIN_VAR_OPCMDARG,
  "Enables/disables the logging of entire compressed page images. InnoDB"
  " logs the compressed pages to prevent against corruption because of a change"
  " in the zlib compression algorithm to compress the pages."
  " When turned OFF, this variable makes InnoDB assume that the zlib"
  " compression algorithm doesn't change.",
  NULL, innodb_log_compressed_pages_update, TRUE);

static MYSQL_SYSVAR_LONG(additional_mem_pool_size, innobase_additional_mem_pool_size,
  PLUGIN_VAR_RQCMDARG | PLUGIN_VAR_READONLY,
  "DEPRECATED. This option may be removed in future releases, "
  "together with the option innodb_use_sys_malloc and with the InnoDB's "
  "internal memory allocator. "
  "Size of a memory pool InnoDB uses to store data dictionary information and other internal data structures.",
  NULL, NULL, 8*1024*1024L, 512*1024L, LONG_MAX, 1024);

static MYSQL_SYSVAR_ULONG(autoextend_increment, srv_auto_extend_increment,
  PLUGIN_VAR_RQCMDARG,
  "Data file autoextend increment in megabytes",
  NULL, NULL, 64L, 1L, 1000L, 0);

static MYSQL_SYSVAR_LONGLONG(buffer_pool_size, innobase_buffer_pool_size,
  PLUGIN_VAR_RQCMDARG | PLUGIN_VAR_READONLY,
  "The size of the memory buffer InnoDB uses to cache data and indexes of its tables.",
  NULL, NULL, 128*1024*1024L, 5*1024*1024L, LONGLONG_MAX, 1024*1024L);

#if defined UNIV_DEBUG || defined UNIV_PERF_DEBUG
static MYSQL_SYSVAR_ULONG(page_hash_locks, srv_n_page_hash_locks,
  PLUGIN_VAR_OPCMDARG | PLUGIN_VAR_READONLY,
  "Number of rw_locks protecting buffer pool page_hash. Rounded up to the next power of 2",
  NULL, NULL, 16, 1, MAX_PAGE_HASH_LOCKS, 0);

static MYSQL_SYSVAR_ULONG(doublewrite_batch_size, srv_doublewrite_batch_size,
  PLUGIN_VAR_OPCMDARG | PLUGIN_VAR_READONLY,
  "Number of pages reserved in doublewrite buffer for batch flushing",
  NULL, NULL, 120, 1, 127, 0);
#endif /* defined UNIV_DEBUG || defined UNIV_PERF_DEBUG */

static MYSQL_SYSVAR_LONG(buffer_pool_instances, innobase_buffer_pool_instances,
  PLUGIN_VAR_RQCMDARG | PLUGIN_VAR_READONLY,
  "Number of buffer pool instances, set to higher value on high-end machines to increase scalability",
  NULL, NULL, 0L, 0L, MAX_BUFFER_POOLS, 1L);

static MYSQL_SYSVAR_STR(buffer_pool_filename, srv_buf_dump_filename,
  PLUGIN_VAR_RQCMDARG | PLUGIN_VAR_MEMALLOC,
  "Filename to/from which to dump/load the InnoDB buffer pool",
  NULL, NULL, SRV_BUF_DUMP_FILENAME_DEFAULT);

static MYSQL_SYSVAR_BOOL(buffer_pool_dump_now, innodb_buffer_pool_dump_now,
  PLUGIN_VAR_RQCMDARG,
  "Trigger an immediate dump of the buffer pool into a file named @@innodb_buffer_pool_filename",
  NULL, buffer_pool_dump_now, FALSE);

static MYSQL_SYSVAR_BOOL(buffer_pool_dump_at_shutdown, srv_buffer_pool_dump_at_shutdown,
  PLUGIN_VAR_RQCMDARG,
  "Dump the buffer pool into a file named @@innodb_buffer_pool_filename",
  NULL, NULL, FALSE);

static MYSQL_SYSVAR_BOOL(buffer_pool_load_now, innodb_buffer_pool_load_now,
  PLUGIN_VAR_RQCMDARG,
  "Trigger an immediate load of the buffer pool from a file named @@innodb_buffer_pool_filename",
  NULL, buffer_pool_load_now, FALSE);

static MYSQL_SYSVAR_BOOL(buffer_pool_load_abort, innodb_buffer_pool_load_abort,
  PLUGIN_VAR_RQCMDARG,
  "Abort a currently running load of the buffer pool",
  NULL, buffer_pool_load_abort, FALSE);

/* there is no point in changing this during runtime, thus readonly */
static MYSQL_SYSVAR_BOOL(buffer_pool_load_at_startup, srv_buffer_pool_load_at_startup,
  PLUGIN_VAR_RQCMDARG | PLUGIN_VAR_READONLY,
  "Load the buffer pool from a file named @@innodb_buffer_pool_filename",
  NULL, NULL, FALSE);

static MYSQL_SYSVAR_ULONG(lru_scan_depth, srv_LRU_scan_depth,
  PLUGIN_VAR_RQCMDARG,
  "How deep to scan LRU to keep it clean",
  NULL, NULL, 1024, 100, ~0UL, 0);

static MYSQL_SYSVAR_ULONG(flush_neighbors, srv_flush_neighbors,
  PLUGIN_VAR_OPCMDARG,
  "Set to 0 (don't flush neighbors from buffer pool),"
  " 1 (flush contiguous neighbors from buffer pool)"
  " or 2 (flush neighbors from buffer pool),"
  " when flushing a block",
  NULL, NULL, 1, 0, 2, 0);

static MYSQL_SYSVAR_ULONG(commit_concurrency, innobase_commit_concurrency,
  PLUGIN_VAR_RQCMDARG,
  "Helps in performance tuning in heavily concurrent environments.",
  innobase_commit_concurrency_validate, NULL, 0, 0, 1000, 0);

static MYSQL_SYSVAR_ULONG(concurrency_tickets, srv_n_free_tickets_to_enter,
  PLUGIN_VAR_RQCMDARG,
  "Number of times a thread is allowed to enter InnoDB within the same SQL query after it has once got the ticket",
  NULL, NULL, 5000L, 1L, ~0UL, 0);

static MYSQL_SYSVAR_LONG(file_io_threads, innobase_file_io_threads,
  PLUGIN_VAR_RQCMDARG | PLUGIN_VAR_READONLY | PLUGIN_VAR_NOSYSVAR,
  "Number of file I/O threads in InnoDB.",
  NULL, NULL, 4, 4, 64, 0);

static MYSQL_SYSVAR_BOOL(ft_enable_diag_print, fts_enable_diag_print,
  PLUGIN_VAR_OPCMDARG,
  "Whether to enable additional FTS diagnostic printout ",
  NULL, NULL, FALSE);

static MYSQL_SYSVAR_BOOL(disable_sort_file_cache, srv_disable_sort_file_cache,
  PLUGIN_VAR_OPCMDARG,
  "Whether to disable OS system file cache for sort I/O",
  NULL, NULL, FALSE);

static MYSQL_SYSVAR_STR(ft_aux_table, fts_internal_tbl_name,
  PLUGIN_VAR_NOCMDARG,
  "FTS internal auxiliary table to be checked",
  innodb_internal_table_validate,
  innodb_internal_table_update, NULL);

static MYSQL_SYSVAR_ULONG(ft_cache_size, fts_max_cache_size,
  PLUGIN_VAR_RQCMDARG | PLUGIN_VAR_READONLY,
  "InnoDB Fulltext search cache size in bytes",
  NULL, NULL, 8000000, 1600000, 80000000, 0);

static MYSQL_SYSVAR_ULONG(ft_min_token_size, fts_min_token_size,
  PLUGIN_VAR_RQCMDARG | PLUGIN_VAR_READONLY,
  "InnoDB Fulltext search minimum token size in characters",
  NULL, NULL, 3, 0, 16, 0);

static MYSQL_SYSVAR_ULONG(ft_max_token_size, fts_max_token_size,
  PLUGIN_VAR_RQCMDARG | PLUGIN_VAR_READONLY,
  "InnoDB Fulltext search maximum token size in characters",
  NULL, NULL, HA_FT_MAXCHARLEN, 10, FTS_MAX_WORD_LEN , 0);


static MYSQL_SYSVAR_ULONG(ft_num_word_optimize, fts_num_word_optimize,
  PLUGIN_VAR_OPCMDARG,
  "InnoDB Fulltext search number of words to optimize for each optimize table call ",
  NULL, NULL, 2000, 1000, 10000, 0);

static MYSQL_SYSVAR_ULONG(ft_sort_pll_degree, fts_sort_pll_degree,
  PLUGIN_VAR_RQCMDARG | PLUGIN_VAR_READONLY,
  "InnoDB Fulltext search parallel sort degree, will round up to nearest power of 2 number",
  NULL, NULL, 2, 1, 16, 0);

static MYSQL_SYSVAR_ULONG(sort_buffer_size, srv_sort_buf_size,
  PLUGIN_VAR_RQCMDARG | PLUGIN_VAR_READONLY,
  "Memory buffer size for index creation",
  NULL, NULL, 1048576, 65536, 64<<20, 0);

static MYSQL_SYSVAR_ULONGLONG(online_alter_log_max_size, srv_online_max_size,
  PLUGIN_VAR_RQCMDARG,
  "Maximum modification log file size for online index creation",
  NULL, NULL, 128<<20, 65536, ~0ULL, 0);

static MYSQL_SYSVAR_BOOL(optimize_fulltext_only, innodb_optimize_fulltext_only,
  PLUGIN_VAR_NOCMDARG,
  "Only optimize the Fulltext index of the table",
  NULL, NULL, FALSE);

static MYSQL_SYSVAR_ULONG(read_io_threads, innobase_read_io_threads,
  PLUGIN_VAR_RQCMDARG | PLUGIN_VAR_READONLY,
  "Number of background read I/O threads in InnoDB.",
  NULL, NULL, 4, 1, 64, 0);

static MYSQL_SYSVAR_ULONG(write_io_threads, innobase_write_io_threads,
  PLUGIN_VAR_RQCMDARG | PLUGIN_VAR_READONLY,
  "Number of background write I/O threads in InnoDB.",
  NULL, NULL, 4, 1, 64, 0);

static MYSQL_SYSVAR_ULONG(force_recovery, srv_force_recovery,
  PLUGIN_VAR_RQCMDARG | PLUGIN_VAR_READONLY,
  "Helps to save your data in case the disk image of the database becomes corrupt.",
  NULL, NULL, 0, 0, 6, 0);

#ifndef DBUG_OFF
static MYSQL_SYSVAR_ULONG(force_recovery_crash, srv_force_recovery_crash,
  PLUGIN_VAR_RQCMDARG | PLUGIN_VAR_READONLY,
  "Kills the server during crash recovery.",
  NULL, NULL, 0, 0, 10, 0);
#endif /* !DBUG_OFF */

static MYSQL_SYSVAR_ULONG(page_size, srv_page_size,
  PLUGIN_VAR_OPCMDARG | PLUGIN_VAR_READONLY,
  "Page size to use for all InnoDB tablespaces.",
  NULL, NULL, UNIV_PAGE_SIZE_DEF,
  UNIV_PAGE_SIZE_MIN, UNIV_PAGE_SIZE_MAX, 0);

static MYSQL_SYSVAR_LONG(log_buffer_size, innobase_log_buffer_size,
  PLUGIN_VAR_RQCMDARG | PLUGIN_VAR_READONLY,
  "The size of the buffer which InnoDB uses to write log to the log files on disk.",
  NULL, NULL, 8*1024*1024L, 256*1024L, LONG_MAX, 1024);

static MYSQL_SYSVAR_LONGLONG(log_file_size, innobase_log_file_size,
  PLUGIN_VAR_RQCMDARG | PLUGIN_VAR_READONLY,
  "Size of each log file in a log group.",
  NULL, NULL, 48*1024*1024L, 1*1024*1024L, LONGLONG_MAX, 1024*1024L);

static MYSQL_SYSVAR_ULONG(log_files_in_group, srv_n_log_files,
  PLUGIN_VAR_RQCMDARG | PLUGIN_VAR_READONLY,
  "Number of log files in the log group. InnoDB writes to the files in a circular fashion.",
  NULL, NULL, 2, 2, SRV_N_LOG_FILES_MAX, 0);

static MYSQL_SYSVAR_LONG(mirrored_log_groups, innobase_mirrored_log_groups,
  PLUGIN_VAR_RQCMDARG | PLUGIN_VAR_READONLY,
  "Number of identical copies of log groups we keep for the database. Currently this should be set to 1.",
  NULL, NULL, 1, 1, 10, 0);

static MYSQL_SYSVAR_UINT(old_blocks_pct, innobase_old_blocks_pct,
  PLUGIN_VAR_RQCMDARG,
  "Percentage of the buffer pool to reserve for 'old' blocks.",
  NULL, innodb_old_blocks_pct_update, 100 * 3 / 8, 5, 95, 0);

static MYSQL_SYSVAR_UINT(old_blocks_time, buf_LRU_old_threshold_ms,
  PLUGIN_VAR_RQCMDARG,
  "Move blocks to the 'new' end of the buffer pool if the first access"
  " was at least this many milliseconds ago."
  " The timeout is disabled if 0.",
  NULL, NULL, 1000, 0, UINT_MAX32, 0);

static MYSQL_SYSVAR_LONG(open_files, innobase_open_files,
  PLUGIN_VAR_RQCMDARG | PLUGIN_VAR_READONLY,
  "How many files at the maximum InnoDB keeps open at the same time.",
  NULL, NULL, 0L, 0L, LONG_MAX, 0);

static MYSQL_SYSVAR_ULONG(sync_spin_loops, srv_n_spin_wait_rounds,
  PLUGIN_VAR_RQCMDARG,
  "Count of spin-loop rounds in InnoDB mutexes (30 by default)",
  NULL, NULL, 30L, 0L, ~0UL, 0);

static MYSQL_SYSVAR_ULONG(spin_wait_delay, srv_spin_wait_delay,
  PLUGIN_VAR_OPCMDARG,
  "Maximum delay between polling for a spin lock (6 by default)",
  NULL, NULL, 6L, 0L, ~0UL, 0);

static MYSQL_SYSVAR_ULONG(thread_concurrency, srv_thread_concurrency,
  PLUGIN_VAR_RQCMDARG,
  "Helps in performance tuning in heavily concurrent environments. Sets the maximum number of threads allowed inside InnoDB. Value 0 will disable the thread throttling.",
  NULL, NULL, 0, 0, 1000, 0);

#ifdef HAVE_ATOMIC_BUILTINS
static MYSQL_SYSVAR_ULONG(
  adaptive_max_sleep_delay, srv_adaptive_max_sleep_delay,
  PLUGIN_VAR_RQCMDARG,
  "The upper limit of the sleep delay in usec. Value of 0 disables it.",
  NULL, NULL,
  150000,			/* Default setting */
  0,				/* Minimum value */
  1000000, 0);			/* Maximum value */
#endif /* HAVE_ATOMIC_BUILTINS */

static MYSQL_SYSVAR_ULONG(thread_sleep_delay, srv_thread_sleep_delay,
  PLUGIN_VAR_RQCMDARG,
  "Time of innodb thread sleeping before joining InnoDB queue (usec). "
  "Value 0 disable a sleep",
  NULL, NULL,
  10000L,
  0L,
  ~0UL, 0);

static MYSQL_SYSVAR_STR(data_file_path, innobase_data_file_path,
  PLUGIN_VAR_RQCMDARG | PLUGIN_VAR_READONLY,
  "Path to individual files and their sizes.",
  NULL, NULL, NULL);

static MYSQL_SYSVAR_STR(undo_directory, srv_undo_dir,
  PLUGIN_VAR_RQCMDARG | PLUGIN_VAR_READONLY,
  "Directory where undo tablespace files live, this path can be absolute.",
  NULL, NULL, ".");

static MYSQL_SYSVAR_ULONG(undo_tablespaces, srv_undo_tablespaces,
  PLUGIN_VAR_RQCMDARG | PLUGIN_VAR_READONLY,
  "Number of undo tablespaces to use. ",
  NULL, NULL,
  0L,			/* Default seting */
  0L,			/* Minimum value */
  126L, 0);		/* Maximum value */

static MYSQL_SYSVAR_ULONG(undo_logs, srv_undo_logs,
  PLUGIN_VAR_OPCMDARG,
  "Number of undo logs to use.",
  NULL, NULL,
  TRX_SYS_N_RSEGS,	/* Default setting */
  1,			/* Minimum value */
  TRX_SYS_N_RSEGS, 0);	/* Maximum value */

/* Alias for innodb_undo_logs, this config variable is deprecated. */
static MYSQL_SYSVAR_ULONG(rollback_segments, srv_undo_logs,
  PLUGIN_VAR_OPCMDARG,
  "Number of undo logs to use (deprecated).",
  NULL, NULL,
  TRX_SYS_N_RSEGS,	/* Default setting */
  1,			/* Minimum value */
  TRX_SYS_N_RSEGS, 0);	/* Maximum value */

static MYSQL_SYSVAR_LONG(autoinc_lock_mode, innobase_autoinc_lock_mode,
  PLUGIN_VAR_RQCMDARG | PLUGIN_VAR_READONLY,
  "The AUTOINC lock modes supported by InnoDB:               "
  "0 => Old style AUTOINC locking (for backward"
  " compatibility)                                           "
  "1 => New style AUTOINC locking                            "
  "2 => No AUTOINC locking (unsafe for SBR)",
  NULL, NULL,
  AUTOINC_NEW_STYLE_LOCKING,	/* Default setting */
  AUTOINC_OLD_STYLE_LOCKING,	/* Minimum value */
  AUTOINC_NO_LOCKING, 0);	/* Maximum value */

static MYSQL_SYSVAR_STR(version, innodb_version_str,
  PLUGIN_VAR_NOCMDOPT | PLUGIN_VAR_READONLY,
  "InnoDB version", NULL, NULL, INNODB_VERSION_STR);

static MYSQL_SYSVAR_BOOL(use_sys_malloc, srv_use_sys_malloc,
  PLUGIN_VAR_NOCMDARG | PLUGIN_VAR_READONLY,
  "DEPRECATED. This option may be removed in future releases, "
  "together with the InnoDB's internal memory allocator. "
  "Use OS memory allocator instead of InnoDB's internal memory allocator",
  NULL, NULL, TRUE);

static MYSQL_SYSVAR_BOOL(use_native_aio, srv_use_native_aio,
  PLUGIN_VAR_NOCMDARG | PLUGIN_VAR_READONLY,
  "Use native AIO if supported on this platform.",
  NULL, NULL, TRUE);

static MYSQL_SYSVAR_BOOL(api_enable_binlog, ib_binlog_enabled,
  PLUGIN_VAR_NOCMDARG | PLUGIN_VAR_READONLY,
  "Enable binlog for applications direct access InnoDB through InnoDB APIs",
  NULL, NULL, FALSE);

static MYSQL_SYSVAR_BOOL(api_enable_mdl, ib_mdl_enabled,
  PLUGIN_VAR_NOCMDARG | PLUGIN_VAR_READONLY,
  "Enable MDL for applications direct access InnoDB through InnoDB APIs",
  NULL, NULL, FALSE);

static MYSQL_SYSVAR_BOOL(api_disable_rowlock, ib_disable_row_lock,
  PLUGIN_VAR_NOCMDARG | PLUGIN_VAR_READONLY,
  "Disable row lock when direct access InnoDB through InnoDB APIs",
  NULL, NULL, FALSE);

static MYSQL_SYSVAR_ULONG(api_trx_level, ib_trx_level_setting,
  PLUGIN_VAR_OPCMDARG,
  "InnoDB API transaction isolation level",
  NULL, NULL,
  0,		/* Default setting */
  0,		/* Minimum value */
  3, 0);	/* Maximum value */

static MYSQL_SYSVAR_ULONG(api_bk_commit_interval, ib_bk_commit_interval,
  PLUGIN_VAR_OPCMDARG,
  "Background commit interval in seconds",
  NULL, NULL,
  5,		/* Default setting */
  1,		/* Minimum value */
  1024 * 1024 * 1024, 0);	/* Maximum value */

static MYSQL_SYSVAR_STR(change_buffering, innobase_change_buffering,
  PLUGIN_VAR_RQCMDARG,
  "Buffer changes to reduce random access: "
  "OFF, ON, inserting, deleting, changing, or purging.",
  innodb_change_buffering_validate,
  innodb_change_buffering_update, "all");

static MYSQL_SYSVAR_UINT(change_buffer_max_size,
  innobase_change_buffer_max_size,
  PLUGIN_VAR_RQCMDARG,
  "Maximum on-disk size of change buffer in terms of percentage"
  " of the buffer pool.",
  NULL, innodb_change_buffer_max_size_update,
  CHANGE_BUFFER_DEFAULT_SIZE, 0, 50, 0);

static MYSQL_SYSVAR_ENUM(stats_method, srv_innodb_stats_method,
   PLUGIN_VAR_RQCMDARG,
  "Specifies how InnoDB index statistics collection code should "
  "treat NULLs. Possible values are NULLS_EQUAL (default), "
  "NULLS_UNEQUAL and NULLS_IGNORED",
   NULL, NULL, SRV_STATS_NULLS_EQUAL, &innodb_stats_method_typelib);

#if defined UNIV_DEBUG || defined UNIV_IBUF_DEBUG
static MYSQL_SYSVAR_UINT(change_buffering_debug, ibuf_debug,
  PLUGIN_VAR_RQCMDARG,
  "Debug flags for InnoDB change buffering (0=none, 2=crash at merge)",
  NULL, NULL, 0, 0, 2, 0);

static MYSQL_SYSVAR_BOOL(disable_background_merge,
  srv_ibuf_disable_background_merge,
  PLUGIN_VAR_NOCMDARG | PLUGIN_VAR_RQCMDARG,
  "Disable change buffering merges by the master thread",
  NULL, NULL, FALSE);
#endif /* UNIV_DEBUG || UNIV_IBUF_DEBUG */

static MYSQL_SYSVAR_BOOL(random_read_ahead, srv_random_read_ahead,
  PLUGIN_VAR_NOCMDARG,
  "Whether to use read ahead for random access within an extent.",
  NULL, NULL, FALSE);

static MYSQL_SYSVAR_ULONG(read_ahead_threshold, srv_read_ahead_threshold,
  PLUGIN_VAR_RQCMDARG,
  "Number of pages that must be accessed sequentially for InnoDB to "
  "trigger a readahead.",
  NULL, NULL, 56, 0, 64, 0);

static MYSQL_SYSVAR_STR(monitor_enable, innobase_enable_monitor_counter,
  PLUGIN_VAR_RQCMDARG,
  "Turn on a monitor counter",
  innodb_monitor_validate,
  innodb_enable_monitor_update, NULL);

static MYSQL_SYSVAR_STR(monitor_disable, innobase_disable_monitor_counter,
  PLUGIN_VAR_RQCMDARG,
  "Turn off a monitor counter",
  innodb_monitor_validate,
  innodb_disable_monitor_update, NULL);

static MYSQL_SYSVAR_STR(monitor_reset, innobase_reset_monitor_counter,
  PLUGIN_VAR_RQCMDARG,
  "Reset a monitor counter",
  innodb_monitor_validate,
  innodb_reset_monitor_update, NULL);

static MYSQL_SYSVAR_STR(monitor_reset_all, innobase_reset_all_monitor_counter,
  PLUGIN_VAR_RQCMDARG,
  "Reset all values for a monitor counter",
  innodb_monitor_validate,
  innodb_reset_all_monitor_update, NULL);

static MYSQL_SYSVAR_BOOL(print_all_deadlocks, srv_print_all_deadlocks,
  PLUGIN_VAR_OPCMDARG,
  "Print all deadlocks to MySQL error log (off by default)",
  NULL, NULL, FALSE);

static MYSQL_SYSVAR_ULONG(compression_failure_threshold_pct,
  zip_failure_threshold_pct, PLUGIN_VAR_OPCMDARG,
  "If the compression failure rate of a table is greater than this number"
  " more padding is added to the pages to reduce the failures. A value of"
  " zero implies no padding",
  NULL, NULL, 5, 0, 100, 0);

static MYSQL_SYSVAR_ULONG(compression_pad_pct_max,
  zip_pad_max, PLUGIN_VAR_OPCMDARG,
  "Percentage of empty space on a data page that can be reserved"
  " to make the page compressible.",
  NULL, NULL, 50, 0, 75, 0);

static MYSQL_SYSVAR_BOOL(read_only, srv_read_only_mode,
  PLUGIN_VAR_OPCMDARG | PLUGIN_VAR_READONLY,
  "Start InnoDB in read only mode (off by default)",
  NULL, NULL, FALSE);

static MYSQL_SYSVAR_BOOL(cmp_per_index_enabled, srv_cmp_per_index_enabled,
  PLUGIN_VAR_OPCMDARG,
  "Enable INFORMATION_SCHEMA.innodb_cmp_per_index, "
  "may have negative impact on performance (off by default)",
  NULL, innodb_cmp_per_index_update, FALSE);

#ifdef UNIV_DEBUG
static MYSQL_SYSVAR_UINT(trx_rseg_n_slots_debug, trx_rseg_n_slots_debug,
  PLUGIN_VAR_RQCMDARG,
  "Debug flags for InnoDB to limit TRX_RSEG_N_SLOTS for trx_rsegf_undo_find_free()",
  NULL, NULL, 0, 0, 1024, 0);

static MYSQL_SYSVAR_UINT(limit_optimistic_insert_debug,
  btr_cur_limit_optimistic_insert_debug, PLUGIN_VAR_RQCMDARG,
  "Artificially limit the number of records per B-tree page (0=unlimited).",
  NULL, NULL, 0, 0, UINT_MAX32, 0);

static MYSQL_SYSVAR_BOOL(trx_purge_view_update_only_debug,
  srv_purge_view_update_only_debug, PLUGIN_VAR_NOCMDARG,
  "Pause actual purging any delete-marked records, but merely update the purge view. "
  "It is to create artificially the situation the purge view have been updated "
  "but the each purges were not done yet.",
  NULL, NULL, FALSE);
#endif /* UNIV_DEBUG */

static struct st_mysql_sys_var* innobase_system_variables[]= {
  MYSQL_SYSVAR(additional_mem_pool_size),
  MYSQL_SYSVAR(api_trx_level),
  MYSQL_SYSVAR(api_bk_commit_interval),
  MYSQL_SYSVAR(autoextend_increment),
  MYSQL_SYSVAR(buffer_pool_size),
  MYSQL_SYSVAR(buffer_pool_instances),
  MYSQL_SYSVAR(buffer_pool_filename),
  MYSQL_SYSVAR(buffer_pool_dump_now),
  MYSQL_SYSVAR(buffer_pool_dump_at_shutdown),
  MYSQL_SYSVAR(buffer_pool_load_now),
  MYSQL_SYSVAR(buffer_pool_load_abort),
  MYSQL_SYSVAR(buffer_pool_load_at_startup),
  MYSQL_SYSVAR(lru_scan_depth),
  MYSQL_SYSVAR(flush_neighbors),
  MYSQL_SYSVAR(checksum_algorithm),
  MYSQL_SYSVAR(checksums),
  MYSQL_SYSVAR(commit_concurrency),
  MYSQL_SYSVAR(concurrency_tickets),
  MYSQL_SYSVAR(compression_level),
  MYSQL_SYSVAR(data_file_path),
  MYSQL_SYSVAR(data_home_dir),
  MYSQL_SYSVAR(doublewrite),
  MYSQL_SYSVAR(api_enable_binlog),
  MYSQL_SYSVAR(api_enable_mdl),
  MYSQL_SYSVAR(api_disable_rowlock),
  MYSQL_SYSVAR(fast_shutdown),
  MYSQL_SYSVAR(file_io_threads),
  MYSQL_SYSVAR(read_io_threads),
  MYSQL_SYSVAR(write_io_threads),
  MYSQL_SYSVAR(file_per_table),
  MYSQL_SYSVAR(file_format),
  MYSQL_SYSVAR(file_format_check),
  MYSQL_SYSVAR(file_format_max),
  MYSQL_SYSVAR(flush_log_at_timeout),
  MYSQL_SYSVAR(flush_log_at_trx_commit),
  MYSQL_SYSVAR(flush_method),
  MYSQL_SYSVAR(force_recovery),
#ifndef DBUG_OFF
  MYSQL_SYSVAR(force_recovery_crash),
#endif /* !DBUG_OFF */
  MYSQL_SYSVAR(ft_cache_size),
  MYSQL_SYSVAR(ft_enable_stopword),
  MYSQL_SYSVAR(ft_max_token_size),
  MYSQL_SYSVAR(ft_min_token_size),
  MYSQL_SYSVAR(ft_num_word_optimize),
  MYSQL_SYSVAR(ft_sort_pll_degree),
  MYSQL_SYSVAR(large_prefix),
  MYSQL_SYSVAR(force_load_corrupted),
  MYSQL_SYSVAR(locks_unsafe_for_binlog),
  MYSQL_SYSVAR(lock_wait_timeout),
#ifdef UNIV_LOG_ARCHIVE
  MYSQL_SYSVAR(log_arch_dir),
  MYSQL_SYSVAR(log_archive),
#endif /* UNIV_LOG_ARCHIVE */
  MYSQL_SYSVAR(page_size),
  MYSQL_SYSVAR(log_buffer_size),
  MYSQL_SYSVAR(log_file_size),
  MYSQL_SYSVAR(log_files_in_group),
  MYSQL_SYSVAR(log_group_home_dir),
  MYSQL_SYSVAR(log_compressed_pages),
  MYSQL_SYSVAR(max_dirty_pages_pct),
  MYSQL_SYSVAR(max_dirty_pages_pct_lwm),
  MYSQL_SYSVAR(adaptive_flushing_lwm),
  MYSQL_SYSVAR(adaptive_flushing),
  MYSQL_SYSVAR(flushing_avg_loops),
  MYSQL_SYSVAR(max_purge_lag),
  MYSQL_SYSVAR(max_purge_lag_delay),
  MYSQL_SYSVAR(mirrored_log_groups),
  MYSQL_SYSVAR(old_blocks_pct),
  MYSQL_SYSVAR(old_blocks_time),
  MYSQL_SYSVAR(open_files),
  MYSQL_SYSVAR(optimize_fulltext_only),
  MYSQL_SYSVAR(rollback_on_timeout),
  MYSQL_SYSVAR(ft_aux_table),
  MYSQL_SYSVAR(ft_enable_diag_print),
  MYSQL_SYSVAR(ft_server_stopword_table),
  MYSQL_SYSVAR(ft_user_stopword_table),
  MYSQL_SYSVAR(disable_sort_file_cache),
  MYSQL_SYSVAR(stats_on_metadata),
  MYSQL_SYSVAR(stats_sample_pages),
  MYSQL_SYSVAR(stats_transient_sample_pages),
  MYSQL_SYSVAR(stats_persistent),
  MYSQL_SYSVAR(stats_persistent_sample_pages),
  MYSQL_SYSVAR(stats_auto_recalc),
  MYSQL_SYSVAR(adaptive_hash_index),
  MYSQL_SYSVAR(stats_method),
  MYSQL_SYSVAR(replication_delay),
  MYSQL_SYSVAR(status_file),
  MYSQL_SYSVAR(strict_mode),
  MYSQL_SYSVAR(support_xa),
  MYSQL_SYSVAR(sort_buffer_size),
  MYSQL_SYSVAR(online_alter_log_max_size),
  MYSQL_SYSVAR(sync_spin_loops),
  MYSQL_SYSVAR(spin_wait_delay),
  MYSQL_SYSVAR(table_locks),
  MYSQL_SYSVAR(thread_concurrency),
#ifdef HAVE_ATOMIC_BUILTINS
  MYSQL_SYSVAR(adaptive_max_sleep_delay),
#endif /* HAVE_ATOMIC_BUILTINS */
  MYSQL_SYSVAR(thread_sleep_delay),
  MYSQL_SYSVAR(autoinc_lock_mode),
  MYSQL_SYSVAR(version),
  MYSQL_SYSVAR(use_sys_malloc),
  MYSQL_SYSVAR(use_native_aio),
  MYSQL_SYSVAR(change_buffering),
  MYSQL_SYSVAR(change_buffer_max_size),
#if defined UNIV_DEBUG || defined UNIV_IBUF_DEBUG
  MYSQL_SYSVAR(change_buffering_debug),
  MYSQL_SYSVAR(disable_background_merge),
#endif /* UNIV_DEBUG || UNIV_IBUF_DEBUG */
  MYSQL_SYSVAR(random_read_ahead),
  MYSQL_SYSVAR(read_ahead_threshold),
  MYSQL_SYSVAR(read_only),
  MYSQL_SYSVAR(io_capacity),
  MYSQL_SYSVAR(io_capacity_max),
  MYSQL_SYSVAR(monitor_enable),
  MYSQL_SYSVAR(monitor_disable),
  MYSQL_SYSVAR(monitor_reset),
  MYSQL_SYSVAR(monitor_reset_all),
  MYSQL_SYSVAR(purge_threads),
  MYSQL_SYSVAR(purge_batch_size),
#ifdef UNIV_DEBUG
  MYSQL_SYSVAR(purge_run_now),
  MYSQL_SYSVAR(purge_stop_now),
#endif /* UNIV_DEBUG */
#if defined UNIV_DEBUG || defined UNIV_PERF_DEBUG
  MYSQL_SYSVAR(page_hash_locks),
  MYSQL_SYSVAR(doublewrite_batch_size),
#endif /* defined UNIV_DEBUG || defined UNIV_PERF_DEBUG */
  MYSQL_SYSVAR(print_all_deadlocks),
  MYSQL_SYSVAR(cmp_per_index_enabled),
  MYSQL_SYSVAR(undo_logs),
  MYSQL_SYSVAR(rollback_segments),
  MYSQL_SYSVAR(undo_directory),
  MYSQL_SYSVAR(undo_tablespaces),
  MYSQL_SYSVAR(sync_array_size),
  MYSQL_SYSVAR(compression_failure_threshold_pct),
  MYSQL_SYSVAR(compression_pad_pct_max),
#ifdef UNIV_DEBUG
  MYSQL_SYSVAR(trx_rseg_n_slots_debug),
  MYSQL_SYSVAR(limit_optimistic_insert_debug),
  MYSQL_SYSVAR(trx_purge_view_update_only_debug),
#endif /* UNIV_DEBUG */
  NULL
};

mysql_declare_plugin(innobase)
{
  MYSQL_STORAGE_ENGINE_PLUGIN,
  &innobase_storage_engine,
  innobase_hton_name,
  plugin_author,
  "Supports transactions, row-level locking, and foreign keys",
  PLUGIN_LICENSE_GPL,
  innobase_init, /* Plugin Init */
  NULL, /* Plugin Deinit */
  INNODB_VERSION_SHORT,
  innodb_status_variables_export,/* status variables             */
  innobase_system_variables, /* system variables */
  NULL, /* reserved */
  0,    /* flags */
},
i_s_innodb_trx,
i_s_innodb_locks,
i_s_innodb_lock_waits,
i_s_innodb_cmp,
i_s_innodb_cmp_reset,
i_s_innodb_cmpmem,
i_s_innodb_cmpmem_reset,
i_s_innodb_cmp_per_index,
i_s_innodb_cmp_per_index_reset,
i_s_innodb_buffer_page,
i_s_innodb_buffer_page_lru,
i_s_innodb_buffer_stats,
i_s_innodb_metrics,
i_s_innodb_ft_default_stopword,
i_s_innodb_ft_inserted,
i_s_innodb_ft_deleted,
i_s_innodb_ft_being_deleted,
i_s_innodb_ft_config,
i_s_innodb_ft_index_cache,
i_s_innodb_ft_index_table,
i_s_innodb_sys_tables,
i_s_innodb_sys_tablestats,
i_s_innodb_sys_indexes,
i_s_innodb_sys_columns,
i_s_innodb_sys_fields,
i_s_innodb_sys_foreign,
i_s_innodb_sys_foreign_cols,
i_s_innodb_sys_tablespaces,
i_s_innodb_sys_datafiles

mysql_declare_plugin_end;

/** @brief Initialize the default value of innodb_commit_concurrency.

Once InnoDB is running, the innodb_commit_concurrency must not change
from zero to nonzero. (Bug #42101)

The initial default value is 0, and without this extra initialization,
SET GLOBAL innodb_commit_concurrency=DEFAULT would set the parameter
to 0, even if it was initially set to nonzero at the command line
or configuration file. */
static
void
innobase_commit_concurrency_init_default()
/*======================================*/
{
	MYSQL_SYSVAR_NAME(commit_concurrency).def_val
		= innobase_commit_concurrency;
}

/** @brief Initialize the default and max value of innodb_undo_logs.

Once InnoDB is running, the default value and the max value of
innodb_undo_logs must be equal to the available undo logs,
given by srv_available_undo_logs. */
static
void
innobase_undo_logs_init_default_max()
/*=================================*/
{
	MYSQL_SYSVAR_NAME(undo_logs).max_val
		= MYSQL_SYSVAR_NAME(undo_logs).def_val
		= srv_available_undo_logs;
}

#ifdef UNIV_COMPILE_TEST_FUNCS

struct innobase_convert_name_test_t {
	char*		buf;
	ulint		buflen;
	const char*	id;
	ulint		idlen;
	void*		thd;
	ibool		file_id;

	const char*	expected;
};

void
test_innobase_convert_name()
{
	char	buf[1024];
	ulint	i;

	innobase_convert_name_test_t test_input[] = {
		{buf, sizeof(buf), "abcd", 4, NULL, TRUE, "\"abcd\""},
		{buf, 7, "abcd", 4, NULL, TRUE, "\"abcd\""},
		{buf, 6, "abcd", 4, NULL, TRUE, "\"abcd\""},
		{buf, 5, "abcd", 4, NULL, TRUE, "\"abc\""},
		{buf, 4, "abcd", 4, NULL, TRUE, "\"ab\""},

		{buf, sizeof(buf), "ab@0060cd", 9, NULL, TRUE, "\"ab`cd\""},
		{buf, 9, "ab@0060cd", 9, NULL, TRUE, "\"ab`cd\""},
		{buf, 8, "ab@0060cd", 9, NULL, TRUE, "\"ab`cd\""},
		{buf, 7, "ab@0060cd", 9, NULL, TRUE, "\"ab`cd\""},
		{buf, 6, "ab@0060cd", 9, NULL, TRUE, "\"ab`c\""},
		{buf, 5, "ab@0060cd", 9, NULL, TRUE, "\"ab`\""},
		{buf, 4, "ab@0060cd", 9, NULL, TRUE, "\"ab\""},

		{buf, sizeof(buf), "ab\"cd", 5, NULL, TRUE,
			"\"#mysql50#ab\"\"cd\""},
		{buf, 17, "ab\"cd", 5, NULL, TRUE,
			"\"#mysql50#ab\"\"cd\""},
		{buf, 16, "ab\"cd", 5, NULL, TRUE,
			"\"#mysql50#ab\"\"c\""},
		{buf, 15, "ab\"cd", 5, NULL, TRUE,
			"\"#mysql50#ab\"\"\""},
		{buf, 14, "ab\"cd", 5, NULL, TRUE,
			"\"#mysql50#ab\""},
		{buf, 13, "ab\"cd", 5, NULL, TRUE,
			"\"#mysql50#ab\""},
		{buf, 12, "ab\"cd", 5, NULL, TRUE,
			"\"#mysql50#a\""},
		{buf, 11, "ab\"cd", 5, NULL, TRUE,
			"\"#mysql50#\""},
		{buf, 10, "ab\"cd", 5, NULL, TRUE,
			"\"#mysql50\""},

		{buf, sizeof(buf), "ab/cd", 5, NULL, TRUE, "\"ab\".\"cd\""},
		{buf, 9, "ab/cd", 5, NULL, TRUE, "\"ab\".\"cd\""},
		{buf, 8, "ab/cd", 5, NULL, TRUE, "\"ab\".\"c\""},
		{buf, 7, "ab/cd", 5, NULL, TRUE, "\"ab\".\"\""},
		{buf, 6, "ab/cd", 5, NULL, TRUE, "\"ab\"."},
		{buf, 5, "ab/cd", 5, NULL, TRUE, "\"ab\"."},
		{buf, 4, "ab/cd", 5, NULL, TRUE, "\"ab\""},
		{buf, 3, "ab/cd", 5, NULL, TRUE, "\"a\""},
		{buf, 2, "ab/cd", 5, NULL, TRUE, "\"\""},
		/* XXX probably "" is a better result in this case
		{buf, 1, "ab/cd", 5, NULL, TRUE, "."},
		*/
		{buf, 0, "ab/cd", 5, NULL, TRUE, ""},
	};

	for (i = 0; i < sizeof(test_input) / sizeof(test_input[0]); i++) {

		char*	end;
		ibool	ok = TRUE;
		size_t	res_len;

		fprintf(stderr, "TESTING %lu, %s, %lu, %s\n",
			test_input[i].buflen,
			test_input[i].id,
			test_input[i].idlen,
			test_input[i].expected);

		end = innobase_convert_name(
			test_input[i].buf,
			test_input[i].buflen,
			test_input[i].id,
			test_input[i].idlen,
			test_input[i].thd,
			test_input[i].file_id);

		res_len = (size_t) (end - test_input[i].buf);

		if (res_len != strlen(test_input[i].expected)) {

			fprintf(stderr, "unexpected len of the result: %u, "
				"expected: %u\n", (unsigned) res_len,
				(unsigned) strlen(test_input[i].expected));
			ok = FALSE;
		}

		if (memcmp(test_input[i].buf,
			   test_input[i].expected,
			   strlen(test_input[i].expected)) != 0
		    || !ok) {

			fprintf(stderr, "unexpected result: %.*s, "
				"expected: %s\n", (int) res_len,
				test_input[i].buf,
				test_input[i].expected);
			ok = FALSE;
		}

		if (ok) {
			fprintf(stderr, "OK: res: %.*s\n\n", (int) res_len,
				buf);
		} else {
			fprintf(stderr, "FAILED\n\n");
			return;
		}
	}
}

#endif /* UNIV_COMPILE_TEST_FUNCS */

/****************************************************************************
 * DS-MRR implementation
 ***************************************************************************/

/**
 * Multi Range Read interface, DS-MRR calls
 */

int
ha_innobase::multi_range_read_init(
	RANGE_SEQ_IF*	seq,
	void*		seq_init_param,
	uint		n_ranges,
	uint		mode,
	HANDLER_BUFFER*	buf)
{
	return(ds_mrr.dsmrr_init(this, seq, seq_init_param,
				 n_ranges, mode, buf));
}

int
ha_innobase::multi_range_read_next(
	char**		range_info)
{
	return(ds_mrr.dsmrr_next(range_info));
}

ha_rows
ha_innobase::multi_range_read_info_const(
	uint		keyno,
	RANGE_SEQ_IF*	seq,
	void*		seq_init_param,
	uint		n_ranges,
	uint*		bufsz,
	uint*		flags,
	Cost_estimate*	cost)
{
	/* See comments in ha_myisam::multi_range_read_info_const */
	ds_mrr.init(this, table);
	return(ds_mrr.dsmrr_info_const(keyno, seq, seq_init_param,
				       n_ranges, bufsz, flags, cost));
}

ha_rows
ha_innobase::multi_range_read_info(
	uint		keyno,
	uint		n_ranges,
	uint		keys,
	uint*		bufsz,
	uint*		flags,
	Cost_estimate*	cost)
{
	ds_mrr.init(this, table);
	return(ds_mrr.dsmrr_info(keyno, n_ranges, keys, bufsz, flags, cost));
}


/**
 * Index Condition Pushdown interface implementation
 */

/*************************************************************//**
InnoDB index push-down condition check
@return ICP_NO_MATCH, ICP_MATCH, or ICP_OUT_OF_RANGE */
UNIV_INTERN
enum icp_result
innobase_index_cond(
/*================*/
	void*	file)	/*!< in/out: pointer to ha_innobase */
{
	DBUG_ENTER("innobase_index_cond");

	ha_innobase*	h = reinterpret_cast<class ha_innobase*>(file);

	DBUG_ASSERT(h->pushed_idx_cond);
	DBUG_ASSERT(h->pushed_idx_cond_keyno != MAX_KEY);

	if (h->end_range && h->compare_key_icp(h->end_range) > 0) {

		/* caller should return HA_ERR_END_OF_FILE already */
		DBUG_RETURN(ICP_OUT_OF_RANGE);
	}

	DBUG_RETURN(h->pushed_idx_cond->val_int() ? ICP_MATCH : ICP_NO_MATCH);
}

/** Attempt to push down an index condition.
* @param[in] keyno	MySQL key number
* @param[in] idx_cond	Index condition to be checked
* @return Part of idx_cond which the handler will not evaluate
*/
UNIV_INTERN
class Item*
ha_innobase::idx_cond_push(
	uint		keyno,
	class Item*	idx_cond)
{
	DBUG_ENTER("ha_innobase::idx_cond_push");
	DBUG_ASSERT(keyno != MAX_KEY);
	DBUG_ASSERT(idx_cond != NULL);

	pushed_idx_cond = idx_cond;
	pushed_idx_cond_keyno = keyno;
	in_range_check_pushed_down = TRUE;
	/* We will evaluate the condition entirely */
	DBUG_RETURN(NULL);
}

/******************************************************************//**
Use this when the args are passed to the format string from
errmsg-utf8.txt directly as is.

Push a warning message to the client, it is a wrapper around:

void push_warning_printf(
	THD *thd, Sql_condition::enum_warning_level level,
	uint code, const char *format, ...);
*/
UNIV_INTERN
void
ib_senderrf(
/*========*/
	THD*		thd,		/*!< in/out: session */
	ib_log_level_t	level,		/*!< in: warning level */
	ib_uint32_t	code,		/*!< MySQL error code */
	...)				/*!< Args */
{
	char*		str;
	va_list         args;
	const char*	format = innobase_get_err_msg(code);

	/* If the caller wants to push a message to the client then
	the caller must pass a valid session handle. */

	ut_a(thd != 0);

	/* The error code must exist in the errmsg-utf8.txt file. */
	ut_a(format != 0);

	va_start(args, code);

#ifdef __WIN__
	int		size = _vscprintf(format, args) + 1;
	str = static_cast<char*>(malloc(size));
	str[size - 1] = 0x0;
	vsnprintf(str, size, format, args);
#elif HAVE_VASPRINTF
	(void) vasprintf(&str, format, args);
#else
	/* Use a fixed length string. */
	str = static_cast<char*>(malloc(BUFSIZ));
	my_vsnprintf(str, BUFSIZ, format, args);
#endif /* __WIN__ */

	Sql_condition::enum_warning_level	l;

	l = Sql_condition::WARN_LEVEL_NOTE;

	switch(level) {
	case IB_LOG_LEVEL_INFO:
		break;
	case IB_LOG_LEVEL_WARN:
		l = Sql_condition::WARN_LEVEL_WARN;
		break;
	case IB_LOG_LEVEL_ERROR:
		/* We can't use push_warning_printf(), it is a hard error. */
		my_printf_error(code, "%s", MYF(0), str);
		break;
	case IB_LOG_LEVEL_FATAL:
		l = Sql_condition::WARN_LEVEL_END;
		break;
	}

	if (level != IB_LOG_LEVEL_ERROR) {
		push_warning_printf(thd, l, code, "InnoDB: %s", str);
	}

	va_end(args);
	free(str);

	if (level == IB_LOG_LEVEL_FATAL) {
		ut_error;
	}
}

/******************************************************************//**
Use this when the args are first converted to a formatted string and then
passed to the format string from errmsg-utf8.txt. The error message format
must be: "Some string ... %s".

Push a warning message to the client, it is a wrapper around:

void push_warning_printf(
	THD *thd, Sql_condition::enum_warning_level level,
	uint code, const char *format, ...);
*/
UNIV_INTERN
void
ib_errf(
/*====*/
	THD*		thd,		/*!< in/out: session */
	ib_log_level_t	level,		/*!< in: warning level */
	ib_uint32_t	code,		/*!< MySQL error code */
	const char*	format,		/*!< printf format */
	...)				/*!< Args */
{
	char*		str;
	va_list         args;

	/* If the caller wants to push a message to the client then
	the caller must pass a valid session handle. */

	ut_a(thd != 0);
	ut_a(format != 0);

	va_start(args, format);

#ifdef __WIN__
	int		size = _vscprintf(format, args) + 1;
	str = static_cast<char*>(malloc(size));
	str[size - 1] = 0x0;
	vsnprintf(str, size, format, args);
#elif HAVE_VASPRINTF
	(void) vasprintf(&str, format, args);
#else
	/* Use a fixed length string. */
	str = static_cast<char*>(malloc(BUFSIZ));
	my_vsnprintf(str, BUFSIZ, format, args);
#endif /* __WIN__ */

	ib_senderrf(thd, level, code, str);

	va_end(args);
	free(str);
}

/******************************************************************//**
Write a message to the MySQL log, prefixed with "InnoDB: " */
UNIV_INTERN
void
ib_logf(
/*====*/
	ib_log_level_t	level,		/*!< in: warning level */
	const char*	format,		/*!< printf format */
	...)				/*!< Args */
{
	char*		str;
	va_list         args;

	va_start(args, format);

#ifdef __WIN__
	int		size = _vscprintf(format, args) + 1;
	str = static_cast<char*>(malloc(size));
	str[size - 1] = 0x0;
	vsnprintf(str, size, format, args);
#elif HAVE_VASPRINTF
	(void) vasprintf(&str, format, args);
#else
	/* Use a fixed length string. */
	str = static_cast<char*>(malloc(BUFSIZ));
	my_vsnprintf(str, BUFSIZ, format, args);
#endif /* __WIN__ */

	switch(level) {
	case IB_LOG_LEVEL_INFO:
		sql_print_information("InnoDB: %s", str);
		break;
	case IB_LOG_LEVEL_WARN:
		sql_print_warning("InnoDB: %s", str);
		break;
	case IB_LOG_LEVEL_ERROR:
		sql_print_error("InnoDB: %s", str);
		break;
	case IB_LOG_LEVEL_FATAL:
		sql_print_error("InnoDB: %s", str);
		break;
	}

	va_end(args);
	free(str);

	if (level == IB_LOG_LEVEL_FATAL) {
		ut_error;
	}
}<|MERGE_RESOLUTION|>--- conflicted
+++ resolved
@@ -1730,101 +1730,6 @@
 	return(lower_case_table_names);
 }
 
-#if defined (__WIN__)
-extern MYSQL_PLUGIN_IMPORT MY_TMPDIR mysql_tmpdir_list;
-/*******************************************************************//**
-Map an OS error to an errno value. The OS error number is stored in
-_doserrno and the mapped value is stored in errno) */
-void __cdecl
-_dosmaperr(
-	unsigned long);	/*!< in: OS error value */
-
-/*********************************************************************//**
-Creates a temporary file.
-@return	temporary file descriptor, or < 0 on error */
-UNIV_INTERN
-int
-innobase_mysql_tmpfile(void)
-/*========================*/
-{
-	int	fd;				/* handle of opened file */
-	HANDLE	osfh;				/* OS handle of opened file */
-	char*	tmpdir;				/* point to the directory
-						where to create file */
-	TCHAR	path_buf[MAX_PATH - 14];	/* buffer for tmp file path.
-						The length cannot be longer
-						than MAX_PATH - 14, or
-						GetTempFileName will fail. */
-	char	filename[MAX_PATH];		/* name of the tmpfile */
-	DWORD	fileaccess = GENERIC_READ	/* OS file access */
-			     | GENERIC_WRITE
-			     | DELETE;
-	DWORD	fileshare = FILE_SHARE_READ	/* OS file sharing mode */
-			    | FILE_SHARE_WRITE
-			    | FILE_SHARE_DELETE;
-	DWORD	filecreate = CREATE_ALWAYS;	/* OS method of open/create */
-	DWORD	fileattrib =			/* OS file attribute flags */
-			     FILE_ATTRIBUTE_NORMAL
-			     | FILE_FLAG_DELETE_ON_CLOSE
-			     | FILE_ATTRIBUTE_TEMPORARY
-			     | FILE_FLAG_SEQUENTIAL_SCAN;
-
-	DBUG_ENTER("innobase_mysql_tmpfile");
-
-	DBUG_EXECUTE_IF("innobase_tmpfile_creation_failure", return(-1););
-
-	tmpdir = my_tmpdir(&mysql_tmpdir_list);
-
-	/* The tmpdir parameter can not be NULL for GetTempFileName. */
-	if (!tmpdir) {
-		uint	ret;
-
-		/* Use GetTempPath to determine path for temporary files. */
-		ret = GetTempPath(sizeof(path_buf), path_buf);
-		if (ret > sizeof(path_buf) || (ret == 0)) {
-
-			_dosmaperr(GetLastError());	/* map error */
-			DBUG_RETURN(-1);
-		}
-
-		tmpdir = path_buf;
-	}
-
-	/* Use GetTempFileName to generate a unique filename. */
-	if (!GetTempFileName(tmpdir, "ib", 0, filename)) {
-
-		_dosmaperr(GetLastError());	/* map error */
-		DBUG_RETURN(-1);
-	}
-
-	DBUG_PRINT("info", ("filename: %s", filename));
-
-	/* Open/Create the file. */
-	osfh = CreateFile(filename, fileaccess, fileshare, NULL,
-			  filecreate, fileattrib, NULL);
-	if (osfh == INVALID_HANDLE_VALUE) {
-
-		/* open/create file failed! */
-		_dosmaperr(GetLastError());	/* map error */
-		DBUG_RETURN(-1);
-	}
-
-	do {
-		/* Associates a CRT file descriptor with the OS file handle. */
-		fd = _open_osfhandle((intptr_t) osfh, 0);
-	} while (fd == -1 && errno == EINTR);
-
-	if (fd == -1) {
-		/* Open failed, close the file handle. */
-
-		_dosmaperr(GetLastError());	/* map error */
-		CloseHandle(osfh);		/* no need to check if
-						CloseHandle fails */
-	}
-
-	DBUG_RETURN(fd);
-}
-#else
 /*********************************************************************//**
 Creates a temporary file.
 @return	temporary file descriptor, or < 0 on error */
@@ -1883,7 +1788,6 @@
 	}
 	return(fd2);
 }
-#endif /* defined (__WIN__) */
 
 /*********************************************************************//**
 Wrapper around MySQL's copy_and_convert function.
@@ -4690,7 +4594,6 @@
 	upd_buf = NULL;
 	upd_buf_size = 0;
 
-<<<<<<< HEAD
 	/* We look for pattern #P# to see if the table is partitioned
 	MySQL table. The retry logic for partitioned tables is a
 	workaround for http://bugs.mysql.com/bug.php?id=33349. Look
@@ -4823,62 +4726,12 @@
 	}
 
 table_opened:
-=======
-/*********************************************************************//**
-Creates a temporary file.
-@return	temporary file descriptor, or < 0 on error */
-extern "C" UNIV_INTERN
-int
-innobase_mysql_tmpfile(void)
-/*========================*/
-{
-	int	fd2 = -1;
-	File	fd = mysql_tmpfile("ib");
-
-	DBUG_EXECUTE_IF("innobase_tmpfile_creation_failure", return(-1););
->>>>>>> b132676b
 
 	innobase_copy_frm_flags_from_table_share(ib_table, table->s);
 
 	dict_stats_init(ib_table);
 
-<<<<<<< HEAD
 	MONITOR_INC(MONITOR_TABLE_OPEN);
-=======
-#ifdef _WIN32
-		/* Note that on Windows, the integer returned by mysql_tmpfile
-		has no relation to C runtime file descriptor. Here, we need
-		to call my_get_osfhandle to get the HANDLE and then convert it 
-		to C runtime filedescriptor. */
-		{
-			HANDLE hFile = my_get_osfhandle(fd);
-			HANDLE hDup;
-			BOOL bOK = 
-				DuplicateHandle(GetCurrentProcess(), hFile, GetCurrentProcess(),
-								&hDup, 0, FALSE, DUPLICATE_SAME_ACCESS);
-			if(bOK) {
-				fd2 = _open_osfhandle((intptr_t)hDup,0);
-			}
-			else {
-				my_osmaperr(GetLastError());
-				fd2 = -1;
-			}	
-		}
-#else
-		fd2 = dup(fd);
-#endif
-		if (fd2 < 0) {
-			DBUG_PRINT("error",("Got error %d on dup",fd2));
-			my_errno=errno;
-			my_error(EE_OUT_OF_FILERESOURCES,
-				 MYF(ME_BELL+ME_WAITTANG),
-				 "ib*", my_errno);
-		}
-		my_close(fd, MYF(MY_WME));
-	}
-	return(fd2);
-}
->>>>>>> b132676b
 
 	bool	no_tablespace;
 
