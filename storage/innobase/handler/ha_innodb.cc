/*****************************************************************************

Copyright (c) 2000, 2012, Oracle and/or its affiliates. All rights reserved.
Copyright (c) 2008, 2009 Google Inc.
Copyright (c) 2009, Percona Inc.

Portions of this file contain modifications contributed and copyrighted by
Google, Inc. Those modifications are gratefully acknowledged and are described
briefly in the InnoDB documentation. The contributions by Google are
incorporated with their permission, and subject to the conditions contained in
the file COPYING.Google.

Portions of this file contain modifications contributed and copyrighted
by Percona Inc.. Those modifications are
gratefully acknowledged and are described briefly in the InnoDB
documentation. The contributions by Percona Inc. are incorporated with
their permission, and subject to the conditions contained in the file
COPYING.Percona.

This program is free software; you can redistribute it and/or modify it under
the terms of the GNU General Public License as published by the Free Software
Foundation; version 2 of the License.

This program is distributed in the hope that it will be useful, but WITHOUT
ANY WARRANTY; without even the implied warranty of MERCHANTABILITY or FITNESS
FOR A PARTICULAR PURPOSE. See the GNU General Public License for more details.

You should have received a copy of the GNU General Public License along with
this program; if not, write to the Free Software Foundation, Inc.,
51 Franklin Street, Suite 500, Boston, MA 02110-1335 USA

*****************************************************************************/

#include <sql_table.h>	// explain_filename, nz2, EXPLAIN_PARTITIONS_AS_COMMENT,
			// EXPLAIN_FILENAME_MAX_EXTRA_LENGTH

#include <sql_acl.h>	// PROCESS_ACL
#include <debug_sync.h> // DEBUG_SYNC
#include <mysys_err.h>
#include <mysql/innodb_priv.h>

/** @file ha_innodb.cc */

/* Include necessary InnoDB headers */
#include "univ.i"
#include "buf0dump.h"
#include "buf0lru.h"
#include "buf0flu.h"
#include "buf0dblwr.h"
#include "btr0sea.h"
#include "os0file.h"
#include "os0thread.h"
#include "srv0start.h"
#include "srv0srv.h"
#include "trx0roll.h"
#include "trx0trx.h"
#include "trx0sys.h"
#include "mtr0mtr.h"
#include "row0ins.h"
#include "row0mysql.h"
#include "row0sel.h"
#include "row0upd.h"
#include "log0log.h"
#include "lock0lock.h"
#include "dict0crea.h"
#include "btr0cur.h"
#include "btr0btr.h"
#include "fsp0fsp.h"
#include "sync0sync.h"
#include "fil0fil.h"
#include "trx0xa.h"
#include "row0merge.h"
#include "dict0boot.h"
#include "dict0stats.h"
#include "ha_prototypes.h"
#include "ut0mem.h"
#include "ibuf0ibuf.h"
#include "dict0dict.h"
#include "srv0mon.h"
#include "pars0pars.h"
#include "fts0fts.h"
#include "fts0types.h"

#include "ha_innodb.h"
#include "i_s.h"

# ifndef MYSQL_PLUGIN_IMPORT
#  define MYSQL_PLUGIN_IMPORT /* nothing */
# endif /* MYSQL_PLUGIN_IMPORT */
/** to force correct commit order in binlog */
static mysql_mutex_t prepare_commit_mutex;
static ulong commit_threads = 0;
static mysql_mutex_t commit_threads_m;
static mysql_cond_t commit_cond;
static mysql_mutex_t commit_cond_m;
static bool innodb_inited = 0;

#define INSIDE_HA_INNOBASE_CC

#define EQ_CURRENT_THD(thd) ((thd) == current_thd)

static struct handlerton* innodb_hton_ptr;

static const long AUTOINC_OLD_STYLE_LOCKING = 0;
static const long AUTOINC_NEW_STYLE_LOCKING = 1;
static const long AUTOINC_NO_LOCKING = 2;

static long innobase_mirrored_log_groups;
static long innobase_log_files_in_group;
static long innobase_log_buffer_size;
static long innobase_additional_mem_pool_size;
static long innobase_file_io_threads;
static long innobase_force_recovery;
static long innobase_open_files;
static long innobase_autoinc_lock_mode;
static ulong innobase_commit_concurrency = 0;
static ulong innobase_read_io_threads;
static ulong innobase_write_io_threads;
static long innobase_buffer_pool_instances = 1;

static long long innobase_buffer_pool_size, innobase_log_file_size;

/** Percentage of the buffer pool to reserve for 'old' blocks.
Connected to buf_LRU_old_ratio. */
static uint innobase_old_blocks_pct;

/** Maximum on-disk size of change buffer in terms of percentage
of the buffer pool. */
static uint innobase_change_buffer_max_size = CHANGE_BUFFER_DEFAULT_SIZE;

/* The default values for the following char* start-up parameters
are determined in innobase_init below: */

static char*	innobase_data_home_dir			= NULL;
static char*	innobase_data_file_path			= NULL;
static char*	innobase_log_group_home_dir		= NULL;
static char*	innobase_file_format_name		= NULL;
static char*	innobase_change_buffering		= NULL;
static char*	innobase_enable_monitor_counter		= NULL;
static char*	innobase_disable_monitor_counter	= NULL;
static char*	innobase_reset_monitor_counter		= NULL;
static char*	innobase_reset_all_monitor_counter	= NULL;

/* The highest file format being used in the database. The value can be
set by user, however, it will be adjusted to the newer file format if
a table of such format is created/opened. */
static char*	innobase_file_format_max		= NULL;

static char*	innobase_file_flush_method		= NULL;

/* This variable can be set in the server configure file, specifying
stopword table to be used */
static char*	innobase_server_stopword_table		= NULL;

/* Below we have boolean-valued start-up parameters, and their default
values */

static ulong	innobase_fast_shutdown			= 1;
static my_bool	innobase_file_format_check		= TRUE;
#ifdef UNIV_LOG_ARCHIVE
static my_bool	innobase_log_archive			= FALSE;
static char*	innobase_log_arch_dir			= NULL;
#endif /* UNIV_LOG_ARCHIVE */
static my_bool	innobase_use_doublewrite		= TRUE;
static my_bool	innobase_use_checksums			= TRUE;
static my_bool	innobase_locks_unsafe_for_binlog	= FALSE;
static my_bool	innobase_rollback_on_timeout		= FALSE;
static my_bool	innobase_create_status_file		= FALSE;
static my_bool	innobase_stats_on_metadata		= TRUE;
static my_bool	innobase_large_prefix			= FALSE;
static my_bool	innodb_optimize_fulltext_only		= FALSE;


static char*	internal_innobase_data_file_path	= NULL;

static char*	innodb_version_str = (char*) INNODB_VERSION_STR;

static char*	fts_server_stopword_table		= NULL;

/** Possible values for system variable "innodb_stats_method". The values
are defined the same as its corresponding MyISAM system variable
"myisam_stats_method"(see "myisam_stats_method_names"), for better usability */
static const char* innodb_stats_method_names[] = {
	"nulls_equal",
	"nulls_unequal",
	"nulls_ignored",
	NullS
};

/** Used to define an enumerate type of the system variable innodb_stats_method.
This is the same as "myisam_stats_method_typelib" */
static TYPELIB innodb_stats_method_typelib = {
	array_elements(innodb_stats_method_names) - 1,
	"innodb_stats_method_typelib",
	innodb_stats_method_names,
	NULL
};

/** Possible values for system variable "innodb_checksum_algorithm". */
static const char* innodb_checksum_algorithm_names[] = {
	"crc32",
	"strict_crc32",
	"innodb",
	"strict_innodb",
	"none",
	"strict_none",
	NullS
};

/** Used to define an enumerate type of the system variable
innodb_checksum_algorithm. */
static TYPELIB innodb_checksum_algorithm_typelib = {
	array_elements(innodb_checksum_algorithm_names) - 1,
	"innodb_checksum_algorithm_typelib",
	innodb_checksum_algorithm_names,
	NULL
};

/* The following counter is used to convey information to InnoDB
about server activity: in selects it is not sensible to call
srv_active_wake_master_thread after each fetch or search, we only do
it every INNOBASE_WAKE_INTERVAL'th step. */

#define INNOBASE_WAKE_INTERVAL	32
static ulong	innobase_active_counter	= 0;

/** Allowed values of innodb_change_buffering */
static const char* innobase_change_buffering_values[IBUF_USE_COUNT] = {
	"none",		/* IBUF_USE_NONE */
	"inserts",	/* IBUF_USE_INSERT */
	"deletes",	/* IBUF_USE_DELETE_MARK */
	"changes",	/* IBUF_USE_INSERT_DELETE_MARK */
	"purges",	/* IBUF_USE_DELETE */
	"all"		/* IBUF_USE_ALL */
};

/* Call back function array defined by MySQL and used to
retrieve FTS results. */
const struct _ft_vft ft_vft_result = {NULL,
				      innobase_fts_find_ranking,
				      innobase_fts_close_ranking,
				      innobase_fts_retrieve_ranking,
				      NULL};

#ifdef HAVE_PSI_INTERFACE
/* Keys to register pthread mutexes/cond in the current file with
performance schema */
static mysql_pfs_key_t	prepare_commit_mutex_key;
static mysql_pfs_key_t	commit_threads_m_key;
static mysql_pfs_key_t	commit_cond_mutex_key;
static mysql_pfs_key_t	commit_cond_key;

static PSI_mutex_info	all_pthread_mutexes[] = {
	{&commit_threads_m_key, "commit_threads_m", 0},
	{&commit_cond_mutex_key, "commit_cond_mutex", 0},
	{&prepare_commit_mutex_key, "prepare_commit_mutex", 0}
};

static PSI_cond_info	all_innodb_conds[] = {
	{&commit_cond_key, "commit_cond", 0}
};

# ifdef UNIV_PFS_MUTEX
/* all_innodb_mutexes array contains mutexes that are
performance schema instrumented if "UNIV_PFS_MUTEX"
is defined */
static PSI_mutex_info all_innodb_mutexes[] = {
	{&autoinc_mutex_key, "autoinc_mutex", 0},
#  ifndef PFS_SKIP_BUFFER_MUTEX_RWLOCK
	{&buffer_block_mutex_key, "buffer_block_mutex", 0},
#  endif /* !PFS_SKIP_BUFFER_MUTEX_RWLOCK */
	{&buf_pool_mutex_key, "buf_pool_mutex", 0},
	{&buf_pool_zip_mutex_key, "buf_pool_zip_mutex", 0},
	{&cache_last_read_mutex_key, "cache_last_read_mutex", 0},
	{&dict_foreign_err_mutex_key, "dict_foreign_err_mutex", 0},
	{&dict_sys_mutex_key, "dict_sys_mutex", 0},
	{&file_format_max_mutex_key, "file_format_max_mutex", 0},
	{&fil_system_mutex_key, "fil_system_mutex", 0},
	{&flush_list_mutex_key, "flush_list_mutex", 0},
	{&fts_bg_threads_mutex_key, "fts_bg_threads_mutex", 0},
	{&fts_delete_mutex_key, "fts_delete_mutex", 0},
	{&fts_optimize_mutex_key, "fts_optimize_mutex", 0},
	{&fts_doc_id_mutex_key, "fts_doc_id_mutex", 0},
	{&log_flush_order_mutex_key, "log_flush_order_mutex", 0},
	{&hash_table_mutex_key, "hash_table_mutex", 0},
	{&ibuf_bitmap_mutex_key, "ibuf_bitmap_mutex", 0},
	{&ibuf_mutex_key, "ibuf_mutex", 0},
	{&ibuf_pessimistic_insert_mutex_key,
		 "ibuf_pessimistic_insert_mutex", 0},
#  ifndef HAVE_ATOMIC_BUILTINS
	{&server_mutex_key, "server_mutex", 0},
#  endif /* !HAVE_ATOMIC_BUILTINS */
	{&log_sys_mutex_key, "log_sys_mutex", 0},
#  ifdef UNIV_MEM_DEBUG
	{&mem_hash_mutex_key, "mem_hash_mutex", 0},
#  endif /* UNIV_MEM_DEBUG */
	{&mem_pool_mutex_key, "mem_pool_mutex", 0},
	{&mutex_list_mutex_key, "mutex_list_mutex", 0},
	{&purge_sys_bh_mutex_key, "purge_sys_bh_mutex", 0},
	{&recv_sys_mutex_key, "recv_sys_mutex", 0},
	{&rseg_mutex_key, "rseg_mutex", 0},
#  ifdef UNIV_SYNC_DEBUG
	{&rw_lock_debug_mutex_key, "rw_lock_debug_mutex", 0},
#  endif /* UNIV_SYNC_DEBUG */
	{&rw_lock_list_mutex_key, "rw_lock_list_mutex", 0},
	{&rw_lock_mutex_key, "rw_lock_mutex", 0},
	{&srv_dict_tmpfile_mutex_key, "srv_dict_tmpfile_mutex", 0},
	{&srv_innodb_monitor_mutex_key, "srv_innodb_monitor_mutex", 0},
	{&srv_misc_tmpfile_mutex_key, "srv_misc_tmpfile_mutex", 0},
	{&srv_monitor_file_mutex_key, "srv_monitor_file_mutex", 0},
#  ifdef UNIV_SYNC_DEBUG
	{&sync_thread_mutex_key, "sync_thread_mutex", 0},
#  endif /* UNIV_SYNC_DEBUG */
	{&buf_dblwr_mutex_key, "buf_dblwr_mutex", 0},
	{&trx_undo_mutex_key, "trx_undo_mutex", 0},
	{&srv_sys_mutex_key, "srv_sys_mutex", 0},
	{&lock_sys_mutex_key, "lock_mutex", 0},
	{&lock_sys_wait_mutex_key, "lock_wait_mutex", 0},
	{&trx_mutex_key, "trx_mutex", 0},
	{&srv_sys_tasks_mutex_key, "srv_threads_mutex", 0},
	/* mutex with os_fast_mutex_ interfaces */
#  ifndef PFS_SKIP_EVENT_MUTEX
	{&event_os_mutex_key, "event_os_mutex", 0},
#  endif /* PFS_SKIP_EVENT_MUTEX */
	{&os_mutex_key, "os_mutex", 0},
#ifndef HAVE_ATOMIC_BUILTINS
	{&srv_conc_mutex_key, "srv_conc_mutex", 0},
#endif /* !HAVE_ATOMIC_BUILTINS */
	{&ut_list_mutex_key, "ut_list_mutex", 0},
	{&trx_sys_mutex_key, "trx_sys_mutex", 0},
};
# endif /* UNIV_PFS_MUTEX */

# ifdef UNIV_PFS_RWLOCK
/* all_innodb_rwlocks array contains rwlocks that are
performance schema instrumented if "UNIV_PFS_RWLOCK"
is defined */
static PSI_rwlock_info all_innodb_rwlocks[] = {
#  ifdef UNIV_LOG_ARCHIVE
	{&archive_lock_key, "archive_lock", 0},
#  endif /* UNIV_LOG_ARCHIVE */
	{&btr_search_latch_key, "btr_search_latch", 0},
#  ifndef PFS_SKIP_BUFFER_MUTEX_RWLOCK
	{&buf_block_lock_key, "buf_block_lock", 0},
#  endif /* !PFS_SKIP_BUFFER_MUTEX_RWLOCK */
#  ifdef UNIV_SYNC_DEBUG
	{&buf_block_debug_latch_key, "buf_block_debug_latch", 0},
#  endif /* UNIV_SYNC_DEBUG */
	{&dict_operation_lock_key, "dict_operation_lock", 0},
	{&fil_space_latch_key, "fil_space_latch", 0},
	{&checkpoint_lock_key, "checkpoint_lock", 0},
	{&fts_cache_rw_lock_key, "fts_cache_rw_lock", 0},
	{&fts_cache_init_rw_lock_key, "fts_cache_init_rw_lock", 0},
	{&trx_i_s_cache_lock_key, "trx_i_s_cache_lock", 0},
	{&trx_purge_latch_key, "trx_purge_latch", 0},
	{&index_tree_rw_lock_key, "index_tree_rw_lock", 0},
	{&dict_table_stats_latch_key, "dict_table_stats", 0},
	{&hash_table_rw_lock_key, "hash table locks", 0}
};
# endif /* UNIV_PFS_RWLOCK */

# ifdef UNIV_PFS_THREAD
/* all_innodb_threads array contains threads that are
performance schema instrumented if "UNIV_PFS_THREAD"
is defined */
static PSI_thread_info	all_innodb_threads[] = {
	{&trx_rollback_clean_thread_key, "trx_rollback_clean_thread", 0},
	{&io_handler_thread_key, "io_handler_thread", 0},
	{&srv_lock_timeout_thread_key, "srv_lock_timeout_thread", 0},
	{&srv_error_monitor_thread_key, "srv_error_monitor_thread", 0},
	{&srv_monitor_thread_key, "srv_monitor_thread", 0},
	{&srv_master_thread_key, "srv_master_thread", 0},
	{&srv_purge_thread_key, "srv_purge_thread", 0},
	{&buf_page_cleaner_thread_key, "page_cleaner_thread", 0}
};
# endif /* UNIV_PFS_THREAD */

# ifdef UNIV_PFS_IO
/* all_innodb_files array contains the type of files that are
performance schema instrumented if "UNIV_PFS_IO" is defined */
static PSI_file_info	all_innodb_files[] = {
	{&innodb_file_data_key, "innodb_data_file", 0},
	{&innodb_file_log_key, "innodb_log_file", 0},
	{&innodb_file_temp_key, "innodb_temp_file", 0}
};
# endif /* UNIV_PFS_IO */
#endif /* HAVE_PSI_INTERFACE */

/*************************************************************//**
Check whether valid argument given to innodb_ft_*_stopword_table.
This function is registered as a callback with MySQL.
@return 0 for valid stopword table */
static
int
innodb_stopword_table_validate(
/*===========================*/
	THD*				thd,	/*!< in: thread handle */
	struct st_mysql_sys_var*	var,	/*!< in: pointer to system
						variable */
	void*				save,	/*!< out: immediate result
						for update function */
	struct st_mysql_value*		value);	/*!< in: incoming string */
/****************************************************************//**
Update the session variable innodb_session_stopword_table
with the "saved" stopword table name value. This function
is registered as a callback with MySQL. */
static
void
innodb_session_stopword_update(
/*===========================*/
	THD*				thd,	/*!< in: thread handle */
	struct st_mysql_sys_var*	var,	/*!< in: pointer to
						system variable */
	void*				var_ptr,/*!< out: where the
						formal string goes */
	const void*			save);	/*!< in: immediate result
						from check function */
/** "GEN_CLUST_INDEX" is the name reserved for Innodb default
system primary index. */
static const char innobase_index_reserve_name[]= "GEN_CLUST_INDEX";

static const char innobase_hton_name[]= "InnoDB";

static MYSQL_THDVAR_BOOL(support_xa, PLUGIN_VAR_OPCMDARG,
  "Enable InnoDB support for the XA two-phase commit",
  /* check_func */ NULL, /* update_func */ NULL,
  /* default */ TRUE);

static MYSQL_THDVAR_BOOL(table_locks, PLUGIN_VAR_OPCMDARG,
  "Enable InnoDB locking in LOCK TABLES",
  /* check_func */ NULL, /* update_func */ NULL,
  /* default */ TRUE);

static MYSQL_THDVAR_BOOL(strict_mode, PLUGIN_VAR_OPCMDARG,
  "Use strict mode when evaluating create options.",
  NULL, NULL, FALSE);

static MYSQL_THDVAR_BOOL(ft_enable_stopword, PLUGIN_VAR_OPCMDARG,
  "Create FTS index with stopword.",
  NULL, NULL,
  /* default */ TRUE);

static MYSQL_THDVAR_BOOL(analyze_is_persistent, PLUGIN_VAR_OPCMDARG,
  "ANALYZE TABLE in InnoDB uses a more precise (and slow) sampling "
  "algorithm and saves the results persistently.",
  /* check_func */ NULL, /* update_func */ NULL,
  /* default */ FALSE);

static MYSQL_THDVAR_ULONG(lock_wait_timeout, PLUGIN_VAR_RQCMDARG,
  "Timeout in seconds an InnoDB transaction may wait for a lock before being rolled back. Values above 100000000 disable the timeout.",
  NULL, NULL, 50, 1, 1024 * 1024 * 1024, 0);

static MYSQL_THDVAR_STR(ft_user_stopword_table, PLUGIN_VAR_OPCMDARG,
  "User supplied stopword table name, effective in the session level.",
  innodb_stopword_table_validate, innodb_session_stopword_update, NULL);

static SHOW_VAR innodb_status_variables[]= {
  {"buffer_pool_dump_status",
  (char*) &export_vars.innodb_buffer_pool_dump_status,	  SHOW_CHAR},
  {"buffer_pool_load_status",
  (char*) &export_vars.innodb_buffer_pool_load_status,	  SHOW_CHAR},
  {"buffer_pool_pages_data",
  (char*) &export_vars.innodb_buffer_pool_pages_data,	  SHOW_LONG},
  {"buffer_pool_pages_dirty",
  (char*) &export_vars.innodb_buffer_pool_pages_dirty,	  SHOW_LONG},
  {"buffer_pool_pages_flushed",
  (char*) &export_vars.innodb_buffer_pool_pages_flushed,  SHOW_LONG},
  {"buffer_pool_pages_free",
  (char*) &export_vars.innodb_buffer_pool_pages_free,	  SHOW_LONG},
#ifdef UNIV_DEBUG
  {"buffer_pool_pages_latched",
  (char*) &export_vars.innodb_buffer_pool_pages_latched,  SHOW_LONG},
#endif /* UNIV_DEBUG */
  {"buffer_pool_pages_misc",
  (char*) &export_vars.innodb_buffer_pool_pages_misc,	  SHOW_LONG},
  {"buffer_pool_pages_total",
  (char*) &export_vars.innodb_buffer_pool_pages_total,	  SHOW_LONG},
  {"buffer_pool_read_ahead_rnd",
  (char*) &export_vars.innodb_buffer_pool_read_ahead_rnd, SHOW_LONG},
  {"buffer_pool_read_ahead",
  (char*) &export_vars.innodb_buffer_pool_read_ahead,	  SHOW_LONG},
  {"buffer_pool_read_ahead_evicted",
  (char*) &export_vars.innodb_buffer_pool_read_ahead_evicted, SHOW_LONG},
  {"buffer_pool_read_requests",
  (char*) &export_vars.innodb_buffer_pool_read_requests,  SHOW_LONG},
  {"buffer_pool_reads",
  (char*) &export_vars.innodb_buffer_pool_reads,	  SHOW_LONG},
  {"buffer_pool_wait_free",
  (char*) &export_vars.innodb_buffer_pool_wait_free,	  SHOW_LONG},
  {"buffer_pool_write_requests",
  (char*) &export_vars.innodb_buffer_pool_write_requests, SHOW_LONG},
  {"data_fsyncs",
  (char*) &export_vars.innodb_data_fsyncs,		  SHOW_LONG},
  {"data_pending_fsyncs",
  (char*) &export_vars.innodb_data_pending_fsyncs,	  SHOW_LONG},
  {"data_pending_reads",
  (char*) &export_vars.innodb_data_pending_reads,	  SHOW_LONG},
  {"data_pending_writes",
  (char*) &export_vars.innodb_data_pending_writes,	  SHOW_LONG},
  {"data_read",
  (char*) &export_vars.innodb_data_read,		  SHOW_LONG},
  {"data_reads",
  (char*) &export_vars.innodb_data_reads,		  SHOW_LONG},
  {"data_writes",
  (char*) &export_vars.innodb_data_writes,		  SHOW_LONG},
  {"data_written",
  (char*) &export_vars.innodb_data_written,		  SHOW_LONG},
  {"dblwr_pages_written",
  (char*) &export_vars.innodb_dblwr_pages_written,	  SHOW_LONG},
  {"dblwr_writes",
  (char*) &export_vars.innodb_dblwr_writes,		  SHOW_LONG},
  {"have_atomic_builtins",
  (char*) &export_vars.innodb_have_atomic_builtins,	  SHOW_BOOL},
  {"log_waits",
  (char*) &export_vars.innodb_log_waits,		  SHOW_LONG},
  {"log_write_requests",
  (char*) &export_vars.innodb_log_write_requests,	  SHOW_LONG},
  {"log_writes",
  (char*) &export_vars.innodb_log_writes,		  SHOW_LONG},
  {"os_log_fsyncs",
  (char*) &export_vars.innodb_os_log_fsyncs,		  SHOW_LONG},
  {"os_log_pending_fsyncs",
  (char*) &export_vars.innodb_os_log_pending_fsyncs,	  SHOW_LONG},
  {"os_log_pending_writes",
  (char*) &export_vars.innodb_os_log_pending_writes,	  SHOW_LONG},
  {"os_log_written",
  (char*) &export_vars.innodb_os_log_written,		  SHOW_LONGLONG},
  {"page_size",
  (char*) &export_vars.innodb_page_size,		  SHOW_LONG},
  {"pages_created",
  (char*) &export_vars.innodb_pages_created,		  SHOW_LONG},
  {"pages_read",
  (char*) &export_vars.innodb_pages_read,		  SHOW_LONG},
  {"pages_written",
  (char*) &export_vars.innodb_pages_written,		  SHOW_LONG},
  {"row_lock_current_waits",
  (char*) &export_vars.innodb_row_lock_current_waits,	  SHOW_LONG},
  {"row_lock_time",
  (char*) &export_vars.innodb_row_lock_time,		  SHOW_LONGLONG},
  {"row_lock_time_avg",
  (char*) &export_vars.innodb_row_lock_time_avg,	  SHOW_LONG},
  {"row_lock_time_max",
  (char*) &export_vars.innodb_row_lock_time_max,	  SHOW_LONG},
  {"row_lock_waits",
  (char*) &export_vars.innodb_row_lock_waits,		  SHOW_LONG},
  {"rows_deleted",
  (char*) &export_vars.innodb_rows_deleted,		  SHOW_LONG},
  {"rows_inserted",
  (char*) &export_vars.innodb_rows_inserted,		  SHOW_LONG},
  {"rows_read",
  (char*) &export_vars.innodb_rows_read,		  SHOW_LONG},
  {"rows_updated",
  (char*) &export_vars.innodb_rows_updated,		  SHOW_LONG},
  {"num_open_files",
  (char*) &export_vars.innodb_num_open_files,		  SHOW_LONG},
  {"truncated_status_writes",
  (char*) &export_vars.innodb_truncated_status_writes,	  SHOW_LONG},
  {"available_undo_logs",
  (char*) &export_vars.innodb_available_undo_logs,        SHOW_LONG},
  {NullS, NullS, SHOW_LONG}
};

/*****************************************************************//**
Frees a possible InnoDB trx object associated with the current THD.
@return	0 or error number */
static
int
innobase_close_connection(
/*======================*/
	handlerton*	hton,		/*!< in/out: Innodb handlerton */
	THD*		thd);		/*!< in: MySQL thread handle for
					which to close the connection */

/*****************************************************************//**
Commits a transaction in an InnoDB database or marks an SQL statement
ended.
@return	0 */
static
int
innobase_commit(
/*============*/
	handlerton*	hton,		/*!< in/out: Innodb handlerton */
	THD*		thd,		/*!< in: MySQL thread handle of the
					user for whom the transaction should
					be committed */
	bool		commit_trx);	/*!< in: true - commit transaction
					false - the current SQL statement
					ended */

/*****************************************************************//**
Rolls back a transaction to a savepoint.
@return 0 if success, HA_ERR_NO_SAVEPOINT if no savepoint with the
given name */
static
int
innobase_rollback(
/*==============*/
	handlerton*	hton,		/*!< in/out: Innodb handlerton */
	THD*		thd,		/*!< in: handle to the MySQL thread
					of the user whose transaction should
					be rolled back */
	bool		rollback_trx);	/*!< in: TRUE - rollback entire
					transaction FALSE - rollback the current
					statement only */

/*****************************************************************//**
Rolls back a transaction to a savepoint.
@return 0 if success, HA_ERR_NO_SAVEPOINT if no savepoint with the
given name */
static
int
innobase_rollback_to_savepoint(
/*===========================*/
	handlerton*	hton,		/*!< in/out: InnoDB handlerton */
	THD*		thd,		/*!< in: handle to the MySQL thread of
					the user whose XA transaction should
					be rolled back to savepoint */
	void*		savepoint);	/*!< in: savepoint data */

/*****************************************************************//**
Sets a transaction savepoint.
@return	always 0, that is, always succeeds */
static
int
innobase_savepoint(
/*===============*/
	handlerton*	hton,		/*!< in/out: InnoDB handlerton */
	THD*		thd,		/*!< in: handle to the MySQL thread of
					the user's XA transaction for which
					we need to take a savepoint */
	void*		savepoint);	/*!< in: savepoint data */

/*****************************************************************//**
Release transaction savepoint name.
@return 0 if success, HA_ERR_NO_SAVEPOINT if no savepoint with the
given name */
static
int
innobase_release_savepoint(
/*=======================*/
	handlerton*	hton,		/*!< in/out: handlerton for Innodb */
	THD*		thd,		/*!< in: handle to the MySQL thread
					of the user whose transaction's
					savepoint should be released */
	void*		savepoint);	/*!< in: savepoint data */

/************************************************************************//**
Function for constructing an InnoDB table handler instance. */
static
handler*
innobase_create_handler(
/*====================*/
	handlerton*	hton,		/*!< in/out: handlerton for Innodb */
	TABLE_SHARE*	table,
	MEM_ROOT*	mem_root);

/** @brief Initialize the default value of innodb_commit_concurrency.

Once InnoDB is running, the innodb_commit_concurrency must not change
from zero to nonzero. (Bug #42101)

The initial default value is 0, and without this extra initialization,
SET GLOBAL innodb_commit_concurrency=DEFAULT would set the parameter
to 0, even if it was initially set to nonzero at the command line
or configuration file. */
static
void
innobase_commit_concurrency_init_default();
/*=======================================*/

/** @brief Initialize the default and max value of innodb_undo_logs.

Once InnoDB is running, the default value and the max value of
innodb_undo_logs must be equal to the available undo logs,
given by srv_available_undo_logs. */
static
void
innobase_undo_logs_init_default_max();
/*==================================*/

/************************************************************//**
Validate the file format name and return its corresponding id.
@return	valid file format id */
static
uint
innobase_file_format_name_lookup(
/*=============================*/
	const char*	format_name);	/*!< in: pointer to file format
					name */
/************************************************************//**
Validate the file format check config parameters, as a side effect it
sets the srv_max_file_format_at_startup variable.
@return	the format_id if valid config value, otherwise, return -1 */
static
int
innobase_file_format_validate_and_set(
/*==================================*/
	const char*	format_max);	/*!< in: parameter value */
/****************************************************************//**
Return alter table flags supported in an InnoDB database. */
static
uint
innobase_alter_table_flags(
/*=======================*/
	uint	flags);

/*******************************************************************//**
This function is used to prepare an X/Open XA distributed transaction.
@return	0 or error number */
static
int
innobase_xa_prepare(
/*================*/
	handlerton*	hton,		/*!< in: InnoDB handlerton */
	THD*		thd,		/*!< in: handle to the MySQL thread of
					the user whose XA transaction should
					be prepared */
	bool		all);		/*!< in: true - prepare transaction
					false - the current SQL statement
					ended */
/*******************************************************************//**
This function is used to recover X/Open XA distributed transactions.
@return	number of prepared transactions stored in xid_list */
static
int
innobase_xa_recover(
/*================*/
	handlerton*	hton,		/*!< in: InnoDB handlerton */
	XID*		xid_list,	/*!< in/out: prepared transactions */
	uint		len);		/*!< in: number of slots in xid_list */
/*******************************************************************//**
This function is used to commit one X/Open XA distributed transaction
which is in the prepared state
@return	0 or error number */
static
int
innobase_commit_by_xid(
/*===================*/
	handlerton*	hton,		/*!< in: InnoDB handlerton */
	XID*		xid);		/*!< in: X/Open XA transaction
					identification */
/*******************************************************************//**
This function is used to rollback one X/Open XA distributed transaction
which is in the prepared state
@return	0 or error number */
static
int
innobase_rollback_by_xid(
/*=====================*/
	handlerton*	hton,		/*!< in: InnoDB handlerton */
	XID*		xid);		/*!< in: X/Open XA transaction
					identification */
/*******************************************************************//**
Create a consistent view for a cursor based on current transaction
which is created if the corresponding MySQL thread still lacks one.
This consistent view is then used inside of MySQL when accessing records
using a cursor.
@return	pointer to cursor view or NULL */
static
void*
innobase_create_cursor_view(
/*========================*/
	handlerton*	hton,		/*!< in: innobase hton */
	THD*		thd);		/*!< in: user thread handle */
/*******************************************************************//**
Set the given consistent cursor view to a transaction which is created
if the corresponding MySQL thread still lacks one. If the given
consistent cursor view is NULL global read view of a transaction is
restored to a transaction read view. */
static
void
innobase_set_cursor_view(
/*=====================*/
	handlerton*	hton,		/*!< in: handlerton of Innodb */
	THD*		thd,		/*!< in: user thread handle */
	void*		curview);	/*!< in: Consistent cursor view to
					be set */
/*******************************************************************//**
Close the given consistent cursor view of a transaction and restore
global read view to a transaction read view. Transaction is created if the
corresponding MySQL thread still lacks one. */
static
void
innobase_close_cursor_view(
/*=======================*/
	handlerton*	hton,		/*!< in: handlerton of Innodb */
	THD*		thd,		/*!< in: user thread handle */
	void*		curview);	/*!< in: Consistent read view to be
					closed */
/*****************************************************************//**
Removes all tables in the named database inside InnoDB. */
static
void
innobase_drop_database(
/*===================*/
	handlerton*	hton,		/*!< in: handlerton of Innodb */
	char*		path);		/*!< in: database path; inside InnoDB
					the name of the last directory in
					the path is used as the database name:
					for example, in 'mysql/data/test' the
					database name is 'test' */
/*******************************************************************//**
Closes an InnoDB database. */
static
int
innobase_end(
/*=========*/
	handlerton*		hton,	/* in: Innodb handlerton */
	ha_panic_function	type);

/*****************************************************************//**
Creates an InnoDB transaction struct for the thd if it does not yet have one.
Starts a new InnoDB transaction if a transaction is not yet started. And
assigns a new snapshot for a consistent read if the transaction does not yet
have one.
@return	0 */
static
int
innobase_start_trx_and_assign_read_view(
/*====================================*/
	handlerton*	hton,		/* in: Innodb handlerton */
	THD*		thd);		/* in: MySQL thread handle of the
					user for whom the transaction should
					be committed */
/****************************************************************//**
Flushes InnoDB logs to disk and makes a checkpoint. Really, a commit flushes
the logs, and the name of this function should be innobase_checkpoint.
@return	TRUE if error */
static
bool
innobase_flush_logs(
/*================*/
	handlerton*	hton);		/*!< in: InnoDB handlerton */

/************************************************************************//**
Implements the SHOW ENGINE INNODB STATUS command. Sends the output of the
InnoDB Monitor to the client.
@return 0 on success */
static
int
innodb_show_status(
/*===============*/
	handlerton*	hton,		/*!< in: the innodb handlerton */
	THD*		thd,		/*!< in: the MySQL query thread of
					the caller */
	stat_print_fn*	stat_print);
/************************************************************************//**
Return 0 on success and non-zero on failure. Note: the bool return type
seems to be abused here, should be an int. */
static
bool
innobase_show_status(
/*=================*/
	handlerton*		hton,	/*!< in: the innodb handlerton */
	THD*			thd,	/*!< in: the MySQL query thread of
					the caller */
	stat_print_fn*		stat_print,
	enum ha_stat_type	stat_type);

/*****************************************************************//**
Commits a transaction in an InnoDB database. */
static
void
innobase_commit_low(
/*================*/
	trx_t*	trx);	/*!< in: transaction handle */

/****************************************************************//**
Parse and enable InnoDB monitor counters during server startup.
User can enable monitor counters/groups by specifying
"loose-innodb_monitor_enable = monitor_name1;monitor_name2..."
in server configuration file or at the command line. */
static
void
innodb_enable_monitor_at_startup(
/*=============================*/
	char*	str);	/*!< in: monitor counter enable list */

/*************************************************************//**
Check for a valid value of innobase_commit_concurrency.
@return	0 for valid innodb_commit_concurrency */
static
int
innobase_commit_concurrency_validate(
/*=================================*/
	THD*				thd,	/*!< in: thread handle */
	struct st_mysql_sys_var*	var,	/*!< in: pointer to system
						variable */
	void*				save,	/*!< out: immediate result
						for update function */
	struct st_mysql_value*		value)	/*!< in: incoming string */
{
	long long	intbuf;
	ulong		commit_concurrency;

	DBUG_ENTER("innobase_commit_concurrency_validate");

	if (value->val_int(value, &intbuf)) {
		/* The value is NULL. That is invalid. */
		DBUG_RETURN(1);
	}

	*reinterpret_cast<ulong*>(save) = commit_concurrency
		= static_cast<ulong>(intbuf);

	/* Allow the value to be updated, as long as it remains zero
	or nonzero. */
	DBUG_RETURN(!(!commit_concurrency == !innobase_commit_concurrency));
}

/*******************************************************************//**
Function for constructing an InnoDB table handler instance. */
static
handler*
innobase_create_handler(
/*====================*/
	handlerton*	hton,	/*!< in: InnoDB handlerton */
	TABLE_SHARE*	table,
	MEM_ROOT*	mem_root)
{
	return new (mem_root) ha_innobase(hton, table);
}

/* General functions */

/*************************************************************//**
Check that a page_size is correct for InnoDB.  If correct, set the
associated page_size_shift which is the power of 2 for this page size.
@return	an associated page_size_shift if valid, 0 if invalid. */
inline
int
innodb_page_size_validate(
/*======================*/
	ulong	page_size)		/*!< in: Page Size to evaluate */
{
	ulong		n;

	DBUG_ENTER("innodb_page_size_validate");

	for (n = UNIV_PAGE_SIZE_SHIFT_MIN;
	     n <= UNIV_PAGE_SIZE_SHIFT_MAX;
	     n++) {
		if (page_size == (ulong) (1 << n)) {
			DBUG_RETURN(n);
		}
	}

	DBUG_RETURN(0);
}

/******************************************************************//**
Returns true if the thread is the replication thread on the slave
server. Used in srv_conc_enter_innodb() to determine if the thread
should be allowed to enter InnoDB - the replication thread is treated
differently than other threads. Also used in
srv_conc_force_exit_innodb().
@return	true if thd is the replication thread */
UNIV_INTERN
ibool
thd_is_replication_slave_thread(
/*============================*/
	void*	thd)	/*!< in: thread handle (THD*) */
{
	return((ibool) thd_slave_thread((THD*) thd));
}

/******************************************************************//**
Returns true if transaction should be flagged as read-only.
@return	true if the thd is marked as read-only */
UNIV_INTERN
ibool
thd_trx_is_read_only(
/*=================*/
	void*	thd)	/*!< in: thread handle (THD*) */
{
	return(thd != 0 && thd_tx_is_read_only(static_cast<THD*>(thd)));
}

/******************************************************************//**
Check if the transaction is an auto-commit transaction. TRUE also
implies that it is a SELECT (read-only) transaction.
@return	true if the transaction is an auto commit read-only transaction. */
UNIV_INTERN
ibool
thd_trx_is_auto_commit(
/*===================*/
	void*	thd)	/*!< in: thread handle (THD*) can be NULL */
{
	return(thd != NULL
	       && !thd_test_options(
		       static_cast<THD*>(thd),
		       OPTION_NOT_AUTOCOMMIT | OPTION_BEGIN)
	       && thd_is_select(thd));
}

/******************************************************************//**
Save some CPU by testing the value of srv_thread_concurrency in inline
functions. */
static inline
void
innobase_srv_conc_enter_innodb(
/*===========================*/
	trx_t*	trx)	/*!< in: transaction handle */
{
	if (srv_thread_concurrency) {
		if (trx->n_tickets_to_enter_innodb > 0) {

			/* If trx has 'free tickets' to enter the engine left,
			then use one such ticket */

			--trx->n_tickets_to_enter_innodb;

		} else if (trx->mysql_thd != NULL
			   && thd_is_replication_slave_thread(trx->mysql_thd)) {

			UT_WAIT_FOR(
				srv_conc_get_active_threads()
				< srv_thread_concurrency,
				srv_replication_delay * 1000);

		}  else {
			srv_conc_enter_innodb(trx);
		}
	}
}

/******************************************************************//**
Note that the thread wants to leave InnoDB only if it doesn't have
any spare tickets. */
static inline
void
innobase_srv_conc_exit_innodb(
/*==========================*/
	trx_t*	trx)	/*!< in: transaction handle */
{
#ifdef UNIV_SYNC_DEBUG
	ut_ad(!sync_thread_levels_nonempty_trx(trx->has_search_latch));
#endif /* UNIV_SYNC_DEBUG */

	/* This is to avoid making an unnecessary function call. */
	if (trx->declared_to_be_inside_innodb
	    && trx->n_tickets_to_enter_innodb == 0) {

		srv_conc_force_exit_innodb(trx);
	}
}

/******************************************************************//**
Force a thread to leave InnoDB even if it has spare tickets. */
static inline
void
innobase_srv_conc_force_exit_innodb(
/*================================*/
	trx_t*	trx)	/*!< in: transaction handle */
{
#ifdef UNIV_SYNC_DEBUG
	ut_ad(!sync_thread_levels_nonempty_trx(trx->has_search_latch));
#endif /* UNIV_SYNC_DEBUG */

	/* This is to avoid making an unnecessary function call. */
	if (trx->declared_to_be_inside_innodb) {
		srv_conc_force_exit_innodb(trx);
	}
}

/******************************************************************//**
Returns true if the transaction this thread is processing has edited
non-transactional tables. Used by the deadlock detector when deciding
which transaction to rollback in case of a deadlock - we try to avoid
rolling back transactions that have edited non-transactional tables.
@return	true if non-transactional tables have been edited */
UNIV_INTERN
ibool
thd_has_edited_nontrans_tables(
/*===========================*/
	void*	thd)	/*!< in: thread handle (THD*) */
{
	return((ibool) thd_non_transactional_update((THD*) thd));
}

/******************************************************************//**
Returns true if the thread is executing a SELECT statement.
@return	true if thd is executing SELECT */
UNIV_INTERN
ibool
thd_is_select(
/*==========*/
	const void*	thd)	/*!< in: thread handle (THD*) */
{
	return(thd_sql_command((const THD*) thd) == SQLCOM_SELECT);
}

/******************************************************************//**
Returns true if the thread supports XA,
global value of innodb_supports_xa if thd is NULL.
@return	true if thd has XA support */
UNIV_INTERN
ibool
thd_supports_xa(
/*============*/
	void*	thd)	/*!< in: thread handle (THD*), or NULL to query
			the global innodb_supports_xa */
{
	return(THDVAR((THD*) thd, support_xa));
}

/******************************************************************//**
Returns the lock wait timeout for the current connection.
@return	the lock wait timeout, in seconds */
UNIV_INTERN
ulong
thd_lock_wait_timeout(
/*==================*/
	void*	thd)	/*!< in: thread handle (THD*), or NULL to query
			the global innodb_lock_wait_timeout */
{
	/* According to <mysql/plugin.h>, passing thd == NULL
	returns the global value of the session variable. */
	return(THDVAR((THD*) thd, lock_wait_timeout));
}

/******************************************************************//**
Set the time waited for the lock for the current query. */
UNIV_INTERN
void
thd_set_lock_wait_time(
/*===================*/
	void*	thd,	/*!< in: thread handle (THD*) */
	ulint	value)	/*!< in: time waited for the lock */
{
	if (thd) {
		thd_storage_lock_wait((THD*) thd, value);
	}
}

/********************************************************************//**
Obtain the InnoDB transaction of a MySQL thread.
@return	reference to transaction pointer */
static inline
trx_t*&
thd_to_trx(
/*=======*/
	THD*	thd)	/*!< in: MySQL thread */
{
	return(*(trx_t**) thd_ha_data(thd, innodb_hton_ptr));
}

/********************************************************************//**
Call this function when mysqld passes control to the client. That is to
avoid deadlocks on the adaptive hash S-latch possibly held by thd. For more
documentation, see handler.cc.
@return	0 */
static
int
innobase_release_temporary_latches(
/*===============================*/
	handlerton*	hton,	/*!< in: handlerton */
	THD*		thd)	/*!< in: MySQL thread */
{
	DBUG_ASSERT(hton == innodb_hton_ptr);

	if (!innodb_inited) {

		return(0);
	}

	trx_t*	trx = thd_to_trx(thd);

	if (trx != NULL) {
		trx_search_latch_release_if_reserved(trx);
	}

	return(0);
}

/********************************************************************//**
Increments innobase_active_counter and every INNOBASE_WAKE_INTERVALth
time calls srv_active_wake_master_thread. This function should be used
when a single database operation may introduce a small need for
server utility activity, like checkpointing. */
static inline
void
innobase_active_small(void)
/*=======================*/
{
	innobase_active_counter++;

	if ((innobase_active_counter % INNOBASE_WAKE_INTERVAL) == 0) {
		srv_active_wake_master_thread();
	}
}

/********************************************************************//**
Converts an InnoDB error code to a MySQL error code and also tells to MySQL
about a possible transaction rollback inside InnoDB caused by a lock wait
timeout or a deadlock.
@return	MySQL error code */
UNIV_INTERN
int
convert_error_code_to_mysql(
/*========================*/
	int	error,	/*!< in: InnoDB error code */
	ulint	flags,  /*!< in: InnoDB table flags, or 0 */
	THD*	thd)	/*!< in: user thread handle or NULL */
{
	switch (error) {
	case DB_SUCCESS:
		return(0);

	case DB_INTERRUPTED:
		my_error(ER_QUERY_INTERRUPTED, MYF(0));
		/* fall through */

	case DB_FOREIGN_EXCEED_MAX_CASCADE:
		ut_ad(thd);
		push_warning_printf(thd, Sql_condition::WARN_LEVEL_WARN,
				    HA_ERR_ROW_IS_REFERENCED,
				    "InnoDB: Cannot delete/update "
				    "rows with cascading foreign key "
				    "constraints that exceed max "
				    "depth of %d. Please "
				    "drop extra constraints and try "
				    "again", DICT_FK_MAX_RECURSIVE_LOAD);

		/* fall through */

	case DB_ERROR:
	default:
		return(-1); /* unspecified error */

	case DB_DUPLICATE_KEY:
		/* Be cautious with returning this error, since
		mysql could re-enter the storage layer to get
		duplicated key info, the operation requires a
		valid table handle and/or transaction information,
		which might not always be available in the error
		handling stage. */
		return(HA_ERR_FOUND_DUPP_KEY);

	case DB_READ_ONLY:
		return(HA_ERR_READ_ONLY_TRANSACTION);

	case DB_FOREIGN_DUPLICATE_KEY:
		return(HA_ERR_FOREIGN_DUPLICATE_KEY);

	case DB_MISSING_HISTORY:
		return(HA_ERR_TABLE_DEF_CHANGED);

	case DB_RECORD_NOT_FOUND:
		return(HA_ERR_NO_ACTIVE_RECORD);

	case DB_DEADLOCK:
		/* Since we rolled back the whole transaction, we must
		tell it also to MySQL so that MySQL knows to empty the
		cached binlog for this transaction */

		if (thd) {
			thd_mark_transaction_to_rollback(thd, TRUE);
		}

		return(HA_ERR_LOCK_DEADLOCK);

	case DB_LOCK_WAIT_TIMEOUT:
		/* Starting from 5.0.13, we let MySQL just roll back the
		latest SQL statement in a lock wait timeout. Previously, we
		rolled back the whole transaction. */

		if (thd) {
			thd_mark_transaction_to_rollback(
				thd, (bool) row_rollback_on_timeout);
		}

		return(HA_ERR_LOCK_WAIT_TIMEOUT);

	case DB_NO_REFERENCED_ROW:
		return(HA_ERR_NO_REFERENCED_ROW);

	case DB_ROW_IS_REFERENCED:
		return(HA_ERR_ROW_IS_REFERENCED);

	case DB_CANNOT_ADD_CONSTRAINT:
	case DB_CHILD_NO_INDEX:
	case DB_PARENT_NO_INDEX:
		return(HA_ERR_CANNOT_ADD_FOREIGN);

	case DB_CANNOT_DROP_CONSTRAINT:

		return(HA_ERR_ROW_IS_REFERENCED); /* TODO: This is a bit
						misleading, a new MySQL error
						code should be introduced */

	case DB_CORRUPTION:
		return(HA_ERR_CRASHED);

	case DB_OUT_OF_FILE_SPACE:
		return(HA_ERR_RECORD_FILE_FULL);

	case DB_TABLE_IS_BEING_USED:
		return(HA_ERR_WRONG_COMMAND);

	case DB_TABLE_NOT_FOUND:
		return(HA_ERR_NO_SUCH_TABLE);

	case DB_TOO_BIG_RECORD:
		my_error(ER_TOO_BIG_ROWSIZE, MYF(0),
			 page_get_free_space_of_empty(flags
						      & DICT_TF_COMPACT) / 2);
		return(HA_ERR_TO_BIG_ROW);

	case DB_TOO_BIG_INDEX_COL:
		my_error(ER_INDEX_COLUMN_TOO_LONG, MYF(0),
			 DICT_MAX_FIELD_LEN_BY_FORMAT_FLAG(flags));
		return(HA_ERR_INDEX_COL_TOO_LONG);

	case DB_NO_SAVEPOINT:
		return(HA_ERR_NO_SAVEPOINT);

	case DB_LOCK_TABLE_FULL:
		/* Since we rolled back the whole transaction, we must
		tell it also to MySQL so that MySQL knows to empty the
		cached binlog for this transaction */

		if (thd) {
			thd_mark_transaction_to_rollback(thd, TRUE);
		}

		return(HA_ERR_LOCK_TABLE_FULL);

	case DB_PRIMARY_KEY_IS_NULL:
		return(ER_PRIMARY_CANT_HAVE_NULL);

	case DB_FTS_INVALID_DOCID:
		return(HA_FTS_INVALID_DOCID);

	case DB_TOO_MANY_CONCURRENT_TRXS:
		/* New error code HA_ERR_TOO_MANY_CONCURRENT_TRXS is only
		available in 5.1.38 and later, but the plugin should still
		work with previous versions of MySQL. */
#ifdef HA_ERR_TOO_MANY_CONCURRENT_TRXS
		return(HA_ERR_TOO_MANY_CONCURRENT_TRXS);
#else /* HA_ERR_TOO_MANY_CONCURRENT_TRXS */
		return(HA_ERR_RECORD_FILE_FULL);
#endif /* HA_ERR_TOO_MANY_CONCURRENT_TRXS */
	case DB_UNSUPPORTED:
		return(HA_ERR_UNSUPPORTED);
	case DB_INDEX_CORRUPT:
		return(HA_ERR_INDEX_CORRUPT);
	case DB_UNDO_RECORD_TOO_BIG:
		return(HA_ERR_UNDO_REC_TOO_BIG);
	}
}

/*************************************************************//**
Prints info of a THD object (== user session thread) to the given file. */
UNIV_INTERN
void
innobase_mysql_print_thd(
/*=====================*/
	FILE*	f,		/*!< in: output stream */
	void*	thd,		/*!< in: pointer to a MySQL THD object */
	uint	max_query_len)	/*!< in: max query length to print, or 0 to
				use the default max length */
{
	char	buffer[1024];

	fputs(thd_security_context((THD*) thd, buffer, sizeof buffer,
				   max_query_len), f);
	putc('\n', f);
}

/******************************************************************//**
Get the variable length bounds of the given character set. */
UNIV_INTERN
void
innobase_get_cset_width(
/*====================*/
	ulint	cset,		/*!< in: MySQL charset-collation code */
	ulint*	mbminlen,	/*!< out: minimum length of a char (in bytes) */
	ulint*	mbmaxlen)	/*!< out: maximum length of a char (in bytes) */
{
	CHARSET_INFO*	cs;
	ut_ad(cset <= MAX_CHAR_COLL_NUM);
	ut_ad(mbminlen);
	ut_ad(mbmaxlen);

	cs = all_charsets[cset];
	if (cs) {
		*mbminlen = cs->mbminlen;
		*mbmaxlen = cs->mbmaxlen;
		ut_ad(*mbminlen < DATA_MBMAX);
		ut_ad(*mbmaxlen < DATA_MBMAX);
	} else {
		THD*	thd = current_thd;

		if (thd && thd_sql_command(thd) == SQLCOM_DROP_TABLE) {

			/* Fix bug#46256: allow tables to be dropped if the
			collation is not found, but issue a warning. */
			if ((log_warnings)
			    && (cset != 0)){

				sql_print_warning(
					"Unknown collation #%lu.", cset);
			}
		} else {

			ut_a(cset == 0);
		}

		*mbminlen = *mbmaxlen = 0;
	}
}

/******************************************************************//**
Converts an identifier to a table name. */
UNIV_INTERN
void
innobase_convert_from_table_id(
/*===========================*/
	struct charset_info_st*	cs,	/*!< in: the 'from' character set */
	char*			to,	/*!< out: converted identifier */
	const char*		from,	/*!< in: identifier to convert */
	ulint			len)	/*!< in: length of 'to', in bytes */
{
	uint	errors;

	strconvert(cs, from, &my_charset_filename, to, (uint) len, &errors);
}

/******************************************************************//**
Converts an identifier to UTF-8. */
UNIV_INTERN
void
innobase_convert_from_id(
/*=====================*/
	struct charset_info_st*	cs,	/*!< in: the 'from' character set */
	char*			to,	/*!< out: converted identifier */
	const char*		from,	/*!< in: identifier to convert */
	ulint			len)	/*!< in: length of 'to', in bytes */
{
	uint	errors;

	strconvert(cs, from, system_charset_info, to, (uint) len, &errors);
}

/******************************************************************//**
Compares NUL-terminated UTF-8 strings case insensitively.
@return	0 if a=b, <0 if a<b, >1 if a>b */
UNIV_INTERN
int
innobase_strcasecmp(
/*================*/
	const char*	a,	/*!< in: first string to compare */
	const char*	b)	/*!< in: second string to compare */
{
	if (!a) {
		if (!b) {
			return(0);
		} else {
			return(-1);
		}
	} else if (!b) {
		return(1);
	}

	return(my_strcasecmp(system_charset_info, a, b));
}

/******************************************************************//**
Compares NUL-terminated UTF-8 strings case insensitively. The
second string contains wildcards.
@return 0 if a match is found, 1 if not */
UNIV_INTERN
int
innobase_wildcasecmp(
/*=================*/
	const char*	a,	/*!< in: string to compare */
	const char*	b)	/*!< in: wildcard string to compare */
{
	return(wild_case_compare(system_charset_info, a, b));
}

/******************************************************************//**
Strip dir name from a full path name and return only the file name
@return file name or "null" if no file name */
UNIV_INTERN
const char*
innobase_basename(
/*==============*/
	const char*	path_name)	/*!< in: full path name */
{
	const char*	name = base_name(path_name);

	return((name) ? name : "null");
}

/******************************************************************//**
Makes all characters in a NUL-terminated UTF-8 string lower case. */
UNIV_INTERN
void
innobase_casedn_str(
/*================*/
	char*	a)	/*!< in/out: string to put in lower case */
{
	my_casedn_str(system_charset_info, a);
}

/**********************************************************************//**
Determines the connection character set.
@return	connection character set */
UNIV_INTERN
struct charset_info_st*
innobase_get_charset(
/*=================*/
	void*	mysql_thd)	/*!< in: MySQL thread handle */
{
	return(thd_charset((THD*) mysql_thd));
}

/**********************************************************************//**
Determines the current SQL statement.
@return	SQL statement string */
UNIV_INTERN
const char*
innobase_get_stmt(
/*==============*/
	void*	mysql_thd,	/*!< in: MySQL thread handle */
	size_t*	length)		/*!< out: length of the SQL statement */
{
	LEX_STRING* stmt;

	stmt = thd_query_string((THD*) mysql_thd);
	*length = stmt->length;
	return(stmt->str);
}

/**********************************************************************//**
Get the current setting of the table_def_size global parameter. We do
a dirty read because for one there is no synchronization object and
secondly there is little harm in doing so even if we get a torn read.
@return	value of table_def_size */
UNIV_INTERN
ulint
innobase_get_table_cache_size(void)
/*===============================*/
{
	return(table_def_size);
}

/**********************************************************************//**
Get the current setting of the lower_case_table_names global parameter from
mysqld.cc. We do a dirty read because for one there is no synchronization
object and secondly there is little harm in doing so even if we get a torn
read.
@return	value of lower_case_table_names */
UNIV_INTERN
ulint
innobase_get_lower_case_table_names(void)
/*=====================================*/
{
	return(lower_case_table_names);
}

#if defined (__WIN__) && defined (MYSQL_DYNAMIC_PLUGIN)
extern MYSQL_PLUGIN_IMPORT MY_TMPDIR mysql_tmpdir_list;
/*******************************************************************//**
Map an OS error to an errno value. The OS error number is stored in
_doserrno and the mapped value is stored in errno) */
void __cdecl
_dosmaperr(
	unsigned long);	/*!< in: OS error value */

/*********************************************************************//**
Creates a temporary file.
@return	temporary file descriptor, or < 0 on error */
UNIV_INTERN
int
innobase_mysql_tmpfile(void)
/*========================*/
{
	int	fd;				/* handle of opened file */
	HANDLE	osfh;				/* OS handle of opened file */
	char*	tmpdir;				/* point to the directory
						where to create file */
	TCHAR	path_buf[MAX_PATH - 14];	/* buffer for tmp file path.
						The length cannot be longer
						than MAX_PATH - 14, or
						GetTempFileName will fail. */
	char	filename[MAX_PATH];		/* name of the tmpfile */
	DWORD	fileaccess = GENERIC_READ	/* OS file access */
			     | GENERIC_WRITE
			     | DELETE;
	DWORD	fileshare = FILE_SHARE_READ	/* OS file sharing mode */
			    | FILE_SHARE_WRITE
			    | FILE_SHARE_DELETE;
	DWORD	filecreate = CREATE_ALWAYS;	/* OS method of open/create */
	DWORD	fileattrib =			/* OS file attribute flags */
			     FILE_ATTRIBUTE_NORMAL
			     | FILE_FLAG_DELETE_ON_CLOSE
			     | FILE_ATTRIBUTE_TEMPORARY
			     | FILE_FLAG_SEQUENTIAL_SCAN;

	DBUG_ENTER("innobase_mysql_tmpfile");

	tmpdir = my_tmpdir(&mysql_tmpdir_list);

	/* The tmpdir parameter can not be NULL for GetTempFileName. */
	if (!tmpdir) {
		uint	ret;

		/* Use GetTempPath to determine path for temporary files. */
		ret = GetTempPath(sizeof(path_buf), path_buf);
		if (ret > sizeof(path_buf) || (ret == 0)) {

			_dosmaperr(GetLastError());	/* map error */
			DBUG_RETURN(-1);
		}

		tmpdir = path_buf;
	}

	/* Use GetTempFileName to generate a unique filename. */
	if (!GetTempFileName(tmpdir, "ib", 0, filename)) {

		_dosmaperr(GetLastError());	/* map error */
		DBUG_RETURN(-1);
	}

	DBUG_PRINT("info", ("filename: %s", filename));

	/* Open/Create the file. */
	osfh = CreateFile(filename, fileaccess, fileshare, NULL,
			  filecreate, fileattrib, NULL);
	if (osfh == INVALID_HANDLE_VALUE) {

		/* open/create file failed! */
		_dosmaperr(GetLastError());	/* map error */
		DBUG_RETURN(-1);
	}

	do {
		/* Associates a CRT file descriptor with the OS file handle. */
		fd = _open_osfhandle((intptr_t) osfh, 0);
	} while (fd == -1 && errno == EINTR);

	if (fd == -1) {
		/* Open failed, close the file handle. */

		_dosmaperr(GetLastError());	/* map error */
		CloseHandle(osfh);		/* no need to check if
						CloseHandle fails */
	}

	DBUG_RETURN(fd);
}
#else
/*********************************************************************//**
Creates a temporary file.
@return	temporary file descriptor, or < 0 on error */
UNIV_INTERN
int
innobase_mysql_tmpfile(void)
/*========================*/
{
	int	fd2 = -1;
	File	fd = mysql_tmpfile("ib");
	if (fd >= 0) {
		/* Copy the file descriptor, so that the additional resources
		allocated by create_temp_file() can be freed by invoking
		my_close().

		Because the file descriptor returned by this function
		will be passed to fdopen(), it will be closed by invoking
		fclose(), which in turn will invoke close() instead of
		my_close(). */

#ifdef _WIN32
		/* Note that on Windows, the integer returned by mysql_tmpfile
		has no relation to C runtime file descriptor. Here, we need
		to call my_get_osfhandle to get the HANDLE and then convert it
		to C runtime filedescriptor. */
		{
			HANDLE hFile = my_get_osfhandle(fd);
			HANDLE hDup;
			BOOL bOK = DuplicateHandle(
					GetCurrentProcess(),
					hFile, GetCurrentProcess(),
					&hDup, 0, FALSE, DUPLICATE_SAME_ACCESS);
			if (bOK) {
				fd2 = _open_osfhandle((intptr_t) hDup, 0);
			} else {
				my_osmaperr(GetLastError());
				fd2 = -1;
			}
		}
#else
		fd2 = dup(fd);
#endif
		if (fd2 < 0) {
			char errbuf[MYSYS_STRERROR_SIZE];
			DBUG_PRINT("error",("Got error %d on dup",fd2));
			my_errno=errno;
			my_error(EE_OUT_OF_FILERESOURCES,
				 MYF(ME_BELL+ME_WAITTANG),
				 "ib*", my_errno,
				 my_strerror(errbuf, sizeof(errbuf), my_errno));
		}
		my_close(fd, MYF(MY_WME));
	}
	return(fd2);
}
#endif /* defined (__WIN__) && defined (MYSQL_DYNAMIC_PLUGIN) */

/*********************************************************************//**
Wrapper around MySQL's copy_and_convert function.
@return	number of bytes copied to 'to' */
UNIV_INTERN
ulint
innobase_convert_string(
/*====================*/
	void*		to,		/*!< out: converted string */
	ulint		to_length,	/*!< in: number of bytes reserved
					for the converted string */
	CHARSET_INFO*	to_cs,		/*!< in: character set to convert to */
	const void*	from,		/*!< in: string to convert */
	ulint		from_length,	/*!< in: number of bytes to convert */
	CHARSET_INFO*	from_cs,	/*!< in: character set to convert
					from */
	uint*		errors)		/*!< out: number of errors encountered
					during the conversion */
{
	return(copy_and_convert(
			(char*) to, (uint32) to_length, to_cs,
			(const char*) from, (uint32) from_length, from_cs,
			errors));
}

/*******************************************************************//**
Formats the raw data in "data" (in InnoDB on-disk format) that is of
type DATA_(CHAR|VARCHAR|MYSQL|VARMYSQL) using "charset_coll" and writes
the result to "buf". The result is converted to "system_charset_info".
Not more than "buf_size" bytes are written to "buf".
The result is always NUL-terminated (provided buf_size > 0) and the
number of bytes that were written to "buf" is returned (including the
terminating NUL).
@return	number of bytes that were written */
UNIV_INTERN
ulint
innobase_raw_format(
/*================*/
	const char*	data,		/*!< in: raw data */
	ulint		data_len,	/*!< in: raw data length
					in bytes */
	ulint		charset_coll,	/*!< in: charset collation */
	char*		buf,		/*!< out: output buffer */
	ulint		buf_size)	/*!< in: output buffer size
					in bytes */
{
	/* XXX we use a hard limit instead of allocating
	but_size bytes from the heap */
	CHARSET_INFO*	data_cs;
	char		buf_tmp[8192];
	ulint		buf_tmp_used;
	uint		num_errors;

	data_cs = all_charsets[charset_coll];

	buf_tmp_used = innobase_convert_string(buf_tmp, sizeof(buf_tmp),
					       system_charset_info,
					       data, data_len, data_cs,
					       &num_errors);

	return(ut_str_sql_format(buf_tmp, buf_tmp_used, buf, buf_size));
}

/*********************************************************************//**
Compute the next autoinc value.

For MySQL replication the autoincrement values can be partitioned among
the nodes. The offset is the start or origin of the autoincrement value
for a particular node. For n nodes the increment will be n and the offset
will be in the interval [1, n]. The formula tries to allocate the next
value for a particular node.

Note: This function is also called with increment set to the number of
values we want to reserve for multi-value inserts e.g.,

	INSERT INTO T VALUES(), (), ();

innobase_next_autoinc() will be called with increment set to 3 where
autoinc_lock_mode != TRADITIONAL because we want to reserve 3 values for
the multi-value INSERT above.
@return	the next value */
static
ulonglong
innobase_next_autoinc(
/*==================*/
	ulonglong	current,	/*!< in: Current value */
	ulonglong	need,		/*!< in: count of values needed */
	ulonglong	step,		/*!< in: AUTOINC increment step */
	ulonglong	offset,		/*!< in: AUTOINC offset */
	ulonglong	max_value)	/*!< in: max value for type */
{
	ulonglong	next_value;
	ulonglong	block = need * step;

	/* Should never be 0. */
	ut_a(need > 0);
	ut_a(block > 0);
	ut_a(max_value > 0);

	/* According to MySQL documentation, if the offset is greater than
	the step then the offset is ignored. */
	if (offset > block) {
		offset = 0;
	}

	/* Check for overflow. Current can be > max_value if the value is
	in reality a negative value. */
	if (block >= max_value
	    || offset > max_value
	    || current >= max_value
	    || max_value - offset <= offset) {

		next_value = max_value;
	} else {
		ut_a(max_value > current);

		ulonglong	free = max_value - current;

		if (free < offset || free - offset <= block) {
			next_value = max_value;
		} else {
			next_value = 0;
		}
	}

	if (next_value == 0) {
		ulonglong	next;

		if (current > offset) {
			next = (current - offset) / step;
		} else {
			next = (offset - current) / step;
		}

		ut_a(max_value > next);
		next_value = next * step;
		/* Check for multiplication overflow. */
		ut_a(next_value >= next);
		ut_a(max_value > next_value);

		/* Check for overflow */
		if (max_value - next_value >= block) {

			next_value += block;

			if (max_value - next_value >= offset) {
				next_value += offset;
			} else {
				next_value = max_value;
			}
		} else {
			next_value = max_value;
		}
	}

	ut_a(next_value != 0);
	ut_a(next_value <= max_value);

	return(next_value);
}

/*********************************************************************//**
Initializes some fields in an InnoDB transaction object. */
static
void
innobase_trx_init(
/*==============*/
	THD*	thd,	/*!< in: user thread handle */
	trx_t*	trx)	/*!< in/out: InnoDB transaction handle */
{
	DBUG_ENTER("innobase_trx_init");
	DBUG_ASSERT(EQ_CURRENT_THD(thd));
	DBUG_ASSERT(thd == trx->mysql_thd);

	trx->check_foreigns = !thd_test_options(
		thd, OPTION_NO_FOREIGN_KEY_CHECKS);

	trx->check_unique_secondary = !thd_test_options(
		thd, OPTION_RELAXED_UNIQUE_CHECKS);

	DBUG_VOID_RETURN;
}

/*********************************************************************//**
Allocates an InnoDB transaction for a MySQL handler object for DML.
@return	InnoDB transaction handle */
UNIV_INTERN
trx_t*
innobase_trx_allocate(
/*==================*/
	THD*	thd)	/*!< in: user thread handle */
{
	trx_t*	trx;

	DBUG_ENTER("innobase_trx_allocate");
	DBUG_ASSERT(thd != NULL);
	DBUG_ASSERT(EQ_CURRENT_THD(thd));

	trx = trx_allocate_for_mysql();

	trx->mysql_thd = thd;

	innobase_trx_init(thd, trx);

	DBUG_RETURN(trx);
}

/*********************************************************************//**
Gets the InnoDB transaction handle for a MySQL handler object, creates
an InnoDB transaction struct if the corresponding MySQL thread struct still
lacks one.
@return	InnoDB transaction handle */
static inline
trx_t*
check_trx_exists(
/*=============*/
	THD*	thd)	/*!< in: user thread handle */
{
	trx_t*&	trx = thd_to_trx(thd);

	ut_ad(EQ_CURRENT_THD(thd));

	if (trx == NULL) {
		trx = innobase_trx_allocate(thd);
	} else if (UNIV_UNLIKELY(trx->magic_n != TRX_MAGIC_N)) {
		mem_analyze_corruption(trx);
		ut_error;
	}

	innobase_trx_init(thd, trx);

	return(trx);
}

/*********************************************************************//**
Note that a transaction has been registered with MySQL.
@return true if transaction is registered with MySQL 2PC coordinator */
static inline
bool
trx_is_registered_for_2pc(
/*=========================*/
	const trx_t*	trx)	/* in: transaction */
{
	return(trx->is_registered == 1);
}

/*********************************************************************//**
Note that a transaction owns the prepare_commit_mutex. */
static inline
void
trx_owns_prepare_commit_mutex_set(
/*==============================*/
	trx_t*	trx)	/* in: transaction */
{
	ut_a(trx_is_registered_for_2pc(trx));
	trx->owns_prepare_mutex = 1;
}

/*********************************************************************//**
Note that a transaction has been registered with MySQL 2PC coordinator. */
static inline
void
trx_register_for_2pc(
/*==================*/
	trx_t*	trx)	/* in: transaction */
{
	trx->is_registered = 1;
	ut_ad(trx->owns_prepare_mutex == 0);
}

/*********************************************************************//**
Note that a transaction has been deregistered. */
static inline
void
trx_deregister_from_2pc(
/*====================*/
	trx_t*	trx)	/* in: transaction */
{
	trx->is_registered = 0;
	trx->owns_prepare_mutex = 0;
}

/*********************************************************************//**
Check whether atransaction owns the prepare_commit_mutex.
@return true if transaction owns the prepare commit mutex */
static inline
bool
trx_has_prepare_commit_mutex(
/*=========================*/
	const trx_t*	trx)	/* in: transaction */
{
	return(trx->owns_prepare_mutex == 1);
}

/*********************************************************************//**
Check if transaction is started.
@reutrn true if transaction is in state started */
static
bool
trx_is_started(
/*===========*/
	trx_t*	trx)	/* in: transaction */
{
	return(trx->state != TRX_STATE_NOT_STARTED);
}

/*********************************************************************//**
Construct ha_innobase handler. */
UNIV_INTERN
ha_innobase::ha_innobase(
/*=====================*/
	handlerton*	hton,
	TABLE_SHARE*	table_arg)
	:handler(hton, table_arg),
	int_table_flags(HA_REC_NOT_IN_SEQ |
		  HA_NULL_IN_KEY |
		  HA_CAN_INDEX_BLOBS |
		  HA_CAN_SQL_HANDLER |
		  HA_PRIMARY_KEY_REQUIRED_FOR_POSITION |
		  HA_PRIMARY_KEY_IN_READ_INDEX |
		  HA_BINLOG_ROW_CAPABLE |
		  HA_CAN_GEOMETRY | HA_PARTIAL_COLUMN_READ |
		  HA_TABLE_SCAN_ON_INDEX | HA_CAN_FULLTEXT),
	start_of_scan(0),
	num_write_row(0)
{}

/*********************************************************************//**
Destruct ha_innobase handler. */
UNIV_INTERN
ha_innobase::~ha_innobase()
/*======================*/
{
}

/*********************************************************************//**
Updates the user_thd field in a handle and also allocates a new InnoDB
transaction handle if needed, and updates the transaction fields in the
prebuilt struct. */
UNIV_INTERN inline
void
ha_innobase::update_thd(
/*====================*/
	THD*	thd)	/*!< in: thd to use the handle */
{
	trx_t*		trx;

	trx = check_trx_exists(thd);

	if (prebuilt->trx != trx) {

		row_update_prebuilt_trx(prebuilt, trx);
	}

	user_thd = thd;
}

/*********************************************************************//**
Updates the user_thd field in a handle and also allocates a new InnoDB
transaction handle if needed, and updates the transaction fields in the
prebuilt struct. */
UNIV_INTERN
void
ha_innobase::update_thd()
/*=====================*/
{
	THD*	thd = ha_thd();

	ut_ad(EQ_CURRENT_THD(thd));
	update_thd(thd);
}

/*********************************************************************//**
Registers an InnoDB transaction with the MySQL 2PC coordinator, so that
the MySQL XA code knows to call the InnoDB prepare and commit, or rollback
for the transaction. This MUST be called for every transaction for which
the user may call commit or rollback. Calling this several times to register
the same transaction is allowed, too. This function also registers the
current SQL statement. */
static inline
void
innobase_register_trx(
/*==================*/
	handlerton*	hton,	/* in: Innobase handlerton */
	THD*		thd,	/* in: MySQL thd (connection) object */
	trx_t*		trx)	/* in: transaction to register */
{
	trans_register_ha(thd, FALSE, hton);

	if (!trx_is_registered_for_2pc(trx)
	    && thd_test_options(thd, OPTION_NOT_AUTOCOMMIT | OPTION_BEGIN)) {

		trans_register_ha(thd, TRUE, hton);
	}

	trx_register_for_2pc(trx);
}

/*	BACKGROUND INFO: HOW THE MYSQL QUERY CACHE WORKS WITH INNODB
	------------------------------------------------------------

1) The use of the query cache for TBL is disabled when there is an
uncommitted change to TBL.

2) When a change to TBL commits, InnoDB stores the current value of
its global trx id counter, let us denote it by INV_TRX_ID, to the table object
in the InnoDB data dictionary, and does only allow such transactions whose
id <= INV_TRX_ID to use the query cache.

3) When InnoDB does an INSERT/DELETE/UPDATE to a table TBL, or an implicit
modification because an ON DELETE CASCADE, we invalidate the MySQL query cache
of TBL immediately.

How this is implemented inside InnoDB:

1) Since every modification always sets an IX type table lock on the InnoDB
table, it is easy to check if there can be uncommitted modifications for a
table: just check if there are locks in the lock list of the table.

2) When a transaction inside InnoDB commits, it reads the global trx id
counter and stores the value INV_TRX_ID to the tables on which it had a lock.

3) If there is an implicit table change from ON DELETE CASCADE or SET NULL,
InnoDB calls an invalidate method for the MySQL query cache for that table.

How this is implemented inside sql_cache.cc:

1) The query cache for an InnoDB table TBL is invalidated immediately at an
INSERT/UPDATE/DELETE, just like in the case of MyISAM. No need to delay
invalidation to the transaction commit.

2) To store or retrieve a value from the query cache of an InnoDB table TBL,
any query must first ask InnoDB's permission. We must pass the thd as a
parameter because InnoDB will look at the trx id, if any, associated with
that thd.

3) Use of the query cache for InnoDB tables is now allowed also when
AUTOCOMMIT==0 or we are inside BEGIN ... COMMIT. Thus transactions no longer
put restrictions on the use of the query cache.
*/

/******************************************************************//**
The MySQL query cache uses this to check from InnoDB if the query cache at
the moment is allowed to operate on an InnoDB table. The SQL query must
be a non-locking SELECT.

The query cache is allowed to operate on certain query only if this function
returns TRUE for all tables in the query.

If thd is not in the autocommit state, this function also starts a new
transaction for thd if there is no active trx yet, and assigns a consistent
read view to it if there is no read view yet.

Why a deadlock of threads is not possible: the query cache calls this function
at the start of a SELECT processing. Then the calling thread cannot be
holding any InnoDB semaphores. The calling thread is holding the
query cache mutex, and this function will reserve the InnoDB trx_sys->mutex.
Thus, the 'rank' in sync0sync.h of the MySQL query cache mutex is above
the InnoDB trx_sys->mutex.
@return TRUE if permitted, FALSE if not; note that the value FALSE
does not mean we should invalidate the query cache: invalidation is
called explicitly */
static
my_bool
innobase_query_caching_of_table_permitted(
/*======================================*/
	THD*	thd,		/*!< in: thd of the user who is trying to
				store a result to the query cache or
				retrieve it */
	char*	full_name,	/*!< in: concatenation of database name,
				the null character NUL, and the table
				name */
	uint	full_name_len,	/*!< in: length of the full name, i.e.
				len(dbname) + len(tablename) + 1 */
	ulonglong *unused)	/*!< unused for this engine */
{
	ibool	is_autocommit;
	trx_t*	trx;
	char	norm_name[1000];

	ut_a(full_name_len < 999);

	trx = check_trx_exists(thd);

	if (trx->isolation_level == TRX_ISO_SERIALIZABLE) {
		/* In the SERIALIZABLE mode we add LOCK IN SHARE MODE to every
		plain SELECT if AUTOCOMMIT is not on. */

		return((my_bool)FALSE);
	}

	if (UNIV_UNLIKELY(trx->has_search_latch)) {
		sql_print_error("The calling thread is holding the adaptive "
				"search, latch though calling "
				"innobase_query_caching_of_table_permitted.");
		trx_print(stderr, trx, 1024);
	}

	trx_search_latch_release_if_reserved(trx);

	innobase_srv_conc_force_exit_innodb(trx);

	if (!thd_test_options(thd, OPTION_NOT_AUTOCOMMIT | OPTION_BEGIN)) {

		is_autocommit = TRUE;
	} else {
		is_autocommit = FALSE;

	}

	if (is_autocommit && trx->n_mysql_tables_in_use == 0) {
		/* We are going to retrieve the query result from the query
		cache. This cannot be a store operation to the query cache
		because then MySQL would have locks on tables already.

		TODO: if the user has used LOCK TABLES to lock the table,
		then we open a transaction in the call of row_.. below.
		That trx can stay open until UNLOCK TABLES. The same problem
		exists even if we do not use the query cache. MySQL should be
		modified so that it ALWAYS calls some cleanup function when
		the processing of a query ends!

		We can imagine we instantaneously serialize this consistent
		read trx to the current trx id counter. If trx2 would have
		changed the tables of a query result stored in the cache, and
		trx2 would have already committed, making the result obsolete,
		then trx2 would have already invalidated the cache. Thus we
		can trust the result in the cache is ok for this query. */

		return((my_bool)TRUE);
	}

	/* Normalize the table name to InnoDB format */

	memcpy(norm_name, full_name, full_name_len);

	norm_name[strlen(norm_name)] = '/'; 	/* InnoDB uses '/' as the
						separator between db and
						table */
	norm_name[full_name_len] = '\0';
#ifdef __WIN__
	innobase_casedn_str(norm_name);
#endif

	innobase_register_trx(innodb_hton_ptr, thd, trx);

	if (row_search_check_if_query_cache_permitted(trx, norm_name)) {

		/* printf("Query cache for %s permitted\n", norm_name); */

		return((my_bool)TRUE);
	}

	/* printf("Query cache for %s NOT permitted\n", norm_name); */

	return((my_bool)FALSE);
}

/*****************************************************************//**
Invalidates the MySQL query cache for the table. */
UNIV_INTERN
void
innobase_invalidate_query_cache(
/*============================*/
	trx_t*		trx,		/*!< in: transaction which
					modifies the table */
	const char*	full_name,	/*!< in: concatenation of
					database name, null char NUL,
					table name, null char NUL;
					NOTE that in Windows this is
					always in LOWER CASE! */
	ulint		full_name_len)	/*!< in: full name length where
					also the null chars count */
{
	/* Note that the sync0sync.h rank of the query cache mutex is just
	above the InnoDB trx_sys_t->lock. The caller of this function must
	not have latches of a lower rank. */

	/* Argument TRUE below means we are using transactions */
#ifdef HAVE_QUERY_CACHE
	mysql_query_cache_invalidate4((THD*) trx->mysql_thd,
				      full_name,
				      (uint32) full_name_len,
				      TRUE);
#endif
}

/*****************************************************************//**
Convert an SQL identifier to the MySQL system_charset_info (UTF-8)
and quote it if needed.
@return	pointer to the end of buf */
static
char*
innobase_convert_identifier(
/*========================*/
	char*		buf,	/*!< out: buffer for converted identifier */
	ulint		buflen,	/*!< in: length of buf, in bytes */
	const char*	id,	/*!< in: identifier to convert */
	ulint		idlen,	/*!< in: length of id, in bytes */
	void*		thd,	/*!< in: MySQL connection thread, or NULL */
	ibool		file_id)/*!< in: TRUE=id is a table or database name;
				FALSE=id is an UTF-8 string */
{
	char nz[NAME_LEN + 1];
	char nz2[NAME_LEN + 1 + EXPLAIN_FILENAME_MAX_EXTRA_LENGTH];

	const char*	s	= id;
	int		q;

	if (file_id) {
		/* Decode the table name.  The MySQL function expects
		a NUL-terminated string.  The input and output strings
		buffers must not be shared. */

		if (UNIV_UNLIKELY(idlen > (sizeof nz) - 1)) {
			idlen = (sizeof nz) - 1;
		}

		memcpy(nz, id, idlen);
		nz[idlen] = 0;

		s = nz2;
		idlen = explain_filename((THD*) thd, nz, nz2, sizeof nz2,
					 EXPLAIN_PARTITIONS_AS_COMMENT);
		goto no_quote;
	}

	/* See if the identifier needs to be quoted. */
	if (UNIV_UNLIKELY(!thd)) {
		q = '"';
	} else {
		q = get_quote_char_for_identifier((THD*) thd, s, (int) idlen);
	}

	if (q == EOF) {
no_quote:
		if (UNIV_UNLIKELY(idlen > buflen)) {
			idlen = buflen;
		}
		memcpy(buf, s, idlen);
		return(buf + idlen);
	}

	/* Quote the identifier. */
	if (buflen < 2) {
		return(buf);
	}

	*buf++ = q;
	buflen--;

	for (; idlen; idlen--) {
		int	c = *s++;
		if (UNIV_UNLIKELY(c == q)) {
			if (UNIV_UNLIKELY(buflen < 3)) {
				break;
			}

			*buf++ = c;
			*buf++ = c;
			buflen -= 2;
		} else {
			if (UNIV_UNLIKELY(buflen < 2)) {
				break;
			}

			*buf++ = c;
			buflen--;
		}
	}

	*buf++ = q;
	return(buf);
}

/*****************************************************************//**
Convert a table or index name to the MySQL system_charset_info (UTF-8)
and quote it if needed.
@return	pointer to the end of buf */
UNIV_INTERN
char*
innobase_convert_name(
/*==================*/
	char*		buf,	/*!< out: buffer for converted identifier */
	ulint		buflen,	/*!< in: length of buf, in bytes */
	const char*	id,	/*!< in: identifier to convert */
	ulint		idlen,	/*!< in: length of id, in bytes */
	void*		thd,	/*!< in: MySQL connection thread, or NULL */
	ibool		table_id)/*!< in: TRUE=id is a table or database name;
				FALSE=id is an index name */
{
	char*		s	= buf;
	const char*	bufend	= buf + buflen;

	if (table_id) {
		const char*	slash = (const char*) memchr(id, '/', idlen);
		if (!slash) {

			goto no_db_name;
		}

		/* Print the database name and table name separately. */
		s = innobase_convert_identifier(s, bufend - s, id, slash - id,
						thd, TRUE);
		if (UNIV_LIKELY(s < bufend)) {
			*s++ = '.';
			s = innobase_convert_identifier(s, bufend - s,
							slash + 1, idlen
							- (slash - id) - 1,
							thd, TRUE);
		}
	} else if (UNIV_UNLIKELY(*id == TEMP_INDEX_PREFIX)) {
		/* Temporary index name (smart ALTER TABLE) */
		const char temp_index_suffix[]= "--temporary--";

		s = innobase_convert_identifier(buf, buflen, id + 1, idlen - 1,
						thd, FALSE);
		if (s - buf + (sizeof temp_index_suffix - 1) < buflen) {
			memcpy(s, temp_index_suffix,
			       sizeof temp_index_suffix - 1);
			s += sizeof temp_index_suffix - 1;
		}
	} else {
no_db_name:
		s = innobase_convert_identifier(buf, buflen, id, idlen,
						thd, table_id);
	}

	return(s);

}

/*****************************************************************//**
A wrapper function of innobase_convert_name(), convert a table or
index name to the MySQL system_charset_info (UTF-8) and quote it if needed.
@return	pointer to the end of buf */
static inline
void
innobase_format_name(
/*==================*/
	char*		buf,	/*!< out: buffer for converted identifier */
	ulint		buflen,	/*!< in: length of buf, in bytes */
	const char*	name,	/*!< in: index or table name to format */
	ibool		is_index_name) /*!< in: index name */
{
	const char*     bufend;

	bufend = innobase_convert_name(buf, buflen, name, strlen(name),
				       NULL, !is_index_name);

	ut_ad((ulint) (bufend - buf) < buflen);

	buf[bufend - buf] = '\0';
}

/**********************************************************************//**
Determines if the currently running transaction has been interrupted.
@return	TRUE if interrupted */
UNIV_INTERN
ibool
trx_is_interrupted(
/*===============*/
	trx_t*	trx)	/*!< in: transaction */
{
	return(trx && trx->mysql_thd && thd_killed((THD*) trx->mysql_thd));
}

/**********************************************************************//**
Determines if the currently running transaction is in strict mode.
@return	TRUE if strict */
UNIV_INTERN
ibool
trx_is_strict(
/*==========*/
	trx_t*	trx)	/*!< in: transaction */
{
	return(trx && trx->mysql_thd
	       && THDVAR((THD*) trx->mysql_thd, strict_mode));
}

/**************************************************************//**
Resets some fields of a prebuilt struct. The template is used in fast
retrieval of just those column values MySQL needs in its processing. */
inline
void
ha_innobase::reset_template(void)
/*=============================*/
{
	ut_ad(prebuilt->magic_n == ROW_PREBUILT_ALLOCATED);
	ut_ad(prebuilt->magic_n2 == prebuilt->magic_n);

	prebuilt->keep_other_fields_on_keyread = 0;
	prebuilt->read_just_key = 0;
	/* Reset index condition pushdown state. */
	if (prebuilt->idx_cond) {
		prebuilt->idx_cond = NULL;
		prebuilt->idx_cond_n_cols = 0;
		/* Invalidate prebuilt->mysql_template
		in ha_innobase::write_row(). */
		prebuilt->template_type = ROW_MYSQL_NO_TEMPLATE;
	}
}

/*****************************************************************//**
Call this when you have opened a new table handle in HANDLER, before you
call index_read_idx() etc. Actually, we can let the cursor stay open even
over a transaction commit! Then you should call this before every operation,
fetch next etc. This function inits the necessary things even after a
transaction commit. */
UNIV_INTERN
void
ha_innobase::init_table_handle_for_HANDLER(void)
/*============================================*/
{
	/* If current thd does not yet have a trx struct, create one.
	If the current handle does not yet have a prebuilt struct, create
	one. Update the trx pointers in the prebuilt struct. Normally
	this operation is done in external_lock. */

	update_thd(ha_thd());

	/* Initialize the prebuilt struct much like it would be inited in
	external_lock */

	trx_search_latch_release_if_reserved(prebuilt->trx);

	innobase_srv_conc_force_exit_innodb(prebuilt->trx);

	/* If the transaction is not started yet, start it */

	trx_start_if_not_started_xa(prebuilt->trx);

	/* Assign a read view if the transaction does not have it yet */

	trx_assign_read_view(prebuilt->trx);

	innobase_register_trx(ht, user_thd, prebuilt->trx);

	/* We did the necessary inits in this function, no need to repeat them
	in row_search_for_mysql */

	prebuilt->sql_stat_start = FALSE;

	/* We let HANDLER always to do the reads as consistent reads, even
	if the trx isolation level would have been specified as SERIALIZABLE */

	prebuilt->select_lock_type = LOCK_NONE;
	prebuilt->stored_select_lock_type = LOCK_NONE;

	/* Always fetch all columns in the index record */

	prebuilt->hint_need_to_fetch_extra_cols = ROW_RETRIEVE_ALL_COLS;

	/* We want always to fetch all columns in the whole row? Or do
	we???? */

	prebuilt->used_in_HANDLER = TRUE;
	reset_template();
}

/*********************************************************************//**
Opens an InnoDB database.
@return	0 on success, error code on failure */
static
int
innobase_init(
/*==========*/
	void	*p)	/*!< in: InnoDB handlerton */
{
	static char	current_dir[3];		/*!< Set if using current lib */
	int		err;
	bool		ret;
	char		*default_path;
	uint		format_id;
	ulong		num_pll_degree;

	DBUG_ENTER("innobase_init");
	handlerton *innobase_hton= (handlerton*) p;
	innodb_hton_ptr = innobase_hton;

	innobase_hton->state = SHOW_OPTION_YES;
	innobase_hton->db_type= DB_TYPE_INNODB;
	innobase_hton->savepoint_offset = sizeof(trx_named_savept_t);
	innobase_hton->close_connection = innobase_close_connection;
	innobase_hton->savepoint_set = innobase_savepoint;
	innobase_hton->savepoint_rollback = innobase_rollback_to_savepoint;
	innobase_hton->savepoint_release = innobase_release_savepoint;
	innobase_hton->commit = innobase_commit;
	innobase_hton->rollback = innobase_rollback;
	innobase_hton->prepare = innobase_xa_prepare;
	innobase_hton->recover = innobase_xa_recover;
	innobase_hton->commit_by_xid = innobase_commit_by_xid;
	innobase_hton->rollback_by_xid = innobase_rollback_by_xid;
	innobase_hton->create_cursor_read_view = innobase_create_cursor_view;
	innobase_hton->set_cursor_read_view = innobase_set_cursor_view;
	innobase_hton->close_cursor_read_view = innobase_close_cursor_view;
	innobase_hton->create = innobase_create_handler;
	innobase_hton->drop_database = innobase_drop_database;
	innobase_hton->panic = innobase_end;

	innobase_hton->start_consistent_snapshot =
		innobase_start_trx_and_assign_read_view;

	innobase_hton->flush_logs = innobase_flush_logs;
	innobase_hton->show_status = innobase_show_status;
	innobase_hton->flags = HTON_NO_FLAGS;

	innobase_hton->release_temporary_latches =
		innobase_release_temporary_latches;

	innobase_hton->alter_table_flags = innobase_alter_table_flags;

	ut_a(DATA_MYSQL_TRUE_VARCHAR == (ulint)MYSQL_TYPE_VARCHAR);

#ifndef DBUG_OFF
	static const char	test_filename[] = "-@";
	char			test_tablename[sizeof test_filename
				+ sizeof(srv_mysql50_table_name_prefix) - 1];
	if ((sizeof(test_tablename)) - 1
			!= filename_to_tablename(test_filename,
						 test_tablename,
						 sizeof(test_tablename), true)
			|| strncmp(test_tablename,
				   srv_mysql50_table_name_prefix,
				   sizeof(srv_mysql50_table_name_prefix) - 1)
			|| strcmp(test_tablename
				  + sizeof(srv_mysql50_table_name_prefix) - 1,
				  test_filename)) {

		sql_print_error("tablename encoding has been changed");

		goto error;
	}
#endif /* DBUG_OFF */

	/* Check that values don't overflow on 32-bit systems. */
	if (sizeof(ulint) == 4) {
		if (innobase_buffer_pool_size > UINT_MAX32) {
			sql_print_error(
				"innobase_buffer_pool_size can't be over 4GB"
				" on 32-bit systems");

			goto error;
		}
	}

	os_innodb_umask = (ulint) my_umask;

	/* First calculate the default path for innodb_data_home_dir etc.,
	in case the user has not given any value.

	Note that when using the embedded server, the datadirectory is not
	necessarily the current directory of this program. */

	if (mysqld_embedded) {
		default_path = mysql_real_data_home;
		fil_path_to_mysql_datadir = mysql_real_data_home;
	} else {
		/* It's better to use current lib, to keep paths short */
		current_dir[0] = FN_CURLIB;
		current_dir[1] = FN_LIBCHAR;
		current_dir[2] = 0;
		default_path = current_dir;
	}

	ut_a(default_path);

	/* Set InnoDB initialization parameters according to the values
	read from MySQL .cnf file */

	/*--------------- Data files -------------------------*/

	/* The default dir for data files is the datadir of MySQL */

	srv_data_home = (innobase_data_home_dir ? innobase_data_home_dir :
			 default_path);

	/* Set default InnoDB data file size to 10 MB and let it be
	auto-extending. Thus users can use InnoDB in >= 4.0 without having
	to specify any startup options. */

	if (!innobase_data_file_path) {
		innobase_data_file_path = (char*) "ibdata1:10M:autoextend";
	}

	/* Since InnoDB edits the argument in the next call, we make another
	copy of it: */

	internal_innobase_data_file_path = my_strdup(innobase_data_file_path,
						   MYF(MY_FAE));

	ret = (bool) srv_parse_data_file_paths_and_sizes(
		internal_innobase_data_file_path);
	if (ret == FALSE) {
		sql_print_error(
			"InnoDB: syntax error in innodb_data_file_path");
mem_free_and_error:
		srv_free_paths_and_sizes();
		my_free(internal_innobase_data_file_path);
		goto error;
	}

	/* -------------- All log files ---------------------------*/

	/* The default dir for log files is the datadir of MySQL */

	if (!innobase_log_group_home_dir) {
		innobase_log_group_home_dir = default_path;
	}

#ifdef UNIV_LOG_ARCHIVE
	/* Since innodb_log_arch_dir has no relevance under MySQL,
	starting from 4.0.6 we always set it the same as
	innodb_log_group_home_dir: */

	innobase_log_arch_dir = innobase_log_group_home_dir;

	srv_arch_dir = innobase_log_arch_dir;
#endif /* UNIG_LOG_ARCHIVE */

	ret = (bool)
		srv_parse_log_group_home_dirs(innobase_log_group_home_dir);

	if (ret == FALSE || innobase_mirrored_log_groups != 1) {
	  sql_print_error("syntax error in innodb_log_group_home_dir, or a "
			  "wrong number of mirrored log groups");

		goto mem_free_and_error;
	}

	/* Validate the file format by animal name */
	if (innobase_file_format_name != NULL) {

		format_id = innobase_file_format_name_lookup(
			innobase_file_format_name);

		if (format_id > UNIV_FORMAT_MAX) {

			sql_print_error("InnoDB: wrong innodb_file_format.");

			goto mem_free_and_error;
		}
	} else {
		/* Set it to the default file format id. Though this
		should never happen. */
		format_id = 0;
	}

	srv_file_format = format_id;

	/* Given the type of innobase_file_format_name we have little
	choice but to cast away the constness from the returned name.
	innobase_file_format_name is used in the MySQL set variable
	interface and so can't be const. */

	innobase_file_format_name =
		(char*) trx_sys_file_format_id_to_name(format_id);

	/* Check innobase_file_format_check variable */
	if (!innobase_file_format_check) {

		/* Set the value to disable checking. */
		srv_max_file_format_at_startup = UNIV_FORMAT_MAX + 1;

	} else {

		/* Set the value to the lowest supported format. */
		srv_max_file_format_at_startup = UNIV_FORMAT_MIN;
	}

	/* Did the user specify a format name that we support?
	As a side effect it will update the variable
	srv_max_file_format_at_startup */
	if (innobase_file_format_validate_and_set(
			innobase_file_format_max) < 0) {

		sql_print_error("InnoDB: invalid "
				"innodb_file_format_max value: "
				"should be any value up to %s or its "
				"equivalent numeric id",
				trx_sys_file_format_id_to_name(
					UNIV_FORMAT_MAX));

		goto mem_free_and_error;
	}

	/* Remember stopword table name supplied at startup */
	if (innobase_server_stopword_table) {
		fts_server_stopword_table =
			my_strdup(innobase_server_stopword_table,  MYF(0));
	}

	if (innobase_change_buffering) {
		ulint	use;

		for (use = 0;
		     use < UT_ARR_SIZE(innobase_change_buffering_values);
		     use++) {
			if (!innobase_strcasecmp(
				    innobase_change_buffering,
				    innobase_change_buffering_values[use])) {
				ibuf_use = (ibuf_use_t) use;
				goto innobase_change_buffering_inited_ok;
			}
		}

		sql_print_error("InnoDB: invalid value "
				"innodb_change_buffering=%s",
				innobase_change_buffering);
		goto mem_free_and_error;
	}

innobase_change_buffering_inited_ok:
	ut_a((ulint) ibuf_use < UT_ARR_SIZE(innobase_change_buffering_values));
	innobase_change_buffering = (char*)
		innobase_change_buffering_values[ibuf_use];

	/* --------------------------------------------------*/

	srv_file_flush_method_str = innobase_file_flush_method;

	srv_n_log_groups = (ulint) innobase_mirrored_log_groups;
	srv_n_log_files = (ulint) innobase_log_files_in_group;
	srv_log_file_size = (ib_uint64_t) innobase_log_file_size;

#ifdef UNIV_LOG_ARCHIVE
	srv_log_archive_on = (ulint) innobase_log_archive;
#endif /* UNIV_LOG_ARCHIVE */

	/* Check that the value of system variable innodb_page_size was
	set correctly.  Its value was put into srv_page_size. If valid,
	return the associated srv_page_size_shift.*/
	srv_page_size_shift = innodb_page_size_validate(srv_page_size);
	if (!srv_page_size_shift) {
		sql_print_error("InnoDB: Invalid page size=%lu.\n",
				srv_page_size);
		goto mem_free_and_error;
	}
	if (UNIV_PAGE_SIZE_DEF != srv_page_size) {
		ut_print_timestamp(stderr);
		fprintf(stderr,
			" InnoDB: innodb-page-size has been changed"
			" from the default value %d to %lu.\n",
			UNIV_PAGE_SIZE_DEF, srv_page_size);
	}

	srv_log_buffer_size = (ulint) innobase_log_buffer_size;

	srv_buf_pool_size = (ulint) innobase_buffer_pool_size;
	srv_buf_pool_instances = (ulint) innobase_buffer_pool_instances;

	srv_mem_pool_size = (ulint) innobase_additional_mem_pool_size;

	if (innobase_additional_mem_pool_size
	    != 8*1024*1024L /* the default */ ) {

		ut_print_timestamp(stderr);
		fprintf(stderr,
			" InnoDB: Warning: Using "
			"innodb_additional_mem_pool_size is DEPRECATED. "
			"This option may be removed in future releases, "
			"together with the option innodb_use_sys_malloc "
			"and with the InnoDB's internal memory "
			"allocator.\n");
	}

	if (!srv_use_sys_malloc ) {
		ut_print_timestamp(stderr);
		fprintf(stderr,
			" InnoDB: Warning: Setting "
			"innodb_use_sys_malloc to FALSE is DEPRECATED. "
			"This option may be removed in future releases, "
			"together with the InnoDB's internal memory "
			"allocator.\n");
	}

	srv_n_file_io_threads = (ulint) innobase_file_io_threads;
	srv_n_read_io_threads = (ulint) innobase_read_io_threads;
	srv_n_write_io_threads = (ulint) innobase_write_io_threads;

	srv_force_recovery = (ulint) innobase_force_recovery;

	srv_use_doublewrite_buf = (ibool) innobase_use_doublewrite;
	if (!innobase_use_checksums) {
		ut_print_timestamp(stderr);
		fprintf(stderr,
			" InnoDB: Warning: Setting "
			"innodb_checksums to OFF is DEPRECATED. "
			"This option may be removed in future releases. "
			"You should set innodb_checksum_algorithm=NONE "
			"instead.\n");
		srv_checksum_algorithm = SRV_CHECKSUM_ALGORITHM_NONE;
	}

#ifdef HAVE_LARGE_PAGES
	if ((os_use_large_pages = (ibool) my_use_large_pages)) {
		os_large_page_size = (ulint) opt_large_page_size;
	}
#endif

	row_rollback_on_timeout = (ibool) innobase_rollback_on_timeout;

	srv_locks_unsafe_for_binlog = (ibool) innobase_locks_unsafe_for_binlog;
	if (innobase_locks_unsafe_for_binlog) {
		ut_print_timestamp(stderr);
		fprintf(stderr,
			" InnoDB: Warning: Using "
			"innodb_locks_unsafe_for_binlog is DEPRECATED. "
			"This option may be removed in future releases. "
			"Please use READ COMMITTED transaction isolation "
			"level instead, see " REFMAN "set-transaction.html.\n");
	}

	srv_max_n_open_files = (ulint) innobase_open_files;
	srv_innodb_status = (ibool) innobase_create_status_file;

	srv_print_verbose_log = mysqld_embedded ? 0 : 1;

	/* Round up fts_sort_pll_degree to nearest power of 2 number */
	for (num_pll_degree = 1;
	     num_pll_degree < fts_sort_pll_degree;
	     num_pll_degree <<= 1) {

		/* No op */
	}

	fts_sort_pll_degree = num_pll_degree;

	/* Store the default charset-collation number of this MySQL
	installation */

	data_mysql_default_charset_coll = (ulint) default_charset_info->number;

	ut_a(DATA_MYSQL_LATIN1_SWEDISH_CHARSET_COLL ==
					my_charset_latin1.number);
	ut_a(DATA_MYSQL_BINARY_CHARSET_COLL == my_charset_bin.number);

	/* Store the latin1_swedish_ci character ordering table to InnoDB. For
	non-latin1_swedish_ci charsets we use the MySQL comparison functions,
	and consequently we do not need to know the ordering internally in
	InnoDB. */

	ut_a(0 == strcmp(my_charset_latin1.name, "latin1_swedish_ci"));
	srv_latin1_ordering = my_charset_latin1.sort_order;

	innobase_commit_concurrency_init_default();

#ifdef HAVE_PSI_INTERFACE
	/* Register keys with MySQL performance schema */
	int	count;

	count = array_elements(all_pthread_mutexes);
 	mysql_mutex_register("innodb", all_pthread_mutexes, count);

# ifdef UNIV_PFS_MUTEX
	count = array_elements(all_innodb_mutexes);
	mysql_mutex_register("innodb", all_innodb_mutexes, count);
# endif /* UNIV_PFS_MUTEX */

# ifdef UNIV_PFS_RWLOCK
	count = array_elements(all_innodb_rwlocks);
	mysql_rwlock_register("innodb", all_innodb_rwlocks, count);
# endif /* UNIV_PFS_MUTEX */

# ifdef UNIV_PFS_THREAD
	count = array_elements(all_innodb_threads);
	mysql_thread_register("innodb", all_innodb_threads, count);
# endif /* UNIV_PFS_THREAD */

# ifdef UNIV_PFS_IO
	count = array_elements(all_innodb_files);
	mysql_file_register("innodb", all_innodb_files, count);
# endif /* UNIV_PFS_IO */

	count = array_elements(all_innodb_conds);
	mysql_cond_register("innodb", all_innodb_conds, count);
#endif /* HAVE_PSI_INTERFACE */

	/* Since we in this module access directly the fields of a trx
	struct, and due to different headers and flags it might happen that
	mutex_t has a different size in this module and in InnoDB
	modules, we check at run time that the size is the same in
	these compilation modules. */

	err = innobase_start_or_create_for_mysql();

	if (err != DB_SUCCESS) {
		goto mem_free_and_error;
	}

	/* Adjust the innodb_undo_logs config object */
	innobase_undo_logs_init_default_max();

	innobase_old_blocks_pct = buf_LRU_old_ratio_update(
		innobase_old_blocks_pct, TRUE);

	ibuf_max_size_update(innobase_change_buffer_max_size);

	mysql_mutex_init(prepare_commit_mutex_key,
			 &prepare_commit_mutex, MY_MUTEX_INIT_FAST);
	mysql_mutex_init(commit_threads_m_key,
			 &commit_threads_m, MY_MUTEX_INIT_FAST);
	mysql_mutex_init(commit_cond_mutex_key,
			 &commit_cond_m, MY_MUTEX_INIT_FAST);
	mysql_cond_init(commit_cond_key, &commit_cond, NULL);
	innodb_inited= 1;
#ifdef MYSQL_DYNAMIC_PLUGIN
	if (innobase_hton != p) {
		innobase_hton = reinterpret_cast<handlerton*>(p);
		*innobase_hton = *innodb_hton_ptr;
	}
#endif /* MYSQL_DYNAMIC_PLUGIN */

	/* Get the current high water mark format. */
	innobase_file_format_max = (char*) trx_sys_file_format_max_get();

	/* Currently, monitor counter information are not persistent. */
	memset(monitor_set_tbl, 0, sizeof monitor_set_tbl);

	memset(innodb_counter_value, 0, sizeof innodb_counter_value);

	/* Do this as late as possible so server is fully starts up,
	since  we might get some initial stats if user choose to turn
	on some counters from start up */
	if (innobase_enable_monitor_counter) {
		innodb_enable_monitor_at_startup(
			innobase_enable_monitor_counter);
	}

	/* Turn on monitor counters that are default on */
	srv_mon_default_on();

	DBUG_RETURN(FALSE);
error:
	DBUG_RETURN(TRUE);
}

/*******************************************************************//**
Closes an InnoDB database.
@return	TRUE if error */
static
int
innobase_end(
/*=========*/
	handlerton*		hton,	/*!< in/out: InnoDB handlerton */
	ha_panic_function	type __attribute__((unused)))
					/*!< in: ha_panic() parameter */
{
	int	err= 0;

	DBUG_ENTER("innobase_end");
	DBUG_ASSERT(hton == innodb_hton_ptr);

	if (innodb_inited) {

		srv_fast_shutdown = (ulint) innobase_fast_shutdown;

		innodb_inited = 0;
		if (innobase_shutdown_for_mysql() != DB_SUCCESS) {
			err = 1;
		}
		srv_free_paths_and_sizes();
		my_free(internal_innobase_data_file_path);
		mysql_mutex_destroy(&prepare_commit_mutex);
		mysql_mutex_destroy(&commit_threads_m);
		mysql_mutex_destroy(&commit_cond_m);
		mysql_cond_destroy(&commit_cond);
	}

	DBUG_RETURN(err);
}

/****************************************************************//**
Flushes InnoDB logs to disk and makes a checkpoint. Really, a commit flushes
the logs, and the name of this function should be innobase_checkpoint.
@return	TRUE if error */
static
bool
innobase_flush_logs(
/*================*/
	handlerton*	hton)	/*!< in/out: InnoDB handlerton */
{
	bool	result = 0;

	DBUG_ENTER("innobase_flush_logs");
	DBUG_ASSERT(hton == innodb_hton_ptr);

	log_buffer_flush_to_disk();

	DBUG_RETURN(result);
}

/****************************************************************//**
Return alter table flags supported in an InnoDB database. */
static
uint
innobase_alter_table_flags(
/*=======================*/
	uint	flags)
{
	return(HA_INPLACE_ADD_INDEX_NO_READ_WRITE
		| HA_INPLACE_ADD_INDEX_NO_WRITE
		| HA_INPLACE_DROP_INDEX_NO_READ_WRITE
		| HA_INPLACE_ADD_UNIQUE_INDEX_NO_READ_WRITE
		| HA_INPLACE_ADD_UNIQUE_INDEX_NO_WRITE
		| HA_INPLACE_DROP_UNIQUE_INDEX_NO_READ_WRITE
		| HA_INPLACE_ADD_PK_INDEX_NO_READ_WRITE);
}

/*****************************************************************//**
Commits a transaction in an InnoDB database. */
static
void
innobase_commit_low(
/*================*/
	trx_t*	trx)	/*!< in: transaction handle */
{
	if (trx_is_started(trx)) {

		trx_commit_for_mysql(trx);
	}
}

/*****************************************************************//**
Creates an InnoDB transaction struct for the thd if it does not yet have one.
Starts a new InnoDB transaction if a transaction is not yet started. And
assigns a new snapshot for a consistent read if the transaction does not yet
have one.
@return	0 */
static
int
innobase_start_trx_and_assign_read_view(
/*====================================*/
	handlerton*	hton,	/*!< in: Innodb handlerton */
	THD*		thd)	/*!< in: MySQL thread handle of the user for
				whom the transaction should be committed */
{
	trx_t*	trx;

	DBUG_ENTER("innobase_start_trx_and_assign_read_view");
	DBUG_ASSERT(hton == innodb_hton_ptr);

	/* Create a new trx struct for thd, if it does not yet have one */

	trx = check_trx_exists(thd);

	/* This is just to play safe: release a possible FIFO ticket and
	search latch. Since we can potentially reserve the trx_sys->mutex,
	we have to release the search system latch first to obey the latching
	order. */

	trx_search_latch_release_if_reserved(trx);

	innobase_srv_conc_force_exit_innodb(trx);

	/* If the transaction is not started yet, start it */

	trx_start_if_not_started_xa(trx);

	/* Assign a read view if the transaction does not have it yet */

	trx_assign_read_view(trx);

	/* Set the MySQL flag to mark that there is an active transaction */

	innobase_register_trx(hton, current_thd, trx);

	DBUG_RETURN(0);
}

/*****************************************************************//**
Commits a transaction in an InnoDB database or marks an SQL statement
ended.
@return	0 */
static
int
innobase_commit(
/*============*/
	handlerton*	hton,		/*!< in: Innodb handlerton */
	THD*		thd,		/*!< in: MySQL thread handle of the
					user for whom the transaction should
					be committed */
	bool		commit_trx)	/*!< in: true - commit transaction
					false - the current SQL statement
					ended */
{
	trx_t*		trx;

	DBUG_ENTER("innobase_commit");
	DBUG_ASSERT(hton == innodb_hton_ptr);
	DBUG_PRINT("trans", ("ending transaction"));

	trx = check_trx_exists(thd);

	/* Since we will reserve the trx_sys->mutex, we have to release
	the search system latch first to obey the latching order. */

	if (trx->has_search_latch) {
		trx_search_latch_release_if_reserved(trx);
	}

	/* Transaction is deregistered only in a commit or a rollback. If
	it is deregistered we know there cannot be resources to be freed
	and we could return immediately.  For the time being, we play safe
	and do the cleanup though there should be nothing to clean up. */

	if (!trx_is_registered_for_2pc(trx) && trx_is_started(trx)) {

		sql_print_error("Transaction not registered for MySQL 2PC, "
				"but transaction is active");
	}

	if (commit_trx
	    || (!thd_test_options(thd, OPTION_NOT_AUTOCOMMIT | OPTION_BEGIN))) {

		/* We were instructed to commit the whole transaction, or
		this is an SQL statement end and autocommit is on */

		/* We need current binlog position for ibbackup to work.
		Note, the position is current because of
		prepare_commit_mutex */
retry:
		if (innobase_commit_concurrency > 0) {
			mysql_mutex_lock(&commit_cond_m);
			commit_threads++;

			if (commit_threads > innobase_commit_concurrency) {
				commit_threads--;
				mysql_cond_wait(&commit_cond,
					&commit_cond_m);
				mysql_mutex_unlock(&commit_cond_m);
				goto retry;
			}
			else {
				mysql_mutex_unlock(&commit_cond_m);
			}
		}

		/* The following calls to read the MySQL binary log
		file name and the position return consistent results:
		1) Other InnoDB transactions cannot intervene between
		these calls as we are holding prepare_commit_mutex.
		2) Binary logging of other engines is not relevant
		to InnoDB as all InnoDB requires is that committing
		InnoDB transactions appear in the same order in the
		MySQL binary log as they appear in InnoDB logs.
		3) A MySQL log file rotation cannot happen because
		MySQL protects against this by having a counter of
		transactions in prepared state and it only allows
		a rotation when the counter drops to zero. See
		LOCK_prep_xids and COND_prep_xids in log.cc. */
		trx->mysql_log_file_name = mysql_bin_log_file_name();
		trx->mysql_log_offset = (ib_int64_t) mysql_bin_log_file_pos();

		/* Don't do write + flush right now. For group commit
		to work we want to do the flush after releasing the
		prepare_commit_mutex. */
		trx->flush_log_later = TRUE;
		innobase_commit_low(trx);
		trx->flush_log_later = FALSE;

		if (innobase_commit_concurrency > 0) {
			mysql_mutex_lock(&commit_cond_m);
			commit_threads--;
			mysql_cond_signal(&commit_cond);
			mysql_mutex_unlock(&commit_cond_m);
		}

		if (trx_has_prepare_commit_mutex(trx)) {

			mysql_mutex_unlock(&prepare_commit_mutex);
		}

		trx_deregister_from_2pc(trx);

		/* Now do a write + flush of logs. */
		trx_commit_complete_for_mysql(trx);
	} else {
		/* We just mark the SQL statement ended and do not do a
		transaction commit */

		/* If we had reserved the auto-inc lock for some
		table in this SQL statement we release it now */

		lock_unlock_table_autoinc(trx);

		/* Store the current undo_no of the transaction so that we
		know where to roll back if we have to roll back the next
		SQL statement */

		trx_mark_sql_stat_end(trx);
	}

	trx->n_autoinc_rows = 0; /* Reset the number AUTO-INC rows required */

	/* This is a statement level variable. */
	trx->fts_next_doc_id = 0;

	innobase_srv_conc_force_exit_innodb(trx);

	/* Tell the InnoDB server that there might be work for utility
	threads: */
	srv_active_wake_master_thread();

	DBUG_RETURN(0);
}

/*****************************************************************//**
Rolls back a transaction or the latest SQL statement.
@return	0 or error number */
static
int
innobase_rollback(
/*==============*/
	handlerton*	hton,		/*!< in: Innodb handlerton */
	THD*		thd,		/*!< in: handle to the MySQL thread
					of the user whose transaction should
					be rolled back */
	bool		rollback_trx)	/*!< in: TRUE - rollback entire
					transaction FALSE - rollback the current
					statement only */
{
	int	error = 0;
	trx_t*	trx;

	DBUG_ENTER("innobase_rollback");
	DBUG_ASSERT(hton == innodb_hton_ptr);
	DBUG_PRINT("trans", ("aborting transaction"));

	trx = check_trx_exists(thd);

	/* Release a possible FIFO ticket and search latch. Since we will
	reserve the trx_sys->mutex, we have to release the search system
	latch first to obey the latching order. */

	trx_search_latch_release_if_reserved(trx);

	innobase_srv_conc_force_exit_innodb(trx);

	trx->n_autoinc_rows = 0; /* Reset the number AUTO-INC rows required */

	/* If we had reserved the auto-inc lock for some table (if
	we come here to roll back the latest SQL statement) we
	release it now before a possibly lengthy rollback */

	lock_unlock_table_autoinc(trx);

	/* This is a statement level variable. */
	trx->fts_next_doc_id = 0;

	if (rollback_trx
	    || !thd_test_options(thd, OPTION_NOT_AUTOCOMMIT | OPTION_BEGIN)) {

		error = trx_rollback_for_mysql(trx);
		trx_deregister_from_2pc(trx);
	} else {
		error = trx_rollback_last_sql_stat_for_mysql(trx);
	}

	DBUG_RETURN(convert_error_code_to_mysql(error, 0, NULL));
}

/*****************************************************************//**
Rolls back a transaction
@return	0 or error number */
static
int
innobase_rollback_trx(
/*==================*/
	trx_t*	trx)	/*!< in: transaction */
{
	int	error = 0;

	DBUG_ENTER("innobase_rollback_trx");
	DBUG_PRINT("trans", ("aborting transaction"));

	/* Release a possible FIFO ticket and search latch. Since we will
	reserve the trx_sys->mutex, we have to release the search system
	latch first to obey the latching order. */

	trx_search_latch_release_if_reserved(trx);

	innobase_srv_conc_force_exit_innodb(trx);

	/* If we had reserved the auto-inc lock for some table (if
	we come here to roll back the latest SQL statement) we
	release it now before a possibly lengthy rollback */

	lock_unlock_table_autoinc(trx);

	if (!trx->read_only) {
		error = trx_rollback_for_mysql(trx);
	}

	DBUG_RETURN(convert_error_code_to_mysql(error, 0, NULL));
}

/*****************************************************************//**
Rolls back a transaction to a savepoint.
@return 0 if success, HA_ERR_NO_SAVEPOINT if no savepoint with the
given name */
static
int
innobase_rollback_to_savepoint(
/*===========================*/
	handlerton*	hton,		/*!< in: Innodb handlerton */
	THD*		thd,		/*!< in: handle to the MySQL thread
					of the user whose transaction should
					be rolled back to savepoint */
	void*		savepoint)	/*!< in: savepoint data */
{
	ib_int64_t	mysql_binlog_cache_pos;
	int		error = 0;
	trx_t*		trx;
	char		name[64];

	DBUG_ENTER("innobase_rollback_to_savepoint");
	DBUG_ASSERT(hton == innodb_hton_ptr);

	trx = check_trx_exists(thd);

	/* Release a possible FIFO ticket and search latch. Since we will
	reserve the trx_sys->mutex, we have to release the search system
	latch first to obey the latching order. */

	trx_search_latch_release_if_reserved(trx);

	innobase_srv_conc_force_exit_innodb(trx);

	/* TODO: use provided savepoint data area to store savepoint data */

	longlong2str((ulint) savepoint, name, 36);

	error = (int) trx_rollback_to_savepoint_for_mysql(
		trx, name, &mysql_binlog_cache_pos);

	if (error == DB_SUCCESS && trx->fts_trx != NULL) {
		fts_savepoint_rollback(trx, name);
	}

	DBUG_RETURN(convert_error_code_to_mysql(error, 0, NULL));
}

/*****************************************************************//**
Release transaction savepoint name.
@return 0 if success, HA_ERR_NO_SAVEPOINT if no savepoint with the
given name */
static
int
innobase_release_savepoint(
/*=======================*/
	handlerton*	hton,		/*!< in: handlerton for Innodb */
	THD*		thd,		/*!< in: handle to the MySQL thread
					of the user whose transaction's
					savepoint should be released */
	void*		savepoint)	/*!< in: savepoint data */
{
	int		error = 0;
	trx_t*		trx;
	char		name[64];

	DBUG_ENTER("innobase_release_savepoint");
	DBUG_ASSERT(hton == innodb_hton_ptr);

	trx = check_trx_exists(thd);

	/* TODO: use provided savepoint data area to store savepoint data */

	longlong2str((ulint) savepoint, name, 36);

	error = (int) trx_release_savepoint_for_mysql(trx, name);

	if (error == DB_SUCCESS && trx->fts_trx != NULL) {
		fts_savepoint_release(trx, name);
	}

	DBUG_RETURN(convert_error_code_to_mysql(error, 0, NULL));
}

/*****************************************************************//**
Sets a transaction savepoint.
@return	always 0, that is, always succeeds */
static
int
innobase_savepoint(
/*===============*/
	handlerton*	hton,	/*!< in: handle to the Innodb handlerton */
	THD*	thd,		/*!< in: handle to the MySQL thread */
	void*	savepoint)	/*!< in: savepoint data */
{
	int	error = 0;
	trx_t*	trx;

	DBUG_ENTER("innobase_savepoint");
	DBUG_ASSERT(hton == innodb_hton_ptr);

	/* In the autocommit mode there is no sense to set a savepoint
	(unless we are in sub-statement), so SQL layer ensures that
	this method is never called in such situation.  */

	trx = check_trx_exists(thd);

	/* Release a possible FIFO ticket and search latch. Since we will
	reserve the trx_sys->mutex, we have to release the search system
	latch first to obey the latching order. */

	trx_search_latch_release_if_reserved(trx);

	innobase_srv_conc_force_exit_innodb(trx);

	/* Cannot happen outside of transaction */
	DBUG_ASSERT(trx_is_registered_for_2pc(trx));

	/* TODO: use provided savepoint data area to store savepoint data */
	char name[64];
	longlong2str((ulint) savepoint,name,36);

	error = (int) trx_savepoint_for_mysql(trx, name, (ib_int64_t)0);

	if (error == DB_SUCCESS && trx->fts_trx != NULL) {
		fts_savepoint_take(trx, name);
	}

	DBUG_RETURN(convert_error_code_to_mysql(error, 0, NULL));
}

/*****************************************************************//**
Frees a possible InnoDB trx object associated with the current THD.
@return	0 or error number */
static
int
innobase_close_connection(
/*======================*/
	handlerton*	hton,	/*!< in: innobase handlerton */
	THD*		thd)	/*!< in: handle to the MySQL thread of the user
				whose resources should be free'd */
{
	trx_t*	trx;

	DBUG_ENTER("innobase_close_connection");
	DBUG_ASSERT(hton == innodb_hton_ptr);
	trx = thd_to_trx(thd);

	ut_a(trx);

	if (!trx_is_registered_for_2pc(trx) && trx_is_started(trx)) {

		sql_print_error("Transaction not registered for MySQL 2PC, "
				"but transaction is active");
	}

	if (trx_is_started(trx) && log_warnings) {

		sql_print_warning(
			"MySQL is closing a connection that has an active "
			"InnoDB transaction.  "TRX_ID_FMT" row modifications "
			"will roll back.",
			trx->undo_no);
	}

	innobase_rollback_trx(trx);

	trx_free_for_mysql(trx);

	DBUG_RETURN(0);
}

/*************************************************************************//**
** InnoDB database tables
*****************************************************************************/

/****************************************************************//**
Get the record format from the data dictionary.
@return one of ROW_TYPE_REDUNDANT, ROW_TYPE_COMPACT,
ROW_TYPE_COMPRESSED, ROW_TYPE_DYNAMIC */
UNIV_INTERN
enum row_type
ha_innobase::get_row_type() const
/*=============================*/
{
	if (prebuilt && prebuilt->table) {
		const ulint	flags = prebuilt->table->flags;

		switch (dict_tf_get_rec_format(flags)) {
		case REC_FORMAT_REDUNDANT:
			return(ROW_TYPE_REDUNDANT);
		case REC_FORMAT_COMPACT:
			return(ROW_TYPE_COMPACT);
		case REC_FORMAT_COMPRESSED:
			return(ROW_TYPE_COMPRESSED);
		case REC_FORMAT_DYNAMIC:
			return(ROW_TYPE_DYNAMIC);
		}
	}
	ut_ad(0);
	return(ROW_TYPE_NOT_USED);
}



/****************************************************************//**
Get the table flags to use for the statement.
@return	table flags */
UNIV_INTERN
handler::Table_flags
ha_innobase::table_flags() const
/*============================*/
{
	/* Need to use tx_isolation here since table flags is (also)
	called before prebuilt is inited. */
	ulong const tx_isolation = thd_tx_isolation(ha_thd());

	if (tx_isolation <= ISO_READ_COMMITTED) {
		return(int_table_flags);
	}

	return(int_table_flags | HA_BINLOG_STMT_CAPABLE);
}

/****************************************************************//**
Gives the file extension of an InnoDB single-table tablespace. */
static const char* ha_innobase_exts[] = {
	".ibd",
	NullS
};

/****************************************************************//**
Returns the table type (storage engine name).
@return	table type */
UNIV_INTERN
const char*
ha_innobase::table_type() const
/*===========================*/
{
	return(innobase_hton_name);
}

/****************************************************************//**
Returns the index type.
@return index type */
UNIV_INTERN
const char*
ha_innobase::index_type(
/*====================*/
	uint	keynr)		/*!< : index number */
{
	dict_index_t*	index = innobase_get_index(keynr);

	if (index && index->type & DICT_FTS) {
		return("FULLTEXT");
	} else {
		return("BTREE");
	}
}

/****************************************************************//**
Returns the table file name extension.
@return	file extension string */
UNIV_INTERN
const char**
ha_innobase::bas_ext() const
/*========================*/
{
	return(ha_innobase_exts);
}

/****************************************************************//**
Returns the operations supported for indexes.
@return	flags of supported operations */
UNIV_INTERN
ulong
ha_innobase::index_flags(
/*=====================*/
	uint	key,
	uint,
	bool) const
{
	return((table_share->key_info[key].algorithm == HA_KEY_ALG_FULLTEXT)
		 ? 0
		 : (HA_READ_NEXT | HA_READ_PREV | HA_READ_ORDER
		  | HA_READ_RANGE | HA_KEYREAD_ONLY
		  | HA_DO_INDEX_COND_PUSHDOWN));
}

/****************************************************************//**
Returns the maximum number of keys.
@return	MAX_KEY */
UNIV_INTERN
uint
ha_innobase::max_supported_keys() const
/*===================================*/
{
	return(MAX_KEY);
}

/****************************************************************//**
Returns the maximum key length.
@return	maximum supported key length, in bytes */
UNIV_INTERN
uint
ha_innobase::max_supported_key_length() const
/*=========================================*/
{
	/* An InnoDB page must store >= 2 keys; a secondary key record
	must also contain the primary key value.  Therefore, if both
	the primary key and the secondary key are at this maximum length,
	it must be less than 1/4th of the free space on a page including
	record overhead.

	MySQL imposes its own limit to this number; MAX_KEY_LENGTH = 3072.

	For page sizes = 16k, InnoDB historically reported 3500 bytes here,
	But the MySQL limit of 3072 was always used through the handler
	interface. */

	switch (UNIV_PAGE_SIZE) {
	case 4096:
		return(768);
	case 8192:
		return(1536);
	default:
		return(3500);
	}
}

/****************************************************************//**
Returns the key map of keys that are usable for scanning.
@return	key_map_full */
UNIV_INTERN
const key_map*
ha_innobase::keys_to_use_for_scanning()
/*===================================*/
{
	return(&key_map_full);
}

/****************************************************************//**
Determines if table caching is supported.
@return	HA_CACHE_TBL_ASKTRANSACT */
UNIV_INTERN
uint8
ha_innobase::table_cache_type()
/*===========================*/
{
	return(HA_CACHE_TBL_ASKTRANSACT);
}

/****************************************************************//**
Determines if the primary key is clustered index.
@return	true */
UNIV_INTERN
bool
ha_innobase::primary_key_is_clustered()
/*===================================*/
{
	return(true);
}

/** Always normalize table name to lower case on Windows */
#ifdef __WIN__
#define normalize_table_name(norm_name, name)		\
	normalize_table_name_low(norm_name, name, TRUE)
#else
#define normalize_table_name(norm_name, name)           \
	normalize_table_name_low(norm_name, name, FALSE)
#endif /* __WIN__ */

/*****************************************************************//**
Normalizes a table name string. A normalized name consists of the
database name catenated to '/' and table name. An example:
test/mytable. On Windows normalization puts both the database name and the
table name always to lower case if "set_lower_case" is set to TRUE. */
static
void
normalize_table_name_low(
/*=====================*/
	char*		norm_name,	/*!< out: normalized name as a
					null-terminated string */
	const char*	name,		/*!< in: table name string */
	ibool		set_lower_case)	/*!< in: TRUE if we want to set name
					to lower case */
{
	char*	name_ptr;
	char*	db_ptr;
	ulint	db_len;
	char*	ptr;

	/* Scan name from the end */

	ptr = strend(name) - 1;

	/* seek to the last path separator */
	while (ptr >= name && *ptr != '\\' && *ptr != '/') {
		ptr--;
	}

	name_ptr = ptr + 1;

	/* skip any number of path separators */
	while (ptr >= name && (*ptr == '\\' || *ptr == '/')) {
		ptr--;
	}

	DBUG_ASSERT(ptr >= name);

	/* seek to the last but one path separator or one char before
	the beginning of name */
	db_len = 0;
	while (ptr >= name && *ptr != '\\' && *ptr != '/') {
		ptr--;
		db_len++;
	}

	db_ptr = ptr + 1;

	memcpy(norm_name, db_ptr, db_len);

	norm_name[db_len] = '/';

	memcpy(norm_name + db_len + 1, name_ptr, strlen(name_ptr) + 1);

	if (set_lower_case) {
		innobase_casedn_str(norm_name);
	}
}

#if !defined(DBUG_OFF)
/*********************************************************************
Test normalize_table_name_low(). */
static
void
test_normalize_table_name_low()
/*===========================*/
{
	char		norm_name[128];
	const char*	test_data[][2] = {
		/* input, expected result */
		{"./mysqltest/t1", "mysqltest/t1"},
		{"./test/#sql-842b_2", "test/#sql-842b_2"},
		{"./test/#sql-85a3_10", "test/#sql-85a3_10"},
		{"./test/#sql2-842b-2", "test/#sql2-842b-2"},
		{"./test/bug29807", "test/bug29807"},
		{"./test/foo", "test/foo"},
		{"./test/innodb_bug52663", "test/innodb_bug52663"},
		{"./test/t", "test/t"},
		{"./test/t1", "test/t1"},
		{"./test/t10", "test/t10"},
		{"/a/b/db/table", "db/table"},
		{"/a/b/db///////table", "db/table"},
		{"/a/b////db///////table", "db/table"},
		{"/var/tmp/mysqld.1/#sql842b_2_10", "mysqld.1/#sql842b_2_10"},
		{"db/table", "db/table"},
		{"ddd/t", "ddd/t"},
		{"d/ttt", "d/ttt"},
		{"d/t", "d/t"},
		{".\\mysqltest\\t1", "mysqltest/t1"},
		{".\\test\\#sql-842b_2", "test/#sql-842b_2"},
		{".\\test\\#sql-85a3_10", "test/#sql-85a3_10"},
		{".\\test\\#sql2-842b-2", "test/#sql2-842b-2"},
		{".\\test\\bug29807", "test/bug29807"},
		{".\\test\\foo", "test/foo"},
		{".\\test\\innodb_bug52663", "test/innodb_bug52663"},
		{".\\test\\t", "test/t"},
		{".\\test\\t1", "test/t1"},
		{".\\test\\t10", "test/t10"},
		{"C:\\a\\b\\db\\table", "db/table"},
		{"C:\\a\\b\\db\\\\\\\\\\\\\\table", "db/table"},
		{"C:\\a\\b\\\\\\\\db\\\\\\\\\\\\\\table", "db/table"},
		{"C:\\var\\tmp\\mysqld.1\\#sql842b_2_10", "mysqld.1/#sql842b_2_10"},
		{"db\\table", "db/table"},
		{"ddd\\t", "ddd/t"},
		{"d\\ttt", "d/ttt"},
		{"d\\t", "d/t"},
	};

	for (size_t i = 0; i < UT_ARR_SIZE(test_data); i++) {
		printf("test_normalize_table_name_low(): "
		       "testing \"%s\", expected \"%s\"... ",
		       test_data[i][0], test_data[i][1]);

		normalize_table_name_low(norm_name, test_data[i][0], FALSE);

		if (strcmp(norm_name, test_data[i][1]) == 0) {
			printf("ok\n");
		} else {
			printf("got \"%s\"\n", norm_name);
			ut_error;
		}
	}
}
#endif /* !DBUG_OFF */

/********************************************************************//**
Get the upper limit of the MySQL integral and floating-point type.
@return maximum allowed value for the field */
static
ulonglong
innobase_get_int_col_max_value(
/*===========================*/
	const Field*	field)	/*!< in: MySQL field */
{
	ulonglong	max_value = 0;

	switch (field->key_type()) {
	/* TINY */
	case HA_KEYTYPE_BINARY:
		max_value = 0xFFULL;
		break;
	case HA_KEYTYPE_INT8:
		max_value = 0x7FULL;
		break;
	/* SHORT */
	case HA_KEYTYPE_USHORT_INT:
		max_value = 0xFFFFULL;
		break;
	case HA_KEYTYPE_SHORT_INT:
		max_value = 0x7FFFULL;
		break;
	/* MEDIUM */
	case HA_KEYTYPE_UINT24:
		max_value = 0xFFFFFFULL;
		break;
	case HA_KEYTYPE_INT24:
		max_value = 0x7FFFFFULL;
		break;
	/* LONG */
	case HA_KEYTYPE_ULONG_INT:
		max_value = 0xFFFFFFFFULL;
		break;
	case HA_KEYTYPE_LONG_INT:
		max_value = 0x7FFFFFFFULL;
		break;
	/* BIG */
	case HA_KEYTYPE_ULONGLONG:
		max_value = 0xFFFFFFFFFFFFFFFFULL;
		break;
	case HA_KEYTYPE_LONGLONG:
		max_value = 0x7FFFFFFFFFFFFFFFULL;
		break;
	case HA_KEYTYPE_FLOAT:
		/* We use the maximum as per IEEE754-2008 standard, 2^24 */
		max_value = 0x1000000ULL;
		break;
	case HA_KEYTYPE_DOUBLE:
		/* We use the maximum as per IEEE754-2008 standard, 2^53 */
		max_value = 0x20000000000000ULL;
		break;
	default:
		ut_error;
	}

	return(max_value);
}

/*******************************************************************//**
This function checks whether the index column information
is consistent between KEY info from mysql and that from innodb index.
@return TRUE if all column types match. */
static
ibool
innobase_match_index_columns(
/*=========================*/
	const KEY*		key_info,	/*!< in: Index info
						from mysql */
	const dict_index_t*	index_info)	/*!< in: Index info
						from Innodb */
{
	const KEY_PART_INFO*	key_part;
	const KEY_PART_INFO*	key_end;
	const dict_field_t*	innodb_idx_fld;
	const dict_field_t*	innodb_idx_fld_end;

	DBUG_ENTER("innobase_match_index_columns");

	/* Check whether user defined index column count matches */
	if (key_info->key_parts != index_info->n_user_defined_cols) {
		DBUG_RETURN(FALSE);
	}

	key_part = key_info->key_part;
	key_end = key_part + key_info->key_parts;
	innodb_idx_fld = index_info->fields;
	innodb_idx_fld_end = index_info->fields + index_info->n_fields;

	/* Check each index column's datatype. We do not check
	column name because there exists case that index
	column name got modified in mysql but such change does not
	propagate to InnoDB.
	One hidden assumption here is that the index column sequences
	are matched up between those in mysql and Innodb. */
	for (; key_part != key_end; ++key_part) {
		ulint	col_type;
		ibool	is_unsigned;
		ulint	mtype = innodb_idx_fld->col->mtype;

		/* Need to translate to InnoDB column type before
		comparison. */
		col_type = get_innobase_type_from_mysql_type(&is_unsigned,
							     key_part->field);

		/* Ignore Innodb specific system columns. */
		while (mtype == DATA_SYS) {
			innodb_idx_fld++;

			if (innodb_idx_fld >= innodb_idx_fld_end) {
				DBUG_RETURN(FALSE);
			}
		}

		if (col_type != mtype) {
			/* Column Type mismatches */
			DBUG_RETURN(FALSE);
		}

		innodb_idx_fld++;
	}

	DBUG_RETURN(TRUE);
}

/*******************************************************************//**
This function builds a translation table in Innobase_share
object for fast index location with mysql array number from its
table->key_info structure. This also provides the necessary translation
between the key order in mysql key_info and Innodb ib_table->indexes if
they are not fully matched with each other.
Note we do not have any mutex protecting the translation table
building based on the assumption that there is no concurrent
index creation/drop and DMLs that requires index lookup. All table
handle will be closed before the index creation/drop.
@return TRUE if index translation table built successfully */
static
ibool
innobase_build_index_translation(
/*=============================*/
	const TABLE*		table,	/*!< in: table in MySQL data
					dictionary */
	dict_table_t*		ib_table,/*!< in: table in Innodb data
					dictionary */
	Innobase_share*		share)	/*!< in/out: share object
					where index translation table
					will be constructed in. */
{
	ulint		mysql_num_index;
	ulint		ib_num_index;
	dict_index_t**	index_mapping;
	ibool		ret = TRUE;

	DBUG_ENTER("innobase_build_index_translation");

	mutex_enter(&dict_sys->mutex);

	mysql_num_index = table->s->keys;
	ib_num_index = UT_LIST_GET_LEN(ib_table->indexes);

	index_mapping = share->idx_trans_tbl.index_mapping;

	/* If there exists inconsistency between MySQL and InnoDB dictionary
	(metadata) information, the number of index defined in MySQL
	could exceed that in InnoDB, do not build index translation
	table in such case */
	if (UNIV_UNLIKELY(ib_num_index < mysql_num_index)) {
		ret = FALSE;
		goto func_exit;
	}

	/* If index entry count is non-zero, nothing has
	changed since last update, directly return TRUE */
	if (share->idx_trans_tbl.index_count) {
		/* Index entry count should still match mysql_num_index */
		ut_a(share->idx_trans_tbl.index_count == mysql_num_index);
		goto func_exit;
	}

	/* The number of index increased, rebuild the mapping table */
	if (mysql_num_index > share->idx_trans_tbl.array_size) {
		index_mapping = (dict_index_t**) my_realloc(index_mapping,
							mysql_num_index *
							sizeof(*index_mapping),
							MYF(MY_ALLOW_ZERO_PTR));

		if (!index_mapping) {
			/* Report an error if index_mapping continues to be
			NULL and mysql_num_index is a non-zero value */
			sql_print_error("InnoDB: fail to allocate memory for "
					"index translation table. Number of "
					"Index:%lu, array size:%lu",
					mysql_num_index,
					share->idx_trans_tbl.array_size);
			ret = FALSE;
			goto func_exit;
		}

		share->idx_trans_tbl.array_size = mysql_num_index;
	}

	/* For each index in the mysql key_info array, fetch its
	corresponding InnoDB index pointer into index_mapping
	array. */
	for (ulint count = 0; count < mysql_num_index; count++) {

		/* Fetch index pointers into index_mapping according to mysql
		index sequence */
		index_mapping[count] = dict_table_get_index_on_name(
			ib_table, table->key_info[count].name);

		if (!index_mapping[count]) {
			sql_print_error("Cannot find index %s in InnoDB "
					"index dictionary.",
					table->key_info[count].name);
			ret = FALSE;
			goto func_exit;
		}

		/* Double check fetched index has the same
		column info as those in mysql key_info. */
		if (!innobase_match_index_columns(&table->key_info[count],
					          index_mapping[count])) {
			sql_print_error("Found index %s whose column info "
					"does not match that of MySQL.",
					table->key_info[count].name);
			ret = FALSE;
			goto func_exit;
		}
	}

	/* Successfully built the translation table */
	share->idx_trans_tbl.index_count = mysql_num_index;

func_exit:
	if (!ret) {
		/* Build translation table failed. */
		my_free(index_mapping);

		share->idx_trans_tbl.array_size = 0;
		share->idx_trans_tbl.index_count = 0;
		index_mapping = NULL;
	}

	share->idx_trans_tbl.index_mapping = index_mapping;

	mutex_exit(&dict_sys->mutex);

	DBUG_RETURN(ret);
}

/*******************************************************************//**
This function uses index translation table to quickly locate the
requested index structure.
Note we do not have mutex protection for the index translatoin table
access, it is based on the assumption that there is no concurrent
translation table rebuild (fter create/drop index) and DMLs that
require index lookup.
@return dict_index_t structure for requested index. NULL if
fail to locate the index structure. */
static
dict_index_t*
innobase_index_lookup(
/*==================*/
	Innobase_share*	share,	/*!< in: share object for index
				translation table. */
	uint		keynr)	/*!< in: index number for the requested
				index */
{
	if (!share->idx_trans_tbl.index_mapping
	    || keynr >= share->idx_trans_tbl.index_count) {
		return(NULL);
	}

	return(share->idx_trans_tbl.index_mapping[keynr]);
}

/************************************************************************
Set the autoinc column max value. This should only be called once from
ha_innobase::open(). Therefore there's no need for a covering lock. */
UNIV_INTERN
void
ha_innobase::innobase_initialize_autoinc()
/*======================================*/
{
	ulonglong	auto_inc;
	const Field*	field = table->found_next_number_field;

	if (field != NULL) {
		auto_inc = innobase_get_int_col_max_value(field);
	} else {
		/* We have no idea what's been passed in to us as the
		autoinc column. We set it to the 0, effectively disabling
		updates to the table. */
		auto_inc = 0;

		ut_print_timestamp(stderr);
		fprintf(stderr, "  InnoDB: Unable to determine the AUTOINC "
				"column name\n");
	}

	if (srv_force_recovery >= SRV_FORCE_NO_IBUF_MERGE) {
		/* If the recovery level is set so high that writes
		are disabled we force the AUTOINC counter to 0
		value effectively disabling writes to the table.
		Secondly, we avoid reading the table in case the read
		results in failure due to a corrupted table/index.

		We will not return an error to the client, so that the
		tables can be dumped with minimal hassle.  If an error
		were returned in this case, the first attempt to read
		the table would fail and subsequent SELECTs would succeed. */
		auto_inc = 0;
	} else if (field == NULL) {
		/* This is a far more serious error, best to avoid
		opening the table and return failure. */
		my_error(ER_AUTOINC_READ_FAILED, MYF(0));
	} else {
		dict_index_t*	index;
		const char*	col_name;
		ib_uint64_t	read_auto_inc;
		ulint		err;

		update_thd(ha_thd());

		ut_a(prebuilt->trx == thd_to_trx(user_thd));

		col_name = field->field_name;
		index = innobase_get_index(table->s->next_number_index);

		/* Execute SELECT MAX(col_name) FROM TABLE; */
		err = row_search_max_autoinc(index, col_name, &read_auto_inc);

		switch (err) {
		case DB_SUCCESS: {
			ulonglong	col_max_value;

			col_max_value = innobase_get_int_col_max_value(field);

			/* At the this stage we do not know the increment
			nor the offset, so use a default increment of 1. */

			auto_inc = innobase_next_autoinc(
				read_auto_inc, 1, 1, 0, col_max_value);

			break;
		}
		case DB_RECORD_NOT_FOUND:
			ut_print_timestamp(stderr);
			fprintf(stderr, "  InnoDB: MySQL and InnoDB data "
				"dictionaries are out of sync.\n"
				"InnoDB: Unable to find the AUTOINC column "
				"%s in the InnoDB table %s.\n"
				"InnoDB: We set the next AUTOINC column "
				"value to 0,\n"
				"InnoDB: in effect disabling the AUTOINC "
				"next value generation.\n"
				"InnoDB: You can either set the next "
				"AUTOINC value explicitly using ALTER TABLE\n"
				"InnoDB: or fix the data dictionary by "
				"recreating the table.\n",
				col_name, index->table->name);

			/* This will disable the AUTOINC generation. */
			auto_inc = 0;

			/* We want the open to succeed, so that the user can
			take corrective action. ie. reads should succeed but
			updates should fail. */
			err = DB_SUCCESS;
			break;
		default:
			/* row_search_max_autoinc() should only return
			one of DB_SUCCESS or DB_RECORD_NOT_FOUND. */
			ut_error;
		}
	}

	dict_table_autoinc_initialize(prebuilt->table, auto_inc);
}

/*****************************************************************//**
Creates and opens a handle to a table which already exists in an InnoDB
database.
@return	1 if error, 0 if success */
UNIV_INTERN
int
ha_innobase::open(
/*==============*/
	const char*	name,		/*!< in: table name */
	int		mode,		/*!< in: not used */
	uint		test_if_locked)	/*!< in: not used */
{
	dict_table_t*	ib_table;
	char		norm_name[1000];
	THD*		thd;
	ulint		retries = 0;
	char*		is_part = NULL;
	ibool		par_case_name_set = FALSE;
	char		par_case_name[MAX_FULL_NAME_LEN + 1];

	DBUG_ENTER("ha_innobase::open");

	UT_NOT_USED(mode);
	UT_NOT_USED(test_if_locked);

	thd = ha_thd();

	/* Under some cases MySQL seems to call this function while
	holding btr_search_latch. This breaks the latching order as
	we acquire dict_sys->mutex below and leads to a deadlock. */
	if (thd != NULL) {
		innobase_release_temporary_latches(ht, thd);
	}

	normalize_table_name(norm_name, name);

	user_thd = NULL;

	if (!(share=get_share())) {

		DBUG_RETURN(1);
	}

	/* Will be allocated if it is needed in ::update_row() */
	upd_buf = NULL;
	upd_buf_size = 0;

	/* We look for pattern #P# to see if the table is partitioned
	MySQL table. The retry logic for partitioned tables is a
	workaround for http://bugs.mysql.com/bug.php?id=33349. Look
	at support issue https://support.mysql.com/view.php?id=21080
	for more details. */
#ifdef __WIN__
	is_part = strstr(norm_name, "#p#");
#else
	is_part = strstr(norm_name, "#P#");
#endif /* __WIN__ */

retry:
	/* Get pointer to a table object in InnoDB dictionary cache */
	ib_table = dict_table_open_on_name(norm_name, FALSE);

	if (NULL == ib_table) {
		if (is_part && retries < 10) {
			/* MySQL partition engine hard codes the file name
			separator as "#P#". The text case is fixed even if
			lower_case_table_names is set to 1 or 2. This is true
			for sub-partition names as well. InnoDB always
			normalises file names to lower case on Windows, this
			can potentially cause problems when copying/moving
			tables between platforms.

			1) If boot against an installation from Windows
			platform, then its partition table name could
			be all be in lower case in system tables. So we
			will need to check lower case name when load table.

			2) If  we boot an installation from other case
			sensitive platform in Windows, we might need to
			check the existence of table name without lowering
			case them in the system table. */
			if (innobase_get_lower_case_table_names() == 1) {

				if (!par_case_name_set) {
#ifndef __WIN__
					/* Check for the table using lower
					case name, including the partition
					separator "P" */
					memcpy(par_case_name, norm_name,
					       strlen(norm_name));
					par_case_name[strlen(norm_name)] = 0;
					innobase_casedn_str(par_case_name);
#else
					/* On Windows platfrom, check
					whether there exists table name in
					system table whose name is
					not being normalized to lower case */
					normalize_table_name_low(
						par_case_name, name, FALSE);
#endif
					par_case_name_set = TRUE;
				}

				ib_table = dict_table_open_on_name(
					par_case_name, FALSE);
			}

			if (!ib_table) {
				++retries;
				os_thread_sleep(100000);
				goto retry;
			} else {
#ifndef __WIN__
				sql_print_warning("Partition table %s opened "
						  "after converting to lower "
						  "case. The table may have "
						  "been moved from a case "
						  "in-sensitive file system. "
						  "Please recreate table in "
						  "the current file system\n",
						  norm_name);
#else
				sql_print_warning("Partition table %s opened "
						  "after skipping the step to "
						  "lower case the table name. "
						  "The table may have been "
						  "moved from a case sensitive "
						  "file system. Please "
						  "recreate table in the "
						  "current file system\n",
						  norm_name);
#endif
				goto table_opened;
			}
		}

		if (is_part) {
			sql_print_error("Failed to open table %s after "
					"%lu attempts.\n", norm_name,
					retries);
		}

		sql_print_error("Cannot find or open table %s from\n"
				"the internal data dictionary of InnoDB "
				"though the .frm file for the\n"
				"table exists. Maybe you have deleted and "
				"recreated InnoDB data\n"
				"files but have forgotten to delete the "
				"corresponding .frm files\n"
				"of InnoDB tables, or you have moved .frm "
				"files to another database?\n"
				"or, the table contains indexes that this "
				"version of the engine\n"
				"doesn't support.\n"
				"See " REFMAN "innodb-troubleshooting.html\n"
				"how you can resolve the problem.\n",
				norm_name);
		my_errno = ENOENT;

		DBUG_RETURN(HA_ERR_NO_SUCH_TABLE);
	}

table_opened:

	MONITOR_INC(MONITOR_TABLE_OPEN);

	if (ib_table->ibd_file_missing && !thd_tablespace_op(thd)) {
		sql_print_error("MySQL is trying to open a table handle but "
				"the .ibd file for\ntable %s does not exist.\n"
				"Have you deleted the .ibd file from the "
				"database directory under\nthe MySQL datadir, "
				"or have you used DISCARD TABLESPACE?\n"
				"See " REFMAN "innodb-troubleshooting.html\n"
				"how you can resolve the problem.\n",
				norm_name);
		my_errno = ENOENT;

		dict_table_close(ib_table, FALSE);
		DBUG_RETURN(HA_ERR_NO_SUCH_TABLE);
	}

	prebuilt = row_create_prebuilt(ib_table, table->s->reclength);

	prebuilt->default_rec = table->s->default_values;
	ut_ad(prebuilt->default_rec);

	/* Looks like MySQL-3.23 sometimes has primary key number != 0 */
	primary_key = table->s->primary_key;
	key_used_on_scan = primary_key;

	if (!innobase_build_index_translation(table, ib_table, share)) {
		  sql_print_error("Build InnoDB index translation table for"
				  " Table %s failed", name);
	}

	/* Allocate a buffer for a 'row reference'. A row reference is
	a string of bytes of length ref_length which uniquely specifies
	a row in our table. Note that MySQL may also compare two row
	references for equality by doing a simple memcmp on the strings
	of length ref_length! */

	if (!row_table_got_default_clust_index(ib_table)) {

		prebuilt->clust_index_was_generated = FALSE;

		if (UNIV_UNLIKELY(primary_key >= MAX_KEY)) {
			sql_print_error("Table %s has a primary key in "
					"InnoDB data dictionary, but not "
					"in MySQL!", name);

			/* This mismatch could cause further problems
			if not attended, bring this to the user's attention
			by printing a warning in addition to log a message
			in the errorlog */
			push_warning_printf(thd, Sql_condition::WARN_LEVEL_WARN,
					    ER_NO_SUCH_INDEX,
					    "InnoDB: Table %s has a "
					    "primary key in InnoDB data "
					    "dictionary, but not in "
					    "MySQL!", name);

			/* If primary_key >= MAX_KEY, its (primary_key)
			value could be out of bound if continue to index
			into key_info[] array. Find InnoDB primary index,
			and assign its key_length to ref_length.
			In addition, since MySQL indexes are sorted starting
			with primary index, unique index etc., initialize
			ref_length to the first index key length in
			case we fail to find InnoDB cluster index.

			Please note, this will not resolve the primary
			index mismatch problem, other side effects are
			possible if users continue to use the table.
			However, we allow this table to be opened so
			that user can adopt necessary measures for the
			mismatch while still being accessible to the table
			date. */
			if (!table->key_info) {
				ut_ad(!table->s->keys);
				ref_length = 0;
			} else {
				ref_length = table->key_info[0].key_length;
			}

			/* Find corresponding cluster index
			key length in MySQL's key_info[] array */
			for (ulint i = 0; i < table->s->keys; i++) {
				dict_index_t*	index;
				index = innobase_get_index(i);
				if (dict_index_is_clust(index)) {
					ref_length =
						 table->key_info[i].key_length;
				}
			}
		} else {
			/* MySQL allocates the buffer for ref.
			key_info->key_length includes space for all key
			columns + one byte for each column that may be
			NULL. ref_length must be as exact as possible to
			save space, because all row reference buffers are
			allocated based on ref_length. */

			ref_length = table->key_info[primary_key].key_length;
		}
	} else {
		if (primary_key != MAX_KEY) {
			sql_print_error(
				"Table %s has no primary key in InnoDB data "
				"dictionary, but has one in MySQL! If you "
				"created the table with a MySQL version < "
				"3.23.54 and did not define a primary key, "
				"but defined a unique key with all non-NULL "
				"columns, then MySQL internally treats that "
				"key as the primary key. You can fix this "
				"error by dump + DROP + CREATE + reimport "
				"of the table.", name);

			/* This mismatch could cause further problems
			if not attended, bring this to the user attention
			by printing a warning in addition to log a message
			in the errorlog */
			push_warning_printf(thd, Sql_condition::WARN_LEVEL_WARN,
					    ER_NO_SUCH_INDEX,
					    "InnoDB: Table %s has no "
					    "primary key in InnoDB data "
					    "dictionary, but has one in "
					    "MySQL!", name);
		}

		prebuilt->clust_index_was_generated = TRUE;

		ref_length = DATA_ROW_ID_LEN;

		/* If we automatically created the clustered index, then
		MySQL does not know about it, and MySQL must NOT be aware
		of the index used on scan, to make it avoid checking if we
		update the column of the index. That is why we assert below
		that key_used_on_scan is the undefined value MAX_KEY.
		The column is the row id in the automatical generation case,
		and it will never be updated anyway. */

		if (key_used_on_scan != MAX_KEY) {
			sql_print_warning(
				"Table %s key_used_on_scan is %lu even "
				"though there is no primary key inside "
				"InnoDB.", name, (ulong) key_used_on_scan);
		}
	}

	/* Index block size in InnoDB: used by MySQL in query optimization */
	stats.block_size = UNIV_PAGE_SIZE;

	/* Init table lock structure */
	thr_lock_data_init(&share->lock,&lock,(void*) 0);

	if (prebuilt->table) {
		/* We update the highest file format in the system table
		space, if this table has higher file format setting. */

		trx_sys_file_format_max_upgrade(
			(const char**) &innobase_file_format_max,
			dict_table_get_format(prebuilt->table));
	}

	/* Only if the table has an AUTOINC column. */
	if (prebuilt->table != NULL && table->found_next_number_field != NULL) {
		dict_table_autoinc_lock(prebuilt->table);

		/* Since a table can already be "open" in InnoDB's internal
		data dictionary, we only init the autoinc counter once, the
		first time the table is loaded. We can safely reuse the
		autoinc value from a previous MySQL open. */
		if (dict_table_autoinc_read(prebuilt->table) == 0) {

			innobase_initialize_autoinc();
		}

		dict_table_autoinc_unlock(prebuilt->table);
	}

	info(HA_STATUS_NO_LOCK | HA_STATUS_VARIABLE | HA_STATUS_CONST);

	DBUG_RETURN(0);
}

UNIV_INTERN
uint
ha_innobase::max_supported_key_part_length() const
/*==============================================*/
{
	/* A table format specific index column length check will be performed
	at ha_innobase::add_index() and row_create_index_for_mysql() */
	return(innobase_large_prefix
		? REC_VERSION_56_MAX_INDEX_COL_LEN
		: REC_ANTELOPE_MAX_INDEX_COL_LEN - 1);
}

/******************************************************************//**
Closes a handle to an InnoDB table.
@return	0 */
UNIV_INTERN
int
ha_innobase::close()
/*================*/
{
	THD*	thd;

	DBUG_ENTER("ha_innobase::close");

	thd = ha_thd();
	if (thd != NULL) {
		innobase_release_temporary_latches(ht, thd);
	}

	row_prebuilt_free(prebuilt, FALSE);

	if (upd_buf != NULL) {
		ut_ad(upd_buf_size != 0);
		my_free(upd_buf);
		upd_buf = NULL;
		upd_buf_size = 0;
	}

	MONITOR_INC(MONITOR_TABLE_CLOSE);

	/* Tell InnoDB server that there might be work for
	utility threads: */

	srv_active_wake_master_thread();

	DBUG_RETURN(0);
}

/* The following accessor functions should really be inside MySQL code! */

/**************************************************************//**
Gets field offset for a field in a table.
@return	offset */
static inline
uint
get_field_offset(
/*=============*/
	const TABLE*	table,	/*!< in: MySQL table object */
	const Field*	field)	/*!< in: MySQL field object */
{
	return((uint) (field->ptr - table->record[0]));
}

/**************************************************************//**
Checks if a field in a record is SQL NULL. Uses the record format
information in table to track the null bit in record.
@return	1 if NULL, 0 otherwise */
static inline
uint
field_in_record_is_null(
/*====================*/
	TABLE*	table,	/*!< in: MySQL table object */
	Field*	field,	/*!< in: MySQL field object */
	char*	record)	/*!< in: a row in MySQL format */
{
	int	null_offset;

	if (!field->null_ptr) {

		return(0);
	}

	null_offset = (uint) ((char*) field->null_ptr
		    - (char*) table->record[0]);

	if (record[null_offset] & field->null_bit) {

		return(1);
	}

	return(0);
}

/*************************************************************//**
InnoDB uses this function to compare two data fields for which the data type
is such that we must use MySQL code to compare them. NOTE that the prototype
of this function is in rem0cmp.cc in InnoDB source code! If you change this
function, remember to update the prototype there!
@return	1, 0, -1, if a is greater, equal, less than b, respectively */
UNIV_INTERN
int
innobase_mysql_cmp(
/*===============*/
	int		mysql_type,	/*!< in: MySQL type */
	uint		charset_number,	/*!< in: number of the charset */
	const unsigned char* a,		/*!< in: data field */
	unsigned int	a_length,	/*!< in: data field length,
					not UNIV_SQL_NULL */
	const unsigned char* b,		/*!< in: data field */
	unsigned int	b_length)	/*!< in: data field length,
					not UNIV_SQL_NULL */
{
	CHARSET_INFO*		charset;
	enum_field_types	mysql_tp;
	int			ret;

	DBUG_ASSERT(a_length != UNIV_SQL_NULL);
	DBUG_ASSERT(b_length != UNIV_SQL_NULL);

	mysql_tp = (enum_field_types) mysql_type;

	switch (mysql_tp) {

	case MYSQL_TYPE_BIT:
	case MYSQL_TYPE_STRING:
	case MYSQL_TYPE_VAR_STRING:
	case MYSQL_TYPE_TINY_BLOB:
	case MYSQL_TYPE_MEDIUM_BLOB:
	case MYSQL_TYPE_BLOB:
	case MYSQL_TYPE_LONG_BLOB:
	case MYSQL_TYPE_VARCHAR:
		/* Use the charset number to pick the right charset struct for
		the comparison. Since the MySQL function get_charset may be
		slow before Bar removes the mutex operation there, we first
		look at 2 common charsets directly. */

		if (charset_number == default_charset_info->number) {
			charset = default_charset_info;
		} else if (charset_number == my_charset_latin1.number) {
			charset = &my_charset_latin1;
		} else {
			charset = get_charset(charset_number, MYF(MY_WME));

			if (charset == NULL) {
			  sql_print_error("InnoDB needs charset %lu for doing "
					  "a comparison, but MySQL cannot "
					  "find that charset.",
					  (ulong) charset_number);
				ut_a(0);
			}
		}

		/* Starting from 4.1.3, we use strnncollsp() in comparisons of
		non-latin1_swedish_ci strings. NOTE that the collation order
		changes then: 'b\0\0...' is ordered BEFORE 'b  ...'. Users
		having indexes on such data need to rebuild their tables! */

		ret = charset->coll->strnncollsp(
			charset, a, a_length, b, b_length, 0);

		if (ret < 0) {
			return(-1);
		} else if (ret > 0) {
			return(1);
		} else {
			return(0);
		}
	default:
		ut_error;
	}

	return(0);
}


/*************************************************************//**
Get the next token from the given string and store it in *token. */
UNIV_INTERN
CHARSET_INFO*
innobase_get_fts_charset(
/*=====================*/
	int		mysql_type,	/*!< in: MySQL type */
	uint		charset_number)	/*!< in: number of the charset */
{
	enum_field_types	mysql_tp;
	CHARSET_INFO*		charset;

	mysql_tp = (enum_field_types) mysql_type;

	switch (mysql_tp) {

	case MYSQL_TYPE_BIT:
	case MYSQL_TYPE_STRING:
	case MYSQL_TYPE_VAR_STRING:
	case MYSQL_TYPE_TINY_BLOB:
	case MYSQL_TYPE_MEDIUM_BLOB:
	case MYSQL_TYPE_BLOB:
	case MYSQL_TYPE_LONG_BLOB:
	case MYSQL_TYPE_VARCHAR:
		/* Use the charset number to pick the right charset struct for
		the comparison. Since the MySQL function get_charset may be
		slow before Bar removes the mutex operation there, we first
		look at 2 common charsets directly. */

		if (charset_number == default_charset_info->number) {
			charset = default_charset_info;
		} else if (charset_number == my_charset_latin1.number) {
			charset = &my_charset_latin1;
		} else {
			charset = get_charset(charset_number, MYF(MY_WME));

			if (charset == NULL) {
			  sql_print_error("InnoDB needs charset %lu for doing "
					  "a comparison, but MySQL cannot "
					  "find that charset.",
					  (ulong) charset_number);
				ut_a(0);
			}
		}
		break;
	default:
		ut_error;
	}

	return(charset);
}

/*************************************************************//**
InnoDB uses this function to compare two data fields for which the data type
is such that we must use MySQL code to compare them. NOTE that the prototype
of this function is in rem0cmp.c in InnoDB source code! If you change this
function, remember to update the prototype there!
@return	1, 0, -1, if a is greater, equal, less than b, respectively */
UNIV_INTERN
int
innobase_mysql_cmp_prefix(
/*======================*/
	int		mysql_type,	/*!< in: MySQL type */
	uint		charset_number,	/*!< in: number of the charset */
	const unsigned char* a,		/*!< in: data field */
	unsigned int	a_length,	/*!< in: data field length,
					not UNIV_SQL_NULL */
	const unsigned char* b,		/*!< in: data field */
	unsigned int	b_length)	/*!< in: data field length,
					not UNIV_SQL_NULL */
{
	CHARSET_INFO*		charset;
	int			result;

	charset = innobase_get_fts_charset(mysql_type, charset_number);

	result = ha_compare_text(charset, (uchar*) a, a_length,
				 (uchar*) b, b_length, 1, 0);

	return(result);
}
/******************************************************************//**
compare two character string according to their charset. */
UNIV_INTERN
int
innobase_fts_text_cmp(
/*==================*/
	const void*	cs,		/*!< in: Character set */
	const void*     p1,		/*!< in: key */
	const void*     p2)		/*!< in: node */
{
	const CHARSET_INFO*	charset = (const CHARSET_INFO*) cs;
	const fts_string_t*	s1 = (const fts_string_t*) p1;
	const fts_string_t*	s2 = (const fts_string_t*) p2;

	return(ha_compare_text(charset, s1->f_str, s1->f_len,
			       s2->f_str, s2->f_len, 0, 0));
}
/******************************************************************//**
compare two character string case insensitively according to their charset. */
UNIV_INTERN
int
innobase_fts_text_case_cmp(
/*=======================*/
	const void*	cs,		/*!< in: Character set */
	const void*     p1,		/*!< in: key */
	const void*     p2)		/*!< in: node */
{
	const CHARSET_INFO*	charset = (const CHARSET_INFO*) cs;
	const fts_string_t*	s1 = (const fts_string_t*) p1;
	const fts_string_t*	s2 = (const fts_string_t*) p2;
	ulint			newlen;

	my_casedn_str(charset, (char*) s2->f_str);

	newlen = strlen((const char*) s2->f_str);

	return(ha_compare_text(charset, s1->f_str, s1->f_len,
			       s2->f_str, newlen, 0, 0));
}
/******************************************************************//**
Get the first character's code position for FTS index partition. */
UNIV_INTERN
ulint
innobase_strnxfrm(
/*==============*/
	const CHARSET_INFO*
			cs,		/*!< in: Character set */
	const uchar*	str,		/*!< in: string */
	const ulint	len)		/*!< in: string length */
{
	uchar		mystr[2];
	ulint		value;

	if (!str || len == 0) {
		return(0);
	}

	my_strnxfrm(cs, (uchar*) mystr, 2, str, len);

	value = mach_read_from_2(mystr);

	if (value > 255) {
		value = value / 256;
	}

	return(value);
}

/******************************************************************//**
compare two character string according to their charset. */
UNIV_INTERN
int
innobase_fts_text_cmp_prefix(
/*=========================*/
	const void*	cs,		/*!< in: Character set */
	const void*	p1,		/*!< in: prefix key */
	const void*	p2)		/*!< in: value to compare */
{
	const CHARSET_INFO*	charset = (const CHARSET_INFO*) cs;
	const fts_string_t*	s1 = (const fts_string_t*) p1;
	const fts_string_t*	s2 = (const fts_string_t*) p2;
	int			result;

	result = ha_compare_text(charset, s2->f_str, s2->f_len,
				 s1->f_str, s1->f_len, 1, 0);

	/* We switched s1, s2 position in ha_compare_text. So we need
	to negate the result */
	return(-result);
}
/******************************************************************//**
compare two character string according to their charset. */
UNIV_INTERN
int
innobase_fts_string_cmp(
/*====================*/
	const void*	cs,		/*!< in: Character set */
	const void*     p1,		/*!< in: key */
	const void*     p2)		/*!< in: node */
{
	const CHARSET_INFO*	charset = (const CHARSET_INFO*) cs;
	uchar*			s1 = (uchar*) p1;
	uchar*			s2 = *(uchar**) p2;

	return(ha_compare_text(charset, s1, strlen((const char*) s1),
			       s2, strlen((const char*) s2), 0, 0));
}
/******************************************************************//**
Makes all characters in a string lower case. */
UNIV_INTERN
size_t
innobase_fts_casedn_str(
/*====================*/
	CHARSET_INFO*	cs,	/*!< in: Character set */
	char*		src,	/*!< in: string to put in lower case */
	size_t		src_len,/*!< in: input string length */
	char*		dst,	/*!< in: buffer for result string */
	size_t		dst_len)/*!< in: buffer size */
{
	if (cs->casedn_multiply == 1) {
		memcpy(dst, src, src_len);
		dst[src_len] = 0;
		my_casedn_str(cs, dst);

		return(strlen(dst));
	} else {
		return(cs->cset->casedn(cs, src, src_len, dst, dst_len));
	}
}

#define true_word_char(c, ch) ((c) & (_MY_U | _MY_L | _MY_NMR) || (ch) == '_')

#define misc_word_char(X)       0

/*************************************************************//**
Get the next token from the given string and store it in *token.
It is mostly copied from MyISAM's doc parsing function ft_simple_get_word()
@return length of string processed */
UNIV_INTERN
ulint
innobase_mysql_fts_get_token(
/*=========================*/
	CHARSET_INFO*	cs,		/*!< in: Character set */
	byte*           start,		/*!< in: start of text */
	byte*		end,		/*!< in: one character past end of
					text */
	fts_string_t*	token,		/*!< out: token's text */
	ulint*		offset)		/*!< out: offset to token,
					measured as characters from
					'start' */
{
	int		mbl;
	uchar*		doc = start;

	ut_a(cs);

	token->f_n_char = token->f_len = 0;

	do {
		for (;;) {

			if (doc >= end) {
				return(doc - start);
			}

			int	ctype;

			mbl = cs->cset->ctype(
				cs, &ctype, (uchar*) doc, (uchar*) end);

			if (true_word_char(ctype, *doc)) {
				break;
			}

			doc += mbl > 0 ? mbl : (mbl < 0 ? -mbl : 1);
		}

		ulint	mwc = 0;
		ulint	length = 0;

		token->f_str = doc;

		while (doc < end) {

			int	ctype;

			mbl = cs->cset->ctype(
				cs, &ctype, (uchar*) doc, (uchar*) end);

			if (true_word_char(ctype, *doc)) {
				mwc = 0;
			} else if (!misc_word_char(*doc) || mwc) {
				break;
			} else {
				++mwc;
			}

			++length;

			doc += mbl > 0 ? mbl : (mbl < 0 ? -mbl : 1);
		}

		token->f_len = (uint) (doc - token->f_str) - mwc;
		token->f_n_char = length;

		return(doc - start);

	} while (doc < end);

	token->f_str[token->f_len] = 0;

	return(doc - start);
}

/**************************************************************//**
Converts a MySQL type to an InnoDB type. Note that this function returns
the 'mtype' of InnoDB. InnoDB differentiates between MySQL's old <= 4.1
VARCHAR and the new true VARCHAR in >= 5.0.3 by the 'prtype'.
@return	DATA_BINARY, DATA_VARCHAR, ... */
UNIV_INTERN
ulint
get_innobase_type_from_mysql_type(
/*==============================*/
	ulint*		unsigned_flag,	/*!< out: DATA_UNSIGNED if an
					'unsigned type';
					at least ENUM and SET,
					and unsigned integer
					types are 'unsigned types' */
	const void*	f)		/*!< in: MySQL Field */
{
	const class Field* field = reinterpret_cast<const class Field*>(f);

	/* The following asserts try to check that the MySQL type code fits in
	8 bits: this is used in ibuf and also when DATA_NOT_NULL is ORed to
	the type */

	DBUG_ASSERT((ulint)MYSQL_TYPE_STRING < 256);
	DBUG_ASSERT((ulint)MYSQL_TYPE_VAR_STRING < 256);
	DBUG_ASSERT((ulint)MYSQL_TYPE_DOUBLE < 256);
	DBUG_ASSERT((ulint)MYSQL_TYPE_FLOAT < 256);
	DBUG_ASSERT((ulint)MYSQL_TYPE_DECIMAL < 256);

	if (field->flags & UNSIGNED_FLAG) {

		*unsigned_flag = DATA_UNSIGNED;
	} else {
		*unsigned_flag = 0;
	}

	if (field->real_type() == MYSQL_TYPE_ENUM
		|| field->real_type() == MYSQL_TYPE_SET) {

		/* MySQL has field->type() a string type for these, but the
		data is actually internally stored as an unsigned integer
		code! */

		*unsigned_flag = DATA_UNSIGNED; /* MySQL has its own unsigned
						flag set to zero, even though
						internally this is an unsigned
						integer type */
		return(DATA_INT);
	}

	switch (field->type()) {
		/* NOTE that we only allow string types in DATA_MYSQL and
		DATA_VARMYSQL */
	case MYSQL_TYPE_VAR_STRING:	/* old <= 4.1 VARCHAR */
	case MYSQL_TYPE_VARCHAR:	/* new >= 5.0.3 true VARCHAR */
		if (field->binary()) {
			return(DATA_BINARY);
		} else if (strcmp(field->charset()->name,
				  "latin1_swedish_ci") == 0) {
			return(DATA_VARCHAR);
		} else {
			return(DATA_VARMYSQL);
		}
	case MYSQL_TYPE_BIT:
	case MYSQL_TYPE_STRING: if (field->binary()) {

			return(DATA_FIXBINARY);
		} else if (strcmp(field->charset()->name,
				  "latin1_swedish_ci") == 0) {
			return(DATA_CHAR);
		} else {
			return(DATA_MYSQL);
		}
	case MYSQL_TYPE_NEWDECIMAL:
		return(DATA_FIXBINARY);
	case MYSQL_TYPE_LONG:
	case MYSQL_TYPE_LONGLONG:
	case MYSQL_TYPE_TINY:
	case MYSQL_TYPE_SHORT:
	case MYSQL_TYPE_INT24:
	case MYSQL_TYPE_DATE:
	case MYSQL_TYPE_YEAR:
	case MYSQL_TYPE_NEWDATE:
		return(DATA_INT);
	case MYSQL_TYPE_TIME:
	case MYSQL_TYPE_DATETIME:
	case MYSQL_TYPE_TIMESTAMP:
		switch (field->real_type()) {
		case MYSQL_TYPE_TIME:
		case MYSQL_TYPE_DATETIME:
		case MYSQL_TYPE_TIMESTAMP:
			return DATA_INT;
		default: /* Fall through */
			DBUG_ASSERT((ulint)MYSQL_TYPE_DECIMAL < 256);
		case MYSQL_TYPE_TIME2:
		case MYSQL_TYPE_DATETIME2:
		case MYSQL_TYPE_TIMESTAMP2:
			return DATA_FIXBINARY;
		}
	case MYSQL_TYPE_FLOAT:
		return(DATA_FLOAT);
	case MYSQL_TYPE_DOUBLE:
		return(DATA_DOUBLE);
	case MYSQL_TYPE_DECIMAL:
		return(DATA_DECIMAL);
	case MYSQL_TYPE_GEOMETRY:
	case MYSQL_TYPE_TINY_BLOB:
	case MYSQL_TYPE_MEDIUM_BLOB:
	case MYSQL_TYPE_BLOB:
	case MYSQL_TYPE_LONG_BLOB:
		return(DATA_BLOB);
	case MYSQL_TYPE_NULL:
		/* MySQL currently accepts "NULL" datatype, but will
		reject such datatype in the next release. We will cope
		with it and not trigger assertion failure in 5.1 */
		break;
	default:
		ut_error;
	}

	return(0);
}

/*******************************************************************//**
Writes an unsigned integer value < 64k to 2 bytes, in the little-endian
storage format. */
static inline
void
innobase_write_to_2_little_endian(
/*==============================*/
	byte*	buf,	/*!< in: where to store */
	ulint	val)	/*!< in: value to write, must be < 64k */
{
	ut_a(val < 256 * 256);

	buf[0] = (byte)(val & 0xFF);
	buf[1] = (byte)(val / 256);
}

/*******************************************************************//**
Reads an unsigned integer value < 64k from 2 bytes, in the little-endian
storage format.
@return	value */
static inline
uint
innobase_read_from_2_little_endian(
/*===============================*/
	const uchar*	buf)	/*!< in: from where to read */
{
	return (uint) ((ulint)(buf[0]) + 256 * ((ulint)(buf[1])));
}

/*******************************************************************//**
Stores a key value for a row to a buffer.
@return	key value length as stored in buff */
UNIV_INTERN
uint
ha_innobase::store_key_val_for_row(
/*===============================*/
	uint		keynr,	/*!< in: key number */
	char*		buff,	/*!< in/out: buffer for the key value (in MySQL
				format) */
	uint		buff_len,/*!< in: buffer length */
	const uchar*	record)/*!< in: row in MySQL format */
{
	KEY*		key_info	= table->key_info + keynr;
	KEY_PART_INFO*	key_part	= key_info->key_part;
	KEY_PART_INFO*	end		= key_part + key_info->key_parts;
	char*		buff_start	= buff;
	enum_field_types mysql_type;
	Field*		field;
	ibool		is_null;

	DBUG_ENTER("store_key_val_for_row");

	/* The format for storing a key field in MySQL is the following:

	1. If the column can be NULL, then in the first byte we put 1 if the
	field value is NULL, 0 otherwise.

	2. If the column is of a BLOB type (it must be a column prefix field
	in this case), then we put the length of the data in the field to the
	next 2 bytes, in the little-endian format. If the field is SQL NULL,
	then these 2 bytes are set to 0. Note that the length of data in the
	field is <= column prefix length.

	3. In a column prefix field, prefix_len next bytes are reserved for
	data. In a normal field the max field length next bytes are reserved
	for data. For a VARCHAR(n) the max field length is n. If the stored
	value is the SQL NULL then these data bytes are set to 0.

	4. We always use a 2 byte length for a true >= 5.0.3 VARCHAR. Note that
	in the MySQL row format, the length is stored in 1 or 2 bytes,
	depending on the maximum allowed length. But in the MySQL key value
	format, the length always takes 2 bytes.

	We have to zero-fill the buffer so that MySQL is able to use a
	simple memcmp to compare two key values to determine if they are
	equal. MySQL does this to compare contents of two 'ref' values. */

	memset(buff, 0, buff_len);

	for (; key_part != end; key_part++) {
		is_null = FALSE;

		if (key_part->null_bit) {
			if (record[key_part->null_offset]
						& key_part->null_bit) {
				*buff = 1;
				is_null = TRUE;
			} else {
				*buff = 0;
			}
			buff++;
		}

		field = key_part->field;
		mysql_type = field->type();

		if (mysql_type == MYSQL_TYPE_VARCHAR) {
						/* >= 5.0.3 true VARCHAR */
			ulint		lenlen;
			ulint		len;
			const byte*	data;
			ulint		key_len;
			ulint		true_len;
			const CHARSET_INFO* cs;
			int		error=0;

			key_len = key_part->length;

			if (is_null) {
				buff += key_len + 2;

				continue;
			}
			cs = field->charset();

			lenlen = (ulint)
				(((Field_varstring*) field)->length_bytes);

			data = row_mysql_read_true_varchar(&len,
				(byte*) (record
				+ (ulint) get_field_offset(table, field)),
				lenlen);

			true_len = len;

			/* For multi byte character sets we need to calculate
			the true length of the key */

			if (len > 0 && cs->mbmaxlen > 1) {
				true_len = (ulint) cs->cset->well_formed_len(cs,
						(const char*) data,
						(const char*) data + len,
						(uint) (key_len / cs->mbmaxlen),
						&error);
			}

			/* In a column prefix index, we may need to truncate
			the stored value: */

			if (true_len > key_len) {
				true_len = key_len;
			}

			/* The length in a key value is always stored in 2
			bytes */

			row_mysql_store_true_var_len((byte*) buff, true_len, 2);
			buff += 2;

			memcpy(buff, data, true_len);

			/* Note that we always reserve the maximum possible
			length of the true VARCHAR in the key value, though
			only len first bytes after the 2 length bytes contain
			actual data. The rest of the space was reset to zero
			in the memset() call above. */

			buff += key_len;

		} else if (mysql_type == MYSQL_TYPE_TINY_BLOB
			|| mysql_type == MYSQL_TYPE_MEDIUM_BLOB
			|| mysql_type == MYSQL_TYPE_BLOB
			|| mysql_type == MYSQL_TYPE_LONG_BLOB
			/* MYSQL_TYPE_GEOMETRY data is treated
			as BLOB data in innodb. */
			|| mysql_type == MYSQL_TYPE_GEOMETRY) {

			const CHARSET_INFO* cs;
			ulint		key_len;
			ulint		true_len;
			int		error=0;
			ulint		blob_len;
			const byte*	blob_data;

			ut_a(key_part->key_part_flag & HA_PART_KEY_SEG);

			key_len = key_part->length;

			if (is_null) {
				buff += key_len + 2;

				continue;
			}

			cs = field->charset();

			blob_data = row_mysql_read_blob_ref(&blob_len,
				(byte*) (record
				+ (ulint) get_field_offset(table, field)),
					(ulint) field->pack_length());

			true_len = blob_len;

			ut_a(get_field_offset(table, field)
				== key_part->offset);

			/* For multi byte character sets we need to calculate
			the true length of the key */

			if (blob_len > 0 && cs->mbmaxlen > 1) {
				true_len = (ulint) cs->cset->well_formed_len(cs,
						(const char*) blob_data,
						(const char*) blob_data
							+ blob_len,
						(uint) (key_len / cs->mbmaxlen),
						&error);
			}

			/* All indexes on BLOB and TEXT are column prefix
			indexes, and we may need to truncate the data to be
			stored in the key value: */

			if (true_len > key_len) {
				true_len = key_len;
			}

			/* MySQL reserves 2 bytes for the length and the
			storage of the number is little-endian */

			innobase_write_to_2_little_endian(
					(byte*) buff, true_len);
			buff += 2;

			memcpy(buff, blob_data, true_len);

			/* Note that we always reserve the maximum possible
			length of the BLOB prefix in the key value. */

			buff += key_len;
		} else {
			/* Here we handle all other data types except the
			true VARCHAR, BLOB and TEXT. Note that the column
			value we store may be also in a column prefix
			index. */

			const CHARSET_INFO*	cs = NULL;
			ulint			true_len;
			ulint			key_len;
			const uchar*		src_start;
			int			error=0;
			enum_field_types	real_type;

			key_len = key_part->length;

			if (is_null) {
				 buff += key_len;

				 continue;
			}

			src_start = record + key_part->offset;
			real_type = field->real_type();
			true_len = key_len;

			/* Character set for the field is defined only
			to fields whose type is string and real field
			type is not enum or set. For these fields check
			if character set is multi byte. */

			if (real_type != MYSQL_TYPE_ENUM
				&& real_type != MYSQL_TYPE_SET
				&& ( mysql_type == MYSQL_TYPE_VAR_STRING
					|| mysql_type == MYSQL_TYPE_STRING)) {

				cs = field->charset();

				/* For multi byte character sets we need to
				calculate the true length of the key */

				if (key_len > 0 && cs->mbmaxlen > 1) {

					true_len = (ulint)
						cs->cset->well_formed_len(cs,
							(const char*) src_start,
							(const char*) src_start
								+ key_len,
							(uint) (key_len
								/ cs->mbmaxlen),
							&error);
				}
			}

			memcpy(buff, src_start, true_len);
			buff += true_len;

			/* Pad the unused space with spaces. */

			if (true_len < key_len) {
				ulint	pad_len = key_len - true_len;
				ut_a(cs != NULL);
				ut_a(!(pad_len % cs->mbminlen));

				cs->cset->fill(cs, buff, pad_len,
					       0x20 /* space */);
				buff += pad_len;
			}
		}
	}

	ut_a(buff <= buff_start + buff_len);

	DBUG_RETURN((uint)(buff - buff_start));
}

/**************************************************************//**
Determines if a field is needed in a prebuilt struct 'template'.
@return field to use, or NULL if the field is not needed */
static
const Field*
build_template_needs_field(
/*=======================*/
	ibool		index_contains,	/*!< in:
					dict_index_contains_col_or_prefix(
					index, i) */
	ibool		read_just_key,	/*!< in: TRUE when MySQL calls
					ha_innobase::extra with the
					argument HA_EXTRA_KEYREAD; it is enough
					to read just columns defined in
					the index (i.e., no read of the
					clustered index record necessary) */
	ibool		fetch_all_in_key,
					/*!< in: true=fetch all fields in
					the index */
	ibool		fetch_primary_key_cols,
					/*!< in: true=fetch the
					primary key columns */
	dict_index_t*	index,		/*!< in: InnoDB index to use */
	const TABLE*	table,		/*!< in: MySQL table object */
	ulint		i)		/*!< in: field index in InnoDB table */
{
	const Field*	field	= table->field[i];

	ut_ad(index_contains == dict_index_contains_col_or_prefix(index, i));

	if (!index_contains) {
		if (read_just_key) {
			/* If this is a 'key read', we do not need
			columns that are not in the key */

			return(NULL);
		}
	} else if (fetch_all_in_key) {
		/* This field is needed in the query */

		return(field);
	}

	if (bitmap_is_set(table->read_set, i)
	    || bitmap_is_set(table->write_set, i)) {
		/* This field is needed in the query */

		return(field);
	}

	if (fetch_primary_key_cols
	    && dict_table_col_in_clustered_key(index->table, i)) {
		/* This field is needed in the query */

		return(field);
	}

	/* This field is not needed in the query, skip it */

	return(NULL);
}

/**************************************************************//**
Determines if a field is needed in a prebuilt struct 'template'.
@return whether the field is needed for index condition pushdown */
inline
bool
build_template_needs_field_in_icp(
/*==============================*/
	const dict_index_t*	index,	/*!< in: InnoDB index */
	const row_prebuilt_t*	prebuilt,/*!< in: row fetch template */
	bool			contains,/*!< in: whether the index contains
					column i */
	ulint			i)	/*!< in: column number */
{
	ut_ad(contains == dict_index_contains_col_or_prefix(index, i));

	return(index == prebuilt->index
	       ? contains
	       : dict_index_contains_col_or_prefix(prebuilt->index, i));
}

/**************************************************************//**
Adds a field to a prebuilt struct 'template'.
@return the field template */
static
mysql_row_templ_t*
build_template_field(
/*=================*/
	row_prebuilt_t*	prebuilt,	/*!< in/out: template */
	dict_index_t*	clust_index,	/*!< in: InnoDB clustered index */
	dict_index_t*	index,		/*!< in: InnoDB index to use */
	TABLE*		table,		/*!< in: MySQL table object */
	const Field*	field,		/*!< in: field in MySQL table */
	ulint		i)		/*!< in: field index in InnoDB table */
{
	mysql_row_templ_t*	templ;
	const dict_col_t*	col;

	ut_ad(field == table->field[i]);
	ut_ad(clust_index->table == index->table);

	col = dict_table_get_nth_col(index->table, i);

	templ = prebuilt->mysql_template + prebuilt->n_template++;
	UNIV_MEM_INVALID(templ, sizeof *templ);
	templ->col_no = i;
	templ->clust_rec_field_no = dict_col_get_clust_pos(col, clust_index);
	ut_a(templ->clust_rec_field_no != ULINT_UNDEFINED);

	if (dict_index_is_clust(index)) {
		templ->rec_field_no = templ->clust_rec_field_no;
	} else {
		templ->rec_field_no = dict_index_get_nth_col_pos(index, i);
	}

	if (field->null_ptr) {
		templ->mysql_null_byte_offset =
			(ulint) ((char*) field->null_ptr
				 - (char*) table->record[0]);

		templ->mysql_null_bit_mask = (ulint) field->null_bit;
	} else {
		templ->mysql_null_bit_mask = 0;
	}

	templ->mysql_col_offset = (ulint) get_field_offset(table, field);

	templ->mysql_col_len = (ulint) field->pack_length();
	templ->type = col->mtype;
	templ->mysql_type = (ulint) field->type();

	if (templ->mysql_type == DATA_MYSQL_TRUE_VARCHAR) {
		templ->mysql_length_bytes = (ulint)
			(((Field_varstring*) field)->length_bytes);
	}

	templ->charset = dtype_get_charset_coll(col->prtype);
	templ->mbminlen = dict_col_get_mbminlen(col);
	templ->mbmaxlen = dict_col_get_mbmaxlen(col);
	templ->is_unsigned = col->prtype & DATA_UNSIGNED;

	if (!dict_index_is_clust(index)
	    && templ->rec_field_no == ULINT_UNDEFINED) {
		prebuilt->need_to_access_clustered = TRUE;
	}

	if (prebuilt->mysql_prefix_len < templ->mysql_col_offset
	    + templ->mysql_col_len) {
		prebuilt->mysql_prefix_len = templ->mysql_col_offset
			+ templ->mysql_col_len;
	}

	if (templ->type == DATA_BLOB) {
		prebuilt->templ_contains_blob = TRUE;
	}

	return(templ);
}

/**************************************************************//**
Builds a 'template' to the prebuilt struct. The template is used in fast
retrieval of just those column values MySQL needs in its processing. */
UNIV_INTERN
void
ha_innobase::build_template(
/*========================*/
	bool		whole_row)	/*!< in: true=ROW_MYSQL_WHOLE_ROW,
					false=ROW_MYSQL_REC_FIELDS */
{
	dict_index_t*	index;
	dict_index_t*	clust_index;
	ulint		n_fields;
	ibool		fetch_all_in_key	= FALSE;
	ibool		fetch_primary_key_cols	= FALSE;
	ulint		i;

	if (prebuilt->select_lock_type == LOCK_X) {
		/* We always retrieve the whole clustered index record if we
		use exclusive row level locks, for example, if the read is
		done in an UPDATE statement. */

		whole_row = true;
	} else if (!whole_row) {
		if (prebuilt->hint_need_to_fetch_extra_cols
			== ROW_RETRIEVE_ALL_COLS) {

			/* We know we must at least fetch all columns in the
			key, or all columns in the table */

			if (prebuilt->read_just_key) {
				/* MySQL has instructed us that it is enough
				to fetch the columns in the key; looks like
				MySQL can set this flag also when there is
				only a prefix of the column in the key: in
				that case we retrieve the whole column from
				the clustered index */

				fetch_all_in_key = TRUE;
			} else {
				whole_row = true;
			}
		} else if (prebuilt->hint_need_to_fetch_extra_cols
			== ROW_RETRIEVE_PRIMARY_KEY) {
			/* We must at least fetch all primary key cols. Note
			that if the clustered index was internally generated
			by InnoDB on the row id (no primary key was
			defined), then row_search_for_mysql() will always
			retrieve the row id to a special buffer in the
			prebuilt struct. */

			fetch_primary_key_cols = TRUE;
		}
	}

	clust_index = dict_table_get_first_index(prebuilt->table);

	index = whole_row ? clust_index : prebuilt->index;

	prebuilt->need_to_access_clustered = (index == clust_index);

	/* Below we check column by column if we need to access
	the clustered index. */

	n_fields = (ulint) table->s->fields; /* number of columns */

	if (!prebuilt->mysql_template) {
		prebuilt->mysql_template = (mysql_row_templ_t*)
			mem_alloc(n_fields * sizeof(mysql_row_templ_t));
	}

	prebuilt->template_type = whole_row
		? ROW_MYSQL_WHOLE_ROW : ROW_MYSQL_REC_FIELDS;
	prebuilt->null_bitmap_len = table->s->null_bytes;

	/* Prepare to build prebuilt->mysql_template[]. */
	prebuilt->templ_contains_blob = FALSE;
	prebuilt->mysql_prefix_len = 0;
	prebuilt->n_template = 0;
	prebuilt->idx_cond_n_cols = 0;

	/* Note that in InnoDB, i is the column number in the table.
	MySQL calls columns 'fields'. */

	if (active_index != MAX_KEY && active_index == pushed_idx_cond_keyno) {
		/* Push down an index condition or an end_range check. */
		for (i = 0; i < n_fields; i++) {
			const ibool		index_contains
				= dict_index_contains_col_or_prefix(index, i);

			/* Test if an end_range or an index condition
			refers to the field. Note that "index" and
			"index_contains" may refer to the clustered index.
			Index condition pushdown is relative to prebuilt->index
			(the index that is being looked up first). */

			/* When join_read_always_key() invokes this
			code via handler::ha_index_init() and
			ha_innobase::index_init(), end_range is not
			yet initialized. Because of that, we must
			always check for index_contains, instead of
			the subset
			field->part_of_key.is_set(active_index)
			which would be acceptable if end_range==NULL. */
			if (build_template_needs_field_in_icp(
				    index, prebuilt, index_contains, i)) {
				/* Needed in ICP */
				const Field*		field;
				mysql_row_templ_t*	templ;

				if (whole_row) {
					field = table->field[i];
				} else {
					field = build_template_needs_field(
						index_contains,
						prebuilt->read_just_key,
						fetch_all_in_key,
						fetch_primary_key_cols,
						index, table, i);
					if (!field) {
						continue;
					}
				}

				templ = build_template_field(
					prebuilt, clust_index, index,
					table, field, i);
				prebuilt->idx_cond_n_cols++;
				ut_ad(prebuilt->idx_cond_n_cols
				      == prebuilt->n_template);

				if (index == prebuilt->index) {
					templ->icp_rec_field_no
						= templ->rec_field_no;
				} else {
					templ->icp_rec_field_no
						= dict_index_get_nth_col_pos(
							prebuilt->index, i);
				}

				if (dict_index_is_clust(prebuilt->index)) {
					ut_ad(templ->icp_rec_field_no
					      != ULINT_UNDEFINED);
					/* If the primary key includes
					a column prefix, use it in
					index condition pushdown,
					because the condition is
					evaluated before fetching any
					off-page (externally stored)
					columns. */
					if (templ->icp_rec_field_no
					    < prebuilt->index->n_uniq) {
						/* This is a key column;
						all set. */
						continue;
					}
				} else if (templ->icp_rec_field_no
					   != ULINT_UNDEFINED) {
					continue;
				}

				/* This is a column prefix index.
				The column prefix can be used in
				an end_range comparison. */

				templ->icp_rec_field_no
					= dict_index_get_nth_col_or_prefix_pos(
						prebuilt->index, i, TRUE);
				ut_ad(templ->icp_rec_field_no
				      != ULINT_UNDEFINED);

				/* Index condition pushdown can be used on
				all columns of a secondary index, and on
				the PRIMARY KEY columns. On the clustered
				index, it must never be used on other than
				PRIMARY KEY columns, because those columns
				may be stored off-page, and we will not
				fetch externally stored columns before
				checking the index condition. */
				/* TODO: test the above with an assertion
				like this. Note that index conditions are
				currently pushed down as part of the
				"optimizer phase" while end_range is done
				as part of the execution phase. Therefore,
				we were unable to use an accurate condition
				for end_range in the "if" condition above,
				and the following assertion would fail.
				ut_ad(!dict_index_is_clust(prebuilt->index)
				      || templ->rec_field_no
				      < prebuilt->index->n_uniq);
				*/
			}
		}

		ut_ad(prebuilt->idx_cond_n_cols > 0);
		ut_ad(prebuilt->idx_cond_n_cols == prebuilt->n_template);

		/* Include the fields that are not needed in index condition
		pushdown. */
		for (i = 0; i < n_fields; i++) {
			const ibool		index_contains
				= dict_index_contains_col_or_prefix(index, i);

			if (!build_template_needs_field_in_icp(
				    index, prebuilt, index_contains, i)) {
				/* Not needed in ICP */
				const Field*	field;

				if (whole_row) {
					field = table->field[i];
				} else {
					field = build_template_needs_field(
						index_contains,
						prebuilt->read_just_key,
						fetch_all_in_key,
						fetch_primary_key_cols,
						index, table, i);
					if (!field) {
						continue;
					}
				}

				build_template_field(prebuilt,
						     clust_index, index,
						     table, field, i);
			}
		}

		prebuilt->idx_cond = this;
	} else {
		/* No index condition pushdown */
		prebuilt->idx_cond = NULL;

		for (i = 0; i < n_fields; i++) {
			const Field*	field;

			if (whole_row) {
				field = table->field[i];
			} else {
				field = build_template_needs_field(
					dict_index_contains_col_or_prefix(
						index, i),
					prebuilt->read_just_key,
					fetch_all_in_key,
					fetch_primary_key_cols,
					index, table, i);
				if (!field) {
					continue;
				}
			}

			build_template_field(prebuilt, clust_index, index,
					     table, field, i);
		}
	}

	if (index != clust_index && prebuilt->need_to_access_clustered) {
		/* Change rec_field_no's to correspond to the clustered index
		record */
		for (i = 0; i < prebuilt->n_template; i++) {

			mysql_row_templ_t*	templ
				= &prebuilt->mysql_template[i];

			templ->rec_field_no = templ->clust_rec_field_no;
		}
	}
}

/********************************************************************//**
This special handling is really to overcome the limitations of MySQL's
binlogging. We need to eliminate the non-determinism that will arise in
INSERT ... SELECT type of statements, since MySQL binlog only stores the
min value of the autoinc interval. Once that is fixed we can get rid of
the special lock handling.
@return	DB_SUCCESS if all OK else error code */
UNIV_INTERN
ulint
ha_innobase::innobase_lock_autoinc(void)
/*====================================*/
{
	ulint		error = DB_SUCCESS;

	switch (innobase_autoinc_lock_mode) {
	case AUTOINC_NO_LOCKING:
		/* Acquire only the AUTOINC mutex. */
		dict_table_autoinc_lock(prebuilt->table);
		break;

	case AUTOINC_NEW_STYLE_LOCKING:
		/* For simple (single/multi) row INSERTs, we fallback to the
		old style only if another transaction has already acquired
		the AUTOINC lock on behalf of a LOAD FILE or INSERT ... SELECT
		etc. type of statement. */
		if (thd_sql_command(user_thd) == SQLCOM_INSERT
		    || thd_sql_command(user_thd) == SQLCOM_REPLACE) {
			dict_table_t*	ib_table = prebuilt->table;

			/* Acquire the AUTOINC mutex. */
			dict_table_autoinc_lock(ib_table);

			/* We need to check that another transaction isn't
			already holding the AUTOINC lock on the table. */
			if (ib_table->n_waiting_or_granted_auto_inc_locks) {
				/* Release the mutex to avoid deadlocks. */
				dict_table_autoinc_unlock(ib_table);
			} else {
				break;
			}
		}
		/* Fall through to old style locking. */

	case AUTOINC_OLD_STYLE_LOCKING:
		error = row_lock_table_autoinc_for_mysql(prebuilt);

		if (error == DB_SUCCESS) {

			/* Acquire the AUTOINC mutex. */
			dict_table_autoinc_lock(prebuilt->table);
		}
		break;

	default:
		ut_error;
	}

	return(ulong(error));
}

/********************************************************************//**
Reset the autoinc value in the table.
@return	DB_SUCCESS if all went well else error code */
UNIV_INTERN
ulint
ha_innobase::innobase_reset_autoinc(
/*================================*/
	ulonglong	autoinc)	/*!< in: value to store */
{
	ulint		error;

	error = innobase_lock_autoinc();

	if (error == DB_SUCCESS) {

		dict_table_autoinc_initialize(prebuilt->table, autoinc);

		dict_table_autoinc_unlock(prebuilt->table);
	}

	return(ulong(error));
}

/********************************************************************//**
Store the autoinc value in the table. The autoinc value is only set if
it's greater than the existing autoinc value in the table.
@return	DB_SUCCESS if all went well else error code */
UNIV_INTERN
ulint
ha_innobase::innobase_set_max_autoinc(
/*==================================*/
	ulonglong	auto_inc)	/*!< in: value to store */
{
	ulint		error;

	error = innobase_lock_autoinc();

	if (error == DB_SUCCESS) {

		dict_table_autoinc_update_if_greater(prebuilt->table, auto_inc);

		dict_table_autoinc_unlock(prebuilt->table);
	}

	return(ulong(error));
}

/********************************************************************//**
Stores a row in an InnoDB database, to the table specified in this
handle.
@return	error code */
UNIV_INTERN
int
ha_innobase::write_row(
/*===================*/
	uchar*	record)	/*!< in: a row in MySQL format */
{
	ulint		error = 0;
	int		error_result= 0;
	ibool		auto_inc_used= FALSE;
	ulint		sql_command;
	trx_t*		trx = thd_to_trx(user_thd);

	DBUG_ENTER("ha_innobase::write_row");

	if (prebuilt->trx != trx) {
		sql_print_error("The transaction object for the table handle "
				"is at %p, but for the current thread it is at "
				"%p",
				(const void*) prebuilt->trx, (const void*) trx);

		fputs("InnoDB: Dump of 200 bytes around prebuilt: ", stderr);
		ut_print_buf(stderr, ((const byte*) prebuilt) - 100, 200);
		fputs("\n"
			"InnoDB: Dump of 200 bytes around ha_data: ",
			stderr);
		ut_print_buf(stderr, ((const byte*) trx) - 100, 200);
		putc('\n', stderr);
		ut_error;
	} else if (!trx_is_started(trx)) {
		++trx->will_lock;
	}

	ha_statistic_increment(&SSV::ha_write_count);

	sql_command = thd_sql_command(user_thd);

	if ((sql_command == SQLCOM_ALTER_TABLE
	     || sql_command == SQLCOM_OPTIMIZE
	     || sql_command == SQLCOM_CREATE_INDEX
	     || sql_command == SQLCOM_DROP_INDEX)
	    && num_write_row >= 10000) {
		/* ALTER TABLE is COMMITted at every 10000 copied rows.
		The IX table lock for the original table has to be re-issued.
		As this method will be called on a temporary table where the
		contents of the original table is being copied to, it is
		a bit tricky to determine the source table.  The cursor
		position in the source table need not be adjusted after the
		intermediate COMMIT, since writes by other transactions are
		being blocked by a MySQL table lock TL_WRITE_ALLOW_READ. */

		dict_table_t*	src_table;
		enum lock_mode	mode;

		num_write_row = 0;

		/* Commit the transaction.  This will release the table
		locks, so they have to be acquired again. */

		/* Altering an InnoDB table */
		/* Get the source table. */
		src_table = lock_get_src_table(
				prebuilt->trx, prebuilt->table, &mode);
		if (!src_table) {
no_commit:
			/* Unknown situation: do not commit */
			/*
			ut_print_timestamp(stderr);
			fprintf(stderr,
				"  InnoDB: ALTER TABLE is holding lock"
				" on %lu tables!\n",
				prebuilt->trx->mysql_n_tables_locked);
			*/
			;
		} else if (src_table == prebuilt->table) {
			/* Source table is not in InnoDB format:
			no need to re-acquire locks on it. */

			/* Altering to InnoDB format */
			innobase_commit(ht, user_thd, 1);
			/* Note that this transaction is still active. */
			trx_register_for_2pc(prebuilt->trx);
			/* We will need an IX lock on the destination table. */
			prebuilt->sql_stat_start = TRUE;
		} else {
			/* Ensure that there are no other table locks than
			LOCK_IX and LOCK_AUTO_INC on the destination table. */

			if (!lock_is_table_exclusive(prebuilt->table,
							prebuilt->trx)) {
				goto no_commit;
			}

			/* Commit the transaction.  This will release the table
			locks, so they have to be acquired again. */
			innobase_commit(ht, user_thd, 1);
			/* Note that this transaction is still active. */
			trx_register_for_2pc(prebuilt->trx);
			/* Re-acquire the table lock on the source table. */
			row_lock_table_for_mysql(prebuilt, src_table, mode);
			/* We will need an IX lock on the destination table. */
			prebuilt->sql_stat_start = TRUE;
		}
	}

	num_write_row++;

	/* This is the case where the table has an auto-increment column */
	if (table->next_number_field && record == table->record[0]) {

		/* Reset the error code before calling
		innobase_get_auto_increment(). */
		prebuilt->autoinc_error = DB_SUCCESS;

		if ((error = update_auto_increment())) {
			/* We don't want to mask autoinc overflow errors. */

			/* Handle the case where the AUTOINC sub-system
			failed during initialization. */
			if (prebuilt->autoinc_error == DB_UNSUPPORTED) {
				error_result = ER_AUTOINC_READ_FAILED;
				/* Set the error message to report too. */
				my_error(ER_AUTOINC_READ_FAILED, MYF(0));
				goto func_exit;
			} else if (prebuilt->autoinc_error != DB_SUCCESS) {
				error = (int) prebuilt->autoinc_error;
				goto report_error;
			}

			/* MySQL errors are passed straight back. */
			error_result = (int) error;
			goto func_exit;
		}

		auto_inc_used = TRUE;
	}

	if (prebuilt->mysql_template == NULL
	    || prebuilt->template_type != ROW_MYSQL_WHOLE_ROW) {

		/* Build the template used in converting quickly between
		the two database formats */

		build_template(true);
	}

	innobase_srv_conc_enter_innodb(prebuilt->trx);

	error = row_insert_for_mysql((byte*) record, prebuilt);

	/* Handle duplicate key errors */
	if (auto_inc_used) {
		ulint		err;
		ulonglong	auto_inc;
		ulonglong	col_max_value;

		/* Note the number of rows processed for this statement, used
		by get_auto_increment() to determine the number of AUTO-INC
		values to reserve. This is only useful for a mult-value INSERT
		and is a statement level counter.*/
		if (trx->n_autoinc_rows > 0) {
			--trx->n_autoinc_rows;
		}

		/* We need the upper limit of the col type to check for
		whether we update the table autoinc counter or not. */
		col_max_value = innobase_get_int_col_max_value(
			table->next_number_field);

		/* Get the value that MySQL attempted to store in the table.*/
		auto_inc = table->next_number_field->val_int();

		switch (error) {
		case DB_DUPLICATE_KEY:

			/* A REPLACE command and LOAD DATA INFILE REPLACE
			handle a duplicate key error themselves, but we
			must update the autoinc counter if we are performing
			those statements. */

			switch (sql_command) {
			case SQLCOM_LOAD:
				if (trx->duplicates) {

					goto set_max_autoinc;
				}
				break;

			case SQLCOM_REPLACE:
			case SQLCOM_INSERT_SELECT:
			case SQLCOM_REPLACE_SELECT:
				goto set_max_autoinc;

			default:
				break;
			}

			break;

		case DB_SUCCESS:
			/* If the actual value inserted is greater than
			the upper limit of the interval, then we try and
			update the table upper limit. Note: last_value
			will be 0 if get_auto_increment() was not called.*/

			if (auto_inc >= prebuilt->autoinc_last_value) {
set_max_autoinc:
				/* This should filter out the negative
				values set explicitly by the user. */
				if (auto_inc <= col_max_value) {
					ut_a(prebuilt->autoinc_increment > 0);

					ulonglong	offset;
					ulonglong	increment;

					offset = prebuilt->autoinc_offset;
					increment = prebuilt->autoinc_increment;

					auto_inc = innobase_next_autoinc(
						auto_inc,
						1, increment, offset,
						col_max_value);

					err = innobase_set_max_autoinc(
						auto_inc);

					if (err != DB_SUCCESS) {
						error = err;
					}
				}
			}
			break;
		}
	}

	innobase_srv_conc_exit_innodb(prebuilt->trx);

report_error:
	error_result = convert_error_code_to_mysql((int) error,
						   prebuilt->table->flags,
						   user_thd);

	if (error_result == HA_FTS_INVALID_DOCID) {
		my_error(HA_FTS_INVALID_DOCID, MYF(0));
	}

func_exit:
	innobase_active_small();

	DBUG_RETURN(error_result);
}

/**********************************************************************//**
Checks which fields have changed in a row and stores information
of them to an update vector.
@return	error number or 0 */
static
int
calc_row_difference(
/*================*/
	upd_t*		uvect,		/*!< in/out: update vector */
	uchar*		old_row,	/*!< in: old row in MySQL format */
	uchar*		new_row,	/*!< in: new row in MySQL format */
	TABLE*		table,		/*!< in: table in MySQL data
					dictionary */
	uchar*		upd_buff,	/*!< in: buffer to use */
	ulint		buff_len,	/*!< in: buffer length */
	row_prebuilt_t*	prebuilt,	/*!< in: InnoDB prebuilt struct */
	THD*		thd)		/*!< in: user thread */
{
	uchar*		original_upd_buff = upd_buff;
	Field*		field;
	enum_field_types field_mysql_type;
	uint		n_fields;
	ulint		o_len;
	ulint		n_len;
	ulint		col_pack_len;
	const byte*	new_mysql_row_col;
	const byte*	o_ptr;
	const byte*	n_ptr;
	byte*		buf;
	upd_field_t*	ufield;
	ulint		col_type;
	ulint		n_changed = 0;
	dfield_t	dfield;
	dict_index_t*	clust_index;
	uint		i;
	ulint		error = DB_SUCCESS;
	ibool		changes_fts_column = FALSE;
	ibool		changes_fts_doc_col = FALSE;
	trx_t*          trx = thd_to_trx(thd);
	doc_id_t	doc_id = FTS_NULL_DOC_ID;

	n_fields = table->s->fields;
	clust_index = dict_table_get_first_index(prebuilt->table);

	/* We use upd_buff to convert changed fields */
	buf = (byte*) upd_buff;

	for (i = 0; i < n_fields; i++) {
		field = table->field[i];

		o_ptr = (const byte*) old_row + get_field_offset(table, field);
		n_ptr = (const byte*) new_row + get_field_offset(table, field);

		/* Use new_mysql_row_col and col_pack_len save the values */

		new_mysql_row_col = n_ptr;
		col_pack_len = field->pack_length();

		o_len = col_pack_len;
		n_len = col_pack_len;

		/* We use o_ptr and n_ptr to dig up the actual data for
		comparison. */

		field_mysql_type = field->type();

		col_type = prebuilt->table->cols[i].mtype;

		switch (col_type) {

		case DATA_BLOB:
			o_ptr = row_mysql_read_blob_ref(&o_len, o_ptr, o_len);
			n_ptr = row_mysql_read_blob_ref(&n_len, n_ptr, n_len);

			break;

		case DATA_VARCHAR:
		case DATA_BINARY:
		case DATA_VARMYSQL:
			if (field_mysql_type == MYSQL_TYPE_VARCHAR) {
				/* This is a >= 5.0.3 type true VARCHAR where
				the real payload data length is stored in
				1 or 2 bytes */

				o_ptr = row_mysql_read_true_varchar(
					&o_len, o_ptr,
					(ulint)
					(((Field_varstring*) field)->length_bytes));

				n_ptr = row_mysql_read_true_varchar(
					&n_len, n_ptr,
					(ulint)
					(((Field_varstring*) field)->length_bytes));
			}

			break;
		default:
			;
		}

		if (field_mysql_type == MYSQL_TYPE_LONGLONG
		    && prebuilt->table->fts
		    && innobase_strcasecmp(
			field->field_name, FTS_DOC_ID_COL_NAME) == 0) {
			doc_id = (doc_id_t) mach_read_from_n_little_endian(
				n_ptr, 8);
			if (doc_id == 0) {
				return(DB_FTS_INVALID_DOCID);
			}
		}


		if (field->null_ptr) {
			if (field_in_record_is_null(table, field,
							(char*) old_row)) {
				o_len = UNIV_SQL_NULL;
			}

			if (field_in_record_is_null(table, field,
							(char*) new_row)) {
				n_len = UNIV_SQL_NULL;
			}
		}

		if (o_len != n_len || (o_len != UNIV_SQL_NULL &&
					0 != memcmp(o_ptr, n_ptr, o_len))) {
			/* The field has changed */

			ufield = uvect->fields + n_changed;
			UNIV_MEM_INVALID(ufield, sizeof *ufield);

			/* Let us use a dummy dfield to make the conversion
			from the MySQL column format to the InnoDB format */

			if (n_len != UNIV_SQL_NULL) {
				dict_col_copy_type(prebuilt->table->cols + i,
						   dfield_get_type(&dfield));

				buf = row_mysql_store_col_in_innobase_format(
					&dfield,
					(byte*) buf,
					TRUE,
					new_mysql_row_col,
					col_pack_len,
					dict_table_is_comp(prebuilt->table));
				dfield_copy(&ufield->new_val, &dfield);
			} else {
				dfield_set_null(&ufield->new_val);
			}

			ufield->exp = NULL;
			ufield->orig_len = 0;
			ufield->field_no = dict_col_get_clust_pos(
				&prebuilt->table->cols[i], clust_index);
			n_changed++;

			/* If an FTS indexed column was changed by this
			UPDATE then we need to inform the FTS sub-system.

			NOTE: Currently we re-index all FTS indexed columns
			even if only a subset of the FTS indexed columns
			have been updated. That is the reason we are
			checking only once here. Later we will need to
			note which columns have been updated and do
			selective processing. */
			if (prebuilt->table->fts != NULL) {
				ulint           offset;
				dict_table_t*   innodb_table;

				innodb_table = prebuilt->table;

				if (!changes_fts_column) {
					offset = row_upd_changes_fts_column(
						innodb_table, ufield);

					if (offset != ULINT_UNDEFINED) {
						changes_fts_column = TRUE;
					}
				}

				if (!changes_fts_doc_col) {
					changes_fts_doc_col =
					row_upd_changes_doc_id(
						innodb_table, ufield);
				}
			}
		}
	}

	/* If the update changes a column with an FTS index on it, we
	then add an update column node with a new document id to the
	other changes. We piggy back our changes on the normal UPDATE
	to reduce processing and IO overhead. */
	if (!prebuilt->table->fts) {
			trx->fts_next_doc_id = 0;
	} else if (changes_fts_column || changes_fts_doc_col) {
		dict_table_t*   innodb_table = prebuilt->table;

		ufield = uvect->fields + n_changed;

		if (!DICT_TF2_FLAG_IS_SET(
			innodb_table, DICT_TF2_FTS_HAS_DOC_ID)) {

			/* If Doc ID is managed by user, and if any
			FTS indexed column has been updated, its corresponding
			Doc ID must also be updated. Otherwise, return
			error */
			if (changes_fts_column && !changes_fts_doc_col) {
				ut_print_timestamp(stderr);
				fprintf(stderr, " InnoDB: A new Doc ID"
					" must be supplied while updating"
					" FTS indexed columns.\n");
				return(DB_FTS_INVALID_DOCID);
			}

			/* Doc ID must monotonically increase */
			ut_ad(innodb_table->fts->cache);
			if (doc_id < prebuilt->table->fts->cache->next_doc_id) {
				fprintf(stderr,
					"InnoDB: FTS Doc ID must be larger than"
					" "IB_ID_FMT" for table",
					innodb_table->fts->cache->next_doc_id
					- 1);
				ut_print_name(stderr, trx,
					      TRUE, innodb_table->name);
				putc('\n', stderr);

				return(DB_FTS_INVALID_DOCID);
			} else if ((doc_id
				    - prebuilt->table->fts->cache->next_doc_id)
				   >= FTS_DOC_ID_MAX_STEP) {
				fprintf(stderr,
					"InnoDB: Doc ID "UINT64PF" is too"
					" big. Its difference with largest"
					" Doc ID used "UINT64PF" cannot"
					" exceed or equal to %d\n",
					doc_id,
					prebuilt->table->fts->cache->next_doc_id - 1,
					FTS_DOC_ID_MAX_STEP);
			}


			trx->fts_next_doc_id = doc_id;
		} else {
			/* If the Doc ID is a hidden column, it can't be
			changed by user */
			ut_ad(!changes_fts_doc_col);

			/* Doc ID column is hidden, a new Doc ID will be
			generated by following fts_update_doc_id() call */
			trx->fts_next_doc_id = 0;
		}

		fts_update_doc_id(
			innodb_table, ufield, &trx->fts_next_doc_id);

		if (error == DB_SUCCESS) {
			++n_changed;
		} else {
			ut_print_timestamp(stderr);
			fprintf(stderr, " InnoDB: Error (%lu) while updating "
				"doc id in calc_row_difference().\n", error);
		}
	} else {
		/* We have a Doc ID column, but none of FTS indexed
		columns are touched, nor the Doc ID column, so set
		fts_next_doc_id to UINT64_UNDEFINED, which means do not
		update the Doc ID column */
		trx->fts_next_doc_id = UINT64_UNDEFINED;
	}

	uvect->n_fields = n_changed;
	uvect->info_bits = 0;

	ut_a(buf <= (byte*) original_upd_buff + buff_len);

	return(error);
}

/**********************************************************************//**
Updates a row given as a parameter to a new value. Note that we are given
whole rows, not just the fields which are updated: this incurs some
overhead for CPU when we check which fields are actually updated.
TODO: currently InnoDB does not prevent the 'Halloween problem':
in a searched update a single row can get updated several times
if its index columns are updated!
@return	error number or 0 */
UNIV_INTERN
int
ha_innobase::update_row(
/*====================*/
	const uchar*	old_row,	/*!< in: old row in MySQL format */
	uchar*		new_row)	/*!< in: new row in MySQL format */
{
	upd_t*		uvect;
	int		error = 0;
	trx_t*		trx = thd_to_trx(user_thd);

	DBUG_ENTER("ha_innobase::update_row");

	ut_a(prebuilt->trx == trx);

	if (!trx_is_started(trx)) {
		++trx->will_lock;
	}

	if (upd_buf == NULL) {
		ut_ad(upd_buf_size == 0);

		/* Create a buffer for packing the fields of a record. Why
		table->reclength did not work here? Obviously, because char
		fields when packed actually became 1 byte longer, when we also
		stored the string length as the first byte. */

		upd_buf_size = table->s->reclength + table->s->max_key_length
			+ MAX_REF_PARTS * 3;
		upd_buf = (uchar*) my_malloc(upd_buf_size, MYF(MY_WME));
		if (upd_buf == NULL) {
			upd_buf_size = 0;
			DBUG_RETURN(HA_ERR_OUT_OF_MEM);
		}
	}

	ha_statistic_increment(&SSV::ha_update_count);

	if (prebuilt->upd_node) {
		uvect = prebuilt->upd_node->update;
	} else {
		uvect = row_get_prebuilt_update_vector(prebuilt);
	}

	/* Build an update vector from the modified fields in the rows
	(uses upd_buf of the handle) */

	error = calc_row_difference(uvect, (uchar*) old_row, new_row, table,
				    upd_buf, upd_buf_size, prebuilt, user_thd);

	if (error != DB_SUCCESS) {
		goto func_exit;
	}

	/* This is not a delete */
	prebuilt->upd_node->is_delete = FALSE;

	ut_a(prebuilt->template_type == ROW_MYSQL_WHOLE_ROW);

	innobase_srv_conc_enter_innodb(trx);

	error = row_update_for_mysql((byte*) old_row, prebuilt);

	/* We need to do some special AUTOINC handling for the following case:

	INSERT INTO t (c1,c2) VALUES(x,y) ON DUPLICATE KEY UPDATE ...

	We need to use the AUTOINC counter that was actually used by
	MySQL in the UPDATE statement, which can be different from the
	value used in the INSERT statement.*/

	if (error == DB_SUCCESS
	    && table->next_number_field
	    && new_row == table->record[0]
	    && thd_sql_command(user_thd) == SQLCOM_INSERT
	    && trx->duplicates)  {

		ulonglong	auto_inc;
		ulonglong	col_max_value;

		auto_inc = table->next_number_field->val_int();

		/* We need the upper limit of the col type to check for
		whether we update the table autoinc counter or not. */
		col_max_value = innobase_get_int_col_max_value(
			table->next_number_field);

		if (auto_inc <= col_max_value && auto_inc != 0) {

			ulonglong	offset;
			ulonglong	increment;

			offset = prebuilt->autoinc_offset;
			increment = prebuilt->autoinc_increment;

			auto_inc = innobase_next_autoinc(
				auto_inc, 1, increment, offset, col_max_value);

			error = innobase_set_max_autoinc(auto_inc);
		}
	}

	innobase_srv_conc_exit_innodb(trx);

func_exit:
	error = convert_error_code_to_mysql(error,
					    prebuilt->table->flags, user_thd);

	/* If success and no columns were updated. */
	if (error == 0 && uvect->n_fields == 0) {

		/* This is the same as success, but instructs
		MySQL that the row is not really updated and it
		should not increase the count of updated rows.
		This is fix for http://bugs.mysql.com/29157 */
		error = HA_ERR_RECORD_IS_THE_SAME;
	} else if (error == HA_FTS_INVALID_DOCID) {
		my_error(HA_FTS_INVALID_DOCID, MYF(0));
	}

	/* Tell InnoDB server that there might be work for
	utility threads: */

	innobase_active_small();

	DBUG_RETURN(error);
}

/**********************************************************************//**
Deletes a row given as the parameter.
@return	error number or 0 */
UNIV_INTERN
int
ha_innobase::delete_row(
/*====================*/
	const uchar*	record)	/*!< in: a row in MySQL format */
{
	int		error = 0;
	trx_t*		trx = thd_to_trx(user_thd);

	DBUG_ENTER("ha_innobase::delete_row");

	ut_a(prebuilt->trx == trx);

	if (!trx_is_started(trx)) {
		++trx->will_lock;
	}

	ha_statistic_increment(&SSV::ha_delete_count);

	if (!prebuilt->upd_node) {
		row_get_prebuilt_update_vector(prebuilt);
	}

	/* This is a delete */

	prebuilt->upd_node->is_delete = TRUE;

	innobase_srv_conc_enter_innodb(trx);

	error = row_update_for_mysql((byte*) record, prebuilt);

	innobase_srv_conc_exit_innodb(trx);

	error = convert_error_code_to_mysql(
		error, prebuilt->table->flags, user_thd);

	/* Tell the InnoDB server that there might be work for
	utility threads: */

	innobase_active_small();

	DBUG_RETURN(error);
}

/**********************************************************************//**
Removes a new lock set on a row, if it was not read optimistically. This can
be called after a row has been read in the processing of an UPDATE or a DELETE
query, if the option innodb_locks_unsafe_for_binlog is set. */
UNIV_INTERN
void
ha_innobase::unlock_row(void)
/*=========================*/
{
	DBUG_ENTER("ha_innobase::unlock_row");

	/* Consistent read does not take any locks, thus there is
	nothing to unlock. */

	if (prebuilt->select_lock_type == LOCK_NONE) {
		DBUG_VOID_RETURN;
	}

	switch (prebuilt->row_read_type) {
	case ROW_READ_WITH_LOCKS:
		if (!srv_locks_unsafe_for_binlog
		    && prebuilt->trx->isolation_level
		    > TRX_ISO_READ_COMMITTED) {
			break;
		}
		/* fall through */
	case ROW_READ_TRY_SEMI_CONSISTENT:
		row_unlock_for_mysql(prebuilt, FALSE);
		break;
	case ROW_READ_DID_SEMI_CONSISTENT:
		prebuilt->row_read_type = ROW_READ_TRY_SEMI_CONSISTENT;
		break;
	}

	DBUG_VOID_RETURN;
}

/* See handler.h and row0mysql.h for docs on this function. */
UNIV_INTERN
bool
ha_innobase::was_semi_consistent_read(void)
/*=======================================*/
{
	return(prebuilt->row_read_type == ROW_READ_DID_SEMI_CONSISTENT);
}

/* See handler.h and row0mysql.h for docs on this function. */
UNIV_INTERN
void
ha_innobase::try_semi_consistent_read(bool yes)
/*===========================================*/
{
	ut_a(prebuilt->trx == thd_to_trx(ha_thd()));

	/* Row read type is set to semi consistent read if this was
	requested by the MySQL and either innodb_locks_unsafe_for_binlog
	option is used or this session is using READ COMMITTED isolation
	level. */

	if (yes
	    && (srv_locks_unsafe_for_binlog
		|| prebuilt->trx->isolation_level <= TRX_ISO_READ_COMMITTED)) {
		prebuilt->row_read_type = ROW_READ_TRY_SEMI_CONSISTENT;
	} else {
		prebuilt->row_read_type = ROW_READ_WITH_LOCKS;
	}
}

/******************************************************************//**
Initializes a handle to use an index.
@return	0 or error number */
UNIV_INTERN
int
ha_innobase::index_init(
/*====================*/
	uint	keynr,	/*!< in: key (index) number */
	bool sorted)	/*!< in: 1 if result MUST be sorted according to index */
{
	DBUG_ENTER("index_init");

	DBUG_RETURN(change_active_index(keynr));
}

/******************************************************************//**
Currently does nothing.
@return	0 */
UNIV_INTERN
int
ha_innobase::index_end(void)
/*========================*/
{
	int	error	= 0;
	DBUG_ENTER("index_end");
	active_index = MAX_KEY;
	in_range_check_pushed_down = FALSE;
	ds_mrr.dsmrr_close();
	DBUG_RETURN(error);
}

/*********************************************************************//**
Converts a search mode flag understood by MySQL to a flag understood
by InnoDB. */
static inline
ulint
convert_search_mode_to_innobase(
/*============================*/
	enum ha_rkey_function	find_flag)
{
	switch (find_flag) {
	case HA_READ_KEY_EXACT:
		/* this does not require the index to be UNIQUE */
		return(PAGE_CUR_GE);
	case HA_READ_KEY_OR_NEXT:
		return(PAGE_CUR_GE);
	case HA_READ_KEY_OR_PREV:
		return(PAGE_CUR_LE);
	case HA_READ_AFTER_KEY:
		return(PAGE_CUR_G);
	case HA_READ_BEFORE_KEY:
		return(PAGE_CUR_L);
	case HA_READ_PREFIX:
		return(PAGE_CUR_GE);
	case HA_READ_PREFIX_LAST:
		return(PAGE_CUR_LE);
	case HA_READ_PREFIX_LAST_OR_PREV:
		return(PAGE_CUR_LE);
		/* In MySQL-4.0 HA_READ_PREFIX and HA_READ_PREFIX_LAST always
		pass a complete-field prefix of a key value as the search
		tuple. I.e., it is not allowed that the last field would
		just contain n first bytes of the full field value.
		MySQL uses a 'padding' trick to convert LIKE 'abc%'
		type queries so that it can use as a search tuple
		a complete-field-prefix of a key value. Thus, the InnoDB
		search mode PAGE_CUR_LE_OR_EXTENDS is never used.
		TODO: when/if MySQL starts to use also partial-field
		prefixes, we have to deal with stripping of spaces
		and comparison of non-latin1 char type fields in
		innobase_mysql_cmp() to get PAGE_CUR_LE_OR_EXTENDS to
		work correctly. */
	case HA_READ_MBR_CONTAIN:
	case HA_READ_MBR_INTERSECT:
	case HA_READ_MBR_WITHIN:
	case HA_READ_MBR_DISJOINT:
	case HA_READ_MBR_EQUAL:
		return(PAGE_CUR_UNSUPP);
	/* do not use "default:" in order to produce a gcc warning:
	enumeration value '...' not handled in switch
	(if -Wswitch or -Wall is used) */
	}

	my_error(ER_CHECK_NOT_IMPLEMENTED, MYF(0), "this functionality");

	return(PAGE_CUR_UNSUPP);
}

/*
   BACKGROUND INFO: HOW A SELECT SQL QUERY IS EXECUTED
   ---------------------------------------------------
The following does not cover all the details, but explains how we determine
the start of a new SQL statement, and what is associated with it.

For each table in the database the MySQL interpreter may have several
table handle instances in use, also in a single SQL query. For each table
handle instance there is an InnoDB  'prebuilt' struct which contains most
of the InnoDB data associated with this table handle instance.

  A) if the user has not explicitly set any MySQL table level locks:

  1) MySQL calls ::external_lock to set an 'intention' table level lock on
the table of the handle instance. There we set
prebuilt->sql_stat_start = TRUE. The flag sql_stat_start should be set
true if we are taking this table handle instance to use in a new SQL
statement issued by the user. We also increment trx->n_mysql_tables_in_use.

  2) If prebuilt->sql_stat_start == TRUE we 'pre-compile' the MySQL search
instructions to prebuilt->template of the table handle instance in
::index_read. The template is used to save CPU time in large joins.

  3) In row_search_for_mysql, if prebuilt->sql_stat_start is true, we
allocate a new consistent read view for the trx if it does not yet have one,
or in the case of a locking read, set an InnoDB 'intention' table level
lock on the table.

  4) We do the SELECT. MySQL may repeatedly call ::index_read for the
same table handle instance, if it is a join.

  5) When the SELECT ends, MySQL removes its intention table level locks
in ::external_lock. When trx->n_mysql_tables_in_use drops to zero,
 (a) we execute a COMMIT there if the autocommit is on,
 (b) we also release possible 'SQL statement level resources' InnoDB may
have for this SQL statement. The MySQL interpreter does NOT execute
autocommit for pure read transactions, though it should. That is why the
table handler in that case has to execute the COMMIT in ::external_lock.

  B) If the user has explicitly set MySQL table level locks, then MySQL
does NOT call ::external_lock at the start of the statement. To determine
when we are at the start of a new SQL statement we at the start of
::index_read also compare the query id to the latest query id where the
table handle instance was used. If it has changed, we know we are at the
start of a new SQL statement. Since the query id can theoretically
overwrap, we use this test only as a secondary way of determining the
start of a new SQL statement. */


/**********************************************************************//**
Positions an index cursor to the index specified in the handle. Fetches the
row if any.
@return	0, HA_ERR_KEY_NOT_FOUND, or error number */
UNIV_INTERN
int
ha_innobase::index_read(
/*====================*/
	uchar*		buf,		/*!< in/out: buffer for the returned
					row */
	const uchar*	key_ptr,	/*!< in: key value; if this is NULL
					we position the cursor at the
					start or end of index; this can
					also contain an InnoDB row id, in
					which case key_len is the InnoDB
					row id length; the key value can
					also be a prefix of a full key value,
					and the last column can be a prefix
					of a full column */
	uint			key_len,/*!< in: key value length */
	enum ha_rkey_function find_flag)/*!< in: search flags from my_base.h */
{
	ulint		mode;
	dict_index_t*	index;
	ulint		match_mode	= 0;
	int		error;
	ulint		ret;

	DBUG_ENTER("index_read");

	ut_a(prebuilt->trx == thd_to_trx(user_thd));

	ha_statistic_increment(&SSV::ha_read_key_count);

	index = prebuilt->index;

	if (UNIV_UNLIKELY(index == NULL) || dict_index_is_corrupted(index)) {
		prebuilt->index_usable = FALSE;
		DBUG_RETURN(HA_ERR_CRASHED);
	}
	if (UNIV_UNLIKELY(!prebuilt->index_usable)) {
		DBUG_RETURN(dict_index_is_corrupted(index)
			    ? HA_ERR_INDEX_CORRUPT
			    : HA_ERR_TABLE_DEF_CHANGED);
	}

	if (index->type & DICT_FTS) {
		DBUG_RETURN(HA_ERR_KEY_NOT_FOUND);
	}

	/* Note that if the index for which the search template is built is not
	necessarily prebuilt->index, but can also be the clustered index */

	if (prebuilt->sql_stat_start) {
		build_template(false);
	}

	if (key_ptr) {
		/* Convert the search key value to InnoDB format into
		prebuilt->search_tuple */

		row_sel_convert_mysql_key_to_innobase(
			prebuilt->search_tuple,
			srch_key_val1, sizeof(srch_key_val1),
			index,
			(byte*) key_ptr,
			(ulint) key_len,
			prebuilt->trx);
		DBUG_ASSERT(prebuilt->search_tuple->n_fields > 0);
	} else {
		/* We position the cursor to the last or the first entry
		in the index */

		dtuple_set_n_fields(prebuilt->search_tuple, 0);
	}

	mode = convert_search_mode_to_innobase(find_flag);

	match_mode = 0;

	if (find_flag == HA_READ_KEY_EXACT) {

		match_mode = ROW_SEL_EXACT;

	} else if (find_flag == HA_READ_PREFIX
		   || find_flag == HA_READ_PREFIX_LAST) {

		match_mode = ROW_SEL_EXACT_PREFIX;
	}

	last_match_mode = (uint) match_mode;

	if (mode != PAGE_CUR_UNSUPP) {

		innobase_srv_conc_enter_innodb(prebuilt->trx);

		ret = row_search_for_mysql((byte*) buf, mode, prebuilt,
					   match_mode, 0);

		innobase_srv_conc_exit_innodb(prebuilt->trx);
	} else {

		ret = DB_UNSUPPORTED;
	}

	switch (ret) {
	case DB_SUCCESS:
		error = 0;
		table->status = 0;
		break;
	case DB_RECORD_NOT_FOUND:
		error = HA_ERR_KEY_NOT_FOUND;
		table->status = STATUS_NOT_FOUND;
		break;
	case DB_END_OF_INDEX:
		error = HA_ERR_KEY_NOT_FOUND;
		table->status = STATUS_NOT_FOUND;
		break;
	default:
		error = convert_error_code_to_mysql((int) ret,
						    prebuilt->table->flags,
						    user_thd);
		table->status = STATUS_NOT_FOUND;
		break;
	}

	DBUG_RETURN(error);
}

/*******************************************************************//**
The following functions works like index_read, but it find the last
row with the current key value or prefix.
@return	0, HA_ERR_KEY_NOT_FOUND, or an error code */
UNIV_INTERN
int
ha_innobase::index_read_last(
/*=========================*/
	uchar*		buf,	/*!< out: fetched row */
	const uchar*	key_ptr,/*!< in: key value, or a prefix of a full
				key value */
	uint		key_len)/*!< in: length of the key val or prefix
				in bytes */
{
	return(index_read(buf, key_ptr, key_len, HA_READ_PREFIX_LAST));
}

/********************************************************************//**
Get the index for a handle. Does not change active index.
@return	NULL or index instance. */
UNIV_INTERN
dict_index_t*
ha_innobase::innobase_get_index(
/*============================*/
	uint		keynr)	/*!< in: use this index; MAX_KEY means always
				clustered index, even if it was internally
				generated by InnoDB */
{
	KEY*		key = 0;
	dict_index_t*	index = 0;

	DBUG_ENTER("innobase_get_index");

	if (keynr != MAX_KEY && table->s->keys > 0) {
		key = table->key_info + keynr;

		index = innobase_index_lookup(share, keynr);

		if (index) {
			ut_a(ut_strcmp(index->name, key->name) == 0);
		} else {
			/* Can't find index with keynr in the translation
			table. Only print message if the index translation
			table exists */
			if (share->idx_trans_tbl.index_mapping) {
				sql_print_warning("InnoDB could not find "
						  "index %s key no %u for "
						  "table %s through its "
						  "index translation table",
						  key ? key->name : "NULL",
						  keynr,
						  prebuilt->table->name);
			}

			index = dict_table_get_index_on_name(prebuilt->table,
							     key->name);
		}
	} else {
		index = dict_table_get_first_index(prebuilt->table);
	}

	if (!index) {
		sql_print_error(
			"Innodb could not find key n:o %u with name %s "
			"from dict cache for table %s",
			keynr, key ? key->name : "NULL",
			prebuilt->table->name);
	}

	DBUG_RETURN(index);
}

/********************************************************************//**
Changes the active index of a handle.
@return	0 or error code */
UNIV_INTERN
int
ha_innobase::change_active_index(
/*=============================*/
	uint	keynr)	/*!< in: use this index; MAX_KEY means always clustered
			index, even if it was internally generated by
			InnoDB */
{
	DBUG_ENTER("change_active_index");

	ut_ad(user_thd == ha_thd());
	ut_a(prebuilt->trx == thd_to_trx(user_thd));

	active_index = keynr;

	prebuilt->index = innobase_get_index(keynr);

	if (UNIV_UNLIKELY(!prebuilt->index)) {
		sql_print_warning("InnoDB: change_active_index(%u) failed",
				  keynr);
		prebuilt->index_usable = FALSE;
		DBUG_RETURN(1);
	}

	prebuilt->index_usable = row_merge_is_index_usable(prebuilt->trx,
							   prebuilt->index);

	if (UNIV_UNLIKELY(!prebuilt->index_usable)) {
		if (dict_index_is_corrupted(prebuilt->index)) {
			char index_name[MAX_FULL_NAME_LEN + 1];
			char table_name[MAX_FULL_NAME_LEN + 1];

			innobase_format_name(
				index_name, sizeof index_name,
				prebuilt->index->name, TRUE);

			innobase_format_name(
				table_name, sizeof table_name,
				prebuilt->index->table->name, FALSE);

			push_warning_printf(
				user_thd, Sql_condition::WARN_LEVEL_WARN,
				HA_ERR_INDEX_CORRUPT,
				"InnoDB: Index %s for table %s is"
				" marked as corrupted",
				index_name, table_name);
			DBUG_RETURN(1);
		} else {
			push_warning_printf(
				user_thd, Sql_condition::WARN_LEVEL_WARN,
				HA_ERR_TABLE_DEF_CHANGED,
				"InnoDB: insufficient history for index %u",
				keynr);
		}

		/* The caller seems to ignore this.  Thus, we must check
		this again in row_search_for_mysql(). */
		DBUG_RETURN(2);
	}

	ut_a(prebuilt->search_tuple != 0);

	dtuple_set_n_fields(prebuilt->search_tuple, prebuilt->index->n_fields);

	dict_index_copy_types(prebuilt->search_tuple, prebuilt->index,
			      prebuilt->index->n_fields);

	/* MySQL changes the active index for a handle also during some
	queries, for example SELECT MAX(a), SUM(a) first retrieves the MAX()
	and then calculates the sum. Previously we played safe and used
	the flag ROW_MYSQL_WHOLE_ROW below, but that caused unnecessary
	copying. Starting from MySQL-4.1 we use a more efficient flag here. */

	build_template(false);

	DBUG_RETURN(0);
}

/**********************************************************************//**
Positions an index cursor to the index specified in keynr. Fetches the
row if any.
??? This is only used to read whole keys ???
@return	error number or 0 */
UNIV_INTERN
int
ha_innobase::index_read_idx(
/*========================*/
	uchar*		buf,		/*!< in/out: buffer for the returned
					row */
	uint		keynr,		/*!< in: use this index */
	const uchar*	key,		/*!< in: key value; if this is NULL
					we position the cursor at the
					start or end of index */
	uint		key_len,	/*!< in: key value length */
	enum ha_rkey_function find_flag)/*!< in: search flags from my_base.h */
{
	if (change_active_index(keynr)) {

		return(1);
	}

	return(index_read(buf, key, key_len, find_flag));
}

/***********************************************************************//**
Reads the next or previous row from a cursor, which must have previously been
positioned using index_read.
@return	0, HA_ERR_END_OF_FILE, or error number */
UNIV_INTERN
int
ha_innobase::general_fetch(
/*=======================*/
	uchar*	buf,		/*!< in/out: buffer for next row in MySQL
				format */
	uint	direction,	/*!< in: ROW_SEL_NEXT or ROW_SEL_PREV */
	uint	match_mode)	/*!< in: 0, ROW_SEL_EXACT, or
				ROW_SEL_EXACT_PREFIX */
{
	ulint		ret;
	int		error	= 0;

	DBUG_ENTER("general_fetch");

	ut_a(prebuilt->trx == thd_to_trx(user_thd));

	innobase_srv_conc_enter_innodb(prebuilt->trx);

	ret = row_search_for_mysql(
		(byte*) buf, 0, prebuilt, match_mode, direction);

	innobase_srv_conc_exit_innodb(prebuilt->trx);

	switch (ret) {
	case DB_SUCCESS:
		error = 0;
		table->status = 0;
		break;
	case DB_RECORD_NOT_FOUND:
		error = HA_ERR_END_OF_FILE;
		table->status = STATUS_NOT_FOUND;
		break;
	case DB_END_OF_INDEX:
		error = HA_ERR_END_OF_FILE;
		table->status = STATUS_NOT_FOUND;
		break;
	default:
		error = convert_error_code_to_mysql(
			(int) ret, prebuilt->table->flags, user_thd);
		table->status = STATUS_NOT_FOUND;
		break;
	}

	DBUG_RETURN(error);
}

/***********************************************************************//**
Reads the next row from a cursor, which must have previously been
positioned using index_read.
@return	0, HA_ERR_END_OF_FILE, or error number */
UNIV_INTERN
int
ha_innobase::index_next(
/*====================*/
	uchar*		buf)	/*!< in/out: buffer for next row in MySQL
				format */
{
	ha_statistic_increment(&SSV::ha_read_next_count);

	return(general_fetch(buf, ROW_SEL_NEXT, 0));
}

/*******************************************************************//**
Reads the next row matching to the key value given as the parameter.
@return	0, HA_ERR_END_OF_FILE, or error number */
UNIV_INTERN
int
ha_innobase::index_next_same(
/*=========================*/
	uchar*		buf,	/*!< in/out: buffer for the row */
	const uchar*	key,	/*!< in: key value */
	uint		keylen)	/*!< in: key value length */
{
	ha_statistic_increment(&SSV::ha_read_next_count);

	return(general_fetch(buf, ROW_SEL_NEXT, last_match_mode));
}

/***********************************************************************//**
Reads the previous row from a cursor, which must have previously been
positioned using index_read.
@return	0, HA_ERR_END_OF_FILE, or error number */
UNIV_INTERN
int
ha_innobase::index_prev(
/*====================*/
	uchar*	buf)	/*!< in/out: buffer for previous row in MySQL format */
{
	ha_statistic_increment(&SSV::ha_read_prev_count);

	return(general_fetch(buf, ROW_SEL_PREV, 0));
}

/********************************************************************//**
Positions a cursor on the first record in an index and reads the
corresponding row to buf.
@return	0, HA_ERR_END_OF_FILE, or error code */
UNIV_INTERN
int
ha_innobase::index_first(
/*=====================*/
	uchar*	buf)	/*!< in/out: buffer for the row */
{
	int	error;

	DBUG_ENTER("index_first");
	ha_statistic_increment(&SSV::ha_read_first_count);

	error = index_read(buf, NULL, 0, HA_READ_AFTER_KEY);

	/* MySQL does not seem to allow this to return HA_ERR_KEY_NOT_FOUND */

	if (error == HA_ERR_KEY_NOT_FOUND) {
		error = HA_ERR_END_OF_FILE;
	}

	DBUG_RETURN(error);
}

/********************************************************************//**
Positions a cursor on the last record in an index and reads the
corresponding row to buf.
@return	0, HA_ERR_END_OF_FILE, or error code */
UNIV_INTERN
int
ha_innobase::index_last(
/*====================*/
	uchar*	buf)	/*!< in/out: buffer for the row */
{
	int	error;

	DBUG_ENTER("index_last");
	ha_statistic_increment(&SSV::ha_read_last_count);

	error = index_read(buf, NULL, 0, HA_READ_BEFORE_KEY);

	/* MySQL does not seem to allow this to return HA_ERR_KEY_NOT_FOUND */

	if (error == HA_ERR_KEY_NOT_FOUND) {
		error = HA_ERR_END_OF_FILE;
	}

	DBUG_RETURN(error);
}

/****************************************************************//**
Initialize a table scan.
@return	0 or error number */
UNIV_INTERN
int
ha_innobase::rnd_init(
/*==================*/
	bool	scan)	/*!< in: TRUE if table/index scan FALSE otherwise */
{
	int	err;

	/* Store the active index value so that we can restore the original
	value after a scan */

	if (prebuilt->clust_index_was_generated) {
		err = change_active_index(MAX_KEY);
	} else {
		err = change_active_index(primary_key);
	}

	/* Don't use semi-consistent read in random row reads (by position).
	This means we must disable semi_consistent_read if scan is false */

	if (!scan) {
		try_semi_consistent_read(0);
	}

	start_of_scan = 1;

	return(err);
}

/*****************************************************************//**
Ends a table scan.
@return	0 or error number */
UNIV_INTERN
int
ha_innobase::rnd_end(void)
/*======================*/
{
	return(index_end());
}

/*****************************************************************//**
Reads the next row in a table scan (also used to read the FIRST row
in a table scan).
@return	0, HA_ERR_END_OF_FILE, or error number */
UNIV_INTERN
int
ha_innobase::rnd_next(
/*==================*/
	uchar*	buf)	/*!< in/out: returns the row in this buffer,
			in MySQL format */
{
	int	error;

	DBUG_ENTER("rnd_next");
	ha_statistic_increment(&SSV::ha_read_rnd_next_count);

	if (start_of_scan) {
		error = index_first(buf);

		if (error == HA_ERR_KEY_NOT_FOUND) {
			error = HA_ERR_END_OF_FILE;
		}

		start_of_scan = 0;
	} else {
		error = general_fetch(buf, ROW_SEL_NEXT, 0);
	}

	DBUG_RETURN(error);
}

/**********************************************************************//**
Fetches a row from the table based on a row reference.
@return	0, HA_ERR_KEY_NOT_FOUND, or error code */
UNIV_INTERN
int
ha_innobase::rnd_pos(
/*=================*/
	uchar*	buf,	/*!< in/out: buffer for the row */
	uchar*	pos)	/*!< in: primary key value of the row in the
			MySQL format, or the row id if the clustered
			index was internally generated by InnoDB; the
			length of data in pos has to be ref_length */
{
	int		error;
	DBUG_ENTER("rnd_pos");
	DBUG_DUMP("key", pos, ref_length);

	ha_statistic_increment(&SSV::ha_read_rnd_count);

	ut_a(prebuilt->trx == thd_to_trx(ha_thd()));

	/* Note that we assume the length of the row reference is fixed
	for the table, and it is == ref_length */

	error = index_read(buf, pos, ref_length, HA_READ_KEY_EXACT);

	if (error) {
		DBUG_PRINT("error", ("Got error: %d", error));
	}

	DBUG_RETURN(error);
}

/**********************************************************************//**
Initialize FT index scan
@return 0 or error number */
UNIV_INTERN
int
ha_innobase::ft_init()
/*==================*/
{
	DBUG_ENTER("ft_init");

	fprintf(stderr, "ft_init()\n");

	trx_t*	trx = check_trx_exists(ha_thd());

	/* FTS queries are not treated as autocommit non-locking selects.
	This is because the FTS implementation can acquire locks behind
	the scenes. This has not been verified but it is safer to treat
	them as regular read only transactions for now. */

	if (!trx_is_started(trx)) {
		++trx->will_lock;
	}

	DBUG_RETURN(rnd_init(false));
}

/**********************************************************************//**
Initialize FT index scan
@return FT_INFO structure if successful or NULL */
UNIV_INTERN
FT_INFO*
ha_innobase::ft_init_ext(
/*=====================*/
	uint			flags,	/* in: */
	uint			keynr,	/* in: */
	String*			key)	/* in: */
{
	trx_t*			trx;
	dict_table_t*		table;
	ulint			error;
	byte*			query = (byte*) key->ptr();
	ulint			query_len = key->length();
	const CHARSET_INFO*	char_set = key->charset();
	NEW_FT_INFO*		fts_hdl = NULL;
	dict_index_t*		index;
	fts_result_t*		result;
	char			buf_tmp[8192];
	ulint			buf_tmp_used;
	uint			num_errors;

	fprintf(stderr, "ft_init_ext()\n");

	fprintf(stderr, "keynr=%u, '%.*s'\n",
		keynr, (int) key->length(), (byte*) key->ptr());

	if (flags & FT_BOOL) {
		fprintf(stderr, "BOOL search\n");
	} else {
		fprintf(stderr, "NL search\n");
	}

	/* FIXME: utf32 and utf16 are not compatible with some
	string function used. So to convert them to uft8 before
	proceed. */
	if (strcmp(char_set->csname, "utf32") == 0
	    || strcmp(char_set->csname, "utf16") == 0) {
		buf_tmp_used = innobase_convert_string(
			buf_tmp, sizeof(buf_tmp) - 1,
			&my_charset_utf8_general_ci,
			query, query_len, (CHARSET_INFO*) char_set,
			&num_errors);

		query = (byte*) buf_tmp;
		query_len = buf_tmp_used;
		query[query_len] = 0;
	}

	trx = prebuilt->trx;

	/* FTS queries are not treated as autocommit non-locking selects.
	This is because the FTS implementation can acquire locks behind
	the scenes. This has not been verified but it is safer to treat
	them as regular read only transactions for now. */

	if (!trx_is_started(trx)) {
		++trx->will_lock;
	}

	table = prebuilt->table;

	/* Table does not have an FTS index */
	if (!table->fts || ib_vector_is_empty(table->fts->indexes)) {
		my_error(ER_TABLE_HAS_NO_FT, MYF(0));
		return(NULL);
	}

	if (keynr == NO_SUCH_KEY) {
		/* FIXME: Investigate the NO_SUCH_KEY usage */
		index = (dict_index_t*) ib_vector_getp(table->fts->indexes, 0);
	} else {
		index = innobase_get_index(keynr);
	}

	if (!index || index->type != DICT_FTS) {
		my_error(ER_TABLE_HAS_NO_FT, MYF(0));
		return NULL;
	}

	if (!(table->fts->fts_status & ADDED_TABLE_SYNCED)) {
		fts_init_index(table, FALSE);

		table->fts->fts_status |= ADDED_TABLE_SYNCED;
	}

	error = fts_query(trx, index, flags, query, query_len, &result);

	prebuilt->result = result;

	// FIXME: Proper error handling and diagnostic
	if (error != DB_SUCCESS) {
		fprintf(stderr, "Error processing query\n");
	} else {
		/* Must return an instance of a result even if it's empty */
		ut_a(prebuilt->result);

		/* Allocate FTS handler, and instantiate it before return */
		fts_hdl = (NEW_FT_INFO*) my_malloc(sizeof(NEW_FT_INFO),
						   MYF(0));

		fts_hdl->please = (struct _ft_vft*)(&ft_vft_result);
		fts_hdl->ft_prebuilt = prebuilt;
		fts_hdl->ft_result = result;
	}

	return ((FT_INFO*) fts_hdl);
}

/**********************************************************************//**
Fetch next result from the FT result set
@return error code */
UNIV_INTERN
int
ha_innobase::ft_read(
/*=================*/
	uchar*		buf)		/*!< in/out: buf contain result row */
{
	fts_result_t*	result;
	int		error;
	row_prebuilt_t*	ft_prebuilt;

	ft_prebuilt = ((NEW_FT_INFO*) ft_handler)->ft_prebuilt;

	ut_a(ft_prebuilt == prebuilt);

	result = ((NEW_FT_INFO*) ft_handler)->ft_result;

	if (result->current == NULL) {
		/* This is the case where the FTS query did not
		contain and matching documents. */
		if (result->rankings_by_id != NULL) {
			/* Now that we have the complete result, we
			need to sort the document ids on their rank
			calculation. */

			fts_query_sort_result_on_rank(result);

			result->current = const_cast<ib_rbt_node_t*>(
				rbt_first(result->rankings_by_rank));
		} else {
			ut_a(result->current == NULL);
		}
	} else {
		result->current = const_cast<ib_rbt_node_t*>(
			rbt_next(result->rankings_by_rank, result->current));
	}

next_record:

	if (result->current != NULL) {
		dict_index_t*	index;
		dtuple_t*	tuple = prebuilt->search_tuple;

		index = dict_table_get_index_on_name(
			prebuilt->table, FTS_DOC_ID_INDEX_NAME);

		/* Must find the index */
		ut_a(index);

		/* Switch to the FTS doc id index */
		prebuilt->index = index;

		fts_ranking_t*	ranking = rbt_value(
			fts_ranking_t, result->current);

		/* We pass a pointer to the doc_id because we need to
		convert it to storage byte order. */
		row_create_key(tuple, index, &ranking->doc_id);

		innobase_srv_conc_enter_innodb(prebuilt->trx);

		ulint ret = row_search_for_mysql(
			(byte*) buf, PAGE_CUR_GE, prebuilt, ROW_SEL_EXACT, 0);

		innobase_srv_conc_exit_innodb(prebuilt->trx);


		if (ret == DB_SUCCESS) {
			error = 0;
			table->status = 0;

		} else if (ret == DB_RECORD_NOT_FOUND) {

			result->current = const_cast<ib_rbt_node_t*>(
				rbt_next(result->rankings_by_rank,
					 result->current));

			if (!result->current) {
				error = HA_ERR_KEY_NOT_FOUND;
				table->status = STATUS_NOT_FOUND;
			} else {
				goto next_record;
			}

		} else if (ret == DB_END_OF_INDEX) {

			error = HA_ERR_KEY_NOT_FOUND;
			table->status = STATUS_NOT_FOUND;
		} else {

			error = convert_error_code_to_mysql(
				(int) ret, 0, user_thd);

			table->status = STATUS_NOT_FOUND;
		}

		return (error);
	}

	return(HA_ERR_END_OF_FILE);
}

/*************************************************************************
*/

void
ha_innobase::ft_end()
{
	fprintf(stderr, "ft_end()\n");

	if (prebuilt->result != NULL) {
		fts_query_free_result(prebuilt->result);
		prebuilt->result = NULL;
	}

	rnd_end();
}

/*********************************************************************//**
Stores a reference to the current row to 'ref' field of the handle. Note
that in the case where we have generated the clustered index for the
table, the function parameter is illogical: we MUST ASSUME that 'record'
is the current 'position' of the handle, because if row ref is actually
the row id internally generated in InnoDB, then 'record' does not contain
it. We just guess that the row id must be for the record where the handle
was positioned the last time. */
UNIV_INTERN
void
ha_innobase::position(
/*==================*/
	const uchar*	record)	/*!< in: row in MySQL format */
{
	uint		len;

	ut_a(prebuilt->trx == thd_to_trx(ha_thd()));

	if (prebuilt->clust_index_was_generated) {
		/* No primary key was defined for the table and we
		generated the clustered index from row id: the
		row reference will be the row id, not any key value
		that MySQL knows of */

		len = DATA_ROW_ID_LEN;

		memcpy(ref, prebuilt->row_id, len);
	} else {
		len = store_key_val_for_row(primary_key, (char*) ref,
							 ref_length, record);
	}

	/* We assume that the 'ref' value len is always fixed for the same
	table. */

	if (len != ref_length) {
		sql_print_error("Stored ref len is %lu, but table ref len is "
				"%lu", (ulong) len, (ulong) ref_length);
	}
}

/* limit innodb monitor access to users with PROCESS privilege.
See http://bugs.mysql.com/32710 for expl. why we choose PROCESS. */
#define IS_MAGIC_TABLE_AND_USER_DENIED_ACCESS(table_name, thd) \
	(row_is_magic_monitor_table(table_name) \
	 && check_global_access(thd, PROCESS_ACL))

/*****************************************************************//**
Check whether there exist a column named as "FTS_DOC_ID", which is
reserved for InnoDB FTS Doc ID
@return TRUE if there exist a "FTS_DOC_ID" column */
static
ibool
create_table_check_doc_id_col(
/*==========================*/
	trx_t*		trx,		/*!< in: InnoDB transaction handle */
	TABLE*		form,		/*!< in: information on table
					columns and indexes */
	ulint*		doc_id_col)	/*!< out: Doc ID column number if
					there exist a FTS_DOC_ID column,						ULINT_UNDEFINED if column is of the
					wrong type/name/size */
{
	ibool		find_doc_id = FALSE;
	ulint		i;

	for (i = 0; i < form->s->fields; i++) {
		Field*		field;
		ulint		col_type;
		ulint		col_len;
		ulint		unsigned_type;

		field = form->field[i];

		col_type = get_innobase_type_from_mysql_type(&unsigned_type,
							     field);

		col_len = field->pack_length();

		if (innobase_strcasecmp(field->field_name,
					FTS_DOC_ID_COL_NAME) == 0) {

			find_doc_id = TRUE;

			/* Note the name is case sensitive due to
			our internal query parser */
			if (col_type == DATA_INT
			    && !field->null_ptr
			    && col_len == sizeof(doc_id_t)
			    && (strcmp(field->field_name,
				      FTS_DOC_ID_COL_NAME) == 0)) {
				*doc_id_col = i;
			} else {
				push_warning_printf(
					(THD*) trx->mysql_thd,
					Sql_condition::WARN_LEVEL_WARN,
					ER_ILLEGAL_HA_CREATE_OPTION,
					"InnoDB: FTS_DOC_ID column must be "
					"of BIGINT NOT NULL type, and named "
					"in all capitalized characters");
				my_error(ER_WRONG_COLUMN_NAME, MYF(0),
					 field->field_name);
				*doc_id_col = ULINT_UNDEFINED;
			}

			break;
		}
	}

	return(find_doc_id);
}

/*****************************************************************//**
Creates a table definition to an InnoDB database. */
static
int
create_table_def(
/*=============*/
	trx_t*		trx,		/*!< in: InnoDB transaction handle */
	TABLE*		form,		/*!< in: information on table
					columns and indexes */
	const char*	table_name,	/*!< in: table name */
	const char*	path_of_temp_table,/*!< in: if this is a table explicitly
					created by the user with the
					TEMPORARY keyword, then this
					parameter is the dir path where the
					table should be placed if we create
					an .ibd file for it (no .ibd extension
					in the path, though); otherwise this
					is NULL */
	ulint		flags,		/*!< in: table flags */
	ulint		flags2)		/*!< in: table flags2 */
{
	Field*		field;
	dict_table_t*	table;
	ulint		n_cols;
	int		error;
	ulint		col_type;
	ulint		col_len;
	ulint		nulls_allowed;
	ulint		unsigned_type;
	ulint		binary_type;
	ulint		long_true_varchar;
	ulint		charset_no;
	ulint		i;
	ulint		doc_id_col = 0;
	ibool		has_doc_id_col = FALSE;

	DBUG_ENTER("create_table_def");
	DBUG_PRINT("enter", ("table_name: %s", table_name));

	ut_a(trx->mysql_thd != NULL);

	/* MySQL does the name length check. But we do additional check
	on the name length here */
	if (strlen(table_name) > MAX_FULL_NAME_LEN) {
		push_warning_printf(
			(THD*) trx->mysql_thd, Sql_condition::WARN_LEVEL_WARN,
			ER_TABLE_NAME,
			"InnoDB: Table Name or Database Name is too long");

		DBUG_RETURN(ER_TABLE_NAME);
	}

	/* table_name must contain '/'. Later in the code we assert if it
	does not */
	if (strcmp(strchr(table_name, '/') + 1,
		   "innodb_table_monitor") == 0) {
		push_warning(
			(THD*) trx->mysql_thd, Sql_condition::WARN_LEVEL_WARN,
			HA_ERR_WRONG_COMMAND,
			DEPRECATED_MSG_INNODB_TABLE_MONITOR);
	}

	n_cols = form->s->fields;

	/* Check whether there already exists a FTS_DOC_ID column */
	if (create_table_check_doc_id_col(trx, form, &doc_id_col)){

		/* Raise error if the Doc ID column is of wrong type or name */
		if (doc_id_col == ULINT_UNDEFINED) {
			trx_commit_for_mysql(trx);

			error = DB_ERROR;
			goto error_ret;
		} else {
			has_doc_id_col = TRUE;
		}
	}

	/* We pass 0 as the space id, and determine at a lower level the space
	id where to store the table */

	if (flags2 & DICT_TF2_FTS) {
		/* Adjust for the FTS hidden field */
		if (!has_doc_id_col) {
			table = dict_mem_table_create(table_name, 0, n_cols + 1,
						      flags, flags2);

			/* Set the hidden doc_id column. */
			table->fts->doc_col = n_cols;
		} else {
			table = dict_mem_table_create(table_name, 0, n_cols,
						      flags, flags2);
			table->fts->doc_col = doc_id_col;
		}
	} else {
		table = dict_mem_table_create(table_name, 0, n_cols,
					      flags, flags2);
	}

	if (path_of_temp_table) {
		table->dir_path_of_temp_table =
			mem_heap_strdup(table->heap, path_of_temp_table);
	}

	for (i = 0; i < n_cols; i++) {
		field = form->field[i];

		col_type = get_innobase_type_from_mysql_type(&unsigned_type,
							     field);

		if (!col_type) {
			push_warning_printf(
				(THD*) trx->mysql_thd,
				Sql_condition::WARN_LEVEL_WARN,
				ER_CANT_CREATE_TABLE,
				"Error creating table '%s' with "
				"column '%s'. Please check its "
				"column type and try to re-create "
				"the table with an appropriate "
				"column type.",
				table->name, (char*) field->field_name);
			goto err_col;
		}

		if (field->null_ptr) {
			nulls_allowed = 0;
		} else {
			nulls_allowed = DATA_NOT_NULL;
		}

		if (field->binary()) {
			binary_type = DATA_BINARY_TYPE;
		} else {
			binary_type = 0;
		}

		charset_no = 0;

		if (dtype_is_string_type(col_type)) {

			charset_no = (ulint) field->charset()->number;

			if (UNIV_UNLIKELY(charset_no > MAX_CHAR_COLL_NUM)) {
				/* in data0type.h we assume that the
				number fits in one byte in prtype */
				push_warning_printf(
					(THD*) trx->mysql_thd,
					Sql_condition::WARN_LEVEL_WARN,
					ER_CANT_CREATE_TABLE,
					"In InnoDB, charset-collation codes"
					" must be below 256."
					" Unsupported code %lu.",
					(ulong) charset_no);
				DBUG_RETURN(ER_CANT_CREATE_TABLE);
			}
		}

		/* we assume in dtype_form_prtype() that this fits in
		two bytes */
		ut_a(field->type() <= MAX_CHAR_COLL_NUM);
		col_len = field->pack_length();

		/* The MySQL pack length contains 1 or 2 bytes length field
		for a true VARCHAR. Let us subtract that, so that the InnoDB
		column length in the InnoDB data dictionary is the real
		maximum byte length of the actual data. */

		long_true_varchar = 0;

		if (field->type() == MYSQL_TYPE_VARCHAR) {
			col_len -= ((Field_varstring*) field)->length_bytes;

			if (((Field_varstring*) field)->length_bytes == 2) {
				long_true_varchar = DATA_LONG_TRUE_VARCHAR;
			}
		}

		/* First check whether the column to be added has a
		system reserved name. */
		if (dict_col_name_is_reserved(field->field_name)){
			my_error(ER_WRONG_COLUMN_NAME, MYF(0),
				 field->field_name);
err_col:
			dict_mem_table_free(table);
			trx_commit_for_mysql(trx);

			error = DB_ERROR;
			goto error_ret;
		}

		dict_mem_table_add_col(table, table->heap,
			(char*) field->field_name,
			col_type,
			dtype_form_prtype(
				(ulint) field->type()
				| nulls_allowed | unsigned_type
				| binary_type | long_true_varchar,
				charset_no),
			col_len);
	}

	/* Add the FTS doc_id hidden column. */
	if (flags2 & DICT_TF2_FTS && !has_doc_id_col) {
		fts_add_doc_id_column(table);
	}

	error = row_create_table_for_mysql(table, trx);

	if (error == DB_DUPLICATE_KEY) {
		char buf[100];
		char* buf_end = innobase_convert_identifier(
			buf, sizeof buf - 1, table_name, strlen(table_name),
			trx->mysql_thd, TRUE);

		*buf_end = '\0';
		my_error(ER_TABLE_EXISTS_ERROR, MYF(0), buf);
	}

error_ret:
	error = convert_error_code_to_mysql(error, flags, NULL);

	DBUG_RETURN(error);
}

/*****************************************************************//**
Creates an index in an InnoDB database. */
static
int
create_index(
/*=========*/
	trx_t*		trx,		/*!< in: InnoDB transaction handle */
	TABLE*		form,		/*!< in: information on table
					columns and indexes */
	ulint		flags,		/*!< in: InnoDB table flags */
	const char*	table_name,	/*!< in: table name */
	uint		key_num)	/*!< in: index number */
{
	Field*		field;
	dict_index_t*	index;
	int		error;
	ulint		n_fields;
	KEY*		key;
	KEY_PART_INFO*	key_part;
	ulint		ind_type;
	ulint		col_type;
	ulint		prefix_len = 0;
	ulint		is_unsigned;
	ulint		i;
	ulint		j;
	ulint*		field_lengths = NULL;

	DBUG_ENTER("create_index");

	key = form->key_info + key_num;

	n_fields = key->key_parts;

	/* Assert that "GEN_CLUST_INDEX" cannot be used as non-primary index */
	ut_a(innobase_strcasecmp(key->name, innobase_index_reserve_name) != 0);

	ind_type = 0;

	if (key->flags & HA_FULLTEXT) {
		ind_type = DICT_FTS;
	} else {
		if (key_num == form->s->primary_key) {
			ind_type = ind_type | DICT_CLUSTERED;
		}

		if (key->flags & HA_NOSAME ) {
			ind_type = ind_type | DICT_UNIQUE;
		}
	}

	/* We pass 0 as the space id, and determine at a lower level the space
	id where to store the table */

	index = dict_mem_index_create(table_name, key->name, 0,
				      ind_type, n_fields);

	if (ind_type != DICT_FTS) {
		field_lengths = (ulint*) my_malloc(
			sizeof(ulint) * n_fields, MYF(MY_FAE));

		ut_ad(!(index->type & DICT_FTS));
	}

	for (i = 0; i < n_fields; i++) {
		key_part = key->key_part + i;

		if (ind_type != DICT_FTS) {

			/* (The flag HA_PART_KEY_SEG denotes in MySQL a
			column prefix field in an index: we only store a
			specified number of first bytes of the column to
			the index field.) The flag does not seem to be
			properly set by MySQL. Let us fall back on testing
			the length of the key part versus the column. */

			field = NULL;

			for (j = 0; j < form->s->fields; j++) {

				field = form->field[j];

				if (0 == innobase_strcasecmp(
						field->field_name,
						key_part->field->field_name)) {
					/* Found the corresponding column */

					break;
				}
			}

			ut_a(j < form->s->fields);

			col_type = get_innobase_type_from_mysql_type(
						&is_unsigned, key_part->field);

			if (DATA_BLOB == col_type
				|| (key_part->length < field->pack_length()
					&& field->type() != MYSQL_TYPE_VARCHAR)
				|| (field->type() == MYSQL_TYPE_VARCHAR
					&& key_part->length < field->pack_length()
					- ((Field_varstring*) field)->length_bytes)) {

				prefix_len = key_part->length;

				if (col_type == DATA_INT
					|| col_type == DATA_FLOAT
					|| col_type == DATA_DOUBLE
					|| col_type == DATA_DECIMAL) {
					sql_print_error(
					"MySQL is trying to create a column "
					"prefix index field, on an "
					"inappropriate data type. Table "
					"name %s, column name %s.",
					table_name,
					key_part->field->field_name);

					prefix_len = 0;
				}
			} else {
				prefix_len = 0;
			}

			field_lengths[i] = key_part->length;
		}

		dict_mem_index_add_field(index,
			(char*) key_part->field->field_name, prefix_len);
	}

	ut_ad(key->flags & HA_FULLTEXT || !(index->type & DICT_FTS));

	/* Even though we've defined max_supported_key_part_length, we
	still do our own checking using field_lengths to be absolutely
	sure we don't create too long indexes. */
	error = row_create_index_for_mysql(index, trx, field_lengths);

	error = convert_error_code_to_mysql(error, flags, NULL);

	my_free(field_lengths);

	DBUG_RETURN(error);
}

/*****************************************************************//**
Creates an index to an InnoDB table when the user has defined no
primary index. */
static
int
create_clustered_index_when_no_primary(
/*===================================*/
	trx_t*		trx,		/*!< in: InnoDB transaction handle */
	ulint		flags,		/*!< in: InnoDB table flags */
	const char*	table_name)	/*!< in: table name */
{
	dict_index_t*	index;
	int		error;

	/* We pass 0 as the space id, and determine at a lower level the space
	id where to store the table */
	index = dict_mem_index_create(table_name,
				      innobase_index_reserve_name,
				      0, DICT_CLUSTERED, 0);

	error = row_create_index_for_mysql(index, trx, NULL);

	error = convert_error_code_to_mysql(error, flags, NULL);

	return(error);
}

/*****************************************************************//**
Return a display name for the row format
@return row format name */
UNIV_INTERN
const char*
get_row_format_name(
/*================*/
	enum row_type	row_format)		/*!< in: Row Format */
{
	switch (row_format) {
	case ROW_TYPE_COMPACT:
		return("COMPACT");
	case ROW_TYPE_COMPRESSED:
		return("COMPRESSED");
	case ROW_TYPE_DYNAMIC:
		return("DYNAMIC");
	case ROW_TYPE_REDUNDANT:
		return("REDUNDANT");
	case ROW_TYPE_DEFAULT:
		return("DEFAULT");
	case ROW_TYPE_FIXED:
		return("FIXED");
	case ROW_TYPE_PAGE:
	case ROW_TYPE_NOT_USED:
		break;
	}
	return("NOT USED");
}

/** If file-per-table is missing, issue warning and set ret false */
#define CHECK_ERROR_ROW_TYPE_NEEDS_FILE_PER_TABLE(use_tablespace)\
	if (!use_tablespace) {					\
		push_warning_printf(				\
			thd, Sql_condition::WARN_LEVEL_WARN,	\
			ER_ILLEGAL_HA_CREATE_OPTION,		\
			"InnoDB: ROW_FORMAT=%s requires"	\
			" innodb_file_per_table.",		\
			get_row_format_name(row_format));	\
		ret = FALSE;					\
	}

/** If file-format is Antelope, issue warning and set ret false */
#define CHECK_ERROR_ROW_TYPE_NEEDS_GT_ANTELOPE			\
	if (srv_file_format < UNIV_FORMAT_B) {		\
		push_warning_printf(				\
			thd, Sql_condition::WARN_LEVEL_WARN,	\
			ER_ILLEGAL_HA_CREATE_OPTION,		\
			"InnoDB: ROW_FORMAT=%s requires"	\
			" innodb_file_format > Antelope.",	\
			get_row_format_name(row_format));	\
		ret = FALSE;					\
	}


/*****************************************************************//**
Validates the create options. We may build on this function
in future. For now, it checks two specifiers:
KEY_BLOCK_SIZE and ROW_FORMAT
If innodb_strict_mode is not set then this function is a no-op
@return	TRUE if valid. */
static
ibool
create_options_are_valid(
/*=====================*/
	THD*		thd,		/*!< in: connection thread. */
	TABLE*		form,		/*!< in: information on table
					columns and indexes */
	HA_CREATE_INFO*	create_info,	/*!< in: create info. */
	bool		use_tablespace)	/*!< in: srv_file_per_table */
{
	ibool	kbs_specified	= FALSE;
	ibool	ret		= TRUE;
	enum row_type	row_format	= form->s->row_type;

	ut_ad(thd != NULL);

	/* If innodb_strict_mode is not set don't do any validation. */
	if (!(THDVAR(thd, strict_mode))) {
		return(TRUE);
	}

	ut_ad(form != NULL);
	ut_ad(create_info != NULL);

	/* First check if a non-zero KEY_BLOCK_SIZE was specified. */
	if (create_info->key_block_size) {
		kbs_specified = TRUE;
		switch (create_info->key_block_size) {
			ulint	kbs_max;
		case 1:
		case 2:
		case 4:
		case 8:
		case 16:
			/* Valid KEY_BLOCK_SIZE, check its dependencies. */
			if (!use_tablespace) {
				push_warning(
					thd, Sql_condition::WARN_LEVEL_WARN,
					ER_ILLEGAL_HA_CREATE_OPTION,
					"InnoDB: KEY_BLOCK_SIZE requires"
					" innodb_file_per_table.");
				ret = FALSE;
			}
			if (srv_file_format < UNIV_FORMAT_B) {
				push_warning(
					thd, Sql_condition::WARN_LEVEL_WARN,
					ER_ILLEGAL_HA_CREATE_OPTION,
					"InnoDB: KEY_BLOCK_SIZE requires"
					" innodb_file_format > Antelope.");
				ret = FALSE;
			}

			/* The maximum KEY_BLOCK_SIZE (KBS) is 16. But if
			UNIV_PAGE_SIZE is smaller than 16k, the maximum
			KBS is also smaller. */
			kbs_max = ut_min(
				1 << (UNIV_PAGE_SSIZE_MAX - 1),
				1 << (PAGE_ZIP_SSIZE_MAX - 1));
			if (create_info->key_block_size > kbs_max) {
				push_warning_printf(
					thd, Sql_condition::WARN_LEVEL_WARN,
					ER_ILLEGAL_HA_CREATE_OPTION,
					"InnoDB: KEY_BLOCK_SIZE=%ld"
					" cannot be larger than %ld.",
					create_info->key_block_size,
					kbs_max);
				ret = FALSE;
			}
			break;
		default:
			push_warning_printf(
				thd, Sql_condition::WARN_LEVEL_WARN,
				ER_ILLEGAL_HA_CREATE_OPTION,
				"InnoDB: invalid KEY_BLOCK_SIZE = %lu."
				" Valid values are [1, 2, 4, 8, 16]",
				create_info->key_block_size);
			ret = FALSE;
			break;
		}
	}

	/* Check for a valid Innodb ROW_FORMAT specifier and
	other incompatibilities. */
	switch (row_format) {
	case ROW_TYPE_COMPRESSED:
		CHECK_ERROR_ROW_TYPE_NEEDS_FILE_PER_TABLE(use_tablespace);
		CHECK_ERROR_ROW_TYPE_NEEDS_GT_ANTELOPE;
		break;
	case ROW_TYPE_DYNAMIC:
		CHECK_ERROR_ROW_TYPE_NEEDS_FILE_PER_TABLE(use_tablespace);
		CHECK_ERROR_ROW_TYPE_NEEDS_GT_ANTELOPE;
		/* fall through since dynamic also shuns KBS */
	case ROW_TYPE_COMPACT:
	case ROW_TYPE_REDUNDANT:
		if (kbs_specified) {
			push_warning_printf(
				thd, Sql_condition::WARN_LEVEL_WARN,
				ER_ILLEGAL_HA_CREATE_OPTION,
				"InnoDB: cannot specify ROW_FORMAT = %s"
				" with KEY_BLOCK_SIZE.",
				get_row_format_name(row_format));
			ret = FALSE;
		}
		break;
	case ROW_TYPE_DEFAULT:
		break;
	case ROW_TYPE_FIXED:
	case ROW_TYPE_PAGE:
	case ROW_TYPE_NOT_USED:
		push_warning(
			thd, Sql_condition::WARN_LEVEL_WARN,
			ER_ILLEGAL_HA_CREATE_OPTION,		\
			"InnoDB: invalid ROW_FORMAT specifier.");
		ret = FALSE;
		break;
	}

	return(ret);
}

/*****************************************************************//**
Update create_info.  Used in SHOW CREATE TABLE et al. */
UNIV_INTERN
void
ha_innobase::update_create_info(
/*============================*/
	HA_CREATE_INFO*	create_info)	/*!< in/out: create info */
{
	if (!(create_info->used_fields & HA_CREATE_USED_AUTO)) {
		ha_innobase::info(HA_STATUS_AUTO);
		create_info->auto_increment_value = stats.auto_increment_value;
	}
}

/*****************************************************************//**
Initialize the table FTS stopword list
@TRUE if succeed */
UNIV_INTERN
ibool
innobase_fts_load_stopword(
/*=======================*/
	dict_table_t*	table,	/*!< in: Table has the FTS */
	trx_t*		trx,	/*!< in: transaction */
	THD*		thd)	/*!< in: current thread */
{
	return (fts_load_stopword(table, trx,
				  fts_server_stopword_table,
				  THDVAR(thd, ft_user_stopword_table),
				  THDVAR(thd, ft_enable_stopword), FALSE));
}
/*****************************************************************//**
Creates a new table to an InnoDB database.
@return	error number */
UNIV_INTERN
int
ha_innobase::create(
/*================*/
	const char*	name,		/*!< in: table name */
	TABLE*		form,		/*!< in: information on table
					columns and indexes */
	HA_CREATE_INFO*	create_info)	/*!< in: more information of the
					created table, contains also the
					create statement string */
{
	int		error;
	trx_t*		parent_trx;
	trx_t*		trx;
	int		primary_key_no;
	uint		i;
	char		name2[FN_REFLEN];
	char		norm_name[FN_REFLEN];
	THD*		thd = ha_thd();
	ib_int64_t	auto_inc_value;
	ulint		fts_indexes = 0;
	ibool		zip_allowed = TRUE;
	enum row_type	row_format;
	rec_format_t	innodb_row_format = REC_FORMAT_COMPACT;

	/* Cache the global variable "srv_file_per_table" to a local
	variable before using it. Note that "srv_file_per_table"
	is not under dict_sys mutex protection, and could be changed
	while creating the table. So we read the current value here
	and make all further decisions based on this. */
	bool		use_tablespace = srv_file_per_table;

	/* Zip Shift Size - log2 - 9 of compressed page size,
	zero for uncompressed */
	ulint		zip_ssize = 0;
	ulint		flags = 0;
	ulint		flags2 = 0;
	dict_table_t*	innobase_table = NULL;

	/* Cache the value of innodb_file_format, in case it is
	modified by another thread while the table is being created. */
	const ulint	file_format_allowed = srv_file_format;
	const char*	stmt;
	size_t		stmt_len;

	DBUG_ENTER("ha_innobase::create");

	DBUG_ASSERT(thd != NULL);
	DBUG_ASSERT(create_info != NULL);

#ifdef __WIN__
	/* Names passed in from server are in two formats:
	1. <database_name>/<table_name>: for normal table creation
	2. full path: for temp table creation, or sym link

	When srv_file_per_table is on and mysqld_embedded is off,
	check for full path pattern, i.e.
	X:\dir\...,		X is a driver letter, or
	\\dir1\dir2\...,	UNC path
	returns error if it is in full path format, but not creating a temp.
	table. Currently InnoDB does not support symbolic link on Windows. */

	if (use_tablespace
	    && !mysqld_embedded
	    && (!create_info->options & HA_LEX_CREATE_TMP_TABLE)) {

		if ((name[1] == ':')
		    || (name[0] == '\\' && name[1] == '\\')) {
			sql_print_error("Cannot create table %s\n", name);
			DBUG_RETURN(HA_ERR_GENERIC);
		}
	}
#endif

	if (form->s->fields > 1000) {
		/* The limit probably should be REC_MAX_N_FIELDS - 3 = 1020,
		but we play safe here */

		DBUG_RETURN(HA_ERR_TO_BIG_ROW);
	}

<<<<<<< HEAD
	/* Check if there are any FTS indexes defined on this table. */
	for (i = 0; i < form->s->keys; i++) {
		KEY*    key = form->key_info + i;

		if (key->flags & HA_FULLTEXT) {
			++fts_indexes;

			/* We don't support FTS indexes in temporary
			tables. */
			if (create_info->options & HA_LEX_CREATE_TMP_TABLE) {

				my_error(ER_INNODB_NO_FT_TEMP_TABLE, MYF(0));
				DBUG_RETURN(-1);
			}
		}

		if (innobase_strcasecmp(key->name, FTS_DOC_ID_INDEX_NAME)) {
			continue;
		}

		/* Do a pre-check on FTS DOC ID index */
		if (!(key->flags & HA_NOSAME)
		    || strcmp(key->name, FTS_DOC_ID_INDEX_NAME)
		    || strcmp(key->key_part[0].field->field_name,
			      FTS_DOC_ID_COL_NAME)) {
			push_warning_printf(thd,
					    Sql_condition::WARN_LEVEL_WARN,
					    ER_WRONG_NAME_FOR_INDEX,
					    " InnoDB: Index name %s is reserved"
					    " for the unique index on"
					    " FTS_DOC_ID column for FTS"
					    " document ID indexing"
					    " on table %s. Please check"
					    " the index definition to"
					    " make sure it is of correct"
					    " type\n",
					    FTS_DOC_ID_INDEX_NAME,
					    name);
			my_error(ER_WRONG_NAME_FOR_INDEX, MYF(0),
				 FTS_DOC_ID_INDEX_NAME);
			DBUG_RETURN(-1);
		}
	}
=======
	ut_a(strlen(name) < sizeof(name2));
>>>>>>> 56afeb25

	strcpy(name2, name);

	normalize_table_name(norm_name, name2);

	/* Create the table definition in InnoDB */

	flags = 0;

	if (fts_indexes > 0) {
		flags2 = DICT_TF2_FTS;
	}

	/* Validate create options if innodb_strict_mode is set. */
	if (!create_options_are_valid(
			thd, form, create_info, use_tablespace)) {
		DBUG_RETURN(ER_ILLEGAL_HA_CREATE_OPTION);
	}

	if (create_info->key_block_size) {
		/* The requested compressed page size (key_block_size)
		is given in kilobytes. If it is a valid number, store
		that value as the number of log2 shifts from 512 in
		zip_ssize. Zero means it is not compressed. */
		ulint zssize;		/* Zip Shift Size */
		ulint kbsize;		/* Key Block Size */
		for (zssize = kbsize = 1;
		     zssize <= ut_min(UNIV_PAGE_SSIZE_MAX,
				      PAGE_ZIP_SSIZE_MAX);
		     zssize++, kbsize <<= 1) {
			if (kbsize == create_info->key_block_size) {
				zip_ssize = zssize;
				break;
			}
		}

		/* Make sure compressed row format is allowed. */
		if (!use_tablespace) {
			push_warning(
				thd, Sql_condition::WARN_LEVEL_WARN,
				ER_ILLEGAL_HA_CREATE_OPTION,
				"InnoDB: KEY_BLOCK_SIZE requires"
				" innodb_file_per_table.");
			zip_allowed = FALSE;
		}

		if (file_format_allowed < UNIV_FORMAT_B) {
			push_warning(
				thd, Sql_condition::WARN_LEVEL_WARN,
				ER_ILLEGAL_HA_CREATE_OPTION,
				"InnoDB: KEY_BLOCK_SIZE requires"
				" innodb_file_format > Antelope.");
			zip_allowed = FALSE;
		}

		if (!zip_allowed
		    || zssize > ut_min(UNIV_PAGE_SSIZE_MAX,
				       PAGE_ZIP_SSIZE_MAX)) {
			push_warning_printf(
				thd, Sql_condition::WARN_LEVEL_WARN,
				ER_ILLEGAL_HA_CREATE_OPTION,
				"InnoDB: ignoring KEY_BLOCK_SIZE=%lu.",
				create_info->key_block_size);
		}
	}

	row_format = form->s->row_type;

	if (zip_ssize && zip_allowed) {
		/* if ROW_FORMAT is set to default,
		automatically change it to COMPRESSED.*/
		if (row_format == ROW_TYPE_DEFAULT) {
			row_format = ROW_TYPE_COMPRESSED;
		} else if (row_format != ROW_TYPE_COMPRESSED) {
			/* ROW_FORMAT other than COMPRESSED
			ignores KEY_BLOCK_SIZE.  It does not
			make sense to reject conflicting
			KEY_BLOCK_SIZE and ROW_FORMAT, because
			such combinations can be obtained
			with ALTER TABLE anyway. */
			push_warning_printf(
				thd, Sql_condition::WARN_LEVEL_WARN,
				ER_ILLEGAL_HA_CREATE_OPTION,
				"InnoDB: ignoring KEY_BLOCK_SIZE=%lu"
				" unless ROW_FORMAT=COMPRESSED.",
				create_info->key_block_size);
			zip_allowed = FALSE;
		}
	} else {
		/* zip_ssize == 0 means no KEY_BLOCK_SIZE.*/
		if (row_format == ROW_TYPE_COMPRESSED && zip_allowed) {
			/* ROW_FORMAT=COMPRESSED without KEY_BLOCK_SIZE
			implies half the maximum KEY_BLOCK_SIZE(*1k) or
			UNIV_PAGE_SIZE, whichever is less. */
			zip_ssize = ut_min(UNIV_PAGE_SSIZE_MAX,
					   PAGE_ZIP_SSIZE_MAX) - 1;
		}
	}

	/* Validate the row format.  Correct it if necessary */
	switch (row_format) {
	case ROW_TYPE_REDUNDANT:
		innodb_row_format = REC_FORMAT_REDUNDANT;
		break;

	case ROW_TYPE_COMPRESSED:
	case ROW_TYPE_DYNAMIC:
		if (!use_tablespace) {
			push_warning_printf(
				thd, Sql_condition::WARN_LEVEL_WARN,
				ER_ILLEGAL_HA_CREATE_OPTION,
				"InnoDB: ROW_FORMAT=%s requires"
				" innodb_file_per_table.",
				get_row_format_name(row_format));
		} else if (file_format_allowed == UNIV_FORMAT_A) {
			push_warning_printf(
				thd, Sql_condition::WARN_LEVEL_WARN,
				ER_ILLEGAL_HA_CREATE_OPTION,
				"InnoDB: ROW_FORMAT=%s requires"
				" innodb_file_format > Antelope.",
				get_row_format_name(row_format));
		} else {
			innodb_row_format = (row_format == ROW_TYPE_DYNAMIC
					     ? REC_FORMAT_DYNAMIC
					     : REC_FORMAT_COMPRESSED);
			break;
		}
		zip_allowed = FALSE;
		/* fall through to set row_format = COMPACT */
	case ROW_TYPE_NOT_USED:
	case ROW_TYPE_FIXED:
	case ROW_TYPE_PAGE:
		push_warning(
			thd, Sql_condition::WARN_LEVEL_WARN,
			ER_ILLEGAL_HA_CREATE_OPTION,
			"InnoDB: assuming ROW_FORMAT=COMPACT.");
	case ROW_TYPE_DEFAULT:
		/* If we fell through, set row format to Compact. */
		row_format = ROW_TYPE_COMPACT;
	case ROW_TYPE_COMPACT:
		break;
	}

	/* Set the table flags */
	if (!zip_allowed) {
		zip_ssize = 0;
	}
	dict_tf_set(&flags, innodb_row_format, zip_ssize);

	/* Look for a primary key */
	primary_key_no = (form->s->primary_key != MAX_KEY ?
			 (int) form->s->primary_key :
			 -1);

	/* Our function innobase_get_mysql_key_number_for_index assumes
	the primary key is always number 0, if it exists */
	ut_a(primary_key_no == -1 || primary_key_no == 0);

	/* Check for name conflicts (with reserved name) for
	any user indices to be created. */
	if (innobase_index_name_is_reserved(thd, form->key_info,
					    form->s->keys)) {
		DBUG_RETURN(-1);
	}

	if (IS_MAGIC_TABLE_AND_USER_DENIED_ACCESS(norm_name, thd)) {
		DBUG_RETURN(HA_ERR_GENERIC);
	}

	if (create_info->options & HA_LEX_CREATE_TMP_TABLE) {
		flags2 |= DICT_TF2_TEMPORARY;
	}

	if (use_tablespace) {
		flags2 |= DICT_TF2_USE_TABLESPACE;
	}

	/* Get the transaction associated with the current thd, or create one
	if not yet created */

	parent_trx = check_trx_exists(thd);

	/* In case MySQL calls this in the middle of a SELECT query, release
	possible adaptive hash latch to avoid deadlocks of threads */

	trx_search_latch_release_if_reserved(parent_trx);

	trx = innobase_trx_allocate(thd);

	/* Latch the InnoDB data dictionary exclusively so that no deadlocks
	or lock waits can happen in it during a table create operation.
	Drop table etc. do this latching in row0mysql.cc. */

	row_mysql_lock_data_dictionary(trx);

	error = create_table_def(trx, form, norm_name,
		create_info->options & HA_LEX_CREATE_TMP_TABLE ? name2 : NULL,
		flags, flags2);

	if (error) {
		goto cleanup;
	}

	/* Create the keys */

	if (form->s->keys == 0 || primary_key_no == -1) {
		/* Create an index which is used as the clustered index;
		order the rows by their row id which is internally generated
		by InnoDB */

		error = create_clustered_index_when_no_primary(
			trx, flags, norm_name);
		if (error) {
			goto cleanup;
		}
	}

	if (primary_key_no != -1) {
		/* In InnoDB the clustered index must always be created
		first */
		if ((error = create_index(trx, form, flags, norm_name,
					  (uint) primary_key_no))) {
			goto cleanup;
		}
	}

	/* Create the ancillary tables that are common to all FTS indexes on
	this table. */
	if (fts_indexes > 0) {
		ulint	ret = 0;

		innobase_table = dict_table_open_on_name_no_stats(
			norm_name, TRUE, DICT_ERR_IGNORE_NONE);

		ut_a(innobase_table);

		/* Check whether there alreadys exist FTS_DOC_ID_INDEX */
		ret = innobase_fts_check_doc_id_index_in_def(
			form->s->keys, form->s->key_info);

		/* Raise error if FTS_DOC_ID_INDEX is of wrong format */
		if (ret == FTS_INCORRECT_DOC_ID_INDEX) {
			push_warning_printf(thd,
					    Sql_condition::WARN_LEVEL_WARN,
					    ER_WRONG_NAME_FOR_INDEX,
					    " InnoDB: Index name %s is reserved"
					    " for the unique index on"
					    " FTS_DOC_ID column for FTS"
					    " Document ID indexing"
					    " on table %s. Please check"
					    " the index definition to"
					    " make sure it is of correct"
					    " type\n",
					    FTS_DOC_ID_INDEX_NAME,
					    innobase_table->name);

			if (innobase_table->fts) {
				fts_free(innobase_table);
			}

			dict_table_close(innobase_table, TRUE);
			my_error(ER_WRONG_NAME_FOR_INDEX, MYF(0),
				 FTS_DOC_ID_INDEX_NAME);
			error = -1;
			goto cleanup;
		}

		error = fts_create_common_tables(
			trx, innobase_table, norm_name,
			(ret == FTS_EXIST_DOC_ID_INDEX));

		error = convert_error_code_to_mysql(error, 0, NULL);

		dict_table_close(innobase_table, TRUE);

		if (error) {
			goto cleanup;
		}
	}

	for (i = 0; i < form->s->keys; i++) {

		if (i != static_cast<uint>(primary_key_no)) {

			if ((error = create_index(trx, form, flags,
						  norm_name, i))) {
				goto cleanup;
			}
		}
	}

	stmt = innobase_get_stmt(thd, &stmt_len);

	if (stmt) {
		error = row_table_add_foreign_constraints(
			trx, stmt, stmt_len, norm_name,
			create_info->options & HA_LEX_CREATE_TMP_TABLE);

		switch (error) {

		case DB_PARENT_NO_INDEX:
			push_warning_printf(
				thd, Sql_condition::WARN_LEVEL_WARN,
				HA_ERR_CANNOT_ADD_FOREIGN,
				"Create table '%s' with foreign key constraint"
				" failed. There is no index in the referenced"
				" table where the referenced columns appear"
				" as the first columns.\n", norm_name);
			break;

		case DB_CHILD_NO_INDEX:
			push_warning_printf(
				thd, Sql_condition::WARN_LEVEL_WARN,
				HA_ERR_CANNOT_ADD_FOREIGN,
				"Create table '%s' with foreign key constraint"
				" failed. There is no index in the referencing"
				" table where referencing columns appear"
				" as the first columns.\n", norm_name);
			break;
		}

		error = convert_error_code_to_mysql(error, flags, NULL);

		if (error) {
			goto cleanup;
		}
	}
	/* Cache all the FTS indexes on this table in the FTS specific
	structure. They are used for FTS indexed column update handling. */
	if (fts_indexes > 0) {
		fts_t*          fts = innobase_table->fts;

		ut_a(fts != NULL);

		dict_table_get_all_fts_indexes(innobase_table, fts->indexes);
	}

	innobase_commit_low(trx);

	row_mysql_unlock_data_dictionary(trx);

	/* Flush the log to reduce probability that the .frm files and
	the InnoDB data dictionary get out-of-sync if the user runs
	with innodb_flush_log_at_trx_commit = 0 */

	log_buffer_flush_to_disk();

	innobase_table = dict_table_open_on_name(norm_name, FALSE);

	DBUG_ASSERT(innobase_table != 0);

	if (innobase_table) {
		/* We update the highest file format in the system table
		space, if this table has higher file format setting. */

		trx_sys_file_format_max_upgrade(
			(const char**) &innobase_file_format_max,
			dict_table_get_format(innobase_table));
	}

	/* Load server stopword into FTS cache */
	if (fts_indexes > 0) {
		if (!innobase_fts_load_stopword(innobase_table, NULL, thd)) {
			dict_table_close(innobase_table, FALSE);
			srv_active_wake_master_thread();
			trx_free_for_mysql(trx);
			DBUG_RETURN(-1);
		}
	}

	/* Note: We can't call update_thd() as prebuilt will not be
	setup at this stage and so we use thd. */

	/* We need to copy the AUTOINC value from the old table if
	this is an ALTER|OPTIMIZE TABLE or CREATE INDEX because CREATE INDEX
	does a table copy too. If query was one of :

		CREATE TABLE ...AUTO_INCREMENT = x; or
		ALTER TABLE...AUTO_INCREMENT = x;   or
		OPTIMIZE TABLE t; or
		CREATE INDEX x on t(...);

	Find out a table definition from the dictionary and get
	the current value of the auto increment field. Set a new
	value to the auto increment field if the value is greater
	than the maximum value in the column. */

	if (((create_info->used_fields & HA_CREATE_USED_AUTO)
	    || thd_sql_command(thd) == SQLCOM_ALTER_TABLE
	    || thd_sql_command(thd) == SQLCOM_OPTIMIZE
	    || thd_sql_command(thd) == SQLCOM_CREATE_INDEX)
	    && create_info->auto_increment_value > 0) {

		auto_inc_value = create_info->auto_increment_value;

		dict_table_autoinc_lock(innobase_table);
		dict_table_autoinc_initialize(innobase_table, auto_inc_value);
		dict_table_autoinc_unlock(innobase_table);
	}

	dict_table_close(innobase_table, FALSE);

	/* Tell the InnoDB server that there might be work for
	utility threads: */

	srv_active_wake_master_thread();

	trx_free_for_mysql(trx);

	DBUG_RETURN(0);

cleanup:
	innobase_commit_low(trx);

	row_mysql_unlock_data_dictionary(trx);

	trx_free_for_mysql(trx);

	DBUG_RETURN(error);
}

/*****************************************************************//**
Discards or imports an InnoDB tablespace.
@return	0 == success, -1 == error */
UNIV_INTERN
int
ha_innobase::discard_or_import_tablespace(
/*======================================*/
	my_bool discard)	/*!< in: TRUE if discard, else import */
{
	dict_table_t*	dict_table;
	trx_t*		trx;
	int		err;

	DBUG_ENTER("ha_innobase::discard_or_import_tablespace");

	ut_a(prebuilt->trx);
	ut_a(prebuilt->trx->magic_n == TRX_MAGIC_N);
	ut_a(prebuilt->trx == thd_to_trx(ha_thd()));

	dict_table = prebuilt->table;
	trx = prebuilt->trx;

	if (discard) {
		err = row_discard_tablespace_for_mysql(dict_table->name, trx);
	} else {
		err = row_import_tablespace_for_mysql(dict_table->name, trx);
	}

	err = convert_error_code_to_mysql(err, dict_table->flags, NULL);

	DBUG_RETURN(err);
}

/*****************************************************************//**
Deletes all rows of an InnoDB table.
@return	error number */
UNIV_INTERN
int
ha_innobase::truncate()
/*===================*/
{
	int		error;

	DBUG_ENTER("ha_innobase::truncate");

	/* Get the transaction associated with the current thd, or create one
	if not yet created, and update prebuilt->trx */

	update_thd(ha_thd());

	if (!trx_is_started(prebuilt->trx)) {
		++prebuilt->trx->will_lock;
	}
	/* Truncate the table in InnoDB */

	error = row_truncate_table_for_mysql(prebuilt->table, prebuilt->trx);

	error = convert_error_code_to_mysql(error, prebuilt->table->flags,
					    NULL);

	DBUG_RETURN(error);
}

/*****************************************************************//**
Drops a table from an InnoDB database. Before calling this function,
MySQL calls innobase_commit to commit the transaction of the current user.
Then the current user cannot have locks set on the table. Drop table
operation inside InnoDB will remove all locks any user has on the table
inside InnoDB.
@return	error number */
UNIV_INTERN
int
ha_innobase::delete_table(
/*======================*/
	const char*	name)	/*!< in: table name */
{
	ulint	name_len;
	int	error;
	trx_t*	parent_trx;
	trx_t*	trx;
	THD	*thd = ha_thd();
	char	norm_name[1000];
	char	errstr[1024];

	DBUG_ENTER("ha_innobase::delete_table");

	DBUG_EXECUTE_IF(
		"test_normalize_table_name_low",
		test_normalize_table_name_low();
	);

	/* Strangely, MySQL passes the table name without the '.frm'
	extension, in contrast to ::create */
	normalize_table_name(norm_name, name);

	if (IS_MAGIC_TABLE_AND_USER_DENIED_ACCESS(norm_name, thd)) {
		DBUG_RETURN(HA_ERR_GENERIC);
	}

	/* Remove stats for this table and all of its indexes from the
	persistent storage if it exists and if there are stats for this
	table in there. This function creates its own trx and commits
	it. */
	error = dict_stats_delete_table_stats(norm_name,
					      errstr, sizeof(errstr));
	if (error != DB_SUCCESS) {
		push_warning(thd, Sql_condition::WARN_LEVEL_WARN,
			     ER_LOCK_WAIT_TIMEOUT, errstr);
	}

	/* Get the transaction associated with the current thd, or create one
	if not yet created */

	parent_trx = check_trx_exists(thd);

	/* In case MySQL calls this in the middle of a SELECT query, release
	possible adaptive hash latch to avoid deadlocks of threads */

	trx_search_latch_release_if_reserved(parent_trx);

	trx = innobase_trx_allocate(thd);

	name_len = strlen(name);

	ut_a(name_len < 1000);

	/* Either the transaction is already flagged as a locking transaction
	or it hasn't been started yet. */

	ut_a(!trx_is_started(trx) || trx->will_lock > 0);

	/* We are doing a DDL operation. */
	++trx->will_lock;

	/* Drop the table in InnoDB */
	error = row_drop_table_for_mysql(norm_name, trx,
					 thd_sql_command(thd)
					 == SQLCOM_DROP_DB);


	if (error == DB_TABLE_NOT_FOUND
	    && innobase_get_lower_case_table_names() == 1) {
		char*	is_part = NULL;
#ifdef __WIN__
		is_part = strstr(norm_name, "#p#");
#else
		is_part = strstr(norm_name, "#P#");
#endif /* __WIN__ */

		if (is_part) {
			char	par_case_name[MAX_FULL_NAME_LEN + 1];

#ifndef __WIN__
			/* Check for the table using lower
			case name, including the partition
			separator "P" */
			memcpy(par_case_name, norm_name, strlen(norm_name));
			par_case_name[strlen(norm_name)] = 0;
			innobase_casedn_str(par_case_name);
#else
			/* On Windows platfrom, check
			whether there exists table name in
			system table whose name is
			not being normalized to lower case */
			normalize_table_name_low(par_case_name, name, FALSE);
#endif
			error = row_drop_table_for_mysql(par_case_name, trx,
							 thd_sql_command(thd)
							 == SQLCOM_DROP_DB);
		}
	}

	/* Flush the log to reduce probability that the .frm files and
	the InnoDB data dictionary get out-of-sync if the user runs
	with innodb_flush_log_at_trx_commit = 0 */

	log_buffer_flush_to_disk();

	/* Tell the InnoDB server that there might be work for
	utility threads: */

	srv_active_wake_master_thread();

	innobase_commit_low(trx);

	trx_free_for_mysql(trx);

	error = convert_error_code_to_mysql(error, 0, NULL);

	DBUG_RETURN(error);
}

/*****************************************************************//**
Removes all tables in the named database inside InnoDB. */
static
void
innobase_drop_database(
/*===================*/
	handlerton*	hton,	/*!< in: handlerton of Innodb */
	char*		path)	/*!< in: database path; inside InnoDB the name
				of the last directory in the path is used as
				the database name: for example, in
				'mysql/data/test' the database name is 'test' */
{
	ulint	len		= 0;
	trx_t*	trx;
	char*	ptr;
	char*	namebuf;
	THD*	thd		= current_thd;

	/* Get the transaction associated with the current thd, or create one
	if not yet created */

	DBUG_ASSERT(hton == innodb_hton_ptr);

	/* In the Windows plugin, thd = current_thd is always NULL */
	if (thd) {
		trx_t*	parent_trx = check_trx_exists(thd);

		/* In case MySQL calls this in the middle of a SELECT
		query, release possible adaptive hash latch to avoid
		deadlocks of threads */

		trx_search_latch_release_if_reserved(parent_trx);
	}

	ptr = strend(path) - 2;

	while (ptr >= path && *ptr != '\\' && *ptr != '/') {
		ptr--;
		len++;
	}

	ptr++;
	namebuf = (char*) my_malloc((uint) len + 2, MYF(0));

	memcpy(namebuf, ptr, len);
	namebuf[len] = '/';
	namebuf[len + 1] = '\0';
#ifdef	__WIN__
	innobase_casedn_str(namebuf);
#endif
	trx = innobase_trx_allocate(thd);

	/* Either the transaction is already flagged as a locking transaction
	or it hasn't been started yet. */

	ut_a(!trx_is_started(trx) || trx->will_lock > 0);

	/* We are doing a DDL operation. */
	++trx->will_lock;

	row_drop_database_for_mysql(namebuf, trx);

	my_free(namebuf);

	/* Flush the log to reduce probability that the .frm files and
	the InnoDB data dictionary get out-of-sync if the user runs
	with innodb_flush_log_at_trx_commit = 0 */

	log_buffer_flush_to_disk();

	/* Tell the InnoDB server that there might be work for
	utility threads: */

	srv_active_wake_master_thread();

	innobase_commit_low(trx);
	trx_free_for_mysql(trx);
}
/*********************************************************************//**
Renames an InnoDB table.
@return	0 or error code */
static
int
innobase_rename_table(
/*==================*/
	trx_t*		trx,	/*!< in: transaction */
	const char*	from,	/*!< in: old name of the table */
	const char*	to,	/*!< in: new name of the table */
	ibool		lock_and_commit)
				/*!< in: TRUE=lock data dictionary and commit */
{
	int	error;
	char*	norm_to;
	char*	norm_from;

	// Magic number 64 arbitrary
	norm_to = (char*) my_malloc(strlen(to) + 64, MYF(0));
	norm_from = (char*) my_malloc(strlen(from) + 64, MYF(0));

	normalize_table_name(norm_to, to);
	normalize_table_name(norm_from, from);

	/* Serialize data dictionary operations with dictionary mutex:
	no deadlocks can occur then in these operations */

	if (lock_and_commit) {
		row_mysql_lock_data_dictionary(trx);
	}

	/* Transaction must be flagged as a locking transaction or it hasn't
	been started yet. */

	ut_a(trx->will_lock > 0);

	error = row_rename_table_for_mysql(
		norm_from, norm_to, trx, lock_and_commit);

	if (error != DB_SUCCESS) {
		if (error == DB_TABLE_NOT_FOUND
		    && innobase_get_lower_case_table_names() == 1) {
			char*	is_part = NULL;
#ifdef __WIN__
			is_part = strstr(norm_from, "#p#");
#else
			is_part = strstr(norm_from, "#P#");
#endif /* __WIN__ */

			if (is_part) {
				char	par_case_name[MAX_FULL_NAME_LEN + 1];

#ifndef __WIN__
				/* Check for the table using lower
				case name, including the partition
				separator "P" */
				memcpy(par_case_name, norm_from,
				       strlen(norm_from));
				par_case_name[strlen(norm_from)] = 0;
				innobase_casedn_str(par_case_name);
#else
				/* On Windows platfrom, check
				whether there exists table name in
				system table whose name is
				not being normalized to lower case */
				normalize_table_name_low(par_case_name,
							 from, FALSE);
#endif
				error = row_rename_table_for_mysql(
					par_case_name, norm_to, trx,
					lock_and_commit);

			}
		}

		if (error != DB_SUCCESS) {
			FILE* ef = dict_foreign_err_file;

			fputs("InnoDB: Renaming table ", ef);
			ut_print_name(ef, trx, TRUE, norm_from);
			fputs(" to ", ef);
			ut_print_name(ef, trx, TRUE, norm_to);
			fputs(" failed!\n", ef);
		} else {
#ifndef __WIN__
			sql_print_warning("Rename partition table %s "
					  "succeeds after converting to lower "
					  "case. The table may have "
					  "been moved from a case "
					  "in-sensitive file system.\n",
					  norm_from);
#else
			sql_print_warning("Rename partition table %s "
					  "succeeds after skipping the step to "
					  "lower case the table name. "
					  "The table may have been "
					  "moved from a case sensitive "
					  "file system.\n",
					  norm_from);
#endif /* __WIN__ */
		}
	}

	if (lock_and_commit) {
		row_mysql_unlock_data_dictionary(trx);

		/* Flush the log to reduce probability that the .frm
		files and the InnoDB data dictionary get out-of-sync
		if the user runs with innodb_flush_log_at_trx_commit = 0 */

		log_buffer_flush_to_disk();
	}

	my_free(norm_to);
	my_free(norm_from);

	return(error);
}

/*********************************************************************//**
Renames an InnoDB table.
@return	0 or error code */
UNIV_INTERN
int
ha_innobase::rename_table(
/*======================*/
	const char*	from,	/*!< in: old name of the table */
	const char*	to)	/*!< in: new name of the table */
{
	trx_t*	trx;
	int	error;
	trx_t*	parent_trx;
	THD*	thd		= ha_thd();

	DBUG_ENTER("ha_innobase::rename_table");

	/* Get the transaction associated with the current thd, or create one
	if not yet created */

	parent_trx = check_trx_exists(thd);

	/* In case MySQL calls this in the middle of a SELECT query, release
	possible adaptive hash latch to avoid deadlocks of threads */

	trx_search_latch_release_if_reserved(parent_trx);

	trx = innobase_trx_allocate(thd);

	/* Either the transaction is already flagged as a locking transaction
	or it hasn't been started yet. */

	ut_a(!trx_is_started(trx) || trx->will_lock > 0);

	/* We are doing a DDL operation. */
	++trx->will_lock;

	error = innobase_rename_table(trx, from, to, TRUE);

	DEBUG_SYNC(thd, "after_innobase_rename_table");

	/* Tell the InnoDB server that there might be work for
	utility threads: */

	srv_active_wake_master_thread();

	innobase_commit_low(trx);
	trx_free_for_mysql(trx);

	/* Add a special case to handle the Duplicated Key error
	and return DB_ERROR instead.
	This is to avoid a possible SIGSEGV error from mysql error
	handling code. Currently, mysql handles the Duplicated Key
	error by re-entering the storage layer and getting dup key
	info by calling get_dup_key(). This operation requires a valid
	table handle ('row_prebuilt_t' structure) which could no
	longer be available in the error handling stage. The suggested
	solution is to report a 'table exists' error message (since
	the dup key error here is due to an existing table whose name
	is the one we are trying to rename to) and return the generic
	error code. */
	if (error == (int) DB_DUPLICATE_KEY) {
		my_error(ER_TABLE_EXISTS_ERROR, MYF(0), to);

		error = DB_ERROR;
	}

	error = convert_error_code_to_mysql(error, 0, NULL);

	DBUG_RETURN(error);
}

/*********************************************************************//**
Estimates the number of index records in a range.
@return	estimated number of rows */
UNIV_INTERN
ha_rows
ha_innobase::records_in_range(
/*==========================*/
	uint			keynr,		/*!< in: index number */
	key_range		*min_key,	/*!< in: start key value of the
						range, may also be 0 */
	key_range		*max_key)	/*!< in: range end key val, may
						also be 0 */
{
	KEY*		key;
	dict_index_t*	index;
	dtuple_t*	range_start;
	dtuple_t*	range_end;
	ib_int64_t	n_rows;
	ulint		mode1;
	ulint		mode2;
	mem_heap_t*	heap;

	DBUG_ENTER("records_in_range");

	ut_a(prebuilt->trx == thd_to_trx(ha_thd()));

	prebuilt->trx->op_info = (char*)"estimating records in index range";

	/* In case MySQL calls this in the middle of a SELECT query, release
	possible adaptive hash latch to avoid deadlocks of threads */

	trx_search_latch_release_if_reserved(prebuilt->trx);

	active_index = keynr;

	key = table->key_info + active_index;

	index = innobase_get_index(keynr);

	/* There exists possibility of not being able to find requested
	index due to inconsistency between MySQL and InoDB dictionary info.
	Necessary message should have been printed in innobase_get_index() */
	if (UNIV_UNLIKELY(!index)) {
		n_rows = HA_POS_ERROR;
		goto func_exit;
	}
	if (dict_index_is_corrupted(index)) {
		n_rows = HA_ERR_INDEX_CORRUPT;
		goto func_exit;
	}
	if (UNIV_UNLIKELY(!row_merge_is_index_usable(prebuilt->trx, index))) {
		n_rows = HA_ERR_TABLE_DEF_CHANGED;
		goto func_exit;
	}

	heap = mem_heap_create(2 * (key->key_parts * sizeof(dfield_t)
				    + sizeof(dtuple_t)));

	range_start = dtuple_create(heap, key->key_parts);
	dict_index_copy_types(range_start, index, key->key_parts);

	range_end = dtuple_create(heap, key->key_parts);
	dict_index_copy_types(range_end, index, key->key_parts);

	row_sel_convert_mysql_key_to_innobase(
				range_start,
				srch_key_val1, sizeof(srch_key_val1),
				index,
				(byte*) (min_key ? min_key->key :
					 (const uchar*) 0),
				(ulint) (min_key ? min_key->length : 0),
				prebuilt->trx);
	DBUG_ASSERT(min_key
		    ? range_start->n_fields > 0
		    : range_start->n_fields == 0);

	row_sel_convert_mysql_key_to_innobase(
				range_end,
				srch_key_val2, sizeof(srch_key_val2),
				index,
				(byte*) (max_key ? max_key->key :
					 (const uchar*) 0),
				(ulint) (max_key ? max_key->length : 0),
				prebuilt->trx);
	DBUG_ASSERT(max_key
		    ? range_end->n_fields > 0
		    : range_end->n_fields == 0);

	mode1 = convert_search_mode_to_innobase(min_key ? min_key->flag :
						HA_READ_KEY_EXACT);
	mode2 = convert_search_mode_to_innobase(max_key ? max_key->flag :
						HA_READ_KEY_EXACT);

	if (mode1 != PAGE_CUR_UNSUPP && mode2 != PAGE_CUR_UNSUPP) {

		n_rows = btr_estimate_n_rows_in_range(index, range_start,
						      mode1, range_end,
						      mode2);
	} else {

		n_rows = HA_POS_ERROR;
	}

	mem_heap_free(heap);

func_exit:

	prebuilt->trx->op_info = (char*)"";

	/* The MySQL optimizer seems to believe an estimate of 0 rows is
	always accurate and may return the result 'Empty set' based on that.
	The accuracy is not guaranteed, and even if it were, for a locking
	read we should anyway perform the search to set the next-key lock.
	Add 1 to the value to make sure MySQL does not make the assumption! */

	if (n_rows == 0) {
		n_rows = 1;
	}

	DBUG_RETURN((ha_rows) n_rows);
}

/*********************************************************************//**
Gives an UPPER BOUND to the number of rows in a table. This is used in
filesort.cc.
@return	upper bound of rows */
UNIV_INTERN
ha_rows
ha_innobase::estimate_rows_upper_bound()
/*====================================*/
{
	dict_index_t*	index;
	ulonglong	estimate;
	ulonglong	local_data_file_length;
	ulint		stat_n_leaf_pages;

	DBUG_ENTER("estimate_rows_upper_bound");

	/* We do not know if MySQL can call this function before calling
	external_lock(). To be safe, update the thd of the current table
	handle. */

	update_thd(ha_thd());

	prebuilt->trx->op_info = (char*)
				 "calculating upper bound for table rows";

	/* In case MySQL calls this in the middle of a SELECT query, release
	possible adaptive hash latch to avoid deadlocks of threads */

	trx_search_latch_release_if_reserved(prebuilt->trx);

	index = dict_table_get_first_index(prebuilt->table);

	stat_n_leaf_pages = index->stat_n_leaf_pages;

	ut_a(stat_n_leaf_pages > 0);

	local_data_file_length =
		((ulonglong) stat_n_leaf_pages) * UNIV_PAGE_SIZE;


	/* Calculate a minimum length for a clustered index record and from
	that an upper bound for the number of rows. Since we only calculate
	new statistics in row0mysql.cc when a table has grown by a threshold
	factor, we must add a safety factor 2 in front of the formula below. */

	estimate = 2 * local_data_file_length /
					 dict_index_calc_min_rec_len(index);

	prebuilt->trx->op_info = (char*)"";

	DBUG_RETURN((ha_rows) estimate);
}

/*********************************************************************//**
How many seeks it will take to read through the table. This is to be
comparable to the number returned by records_in_range so that we can
decide if we should scan the table or use keys.
@return	estimated time measured in disk seeks */
UNIV_INTERN
double
ha_innobase::scan_time()
/*====================*/
{
	/* Since MySQL seems to favor table scans too much over index
	searches, we pretend that a sequential read takes the same time
	as a random disk read, that is, we do not divide the following
	by 10, which would be physically realistic. */

	return((double) (prebuilt->table->stat_clustered_index_size));
}

/******************************************************************//**
Calculate the time it takes to read a set of ranges through an index
This enables us to optimise reads for clustered indexes.
@return	estimated time measured in disk seeks */
UNIV_INTERN
double
ha_innobase::read_time(
/*===================*/
	uint	index,	/*!< in: key number */
	uint	ranges,	/*!< in: how many ranges */
	ha_rows rows)	/*!< in: estimated number of rows in the ranges */
{
	ha_rows total_rows;
	double	time_for_scan;

	if (index != table->s->primary_key) {
		/* Not clustered */
		return(handler::read_time(index, ranges, rows));
	}

	if (rows <= 2) {

		return((double) rows);
	}

	/* Assume that the read time is proportional to the scan time for all
	rows + at most one seek per range. */

	time_for_scan = scan_time();

	if ((total_rows = estimate_rows_upper_bound()) < rows) {

		return(time_for_scan);
	}

	return(ranges + (double) rows / (double) total_rows * time_for_scan);
}

/*********************************************************************//**
Calculates the key number used inside MySQL for an Innobase index. We will
first check the "index translation table" for a match of the index to get
the index number. If there does not exist an "index translation table",
or not able to find the index in the translation table, then we will fall back
to the traditional way of looping through dict_index_t list to find a
match. In this case, we have to take into account if we generated a
default clustered index for the table
@return the key number used inside MySQL */
static
int
innobase_get_mysql_key_number_for_index(
/*====================================*/
	Innobase_share*		share,	/*!< in: share object for index
					translation table. */
	const TABLE*		table,	/*!< in: table in MySQL data
					dictionary */
	dict_table_t*		ib_table,/*!< in: table in Innodb data
					dictionary */
	const dict_index_t*	index)	/*!< in: index */
{
	const dict_index_t*	ind;
	unsigned int		i;

 	ut_a(index);
	/*
	ut_ad(strcmp(index->table->name, ib_table->name) == 0);
	*/

	/* If index does not belong to the table object of share structure
	(ib_table comes from the share structure) search the index->table
	object instead */
	if (index->table != ib_table) {
		i = 0;
		ind = dict_table_get_first_index(index->table);

		while (index != ind) {
			ind = dict_table_get_next_index(ind);
			i++;
		}

		if (row_table_got_default_clust_index(index->table)) {
			ut_a(i > 0);
			i--;
		}

		return(i);
	}

	/* If index translation table exists, we will first check
	the index through index translation table for a match. */
	if (share->idx_trans_tbl.index_mapping) {
		for (i = 0; i < share->idx_trans_tbl.index_count; i++) {
			if (share->idx_trans_tbl.index_mapping[i] == index) {
				return(i);
			}
		}

		/* Print an error message if we cannot find the index
		** in the "index translation table". */
		sql_print_error("Cannot find index %s in InnoDB index "
				"translation table.", index->name);
	}

	/* If we do not have an "index translation table", or not able
	to find the index in the translation table, we'll directly find
	matching index with information from mysql TABLE structure and
	InnoDB dict_index_t list */
	for (i = 0; i < table->s->keys; i++) {
		ind = dict_table_get_index_on_name(
			ib_table, table->key_info[i].name);

		if (index == ind) {
			return(i);
		}
	}

	/* Loop through each index of the table and lock them */
	for (ind = dict_table_get_first_index(ib_table);
	     ind != NULL;
	     ind = dict_table_get_next_index(ind)) {
		if (index == ind) {
			sql_print_error("Find index %s in InnoDB index list "
					"but not its MySQL index number "
					"It could be an InnoDB internal index.",
					index->name);
			return(-1);
		}
	}

	ut_error;

	return(-1);
}

/*********************************************************************//**
Calculate Record Per Key value. Need to exclude the NULL value if
innodb_stats_method is set to "nulls_ignored"
@return estimated record per key value */
static
ha_rows
innodb_rec_per_key(
/*===============*/
	dict_index_t*	index,		/*!< in: dict_index_t structure */
	ulint		i,		/*!< in: the column we are
					calculating rec per key */
	ha_rows		records)	/*!< in: estimated total records */
{
	ha_rows		rec_per_key;

	ut_ad(i < dict_index_get_n_unique(index));

	/* Note the stat_n_diff_key_vals[] stores the diff value with
	n-prefix indexing, so it is always stat_n_diff_key_vals[i + 1] */
	if (index->stat_n_diff_key_vals[i + 1] == 0) {

		rec_per_key = records;
	} else if (srv_innodb_stats_method == SRV_STATS_NULLS_IGNORED) {
		ib_uint64_t	num_null;

		/* In theory, index->stat_n_non_null_key_vals[i]
		should always be less than the number of records.
		Since this is statistics value, the value could
		have slight discrepancy. But we will make sure
		the number of null values is not a negative number. */
		if (records < index->stat_n_non_null_key_vals[i]) {
			num_null = 0;
		} else {
			num_null = records - index->stat_n_non_null_key_vals[i];
		}

		/* If the number of NULL values is the same as or
		large than that of the distinct values, we could
		consider that the table consists mostly of NULL value.
		Set rec_per_key to 1. */
		if (index->stat_n_diff_key_vals[i + 1] <= num_null) {
			rec_per_key = 1;
		} else {
			/* Need to exclude rows with NULL values from
			rec_per_key calculation */
			rec_per_key = (ha_rows)(
				(records - num_null)
				/ (index->stat_n_diff_key_vals[i + 1]
				   - num_null));
		}
	} else {
		rec_per_key = (ha_rows)
			 (records / index->stat_n_diff_key_vals[i + 1]);
	}

	return(rec_per_key);
}

/*********************************************************************//**
Returns statistics information of the table to the MySQL interpreter,
in various fields of the handle object.
@return HA_ERR_* error code or 0 */
UNIV_INTERN
int
ha_innobase::info_low(
/*==================*/
	uint			flag,	/*!< in: what information MySQL
					requests */
	dict_stats_upd_option_t	stats_upd_option)
					/*!< in: whether to (re) calc
					the stats or to fetch them from
					the persistent storage */
{
	dict_table_t*	ib_table;
	dict_index_t*	index;
	ha_rows		rec_per_key;
	ib_int64_t	n_rows;
	char		path[FN_REFLEN];
	os_file_stat_t	stat_info;

	DBUG_ENTER("info");

	/* If we are forcing recovery at a high level, we will suppress
	statistics calculation on tables, because that may crash the
	server if an index is badly corrupted. */

	/* We do not know if MySQL can call this function before calling
	external_lock(). To be safe, update the thd of the current table
	handle. */

	update_thd(ha_thd());

	/* In case MySQL calls this in the middle of a SELECT query, release
	possible adaptive hash latch to avoid deadlocks of threads */

	prebuilt->trx->op_info = (char*)"returning various info to MySQL";

	trx_search_latch_release_if_reserved(prebuilt->trx);

	ib_table = prebuilt->table;

	if (flag & HA_STATUS_TIME) {
		if (stats_upd_option != DICT_STATS_FETCH
		    || innobase_stats_on_metadata) {
			/* In sql_show we call with this flag: update
			then statistics so that they are up-to-date */
			enum db_err	ret;

			prebuilt->trx->op_info = "updating table statistics";

			ut_ad(!mutex_own(&dict_sys->mutex));
			ret = dict_stats_update(ib_table, stats_upd_option,
						FALSE);

			if (ret != DB_SUCCESS) {
				prebuilt->trx->op_info = "";
				DBUG_RETURN(HA_ERR_GENERIC);
			}

			prebuilt->trx->op_info = "returning various info to MySQL";
		}

		my_snprintf(path, sizeof(path), "%s/%s%s",
				mysql_data_home, ib_table->name, reg_ext);

		unpack_filename(path,path);

		/* Note that we do not know the access time of the table,
		nor the CHECK TABLE time, nor the UPDATE or INSERT time. */

		if (os_file_get_status(path,&stat_info)) {
			stats.create_time = (ulong) stat_info.ctime;
		}
	}

	if (flag & HA_STATUS_VARIABLE) {

		ulint	page_size;

		n_rows = ib_table->stat_n_rows;

		/* Because we do not protect stat_n_rows by any mutex in a
		delete, it is theoretically possible that the value can be
		smaller than zero! TODO: fix this race.

		The MySQL optimizer seems to assume in a left join that n_rows
		is an accurate estimate if it is zero. Of course, it is not,
		since we do not have any locks on the rows yet at this phase.
		Since SHOW TABLE STATUS seems to call this function with the
		HA_STATUS_TIME flag set, while the left join optimizer does not
		set that flag, we add one to a zero value if the flag is not
		set. That way SHOW TABLE STATUS will show the best estimate,
		while the optimizer never sees the table empty. */

		if (n_rows < 0) {
			n_rows = 0;
		}

		if (n_rows == 0 && !(flag & HA_STATUS_TIME)) {
			n_rows++;
		}

		/* Fix bug#40386: Not flushing query cache after truncate.
		n_rows can not be 0 unless the table is empty, set to 1
		instead. The original problem of bug#29507 is actually
		fixed in the server code. */
		if (thd_sql_command(user_thd) == SQLCOM_TRUNCATE) {

			n_rows = 1;

			/* We need to reset the prebuilt value too, otherwise
			checks for values greater than the last value written
			to the table will fail and the autoinc counter will
			not be updated. This will force write_row() into
			attempting an update of the table's AUTOINC counter. */

			prebuilt->autoinc_last_value = 0;
		}

		page_size = dict_table_zip_size(ib_table);
		if (page_size == 0) {
			page_size = UNIV_PAGE_SIZE;
		}

		stats.records = (ha_rows) n_rows;
		stats.deleted = 0;
		stats.data_file_length
			= ((ulonglong) ib_table->stat_clustered_index_size)
			* page_size;
		stats.index_file_length =
			((ulonglong) ib_table->stat_sum_of_other_index_sizes)
			* page_size;

		/* Since fsp_get_available_space_in_free_extents() is
		acquiring latches inside InnoDB, we do not call it if we
		are asked by MySQL to avoid locking. Another reason to
		avoid the call is that it uses quite a lot of CPU.
		See Bug#38185. */
		if (flag & HA_STATUS_NO_LOCK
		    || !(flag & HA_STATUS_VARIABLE_EXTRA)) {
			/* We do not update delete_length if no
			locking is requested so the "old" value can
			remain. delete_length is initialized to 0 in
			the ha_statistics' constructor. Also we only
			need delete_length to be set when
			HA_STATUS_VARIABLE_EXTRA is set */
		} else if (UNIV_UNLIKELY
			   (srv_force_recovery >= SRV_FORCE_NO_IBUF_MERGE)) {
			/* Avoid accessing the tablespace if
			innodb_crash_recovery is set to a high value. */
			stats.delete_length = 0;
		} else {
			ullint	avail_space;

			avail_space = fsp_get_available_space_in_free_extents(
				ib_table->space);

			if (avail_space == ULLINT_UNDEFINED) {
				THD*	thd;
				char	errbuf[MYSYS_STRERROR_SIZE];

				thd = ha_thd();

				push_warning_printf(
					thd,
					Sql_condition::WARN_LEVEL_WARN,
					ER_CANT_GET_STAT,
					"InnoDB: Trying to get the free "
					"space for table %s but its "
					"tablespace has been discarded or "
					"the .ibd file is missing. Setting "
                                        "the free space to zero. "
                                        "(errno: %d - %s)",
					ib_table->name, errno,
					my_strerror(errbuf, sizeof(errbuf),
						    errno));

				stats.delete_length = 0;
			} else {
				stats.delete_length = avail_space * 1024;
			}
		}

		stats.check_time = 0;
		stats.mrr_length_per_rec = ref_length + sizeof(void*);

		if (stats.records == 0) {
			stats.mean_rec_length = 0;
		} else {
			stats.mean_rec_length = (ulong)
				(stats.data_file_length / stats.records);
		}
	}

	if (flag & HA_STATUS_CONST) {
		ulong	i;
		/* Verify the number of index in InnoDB and MySQL
		matches up. If prebuilt->clust_index_was_generated
		holds, InnoDB defines GEN_CLUST_INDEX internally */
		ulint	num_innodb_index = UT_LIST_GET_LEN(ib_table->indexes)
					- prebuilt->clust_index_was_generated;

		if (table->s->keys != num_innodb_index
		    && (innobase_fts_check_doc_id_index(ib_table, NULL)
			== FTS_EXIST_DOC_ID_INDEX
			&& table->s->keys != (num_innodb_index - 1))) {
			sql_print_error("InnoDB: Table %s contains %lu "
					"indexes inside InnoDB, which "
					"is different from the number of "
					"indexes %u defined in the MySQL ",
					ib_table->name, num_innodb_index,
					table->s->keys);
		}

		for (i = 0; i < table->s->keys; i++) {
			ulong	j;
			/* We could get index quickly through internal
			index mapping with the index translation table.
			The identity of index (match up index name with
			that of table->key_info[i]) is already verified in
			innobase_get_index().  */
			index = innobase_get_index(i);

			if (index == NULL) {
				sql_print_error("Table %s contains fewer "
						"indexes inside InnoDB than "
						"are defined in the MySQL "
						".frm file. Have you mixed up "
						".frm files from different "
						"installations? See "
						REFMAN
						"innodb-troubleshooting.html\n",
						ib_table->name);
				break;
			}

			for (j = 0; j < table->key_info[i].key_parts; j++) {

				if (table->key_info[i].flags & HA_FULLTEXT) {
					/* The whole concept has no validity
					for FTS indexes. */
					table->key_info[i].rec_per_key[j] = 1;
					continue;
				}

				if (j + 1 > index->n_uniq) {
					sql_print_error(
						"Index %s of %s has %lu columns"
					        " unique inside InnoDB, but "
						"MySQL is asking statistics for"
					        " %lu columns. Have you mixed "
						"up .frm files from different "
					       	"installations? "
						"See " REFMAN
						"innodb-troubleshooting.html\n",
						index->name,
						ib_table->name,
						(unsigned long)
						index->n_uniq, j + 1);
					break;
				}

				rec_per_key = innodb_rec_per_key(
					index, j, stats.records);

				/* Since MySQL seems to favor table scans
				too much over index searches, we pretend
				index selectivity is 2 times better than
				our estimate: */

				rec_per_key = rec_per_key / 2;

				if (rec_per_key == 0) {
					rec_per_key = 1;
				}

				table->key_info[i].rec_per_key[j] =
				  rec_per_key >= ~(ulong) 0 ? ~(ulong) 0 :
				  (ulong) rec_per_key;
			}
		}
	}

	if (srv_force_recovery >= SRV_FORCE_NO_IBUF_MERGE) {

		goto func_exit;
	}

	if (flag & HA_STATUS_ERRKEY) {
		const dict_index_t*	err_index;

		ut_a(prebuilt->trx);
		ut_a(prebuilt->trx->magic_n == TRX_MAGIC_N);

		err_index = trx_get_error_info(prebuilt->trx);

		if (err_index) {
			errkey = innobase_get_mysql_key_number_for_index(
					share, table, ib_table, err_index);
		} else {
			errkey = (unsigned int) (
				(prebuilt->trx->error_key_num
				 == ULINT_UNDEFINED)
					? ~0
					: prebuilt->trx->error_key_num);
		}
	}

	if ((flag & HA_STATUS_AUTO) && table->found_next_number_field) {
		stats.auto_increment_value = innobase_peek_autoinc();
	}

func_exit:
	prebuilt->trx->op_info = (char*)"";

	DBUG_RETURN(0);
}

/*********************************************************************//**
Returns statistics information of the table to the MySQL interpreter,
in various fields of the handle object.
@return HA_ERR_* error code or 0 */
UNIV_INTERN
int
ha_innobase::info(
/*==============*/
	uint	flag)	/*!< in: what information MySQL requests */
{
	return(info_low(flag, DICT_STATS_FETCH));
}

/**********************************************************************//**
Updates index cardinalities of the table, based on random dives into
each index tree. This does NOT calculate exact statistics on the table.
@return	HA_ADMIN_* error code or HA_ADMIN_OK */
UNIV_INTERN
int
ha_innobase::analyze(
/*=================*/
	THD*		thd,		/*!< in: connection thread handle */
	HA_CHECK_OPT*	check_opt)	/*!< in: currently ignored */
{
	dict_stats_upd_option_t	upd_option;
	int			ret;

	if (THDVAR(thd, analyze_is_persistent)) {
		upd_option = DICT_STATS_RECALC_PERSISTENT;
	} else {
		upd_option = DICT_STATS_RECALC_TRANSIENT;
	}

	/* Simply call ::info_low() with all the flags
	and request recalculation of the statistics */
	ret = info_low(HA_STATUS_TIME | HA_STATUS_CONST | HA_STATUS_VARIABLE,
		       upd_option);

	if (ret != 0) {
		return(HA_ADMIN_FAILED);
	}

	return(HA_ADMIN_OK);
}

/**********************************************************************//**
This is mapped to "ALTER TABLE tablename ENGINE=InnoDB", which rebuilds
the table in MySQL. */
UNIV_INTERN
int
ha_innobase::optimize(
/*==================*/
	THD*		thd,		/*!< in: connection thread handle */
	HA_CHECK_OPT*	check_opt)	/*!< in: currently ignored */
{
	/*FTS-FIXME: Since MySQL doesn't support engine-specific commands,
	we have to hijack some existing command in order to be able to test
	the new admin commands added in InnoDB's FTS support. For now, we
	use MySQL's OPTIMIZE command, normally mapped to ALTER TABLE in
	InnoDB (so it recreates the table anew), and map it to OPTIMIZE.

	This works OK otherwise, but MySQL locks the entire table during
	calls to OPTIMIZE, which is undesirable. */

	if (innodb_optimize_fulltext_only) {
		if (prebuilt->table->fts && prebuilt->table->fts->cache) {
			fts_sync_table(prebuilt->table);
			fts_optimize_table(prebuilt->table);
		}
		return(HA_ADMIN_OK);
	} else {

		return(HA_ADMIN_TRY_ALTER);
	}
}

/*******************************************************************//**
Tries to check that an InnoDB table is not corrupted. If corruption is
noticed, prints to stderr information about it. In case of corruption
may also assert a failure and crash the server.
@return	HA_ADMIN_CORRUPT or HA_ADMIN_OK */
UNIV_INTERN
int
ha_innobase::check(
/*===============*/
	THD*		thd,		/*!< in: user thread handle */
	HA_CHECK_OPT*	check_opt)	/*!< in: check options, currently
					ignored */
{
	dict_index_t*	index;
	ulint		n_rows;
	ulint		n_rows_in_table	= ULINT_UNDEFINED;
	ibool		is_ok		= TRUE;
	ulint		old_isolation_level;
	ibool		table_corrupted;

	DBUG_ENTER("ha_innobase::check");
	DBUG_ASSERT(thd == ha_thd());
	ut_a(prebuilt->trx);
	ut_a(prebuilt->trx->magic_n == TRX_MAGIC_N);
	ut_a(prebuilt->trx == thd_to_trx(thd));

	if (prebuilt->mysql_template == NULL) {
		/* Build the template; we will use a dummy template
		in index scans done in checking */

		build_template(true);
	}

	if (prebuilt->table->ibd_file_missing) {
		sql_print_error("InnoDB: Error:\n"
			"InnoDB: MySQL is trying to use a table handle"
			" but the .ibd file for\n"
			"InnoDB: table %s does not exist.\n"
			"InnoDB: Have you deleted the .ibd file"
			" from the database directory under\n"
			"InnoDB: the MySQL datadir, or have you"
			" used DISCARD TABLESPACE?\n"
			"InnoDB: Please refer to\n"
			"InnoDB: " REFMAN "innodb-troubleshooting.html\n"
			"InnoDB: how you can resolve the problem.\n",
			prebuilt->table->name);
		DBUG_RETURN(HA_ADMIN_CORRUPT);
	}

	prebuilt->trx->op_info = "checking table";

	old_isolation_level = prebuilt->trx->isolation_level;

	/* We must run the index record counts at an isolation level
	>= READ COMMITTED, because a dirty read can see a wrong number
	of records in some index; to play safe, we use always
	REPEATABLE READ here */

	prebuilt->trx->isolation_level = TRX_ISO_REPEATABLE_READ;

	/* Check whether the table is already marked as corrupted
	before running the check table */
	table_corrupted = prebuilt->table->corrupted;

	/* Reset table->corrupted bit so that check table can proceed to
	do additional check */
	prebuilt->table->corrupted = FALSE;

	/* Enlarge the fatal lock wait timeout during CHECK TABLE. */
	os_increment_counter_by_amount(
		server_mutex,
		srv_fatal_semaphore_wait_threshold, 7200/*2 hours*/);

	for (index = dict_table_get_first_index(prebuilt->table);
	     index != NULL;
	     index = dict_table_get_next_index(index)) {
		char	index_name[MAX_FULL_NAME_LEN + 1];
#if 0
		fputs("Validating index ", stderr);
		ut_print_name(stderr, trx, FALSE, index->name);
		putc('\n', stderr);
#endif

		/* If this is an index being created, break */
		if (*index->name == TEMP_INDEX_PREFIX) {
			break;
		}  else if (!btr_validate_index(index, prebuilt->trx)) {
			is_ok = FALSE;

			innobase_format_name(
				index_name, sizeof index_name,
				prebuilt->index->name, TRUE);

			push_warning_printf(thd, Sql_condition::WARN_LEVEL_WARN,
					    ER_NOT_KEYFILE,
					    "InnoDB: The B-tree of"
					    " index %s is corrupted.",
					    index_name);
			continue;
		}

		/* Instead of invoking change_active_index(), set up
		a dummy template for non-locking reads, disabling
		access to the clustered index. */
		prebuilt->index = index;

		prebuilt->index_usable = row_merge_is_index_usable(
			prebuilt->trx, prebuilt->index);

		if (UNIV_UNLIKELY(!prebuilt->index_usable)) {
			innobase_format_name(
				index_name, sizeof index_name,
				prebuilt->index->name, TRUE);

			if (dict_index_is_corrupted(prebuilt->index)) {
				push_warning_printf(
					user_thd,
					Sql_condition::WARN_LEVEL_WARN,
					HA_ERR_INDEX_CORRUPT,
					"InnoDB: Index %s is marked as"
					" corrupted",
					index_name);
				is_ok = FALSE;
			} else {
				push_warning_printf(
					thd,
					Sql_condition::WARN_LEVEL_WARN,
					HA_ERR_TABLE_DEF_CHANGED,
					"InnoDB: Insufficient history for"
					" index %s",
					index_name);
			}
			continue;
		}

		prebuilt->sql_stat_start = TRUE;
		prebuilt->template_type = ROW_MYSQL_DUMMY_TEMPLATE;
		prebuilt->n_template = 0;
		prebuilt->need_to_access_clustered = FALSE;

		dtuple_set_n_fields(prebuilt->search_tuple, 0);

		prebuilt->select_lock_type = LOCK_NONE;

		if (!row_check_index_for_mysql(prebuilt, index, &n_rows)) {
			innobase_format_name(
				index_name, sizeof index_name,
				index->name, TRUE);

			push_warning_printf(thd, Sql_condition::WARN_LEVEL_WARN,
					    ER_NOT_KEYFILE,
					    "InnoDB: The B-tree of"
					    " index %s is corrupted.",
					    index_name);
			is_ok = FALSE;
			row_mysql_lock_data_dictionary(prebuilt->trx);
			dict_set_corrupted(index);
			row_mysql_unlock_data_dictionary(prebuilt->trx);
		}

		if (thd_killed(user_thd)) {
			break;
		}

#if 0
		fprintf(stderr, "%lu entries in index %s\n", n_rows,
			index->name);
#endif

		if (index == dict_table_get_first_index(prebuilt->table)) {
			n_rows_in_table = n_rows;
		} else if (!(index->type & DICT_FTS)
			   && (n_rows != n_rows_in_table)) {
			push_warning_printf(thd, Sql_condition::WARN_LEVEL_WARN,
					    ER_NOT_KEYFILE,
					    "InnoDB: Index '%-.200s'"
					    " contains %lu entries,"
					    " should be %lu.",
					    index->name,
					    (ulong) n_rows,
					    (ulong) n_rows_in_table);
			is_ok = FALSE;
		}
	}

	if (table_corrupted) {
		/* If some previous operation has marked the table as
		corrupted in memory, and has not propagated such to
		clustered index, we will do so here */
		index = dict_table_get_first_index(prebuilt->table);

		if (!dict_index_is_corrupted(index)) {
			mutex_enter(&dict_sys->mutex);
			dict_set_corrupted(index);
			mutex_exit(&dict_sys->mutex);
		}
		prebuilt->table->corrupted = TRUE;
	}

	/* Restore the original isolation level */
	prebuilt->trx->isolation_level = old_isolation_level;

	/* We validate also the whole adaptive hash index for all tables
	at every CHECK TABLE */

	if (!btr_search_validate()) {
		push_warning(thd, Sql_condition::WARN_LEVEL_WARN,
			     ER_NOT_KEYFILE,
			     "InnoDB: The adaptive hash index is corrupted.");
		is_ok = FALSE;
	}

	/* Restore the fatal lock wait timeout after CHECK TABLE. */
	os_decrement_counter_by_amount(
		server_mutex,
		srv_fatal_semaphore_wait_threshold, 7200/*2 hours*/);

	prebuilt->trx->op_info = "";
	if (thd_killed(user_thd)) {
		my_error(ER_QUERY_INTERRUPTED, MYF(0));
	}

	DBUG_RETURN(is_ok ? HA_ADMIN_OK : HA_ADMIN_CORRUPT);
}

/*************************************************************//**
Adds information about free space in the InnoDB tablespace to a table comment
which is printed out when a user calls SHOW TABLE STATUS. Adds also info on
foreign keys.
@return	table comment + InnoDB free space + info on foreign keys */
UNIV_INTERN
char*
ha_innobase::update_table_comment(
/*==============================*/
	const char*	comment)/*!< in: table comment defined by user */
{
	uint	length = (uint) strlen(comment);
	char*	str;
	long	flen;

	/* We do not know if MySQL can call this function before calling
	external_lock(). To be safe, update the thd of the current table
	handle. */

	if (length > 64000 - 3) {
		return((char*) comment); /* string too long */
	}

	update_thd(ha_thd());

	prebuilt->trx->op_info = (char*)"returning table comment";

	/* In case MySQL calls this in the middle of a SELECT query, release
	possible adaptive hash latch to avoid deadlocks of threads */

	trx_search_latch_release_if_reserved(prebuilt->trx);
	str = NULL;

	/* output the data to a temporary file */

	mutex_enter(&srv_dict_tmpfile_mutex);
	rewind(srv_dict_tmpfile);

	fprintf(srv_dict_tmpfile, "InnoDB free: %llu kB",
		fsp_get_available_space_in_free_extents(
			prebuilt->table->space));

	dict_print_info_on_foreign_keys(FALSE, srv_dict_tmpfile,
				prebuilt->trx, prebuilt->table);
	flen = ftell(srv_dict_tmpfile);
	if (flen < 0) {
		flen = 0;
	} else if (length + flen + 3 > 64000) {
		flen = 64000 - 3 - length;
	}

	/* allocate buffer for the full string, and
	read the contents of the temporary file */

	str = (char*) my_malloc(length + flen + 3, MYF(0));

	if (str) {
		char* pos	= str + length;
		if (length) {
			memcpy(str, comment, length);
			*pos++ = ';';
			*pos++ = ' ';
		}
		rewind(srv_dict_tmpfile);
		flen = (uint) fread(pos, 1, flen, srv_dict_tmpfile);
		pos[flen] = 0;
	}

	mutex_exit(&srv_dict_tmpfile_mutex);

	prebuilt->trx->op_info = (char*)"";

	return(str ? str : (char*) comment);
}

/*******************************************************************//**
Gets the foreign key create info for a table stored in InnoDB.
@return own: character string in the form which can be inserted to the
CREATE TABLE statement, MUST be freed with
ha_innobase::free_foreign_key_create_info */
UNIV_INTERN
char*
ha_innobase::get_foreign_key_create_info(void)
/*==========================================*/
{
	char*	str	= 0;
	long	flen;

	ut_a(prebuilt != NULL);

	/* We do not know if MySQL can call this function before calling
	external_lock(). To be safe, update the thd of the current table
	handle. */

	update_thd(ha_thd());

	prebuilt->trx->op_info = (char*)"getting info on foreign keys";

	/* In case MySQL calls this in the middle of a SELECT query,
	release possible adaptive hash latch to avoid
	deadlocks of threads */

	trx_search_latch_release_if_reserved(prebuilt->trx);

	mutex_enter(&srv_dict_tmpfile_mutex);
	rewind(srv_dict_tmpfile);

	/* output the data to a temporary file */
	dict_print_info_on_foreign_keys(TRUE, srv_dict_tmpfile,
				prebuilt->trx, prebuilt->table);
	prebuilt->trx->op_info = (char*)"";

	flen = ftell(srv_dict_tmpfile);
	if (flen < 0) {
		flen = 0;
	}

	/* allocate buffer for the string, and
	read the contents of the temporary file */

	str = (char*) my_malloc(flen + 1, MYF(0));

	if (str) {
		rewind(srv_dict_tmpfile);
		flen = (uint) fread(str, 1, flen, srv_dict_tmpfile);
		str[flen] = 0;
	}

	mutex_exit(&srv_dict_tmpfile_mutex);

	return(str);
}


/***********************************************************************//**
Maps a InnoDB foreign key constraint to a equivalent MySQL foreign key info.
@return pointer to foreign key info */
static
FOREIGN_KEY_INFO*
get_foreign_key_info(
/*=================*/
	THD*			thd,		/*!< in: user thread handle */
	dict_foreign_t*		foreign)	/*!< in: foreign key constraint */
{
	FOREIGN_KEY_INFO	f_key_info;
	FOREIGN_KEY_INFO*	pf_key_info;
	uint			i = 0;
	ulint			len;
	char			tmp_buff[NAME_LEN+1];
	char			name_buff[NAME_LEN+1];
	const char*		ptr;
	LEX_STRING*		referenced_key_name;
	LEX_STRING*		name = NULL;

	ptr = dict_remove_db_name(foreign->id);
	f_key_info.foreign_id = thd_make_lex_string(thd, 0, ptr,
						    (uint) strlen(ptr), 1);

	/* Name format: database name, '/', table name, '\0' */

	/* Referenced (parent) database name */
	len = dict_get_db_name_len(foreign->referenced_table_name);
	ut_a(len < sizeof(tmp_buff));
	ut_memcpy(tmp_buff, foreign->referenced_table_name, len);
	tmp_buff[len] = 0;

	len = filename_to_tablename(tmp_buff, name_buff, sizeof(name_buff));
	f_key_info.referenced_db = thd_make_lex_string(thd, 0, name_buff, len, 1);

	/* Referenced (parent) table name */
	ptr = dict_remove_db_name(foreign->referenced_table_name);
	len = filename_to_tablename(ptr, name_buff, sizeof(name_buff));
	f_key_info.referenced_table = thd_make_lex_string(thd, 0, name_buff, len, 1);

	/* Dependent (child) database name */
	len = dict_get_db_name_len(foreign->foreign_table_name);
	ut_a(len < sizeof(tmp_buff));
	ut_memcpy(tmp_buff, foreign->foreign_table_name, len);
	tmp_buff[len] = 0;

	len = filename_to_tablename(tmp_buff, name_buff, sizeof(name_buff));
	f_key_info.foreign_db = thd_make_lex_string(thd, 0, name_buff, len, 1);

	/* Dependent (child) table name */
	ptr = dict_remove_db_name(foreign->foreign_table_name);
	len = filename_to_tablename(ptr, name_buff, sizeof(name_buff));
	f_key_info.foreign_table = thd_make_lex_string(thd, 0, name_buff, len, 1);

	do {
		ptr = foreign->foreign_col_names[i];
		name = thd_make_lex_string(thd, name, ptr,
					   (uint) strlen(ptr), 1);
		f_key_info.foreign_fields.push_back(name);
		ptr = foreign->referenced_col_names[i];
		name = thd_make_lex_string(thd, name, ptr,
					   (uint) strlen(ptr), 1);
		f_key_info.referenced_fields.push_back(name);
	} while (++i < foreign->n_fields);

	if (foreign->type & DICT_FOREIGN_ON_DELETE_CASCADE) {
		len = 7;
		ptr = "CASCADE";
	} else if (foreign->type & DICT_FOREIGN_ON_DELETE_SET_NULL) {
		len = 8;
		ptr = "SET NULL";
	} else if (foreign->type & DICT_FOREIGN_ON_DELETE_NO_ACTION) {
		len = 9;
		ptr = "NO ACTION";
	} else {
		len = 8;
		ptr = "RESTRICT";
	}

	f_key_info.delete_method = thd_make_lex_string(thd,
						       f_key_info.delete_method,
						       ptr, len, 1);

	if (foreign->type & DICT_FOREIGN_ON_UPDATE_CASCADE) {
		len = 7;
		ptr = "CASCADE";
	} else if (foreign->type & DICT_FOREIGN_ON_UPDATE_SET_NULL) {
		len = 8;
		ptr = "SET NULL";
	} else if (foreign->type & DICT_FOREIGN_ON_UPDATE_NO_ACTION) {
		len = 9;
		ptr = "NO ACTION";
	} else {
		len = 8;
		ptr = "RESTRICT";
	}

	f_key_info.update_method = thd_make_lex_string(thd,
						       f_key_info.update_method,
						       ptr, len, 1);

	if (foreign->referenced_index && foreign->referenced_index->name) {
		referenced_key_name = thd_make_lex_string(thd,
					f_key_info.referenced_key_name,
					foreign->referenced_index->name,
					 (uint) strlen(foreign->referenced_index->name),
					1);
	} else {
		referenced_key_name = NULL;
	}

	f_key_info.referenced_key_name = referenced_key_name;

	pf_key_info = (FOREIGN_KEY_INFO*) thd_memdup(thd, &f_key_info,
						      sizeof(FOREIGN_KEY_INFO));

	return(pf_key_info);
}

/*******************************************************************//**
Gets the list of foreign keys in this table.
@return always 0, that is, always succeeds */
UNIV_INTERN
int
ha_innobase::get_foreign_key_list(
/*==============================*/
	THD*			thd,		/*!< in: user thread handle */
	List<FOREIGN_KEY_INFO>*	f_key_list)	/*!< out: foreign key list */
{
	FOREIGN_KEY_INFO*	pf_key_info;
	dict_foreign_t*		foreign;

	ut_a(prebuilt != NULL);
	update_thd(ha_thd());

	prebuilt->trx->op_info = "getting list of foreign keys";

	trx_search_latch_release_if_reserved(prebuilt->trx);

	mutex_enter(&(dict_sys->mutex));

	for (foreign = UT_LIST_GET_FIRST(prebuilt->table->foreign_list);
	     foreign != NULL;
	     foreign = UT_LIST_GET_NEXT(foreign_list, foreign)) {
		pf_key_info = get_foreign_key_info(thd, foreign);
		if (pf_key_info) {
			f_key_list->push_back(pf_key_info);
		}
	}

	mutex_exit(&(dict_sys->mutex));

	prebuilt->trx->op_info = "";

	return(0);
}

/*******************************************************************//**
Gets the set of foreign keys where this table is the referenced table.
@return always 0, that is, always succeeds */
UNIV_INTERN
int
ha_innobase::get_parent_foreign_key_list(
/*=====================================*/
	THD*			thd,		/*!< in: user thread handle */
	List<FOREIGN_KEY_INFO>*	f_key_list)	/*!< out: foreign key list */
{
	FOREIGN_KEY_INFO*	pf_key_info;
	dict_foreign_t*		foreign;

	ut_a(prebuilt != NULL);
	update_thd(ha_thd());

	prebuilt->trx->op_info = "getting list of referencing foreign keys";

	trx_search_latch_release_if_reserved(prebuilt->trx);

	mutex_enter(&(dict_sys->mutex));

	for (foreign = UT_LIST_GET_FIRST(prebuilt->table->referenced_list);
	     foreign != NULL;
	     foreign = UT_LIST_GET_NEXT(referenced_list, foreign)) {
		pf_key_info = get_foreign_key_info(thd, foreign);
		if (pf_key_info) {
			f_key_list->push_back(pf_key_info);
		}
	}

	mutex_exit(&(dict_sys->mutex));

	prebuilt->trx->op_info = "";

	return(0);
}

/*****************************************************************//**
Checks if ALTER TABLE may change the storage engine of the table.
Changing storage engines is not allowed for tables for which there
are foreign key constraints (parent or child tables).
@return	TRUE if can switch engines */
UNIV_INTERN
bool
ha_innobase::can_switch_engines(void)
/*=================================*/
{
	bool	can_switch;

	DBUG_ENTER("ha_innobase::can_switch_engines");

	ut_a(prebuilt->trx == thd_to_trx(ha_thd()));

	prebuilt->trx->op_info =
			"determining if there are foreign key constraints";
	row_mysql_lock_data_dictionary(prebuilt->trx);

	can_switch = !UT_LIST_GET_FIRST(prebuilt->table->referenced_list)
			&& !UT_LIST_GET_FIRST(prebuilt->table->foreign_list);

	row_mysql_unlock_data_dictionary(prebuilt->trx);
	prebuilt->trx->op_info = "";

	DBUG_RETURN(can_switch);
}

/*******************************************************************//**
Checks if a table is referenced by a foreign key. The MySQL manual states that
a REPLACE is either equivalent to an INSERT, or DELETE(s) + INSERT. Only a
delete is then allowed internally to resolve a duplicate key conflict in
REPLACE, not an update.
@return	> 0 if referenced by a FOREIGN KEY */
UNIV_INTERN
uint
ha_innobase::referenced_by_foreign_key(void)
/*========================================*/
{
	if (dict_table_is_referenced_by_foreign_key(prebuilt->table)) {

		return(1);
	}

	return(0);
}

/*******************************************************************//**
Frees the foreign key create info for a table stored in InnoDB, if it is
non-NULL. */
UNIV_INTERN
void
ha_innobase::free_foreign_key_create_info(
/*======================================*/
	char*	str)	/*!< in, own: create info string to free */
{
	if (str) {
		my_free(str);
	}
}

/*******************************************************************//**
Tells something additional to the handler about how to do things.
@return	0 or error number */
UNIV_INTERN
int
ha_innobase::extra(
/*===============*/
	enum ha_extra_function operation)
			   /*!< in: HA_EXTRA_FLUSH or some other flag */
{
	/* Warning: since it is not sure that MySQL calls external_lock
	before calling this function, the trx field in prebuilt can be
	obsolete! */

	switch (operation) {
		case HA_EXTRA_FLUSH:
			if (prebuilt->blob_heap) {
				row_mysql_prebuilt_free_blob_heap(prebuilt);
			}
			break;
		case HA_EXTRA_RESET_STATE:
			reset_template();
			thd_to_trx(ha_thd())->duplicates = 0;
			break;
		case HA_EXTRA_NO_KEYREAD:
			prebuilt->read_just_key = 0;
			break;
		case HA_EXTRA_KEYREAD:
			prebuilt->read_just_key = 1;
			break;
		case HA_EXTRA_KEYREAD_PRESERVE_FIELDS:
			prebuilt->keep_other_fields_on_keyread = 1;
			break;

			/* IMPORTANT: prebuilt->trx can be obsolete in
			this method, because it is not sure that MySQL
			calls external_lock before this method with the
			parameters below.  We must not invoke update_thd()
			either, because the calling threads may change.
			CAREFUL HERE, OR MEMORY CORRUPTION MAY OCCUR! */
		case HA_EXTRA_INSERT_WITH_UPDATE:
			thd_to_trx(ha_thd())->duplicates |= TRX_DUP_IGNORE;
			break;
		case HA_EXTRA_NO_IGNORE_DUP_KEY:
			thd_to_trx(ha_thd())->duplicates &= ~TRX_DUP_IGNORE;
			break;
		case HA_EXTRA_WRITE_CAN_REPLACE:
			thd_to_trx(ha_thd())->duplicates |= TRX_DUP_REPLACE;
			break;
		case HA_EXTRA_WRITE_CANNOT_REPLACE:
			thd_to_trx(ha_thd())->duplicates &= ~TRX_DUP_REPLACE;
			break;
		default:/* Do nothing */
			;
	}

	return(0);
}

/******************************************************************//**
*/
UNIV_INTERN
int
ha_innobase::reset()
/*================*/
{
	if (prebuilt->blob_heap) {
		row_mysql_prebuilt_free_blob_heap(prebuilt);
	}

	reset_template();
	ds_mrr.reset();

	/* TODO: This should really be reset in reset_template() but for now
	it's safer to do it explicitly here. */

	/* This is a statement level counter. */
	prebuilt->autoinc_last_value = 0;

	return(0);
}

/******************************************************************//**
MySQL calls this function at the start of each SQL statement inside LOCK
TABLES. Inside LOCK TABLES the ::external_lock method does not work to
mark SQL statement borders. Note also a special case: if a temporary table
is created inside LOCK TABLES, MySQL has not called external_lock() at all
on that table.
MySQL-5.0 also calls this before each statement in an execution of a stored
procedure. To make the execution more deterministic for binlogging, MySQL-5.0
locks all tables involved in a stored procedure with full explicit table
locks (thd_in_lock_tables(thd) holds in store_lock()) before executing the
procedure.
@return	0 or error code */
UNIV_INTERN
int
ha_innobase::start_stmt(
/*====================*/
	THD*		thd,	/*!< in: handle to the user thread */
	thr_lock_type	lock_type)
{
	trx_t*		trx;

	update_thd(thd);

	trx = prebuilt->trx;

	/* Here we release the search latch and the InnoDB thread FIFO ticket
	if they were reserved. They should have been released already at the
	end of the previous statement, but because inside LOCK TABLES the
	lock count method does not work to mark the end of a SELECT statement,
	that may not be the case. We MUST release the search latch before an
	INSERT, for example. */

	trx_search_latch_release_if_reserved(trx);

	innobase_srv_conc_force_exit_innodb(trx);

	/* Reset the AUTOINC statement level counter for multi-row INSERTs. */
	trx->n_autoinc_rows = 0;

	prebuilt->sql_stat_start = TRUE;
	prebuilt->hint_need_to_fetch_extra_cols = 0;
	reset_template();

	if (!prebuilt->mysql_has_locked) {
		/* This handle is for a temporary table created inside
		this same LOCK TABLES; since MySQL does NOT call external_lock
		in this case, we must use x-row locks inside InnoDB to be
		prepared for an update of a row */

		prebuilt->select_lock_type = LOCK_X;

	} else if (trx->isolation_level != TRX_ISO_SERIALIZABLE
		   && thd_sql_command(thd) == SQLCOM_SELECT
		   && lock_type == TL_READ) {

		/* For other than temporary tables, we obtain
		no lock for consistent read (plain SELECT). */

		prebuilt->select_lock_type = LOCK_NONE;
	} else {
		/* Not a consistent read: restore the
		select_lock_type value. The value of
		stored_select_lock_type was decided in:
		1) ::store_lock(),
		2) ::external_lock(),
		3) ::init_table_handle_for_HANDLER(), and
		4) ::transactional_table_lock(). */

		ut_a(prebuilt->stored_select_lock_type != LOCK_NONE_UNSET);
		prebuilt->select_lock_type = prebuilt->stored_select_lock_type;
	}

	*trx->detailed_error = 0;

	innobase_register_trx(ht, thd, trx);

	if (!trx_is_started(trx)) {
		++trx->will_lock;
	}

	if (prebuilt->result) {
		ut_print_timestamp(stderr);
		fprintf(stderr, " InnoDB: Warning: FTS result set not NULL\n");

		fts_query_free_result(prebuilt->result);
		prebuilt->result = NULL;
	}

	return(0);
}

/******************************************************************//**
Maps a MySQL trx isolation level code to the InnoDB isolation level code
@return	InnoDB isolation level */
static inline
ulint
innobase_map_isolation_level(
/*=========================*/
	enum_tx_isolation	iso)	/*!< in: MySQL isolation level code */
{
	switch (iso) {
	case ISO_REPEATABLE_READ:	return(TRX_ISO_REPEATABLE_READ);
	case ISO_READ_COMMITTED:	return(TRX_ISO_READ_COMMITTED);
	case ISO_SERIALIZABLE:		return(TRX_ISO_SERIALIZABLE);
	case ISO_READ_UNCOMMITTED:	return(TRX_ISO_READ_UNCOMMITTED);
	}

	ut_error;

	return(0);
}

/******************************************************************//**
As MySQL will execute an external lock for every new table it uses when it
starts to process an SQL statement (an exception is when MySQL calls
start_stmt for the handle) we can use this function to store the pointer to
the THD in the handle. We will also use this function to communicate
to InnoDB that a new SQL statement has started and that we must store a
savepoint to our transaction handle, so that we are able to roll back
the SQL statement in case of an error.
@return	0 */
UNIV_INTERN
int
ha_innobase::external_lock(
/*=======================*/
	THD*	thd,		/*!< in: handle to the user thread */
	int	lock_type)	/*!< in: lock type */
{
	trx_t*		trx;

	DBUG_ENTER("ha_innobase::external_lock");
	DBUG_PRINT("enter",("lock_type: %d", lock_type));

	update_thd(thd);

	/* Statement based binlogging does not work in isolation level
	READ UNCOMMITTED and READ COMMITTED since the necessary
	locks cannot be taken. In this case, we print an
	informative error message and return with an error.
	Note: decide_logging_format would give the same error message,
	except it cannot give the extra details. */

	if (lock_type == F_WRLCK
	    && !(table_flags() & HA_BINLOG_STMT_CAPABLE)
	    && thd_binlog_format(thd) == BINLOG_FORMAT_STMT
	    && thd_binlog_filter_ok(thd)
	    && thd_sqlcom_can_generate_row_events(thd))
	{
		int skip = 0;
		/* used by test case */
		DBUG_EXECUTE_IF("no_innodb_binlog_errors", skip = 1;);
		if (!skip) {
			my_error(ER_BINLOG_STMT_MODE_AND_ROW_ENGINE, MYF(0),
			         " InnoDB is limited to row-logging when "
			         "transaction isolation level is "
			         "READ COMMITTED or READ UNCOMMITTED.");
			DBUG_RETURN(HA_ERR_LOGGING_IMPOSSIBLE);
		}
	}

	trx = prebuilt->trx;

	prebuilt->sql_stat_start = TRUE;
	prebuilt->hint_need_to_fetch_extra_cols = 0;

	reset_template();

	if (lock_type == F_WRLCK) {

		/* If this is a SELECT, then it is in UPDATE TABLE ...
		or SELECT ... FOR UPDATE */
		prebuilt->select_lock_type = LOCK_X;
		prebuilt->stored_select_lock_type = LOCK_X;
	}

	if (lock_type != F_UNLCK) {
		/* MySQL is setting a new table lock */

		*trx->detailed_error = 0;

		innobase_register_trx(ht, thd, trx);

		if (trx->isolation_level == TRX_ISO_SERIALIZABLE
		    && prebuilt->select_lock_type == LOCK_NONE
		    && thd_test_options(
			    thd, OPTION_NOT_AUTOCOMMIT | OPTION_BEGIN)) {

			/* To get serializable execution, we let InnoDB
			conceptually add 'LOCK IN SHARE MODE' to all SELECTs
			which otherwise would have been consistent reads. An
			exception is consistent reads in the AUTOCOMMIT=1 mode:
			we know that they are read-only transactions, and they
			can be serialized also if performed as consistent
			reads. */

			prebuilt->select_lock_type = LOCK_S;
			prebuilt->stored_select_lock_type = LOCK_S;
		}

		/* Starting from 4.1.9, no InnoDB table lock is taken in LOCK
		TABLES if AUTOCOMMIT=1. It does not make much sense to acquire
		an InnoDB table lock if it is released immediately at the end
		of LOCK TABLES, and InnoDB's table locks in that case cause
		VERY easily deadlocks.

		We do not set InnoDB table locks if user has not explicitly
		requested a table lock. Note that thd_in_lock_tables(thd)
		can hold in some cases, e.g., at the start of a stored
		procedure call (SQLCOM_CALL). */

		if (prebuilt->select_lock_type != LOCK_NONE) {

			if (thd_sql_command(thd) == SQLCOM_LOCK_TABLES
			    && THDVAR(thd, table_locks)
			    && thd_test_options(thd, OPTION_NOT_AUTOCOMMIT)
			    && thd_in_lock_tables(thd)) {

				ulint	error = row_lock_table_for_mysql(
					prebuilt, NULL, 0);

				if (error != DB_SUCCESS) {
					error = convert_error_code_to_mysql(
						(int) error, 0, thd);
					DBUG_RETURN((int) error);
				}
			}

			trx->mysql_n_tables_locked++;
		}

		trx->n_mysql_tables_in_use++;
		prebuilt->mysql_has_locked = TRUE;

		if (!trx_is_started(trx)
		    && (prebuilt->select_lock_type != LOCK_NONE
			|| prebuilt->stored_select_lock_type != LOCK_NONE)) {

			++trx->will_lock;
		}

		DBUG_RETURN(0);
	}

	/* MySQL is releasing a table lock */

	trx->n_mysql_tables_in_use--;
	prebuilt->mysql_has_locked = FALSE;

	/* Release a possible FIFO ticket and search latch. Since we
	may reserve the trx_sys->mutex, we have to release the search
	system latch first to obey the latching order. */

	trx_search_latch_release_if_reserved(trx);

	innobase_srv_conc_force_exit_innodb(trx);

	/* If the MySQL lock count drops to zero we know that the current SQL
	statement has ended */

	if (trx->n_mysql_tables_in_use == 0) {

		trx->mysql_n_tables_locked = 0;
		prebuilt->used_in_HANDLER = FALSE;

		if (!thd_test_options(
				thd, OPTION_NOT_AUTOCOMMIT | OPTION_BEGIN)) {

			if (trx_is_started(trx)) {
				innobase_commit(ht, thd, TRUE);
			}

		} else if (trx->isolation_level <= TRX_ISO_READ_COMMITTED
			   && trx->global_read_view) {

			/* At low transaction isolation levels we let
			each consistent read set its own snapshot */

			read_view_close_for_mysql(trx);
		}
	}

	if (!trx_is_started(trx)
	    && (prebuilt->select_lock_type != LOCK_NONE
		|| prebuilt->stored_select_lock_type != LOCK_NONE)) {

		++trx->will_lock;
	}

	DBUG_RETURN(0);
}

/******************************************************************//**
With this function MySQL request a transactional lock to a table when
user issued query LOCK TABLES..WHERE ENGINE = InnoDB.
@return	error code */
UNIV_INTERN
int
ha_innobase::transactional_table_lock(
/*==================================*/
	THD*	thd,		/*!< in: handle to the user thread */
	int	lock_type)	/*!< in: lock type */
{
	trx_t*		trx;

	DBUG_ENTER("ha_innobase::transactional_table_lock");
	DBUG_PRINT("enter",("lock_type: %d", lock_type));

	/* We do not know if MySQL can call this function before calling
	external_lock(). To be safe, update the thd of the current table
	handle. */

	update_thd(thd);

	if (prebuilt->table->ibd_file_missing && !thd_tablespace_op(thd)) {
		ut_print_timestamp(stderr);
		fprintf(stderr,
			"  InnoDB: MySQL is trying to use a table handle"
			" but the .ibd file for\n"
			"InnoDB: table %s does not exist.\n"
			"InnoDB: Have you deleted the .ibd file"
			" from the database directory under\n"
			"InnoDB: the MySQL datadir?"
			"InnoDB: See " REFMAN
			"innodb-troubleshooting.html\n"
			"InnoDB: how you can resolve the problem.\n",
			prebuilt->table->name);
		DBUG_RETURN(HA_ERR_CRASHED);
	}

	trx = prebuilt->trx;

	prebuilt->sql_stat_start = TRUE;
	prebuilt->hint_need_to_fetch_extra_cols = 0;

	reset_template();

	if (lock_type == F_WRLCK) {
		prebuilt->select_lock_type = LOCK_X;
		prebuilt->stored_select_lock_type = LOCK_X;
	} else if (lock_type == F_RDLCK) {
		prebuilt->select_lock_type = LOCK_S;
		prebuilt->stored_select_lock_type = LOCK_S;
	} else {
		ut_print_timestamp(stderr);
		fprintf(stderr, "  InnoDB error:\n"
"MySQL is trying to set transactional table lock with corrupted lock type\n"
"to table %s, lock type %d does not exist.\n",
				prebuilt->table->name, lock_type);
		DBUG_RETURN(HA_ERR_CRASHED);
	}

	/* MySQL is setting a new transactional table lock */

	innobase_register_trx(ht, thd, trx);

	if (THDVAR(thd, table_locks) && thd_in_lock_tables(thd)) {
		ulint	error = DB_SUCCESS;

		error = row_lock_table_for_mysql(prebuilt, NULL, 0);

		if (error != DB_SUCCESS) {
			error = convert_error_code_to_mysql(
				(int) error, prebuilt->table->flags, thd);
			DBUG_RETURN((int) error);
		}

		if (thd_test_options(
			thd, OPTION_NOT_AUTOCOMMIT | OPTION_BEGIN)) {

			/* Store the current undo_no of the transaction
			so that we know where to roll back if we have
			to roll back the next SQL statement */

			trx_mark_sql_stat_end(trx);
		}
	}

	DBUG_RETURN(0);
}

/************************************************************************//**
Here we export InnoDB status variables to MySQL. */
static
void
innodb_export_status()
/*==================*/
{
	if (innodb_inited) {
		srv_export_innodb_status();
	}
}

/************************************************************************//**
Implements the SHOW ENGINE INNODB STATUS command. Sends the output of the
InnoDB Monitor to the client.
@return 0 on success */
static
int
innodb_show_status(
/*===============*/
	handlerton*	hton,	/*!< in: the innodb handlerton */
	THD*		thd,	/*!< in: the MySQL query thread of the caller */
	stat_print_fn*	stat_print)
{
	trx_t*			trx;
	static const char	truncated_msg[] = "... truncated...\n";
	const long		MAX_STATUS_SIZE = 1048576;
	ulint			trx_list_start = ULINT_UNDEFINED;
	ulint			trx_list_end = ULINT_UNDEFINED;

	DBUG_ENTER("innodb_show_status");
	DBUG_ASSERT(hton == innodb_hton_ptr);

	trx = check_trx_exists(thd);

	trx_search_latch_release_if_reserved(trx);

	innobase_srv_conc_force_exit_innodb(trx);

	/* We let the InnoDB Monitor to output at most MAX_STATUS_SIZE
	bytes of text. */

	char*	str;
	ssize_t	flen, usable_len;

	mutex_enter(&srv_monitor_file_mutex);
	rewind(srv_monitor_file);

	srv_printf_innodb_monitor(srv_monitor_file, FALSE,
				  &trx_list_start, &trx_list_end);

	os_file_set_eof(srv_monitor_file);

	if ((flen = ftell(srv_monitor_file)) < 0) {
		flen = 0;
	}

	if (flen > MAX_STATUS_SIZE) {
		usable_len = MAX_STATUS_SIZE;
		srv_truncated_status_writes++;
	} else {
		usable_len = flen;
	}

	/* allocate buffer for the string, and
	read the contents of the temporary file */

	if (!(str = (char*) my_malloc(usable_len + 1, MYF(0)))) {
		mutex_exit(&srv_monitor_file_mutex);
		DBUG_RETURN(1);
	}

	rewind(srv_monitor_file);

	if (flen < MAX_STATUS_SIZE) {
		/* Display the entire output. */
		flen = fread(str, 1, flen, srv_monitor_file);
	} else if (trx_list_end < (ulint) flen
		   && trx_list_start < trx_list_end
		   && trx_list_start + (flen - trx_list_end)
		   < MAX_STATUS_SIZE - sizeof truncated_msg - 1) {

		/* Omit the beginning of the list of active transactions. */
		ssize_t	len = fread(str, 1, trx_list_start, srv_monitor_file);

		memcpy(str + len, truncated_msg, sizeof truncated_msg - 1);
		len += sizeof truncated_msg - 1;
		usable_len = (MAX_STATUS_SIZE - 1) - len;
		fseek(srv_monitor_file, flen - usable_len, SEEK_SET);
		len += fread(str + len, 1, usable_len, srv_monitor_file);
		flen = len;
	} else {
		/* Omit the end of the output. */
		flen = fread(str, 1, MAX_STATUS_SIZE - 1, srv_monitor_file);
	}

	mutex_exit(&srv_monitor_file_mutex);

	stat_print(thd, innobase_hton_name, (uint) strlen(innobase_hton_name),
		   STRING_WITH_LEN(""), str, flen);

	my_free(str);

	DBUG_RETURN(0);
}

/************************************************************************//**
Implements the SHOW MUTEX STATUS command.
@return 0 on success. */
static
int
innodb_mutex_show_status(
/*=====================*/
	handlerton*	hton,		/*!< in: the innodb handlerton */
	THD*		thd,		/*!< in: the MySQL query thread of the
					caller */
	stat_print_fn*	stat_print)	/*!< in: function for printing
					statistics */
{
	char		buf1[IO_SIZE];
	char		buf2[IO_SIZE];
	mutex_t*	mutex;
	rw_lock_t*	lock;
	ulint		block_mutex_oswait_count = 0;
	ulint		block_lock_oswait_count = 0;
	mutex_t*	block_mutex = NULL;
	rw_lock_t*	block_lock = NULL;
#ifdef UNIV_DEBUG
	ulint		rw_lock_count= 0;
	ulint		rw_lock_count_spin_loop= 0;
	ulint		rw_lock_count_spin_rounds= 0;
	ulint		rw_lock_count_os_wait= 0;
	ulint		rw_lock_count_os_yield= 0;
	ulonglong	rw_lock_wait_time= 0;
#endif /* UNIV_DEBUG */
	uint		buf1len;
	uint		buf2len;
	uint		hton_name_len;

	hton_name_len = (uint) strlen(innobase_hton_name);

	DBUG_ENTER("innodb_mutex_show_status");
	DBUG_ASSERT(hton == innodb_hton_ptr);

	mutex_enter(&mutex_list_mutex);

	for (mutex = UT_LIST_GET_FIRST(mutex_list); mutex != NULL;
	     mutex = UT_LIST_GET_NEXT(list, mutex)) {
		if (mutex->count_os_wait == 0) {
			continue;
		}

		if (buf_pool_is_block_mutex(mutex)) {
			block_mutex = mutex;
			block_mutex_oswait_count += mutex->count_os_wait;
			continue;
		}
#ifdef UNIV_DEBUG
		if (mutex->mutex_type != 1) {
			if (mutex->count_using > 0) {
				buf1len= my_snprintf(buf1, sizeof(buf1),
					"%s:%s",
					mutex->cmutex_name,
					innobase_basename(mutex->cfile_name));
				buf2len= my_snprintf(buf2, sizeof(buf2),
					"count=%lu, spin_waits=%lu,"
					" spin_rounds=%lu, "
					"os_waits=%lu, os_yields=%lu,"
					" os_wait_times=%lu",
					mutex->count_using,
					mutex->count_spin_loop,
					mutex->count_spin_rounds,
					mutex->count_os_wait,
					mutex->count_os_yield,
					(ulong) (mutex->lspent_time/1000));

				if (stat_print(thd, innobase_hton_name,
						hton_name_len, buf1, buf1len,
						buf2, buf2len)) {
					mutex_exit(&mutex_list_mutex);
					DBUG_RETURN(1);
				}
			}
		} else {
			rw_lock_count += mutex->count_using;
			rw_lock_count_spin_loop += mutex->count_spin_loop;
			rw_lock_count_spin_rounds += mutex->count_spin_rounds;
			rw_lock_count_os_wait += mutex->count_os_wait;
			rw_lock_count_os_yield += mutex->count_os_yield;
			rw_lock_wait_time += mutex->lspent_time;
		}
#else /* UNIV_DEBUG */
		buf1len= (uint) my_snprintf(buf1, sizeof(buf1), "%s:%lu",
				     innobase_basename(mutex->cfile_name),
				     (ulong) mutex->cline);
		buf2len= (uint) my_snprintf(buf2, sizeof(buf2), "os_waits=%lu",
				     (ulong) mutex->count_os_wait);

		if (stat_print(thd, innobase_hton_name,
			       hton_name_len, buf1, buf1len,
			       buf2, buf2len)) {
			mutex_exit(&mutex_list_mutex);
			DBUG_RETURN(1);
		}
#endif /* UNIV_DEBUG */
	}

	if (block_mutex) {
		buf1len = (uint) my_snprintf(buf1, sizeof buf1,
					     "combined %s:%lu",
					     innobase_basename(
						block_mutex->cfile_name),
					     (ulong) block_mutex->cline);
		buf2len = (uint) my_snprintf(buf2, sizeof buf2,
					     "os_waits=%lu",
					     (ulong) block_mutex_oswait_count);

		if (stat_print(thd, innobase_hton_name,
			       hton_name_len, buf1, buf1len,
			       buf2, buf2len)) {
			mutex_exit(&mutex_list_mutex);
			DBUG_RETURN(1);
		}
	}

	mutex_exit(&mutex_list_mutex);

	mutex_enter(&rw_lock_list_mutex);

	for (lock = UT_LIST_GET_FIRST(rw_lock_list); lock != NULL;
	     lock = UT_LIST_GET_NEXT(list, lock)) {
		if (lock->count_os_wait == 0) {
			continue;
		}

		if (buf_pool_is_block_lock(lock)) {
			block_lock = lock;
			block_lock_oswait_count += lock->count_os_wait;
			continue;
		}

		buf1len = my_snprintf(buf1, sizeof buf1, "%s:%lu",
				     innobase_basename(lock->cfile_name),
				     (ulong) lock->cline);
		buf2len = my_snprintf(buf2, sizeof buf2, "os_waits=%lu",
				      (ulong) lock->count_os_wait);

		if (stat_print(thd, innobase_hton_name,
			       hton_name_len, buf1, buf1len,
			       buf2, buf2len)) {
			mutex_exit(&rw_lock_list_mutex);
			DBUG_RETURN(1);
		}
	}

	if (block_lock) {
		buf1len = (uint) my_snprintf(buf1, sizeof buf1,
					     "combined %s:%lu",
					     innobase_basename(
						block_lock->cfile_name),
					     (ulong) block_lock->cline);
		buf2len = (uint) my_snprintf(buf2, sizeof buf2,
					     "os_waits=%lu",
					     (ulong) block_lock_oswait_count);

		if (stat_print(thd, innobase_hton_name,
			       hton_name_len, buf1, buf1len,
			       buf2, buf2len)) {
			mutex_exit(&rw_lock_list_mutex);
			DBUG_RETURN(1);
		}
	}

	mutex_exit(&rw_lock_list_mutex);

#ifdef UNIV_DEBUG
	buf2len = my_snprintf(buf2, sizeof buf2,
			     "count=%lu, spin_waits=%lu, spin_rounds=%lu, "
			     "os_waits=%lu, os_yields=%lu, os_wait_times=%lu",
			      (ulong) rw_lock_count,
			      (ulong) rw_lock_count_spin_loop,
			      (ulong) rw_lock_count_spin_rounds,
			      (ulong) rw_lock_count_os_wait,
			      (ulong) rw_lock_count_os_yield,
			      (ulong) (rw_lock_wait_time / 1000));

	if (stat_print(thd, innobase_hton_name, hton_name_len,
			STRING_WITH_LEN("rw_lock_mutexes"), buf2, buf2len)) {
		DBUG_RETURN(1);
	}
#endif /* UNIV_DEBUG */

	/* Success */
	DBUG_RETURN(0);
}

/************************************************************************//**
Return 0 on success and non-zero on failure. Note: the bool return type
seems to be abused here, should be an int. */
static
bool
innobase_show_status(
/*=================*/
	handlerton*		hton,	/*!< in: the innodb handlerton */
	THD*			thd,	/*!< in: the MySQL query thread
					of the caller */
	stat_print_fn*		stat_print,
	enum ha_stat_type	stat_type)
{
	DBUG_ASSERT(hton == innodb_hton_ptr);

	switch (stat_type) {
	case HA_ENGINE_STATUS:
		/* Non-zero return value means there was an error. */
		return(innodb_show_status(hton, thd, stat_print) != 0);

	case HA_ENGINE_MUTEX:
		/* Non-zero return value means there was an error. */
		return(innodb_mutex_show_status(hton, thd, stat_print) != 0);

	case HA_ENGINE_LOGS:
		/* Not handled */
		break;
	}

	/* Success */
	return(false);
}

/************************************************************************//**
Handling the shared Innobase_share object that is needed to provide table
locking. */
Innobase_share*
ha_innobase::get_share(void)
/*========================*/
{
	Innobase_share *tmp_share;

	lock_shared_ha_data();
	tmp_share= static_cast<Innobase_share*>(get_ha_share_ptr());

	if (!tmp_share)
	{
		tmp_share= new Innobase_share;
		if (!tmp_share)
		{
			unlock_shared_ha_data();
			return(NULL);
		}

		set_ha_share_ptr(static_cast<Handler_share*>(tmp_share));
	}
	unlock_shared_ha_data();
	ut_ad(tmp_share);
	return(tmp_share);
}

/*****************************************************************//**
Converts a MySQL table lock stored in the 'lock' field of the handle to
a proper type before storing pointer to the lock into an array of pointers.
MySQL also calls this if it wants to reset some table locks to a not-locked
state during the processing of an SQL query. An example is that during a
SELECT the read lock is released early on the 'const' tables where we only
fetch one row. MySQL does not call this when it releases all locks at the
end of an SQL statement.
@return	pointer to the next element in the 'to' array */
UNIV_INTERN
THR_LOCK_DATA**
ha_innobase::store_lock(
/*====================*/
	THD*			thd,		/*!< in: user thread handle */
	THR_LOCK_DATA**		to,		/*!< in: pointer to an array
						of pointers to lock structs;
						pointer to the 'lock' field
						of current handle is stored
						next to this array */
	enum thr_lock_type	lock_type)	/*!< in: lock type to store in
						'lock'; this may also be
						TL_IGNORE */
{
	trx_t*		trx;

	/* Note that trx in this function is NOT necessarily prebuilt->trx
	because we call update_thd() later, in ::external_lock()! Failure to
	understand this caused a serious memory corruption bug in 5.1.11. */

	trx = check_trx_exists(thd);

	/* NOTE: MySQL can call this function with lock 'type' TL_IGNORE!
	Be careful to ignore TL_IGNORE if we are going to do something with
	only 'real' locks! */

	/* If no MySQL table is in use, we need to set the isolation level
	of the transaction. */

	if (lock_type != TL_IGNORE
	    && trx->n_mysql_tables_in_use == 0) {
		trx->isolation_level = innobase_map_isolation_level(
			(enum_tx_isolation) thd_tx_isolation(thd));

		if (trx->isolation_level <= TRX_ISO_READ_COMMITTED
		    && trx->global_read_view) {

			/* At low transaction isolation levels we let
			each consistent read set its own snapshot */

			read_view_close_for_mysql(trx);
		}
	}

	DBUG_ASSERT(EQ_CURRENT_THD(thd));
	const bool in_lock_tables = thd_in_lock_tables(thd);
	const uint sql_command = thd_sql_command(thd);

	if (sql_command == SQLCOM_DROP_TABLE) {

		/* MySQL calls this function in DROP TABLE though this table
		handle may belong to another thd that is running a query. Let
		us in that case skip any changes to the prebuilt struct. */

	} else if ((lock_type == TL_READ && in_lock_tables)
		   || (lock_type == TL_READ_HIGH_PRIORITY && in_lock_tables)
		   || lock_type == TL_READ_WITH_SHARED_LOCKS
		   || lock_type == TL_READ_NO_INSERT
		   || (lock_type != TL_IGNORE
		       && sql_command != SQLCOM_SELECT)) {

		/* The OR cases above are in this order:
		1) MySQL is doing LOCK TABLES ... READ LOCAL, or we
		are processing a stored procedure or function, or
		2) (we do not know when TL_READ_HIGH_PRIORITY is used), or
		3) this is a SELECT ... IN SHARE MODE, or
		4) we are doing a complex SQL statement like
		INSERT INTO ... SELECT ... and the logical logging (MySQL
		binlog) requires the use of a locking read, or
		MySQL is doing LOCK TABLES ... READ.
		5) we let InnoDB do locking reads for all SQL statements that
		are not simple SELECTs; note that select_lock_type in this
		case may get strengthened in ::external_lock() to LOCK_X.
		Note that we MUST use a locking read in all data modifying
		SQL statements, because otherwise the execution would not be
		serializable, and also the results from the update could be
		unexpected if an obsolete consistent read view would be
		used. */

		ulint	isolation_level;

		isolation_level = trx->isolation_level;

		if ((srv_locks_unsafe_for_binlog
		     || isolation_level <= TRX_ISO_READ_COMMITTED)
		    && isolation_level != TRX_ISO_SERIALIZABLE
		    && (lock_type == TL_READ || lock_type == TL_READ_NO_INSERT)
		    && (sql_command == SQLCOM_INSERT_SELECT
			|| sql_command == SQLCOM_REPLACE_SELECT
			|| sql_command == SQLCOM_UPDATE
			|| sql_command == SQLCOM_CREATE_TABLE)) {

			/* If we either have innobase_locks_unsafe_for_binlog
			option set or this session is using READ COMMITTED
			isolation level and isolation level of the transaction
			is not set to serializable and MySQL is doing
			INSERT INTO...SELECT or REPLACE INTO...SELECT
			or UPDATE ... = (SELECT ...) or CREATE  ...
			SELECT... without FOR UPDATE or IN SHARE
			MODE in select, then we use consistent read
			for select. */

			prebuilt->select_lock_type = LOCK_NONE;
			prebuilt->stored_select_lock_type = LOCK_NONE;
		} else if (sql_command == SQLCOM_CHECKSUM) {
			/* Use consistent read for checksum table */

			prebuilt->select_lock_type = LOCK_NONE;
			prebuilt->stored_select_lock_type = LOCK_NONE;
		} else {
			prebuilt->select_lock_type = LOCK_S;
			prebuilt->stored_select_lock_type = LOCK_S;
		}

	} else if (lock_type != TL_IGNORE) {

		/* We set possible LOCK_X value in external_lock, not yet
		here even if this would be SELECT ... FOR UPDATE */

		prebuilt->select_lock_type = LOCK_NONE;
		prebuilt->stored_select_lock_type = LOCK_NONE;
	}

	if (lock_type != TL_IGNORE && lock.type == TL_UNLOCK) {

		/* Starting from 5.0.7, we weaken also the table locks
		set at the start of a MySQL stored procedure call, just like
		we weaken the locks set at the start of an SQL statement.
		MySQL does set in_lock_tables TRUE there, but in reality
		we do not need table locks to make the execution of a
		single transaction stored procedure call deterministic
		(if it does not use a consistent read). */

		if (lock_type == TL_READ
		    && sql_command == SQLCOM_LOCK_TABLES) {
			/* We come here if MySQL is processing LOCK TABLES
			... READ LOCAL. MyISAM under that table lock type
			reads the table as it was at the time the lock was
			granted (new inserts are allowed, but not seen by the
			reader). To get a similar effect on an InnoDB table,
			we must use LOCK TABLES ... READ. We convert the lock
			type here, so that for InnoDB, READ LOCAL is
			equivalent to READ. This will change the InnoDB
			behavior in mysqldump, so that dumps of InnoDB tables
			are consistent with dumps of MyISAM tables. */

			lock_type = TL_READ_NO_INSERT;
		}

		/* If we are not doing a LOCK TABLE, DISCARD/IMPORT
		TABLESPACE or TRUNCATE TABLE then allow multiple
		writers. Note that ALTER TABLE uses a TL_WRITE_ALLOW_READ
		< TL_WRITE_CONCURRENT_INSERT.

		We especially allow multiple writers if MySQL is at the
		start of a stored procedure call (SQLCOM_CALL) or a
		stored function call (MySQL does have in_lock_tables
		TRUE there). */

		if ((lock_type >= TL_WRITE_CONCURRENT_INSERT
		     && lock_type <= TL_WRITE)
		    && !(in_lock_tables
			 && sql_command == SQLCOM_LOCK_TABLES)
		    && !thd_tablespace_op(thd)
		    && sql_command != SQLCOM_TRUNCATE
		    && sql_command != SQLCOM_OPTIMIZE
		    && sql_command != SQLCOM_CREATE_TABLE) {

			lock_type = TL_WRITE_ALLOW_WRITE;
		}

		/* In queries of type INSERT INTO t1 SELECT ... FROM t2 ...
		MySQL would use the lock TL_READ_NO_INSERT on t2, and that
		would conflict with TL_WRITE_ALLOW_WRITE, blocking all inserts
		to t2. Convert the lock to a normal read lock to allow
		concurrent inserts to t2.

		We especially allow concurrent inserts if MySQL is at the
		start of a stored procedure call (SQLCOM_CALL)
		(MySQL does have thd_in_lock_tables() TRUE there). */

		if (lock_type == TL_READ_NO_INSERT
		    && sql_command != SQLCOM_LOCK_TABLES) {

			lock_type = TL_READ;
		}

		lock.type = lock_type;
	}

	*to++= &lock;

	if (!trx_is_started(trx)
	    && (prebuilt->select_lock_type != LOCK_NONE
	        || prebuilt->stored_select_lock_type != LOCK_NONE)) {

		++trx->will_lock;
	}

	return(to);
}

/*********************************************************************//**
Read the next autoinc value. Acquire the relevant locks before reading
the AUTOINC value. If SUCCESS then the table AUTOINC mutex will be locked
on return and all relevant locks acquired.
@return	DB_SUCCESS or error code */
UNIV_INTERN
ulint
ha_innobase::innobase_get_autoinc(
/*==============================*/
	ulonglong*	value)		/*!< out: autoinc value */
{
	*value = 0;

	prebuilt->autoinc_error = innobase_lock_autoinc();

	if (prebuilt->autoinc_error == DB_SUCCESS) {

		/* Determine the first value of the interval */
		*value = dict_table_autoinc_read(prebuilt->table);

		/* It should have been initialized during open. */
		if (*value == 0) {
			prebuilt->autoinc_error = DB_UNSUPPORTED;
			dict_table_autoinc_unlock(prebuilt->table);
		}
	}

	return(prebuilt->autoinc_error);
}

/*******************************************************************//**
This function reads the global auto-inc counter. It doesn't use the
AUTOINC lock even if the lock mode is set to TRADITIONAL.
@return	the autoinc value */
UNIV_INTERN
ulonglong
ha_innobase::innobase_peek_autoinc(void)
/*====================================*/
{
	ulonglong	auto_inc;
	dict_table_t*	innodb_table;

	ut_a(prebuilt != NULL);
	ut_a(prebuilt->table != NULL);

	innodb_table = prebuilt->table;

	dict_table_autoinc_lock(innodb_table);

	auto_inc = dict_table_autoinc_read(innodb_table);

	if (auto_inc == 0) {
		ut_print_timestamp(stderr);
		fprintf(stderr, "  InnoDB: AUTOINC next value generation "
			"is disabled for '%s'\n", innodb_table->name);
	}

	dict_table_autoinc_unlock(innodb_table);

	return(auto_inc);
}

/*********************************************************************//**
This function initializes the auto-inc counter if it has not been
initialized yet. This function does not change the value of the auto-inc
counter if it already has been initialized. Returns the value of the
auto-inc counter in *first_value, and ULONGLONG_MAX in *nb_reserved_values (as
we have a table-level lock). offset, increment, nb_desired_values are ignored.
*first_value is set to -1 if error (deadlock or lock wait timeout) */
UNIV_INTERN
void
ha_innobase::get_auto_increment(
/*============================*/
	ulonglong	offset,			/*!< in: table autoinc offset */
	ulonglong	increment,		/*!< in: table autoinc
						increment */
	ulonglong	nb_desired_values,	/*!< in: number of values
						reqd */
	ulonglong*	first_value,		/*!< out: the autoinc value */
	ulonglong*	nb_reserved_values)	/*!< out: count of reserved
						values */
{
	trx_t*		trx;
	ulint		error;
	ulonglong	autoinc = 0;

	/* Prepare prebuilt->trx in the table handle */
	update_thd(ha_thd());

	error = innobase_get_autoinc(&autoinc);

	if (error != DB_SUCCESS) {
		*first_value = (~(ulonglong) 0);
		return;
	}

	/* This is a hack, since nb_desired_values seems to be accurate only
	for the first call to get_auto_increment() for multi-row INSERT and
	meaningless for other statements e.g, LOAD etc. Subsequent calls to
	this method for the same statement results in different values which
	don't make sense. Therefore we store the value the first time we are
	called and count down from that as rows are written (see write_row()).
	*/

	trx = prebuilt->trx;

	/* Note: We can't rely on *first_value since some MySQL engines,
	in particular the partition engine, don't initialize it to 0 when
	invoking this method. So we are not sure if it's guaranteed to
	be 0 or not. */

	/* We need the upper limit of the col type to check for
	whether we update the table autoinc counter or not. */
	ulonglong	col_max_value = innobase_get_int_col_max_value(
		table->next_number_field);

	/* Called for the first time ? */
	if (trx->n_autoinc_rows == 0) {

		trx->n_autoinc_rows = (ulint) nb_desired_values;

		/* It's possible for nb_desired_values to be 0:
		e.g., INSERT INTO T1(C) SELECT C FROM T2; */
		if (nb_desired_values == 0) {

			trx->n_autoinc_rows = 1;
		}

		set_if_bigger(*first_value, autoinc);
	/* Not in the middle of a mult-row INSERT. */
	} else if (prebuilt->autoinc_last_value == 0) {
		set_if_bigger(*first_value, autoinc);
	/* Check for -ve values. */
	} else if (*first_value > col_max_value && trx->n_autoinc_rows > 0) {
		/* Set to next logical value. */
		ut_a(autoinc > trx->n_autoinc_rows);
		*first_value = (autoinc - trx->n_autoinc_rows) - 1;
	}

	*nb_reserved_values = trx->n_autoinc_rows;

	/* With old style AUTOINC locking we only update the table's
	AUTOINC counter after attempting to insert the row. */
	if (innobase_autoinc_lock_mode != AUTOINC_OLD_STYLE_LOCKING) {
		ulonglong	current;
		ulonglong	next_value;

		current = *first_value > col_max_value ? autoinc : *first_value;

		/* Compute the last value in the interval */
		next_value = innobase_next_autoinc(
			current, *nb_reserved_values, increment, offset,
			col_max_value);

		prebuilt->autoinc_last_value = next_value;

		if (prebuilt->autoinc_last_value < *first_value) {
			*first_value = (~(ulonglong) 0);
		} else {
			/* Update the table autoinc variable */
			dict_table_autoinc_update_if_greater(
				prebuilt->table, prebuilt->autoinc_last_value);
		}
	} else {
		/* This will force write_row() into attempting an update
		of the table's AUTOINC counter. */
		prebuilt->autoinc_last_value = 0;
	}

	/* The increment to be used to increase the AUTOINC value, we use
	this in write_row() and update_row() to increase the autoinc counter
	for columns that are filled by the user. We need the offset and
	the increment. */
	prebuilt->autoinc_offset = offset;
	prebuilt->autoinc_increment = increment;

	dict_table_autoinc_unlock(prebuilt->table);
}

/*******************************************************************//**
Reset the auto-increment counter to the given value, i.e. the next row
inserted will get the given value. This is called e.g. after TRUNCATE
is emulated by doing a 'DELETE FROM t'. HA_ERR_WRONG_COMMAND is
returned by storage engines that don't support this operation.
@return	0 or error code */
UNIV_INTERN
int
ha_innobase::reset_auto_increment(
/*==============================*/
	ulonglong	value)		/*!< in: new value for table autoinc */
{
	DBUG_ENTER("ha_innobase::reset_auto_increment");

	int	error;

	update_thd(ha_thd());

	error = row_lock_table_autoinc_for_mysql(prebuilt);

	if (error != DB_SUCCESS) {
		error = convert_error_code_to_mysql(error,
						    prebuilt->table->flags,
						    user_thd);

		DBUG_RETURN(error);
	}

	/* The next value can never be 0. */
	if (value == 0) {
		value = 1;
	}

	innobase_reset_autoinc(value);

	DBUG_RETURN(0);
}

/*******************************************************************//**
See comment in handler.cc */
UNIV_INTERN
bool
ha_innobase::get_error_message(
/*===========================*/
	int	error,
	String*	buf)
{
	trx_t*	trx = check_trx_exists(ha_thd());

	buf->copy(trx->detailed_error, (uint) strlen(trx->detailed_error),
		system_charset_info);

	return(FALSE);
}

/*******************************************************************//**
  Retrieves the names of the table and the key for which there was a
  duplicate entry in the case of HA_ERR_FOREIGN_DUPLICATE_KEY.

  If any of the names is not available, then this method will return
  false and will not change any of child_table_name or child_key_name.

  @param child_table_name[out]    Table name
  @param child_table_name_len[in] Table name buffer size
  @param child_key_name[out]      Key name
  @param child_key_name_len[in]   Key name buffer size

  @retval  true                  table and key names were available
                                 and were written into the corresponding
                                 out parameters.
  @retval  false                 table and key names were not available,
                                 the out parameters were not touched.
*/
bool
ha_innobase::get_foreign_dup_key(
/*=============================*/
	char*	child_table_name,
	uint	child_table_name_len,
	char*	child_key_name,
	uint	child_key_name_len)
{
	const dict_index_t*	err_index;

	ut_a(prebuilt->trx != NULL);
	ut_a(prebuilt->trx->magic_n == TRX_MAGIC_N);

	err_index = trx_get_error_info(prebuilt->trx);

	if (err_index == NULL) {
		return(false);
	}
	/* else */

	/* copy table name (and convert from filename-safe encoding to
	system_charset_info, e.g. "foo_@0J@00b6" -> "foo_ö") */
	char*	p;
	p = strchr(err_index->table->name, '/');
	/* strip ".../" prefix if any */
	if (p != NULL) {
		p++;
	} else {
		p = err_index->table->name;
	}
	uint	len;
	len = filename_to_tablename(p, child_table_name, child_table_name_len);
	child_table_name[len] = '\0';

	/* copy index name */
	ut_snprintf(child_key_name, child_key_name_len, "%s", err_index->name);

	return(true);
}

/*******************************************************************//**
Compares two 'refs'. A 'ref' is the (internal) primary key value of the row.
If there is no explicitly declared non-null unique key or a primary key, then
InnoDB internally uses the row id as the primary key.
@return	< 0 if ref1 < ref2, 0 if equal, else > 0 */
UNIV_INTERN
int
ha_innobase::cmp_ref(
/*=================*/
	const uchar*	ref1,	/*!< in: an (internal) primary key value in the
				MySQL key value format */
	const uchar*	ref2)	/*!< in: an (internal) primary key value in the
				MySQL key value format */
{
	enum_field_types mysql_type;
	Field*		field;
	KEY_PART_INFO*	key_part;
	KEY_PART_INFO*	key_part_end;
	uint		len1;
	uint		len2;
	int		result;

	if (prebuilt->clust_index_was_generated) {
		/* The 'ref' is an InnoDB row id */

		return(memcmp(ref1, ref2, DATA_ROW_ID_LEN));
	}

	/* Do a type-aware comparison of primary key fields. PK fields
	are always NOT NULL, so no checks for NULL are performed. */

	key_part = table->key_info[table->s->primary_key].key_part;

	key_part_end = key_part
			+ table->key_info[table->s->primary_key].key_parts;

	for (; key_part != key_part_end; ++key_part) {
		field = key_part->field;
		mysql_type = field->type();

		if (mysql_type == MYSQL_TYPE_TINY_BLOB
			|| mysql_type == MYSQL_TYPE_MEDIUM_BLOB
			|| mysql_type == MYSQL_TYPE_BLOB
			|| mysql_type == MYSQL_TYPE_LONG_BLOB) {

			/* In the MySQL key value format, a column prefix of
			a BLOB is preceded by a 2-byte length field */

			len1 = innobase_read_from_2_little_endian(ref1);
			len2 = innobase_read_from_2_little_endian(ref2);

			ref1 += 2;
			ref2 += 2;
			result = ((Field_blob*) field)->cmp(
				ref1, len1, ref2, len2);
		} else {
			result = field->key_cmp(ref1, ref2);
		}

		if (result) {

			return(result);
		}

		ref1 += key_part->store_length;
		ref2 += key_part->store_length;
	}

	return(0);
}

/*******************************************************************//**
Ask InnoDB if a query to a table can be cached.
@return	TRUE if query caching of the table is permitted */
UNIV_INTERN
my_bool
ha_innobase::register_query_cache_table(
/*====================================*/
	THD*		thd,		/*!< in: user thread handle */
	char*		table_key,	/*!< in: concatenation of database name,
					the null character NUL,
					and the table name */
	uint		key_length,	/*!< in: length of the full name, i.e.
					len(dbname) + len(tablename) + 1 */
	qc_engine_callback*
			call_back,	/*!< out: pointer to function for
					checking if query caching
					is permitted */
	ulonglong	*engine_data)	/*!< in/out: data to call_back */
{
	*call_back = innobase_query_caching_of_table_permitted;
	*engine_data = 0;
	return(innobase_query_caching_of_table_permitted(thd, table_key,
							 key_length,
							 engine_data));
}

/*******************************************************************//**
Get the bin log name. */
UNIV_INTERN
const char*
ha_innobase::get_mysql_bin_log_name()
/*=================================*/
{
	return(trx_sys_mysql_bin_log_name);
}

/*******************************************************************//**
Get the bin log offset (or file position). */
UNIV_INTERN
ulonglong
ha_innobase::get_mysql_bin_log_pos()
/*================================*/
{
	/* trx... is ib_int64_t, which is a typedef for a 64-bit integer
	(__int64 or longlong) so it's ok to cast it to ulonglong. */

	return(trx_sys_mysql_bin_log_pos);
}

/******************************************************************//**
This function is used to find the storage length in bytes of the first n
characters for prefix indexes using a multibyte character set. The function
finds charset information and returns length of prefix_len characters in the
index field in bytes.
@return	number of bytes occupied by the first n characters */
UNIV_INTERN
ulint
innobase_get_at_most_n_mbchars(
/*===========================*/
	ulint charset_id,	/*!< in: character set id */
	ulint prefix_len,	/*!< in: prefix length in bytes of the index
				(this has to be divided by mbmaxlen to get the
				number of CHARACTERS n in the prefix) */
	ulint data_len,		/*!< in: length of the string in bytes */
	const char* str)	/*!< in: character string */
{
	ulint char_length;	/*!< character length in bytes */
	ulint n_chars;		/*!< number of characters in prefix */
	CHARSET_INFO* charset;	/*!< charset used in the field */

	charset = get_charset((uint) charset_id, MYF(MY_WME));

	ut_ad(charset);
	ut_ad(charset->mbmaxlen);

	/* Calculate how many characters at most the prefix index contains */

	n_chars = prefix_len / charset->mbmaxlen;

	/* If the charset is multi-byte, then we must find the length of the
	first at most n chars in the string. If the string contains less
	characters than n, then we return the length to the end of the last
	character. */

	if (charset->mbmaxlen > 1) {
		/* my_charpos() returns the byte length of the first n_chars
		characters, or a value bigger than the length of str, if
		there were not enough full characters in str.

		Why does the code below work:
		Suppose that we are looking for n UTF-8 characters.

		1) If the string is long enough, then the prefix contains at
		least n complete UTF-8 characters + maybe some extra
		characters + an incomplete UTF-8 character. No problem in
		this case. The function returns the pointer to the
		end of the nth character.

		2) If the string is not long enough, then the string contains
		the complete value of a column, that is, only complete UTF-8
		characters, and we can store in the column prefix index the
		whole string. */

		char_length = my_charpos(charset, str,
						str + data_len, (int) n_chars);
		if (char_length > data_len) {
			char_length = data_len;
		}
	} else {
		if (data_len < prefix_len) {
			char_length = data_len;
		} else {
			char_length = prefix_len;
		}
	}

	return(char_length);
}

/*******************************************************************//**
This function is used to prepare an X/Open XA distributed transaction.
@return	0 or error number */
static
int
innobase_xa_prepare(
/*================*/
	handlerton*	hton,		/*!< in: InnoDB handlerton */
	THD*		thd,		/*!< in: handle to the MySQL thread of
					the user whose XA transaction should
					be prepared */
	bool		prepare_trx)	/*!< in: true - prepare transaction
					false - the current SQL statement
					ended */
{
	int error = 0;
	trx_t* trx = check_trx_exists(thd);

	DBUG_ASSERT(hton == innodb_hton_ptr);

	/* we use support_xa value as it was seen at transaction start
	time, not the current session variable value. Any possible changes
	to the session variable take effect only in the next transaction */
	if (!trx->support_xa) {

		return(0);
	}

	thd_get_xid(thd, (MYSQL_XID*) &trx->xid);

	/* Release a possible FIFO ticket and search latch. Since we will
	reserve the trx_sys->mutex, we have to release the search system
	latch first to obey the latching order. */

	trx_search_latch_release_if_reserved(trx);

	innobase_srv_conc_force_exit_innodb(trx);

	if (!trx_is_registered_for_2pc(trx) && trx_is_started(trx)) {

		sql_print_error("Transaction not registered for MySQL 2PC, "
				"but transaction is active");
	}

	if (prepare_trx
	    || (!thd_test_options(thd, OPTION_NOT_AUTOCOMMIT | OPTION_BEGIN))) {

		/* We were instructed to prepare the whole transaction, or
		this is an SQL statement end and autocommit is on */

		ut_ad(trx_is_registered_for_2pc(trx));

		trx_prepare_for_mysql(trx);

		error = 0;
	} else {
		/* We just mark the SQL statement ended and do not do a
		transaction prepare */

		/* If we had reserved the auto-inc lock for some
		table in this SQL statement we release it now */

		lock_unlock_table_autoinc(trx);

		/* Store the current undo_no of the transaction so that we
		know where to roll back if we have to roll back the next
		SQL statement */

		trx_mark_sql_stat_end(trx);
	}

	/* Tell the InnoDB server that there might be work for utility
	threads: */

	srv_active_wake_master_thread();

	if (thd_sql_command(thd) != SQLCOM_XA_PREPARE
	    && (prepare_trx
		|| !thd_test_options(
			thd, OPTION_NOT_AUTOCOMMIT | OPTION_BEGIN))) {

		/* For ibbackup to work the order of transactions in binlog
		and InnoDB must be the same. Consider the situation

		  thread1> prepare; write to binlog; ...
			  <context switch>
		  thread2> prepare; write to binlog; commit
		  thread1>			     ... commit

		To ensure this will not happen we're taking the mutex on
		prepare, and releasing it on commit.

		Note: only do it for normal commits, done via ha_commit_trans.
		If 2pc protocol is executed by external transaction
		coordinator, it will be just a regular MySQL client
		executing XA PREPARE and XA COMMIT commands.
		In this case we cannot know how many minutes or hours
		will be between XA PREPARE and XA COMMIT, and we don't want
		to block for undefined period of time. */
		mysql_mutex_lock(&prepare_commit_mutex);
		trx_owns_prepare_commit_mutex_set(trx);
	}

	return(error);
}

/*******************************************************************//**
This function is used to recover X/Open XA distributed transactions.
@return	number of prepared transactions stored in xid_list */
static
int
innobase_xa_recover(
/*================*/
	handlerton*	hton,	/*!< in: InnoDB handlerton */
	XID*		xid_list,/*!< in/out: prepared transactions */
	uint		len)	/*!< in: number of slots in xid_list */
{
	DBUG_ASSERT(hton == innodb_hton_ptr);

	if (len == 0 || xid_list == NULL) {

		return(0);
	}

	return(trx_recover_for_mysql(xid_list, len));
}

/*******************************************************************//**
This function is used to commit one X/Open XA distributed transaction
which is in the prepared state
@return	0 or error number */
static
int
innobase_commit_by_xid(
/*===================*/
	handlerton*	hton,
	XID*		xid)	/*!< in: X/Open XA transaction identification */
{
	trx_t*	trx;

	DBUG_ASSERT(hton == innodb_hton_ptr);

	trx = trx_get_trx_by_xid(xid);

	if (trx) {
		innobase_commit_low(trx);
		trx_free_for_background(trx);
		return(XA_OK);
	} else {
		return(XAER_NOTA);
	}
}

/*******************************************************************//**
This function is used to rollback one X/Open XA distributed transaction
which is in the prepared state
@return	0 or error number */
static
int
innobase_rollback_by_xid(
/*=====================*/
	handlerton*	hton,	/*!< in: InnoDB handlerton */
	XID*		xid)	/*!< in: X/Open XA transaction
				identification */
{
	trx_t*	trx;

	DBUG_ASSERT(hton == innodb_hton_ptr);

	trx = trx_get_trx_by_xid(xid);

	if (trx) {
		int	ret = innobase_rollback_trx(trx);
		trx_free_for_background(trx);
		return(ret);
	} else {
		return(XAER_NOTA);
	}
}

/*******************************************************************//**
Create a consistent view for a cursor based on current transaction
which is created if the corresponding MySQL thread still lacks one.
This consistent view is then used inside of MySQL when accessing records
using a cursor.
@return	pointer to cursor view or NULL */
static
void*
innobase_create_cursor_view(
/*========================*/
	handlerton*	hton,	/*!< in: innobase hton */
	THD*		thd)	/*!< in: user thread handle */
{
	DBUG_ASSERT(hton == innodb_hton_ptr);

	return(read_cursor_view_create_for_mysql(check_trx_exists(thd)));
}

/*******************************************************************//**
Close the given consistent cursor view of a transaction and restore
global read view to a transaction read view. Transaction is created if the
corresponding MySQL thread still lacks one. */
static
void
innobase_close_cursor_view(
/*=======================*/
	handlerton*	hton,	/*!< in: innobase hton */
	THD*		thd,	/*!< in: user thread handle */
	void*		curview)/*!< in: Consistent read view to be closed */
{
	DBUG_ASSERT(hton == innodb_hton_ptr);

	read_cursor_view_close_for_mysql(check_trx_exists(thd),
					 (cursor_view_t*) curview);
}

/*******************************************************************//**
Set the given consistent cursor view to a transaction which is created
if the corresponding MySQL thread still lacks one. If the given
consistent cursor view is NULL global read view of a transaction is
restored to a transaction read view. */
static
void
innobase_set_cursor_view(
/*=====================*/
	handlerton*	hton,	/*!< in: innobase hton */
	THD*		thd,	/*!< in: user thread handle */
	void*		curview)/*!< in: Consistent cursor view to be set */
{
	DBUG_ASSERT(hton == innodb_hton_ptr);

	read_cursor_set_for_mysql(check_trx_exists(thd),
				  (cursor_view_t*) curview);
}

/*******************************************************************//**
If col_name is not NULL, check whether the named column is being
renamed in the table. If col_name is not provided, check
whether any one of columns in the table is being renamed.
@return true if the column is being renamed */
static
bool
check_column_being_renamed(
/*=======================*/
	const TABLE*	table,		/*!< in: MySQL table */
	const char*	col_name)	/*!< in: name of the column */
{
	uint		k;
	Field*		field;

	for (k = 0; k < table->s->fields; k++) {
		field = table->field[k];

		if (field->flags & FIELD_IS_RENAMED) {

			/* If col_name is not provided, return
			if the field is marked as being renamed. */
			if (!col_name) {
				return(true);
			}

			/* If col_name is provided, return only
			if names match */
			if (innobase_strcasecmp(field->field_name,
						col_name) == 0) {
				return(true);
			}
		}
	}

	return(false);
}

/*******************************************************************//**
Check whether any of the given columns is being renamed in the table.
@return true if any of col_names is being renamed in table */
static
bool
column_is_being_renamed(
/*====================*/
	TABLE*		table,		/*!< in: MySQL table */
	uint		n_cols,		/*!< in: number of columns */
	const char**	col_names)	/*!< in: names of the columns */
{
	uint		j;

	for (j = 0; j < n_cols; j++) {
		if (check_column_being_renamed(table, col_names[j])) {
			return(true);
		}
	}

	return(false);
}

/*******************************************************************//**
Check whether a column in table "table" is being renamed and if this column
is part of a foreign key, either part of another table, referencing this
table or part of this table, referencing another table.
@return true if a column that participates in a foreign key definition
is being renamed */
static
bool
foreign_key_column_is_being_renamed(
/*================================*/
	row_prebuilt_t*	prebuilt,	/* in: InnoDB prebuilt struct */
	TABLE*		table)		/* in: MySQL table */
{
	dict_foreign_t*	foreign;

	/* check whether there are foreign keys at all */
	if (UT_LIST_GET_LEN(prebuilt->table->foreign_list) == 0
	    && UT_LIST_GET_LEN(prebuilt->table->referenced_list) == 0) {
		/* no foreign keys involved with prebuilt->table */

		return(false);
	}

	row_mysql_lock_data_dictionary(prebuilt->trx);

	/* Check whether any column in the foreign key constraints which refer
	to this table is being renamed. */
	for (foreign = UT_LIST_GET_FIRST(prebuilt->table->referenced_list);
	     foreign != NULL;
	     foreign = UT_LIST_GET_NEXT(referenced_list, foreign)) {

		if (column_is_being_renamed(table, foreign->n_fields,
					    foreign->referenced_col_names)) {

			row_mysql_unlock_data_dictionary(prebuilt->trx);
			return(true);
		}
	}

	/* Check whether any column in the foreign key constraints in the
	table is being renamed. */
	for (foreign = UT_LIST_GET_FIRST(prebuilt->table->foreign_list);
	     foreign != NULL;
	     foreign = UT_LIST_GET_NEXT(foreign_list, foreign)) {

		if (column_is_being_renamed(table, foreign->n_fields,
					    foreign->foreign_col_names)) {

			row_mysql_unlock_data_dictionary(prebuilt->trx);
			return(true);
		}
	}

	row_mysql_unlock_data_dictionary(prebuilt->trx);

	return(false);
}

/*******************************************************************//**
*/
UNIV_INTERN
bool
ha_innobase::check_if_incompatible_data(
/*====================================*/
	HA_CREATE_INFO*	info,
	uint		table_changes)
{
	if (table_changes != IS_EQUAL_YES) {

		return(COMPATIBLE_DATA_NO);
	}

	/* Check that auto_increment value was not changed */
	if ((info->used_fields & HA_CREATE_USED_AUTO) &&
		info->auto_increment_value != 0) {

		return(COMPATIBLE_DATA_NO);
	}

	/* For column rename operation, MySQL does not supply enough
	information (new column name etc.) for InnoDB to make appropriate
	system metadata change. To avoid system metadata inconsistency,
	currently we can just request a table rebuild/copy by returning
	COMPATIBLE_DATA_NO */
	if (check_column_being_renamed(table, NULL)) {
		return(COMPATIBLE_DATA_NO);
	}

	/* Check if a column participating in a foreign key is being renamed.
	There is no mechanism for updating InnoDB foreign key definitions. */
	if (foreign_key_column_is_being_renamed(prebuilt, table)) {

		return(COMPATIBLE_DATA_NO);
	}

	/* Check that row format didn't change */
	if ((info->used_fields & HA_CREATE_USED_ROW_FORMAT)
	    && info->row_type != ROW_TYPE_DEFAULT
	    && info->row_type != get_row_type()) {

		return(COMPATIBLE_DATA_NO);
	}

	/* Specifying KEY_BLOCK_SIZE requests a rebuild of the table. */
	if (info->used_fields & HA_CREATE_USED_KEY_BLOCK_SIZE) {
		return(COMPATIBLE_DATA_NO);
	}

	return(COMPATIBLE_DATA_YES);
}

/************************************************************//**
Validate the file format name and return its corresponding id.
@return	valid file format id */
static
uint
innobase_file_format_name_lookup(
/*=============================*/
	const char*	format_name)	/*!< in: pointer to file format name */
{
	char*	endp;
	uint	format_id;

	ut_a(format_name != NULL);

	/* The format name can contain the format id itself instead of
	the name and we check for that. */
	format_id = (uint) strtoul(format_name, &endp, 10);

	/* Check for valid parse. */
	if (*endp == '\0' && *format_name != '\0') {

		if (format_id <= UNIV_FORMAT_MAX) {

			return(format_id);
		}
	} else {

		for (format_id = 0; format_id <= UNIV_FORMAT_MAX;
		     format_id++) {
			const char*	name;

			name = trx_sys_file_format_id_to_name(format_id);

			if (!innobase_strcasecmp(format_name, name)) {

				return(format_id);
			}
		}
	}

	return(UNIV_FORMAT_MAX + 1);
}

/************************************************************//**
Validate the file format check config parameters, as a side effect it
sets the srv_max_file_format_at_startup variable.
@return the format_id if valid config value, otherwise, return -1 */
static
int
innobase_file_format_validate_and_set(
/*==================================*/
	const char*	format_max)	/*!< in: parameter value */
{
	uint		format_id;

	format_id = innobase_file_format_name_lookup(format_max);

	if (format_id < UNIV_FORMAT_MAX + 1) {
		srv_max_file_format_at_startup = format_id;

		return((int) format_id);
	} else {
		return(-1);
	}
}

/*************************************************************//**
Check if it is a valid file format. This function is registered as
a callback with MySQL.
@return	0 for valid file format */
static
int
innodb_file_format_name_validate(
/*=============================*/
	THD*				thd,	/*!< in: thread handle */
	struct st_mysql_sys_var*	var,	/*!< in: pointer to system
						variable */
	void*				save,	/*!< out: immediate result
						for update function */
	struct st_mysql_value*		value)	/*!< in: incoming string */
{
	const char*	file_format_input;
	char		buff[STRING_BUFFER_USUAL_SIZE];
	int		len = sizeof(buff);

	ut_a(save != NULL);
	ut_a(value != NULL);

	file_format_input = value->val_str(value, buff, &len);

	if (file_format_input != NULL) {
		uint	format_id;

		format_id = innobase_file_format_name_lookup(
			file_format_input);

		if (format_id <= UNIV_FORMAT_MAX) {

			/* Save a pointer to the name in the
			'file_format_name_map' constant array. */
			*static_cast<const char**>(save) =
			    trx_sys_file_format_id_to_name(format_id);

			return(0);
		}
	}

	*static_cast<const char**>(save) = NULL;
	return(1);
}

/****************************************************************//**
Update the system variable innodb_file_format using the "saved"
value. This function is registered as a callback with MySQL. */
static
void
innodb_file_format_name_update(
/*===========================*/
	THD*				thd,		/*!< in: thread handle */
	struct st_mysql_sys_var*	var,		/*!< in: pointer to
							system variable */
	void*				var_ptr,	/*!< out: where the
							formal string goes */
	const void*			save)		/*!< in: immediate result
							from check function */
{
	const char* format_name;

	ut_a(var_ptr != NULL);
	ut_a(save != NULL);

	format_name = *static_cast<const char*const*>(save);

	if (format_name) {
		uint	format_id;

		format_id = innobase_file_format_name_lookup(format_name);

		if (format_id <= UNIV_FORMAT_MAX) {
			srv_file_format = format_id;
		}
	}

	*static_cast<const char**>(var_ptr)
		= trx_sys_file_format_id_to_name(srv_file_format);
}

/*************************************************************//**
Check if valid argument to innodb_file_format_max. This function
is registered as a callback with MySQL.
@return	0 for valid file format */
static
int
innodb_file_format_max_validate(
/*============================*/
	THD*				thd,	/*!< in: thread handle */
	struct st_mysql_sys_var*	var,	/*!< in: pointer to system
						variable */
	void*				save,	/*!< out: immediate result
						for update function */
	struct st_mysql_value*		value)	/*!< in: incoming string */
{
	const char*	file_format_input;
	char		buff[STRING_BUFFER_USUAL_SIZE];
	int		len = sizeof(buff);
	int		format_id;

	ut_a(save != NULL);
	ut_a(value != NULL);

	file_format_input = value->val_str(value, buff, &len);

	if (file_format_input != NULL) {

		format_id = innobase_file_format_validate_and_set(
			file_format_input);

		if (format_id >= 0) {
			/* Save a pointer to the name in the
			'file_format_name_map' constant array. */
			*static_cast<const char**>(save) =
			    trx_sys_file_format_id_to_name(
						(uint) format_id);

			return(0);

		} else {
			push_warning_printf(thd,
			  Sql_condition::WARN_LEVEL_WARN,
			  ER_WRONG_ARGUMENTS,
			  "InnoDB: invalid innodb_file_format_max "
			  "value; can be any format up to %s "
			  "or equivalent id of %d",
			  trx_sys_file_format_id_to_name(UNIV_FORMAT_MAX),
			  UNIV_FORMAT_MAX);
		}
	}

	*static_cast<const char**>(save) = NULL;
	return(1);
}

/****************************************************************//**
Update the system variable innodb_file_format_max using the "saved"
value. This function is registered as a callback with MySQL. */
static
void
innodb_file_format_max_update(
/*==========================*/
	THD*				thd,	/*!< in: thread handle */
	struct st_mysql_sys_var*	var,	/*!< in: pointer to
						system variable */
	void*				var_ptr,/*!< out: where the
						formal string goes */
	const void*			save)	/*!< in: immediate result
						from check function */
{
	const char*	format_name_in;
	const char**	format_name_out;
	uint		format_id;

	ut_a(save != NULL);
	ut_a(var_ptr != NULL);

	format_name_in = *static_cast<const char*const*>(save);

	if (!format_name_in) {

		return;
	}

	format_id = innobase_file_format_name_lookup(format_name_in);

	if (format_id > UNIV_FORMAT_MAX) {
		/* DEFAULT is "on", which is invalid at runtime. */
		push_warning_printf(thd, Sql_condition::WARN_LEVEL_WARN,
				    ER_WRONG_ARGUMENTS,
				    "Ignoring SET innodb_file_format=%s",
				    format_name_in);
		return;
	}

	format_name_out = static_cast<const char**>(var_ptr);

	/* Update the max format id in the system tablespace. */
	if (trx_sys_file_format_max_set(format_id, format_name_out)) {
		ut_print_timestamp(stderr);
		fprintf(stderr,
			" [Info] InnoDB: the file format in the system "
			"tablespace is now set to %s.\n", *format_name_out);
	}
}

/*************************************************************//**
Check whether valid argument given to innobase_*_stopword_table.
This function is registered as a callback with MySQL.
@return 0 for valid stopword table */
static
int
innodb_stopword_table_validate(
/*===========================*/
	THD*				thd,	/*!< in: thread handle */
	struct st_mysql_sys_var*	var,	/*!< in: pointer to system
						variable */
	void*				save,	/*!< out: immediate result
						for update function */
	struct st_mysql_value*		value)	/*!< in: incoming string */
{
	const char*	stopword_table_name;
	char		buff[STRING_BUFFER_USUAL_SIZE];
	int		len = sizeof(buff);
	trx_t*		trx;
	int		ret = 1;

	ut_a(save != NULL);
	ut_a(value != NULL);

	stopword_table_name = value->val_str(value, buff, &len);

	trx = check_trx_exists(thd);

	row_mysql_lock_data_dictionary(trx);

	/* Validate the stopword table's (if supplied) existence and
	of the right format */
	if (!stopword_table_name
	    || fts_valid_stopword_table(stopword_table_name)) {
		*static_cast<const char**>(save) = stopword_table_name;
		ret = 0;
	}

	row_mysql_unlock_data_dictionary(trx);

	return(ret);
}

/****************************************************************//**
Update global variable fts_server_stopword_table with the "saved"
stopword table name value. This function is registered as a callback
with MySQL. */
static
void
innodb_stopword_table_update(
/*=========================*/
	THD*				thd,	/*!< in: thread handle */
	struct st_mysql_sys_var*	var,	/*!< in: pointer to
						system variable */
	void*				var_ptr,/*!< out: where the
						formal string goes */
	const void*			save)	/*!< in: immediate result
						from check function */
{
	const char*	stopword_table_name;
	char*		old;

	ut_a(save != NULL);
	ut_a(var_ptr != NULL);

	stopword_table_name = *static_cast<const char*const*>(save);
	old = *(char**) var_ptr;

	if (stopword_table_name) {
		*(char**) var_ptr =  my_strdup(stopword_table_name,  MYF(0));
	} else {
		*(char**) var_ptr = NULL;
	}

	if (old) {
		my_free(old);
	}

	fts_server_stopword_table = *(char**) var_ptr;
}

/*************************************************************//**
Check whether valid argument given to "innodb_fts_internal_tbl_name"
This function is registered as a callback with MySQL.
@return 0 for valid stopword table */
static
int
innodb_internal_table_validate(
/*===========================*/
	THD*				thd,	/*!< in: thread handle */
	struct st_mysql_sys_var*	var,	/*!< in: pointer to system
						variable */
	void*				save,	/*!< out: immediate result
						for update function */
	struct st_mysql_value*		value)	/*!< in: incoming string */
{
	const char*	table_name;
	char		buff[STRING_BUFFER_USUAL_SIZE];
	int		len = sizeof(buff);
	int		ret = 1;
	dict_table_t*	user_table;

	ut_a(save != NULL);
	ut_a(value != NULL);

	table_name = value->val_str(value, buff, &len);

	if (!table_name) {
		*static_cast<const char**>(save) = NULL;
		return(0);
	}

	user_table = dict_table_open_on_name_no_stats(
			table_name, FALSE, DICT_ERR_IGNORE_NONE);

	if (user_table) {
		if (dict_table_has_fts_index(user_table)) {
			*static_cast<const char**>(save) = table_name;
			ret = 0;
		}

		dict_table_close(user_table, FALSE);
	}

	return(ret);
}

/****************************************************************//**
Update global variable "fts_internal_tbl_name" with the "saved"
stopword table name value. This function is registered as a callback
with MySQL. */
static
void
innodb_internal_table_update(
/*=========================*/
	THD*				thd,	/*!< in: thread handle */
	struct st_mysql_sys_var*	var,	/*!< in: pointer to
						system variable */
	void*				var_ptr,/*!< out: where the
						formal string goes */
	const void*			save)	/*!< in: immediate result
						from check function */
{
	const char*	table_name;
	char*		old;

	ut_a(save != NULL);
	ut_a(var_ptr != NULL);

	table_name = *static_cast<const char*const*>(save);
	old = *(char**) var_ptr;

	if (table_name) {
		*(char**) var_ptr =  my_strdup(table_name,  MYF(0));
	} else {
		*(char**) var_ptr = NULL;
	}

	if (old) {
		my_free(old);
	}

	fts_internal_tbl_name = *(char**) var_ptr;
}

/****************************************************************//**
Update the session variable innodb_session_stopword_table
with the "saved" stopword table name value. This function
is registered as a callback with MySQL. */
static
void
innodb_session_stopword_update(
/*===========================*/
	THD*				thd,	/*!< in: thread handle */
	struct st_mysql_sys_var*	var,	/*!< in: pointer to
						system variable */
	void*				var_ptr,/*!< out: where the
						formal string goes */
	const void*			save)	/*!< in: immediate result
						from check function */
{
	const char*	stopword_table_name;
	char*		old;

	ut_a(save != NULL);
	ut_a(var_ptr != NULL);

	stopword_table_name = *static_cast<const char*const*>(save);
	old = *(char**) var_ptr;

	if (stopword_table_name) {
		*(char**) var_ptr =  my_strdup(stopword_table_name,  MYF(0));
	} else {
		*(char**) var_ptr = NULL;
	}

	if (old) {
		my_free(old);
	}
}
/****************************************************************//**
Update the system variable innodb_adaptive_hash_index using the "saved"
value. This function is registered as a callback with MySQL. */
static
void
innodb_adaptive_hash_index_update(
/*==============================*/
	THD*				thd,	/*!< in: thread handle */
	struct st_mysql_sys_var*	var,	/*!< in: pointer to
						system variable */
	void*				var_ptr,/*!< out: where the
						formal string goes */
	const void*			save)	/*!< in: immediate result
						from check function */
{
	if (*(my_bool*) save) {
		btr_search_enable();
	} else {
		btr_search_disable();
	}
}

/****************************************************************//**
Update the system variable innodb_old_blocks_pct using the "saved"
value. This function is registered as a callback with MySQL. */
static
void
innodb_old_blocks_pct_update(
/*=========================*/
	THD*				thd,	/*!< in: thread handle */
	struct st_mysql_sys_var*	var,	/*!< in: pointer to
						system variable */
	void*				var_ptr,/*!< out: where the
						formal string goes */
	const void*			save)	/*!< in: immediate result
						from check function */
{
	innobase_old_blocks_pct = buf_LRU_old_ratio_update(
		*static_cast<const uint*>(save), TRUE);
}

/****************************************************************//**
Update the system variable innodb_old_blocks_pct using the "saved"
value. This function is registered as a callback with MySQL. */
static
void
innodb_change_buffer_max_size_update(
/*=================================*/
	THD*				thd,	/*!< in: thread handle */
	struct st_mysql_sys_var*	var,	/*!< in: pointer to
						system variable */
	void*				var_ptr,/*!< out: where the
						formal string goes */
	const void*			save)	/*!< in: immediate result
						from check function */
{
	innobase_change_buffer_max_size =
			(*static_cast<const uint*>(save));
	ibuf_max_size_update(innobase_change_buffer_max_size);
}


/*************************************************************//**
Find the corresponding ibuf_use_t value that indexes into
innobase_change_buffering_values[] array for the input
change buffering option name.
@return	corresponding IBUF_USE_* value for the input variable
name, or IBUF_USE_COUNT if not able to find a match */
static
ibuf_use_t
innodb_find_change_buffering_value(
/*===============================*/
	const char*	input_name)	/*!< in: input change buffering
					option name */
{
	ulint	use;

	for (use = 0; use < UT_ARR_SIZE(innobase_change_buffering_values);
	     use++) {
		/* found a match */
		if (!innobase_strcasecmp(
			input_name, innobase_change_buffering_values[use])) {
			return((ibuf_use_t) use);
		}
	}

	/* Did not find any match */
	return(IBUF_USE_COUNT);
}

/*************************************************************//**
Check if it is a valid value of innodb_change_buffering. This function is
registered as a callback with MySQL.
@return	0 for valid innodb_change_buffering */
static
int
innodb_change_buffering_validate(
/*=============================*/
	THD*				thd,	/*!< in: thread handle */
	struct st_mysql_sys_var*	var,	/*!< in: pointer to system
						variable */
	void*				save,	/*!< out: immediate result
						for update function */
	struct st_mysql_value*		value)	/*!< in: incoming string */
{
	const char*	change_buffering_input;
	char		buff[STRING_BUFFER_USUAL_SIZE];
	int		len = sizeof(buff);

	ut_a(save != NULL);
	ut_a(value != NULL);

	change_buffering_input = value->val_str(value, buff, &len);

	if (change_buffering_input != NULL) {
		ibuf_use_t	use;

		use = innodb_find_change_buffering_value(
			change_buffering_input);

		if (use != IBUF_USE_COUNT) {
			/* Find a matching change_buffering option value. */
			*static_cast<const char**>(save) =
				innobase_change_buffering_values[use];

			return(0);
		}
	}

	/* No corresponding change buffering option for user supplied
	"change_buffering_input" */
	return(1);
}

/****************************************************************//**
Update the system variable innodb_change_buffering using the "saved"
value. This function is registered as a callback with MySQL. */
static
void
innodb_change_buffering_update(
/*===========================*/
	THD*				thd,	/*!< in: thread handle */
	struct st_mysql_sys_var*	var,	/*!< in: pointer to
						system variable */
	void*				var_ptr,/*!< out: where the
						formal string goes */
	const void*			save)	/*!< in: immediate result
						from check function */
{
	ibuf_use_t	use;

	ut_a(var_ptr != NULL);
	ut_a(save != NULL);

	use = innodb_find_change_buffering_value(
		*static_cast<const char*const*>(save));

	ut_a(use < IBUF_USE_COUNT);

	ibuf_use = use;
	*static_cast<const char**>(var_ptr) =
		 *static_cast<const char*const*>(save);
}

/*************************************************************//**
Just emit a warning that the usage of the variable is deprecated.
@return	0 */
static
void
innodb_stats_sample_pages_update(
/*=============================*/
	THD*				thd,	/*!< in: thread handle */
	struct st_mysql_sys_var*	var,	/*!< in: pointer to
						system variable */
	void*				var_ptr,/*!< out: where the
						formal string goes */
	const void*			save)	/*!< in: immediate result
						from check function */
{
#define STATS_SAMPLE_PAGES_DEPRECATED_MSG \
	"Using innodb_stats_sample_pages is deprecated and " \
	"the variable may be removed in future releases. " \
	"Please use innodb_stats_transient_sample_pages " \
	"instead."

	push_warning(thd, Sql_condition::WARN_LEVEL_WARN,
		     HA_ERR_WRONG_COMMAND, STATS_SAMPLE_PAGES_DEPRECATED_MSG);

	ut_print_timestamp(stderr);
	fprintf(stderr,
		" InnoDB: Warning: %s\n",
		STATS_SAMPLE_PAGES_DEPRECATED_MSG);

	srv_stats_transient_sample_pages =
		*static_cast<const unsigned long long*>(save);
}

/****************************************************************//**
Update the monitor counter according to the "set_option",  turn
on/off or reset specified monitor counter. */
static
void
innodb_monitor_set_option(
/*======================*/
	const monitor_info_t* monitor_info,/*!< in: monitor info for the monitor
					to set */
	mon_option_t	set_option)	/*!< in: Turn on/off reset the
					counter */
{
	monitor_id_t	monitor_id = monitor_info->monitor_id;

	/* If module type is MONITOR_GROUP_MODULE, it cannot be
	turned on/off individually. It should never use this
	function to set options */
	ut_a(!(monitor_info->monitor_type & MONITOR_GROUP_MODULE));

	switch (set_option) {
	case MONITOR_TURN_ON:
		MONITOR_ON(monitor_id);
		MONITOR_INIT(monitor_id);
		MONITOR_SET_START(monitor_id);

		/* If the monitor to be turned on uses
		exisitng monitor counter (status variable),
		make special processing to remember existing
		counter value. */
		if (monitor_info->monitor_type
		    & MONITOR_EXISTING) {
			srv_mon_process_existing_counter(
				monitor_id, MONITOR_TURN_ON);
		}
		break;

	case MONITOR_TURN_OFF:
		if (monitor_info->monitor_type & MONITOR_EXISTING) {
			srv_mon_process_existing_counter(
				monitor_id, MONITOR_TURN_OFF);
		}

		MONITOR_OFF(monitor_id);
		MONITOR_SET_OFF(monitor_id);
		break;

	case MONITOR_RESET_VALUE:
		srv_mon_reset(monitor_id);
		break;

	case MONITOR_RESET_ALL_VALUE:
		srv_mon_reset_all(monitor_id);
		break;

	default:
		ut_error;
	}
}

/****************************************************************//**
Find matching InnoDB monitor counters and update their status
according to the "set_option",  turn on/off or reset specified
monitor counter. */
static
void
innodb_monitor_update_wildcard(
/*===========================*/
	const char*	name,		/*!< in: monitor name to match */
	mon_option_t	set_option)	/*!< in: the set option, whether
					to turn on/off or reset the counter */
{
	ut_a(name);

	for (ulint use = 0; use < NUM_MONITOR; use++) {
		ulint		type;
		monitor_id_t	monitor_id = static_cast<monitor_id_t>(use);
		monitor_info_t*	monitor_info;

		if (!innobase_wildcasecmp(
			srv_mon_get_name(monitor_id), name)) {
			monitor_info = srv_mon_get_info(monitor_id);

			type = monitor_info->monitor_type;

			/* If the monitor counter is of MONITOR_MODULE
			type, skip it. Except for those also marked with
			MONITOR_GROUP_MODULE flag, which can be turned
			on only as a module. */
			if (!(type & MONITOR_MODULE)
			     && !(type & MONITOR_GROUP_MODULE)) {
				innodb_monitor_set_option(monitor_info,
							  set_option);
			}

			/* Need to special handle counters marked with
			MONITOR_GROUP_MODULE, turn on the whole module if
			any one of it comes here. Currently, only
			"module_buf_page" is marked with MONITOR_GROUP_MODULE */
			if (type & MONITOR_GROUP_MODULE) {
				if ((monitor_id >= MONITOR_MODULE_BUF_PAGE)
				     && (monitor_id < MONITOR_MODULE_OS)) {
					if (set_option == MONITOR_TURN_ON
					    && MONITOR_IS_ON(
						MONITOR_MODULE_BUF_PAGE)) {
						continue;
					}

					srv_mon_set_module_control(
						MONITOR_MODULE_BUF_PAGE,
						set_option);
				} else {
					/* If new monitor is added with
					MONITOR_GROUP_MODULE, it needs
					to be added here. */
					ut_ad(0);
				}
			}
		}
	}
}

/*************************************************************//**
Given a configuration variable name, find corresponding monitor counter
and return its monitor ID if found.
@return	monitor ID if found, MONITOR_NO_MATCH if there is no match */
static
ulint
innodb_monitor_id_by_name_get(
/*==========================*/
	const char*	name)	/*!< in: monitor counter namer */
{
	ut_a(name);

	/* Search for wild character '%' in the name, if
	found, we treat it as a wildcard match. We do not search for
	single character wildcard '_' since our monitor names already contain
	such character. To avoid confusion, we request user must include
	at least one '%' character to activate the wildcard search. */
	if (strchr(name, '%')) {
		return(MONITOR_WILDCARD_MATCH);
	}

	/* Not wildcard match, check for an exact match */
	for (ulint i = 0; i < NUM_MONITOR; i++) {
		if (!innobase_strcasecmp(
			name, srv_mon_get_name(static_cast<monitor_id_t>(i)))) {
			return(i);
		}
	}

	return(MONITOR_NO_MATCH);
}
/*************************************************************//**
Validate that the passed in monitor name matches at least one
monitor counter name with wildcard compare.
@return	TRUE if at least one monitor name matches */
static
ibool
innodb_monitor_validate_wildcard_name(
/*==================================*/
	const char*	name)	/*!< in: monitor counter namer */
{
	for (ulint i = 0; i < NUM_MONITOR; i++) {
		if (!innobase_wildcasecmp(
			srv_mon_get_name(static_cast<monitor_id_t>(i)), name)) {
			return(TRUE);
		}
	}

	return(FALSE);
}
/*************************************************************//**
Validate the passed in monitor name, find and save the
corresponding monitor name in the function parameter "save".
@return	0 if monitor name is valid */
static
int
innodb_monitor_valid_byname(
/*========================*/
	void*			save,	/*!< out: immediate result
					for update function */
	const char*		name)	/*!< in: incoming monitor name */
{
	ulint		use;
	monitor_info_t*	monitor_info;

	if (!name) {
		return(1);
	}

	use = innodb_monitor_id_by_name_get(name);

	/* No monitor name matches, nor it is wildcard match */
	if (use == MONITOR_NO_MATCH) {
		return(1);
	}

	if (use < NUM_MONITOR) {
		monitor_info = srv_mon_get_info((monitor_id_t) use);

		/* If the monitor counter is marked with
		MONITOR_GROUP_MODULE flag, then this counter
		cannot be turned on/off individually, instead
		it shall be turned on/off as a group using
		its module name */
		if ((monitor_info->monitor_type & MONITOR_GROUP_MODULE)
		    && (!(monitor_info->monitor_type & MONITOR_MODULE))) {
			sql_print_warning(
				"Monitor counter '%s' cannot"
				" be turned on/off individually."
				" Please use its module name"
				" to turn on/off the counters"
				" in the module as a group.\n",
				name);

			return(1);
		}

	} else {
		ut_a(use == MONITOR_WILDCARD_MATCH);

		/* For wildcard match, if there is not a single monitor
		counter name that matches, treat it as an invalid
		value for the system configuration variables */
		if (!innodb_monitor_validate_wildcard_name(name)) {
			return(1);
		}
	}

	/* Save the configure name for innodb_monitor_update() */
	*static_cast<const char**>(save) = name;

	return(0);
}
/*************************************************************//**
Validate passed-in "value" is a valid monitor counter name.
This function is registered as a callback with MySQL.
@return	0 for valid name */
static
int
innodb_monitor_validate(
/*====================*/
	THD*				thd,	/*!< in: thread handle */
	struct st_mysql_sys_var*	var,	/*!< in: pointer to system
						variable */
	void*				save,	/*!< out: immediate result
						for update function */
	struct st_mysql_value*		value)	/*!< in: incoming string */
{
	const char*	name;
	char*		monitor_name;
	char		buff[STRING_BUFFER_USUAL_SIZE];
	int		len = sizeof(buff);
	int		ret;

	ut_a(save != NULL);
	ut_a(value != NULL);

	name = value->val_str(value, buff, &len);

	/* monitor_name could point to memory from MySQL
	or buff[]. Always dup the name to memory allocated
	by InnoDB, so we can access it in another callback
	function innodb_monitor_update() and free it appropriately */
	if (name) {
		monitor_name = my_strdup(name, MYF(0));
	} else {
		return(1);
	}

	ret = innodb_monitor_valid_byname(save, monitor_name);

	if (ret) {
		/* Validation failed */
		my_free(monitor_name);
	} else {
		/* monitor_name will be freed in separate callback function
		innodb_monitor_update(). Assert "save" point to
		the "monitor_name" variable */
		ut_ad(*static_cast<char**>(save) == monitor_name);
	}

	return(ret);
}

/****************************************************************//**
Update the system variable innodb_enable(disable/reset/reset_all)_monitor
according to the "set_option" and turn on/off or reset specified monitor
counter. */
static
void
innodb_monitor_update(
/*==================*/
	THD*			thd,		/*!< in: thread handle */
	void*			var_ptr,	/*!< out: where the
						formal string goes */
	const void*		save,		/*!< in: immediate result
						from check function */
	mon_option_t		set_option,	/*!< in: the set option,
						whether to turn on/off or
						reset the counter */
	ibool			free_mem)	/*!< in: whether we will
						need to free the memory */
{
	monitor_info_t*	monitor_info;
	ulint		monitor_id;
	ulint		err_monitor = 0;
	const char*	name;

	ut_a(save != NULL);

	name = *static_cast<const char*const*>(save);

	if (!name) {
		monitor_id = MONITOR_DEFAULT_START;
	} else {
		monitor_id = innodb_monitor_id_by_name_get(name);

		/* Double check we have a valid monitor ID */
		if (monitor_id == MONITOR_NO_MATCH) {
			return;
		}
	}

	if (monitor_id == MONITOR_DEFAULT_START) {
		/* If user set the variable to "default", we will
		print a message and make this set operation a "noop".
		The check is being made here is because "set default"
		does not go through validation function */
		if (thd) {
			push_warning_printf(
				thd, Sql_condition::WARN_LEVEL_WARN,
				ER_NO_DEFAULT,
				"Default value is not defined for "
				"this set option. Please specify "
				"correct counter or module name.");
		} else {
			sql_print_error(
				"Default value is not defined for "
				"this set option. Please specify "
				"correct counter or module name.\n");
		}

		if (var_ptr) {
			*(const char**) var_ptr = NULL;
		}
	} else if (monitor_id == MONITOR_WILDCARD_MATCH) {
		innodb_monitor_update_wildcard(name, set_option);
	} else {
		monitor_info = srv_mon_get_info(
			static_cast<monitor_id_t>(monitor_id));

		ut_a(monitor_info);

		/* If monitor is already truned on, someone could already
		collect monitor data, exit and ask user to turn off the
		monitor before turn it on again. */
		if (set_option == MONITOR_TURN_ON
		    && MONITOR_IS_ON(monitor_id)) {
			err_monitor = monitor_id;
			goto exit;
		}

		if (var_ptr) {
			*(const char**) var_ptr = monitor_info->monitor_name;
		}

		/* Depending on the monitor name is for a module or
		a counter, process counters in the whole module or
		individual counter. */
		if (monitor_info->monitor_type & MONITOR_MODULE) {
			srv_mon_set_module_control(
				static_cast<monitor_id_t>(monitor_id),
				set_option);
		} else {
			innodb_monitor_set_option(monitor_info, set_option);
		}
	}
exit:
	/* Only if we are trying to turn on a monitor that already
	been turned on, we will set err_monitor. Print related
	information */
	if (err_monitor) {
		sql_print_warning("Monitor %s is already enabled.",
				  srv_mon_get_name((monitor_id_t) err_monitor));
	}

	if (free_mem && name) {
		my_free((void*) name);
	}

	return;
}

/****************************************************************//**
Update the system variable innodb_monitor_enable and enable
specified monitor counter.
This function is registered as a callback with MySQL. */
static
void
innodb_enable_monitor_update(
/*=========================*/
	THD*				thd,	/*!< in: thread handle */
	struct st_mysql_sys_var*	var,	/*!< in: pointer to
						system variable */
	void*				var_ptr,/*!< out: where the
						formal string goes */
	const void*			save)	/*!< in: immediate result
						from check function */
{
	innodb_monitor_update(thd, var_ptr, save, MONITOR_TURN_ON, TRUE);
}

/****************************************************************//**
Update the system variable innodb_monitor_disable and turn
off specified monitor counter. */
static
void
innodb_disable_monitor_update(
/*==========================*/
	THD*				thd,	/*!< in: thread handle */
	struct st_mysql_sys_var*	var,	/*!< in: pointer to
						system variable */
	void*				var_ptr,/*!< out: where the
						formal string goes */
	const void*			save)	/*!< in: immediate result
						from check function */
{
	innodb_monitor_update(thd, var_ptr, save, MONITOR_TURN_OFF, TRUE);
}

/****************************************************************//**
Update the system variable innodb_monitor_reset and reset
specified monitor counter(s).
This function is registered as a callback with MySQL. */
static
void
innodb_reset_monitor_update(
/*========================*/
	THD*				thd,	/*!< in: thread handle */
	struct st_mysql_sys_var*	var,	/*!< in: pointer to
						system variable */
	void*				var_ptr,/*!< out: where the
						formal string goes */
	const void*			save)	/*!< in: immediate result
						from check function */
{
	innodb_monitor_update(thd, var_ptr, save, MONITOR_RESET_VALUE, TRUE);
}

/****************************************************************//**
Update the system variable innodb_monitor_reset_all and reset
all value related monitor counter.
This function is registered as a callback with MySQL. */
static
void
innodb_reset_all_monitor_update(
/*============================*/
	THD*				thd,	/*!< in: thread handle */
	struct st_mysql_sys_var*	var,	/*!< in: pointer to
						system variable */
	void*				var_ptr,/*!< out: where the
						formal string goes */
	const void*			save)	/*!< in: immediate result
						from check function */
{
	innodb_monitor_update(thd, var_ptr, save, MONITOR_RESET_ALL_VALUE,
			      TRUE);
}

/****************************************************************//**
Parse and enable InnoDB monitor counters during server startup.
User can list the monitor counters/groups to be enable by specifying
"loose-innodb_monitor_enable=monitor_name1;monitor_name2..."
in server configuration file or at the command line. The string
separate could be ";", "," or empty space. */
static
void
innodb_enable_monitor_at_startup(
/*=============================*/
	char*	str)	/*!< in/out: monitor counter enable list */
{
	static const char*	sep = " ;,";
	char*			last;

	ut_a(str);

	/* Walk through the string, and separate each monitor counter
	and/or counter group name, and calling innodb_monitor_update()
	if successfully updated. Please note that the "str" would be
	changed by strtok_r() as it walks through it. */
	for (char* option = strtok_r(str, sep, &last);
	     option;
	     option = strtok_r(NULL, sep, &last)) {
		ulint	ret;
		char*	option_name;

		ret = innodb_monitor_valid_byname(&option_name, option);

		/* The name is validated if ret == 0 */
		if (!ret) {
			innodb_monitor_update(NULL, NULL, &option,
					      MONITOR_TURN_ON, FALSE);
		} else {
			sql_print_warning("Invalid monitor counter"
					  " name: '%s'", option);
		}
	}
}

/****************************************************************//**
Callback function for accessing the InnoDB variables from MySQL:
SHOW VARIABLES. */
static
int
show_innodb_vars(
/*=============*/
	THD*		thd,
	SHOW_VAR*	var,
	char*		buff)
{
	innodb_export_status();
	var->type = SHOW_ARRAY;
	var->value = (char*) &innodb_status_variables;

	return(0);
}

/****************************************************************//**
This function checks each index name for a table against reserved
system default primary index name 'GEN_CLUST_INDEX'. If a name
matches, this function pushes an warning message to the client,
and returns true.
@return true if the index name matches the reserved name */
UNIV_INTERN
bool
innobase_index_name_is_reserved(
/*============================*/
	THD*		thd,		/*!< in/out: MySQL connection */
	const KEY*	key_info,	/*!< in: Indexes to be created */
	ulint		num_of_keys)	/*!< in: Number of indexes to
					be created. */
{
	const KEY*	key;
	uint		key_num;	/* index number */

	for (key_num = 0; key_num < num_of_keys; key_num++) {
		key = &key_info[key_num];

		if (innobase_strcasecmp(key->name,
					innobase_index_reserve_name) == 0) {
			/* Push warning to mysql */
			push_warning_printf(thd,
					    Sql_condition::WARN_LEVEL_WARN,
					    ER_WRONG_NAME_FOR_INDEX,
					    "Cannot Create Index with name "
					    "'%s'. The name is reserved "
					    "for the system default primary "
					    "index.",
					    innobase_index_reserve_name);

			my_error(ER_WRONG_NAME_FOR_INDEX, MYF(0),
				 innobase_index_reserve_name);

			return(true);
		}
	}

	return(false);
}

/***********************************************************************
Retrieve the FTS Relevance Ranking result for doc with doc_id
of prebuilt->fts_doc_id
@return the relevance ranking value */
UNIV_INTERN
float
innobase_fts_retrieve_ranking(
/*============================*/
		FT_INFO * fts_hdl)	/*!< in: FTS handler */
{
	row_prebuilt_t*	ft_prebuilt;
	fts_result_t*	result;

	result = ((NEW_FT_INFO*) fts_hdl)->ft_result;

	ft_prebuilt = ((NEW_FT_INFO*) fts_hdl)->ft_prebuilt;

	/* Retrieve the ranking value for doc_id with value of
	prebuilt->fts_doc_id */
	return(fts_retrieve_ranking(result, ft_prebuilt->fts_doc_id));
}

/***********************************************************************
Free the memory for the FTS handler */
UNIV_INTERN
void
innobase_fts_close_ranking(
/*=======================*/
		FT_INFO * fts_hdl)
{
	fts_result_t*	result;
	row_prebuilt_t*	ft_prebuilt;

	ft_prebuilt = ((NEW_FT_INFO*) fts_hdl)->ft_prebuilt;

	result = ((NEW_FT_INFO*) fts_hdl)->ft_result;

	fts_query_free_result(result);

	if (result == ft_prebuilt->result) {
		ft_prebuilt->result = NULL;
	}

	my_free((uchar*) fts_hdl);

	return;
}

/***********************************************************************
Find and Retrieve the FTS Relevance Ranking result for doc with doc_id
of prebuilt->fts_doc_id
@return the relevance ranking value */
UNIV_INTERN
float
innobase_fts_find_ranking(
/*======================*/
		FT_INFO*	fts_hdl,	/*!< in: FTS handler */
		uchar*		record,		/*!< in: Unused */
		uint		len)		/*!< in: Unused */
{
	row_prebuilt_t*	ft_prebuilt;
	fts_result_t*	result;

	ft_prebuilt = ((NEW_FT_INFO*) fts_hdl)->ft_prebuilt;
	result = ((NEW_FT_INFO*) fts_hdl)->ft_result;

	/* Retrieve the ranking value for doc_id with value of
	prebuilt->fts_doc_id */
	return fts_retrieve_ranking(result, ft_prebuilt->fts_doc_id);
}

/* These variables are never read by InnoDB or changed. They are a kind of
dummies that are needed by the MySQL infrastructure to call
buffer_pool_dump_now(), buffer_pool_load_now() and buffer_pool_load_abort()
by the user by doing:
  SET GLOBAL innodb_buffer_pool_dump_now=ON;
  SET GLOBAL innodb_buffer_pool_load_now=ON;
  SET GLOBAL innodb_buffer_pool_load_abort=ON;
Their values are read by MySQL and displayed to the user when the variables
are queried, e.g.:
  SELECT @@innodb_buffer_pool_dump_now;
  SELECT @@innodb_buffer_pool_load_now;
  SELECT @@innodb_buffer_pool_load_abort; */
static my_bool	innodb_buffer_pool_dump_now = FALSE;
static my_bool	innodb_buffer_pool_load_now = FALSE;
static my_bool	innodb_buffer_pool_load_abort = FALSE;

/****************************************************************//**
Trigger a dump of the buffer pool if innodb_buffer_pool_dump_now is set
to ON. This function is registered as a callback with MySQL. */
static
void
buffer_pool_dump_now(
/*=================*/
	THD*				thd	/*!< in: thread handle */
					__attribute__((unused)),
	struct st_mysql_sys_var*	var	/*!< in: pointer to system
						variable */
					__attribute__((unused)),
	void*				var_ptr	/*!< out: where the formal
						string goes */
					__attribute__((unused)),
	const void*			save)	/*!< in: immediate result from
						check function */
{
	if (*(my_bool*) save) {
		buf_dump_start();
	}
}

/****************************************************************//**
Trigger a load of the buffer pool if innodb_buffer_pool_load_now is set
to ON. This function is registered as a callback with MySQL. */
static
void
buffer_pool_load_now(
/*=================*/
	THD*				thd	/*!< in: thread handle */
					__attribute__((unused)),
	struct st_mysql_sys_var*	var	/*!< in: pointer to system
						variable */
					__attribute__((unused)),
	void*				var_ptr	/*!< out: where the formal
						string goes */
					__attribute__((unused)),
	const void*			save)	/*!< in: immediate result from
						check function */
{
	if (*(my_bool*) save) {
		buf_load_start();
	}
}

/****************************************************************//**
Abort a load of the buffer pool if innodb_buffer_pool_load_abort
is set to ON. This function is registered as a callback with MySQL. */
static
void
buffer_pool_load_abort(
/*===================*/
	THD*				thd	/*!< in: thread handle */
					__attribute__((unused)),
	struct st_mysql_sys_var*	var	/*!< in: pointer to system
						variable */
					__attribute__((unused)),
	void*				var_ptr	/*!< out: where the formal
						string goes */
					__attribute__((unused)),
	const void*			save)	/*!< in: immediate result from
						check function */
{
	if (*(my_bool*) save) {
		buf_load_abort();
	}
}

static SHOW_VAR innodb_status_variables_export[]= {
	{"Innodb", (char*) &show_innodb_vars, SHOW_FUNC},
	{NullS, NullS, SHOW_LONG}
};

static struct st_mysql_storage_engine innobase_storage_engine=
{ MYSQL_HANDLERTON_INTERFACE_VERSION };

/* plugin options */

static MYSQL_SYSVAR_ENUM(checksum_algorithm, srv_checksum_algorithm,
  PLUGIN_VAR_RQCMDARG,
  "The algorithm InnoDB uses for page checksumming. Possible values are "
  "CRC32 (hardware accelerated if the CPU supports it) "
    "write crc32, allow any of the other checksums to match when reading; "
  "STRICT_CRC32 "
    "write crc32, do not allow other algorithms to match when reading; "
  "INNODB "
    "write a software calculated checksum, allow any other checksums "
    "to match when reading; "
  "STRICT_INNODB "
    "write a software calculated checksum, do not allow other algorithms "
    "to match when reading; "
  "NONE "
    "write a constant magic number, do not do any checksum verification "
    "when reading (same as innodb_checksums=OFF); "
  "STRICT_NONE "
    "write a constant magic number, do not allow values other than that "
    "magic number when reading; "
  "Files updated when this option is set to crc32 or strict_crc32 will "
  "not be readable by MySQL versions older than 5.6.3",
  NULL, NULL, SRV_CHECKSUM_ALGORITHM_INNODB,
  &innodb_checksum_algorithm_typelib);

static MYSQL_SYSVAR_BOOL(checksums, innobase_use_checksums,
  PLUGIN_VAR_NOCMDARG | PLUGIN_VAR_READONLY,
  "DEPRECATED. Use innodb_checksum_algorithm=NONE instead of setting "
  "this to OFF. "
  "Enable InnoDB checksums validation (enabled by default). "
  "Disable with --skip-innodb-checksums.",
  NULL, NULL, TRUE);

static MYSQL_SYSVAR_STR(data_home_dir, innobase_data_home_dir,
  PLUGIN_VAR_READONLY,
  "The common part for InnoDB table spaces.",
  NULL, NULL, NULL);

static MYSQL_SYSVAR_BOOL(doublewrite, innobase_use_doublewrite,
  PLUGIN_VAR_NOCMDARG | PLUGIN_VAR_READONLY,
  "Enable InnoDB doublewrite buffer (enabled by default). "
  "Disable with --skip-innodb-doublewrite.",
  NULL, NULL, TRUE);

static MYSQL_SYSVAR_ULONG(io_capacity, srv_io_capacity,
  PLUGIN_VAR_RQCMDARG,
  "Number of IOPs the server can do. Tunes the background IO rate",
  NULL, NULL, 200, 100, ~0UL, 0);

static MYSQL_SYSVAR_ULONG(purge_batch_size, srv_purge_batch_size,
  PLUGIN_VAR_OPCMDARG,
  "Number of UNDO log pages to purge in one batch from the history list.",
  NULL, NULL,
  300,			/* Default setting */
  1,			/* Minimum value */
  5000, 0);		/* Maximum value */

static MYSQL_SYSVAR_ULONG(purge_threads, srv_n_purge_threads,
  PLUGIN_VAR_OPCMDARG | PLUGIN_VAR_READONLY,
  "Purge threads can be from 0 to 32. Default is 0.",
  NULL, NULL,
  1,			/* Default setting */
  1,			/* Minimum value */
  32, 0);		/* Maximum value */

static MYSQL_SYSVAR_ULONG(sync_array_size, srv_sync_array_size,
  PLUGIN_VAR_OPCMDARG,
  "Size of the mutex/lock wait array.",
  NULL, NULL,
  1,			/* Default setting */
  1,			/* Minimum value */
  1024, 0);		/* Maximum value */

static MYSQL_SYSVAR_ULONG(fast_shutdown, innobase_fast_shutdown,
  PLUGIN_VAR_OPCMDARG,
  "Speeds up the shutdown process of the InnoDB storage engine. Possible "
  "values are 0, 1 (faster) or 2 (fastest - crash-like).",
  NULL, NULL, 1, 0, 2, 0);

static MYSQL_SYSVAR_BOOL(file_per_table, srv_file_per_table,
  PLUGIN_VAR_NOCMDARG,
  "Stores each InnoDB table to an .ibd file in the database dir.",
  NULL, NULL, FALSE);

static MYSQL_SYSVAR_STR(file_format, innobase_file_format_name,
  PLUGIN_VAR_RQCMDARG,
  "File format to use for new tables in .ibd files.",
  innodb_file_format_name_validate,
  innodb_file_format_name_update, "Antelope");

/* "innobase_file_format_check" decides whether we would continue
booting the server if the file format stamped on the system
table space exceeds the maximum file format supported
by the server. Can be set during server startup at command
line or configure file, and a read only variable after
server startup */
static MYSQL_SYSVAR_BOOL(file_format_check, innobase_file_format_check,
  PLUGIN_VAR_NOCMDARG | PLUGIN_VAR_READONLY,
  "Whether to perform system file format check.",
  NULL, NULL, TRUE);

/* If a new file format is introduced, the file format
name needs to be updated accordingly. Please refer to
file_format_name_map[] defined in trx0sys.cc for the next
file format name. */
static MYSQL_SYSVAR_STR(file_format_max, innobase_file_format_max,
  PLUGIN_VAR_OPCMDARG,
  "The highest file format in the tablespace.",
  innodb_file_format_max_validate,
  innodb_file_format_max_update, "Antelope");

static MYSQL_SYSVAR_STR(ft_server_stopword_table, innobase_server_stopword_table,
  PLUGIN_VAR_OPCMDARG,
  "The user supplied stopword table name.",
  innodb_stopword_table_validate,
  innodb_stopword_table_update,
  NULL);

static MYSQL_SYSVAR_ULONG(flush_log_at_trx_commit, srv_flush_log_at_trx_commit,
  PLUGIN_VAR_OPCMDARG,
  "Set to 0 (write and flush once per second),"
  " 1 (write and flush at each commit)"
  " or 2 (write at commit, flush once per second).",
  NULL, NULL, 1, 0, 2, 0);

static MYSQL_SYSVAR_STR(flush_method, innobase_file_flush_method,
  PLUGIN_VAR_RQCMDARG | PLUGIN_VAR_READONLY,
  "With which method to flush data.", NULL, NULL, NULL);

static MYSQL_SYSVAR_BOOL(large_prefix, innobase_large_prefix,
  PLUGIN_VAR_NOCMDARG,
  "Support large index prefix length of REC_VERSION_56_MAX_INDEX_COL_LEN (3072) bytes.",
  NULL, NULL, FALSE);

static MYSQL_SYSVAR_BOOL(force_load_corrupted, srv_load_corrupted,
  PLUGIN_VAR_NOCMDARG | PLUGIN_VAR_READONLY,
  "Force InnoDB to load metadata of corrupted table.",
  NULL, NULL, FALSE);

static MYSQL_SYSVAR_BOOL(locks_unsafe_for_binlog, innobase_locks_unsafe_for_binlog,
  PLUGIN_VAR_NOCMDARG | PLUGIN_VAR_READONLY,
  "DEPRECATED. This option may be removed in future releases. "
  "Please use READ COMMITTED transaction isolation level instead. "
  "Force InnoDB to not use next-key locking, to use only row-level locking.",
  NULL, NULL, FALSE);

#ifdef UNIV_LOG_ARCHIVE
static MYSQL_SYSVAR_STR(log_arch_dir, innobase_log_arch_dir,
  PLUGIN_VAR_RQCMDARG | PLUGIN_VAR_READONLY,
  "Where full logs should be archived.", NULL, NULL, NULL);

static MYSQL_SYSVAR_BOOL(log_archive, innobase_log_archive,
  PLUGIN_VAR_OPCMDARG | PLUGIN_VAR_READONLY,
  "Set to 1 if you want to have logs archived.", NULL, NULL, FALSE);
#endif /* UNIV_LOG_ARCHIVE */

static MYSQL_SYSVAR_STR(log_group_home_dir, innobase_log_group_home_dir,
  PLUGIN_VAR_RQCMDARG | PLUGIN_VAR_READONLY,
  "Path to InnoDB log files.", NULL, NULL, NULL);

static MYSQL_SYSVAR_ULONG(max_dirty_pages_pct, srv_max_buf_pool_modified_pct,
  PLUGIN_VAR_RQCMDARG,
  "Percentage of dirty pages allowed in bufferpool.",
  NULL, NULL, 75, 0, 99, 0);

static MYSQL_SYSVAR_BOOL(adaptive_flushing, srv_adaptive_flushing,
  PLUGIN_VAR_NOCMDARG,
  "Attempt flushing dirty pages to avoid IO bursts at checkpoints.",
  NULL, NULL, TRUE);

static MYSQL_SYSVAR_ULONG(max_purge_lag, srv_max_purge_lag,
  PLUGIN_VAR_RQCMDARG,
  "Desired maximum length of the purge queue (0 = no limit)",
  NULL, NULL, 0, 0, ~0UL, 0);

static MYSQL_SYSVAR_ULONG(max_purge_lag_delay, srv_max_purge_lag_delay,
   PLUGIN_VAR_RQCMDARG,
   "Maximum delay of user threads in micro-seconds",
   NULL, NULL, 
   0L,			/* Default seting */
   0L,			/* Minimum value */
   10000000UL, 0);	/* Maximum value */
 
static MYSQL_SYSVAR_BOOL(rollback_on_timeout, innobase_rollback_on_timeout,
  PLUGIN_VAR_OPCMDARG | PLUGIN_VAR_READONLY,
  "Roll back the complete transaction on lock wait timeout, for 4.x compatibility (disabled by default)",
  NULL, NULL, FALSE);

static MYSQL_SYSVAR_BOOL(status_file, innobase_create_status_file,
  PLUGIN_VAR_OPCMDARG | PLUGIN_VAR_NOSYSVAR,
  "Enable SHOW ENGINE INNODB STATUS output in the innodb_status.<pid> file",
  NULL, NULL, FALSE);

static MYSQL_SYSVAR_BOOL(stats_on_metadata, innobase_stats_on_metadata,
  PLUGIN_VAR_OPCMDARG,
  "Enable statistics gathering for metadata commands such as SHOW TABLE STATUS (on by default)",
  NULL, NULL, TRUE);

static MYSQL_SYSVAR_ULONGLONG(stats_sample_pages, srv_stats_transient_sample_pages,
  PLUGIN_VAR_RQCMDARG,
  "Deprecated, use innodb_stats_transient_sample_pages instead",
  NULL, innodb_stats_sample_pages_update, 8, 1, ~0ULL, 0);

static MYSQL_SYSVAR_ULONGLONG(stats_transient_sample_pages,
  srv_stats_transient_sample_pages,
  PLUGIN_VAR_RQCMDARG,
  "The number of leaf index pages to sample when calculating transient "
  "statistics (if persistent statistics are not used, default 8)",
  NULL, NULL, 8, 1, ~0ULL, 0);

static MYSQL_SYSVAR_ULONGLONG(stats_persistent_sample_pages,
  srv_stats_persistent_sample_pages,
  PLUGIN_VAR_RQCMDARG,
  "The number of leaf index pages to sample when calculating persistent "
  "statistics (by ANALYZE, default 20)",
  NULL, NULL, 20, 1, ~0ULL, 0);

static MYSQL_SYSVAR_BOOL(adaptive_hash_index, btr_search_enabled,
  PLUGIN_VAR_OPCMDARG,
  "Enable InnoDB adaptive hash index (enabled by default).  "
  "Disable with --skip-innodb-adaptive-hash-index.",
  NULL, innodb_adaptive_hash_index_update, TRUE);

static MYSQL_SYSVAR_ULONG(replication_delay, srv_replication_delay,
  PLUGIN_VAR_RQCMDARG,
  "Replication thread delay (ms) on the slave server if "
  "innodb_thread_concurrency is reached (0 by default)",
  NULL, NULL, 0, 0, ~0UL, 0);

static MYSQL_SYSVAR_LONG(additional_mem_pool_size, innobase_additional_mem_pool_size,
  PLUGIN_VAR_RQCMDARG | PLUGIN_VAR_READONLY,
  "DEPRECATED. This option may be removed in future releases, "
  "together with the option innodb_use_sys_malloc and with the InnoDB's "
  "internal memory allocator. "
  "Size of a memory pool InnoDB uses to store data dictionary information and other internal data structures.",
  NULL, NULL, 8*1024*1024L, 512*1024L, LONG_MAX, 1024);

static MYSQL_SYSVAR_ULONG(autoextend_increment, srv_auto_extend_increment,
  PLUGIN_VAR_RQCMDARG,
  "Data file autoextend increment in megabytes",
  NULL, NULL, 8L, 1L, 1000L, 0);

static MYSQL_SYSVAR_LONGLONG(buffer_pool_size, innobase_buffer_pool_size,
  PLUGIN_VAR_RQCMDARG | PLUGIN_VAR_READONLY,
  "The size of the memory buffer InnoDB uses to cache data and indexes of its tables.",
  NULL, NULL, 128*1024*1024L, 5*1024*1024L, LONGLONG_MAX, 1024*1024L);

#if defined UNIV_DEBUG || defined UNIV_PERF_DEBUG
static MYSQL_SYSVAR_ULONG(page_hash_locks, srv_n_page_hash_locks,
  PLUGIN_VAR_OPCMDARG | PLUGIN_VAR_READONLY,
  "Number of rw_locks protecting buffer pool page_hash. Rounded up to the next power of 2",
  NULL, NULL, 16, 1, MAX_PAGE_HASH_LOCKS, 0);

static MYSQL_SYSVAR_ULONG(doublewrite_batch_size, srv_doublewrite_batch_size,
  PLUGIN_VAR_OPCMDARG | PLUGIN_VAR_READONLY,
  "Number of pages reserved in doublewrite buffer for batch flushing",
  NULL, NULL, 120, 1, 127, 0);
#endif /* defined UNIV_DEBUG || defined UNIV_PERF_DEBUG */

static MYSQL_SYSVAR_LONG(buffer_pool_instances, innobase_buffer_pool_instances,
  PLUGIN_VAR_RQCMDARG | PLUGIN_VAR_READONLY,
  "Number of buffer pool instances, set to higher value on high-end machines to increase scalability",
  NULL, NULL, 1L, 1L, MAX_BUFFER_POOLS, 1L);

static MYSQL_SYSVAR_STR(buffer_pool_filename, srv_buf_dump_filename,
  PLUGIN_VAR_RQCMDARG | PLUGIN_VAR_MEMALLOC,
  "Filename to/from which to dump/load the InnoDB buffer pool",
  NULL, NULL, SRV_BUF_DUMP_FILENAME_DEFAULT);

static MYSQL_SYSVAR_BOOL(buffer_pool_dump_now, innodb_buffer_pool_dump_now,
  PLUGIN_VAR_RQCMDARG,
  "Trigger an immediate dump of the buffer pool into a file named @@innodb_buffer_pool_filename",
  NULL, buffer_pool_dump_now, FALSE);

static MYSQL_SYSVAR_BOOL(buffer_pool_dump_at_shutdown, srv_buffer_pool_dump_at_shutdown,
  PLUGIN_VAR_RQCMDARG,
  "Dump the buffer pool into a file named @@innodb_buffer_pool_filename",
  NULL, NULL, FALSE);

static MYSQL_SYSVAR_BOOL(buffer_pool_load_now, innodb_buffer_pool_load_now,
  PLUGIN_VAR_RQCMDARG,
  "Trigger an immediate load of the buffer pool from a file named @@innodb_buffer_pool_filename",
  NULL, buffer_pool_load_now, FALSE);

static MYSQL_SYSVAR_BOOL(buffer_pool_load_abort, innodb_buffer_pool_load_abort,
  PLUGIN_VAR_RQCMDARG,
  "Abort a currently running load of the buffer pool",
  NULL, buffer_pool_load_abort, FALSE);

/* there is no point in changing this during runtime, thus readonly */
static MYSQL_SYSVAR_BOOL(buffer_pool_load_at_startup, srv_buffer_pool_load_at_startup,
  PLUGIN_VAR_RQCMDARG | PLUGIN_VAR_READONLY,
  "Load the buffer pool from a file named @@innodb_buffer_pool_filename",
  NULL, NULL, FALSE);

static MYSQL_SYSVAR_ULONG(lru_scan_depth, srv_LRU_scan_depth,
  PLUGIN_VAR_RQCMDARG,
  "How deep to scan LRU to keep it clean",
  NULL, NULL, 1024, 100, ~0UL, 0);

static MYSQL_SYSVAR_BOOL(flush_neighbors, srv_flush_neighbors,
  PLUGIN_VAR_NOCMDARG,
  "Flush neighbors from buffer pool when flushing a block.",
  NULL, NULL, TRUE);

static MYSQL_SYSVAR_ULONG(commit_concurrency, innobase_commit_concurrency,
  PLUGIN_VAR_RQCMDARG,
  "Helps in performance tuning in heavily concurrent environments.",
  innobase_commit_concurrency_validate, NULL, 0, 0, 1000, 0);

static MYSQL_SYSVAR_ULONG(concurrency_tickets, srv_n_free_tickets_to_enter,
  PLUGIN_VAR_RQCMDARG,
  "Number of times a thread is allowed to enter InnoDB within the same SQL query after it has once got the ticket",
  NULL, NULL, 500L, 1L, ~0UL, 0);

static MYSQL_SYSVAR_LONG(file_io_threads, innobase_file_io_threads,
  PLUGIN_VAR_RQCMDARG | PLUGIN_VAR_READONLY | PLUGIN_VAR_NOSYSVAR,
  "Number of file I/O threads in InnoDB.",
  NULL, NULL, 4, 4, 64, 0);

static MYSQL_SYSVAR_BOOL(ft_enable_diag_print, fts_enable_diag_print,
  PLUGIN_VAR_OPCMDARG,
  "Whether to enable additional FTS diagnostic printout ",
  NULL, NULL, TRUE);

static MYSQL_SYSVAR_BOOL(disable_sort_file_cache, srv_disable_sort_file_cache,
  PLUGIN_VAR_OPCMDARG,
  "Whether to disable OS system file cache for sort I/O",
  NULL, NULL, FALSE);

static MYSQL_SYSVAR_STR(ft_aux_table, fts_internal_tbl_name,
  PLUGIN_VAR_NOCMDARG,
  "FTS internal auxiliary table to be checked",
  innodb_internal_table_validate,
  innodb_internal_table_update, NULL);

static MYSQL_SYSVAR_ULONG(ft_cache_size, fts_max_cache_size,
  PLUGIN_VAR_RQCMDARG | PLUGIN_VAR_READONLY,
  "InnoDB Fulltext search cache size in bytes",
  NULL, NULL, 32000000, 1600000, 80000000, 0);

static MYSQL_SYSVAR_ULONG(ft_min_token_size, fts_min_token_size,
  PLUGIN_VAR_RQCMDARG | PLUGIN_VAR_READONLY,
  "InnoDB Fulltext search minimum token size in characters",
  NULL, NULL, 3, 0, 16, 0);

static MYSQL_SYSVAR_ULONG(ft_max_token_size, fts_max_token_size,
  PLUGIN_VAR_RQCMDARG | PLUGIN_VAR_READONLY,
  "InnoDB Fulltext search maximum token size in characters",
  NULL, NULL, HA_FT_MAXCHARLEN, 10, FTS_MAX_WORD_LEN , 0);


static MYSQL_SYSVAR_ULONG(ft_num_word_optimize, fts_num_word_optimize,
  PLUGIN_VAR_OPCMDARG,
  "InnoDB Fulltext search number of words to optimize for each optimize table call ",
  NULL, NULL, 2000, 1000, 10000, 0);

static MYSQL_SYSVAR_ULONG(ft_sort_pll_degree, fts_sort_pll_degree,
  PLUGIN_VAR_RQCMDARG | PLUGIN_VAR_READONLY,
  "InnoDB Fulltext search parallel sort degree, will round up to nearest power of 2 number",
  NULL, NULL, 2, 1, 16, 0);

static MYSQL_SYSVAR_ULONG(sort_buffer_size, srv_sort_buf_size,
  PLUGIN_VAR_RQCMDARG | PLUGIN_VAR_READONLY,
  "Memory buffer size for index creation",
  NULL, NULL, 1048576, 524288, 64<<20, 0);

static MYSQL_SYSVAR_BOOL(optimize_fulltext_only, innodb_optimize_fulltext_only,
  PLUGIN_VAR_NOCMDARG,
  "Only optimize the Fulltext index of the table",
  NULL, NULL, FALSE);

static MYSQL_SYSVAR_ULONG(read_io_threads, innobase_read_io_threads,
  PLUGIN_VAR_RQCMDARG | PLUGIN_VAR_READONLY,
  "Number of background read I/O threads in InnoDB.",
  NULL, NULL, 4, 1, 64, 0);

static MYSQL_SYSVAR_ULONG(write_io_threads, innobase_write_io_threads,
  PLUGIN_VAR_RQCMDARG | PLUGIN_VAR_READONLY,
  "Number of background write I/O threads in InnoDB.",
  NULL, NULL, 4, 1, 64, 0);

static MYSQL_SYSVAR_LONG(force_recovery, innobase_force_recovery,
  PLUGIN_VAR_RQCMDARG | PLUGIN_VAR_READONLY,
  "Helps to save your data in case the disk image of the database becomes corrupt.",
  NULL, NULL, 0, 0, 6, 0);

static MYSQL_SYSVAR_ULONG(page_size, srv_page_size,
  PLUGIN_VAR_OPCMDARG | PLUGIN_VAR_READONLY,
  "Page size to use for all InnoDB tablespaces.",
  NULL, NULL, UNIV_PAGE_SIZE_DEF,
  UNIV_PAGE_SIZE_MIN, UNIV_PAGE_SIZE_MAX, 0);

static MYSQL_SYSVAR_LONG(log_buffer_size, innobase_log_buffer_size,
  PLUGIN_VAR_RQCMDARG | PLUGIN_VAR_READONLY,
  "The size of the buffer which InnoDB uses to write log to the log files on disk.",
  NULL, NULL, 8*1024*1024L, 256*1024L, LONG_MAX, 1024);

static MYSQL_SYSVAR_LONGLONG(log_file_size, innobase_log_file_size,
  PLUGIN_VAR_RQCMDARG | PLUGIN_VAR_READONLY,
  "Size of each log file in a log group.",
  NULL, NULL, 5*1024*1024L, 1*1024*1024L, LONGLONG_MAX, 1024*1024L);

static MYSQL_SYSVAR_LONG(log_files_in_group, innobase_log_files_in_group,
  PLUGIN_VAR_RQCMDARG | PLUGIN_VAR_READONLY,
  "Number of log files in the log group. InnoDB writes to the files in a circular fashion. Value 3 is recommended here.",
  NULL, NULL, 2, 2, 100, 0);

static MYSQL_SYSVAR_LONG(mirrored_log_groups, innobase_mirrored_log_groups,
  PLUGIN_VAR_RQCMDARG | PLUGIN_VAR_READONLY,
  "Number of identical copies of log groups we keep for the database. Currently this should be set to 1.",
  NULL, NULL, 1, 1, 10, 0);

static MYSQL_SYSVAR_UINT(old_blocks_pct, innobase_old_blocks_pct,
  PLUGIN_VAR_RQCMDARG,
  "Percentage of the buffer pool to reserve for 'old' blocks.",
  NULL, innodb_old_blocks_pct_update, 100 * 3 / 8, 5, 95, 0);

static MYSQL_SYSVAR_UINT(old_blocks_time, buf_LRU_old_threshold_ms,
  PLUGIN_VAR_RQCMDARG,
  "Move blocks to the 'new' end of the buffer pool if the first access"
  " was at least this many milliseconds ago."
  " The timeout is disabled if 0 (the default).",
  NULL, NULL, 0, 0, UINT_MAX32, 0);

static MYSQL_SYSVAR_LONG(open_files, innobase_open_files,
  PLUGIN_VAR_RQCMDARG | PLUGIN_VAR_READONLY,
  "How many files at the maximum InnoDB keeps open at the same time.",
  NULL, NULL, 300L, 10L, LONG_MAX, 0);

static MYSQL_SYSVAR_ULONG(sync_spin_loops, srv_n_spin_wait_rounds,
  PLUGIN_VAR_RQCMDARG,
  "Count of spin-loop rounds in InnoDB mutexes (30 by default)",
  NULL, NULL, 30L, 0L, ~0UL, 0);

static MYSQL_SYSVAR_ULONG(spin_wait_delay, srv_spin_wait_delay,
  PLUGIN_VAR_OPCMDARG,
  "Maximum delay between polling for a spin lock (6 by default)",
  NULL, NULL, 6L, 0L, ~0UL, 0);

static MYSQL_SYSVAR_ULONG(thread_concurrency, srv_thread_concurrency,
  PLUGIN_VAR_RQCMDARG,
  "Helps in performance tuning in heavily concurrent environments. Sets the maximum number of threads allowed inside InnoDB. Value 0 will disable the thread throttling.",
  NULL, NULL, 0, 0, 1000, 0);

#ifdef HAVE_ATOMIC_BUILTINS
static MYSQL_SYSVAR_ULONG(
  adaptive_max_sleep_delay, srv_adaptive_max_sleep_delay,
  PLUGIN_VAR_RQCMDARG,
  "The upper limit of the sleep delay in usec. Value of 0 disables it.",
  NULL, NULL,
  150000,			/* Default setting */
  0,				/* Minimum value */
  1000000, 0);			/* Maximum value */
#endif /* HAVE_ATOMIC_BUILTINS */

static MYSQL_SYSVAR_ULONG(thread_sleep_delay, srv_thread_sleep_delay,
  PLUGIN_VAR_RQCMDARG,
  "Time of innodb thread sleeping before joining InnoDB queue (usec). "
  "Value 0 disable a sleep",
  NULL, NULL,
  10000L,
  0L,
  ~0UL, 0);

static MYSQL_SYSVAR_STR(data_file_path, innobase_data_file_path,
  PLUGIN_VAR_RQCMDARG | PLUGIN_VAR_READONLY,
  "Path to individual files and their sizes.",
  NULL, NULL, NULL);

static MYSQL_SYSVAR_STR(undo_directory, srv_undo_dir,
  PLUGIN_VAR_RQCMDARG | PLUGIN_VAR_READONLY,
  "Directory where undo tablespace files live, this path can be absolute.",
  NULL, NULL, ".");

static MYSQL_SYSVAR_ULONG(undo_tablespaces, srv_undo_tablespaces,
  PLUGIN_VAR_RQCMDARG | PLUGIN_VAR_READONLY,
  "Number of undo tablespaces to use. ",
  NULL, NULL,
  0L,			/* Default seting */
  0L,			/* Minimum value */
  126L, 0);		/* Maximum value */

static MYSQL_SYSVAR_ULONG(undo_logs, srv_undo_logs,
  PLUGIN_VAR_OPCMDARG,
  "Number of undo logs to use.",
  NULL, NULL,
  TRX_SYS_N_RSEGS,	/* Default setting */
  1,			/* Minimum value */
  TRX_SYS_N_RSEGS, 0);	/* Maximum value */

/* Alias for innodb_undo_logs, this config variable is deprecated. */
static MYSQL_SYSVAR_ULONG(rollback_segments, srv_undo_logs,
  PLUGIN_VAR_OPCMDARG,
  "Number of undo logs to use (deprecated).",
  NULL, NULL,
  TRX_SYS_N_RSEGS,	/* Default setting */
  1,			/* Minimum value */
  TRX_SYS_N_RSEGS, 0);	/* Maximum value */

static MYSQL_SYSVAR_LONG(autoinc_lock_mode, innobase_autoinc_lock_mode,
  PLUGIN_VAR_RQCMDARG | PLUGIN_VAR_READONLY,
  "The AUTOINC lock modes supported by InnoDB:               "
  "0 => Old style AUTOINC locking (for backward"
  " compatibility)                                           "
  "1 => New style AUTOINC locking                            "
  "2 => No AUTOINC locking (unsafe for SBR)",
  NULL, NULL,
  AUTOINC_NEW_STYLE_LOCKING,	/* Default setting */
  AUTOINC_OLD_STYLE_LOCKING,	/* Minimum value */
  AUTOINC_NO_LOCKING, 0);	/* Maximum value */

static MYSQL_SYSVAR_STR(version, innodb_version_str,
  PLUGIN_VAR_NOCMDOPT | PLUGIN_VAR_READONLY,
  "InnoDB version", NULL, NULL, INNODB_VERSION_STR);

static MYSQL_SYSVAR_BOOL(use_sys_malloc, srv_use_sys_malloc,
  PLUGIN_VAR_NOCMDARG | PLUGIN_VAR_READONLY,
  "DEPRECATED. This option may be removed in future releases, "
  "together with the InnoDB's internal memory allocator. "
  "Use OS memory allocator instead of InnoDB's internal memory allocator",
  NULL, NULL, TRUE);

static MYSQL_SYSVAR_BOOL(use_native_aio, srv_use_native_aio,
  PLUGIN_VAR_NOCMDARG | PLUGIN_VAR_READONLY,
  "Use native AIO if supported on this platform.",
  NULL, NULL, TRUE);

static MYSQL_SYSVAR_STR(change_buffering, innobase_change_buffering,
  PLUGIN_VAR_RQCMDARG,
  "Buffer changes to reduce random access: "
  "OFF, ON, inserting, deleting, changing, or purging.",
  innodb_change_buffering_validate,
  innodb_change_buffering_update, "all");

static MYSQL_SYSVAR_UINT(change_buffer_max_size,
  innobase_change_buffer_max_size,
  PLUGIN_VAR_RQCMDARG,
  "Maximum on-disk size of change buffer in terms of percentage"
  " of the buffer pool.",
  NULL, innodb_change_buffer_max_size_update,
  CHANGE_BUFFER_DEFAULT_SIZE, 0, 50, 0);

static MYSQL_SYSVAR_ENUM(stats_method, srv_innodb_stats_method,
   PLUGIN_VAR_RQCMDARG,
  "Specifies how InnoDB index statistics collection code should "
  "treat NULLs. Possible values are NULLS_EQUAL (default), "
  "NULLS_UNEQUAL and NULLS_IGNORED",
   NULL, NULL, SRV_STATS_NULLS_EQUAL, &innodb_stats_method_typelib);

#if defined UNIV_DEBUG || defined UNIV_IBUF_DEBUG
static MYSQL_SYSVAR_UINT(change_buffering_debug, ibuf_debug,
  PLUGIN_VAR_RQCMDARG,
  "Debug flags for InnoDB change buffering (0=none)",
  NULL, NULL, 0, 0, 1, 0);
#endif /* UNIV_DEBUG || UNIV_IBUF_DEBUG */

static MYSQL_SYSVAR_BOOL(random_read_ahead, srv_random_read_ahead,
  PLUGIN_VAR_NOCMDARG,
  "Whether to use read ahead for random access within an extent.",
  NULL, NULL, FALSE);

static MYSQL_SYSVAR_ULONG(read_ahead_threshold, srv_read_ahead_threshold,
  PLUGIN_VAR_RQCMDARG,
  "Number of pages that must be accessed sequentially for InnoDB to "
  "trigger a readahead.",
  NULL, NULL, 56, 0, 64, 0);

static MYSQL_SYSVAR_STR(monitor_enable, innobase_enable_monitor_counter,
  PLUGIN_VAR_RQCMDARG,
  "Turn on a monitor counter",
  innodb_monitor_validate,
  innodb_enable_monitor_update, NULL);

static MYSQL_SYSVAR_STR(monitor_disable, innobase_disable_monitor_counter,
  PLUGIN_VAR_RQCMDARG,
  "Turn off a monitor counter",
  innodb_monitor_validate,
  innodb_disable_monitor_update, NULL);

static MYSQL_SYSVAR_STR(monitor_reset, innobase_reset_monitor_counter,
  PLUGIN_VAR_RQCMDARG,
  "Reset a monitor counter",
  innodb_monitor_validate,
  innodb_reset_monitor_update, NULL);

static MYSQL_SYSVAR_STR(monitor_reset_all, innobase_reset_all_monitor_counter,
  PLUGIN_VAR_RQCMDARG,
  "Reset all values for a monitor counter",
  innodb_monitor_validate,
  innodb_reset_all_monitor_update, NULL);

static MYSQL_SYSVAR_BOOL(print_all_deadlocks, srv_print_all_deadlocks,
  PLUGIN_VAR_OPCMDARG,
  "Print all deadlocks to MySQL error log (off by default)",
  NULL, NULL, FALSE);

#ifdef UNIV_DEBUG
static MYSQL_SYSVAR_UINT(trx_rseg_n_slots_debug, trx_rseg_n_slots_debug,
  PLUGIN_VAR_RQCMDARG,
  "Debug flags for InnoDB to limit TRX_RSEG_N_SLOTS for trx_rsegf_undo_find_free()",
  NULL, NULL, 0, 0, 1024, 0);
#endif /* UNIV_DEBUG */

static struct st_mysql_sys_var* innobase_system_variables[]= {
  MYSQL_SYSVAR(additional_mem_pool_size),
  MYSQL_SYSVAR(autoextend_increment),
  MYSQL_SYSVAR(buffer_pool_size),
  MYSQL_SYSVAR(buffer_pool_instances),
  MYSQL_SYSVAR(buffer_pool_filename),
  MYSQL_SYSVAR(buffer_pool_dump_now),
  MYSQL_SYSVAR(buffer_pool_dump_at_shutdown),
  MYSQL_SYSVAR(buffer_pool_load_now),
  MYSQL_SYSVAR(buffer_pool_load_abort),
  MYSQL_SYSVAR(buffer_pool_load_at_startup),
  MYSQL_SYSVAR(lru_scan_depth),
  MYSQL_SYSVAR(flush_neighbors),
  MYSQL_SYSVAR(checksum_algorithm),
  MYSQL_SYSVAR(checksums),
  MYSQL_SYSVAR(commit_concurrency),
  MYSQL_SYSVAR(concurrency_tickets),
  MYSQL_SYSVAR(data_file_path),
  MYSQL_SYSVAR(data_home_dir),
  MYSQL_SYSVAR(doublewrite),
  MYSQL_SYSVAR(fast_shutdown),
  MYSQL_SYSVAR(file_io_threads),
  MYSQL_SYSVAR(read_io_threads),
  MYSQL_SYSVAR(write_io_threads),
  MYSQL_SYSVAR(file_per_table),
  MYSQL_SYSVAR(file_format),
  MYSQL_SYSVAR(file_format_check),
  MYSQL_SYSVAR(file_format_max),
  MYSQL_SYSVAR(flush_log_at_trx_commit),
  MYSQL_SYSVAR(flush_method),
  MYSQL_SYSVAR(force_recovery),
  MYSQL_SYSVAR(ft_cache_size),
  MYSQL_SYSVAR(ft_enable_stopword),
  MYSQL_SYSVAR(ft_max_token_size),
  MYSQL_SYSVAR(ft_min_token_size),
  MYSQL_SYSVAR(ft_num_word_optimize),
  MYSQL_SYSVAR(ft_sort_pll_degree),
  MYSQL_SYSVAR(large_prefix),
  MYSQL_SYSVAR(force_load_corrupted),
  MYSQL_SYSVAR(locks_unsafe_for_binlog),
  MYSQL_SYSVAR(lock_wait_timeout),
#ifdef UNIV_LOG_ARCHIVE
  MYSQL_SYSVAR(log_arch_dir),
  MYSQL_SYSVAR(log_archive),
#endif /* UNIV_LOG_ARCHIVE */
  MYSQL_SYSVAR(page_size),
  MYSQL_SYSVAR(log_buffer_size),
  MYSQL_SYSVAR(log_file_size),
  MYSQL_SYSVAR(log_files_in_group),
  MYSQL_SYSVAR(log_group_home_dir),
  MYSQL_SYSVAR(max_dirty_pages_pct),
  MYSQL_SYSVAR(adaptive_flushing),
  MYSQL_SYSVAR(max_purge_lag),
  MYSQL_SYSVAR(max_purge_lag_delay),
  MYSQL_SYSVAR(mirrored_log_groups),
  MYSQL_SYSVAR(old_blocks_pct),
  MYSQL_SYSVAR(old_blocks_time),
  MYSQL_SYSVAR(open_files),
  MYSQL_SYSVAR(optimize_fulltext_only),
  MYSQL_SYSVAR(rollback_on_timeout),
  MYSQL_SYSVAR(ft_aux_table),
  MYSQL_SYSVAR(ft_enable_diag_print),
  MYSQL_SYSVAR(ft_server_stopword_table),
  MYSQL_SYSVAR(ft_user_stopword_table),
  MYSQL_SYSVAR(disable_sort_file_cache),
  MYSQL_SYSVAR(stats_on_metadata),
  MYSQL_SYSVAR(stats_sample_pages),
  MYSQL_SYSVAR(stats_transient_sample_pages),
  MYSQL_SYSVAR(stats_persistent_sample_pages),
  MYSQL_SYSVAR(adaptive_hash_index),
  MYSQL_SYSVAR(stats_method),
  MYSQL_SYSVAR(replication_delay),
  MYSQL_SYSVAR(status_file),
  MYSQL_SYSVAR(strict_mode),
  MYSQL_SYSVAR(support_xa),
  MYSQL_SYSVAR(sort_buffer_size),
  MYSQL_SYSVAR(analyze_is_persistent),
  MYSQL_SYSVAR(sync_spin_loops),
  MYSQL_SYSVAR(spin_wait_delay),
  MYSQL_SYSVAR(table_locks),
  MYSQL_SYSVAR(thread_concurrency),
#ifdef HAVE_ATOMIC_BUILTINS
  MYSQL_SYSVAR(adaptive_max_sleep_delay),
#endif /* HAVE_ATOMIC_BUILTINS */
  MYSQL_SYSVAR(thread_sleep_delay),
  MYSQL_SYSVAR(autoinc_lock_mode),
  MYSQL_SYSVAR(version),
  MYSQL_SYSVAR(use_sys_malloc),
  MYSQL_SYSVAR(use_native_aio),
  MYSQL_SYSVAR(change_buffering),
  MYSQL_SYSVAR(change_buffer_max_size),
#if defined UNIV_DEBUG || defined UNIV_IBUF_DEBUG
  MYSQL_SYSVAR(change_buffering_debug),
#endif /* UNIV_DEBUG || UNIV_IBUF_DEBUG */
  MYSQL_SYSVAR(random_read_ahead),
  MYSQL_SYSVAR(read_ahead_threshold),
  MYSQL_SYSVAR(io_capacity),
  MYSQL_SYSVAR(monitor_enable),
  MYSQL_SYSVAR(monitor_disable),
  MYSQL_SYSVAR(monitor_reset),
  MYSQL_SYSVAR(monitor_reset_all),
  MYSQL_SYSVAR(purge_threads),
  MYSQL_SYSVAR(purge_batch_size),
#if defined UNIV_DEBUG || defined UNIV_PERF_DEBUG
  MYSQL_SYSVAR(page_hash_locks),
  MYSQL_SYSVAR(doublewrite_batch_size),
#endif /* defined UNIV_DEBUG || defined UNIV_PERF_DEBUG */
  MYSQL_SYSVAR(print_all_deadlocks),
  MYSQL_SYSVAR(undo_logs),
  MYSQL_SYSVAR(rollback_segments),
  MYSQL_SYSVAR(undo_directory),
  MYSQL_SYSVAR(undo_tablespaces),
  MYSQL_SYSVAR(sync_array_size),
#ifdef UNIV_DEBUG
  MYSQL_SYSVAR(trx_rseg_n_slots_debug),
#endif /* UNIV_DEBUG */
  NULL
};

mysql_declare_plugin(innobase)
{
  MYSQL_STORAGE_ENGINE_PLUGIN,
  &innobase_storage_engine,
  innobase_hton_name,
  plugin_author,
  "Supports transactions, row-level locking, and foreign keys",
  PLUGIN_LICENSE_GPL,
  innobase_init, /* Plugin Init */
  NULL, /* Plugin Deinit */
  INNODB_VERSION_SHORT,
  innodb_status_variables_export,/* status variables             */
  innobase_system_variables, /* system variables */
  NULL, /* reserved */
  0,    /* flags */
},
i_s_innodb_trx,
i_s_innodb_locks,
i_s_innodb_lock_waits,
i_s_innodb_cmp,
i_s_innodb_cmp_reset,
i_s_innodb_cmpmem,
i_s_innodb_cmpmem_reset,
i_s_innodb_buffer_page,
i_s_innodb_buffer_page_lru,
i_s_innodb_buffer_stats,
i_s_innodb_metrics,
i_s_innodb_ft_default_stopword,
i_s_innodb_ft_inserted,
i_s_innodb_ft_deleted,
i_s_innodb_ft_being_deleted,
i_s_innodb_ft_config,
i_s_innodb_ft_index_cache,
i_s_innodb_ft_index_table,
i_s_innodb_sys_tables,
i_s_innodb_sys_tablestats,
i_s_innodb_sys_indexes,
i_s_innodb_sys_columns,
i_s_innodb_sys_fields,
i_s_innodb_sys_foreign,
i_s_innodb_sys_foreign_cols

mysql_declare_plugin_end;

/** @brief Initialize the default value of innodb_commit_concurrency.

Once InnoDB is running, the innodb_commit_concurrency must not change
from zero to nonzero. (Bug #42101)

The initial default value is 0, and without this extra initialization,
SET GLOBAL innodb_commit_concurrency=DEFAULT would set the parameter
to 0, even if it was initially set to nonzero at the command line
or configuration file. */
static
void
innobase_commit_concurrency_init_default()
/*======================================*/
{
	MYSQL_SYSVAR_NAME(commit_concurrency).def_val
		= innobase_commit_concurrency;
}

/** @brief Initialize the default and max value of innodb_undo_logs.

Once InnoDB is running, the default value and the max value of
innodb_undo_logs must be equal to the available undo logs,
given by srv_available_undo_logs. */
static
void
innobase_undo_logs_init_default_max()
/*=================================*/
{
	MYSQL_SYSVAR_NAME(undo_logs).max_val
		= MYSQL_SYSVAR_NAME(undo_logs).def_val
		= srv_available_undo_logs;
}

#ifdef UNIV_COMPILE_TEST_FUNCS

typedef struct innobase_convert_name_test_struct {
	char*		buf;
	ulint		buflen;
	const char*	id;
	ulint		idlen;
	void*		thd;
	ibool		file_id;

	const char*	expected;
} innobase_convert_name_test_t;

void
test_innobase_convert_name()
{
	char	buf[1024];
	ulint	i;

	innobase_convert_name_test_t test_input[] = {
		{buf, sizeof(buf), "abcd", 4, NULL, TRUE, "\"abcd\""},
		{buf, 7, "abcd", 4, NULL, TRUE, "\"abcd\""},
		{buf, 6, "abcd", 4, NULL, TRUE, "\"abcd\""},
		{buf, 5, "abcd", 4, NULL, TRUE, "\"abc\""},
		{buf, 4, "abcd", 4, NULL, TRUE, "\"ab\""},

		{buf, sizeof(buf), "ab@0060cd", 9, NULL, TRUE, "\"ab`cd\""},
		{buf, 9, "ab@0060cd", 9, NULL, TRUE, "\"ab`cd\""},
		{buf, 8, "ab@0060cd", 9, NULL, TRUE, "\"ab`cd\""},
		{buf, 7, "ab@0060cd", 9, NULL, TRUE, "\"ab`cd\""},
		{buf, 6, "ab@0060cd", 9, NULL, TRUE, "\"ab`c\""},
		{buf, 5, "ab@0060cd", 9, NULL, TRUE, "\"ab`\""},
		{buf, 4, "ab@0060cd", 9, NULL, TRUE, "\"ab\""},

		{buf, sizeof(buf), "ab\"cd", 5, NULL, TRUE,
			"\"#mysql50#ab\"\"cd\""},
		{buf, 17, "ab\"cd", 5, NULL, TRUE,
			"\"#mysql50#ab\"\"cd\""},
		{buf, 16, "ab\"cd", 5, NULL, TRUE,
			"\"#mysql50#ab\"\"c\""},
		{buf, 15, "ab\"cd", 5, NULL, TRUE,
			"\"#mysql50#ab\"\"\""},
		{buf, 14, "ab\"cd", 5, NULL, TRUE,
			"\"#mysql50#ab\""},
		{buf, 13, "ab\"cd", 5, NULL, TRUE,
			"\"#mysql50#ab\""},
		{buf, 12, "ab\"cd", 5, NULL, TRUE,
			"\"#mysql50#a\""},
		{buf, 11, "ab\"cd", 5, NULL, TRUE,
			"\"#mysql50#\""},
		{buf, 10, "ab\"cd", 5, NULL, TRUE,
			"\"#mysql50\""},

		{buf, sizeof(buf), "ab/cd", 5, NULL, TRUE, "\"ab\".\"cd\""},
		{buf, 9, "ab/cd", 5, NULL, TRUE, "\"ab\".\"cd\""},
		{buf, 8, "ab/cd", 5, NULL, TRUE, "\"ab\".\"c\""},
		{buf, 7, "ab/cd", 5, NULL, TRUE, "\"ab\".\"\""},
		{buf, 6, "ab/cd", 5, NULL, TRUE, "\"ab\"."},
		{buf, 5, "ab/cd", 5, NULL, TRUE, "\"ab\"."},
		{buf, 4, "ab/cd", 5, NULL, TRUE, "\"ab\""},
		{buf, 3, "ab/cd", 5, NULL, TRUE, "\"a\""},
		{buf, 2, "ab/cd", 5, NULL, TRUE, "\"\""},
		/* XXX probably "" is a better result in this case
		{buf, 1, "ab/cd", 5, NULL, TRUE, "."},
		*/
		{buf, 0, "ab/cd", 5, NULL, TRUE, ""},
	};

	for (i = 0; i < sizeof(test_input) / sizeof(test_input[0]); i++) {

		char*	end;
		ibool	ok = TRUE;
		size_t	res_len;

		fprintf(stderr, "TESTING %lu, %s, %lu, %s\n",
			test_input[i].buflen,
			test_input[i].id,
			test_input[i].idlen,
			test_input[i].expected);

		end = innobase_convert_name(
			test_input[i].buf,
			test_input[i].buflen,
			test_input[i].id,
			test_input[i].idlen,
			test_input[i].thd,
			test_input[i].file_id);

		res_len = (size_t) (end - test_input[i].buf);

		if (res_len != strlen(test_input[i].expected)) {

			fprintf(stderr, "unexpected len of the result: %u, "
				"expected: %u\n", (unsigned) res_len,
				(unsigned) strlen(test_input[i].expected));
			ok = FALSE;
		}

		if (memcmp(test_input[i].buf,
			   test_input[i].expected,
			   strlen(test_input[i].expected)) != 0
		    || !ok) {

			fprintf(stderr, "unexpected result: %.*s, "
				"expected: %s\n", (int) res_len,
				test_input[i].buf,
				test_input[i].expected);
			ok = FALSE;
		}

		if (ok) {
			fprintf(stderr, "OK: res: %.*s\n\n", (int) res_len,
				buf);
		} else {
			fprintf(stderr, "FAILED\n\n");
			return;
		}
	}
}

#endif /* UNIV_COMPILE_TEST_FUNCS */

/****************************************************************************
 * DS-MRR implementation
 ***************************************************************************/

/**
 * Multi Range Read interface, DS-MRR calls
 */

int
ha_innobase::multi_range_read_init(
	RANGE_SEQ_IF*	seq,
	void*		seq_init_param,
	uint		n_ranges,
	uint		mode,
	HANDLER_BUFFER*	buf)
{
	return(ds_mrr.dsmrr_init(this, seq, seq_init_param,
				 n_ranges, mode, buf));
}

int
ha_innobase::multi_range_read_next(
	char**		range_info)
{
	return(ds_mrr.dsmrr_next(range_info));
}

ha_rows
ha_innobase::multi_range_read_info_const(
	uint		keyno,
	RANGE_SEQ_IF*	seq,
	void*		seq_init_param,
	uint		n_ranges,
	uint*		bufsz,
	uint*		flags,
	Cost_estimate*	cost)
{
	/* See comments in ha_myisam::multi_range_read_info_const */
	ds_mrr.init(this, table);
	return(ds_mrr.dsmrr_info_const(keyno, seq, seq_init_param,
				       n_ranges, bufsz, flags, cost));
}

ha_rows
ha_innobase::multi_range_read_info(
	uint		keyno,
	uint		n_ranges,
	uint		keys,
	uint*		bufsz,
	uint*		flags,
	Cost_estimate*	cost)
{
	ds_mrr.init(this, table);
	return(ds_mrr.dsmrr_info(keyno, n_ranges, keys, bufsz, flags, cost));
}


/**
 * Index Condition Pushdown interface implementation
 */

/*************************************************************//**
InnoDB index push-down condition check
@return ICP_NO_MATCH, ICP_MATCH, or ICP_OUT_OF_RANGE */
UNIV_INTERN
enum icp_result
innobase_index_cond(
/*================*/
	void*	file)	/*!< in/out: pointer to ha_innobase */
{
	DBUG_ENTER("innobase_index_cond");

	ha_innobase*	h = reinterpret_cast<class ha_innobase*>(file);

	DBUG_ASSERT(h->pushed_idx_cond);
	DBUG_ASSERT(h->pushed_idx_cond_keyno != MAX_KEY);

	if (h->end_range && h->compare_key2(h->end_range) > 0) {

		/* caller should return HA_ERR_END_OF_FILE already */
		DBUG_RETURN(ICP_OUT_OF_RANGE);
	}

	DBUG_RETURN(h->pushed_idx_cond->val_int() ? ICP_MATCH : ICP_NO_MATCH);
}

/** Attempt to push down an index condition.
* @param[in] keyno	MySQL key number
* @param[in] idx_cond	Index condition to be checked
* @return Part of idx_cond which the handler will not evaluate
*/
UNIV_INTERN
class Item*
ha_innobase::idx_cond_push(
	uint		keyno,
	class Item*	idx_cond)
{
	DBUG_ENTER("ha_innobase::idx_cond_push");
	DBUG_ASSERT(keyno != MAX_KEY);
	DBUG_ASSERT(idx_cond != NULL);

	pushed_idx_cond = idx_cond;
	pushed_idx_cond_keyno = keyno;
	in_range_check_pushed_down = TRUE;
	/* We will evaluate the condition entirely */
	DBUG_RETURN(NULL);
}
<|MERGE_RESOLUTION|>--- conflicted
+++ resolved
@@ -8605,7 +8605,6 @@
 		DBUG_RETURN(HA_ERR_TO_BIG_ROW);
 	}
 
-<<<<<<< HEAD
 	/* Check if there are any FTS indexes defined on this table. */
 	for (i = 0; i < form->s->keys; i++) {
 		KEY*    key = form->key_info + i;
@@ -8649,9 +8648,8 @@
 			DBUG_RETURN(-1);
 		}
 	}
-=======
+
 	ut_a(strlen(name) < sizeof(name2));
->>>>>>> 56afeb25
 
 	strcpy(name2, name);
 
