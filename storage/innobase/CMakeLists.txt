--- conflicted
+++ resolved
@@ -1,10 +1,5 @@
-<<<<<<< HEAD
-# Copyright (C) 2009 Oracle/Innobase Oy
-#
-=======
 # Copyright (c) 2006, 2010, Oracle and/or its affiliates. All rights reserved.
 # 
->>>>>>> bb322864
 # This program is free software; you can redistribute it and/or modify
 # it under the terms of the GNU General Public License as published by
 # the Free Software Foundation; version 2 of the License.
@@ -16,11 +11,7 @@
 # 
 # You should have received a copy of the GNU General Public License
 # along with this program; if not, write to the Free Software
-<<<<<<< HEAD
-# Foundation, Inc., 59 Temple Place, Suite 330, Boston, MA  02111-1307  USA
-=======
 # Foundation, Inc., 51 Franklin St, Fifth Floor, Boston, MA  02110-1301 USA
->>>>>>> bb322864
 
 # This is the CMakeLists for InnoDB Plugin
 
@@ -52,11 +43,7 @@
 # Enable InnoDB's UNIV_DEBUG if MySQL's WITH_DEBUG[_FULL] is defined
 # enable when this bug is resolved:
 # Bug#54861 Additional connections not handled properly in mtr --embedded
-<<<<<<< HEAD
-#IF(WITH_DEBUG OR WITH_DEBUG_FULL)
-=======
 #IF(WITH_DEBUG)
->>>>>>> bb322864
 #  ADD_DEFINITIONS("-DUNIV_DEBUG")
 #ENDIF()
 
