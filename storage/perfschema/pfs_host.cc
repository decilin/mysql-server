/* Copyright (c) 2010, 2014, Oracle and/or its affiliates. All rights reserved.

  This program is free software; you can redistribute it and/or modify
  it under the terms of the GNU General Public License as published by
  the Free Software Foundation; version 2 of the License.

  This program is distributed in the hope that it will be useful,
  but WITHOUT ANY WARRANTY; without even the implied warranty of
  MERCHANTABILITY or FITNESS FOR A PARTICULAR PURPOSE.  See the
  GNU General Public License for more details.

  You should have received a copy of the GNU General Public License
  along with this program; if not, write to the Free Software
  Foundation, Inc., 51 Franklin Street, Fifth Floor, Boston, MA 02110-1301, USA */

/**
  @file storage/perfschema/pfs_host.cc
  Performance schema host (implementation).
*/

#include "my_global.h"
#include "my_sys.h"
#include "pfs.h"
#include "pfs_stat.h"
#include "pfs_instr.h"
#include "pfs_setup_actor.h"
#include "pfs_host.h"
#include "pfs_global.h"
#include "pfs_instr_class.h"

/**
  @addtogroup Performance_schema_buffers
  @{
*/

ulong host_max= 0;
ulong host_lost= 0;
bool host_full;

PFS_host *host_array= NULL;

static PFS_single_stat *host_instr_class_waits_array= NULL;
static PFS_stage_stat *host_instr_class_stages_array= NULL;
static PFS_statement_stat *host_instr_class_statements_array= NULL;
static PFS_transaction_stat *host_instr_class_transactions_array= NULL;
static PFS_memory_stat *host_instr_class_memory_array= NULL;

LF_HASH host_hash;
static bool host_hash_inited= false;

/**
  Initialize the host buffers.
  @param param                        sizing parameters
  @return 0 on success
*/
int init_host(const PFS_global_param *param)
{
  uint index;

  host_max= param->m_host_sizing;
  host_lost= 0;
  host_full= false;

  host_array= NULL;
  host_instr_class_waits_array= NULL;
  host_instr_class_stages_array= NULL;
  host_instr_class_statements_array= NULL;
  host_instr_class_transactions_array= NULL;
  host_instr_class_memory_array= NULL;
  uint waits_sizing= host_max * wait_class_max;
  uint stages_sizing= host_max * stage_class_max;
  uint statements_sizing= host_max * statement_class_max;
  uint transactions_sizing= host_max * transaction_class_max;
  uint memory_sizing= host_max * memory_class_max;

  if (host_max > 0)
  {
    host_array= PFS_MALLOC_ARRAY(host_max, PFS_host,
                                 MYF(MY_ZEROFILL));
    if (unlikely(host_array == NULL))
      return 1;
  }

  if (waits_sizing > 0)
  {
    host_instr_class_waits_array=
      PFS_connection_slice::alloc_waits_slice(waits_sizing);
    if (unlikely(host_instr_class_waits_array == NULL))
      return 1;
  }

  if (stages_sizing > 0)
  {
    host_instr_class_stages_array=
      PFS_connection_slice::alloc_stages_slice(stages_sizing);
    if (unlikely(host_instr_class_stages_array == NULL))
      return 1;
  }

  if (statements_sizing > 0)
  {
    host_instr_class_statements_array=
      PFS_connection_slice::alloc_statements_slice(statements_sizing);
    if (unlikely(host_instr_class_statements_array == NULL))
      return 1;
  }

  if (transactions_sizing > 0)
  {
    host_instr_class_transactions_array=
      PFS_connection_slice::alloc_transactions_slice(transactions_sizing);
    if (unlikely(host_instr_class_transactions_array == NULL))
      return 1;
  }

  if (memory_sizing > 0)
  {
    host_instr_class_memory_array=
      PFS_connection_slice::alloc_memory_slice(memory_sizing);
    if (unlikely(host_instr_class_memory_array == NULL))
      return 1;
  }

  for (index= 0; index < host_max; index++)
  {
<<<<<<< HEAD
    host_array[index].m_instr_class_waits_stats=
      &host_instr_class_waits_array[index * wait_class_max];
    host_array[index].m_instr_class_stages_stats=
      &host_instr_class_stages_array[index * stage_class_max];
    host_array[index].m_instr_class_statements_stats=
      &host_instr_class_statements_array[index * statement_class_max];
    host_array[index].m_instr_class_transactions_stats=
      &host_instr_class_transactions_array[index * transaction_class_max];
    host_array[index].m_instr_class_memory_stats=
      &host_instr_class_memory_array[index * memory_class_max];
=======
    host_array[index].set_instr_class_waits_stats(
      &host_instr_class_waits_array[index * wait_class_max]);
    host_array[index].set_instr_class_stages_stats(
      &host_instr_class_stages_array[index * stage_class_max]);
    host_array[index].set_instr_class_statements_stats(
      &host_instr_class_statements_array[index * statement_class_max]);
    host_array[index].set_instr_class_transactions_stats(
      &host_instr_class_transactions_array[index * transaction_class_max]);
    host_array[index].set_instr_class_memory_stats(
      &host_instr_class_memory_array[index * memory_class_max]);
>>>>>>> a9800d0d
  }

  return 0;
}

/** Cleanup all the host buffers. */
void cleanup_host(void)
{
  pfs_free(host_array);
  host_array= NULL;
  pfs_free(host_instr_class_waits_array);
  host_instr_class_waits_array= NULL;
  pfs_free(host_instr_class_stages_array);
  host_instr_class_stages_array= NULL;
  pfs_free(host_instr_class_statements_array);
  host_instr_class_statements_array= NULL;
  pfs_free(host_instr_class_transactions_array);
  host_instr_class_transactions_array= NULL;
  pfs_free(host_instr_class_memory_array);
  host_instr_class_memory_array= NULL;
  host_max= 0;
}

C_MODE_START
static uchar *host_hash_get_key(const uchar *entry, size_t *length,
                                my_bool)
{
  const PFS_host * const *typed_entry;
  const PFS_host *host;
  const void *result;
  typed_entry= reinterpret_cast<const PFS_host* const *> (entry);
  DBUG_ASSERT(typed_entry != NULL);
  host= *typed_entry;
  DBUG_ASSERT(host != NULL);
  *length= host->m_key.m_key_length;
  result= host->m_key.m_hash_key;
  return const_cast<uchar*> (reinterpret_cast<const uchar*> (result));
}
C_MODE_END

/**
  Initialize the host hash.
  @return 0 on success
*/
int init_host_hash(void)
{
  if ((! host_hash_inited) && (host_max > 0))
  {
    lf_hash_init(&host_hash, sizeof(PFS_host*), LF_HASH_UNIQUE,
                 0, 0, host_hash_get_key, &my_charset_bin);
    host_hash.size= host_max;
    host_hash_inited= true;
  }
  return 0;
}

/** Cleanup the host hash. */
void cleanup_host_hash(void)
{
  if (host_hash_inited)
  {
    lf_hash_destroy(&host_hash);
    host_hash_inited= false;
  }
}

static LF_PINS* get_host_hash_pins(PFS_thread *thread)
{
  if (unlikely(thread->m_host_hash_pins == NULL))
  {
    if (! host_hash_inited)
      return NULL;
    thread->m_host_hash_pins= lf_hash_get_pins(&host_hash);
  }
  return thread->m_host_hash_pins;
}

static void set_host_key(PFS_host_key *key,
                         const char *host, uint host_length)
{
  DBUG_ASSERT(host_length <= HOSTNAME_LENGTH);

  char *ptr= &key->m_hash_key[0];
  if (host_length > 0)
  {
    memcpy(ptr, host, host_length);
    ptr+= host_length;
  }
  ptr[0]= 0;
  ptr++;
  key->m_key_length= ptr - &key->m_hash_key[0];
}

PFS_host *find_or_create_host(PFS_thread *thread,
                              const char *hostname, uint hostname_length)
{
  static PFS_ALIGNED PFS_cacheline_uint32 monotonic;

  LF_PINS *pins= get_host_hash_pins(thread);
  if (unlikely(pins == NULL))
  {
    host_lost++;
    return NULL;
  }

  PFS_host_key key;
  set_host_key(&key, hostname, hostname_length);

  PFS_host **entry;
  PFS_host *pfs;
  uint retry_count= 0;
  const uint retry_max= 3;
  uint index;
  uint attempts= 0;
<<<<<<< HEAD
=======
  pfs_dirty_state dirty_state;
>>>>>>> a9800d0d

search:
  entry= reinterpret_cast<PFS_host**>
    (lf_hash_search(&host_hash, pins,
                    key.m_hash_key, key.m_key_length));
  if (entry && (entry != MY_ERRPTR))
  {
    PFS_host *pfs;
    pfs= *entry;
    pfs->inc_refcount();
    lf_hash_search_unpin(pins);
    return pfs;
  }

  lf_hash_search_unpin(pins);

  if (host_full)
  {
    host_lost++;
    return NULL;
  }

  while (++attempts <= host_max)
  {
    index= PFS_atomic::add_u32(& monotonic.m_u32, 1) % host_max;
    pfs= host_array + index;

<<<<<<< HEAD
    if (pfs->m_lock.is_free())
    {
      if (pfs->m_lock.free_to_dirty())
      {
        pfs->m_key= key;
        if (hostname_length > 0)
          pfs->m_hostname= &pfs->m_key.m_hash_key[0];
        else
          pfs->m_hostname= NULL;
        pfs->m_hostname_length= hostname_length;

        pfs->init_refcount();
        pfs->reset_stats();
        pfs->m_disconnected_count= 0;

        int res;
        pfs->m_lock.dirty_to_allocated();
        res= lf_hash_insert(&host_hash, pins, &pfs);
        if (likely(res == 0))
        {
          return pfs;
        }

        pfs->m_lock.allocated_to_free();

        if (res > 0)
        {
          if (++retry_count > retry_max)
          {
            host_lost++;
            return NULL;
          }
          goto search;
        }

        host_lost++;
        return NULL;
=======
    if (pfs->m_lock.free_to_dirty(& dirty_state))
    {
      pfs->m_key= key;
      if (hostname_length > 0)
        pfs->m_hostname= &pfs->m_key.m_hash_key[0];
      else
        pfs->m_hostname= NULL;
      pfs->m_hostname_length= hostname_length;

      pfs->init_refcount();
      pfs->reset_stats();
      pfs->m_disconnected_count= 0;

      int res;
      pfs->m_lock.dirty_to_allocated(& dirty_state);
      res= lf_hash_insert(&host_hash, pins, &pfs);
      if (likely(res == 0))
      {
        return pfs;
      }

      pfs->m_lock.allocated_to_free();

      if (res > 0)
      {
        if (++retry_count > retry_max)
        {
          host_lost++;
          return NULL;
        }
        goto search;
>>>>>>> a9800d0d
      }

      host_lost++;
      return NULL;
    }
  }

  host_lost++;
  host_full= true;
  return NULL;
}

void PFS_host::aggregate(bool alive)
{
  aggregate_waits();
  aggregate_stages();
  aggregate_statements();
  aggregate_transactions();
  aggregate_memory(alive);
  aggregate_stats();
}

void PFS_host::aggregate_waits()
{
  /* No parent to aggregate to, clean the stats */
  reset_waits_stats();
}

void PFS_host::aggregate_stages()
{
  if (read_instr_class_stages_stats() == NULL)
    return;

  /*
    Aggregate EVENTS_STAGES_SUMMARY_BY_HOST_BY_EVENT_NAME to:
    -  EVENTS_STAGES_SUMMARY_GLOBAL_BY_EVENT_NAME
  */
  aggregate_all_stages(write_instr_class_stages_stats(),
                       global_instr_class_stages_array);
}

void PFS_host::aggregate_statements()
{
  if (read_instr_class_statements_stats() == NULL)
    return;

  /*
    Aggregate EVENTS_STATEMENTS_SUMMARY_BY_HOST_BY_EVENT_NAME to:
    -  EVENTS_STATEMENTS_SUMMARY_GLOBAL_BY_EVENT_NAME
  */
  aggregate_all_statements(write_instr_class_statements_stats(),
                           global_instr_class_statements_array);
}

void PFS_host::aggregate_transactions()
{
<<<<<<< HEAD
=======
  if (read_instr_class_transactions_stats() == NULL)
    return;

>>>>>>> a9800d0d
  /*
    Aggregate EVENTS_TRANSACTIONS_SUMMARY_BY_HOST_BY_EVENT_NAME to:
    -  EVENTS_TRANSACTIONS_SUMMARY_GLOBAL_BY_EVENT_NAME
  */
<<<<<<< HEAD
  aggregate_all_transactions(m_instr_class_transactions_stats,
=======
  aggregate_all_transactions(write_instr_class_transactions_stats(),
>>>>>>> a9800d0d
                             &global_transaction_stat);
}

void PFS_host::aggregate_memory(bool alive)
{
<<<<<<< HEAD
=======
  if (read_instr_class_memory_stats() == NULL)
    return;

>>>>>>> a9800d0d
  /*
    Aggregate MEMORY_SUMMARY_BY_HOST_BY_EVENT_NAME to:
    - MEMORY_SUMMARY_GLOBAL_BY_EVENT_NAME
  */
  aggregate_all_memory(alive,
<<<<<<< HEAD
                       m_instr_class_memory_stats,
=======
                       write_instr_class_memory_stats(),
>>>>>>> a9800d0d
                       global_instr_class_memory_array);
}

void PFS_host::aggregate_stats()
{
  /* No parent to aggregate to, clean the stats */
  m_disconnected_count= 0;
}

void PFS_host::release()
{
  dec_refcount();
}

void PFS_host::carry_memory_stat_delta(PFS_memory_stat_delta *delta, uint index)
{
<<<<<<< HEAD
=======
  PFS_memory_stat *event_name_array;
>>>>>>> a9800d0d
  PFS_memory_stat *stat;
  PFS_memory_stat_delta delta_buffer;
  PFS_memory_stat_delta *remaining_delta;

<<<<<<< HEAD
  stat= & m_instr_class_memory_stats[index];
=======
  event_name_array= write_instr_class_memory_stats();
  stat= & event_name_array[index];
>>>>>>> a9800d0d
  remaining_delta= stat->apply_delta(delta, &delta_buffer);

  if (remaining_delta != NULL)
    carry_global_memory_stat_delta(remaining_delta, index);
}

PFS_host *sanitize_host(PFS_host *unsafe)
{
  if ((&host_array[0] <= unsafe) &&
      (unsafe < &host_array[host_max]))
    return unsafe;
  return NULL;
}

void purge_host(PFS_thread *thread, PFS_host *host)
{
  LF_PINS *pins= get_host_hash_pins(thread);
  if (unlikely(pins == NULL))
    return;

  PFS_host **entry;
  entry= reinterpret_cast<PFS_host**>
    (lf_hash_search(&host_hash, pins,
                    host->m_key.m_hash_key, host->m_key.m_key_length));
  if (entry && (entry != MY_ERRPTR))
  {
    DBUG_ASSERT(*entry == host);
    if (host->get_refcount() == 0)
    {
      lf_hash_delete(&host_hash, pins,
                     host->m_key.m_hash_key, host->m_key.m_key_length);
      host->aggregate(false);
      host->m_lock.allocated_to_free();
      host_full= false;
    }
  }

  lf_hash_search_unpin(pins);
}

/** Purge non connected hosts, reset stats of connected hosts. */
void purge_all_host(void)
{
  PFS_thread *thread= PFS_thread::get_current_thread();
  if (unlikely(thread == NULL))
    return;

  PFS_host *pfs= host_array;
  PFS_host *pfs_last= host_array + host_max;

  for ( ; pfs < pfs_last; pfs++)
  {
    if (pfs->m_lock.is_populated())
    {
      pfs->aggregate(true);
      if (pfs->get_refcount() == 0)
        purge_host(thread, pfs);
    }
  }
}

/** @} */<|MERGE_RESOLUTION|>--- conflicted
+++ resolved
@@ -123,18 +123,6 @@
 
   for (index= 0; index < host_max; index++)
   {
-<<<<<<< HEAD
-    host_array[index].m_instr_class_waits_stats=
-      &host_instr_class_waits_array[index * wait_class_max];
-    host_array[index].m_instr_class_stages_stats=
-      &host_instr_class_stages_array[index * stage_class_max];
-    host_array[index].m_instr_class_statements_stats=
-      &host_instr_class_statements_array[index * statement_class_max];
-    host_array[index].m_instr_class_transactions_stats=
-      &host_instr_class_transactions_array[index * transaction_class_max];
-    host_array[index].m_instr_class_memory_stats=
-      &host_instr_class_memory_array[index * memory_class_max];
-=======
     host_array[index].set_instr_class_waits_stats(
       &host_instr_class_waits_array[index * wait_class_max]);
     host_array[index].set_instr_class_stages_stats(
@@ -145,7 +133,6 @@
       &host_instr_class_transactions_array[index * transaction_class_max]);
     host_array[index].set_instr_class_memory_stats(
       &host_instr_class_memory_array[index * memory_class_max]);
->>>>>>> a9800d0d
   }
 
   return 0;
@@ -260,10 +247,7 @@
   const uint retry_max= 3;
   uint index;
   uint attempts= 0;
-<<<<<<< HEAD
-=======
   pfs_dirty_state dirty_state;
->>>>>>> a9800d0d
 
 search:
   entry= reinterpret_cast<PFS_host**>
@@ -291,45 +275,6 @@
     index= PFS_atomic::add_u32(& monotonic.m_u32, 1) % host_max;
     pfs= host_array + index;
 
-<<<<<<< HEAD
-    if (pfs->m_lock.is_free())
-    {
-      if (pfs->m_lock.free_to_dirty())
-      {
-        pfs->m_key= key;
-        if (hostname_length > 0)
-          pfs->m_hostname= &pfs->m_key.m_hash_key[0];
-        else
-          pfs->m_hostname= NULL;
-        pfs->m_hostname_length= hostname_length;
-
-        pfs->init_refcount();
-        pfs->reset_stats();
-        pfs->m_disconnected_count= 0;
-
-        int res;
-        pfs->m_lock.dirty_to_allocated();
-        res= lf_hash_insert(&host_hash, pins, &pfs);
-        if (likely(res == 0))
-        {
-          return pfs;
-        }
-
-        pfs->m_lock.allocated_to_free();
-
-        if (res > 0)
-        {
-          if (++retry_count > retry_max)
-          {
-            host_lost++;
-            return NULL;
-          }
-          goto search;
-        }
-
-        host_lost++;
-        return NULL;
-=======
     if (pfs->m_lock.free_to_dirty(& dirty_state))
     {
       pfs->m_key= key;
@@ -361,7 +306,6 @@
           return NULL;
         }
         goto search;
->>>>>>> a9800d0d
       }
 
       host_lost++;
@@ -418,42 +362,28 @@
 
 void PFS_host::aggregate_transactions()
 {
-<<<<<<< HEAD
-=======
   if (read_instr_class_transactions_stats() == NULL)
     return;
 
->>>>>>> a9800d0d
   /*
     Aggregate EVENTS_TRANSACTIONS_SUMMARY_BY_HOST_BY_EVENT_NAME to:
     -  EVENTS_TRANSACTIONS_SUMMARY_GLOBAL_BY_EVENT_NAME
   */
-<<<<<<< HEAD
-  aggregate_all_transactions(m_instr_class_transactions_stats,
-=======
   aggregate_all_transactions(write_instr_class_transactions_stats(),
->>>>>>> a9800d0d
                              &global_transaction_stat);
 }
 
 void PFS_host::aggregate_memory(bool alive)
 {
-<<<<<<< HEAD
-=======
   if (read_instr_class_memory_stats() == NULL)
     return;
 
->>>>>>> a9800d0d
   /*
     Aggregate MEMORY_SUMMARY_BY_HOST_BY_EVENT_NAME to:
     - MEMORY_SUMMARY_GLOBAL_BY_EVENT_NAME
   */
   aggregate_all_memory(alive,
-<<<<<<< HEAD
-                       m_instr_class_memory_stats,
-=======
                        write_instr_class_memory_stats(),
->>>>>>> a9800d0d
                        global_instr_class_memory_array);
 }
 
@@ -470,20 +400,13 @@
 
 void PFS_host::carry_memory_stat_delta(PFS_memory_stat_delta *delta, uint index)
 {
-<<<<<<< HEAD
-=======
   PFS_memory_stat *event_name_array;
->>>>>>> a9800d0d
   PFS_memory_stat *stat;
   PFS_memory_stat_delta delta_buffer;
   PFS_memory_stat_delta *remaining_delta;
 
-<<<<<<< HEAD
-  stat= & m_instr_class_memory_stats[index];
-=======
   event_name_array= write_instr_class_memory_stats();
   stat= & event_name_array[index];
->>>>>>> a9800d0d
   remaining_delta= stat->apply_delta(delta, &delta_buffer);
 
   if (remaining_delta != NULL)
