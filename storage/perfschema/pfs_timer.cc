--- conflicted
+++ resolved
@@ -1,8 +1,4 @@
-<<<<<<< HEAD
-/* Copyright (c) 2008, 2012, Oracle and/or its affiliates. All rights reserved.
-=======
 /* Copyright (c) 2008, 2015, Oracle and/or its affiliates. All rights reserved.
->>>>>>> 49667f04
 
   This program is free software; you can redistribute it and/or modify
   it under the terms of the GNU General Public License as published by
@@ -107,7 +103,6 @@
   else
     tick_to_pico= 0;
 
-<<<<<<< HEAD
   to_pico_data[TIMER_NAME_CYCLE].m_v0= cycle_v0;
   to_pico_data[TIMER_NAME_CYCLE].m_factor= cycle_to_pico;
 
@@ -127,58 +122,6 @@
     Depending on the platform and build options,
     some timers may not be available.
     Pick best replacements.
-  */
-
-  /*
-    For STAGE and STATEMENT, a timer with a fixed frequency is better.
-    The prefered timer is nanosecond, or lower resolutions.
-  */
-
-  if (nanosec_to_pico != 0)
-  {
-    /* Normal case. */
-    stage_timer= TIMER_NAME_NANOSEC;
-    statement_timer= TIMER_NAME_NANOSEC;
-  }
-  else if (microsec_to_pico != 0)
-  {
-    /* Windows. */
-    stage_timer= TIMER_NAME_MICROSEC;
-    statement_timer= TIMER_NAME_MICROSEC;
-  }
-  else if (millisec_to_pico != 0)
-  {
-    /* Robustness, no known cases. */
-    stage_timer= TIMER_NAME_MILLISEC;
-    statement_timer= TIMER_NAME_MILLISEC;
-  }
-  else if (tick_to_pico != 0)
-  {
-    /* Robustness, no known cases. */
-    stage_timer= TIMER_NAME_TICK;
-    statement_timer= TIMER_NAME_TICK;
-  }
-  else
-  {
-    /* Robustness, no known cases. */
-    stage_timer= TIMER_NAME_CYCLE;
-    statement_timer= TIMER_NAME_CYCLE;
-  }
-
-  /*
-    For IDLE, a timer with a fixed frequency is critical,
-    as the CPU clock may slow down a lot if the server is completely idle.
-    The prefered timer is microsecond, or lower resolutions.
-  */
-
-  if (microsec_to_pico != 0)
-  {
-    /* Normal case. */
-    idle_timer= TIMER_NAME_MICROSEC;
-=======
-  /*
-    Depending on the platform and build options, some timers may not be
-    available. Pick best replacements.
   */
 
   /*
@@ -187,6 +130,7 @@
     unlikely that neither cycle nor nanosecond are available, but we continue
     probing less resolution timers anyway for consistency with other events.
   */
+
   if (cycle_to_pico != 0)
   {
     /* Normal case. */
@@ -201,13 +145,72 @@
   {
     /* Robustness, no known cases. */
     wait_timer= TIMER_NAME_MICROSEC;
->>>>>>> 49667f04
   }
   else if (millisec_to_pico != 0)
   {
     /* Robustness, no known cases. */
-<<<<<<< HEAD
-    idle_timer= TIMER_NAME_MILLISEC;
+    wait_timer= TIMER_NAME_MILLISEC;
+  }
+  else
+  {
+    /*
+       Will never be reached on any architecture, but must provide a default if
+       no other timers are available.
+    */
+    wait_timer= TIMER_NAME_TICK;
+  }
+
+  /*
+    For STAGE and STATEMENT, a timer with a fixed frequency is better.
+    The prefered timer is nanosecond, or lower resolutions.
+  */
+
+  if (nanosec_to_pico != 0)
+  {
+    /* Normal case. */
+    stage_timer= TIMER_NAME_NANOSEC;
+    statement_timer= TIMER_NAME_NANOSEC;
+  }
+  else if (microsec_to_pico != 0)
+  {
+    /* Windows. */
+    stage_timer= TIMER_NAME_MICROSEC;
+    statement_timer= TIMER_NAME_MICROSEC;
+  }
+  else if (millisec_to_pico != 0)
+  {
+    /* Robustness, no known cases. */
+    stage_timer= TIMER_NAME_MILLISEC;
+    statement_timer= TIMER_NAME_MILLISEC;
+  }
+  else if (tick_to_pico != 0)
+  {
+    /* Robustness, no known cases. */
+    stage_timer= TIMER_NAME_TICK;
+    statement_timer= TIMER_NAME_TICK;
+  }
+  else
+  {
+    /* Robustness, no known cases. */
+    stage_timer= TIMER_NAME_CYCLE;
+    statement_timer= TIMER_NAME_CYCLE;
+  }
+
+  /*
+    For IDLE, a timer with a fixed frequency is critical,
+    as the CPU clock may slow down a lot if the server is completely idle.
+    The prefered timer is microsecond, or lower resolutions.
+  */
+
+  if (microsec_to_pico != 0)
+  {
+    /* Normal case. */
+    idle_timer= TIMER_NAME_MICROSEC;
+  }
+  else if (millisec_to_pico != 0)
+  {
+    /* Robustness, no known cases. */
+    wait_timer= TIMER_NAME_MILLISEC;
   }
   else if (tick_to_pico != 0)
   {
@@ -265,18 +268,6 @@
     DBUG_ASSERT(false);
   }
   return 0;
-=======
-    wait_timer= TIMER_NAME_MILLISEC;
-  }
-  else
-  {
-    /*
-       Will never be reached on any architecture, but must provide a default if
-       no other timers are available.
-    */
-    wait_timer= TIMER_NAME_TICK;
-  }
->>>>>>> 49667f04
 }
 
 ulonglong get_timer_pico_value(enum_timer_name timer_name)
