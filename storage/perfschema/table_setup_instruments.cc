--- conflicted
+++ resolved
@@ -102,25 +102,26 @@
     case pos_setup_instruments::VIEW_COND:
       instr_class= find_cond_class(m_pos.m_index_2);
       break;
+    case pos_setup_instruments::VIEW_THREAD:
+      /* Not used yet  */
+      break;
     case pos_setup_instruments::VIEW_FILE:
       instr_class= find_file_class(m_pos.m_index_2);
       break;
     case pos_setup_instruments::VIEW_TABLE:
       instr_class= find_table_class(m_pos.m_index_2);
       break;
-<<<<<<< HEAD
+    case pos_setup_instruments::VIEW_STAGE:
+      instr_class= find_stage_class(m_pos.m_index_2);
+      break;
+    case pos_setup_instruments::VIEW_STATEMENT:
+      instr_class= find_statement_class(m_pos.m_index_2);
+      break;
     case pos_setup_instruments::VIEW_SOCKET:
       instr_class= find_socket_class(m_pos.m_index_2);
       break;
     case pos_setup_instruments::VIEW_IDLE:
       instr_class= find_idle_class(m_pos.m_index_2);
-=======
-    case pos_setup_instruments::VIEW_STAGE:
-      instr_class= find_stage_class(m_pos.m_index_2);
-      break;
-    case pos_setup_instruments::VIEW_STATEMENT:
-      instr_class= find_statement_class(m_pos.m_index_2);
->>>>>>> 8f5a5c89
       break;
     }
     if (instr_class)
@@ -151,25 +152,26 @@
   case pos_setup_instruments::VIEW_COND:
     instr_class= find_cond_class(m_pos.m_index_2);
     break;
+  case pos_setup_instruments::VIEW_THREAD:
+    /* Not used yet */
+    break;
   case pos_setup_instruments::VIEW_FILE:
     instr_class= find_file_class(m_pos.m_index_2);
     break;
   case pos_setup_instruments::VIEW_TABLE:
     instr_class= find_table_class(m_pos.m_index_2);
     break;
-<<<<<<< HEAD
+  case pos_setup_instruments::VIEW_STAGE:
+    instr_class= find_stage_class(m_pos.m_index_2);
+    break;
+  case pos_setup_instruments::VIEW_STATEMENT:
+    instr_class= find_statement_class(m_pos.m_index_2);
+    break;
   case pos_setup_instruments::VIEW_SOCKET:
     instr_class= find_table_class(m_pos.m_index_2);
     break;
   case pos_setup_instruments::VIEW_IDLE:
     instr_class= find_idle_class(m_pos.m_index_2);
-=======
-  case pos_setup_instruments::VIEW_STAGE:
-    instr_class= find_stage_class(m_pos.m_index_2);
-    break;
-  case pos_setup_instruments::VIEW_STATEMENT:
-    instr_class= find_statement_class(m_pos.m_index_2);
->>>>>>> 8f5a5c89
     break;
   }
   if (instr_class)
