--- conflicted
+++ resolved
@@ -1626,22 +1626,13 @@
   # An empty file to use test that needs myisam engine.
   [ "include/force_myisam_default.inc", "myisam_test", 1 ],
 
-<<<<<<< HEAD
   [ "include/big_test.inc",        "big_test",        1 ],
   [ "include/asan_have_debug.inc", "asan_need_debug", 1 ],
   [ "include/have_backup.inc",     "need_backup",     1 ],
   [ "include/have_debug.inc",      "need_debug",      1 ],
   [ "include/have_ndb.inc",        "ndb_test",        1 ],
   [ "include/have_multi_ndb.inc",  "ndb_test",        1 ],
-=======
-  [ "include/big_test.inc",       "big_test",   1 ],
-  [ "include/asan_have_debug.inc","asan_need_debug", 1 ],
-  [ "include/have_backup.inc",    "need_backup", 1 ],
-  [ "include/have_debug.inc",     "need_debug", 1 ],
-  [ "include/have_ndb.inc",       "ndb_test",   1 ],
-  [ "include/have_multi_ndb.inc", "ndb_test",   1 ],
-  [ "run_ndbapitest.inc", "ndbt_test",  1 ],
->>>>>>> f628fcfc
+  [ "run_ndbapitest.inc",          "ndbt_test",       1 ],
 
   # Any test sourcing the below inc file is considered to be an NDB
   # test not having its corresponding result file.
