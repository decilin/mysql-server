drop table if exists t1,t2,t3,t4,t9,`t1a``b`,v1,v2,v3,v4,v5,v6;
drop view if exists t1,t2,`t1a``b`,v1,v2,v3,v4,v5,v6;
drop database if exists mysqltest;
use test;
create view v1 (c,d) as select a,b from t1;
ERROR 42S02: Table 'test.t1' doesn't exist
create temporary table t1 (a int, b int);
create view v1 (c) as select b+1 from t1;
ERROR HY000: View's SELECT refers to a temporary table 't1'
drop table t1;
create table t1 (a int, b int);
insert into t1 values (1,2), (1,3), (2,4), (2,5), (3,10);
create view v1 (c,d) as select a,b+@@global.max_user_connections from t1;
ERROR HY000: View's SELECT contains a variable or parameter
create view v1 (c,d) as select a,b from t1
where a = @@global.max_user_connections;
ERROR HY000: View's SELECT contains a variable or parameter
CREATE VIEW v1 AS SELECT @a=1 FROM DUAL;
ERROR HY000: View's SELECT contains a variable or parameter
CREATE VIEW v1 AS SELECT 1 FROM DUAL WHERE @a>1;
ERROR HY000: View's SELECT contains a variable or parameter
CREATE VIEW v1 AS SELECT (@a:= 1) AS one FROM DUAL;
ERROR HY000: View's SELECT contains a variable or parameter
CREATE VIEW v1 AS SELECT 1 FROM DUAL WHERE (@a:= 1);
ERROR HY000: View's SELECT contains a variable or parameter
create view v1 (c) as select b+1 from t1;
select c from v1;
c
3
4
5
6
11
select is_updatable from information_schema.views where table_name='v1';
is_updatable
NO
create temporary table t1 (a int, b int);
select * from t1;
a	b
select c from v1;
c
3
4
5
6
11
show create table v1;
View	Create View	character_set_client	collation_connection
v1	CREATE ALGORITHM=UNDEFINED DEFINER=`root`@`localhost` SQL SECURITY DEFINER VIEW `v1` AS select (`t1`.`b` + 1) AS `c` from `t1`	latin1	latin1_swedish_ci
show create view v1;
View	Create View	character_set_client	collation_connection
v1	CREATE ALGORITHM=UNDEFINED DEFINER=`root`@`localhost` SQL SECURITY DEFINER VIEW `v1` AS select (`t1`.`b` + 1) AS `c` from `t1`	latin1	latin1_swedish_ci
show create view t1;
ERROR HY000: 'test.t1' is not VIEW
drop table t1;
select a from v1;
ERROR 42S22: Unknown column 'a' in 'field list'
select v1.a from v1;
ERROR 42S22: Unknown column 'v1.a' in 'field list'
select b from v1;
ERROR 42S22: Unknown column 'b' in 'field list'
select v1.b from v1;
ERROR 42S22: Unknown column 'v1.b' in 'field list'
explain extended select c from v1;
id	select_type	table	partitions	type	possible_keys	key	key_len	ref	rows	filtered	Extra
1	SIMPLE	t1	NULL	ALL	NULL	NULL	NULL	NULL	5	100.00	NULL
Warnings:
Warning	1681	'EXTENDED' is deprecated and will be removed in a future release.
Note	1003	/* select#1 */ select (`test`.`t1`.`b` + 1) AS `c` from `test`.`t1`
create algorithm=temptable view v2 (c) as select b+1 from t1;
show create view v2;
View	Create View	character_set_client	collation_connection
v2	CREATE ALGORITHM=TEMPTABLE DEFINER=`root`@`localhost` SQL SECURITY DEFINER VIEW `v2` AS select (`t1`.`b` + 1) AS `c` from `t1`	latin1	latin1_swedish_ci
select c from v2;
c
3
4
5
6
11
explain extended select c from v2;
id	select_type	table	partitions	type	possible_keys	key	key_len	ref	rows	filtered	Extra
1	PRIMARY	<derived2>	NULL	ALL	NULL	NULL	NULL	NULL	5	100.00	NULL
2	DERIVED	t1	NULL	ALL	NULL	NULL	NULL	NULL	5	100.00	NULL
Warnings:
Warning	1681	'EXTENDED' is deprecated and will be removed in a future release.
Note	1003	/* select#1 */ select `v2`.`c` AS `c` from `test`.`v2`
create view v3 (c) as select a+1 from v1;
ERROR 42S22: Unknown column 'a' in 'field list'
create view v3 (c) as select b+1 from v1;
ERROR 42S22: Unknown column 'b' in 'field list'
create view v3 (c) as select c+1 from v1;
select c from v3;
c
4
5
6
7
12
explain extended select c from v3;
id	select_type	table	partitions	type	possible_keys	key	key_len	ref	rows	filtered	Extra
1	SIMPLE	t1	NULL	ALL	NULL	NULL	NULL	NULL	5	100.00	NULL
Warnings:
Warning	1681	'EXTENDED' is deprecated and will be removed in a future release.
Note	1003	/* select#1 */ select ((`test`.`t1`.`b` + 1) + 1) AS `c` from `test`.`t1`
create algorithm=temptable view v4 (c) as select c+1 from v2;
select c from v4;
c
4
5
6
7
12
explain extended select c from v4;
id	select_type	table	partitions	type	possible_keys	key	key_len	ref	rows	filtered	Extra
1	PRIMARY	<derived2>	NULL	ALL	NULL	NULL	NULL	NULL	5	100.00	NULL
2	DERIVED	<derived3>	NULL	ALL	NULL	NULL	NULL	NULL	5	100.00	NULL
3	DERIVED	t1	NULL	ALL	NULL	NULL	NULL	NULL	5	100.00	NULL
Warnings:
Warning	1681	'EXTENDED' is deprecated and will be removed in a future release.
Note	1003	/* select#1 */ select `v4`.`c` AS `c` from `test`.`v4`
create view v5 (c) as select c+1 from v2;
select c from v5;
c
4
5
6
7
12
explain extended select c from v5;
id	select_type	table	partitions	type	possible_keys	key	key_len	ref	rows	filtered	Extra
1	PRIMARY	<derived3>	NULL	ALL	NULL	NULL	NULL	NULL	5	100.00	NULL
3	DERIVED	t1	NULL	ALL	NULL	NULL	NULL	NULL	5	100.00	NULL
Warnings:
Warning	1681	'EXTENDED' is deprecated and will be removed in a future release.
Note	1003	/* select#1 */ select (`v2`.`c` + 1) AS `c` from `test`.`v2`
create algorithm=temptable view v6 (c) as select c+1 from v1;
select c from v6;
c
4
5
6
7
12
explain extended select c from v6;
id	select_type	table	partitions	type	possible_keys	key	key_len	ref	rows	filtered	Extra
1	PRIMARY	<derived2>	NULL	ALL	NULL	NULL	NULL	NULL	5	100.00	NULL
2	DERIVED	t1	NULL	ALL	NULL	NULL	NULL	NULL	5	100.00	NULL
Warnings:
Warning	1681	'EXTENDED' is deprecated and will be removed in a future release.
Note	1003	/* select#1 */ select `v6`.`c` AS `c` from `test`.`v6`
show tables;
Tables_in_test
t1
v1
v2
v3
v4
v5
v6
show full tables;
Tables_in_test	Table_type
t1	BASE TABLE
v1	VIEW
v2	VIEW
v3	VIEW
v4	VIEW
v5	VIEW
v6	VIEW
show table status;
Name	Engine	Version	Row_format	Rows	Avg_row_length	Data_length	Max_data_length	Index_length	Data_free	Auto_increment	Create_time	Update_time	Check_time	Collation	Checksum	Create_options	Comment
t1	MyISAM	10	Fixed	5	9	45	#	1024	0	NULL	#	#	NULL	latin1_swedish_ci	NULL		
v1	NULL	NULL	NULL	NULL	NULL	NULL	#	NULL	NULL	NULL	#	#	NULL	NULL	NULL	NULL	VIEW
v2	NULL	NULL	NULL	NULL	NULL	NULL	#	NULL	NULL	NULL	#	#	NULL	NULL	NULL	NULL	VIEW
v3	NULL	NULL	NULL	NULL	NULL	NULL	#	NULL	NULL	NULL	#	#	NULL	NULL	NULL	NULL	VIEW
v4	NULL	NULL	NULL	NULL	NULL	NULL	#	NULL	NULL	NULL	#	#	NULL	NULL	NULL	NULL	VIEW
v5	NULL	NULL	NULL	NULL	NULL	NULL	#	NULL	NULL	NULL	#	#	NULL	NULL	NULL	NULL	VIEW
v6	NULL	NULL	NULL	NULL	NULL	NULL	#	NULL	NULL	NULL	#	#	NULL	NULL	NULL	NULL	VIEW
drop view v1,v2,v3,v4,v5,v6;
create view v1 (c,d,e,f) as select a,b,
a in (select a+2 from t1), a = all (select a from t1) from t1;
create view v2 as select c, d from v1;
select * from v1;
c	d	e	f
1	2	0	0
1	3	0	0
2	4	0	0
2	5	0	0
3	10	1	0
select * from v2;
c	d
1	2
1	3
2	4
2	5
3	10
create view v1 (c,d,e,f) as select a,b, a in (select a+2 from t1), a = all (select a from t1) from t1;
ERROR 42S01: Table 'v1' already exists
create or replace view v1 (c,d,e,f) as select a,b, a in (select a+2 from t1), a = all (select a from t1) from t1;
drop view v2;
alter view v2 as select c, d from v1;
ERROR 42S02: Table 'test.v2' doesn't exist
create or replace view v2 as select c, d from v1;
alter view v1 (c,d) as select a,max(b) from t1 group by a;
select * from v1;
c	d
1	3
2	5
3	10
select * from v2;
c	d
1	3
2	5
3	10
drop view v100;
ERROR 42S02: Unknown table 'test.v100'
drop view t1;
ERROR HY000: 'test.t1' is not VIEW
drop table v1;
ERROR 42S02: Unknown table 'test.v1'
drop view v1,v2;
drop table t1;
create table t1 (a int);
insert into t1 values (1), (2), (3);
create view v1 (a) as select a+1 from t1;
create view v2 (a) as select a-1 from t1;
select * from t1 natural left join v1;
a
1
2
3
select * from v2 natural left join t1;
a
0
1
2
select * from v2 natural left join v1;
a
0
1
2
drop view v1, v2;
drop table t1;
create table t1 (a int);
insert into t1 values (1), (2), (3), (1), (2), (3);
create view v1 as select distinct a from t1;
select * from v1;
a
1
2
3
explain select * from v1;
id	select_type	table	partitions	type	possible_keys	key	key_len	ref	rows	filtered	Extra
1	PRIMARY	<derived2>	NULL	ALL	NULL	NULL	NULL	NULL	6	100.00	NULL
2	DERIVED	t1	NULL	ALL	NULL	NULL	NULL	NULL	6	100.00	Using temporary
Warnings:
Note	1003	/* select#1 */ select `v1`.`a` AS `a` from `test`.`v1`
select * from t1;
a
1
2
3
1
2
3
drop view v1;
drop table t1;
create table t1 (a int);
create view v1 as select distinct a from t1 WITH CHECK OPTION;
ERROR HY000: CHECK OPTION on non-updatable view 'test.v1'
create view v1 as select a from t1 WITH CHECK OPTION;
create view v2 as select a from t1 WITH CASCADED CHECK OPTION;
create view v3 as select a from t1 WITH LOCAL CHECK OPTION;
drop view v3 RESTRICT;
drop view v2 CASCADE;
drop view v1;
drop table t1;
create table t1 (a int, b int);
insert into t1 values (1,2), (1,3), (2,4), (2,5), (3,10);
create view v1 (c) as select b+1 from t1;
select test.c from v1 test;
c
3
4
5
6
11
create algorithm=temptable view v2 (c) as select b+1 from t1;
select test.c from v2 test;
c
3
4
5
6
11
select test1.* from v1 test1, v2 test2 where test1.c=test2.c;
c
3
4
5
6
11
select test2.* from v1 test1, v2 test2 where test1.c=test2.c;
c
3
4
5
6
11
drop table t1;
drop view v1,v2;
create table t1 (a int);
insert into t1 values (1), (2), (3), (4);
create view v1 as select a+1 from t1 order by 1 desc limit 2;
select * from v1;
a+1
5
4
explain select * from v1;
id	select_type	table	partitions	type	possible_keys	key	key_len	ref	rows	filtered	Extra
1	PRIMARY	<derived2>	NULL	ALL	NULL	NULL	NULL	NULL	2	100.00	NULL
2	DERIVED	t1	NULL	ALL	NULL	NULL	NULL	NULL	4	100.00	Using filesort
Warnings:
Note	1003	/* select#1 */ select `v1`.`a+1` AS `a+1` from `test`.`v1`
drop view v1;
drop table t1;
create table t1 (a int);
insert into t1 values (1), (2), (3), (4);
create view v1 as select a+1 from t1;
create table t2 select * from v1;
show columns from t2;
Field	Type	Null	Key	Default	Extra
a+1	bigint(12)	YES		NULL	
select * from t2;
a+1
2
3
4
5
drop view v1;
drop table t1,t2;
create table t1 (a int, b int, primary key(a));
insert into t1 values (10,2), (20,3), (30,4), (40,5), (50,10);
create view v1 (a,c) as select a, b+1 from t1;
create algorithm=temptable view v2 (a,c) as select a, b+1 from t1;
select is_updatable from information_schema.views where table_name='v2';
is_updatable
NO
select is_updatable from information_schema.views where table_name='v1';
is_updatable
YES
update v1 set c=a+c;
ERROR HY000: Column 'c' is not updatable
update v2 set a=a+c;
ERROR HY000: The target table v2 of the UPDATE is not updatable
update v1 set a=a+c;
select * from v1;
a	c
13	3
24	4
35	5
46	6
61	11
select * from t1;
a	b
13	2
24	3
35	4
46	5
61	10
drop table t1;
drop view v1,v2;
create table t1 (a int, b int, primary key(a));
insert into t1 values (10,2), (20,3), (30,4), (40,5), (50,10);
create table t2 (x int);
insert into t2 values (10), (20);
create view v1 (a,c) as select a, b+1 from t1;
create algorithm=temptable view v2 (a,c) as select a, b+1 from t1;
update t2,v1 set v1.c=v1.a+v1.c where t2.x=v1.a;
ERROR HY000: Column 'c' is not updatable
update t2,v2 set v2.a=v2.a+c where t2.x=v2.a;
ERROR HY000: The target table v2 of the UPDATE is not updatable
update t2,v1 set v1.a=v1.a+v1.c where t2.x=v1.a;
select * from v1;
a	c
13	3
24	4
30	5
40	6
50	11
select * from t1;
a	b
13	2
24	3
30	4
40	5
50	10
drop table t1,t2;
drop view v1,v2;
create table t1 (a int, b int, primary key(b));
insert into t1 values (1,20), (2,30), (3,40), (4,50), (5,100);
create view v1 (c) as select b from t1 where a<3;
select * from v1;
c
20
30
explain extended select * from v1;
id	select_type	table	partitions	type	possible_keys	key	key_len	ref	rows	filtered	Extra
1	SIMPLE	t1	NULL	ALL	NULL	NULL	NULL	NULL	5	33.33	Using where
Warnings:
Warning	1681	'EXTENDED' is deprecated and will be removed in a future release.
Note	1003	/* select#1 */ select `test`.`t1`.`b` AS `c` from `test`.`t1` where (`test`.`t1`.`a` < 3)
update v1 set c=c+1;
select * from t1;
a	b
1	21
2	31
3	40
4	50
5	100
create view v2 (c) as select b from t1 where a>=3;
select * from v1, v2;
c	c
21	40
31	40
21	50
31	50
21	100
31	100
drop view v1, v2;
drop table t1;
create table t1 (a int, b int, primary key(a));
insert into t1 values (1,2), (2,3), (3,4), (4,5), (5,10);
create view v1 (a,c) as select a, b+1 from t1;
create algorithm=temptable view v2 (a,c) as select a, b+1 from t1;
delete from v2 where c < 4;
ERROR HY000: The target table v2 of the DELETE is not updatable
delete from v1 where c < 4;
select * from v1;
a	c
2	4
3	5
4	6
5	11
select * from t1;
a	b
2	3
3	4
4	5
5	10
drop table t1;
drop view v1,v2;
create table t1 (a int, b int, primary key(a));
insert into t1 values (1,2), (2,3), (3,4), (4,5), (5,10);
create table t2 (x int);
insert into t2 values (1), (2), (3), (4);
create view v1 (a,c) as select a, b+1 from t1;
create algorithm=temptable view v2 (a,c) as select a, b+1 from t1;
delete v2 from t2,v2 where t2.x=v2.a;
ERROR HY000: The target table v2 of the DELETE is not updatable
delete v1 from t2,v1 where t2.x=v1.a;
select * from v1;
a	c
5	11
select * from t1;
a	b
5	10
drop table t1,t2;
drop view v1,v2;
create table t1 (a int, b int, c int, primary key(a,b));
insert into t1 values (10,2,-1), (20,3,-2), (30,4,-3), (40,5,-4), (50,10,-5);
create view v1 (x,y) as select a, b from t1;
create view v2 (x,y) as select a, c from t1;
set updatable_views_with_limit=NO;
update v1 set x=x+1;
update v2 set x=x+1;
update v1 set x=x+1 limit 1;
update v2 set x=x+1 limit 1;
ERROR HY000: The target table v2 of the UPDATE is not updatable
delete from v2 limit 1;
ERROR HY000: The target table v2 of the DELETE is not updatable
set updatable_views_with_limit=YES;
update v1 set x=x+1 limit 1;
update v2 set x=x+1 limit 1;
Warnings:
Note	1355	View being updated does not have complete key of underlying table in it
set updatable_views_with_limit=DEFAULT;
show variables like "updatable_views_with_limit";
Variable_name	Value
updatable_views_with_limit	YES
select * from t1;
a	b	c
15	2	-1
22	3	-2
32	4	-3
42	5	-4
52	10	-5
drop table t1;
drop view v1,v2;
create table t1 (a int, b int, c int, primary key(a,b));
insert into t1 values (10,2,-1), (20,3,-2);
create view v1 (x,y,z) as select c, b, a from t1;
create view v2 (x,y) as select b, a from t1;
create view v3 (x,y,z) as select b, a, b from t1;
create view v4 (x,y,z) as select c+1, b, a from t1;
create algorithm=temptable view v5 (x,y,z) as select c, b, a from t1;
insert into v3 values (-60,4,30);
ERROR HY000: The target table v3 of the INSERT is not insertable-into
insert into v4 values (-60,4,30);
ERROR HY000: The target table v4 of the INSERT is not insertable-into
insert into v5 values (-60,4,30);
ERROR HY000: The target table v5 of the INSERT is not insertable-into
insert into v1 values (-60,4,30);
insert into v1 (z,y,x) values (50,6,-100);
insert into v2 values (5,40);
select * from t1;
a	b	c
10	2	-1
20	3	-2
30	4	-60
50	6	-100
40	5	NULL
drop table t1;
drop view v1,v2,v3,v4,v5;
create table t1 (a int, b int, c int, primary key(a,b));
insert into t1 values (10,2,-1), (20,3,-2);
create table t2 (a int, b int, c int, primary key(a,b));
insert into t2 values (30,4,-60);
create view v1 (x,y,z) as select c, b, a from t1;
create view v2 (x,y) as select b, a from t1;
create view v3 (x,y,z) as select b, a, b from t1;
create view v4 (x,y,z) as select c+1, b, a from t1;
create algorithm=temptable view v5 (x,y,z) as select c, b, a from t1;
insert into v3 select c, b, a from t2;
ERROR HY000: The target table v3 of the INSERT is not insertable-into
insert into v4 select c, b, a from t2;
ERROR HY000: The target table v4 of the INSERT is not insertable-into
insert into v5 select c, b, a from t2;
ERROR HY000: The target table v5 of the INSERT is not insertable-into
insert into v1 select c, b, a from t2;
insert into v1 (z,y,x) select a+20,b+2,-100 from t2;
insert into v2 select b+1, a+10 from t2;
select * from t1;
a	b	c
10	2	-1
20	3	-2
30	4	-60
50	6	-100
40	5	NULL
drop table t1, t2;
drop view v1,v2,v3,v4,v5;
create table t1 (a int, primary key(a));
insert into t1 values (1), (2), (3);
create view v1 (x) as select a from t1 where a > 1;
select t1.a, v1.x from t1 left join v1 on (t1.a= v1.x);
a	x
1	NULL
2	2
3	3
drop table t1;
drop view v1;
create table t1 (a int, primary key(a));
insert into t1 values (1), (2), (3), (200);
create view v1 (x) as select a from t1 where a > 1;
create view v2 (y) as select x from v1 where x < 100;
select * from v2;
y
2
3
drop table t1;
drop view v1,v2;
create table t1 (a int, primary key(a));
insert into t1 values (1), (2), (3), (200);
create ALGORITHM=TEMPTABLE view v1 (x) as select a from t1;
create view v2 (y) as select x from v1;
update v2 set y=10 where y=2;
ERROR HY000: The target table v2 of the UPDATE is not updatable
drop table t1;
drop view v1,v2;
create table t1 (a int not null auto_increment, b int not null, primary key(a), unique(b));
create view v1 (x) as select b from t1;
insert into v1 values (1);
select last_insert_id();
last_insert_id()
0
insert into t1 (b) values (2);
select last_insert_id();
last_insert_id()
2
select * from t1;
a	b
1	1
2	2
drop view v1;
drop table t1;
set sql_mode='ansi';
Warnings:
Warning	3090	Changing sql mode 'NO_AUTO_CREATE_USER' is deprecated. It will be removed in a future release.
create table t1 ("a*b" int);
create view v1 as select "a*b" from t1;
show create view v1;
View	Create View	character_set_client	collation_connection
v1	CREATE VIEW "v1" AS select "t1"."a*b" AS "a*b" from "t1"	latin1	latin1_swedish_ci
drop view v1;
drop table t1;
set sql_mode=default;
create table t1 (t_column int);
create view v1 as select 'a';
select * from v1, t1;
a	t_column
drop view v1;
drop table t1;
create table `t1a``b` (col1 char(2));
create view v1 as select * from `t1a``b`;
select * from v1;
col1
describe v1;
Field	Type	Null	Key	Default	Extra
col1	char(2)	YES		NULL	
drop view v1;
drop table `t1a``b`;
SET sql_mode = 'NO_ENGINE_SUBSTITUTION';
Warnings:
Warning	3090	Changing sql mode 'NO_AUTO_CREATE_USER' is deprecated. It will be removed in a future release.
create table t1 (col1 char(5),col2 char(5));
create view v1 as select * from t1;
drop table t1;
create table t1 (col1 char(5),newcol2 char(5));
insert into v1 values('a','aa');
ERROR HY000: View 'test.v1' references invalid table(s) or column(s) or function(s) or definer/invoker of view lack rights to use them
drop table t1;
select * from v1;
ERROR HY000: View 'test.v1' references invalid table(s) or column(s) or function(s) or definer/invoker of view lack rights to use them
drop view v1;
SET sql_mode = default;
create view v1 (a,a) as select 'a','a';
ERROR 42S21: Duplicate column name 'a'
create table t1 (col1 int,col2 char(22));
insert into t1 values(5,'Hello, world of views');
create view v1 as select * from t1;
create view v2 as select * from v1;
update v2 set col2='Hello, view world';
select is_updatable from information_schema.views where table_schema != 'sys';
is_updatable
YES
YES
select * from t1;
col1	col2
5	Hello, view world
drop view v2, v1;
drop table t1;
create table t1 (a int, b int);
create view v1 as select a, sum(b) from t1 group by a;
select b from v1 use index (some_index) where b=1;
ERROR 42000: Key 'some_index' doesn't exist in table 'v1'
drop view v1;
drop table t1;
create table t1 (col1 char(5),col2 char(5));
create view v1 (col1,col2) as select col1,col2 from t1;
insert into v1 values('s1','p1'),('s1','p2'),('s1','p3'),('s1','p4'),('s2','p1'),('s3','p2'),('s4','p4');
select distinct first.col2 from t1 first where first.col2 in (select second.col2 from t1 second where second.col1<>first.col1);
col2
p1
p2
p4
select distinct first.col2 from v1 first where first.col2 in (select second.col2 from t1 second where second.col1<>first.col1);
col2
p1
p2
p4
drop view v1;
drop table t1;
create table t1 (a int);
create view v1 as select a from t1;
insert into t1 values (1);
SET @v0 = '2';
PREPARE stmt FROM 'UPDATE v1 SET a = ?';
EXECUTE stmt USING @v0;
DEALLOCATE PREPARE stmt;
SET @v0 = '3';
PREPARE stmt FROM 'insert into v1 values (?)';
EXECUTE stmt USING @v0;
DEALLOCATE PREPARE stmt;
SET @v0 = '4';
PREPARE stmt FROM 'insert into v1 (a) values (?)';
EXECUTE stmt USING @v0;
DEALLOCATE PREPARE stmt;
select * from t1;
a
2
3
4
drop view v1;
drop table t1;
CREATE VIEW v02 AS SELECT * FROM DUAL;
ERROR HY000: No tables used
SHOW TABLES;
Tables_in_test
CREATE VIEW v1 AS SELECT EXISTS (SELECT 1 UNION SELECT 2);
select * from v1;
EXISTS (SELECT 1 UNION SELECT 2)
1
drop view v1;
create table t1 (col1 int,col2 char(22));
create view v1 as select * from t1;
create index i1 on v1 (col1);
ERROR HY000: 'test.v1' is not BASE TABLE
drop view v1;
drop table t1;
CREATE VIEW v1 (f1,f2,f3,f4) AS SELECT connection_id(), pi(), current_user(), version();
SHOW CREATE VIEW v1;
View	Create View	character_set_client	collation_connection
v1	CREATE ALGORITHM=UNDEFINED DEFINER=`root`@`localhost` SQL SECURITY DEFINER VIEW `v1` AS select connection_id() AS `f1`,pi() AS `f2`,current_user() AS `f3`,version() AS `f4`	latin1	latin1_swedish_ci
drop view v1;
create table t1 (s1 int);
create table t2 (s2 int);
insert into t1 values (1), (2);
insert into t2 values (2), (3);
create view v1 as select * from t1,t2 union all select * from t1,t2;
select * from v1;
s1	s2
1	2
2	2
1	3
2	3
1	2
2	2
1	3
2	3
drop view v1;
drop tables t1, t2;
create table t1 (col1 int);
insert into t1 values (1);
create view v1 as select count(*) from t1;
insert into t1 values (null);
select * from v1;
count(*)
2
drop view v1;
drop table t1;
create table t1 (a int);
create table t2 (a int);
create view v1 as select a from t1;
create view v2 as select a from t2 where a in (select a from v1);
show create view v2;
View	Create View	character_set_client	collation_connection
v2	CREATE ALGORITHM=UNDEFINED DEFINER=`root`@`localhost` SQL SECURITY DEFINER VIEW `v2` AS select `t2`.`a` AS `a` from `t2` where `t2`.`a` in (select `v1`.`a` from `v1`)	latin1	latin1_swedish_ci
drop view v2, v1;
drop table t1, t2;
CREATE VIEW `v 1` AS select 5 AS `5`;
show create view `v 1`;
View	Create View	character_set_client	collation_connection
v 1	CREATE ALGORITHM=UNDEFINED DEFINER=`root`@`localhost` SQL SECURITY DEFINER VIEW `v 1` AS select 5 AS `5`	latin1	latin1_swedish_ci
drop view `v 1`;
create database mysqltest;
create table mysqltest.t1 (a int, b int);
create view mysqltest.v1 as select a from mysqltest.t1;
alter view mysqltest.v1 as select b from mysqltest.t1;
alter view mysqltest.v1 as select a from mysqltest.t1;
drop database mysqltest;
CREATE TABLE t1 (c1 int not null auto_increment primary key, c2 varchar(20), fulltext(c2));
insert into t1 (c2) VALUES ('real Beer'),('Water'),('Kossu'),('Coca-Cola'),('Vodka'),('Wine'),('almost real Beer');
select * from t1 WHERE match (c2) against ('Beer');
c1	c2
1	real Beer
7	almost real Beer
CREATE VIEW v1 AS SELECT  * from t1 WHERE match (c2) against ('Beer');
select * from v1;
c1	c2
1	real Beer
7	almost real Beer
drop view v1;
drop table t1;
create table t1 (a int);
insert into t1 values (1),(1),(2),(2),(3),(3);
create view v1 as select a from t1;
select distinct a from v1;
a
1
2
3
select distinct a from v1 limit 2;
a
1
2
select distinct a from t1 limit 2;
a
1
2
prepare stmt1 from "select distinct a from v1 limit 2";
execute stmt1;
a
1
2
execute stmt1;
a
1
2
deallocate prepare stmt1;
drop view v1;
drop table t1;
create table t1 (tg_column bigint);
create view v1 as select count(tg_column) as vg_column from t1;
select avg(vg_column) from v1;
avg(vg_column)
0.0000
drop view v1;
drop table t1;
create table t1 (col1 bigint not null, primary key (col1));
create table t2 (col1 bigint not null, key (col1));
create view v1 as select * from t1;
create view v2 as select * from t2;
insert into v1 values (1);
insert into v2 values (1);
create view v3 (a,b) as select v1.col1 as a, v2.col1 as b from v1, v2 where v1.col1 = v2.col1;
select * from v3;
a	b
1	1
show create view v3;
View	Create View	character_set_client	collation_connection
v3	CREATE ALGORITHM=UNDEFINED DEFINER=`root`@`localhost` SQL SECURITY DEFINER VIEW `v3` AS select `v1`.`col1` AS `a`,`v2`.`col1` AS `b` from (`v1` join `v2`) where (`v1`.`col1` = `v2`.`col1`)	latin1	latin1_swedish_ci
drop view v3, v2, v1;
drop table t2, t1;
create function `f``1` () returns int return 5;
create view v1 as select test.`f``1` ();
show create view v1;
View	Create View	character_set_client	collation_connection
v1	CREATE ALGORITHM=UNDEFINED DEFINER=`root`@`localhost` SQL SECURITY DEFINER VIEW `v1` AS select `test`.`f``1`() AS `test.``f````1`` ()`	latin1	latin1_swedish_ci
select * from v1;
test.`f``1` ()
5
drop view v1;
drop function `f``1`;
create function a() returns int return 5;
create view v1 as select a();
select * from v1;
a()
5
drop view v1;
drop function a;
create table t2 (col1 char collate latin1_german2_ci);
create view v2 as select col1 collate latin1_german1_ci from t2;
show create view v2;
View	Create View	character_set_client	collation_connection
v2	CREATE ALGORITHM=UNDEFINED DEFINER=`root`@`localhost` SQL SECURITY DEFINER VIEW `v2` AS select (`t2`.`col1` collate latin1_german1_ci) AS `col1 collate latin1_german1_ci` from `t2`	latin1	latin1_swedish_ci
show create view v2;
View	Create View	character_set_client	collation_connection
v2	CREATE ALGORITHM=UNDEFINED DEFINER=`root`@`localhost` SQL SECURITY DEFINER VIEW `v2` AS select (`t2`.`col1` collate latin1_german1_ci) AS `col1 collate latin1_german1_ci` from `t2`	latin1	latin1_swedish_ci
drop view v2;
drop table t2;
create table t1 (a int);
insert into t1 values (1), (2);
create view v1 as select 5 from t1 order by 1;
select * from v1;
5
5
5
drop view v1;
drop table t1;
create function x1 () returns int return 5;
create table t1 (s1 int);
create view v1 as select x1() from t1;
drop function x1;
select * from v1;
ERROR HY000: View 'test.v1' references invalid table(s) or column(s) or function(s) or definer/invoker of view lack rights to use them
show table status;
Name	Engine	Version	Row_format	Rows	Avg_row_length	Data_length	Max_data_length	Index_length	Data_free	Auto_increment	Create_time	Update_time	Check_time	Collation	Checksum	Create_options	Comment
t1	MyISAM	10	Fixed	0	0	0	#	1024	0	NULL	#	#	NULL	latin1_swedish_ci	NULL		
v1	NULL	NULL	NULL	NULL	NULL	NULL	#	NULL	NULL	NULL	#	#	NULL	NULL	NULL	NULL	View 'test.v1' references invalid table(s) or column(s) or function(s) or definer/invoker of view lack rights to use them
Warnings:
Warning	1356	View 'test.v1' references invalid table(s) or column(s) or function(s) or definer/invoker of view lack rights to use them
drop view v1;
drop table t1;
create view v1 as select 99999999999999999999999999999999999999999999999999999 as col1;
show create view v1;
View	Create View	character_set_client	collation_connection
v1	CREATE ALGORITHM=UNDEFINED DEFINER=`root`@`localhost` SQL SECURITY DEFINER VIEW `v1` AS select 99999999999999999999999999999999999999999999999999999 AS `col1`	latin1	latin1_swedish_ci
drop view v1;
SET @old_cs_client = @@character_set_client;
SET @old_cs_results = @@character_set_results;
SET @old_cs_connection = @@character_set_connection;
set names utf8;
create table tü (cü char);
create view vü as select cü from tü;
insert into vü values ('ü');
select * from vü;
cü
ü
drop view vü;
drop table tü;
SET character_set_client = @old_cs_client;
SET character_set_results = @old_cs_results;
SET character_set_connection = @old_cs_connection;
create table t1 (a int, b int);
insert into t1 values (1,2), (1,3), (2,4), (2,5), (3,10);
create view v1(c) as select a+1 from t1 where b >= 4;
select c from v1 where exists (select * from t1 where a=2 and b=c);
c
4
drop view v1;
drop table t1;
create view v1 as select cast(1 as char(3));
show create view v1;
View	Create View	character_set_client	collation_connection
v1	CREATE ALGORITHM=UNDEFINED DEFINER=`root`@`localhost` SQL SECURITY DEFINER VIEW `v1` AS select cast(1 as char(3) charset latin1) AS `cast(1 as char(3))`	latin1	latin1_swedish_ci
select * from v1;
cast(1 as char(3))
1
drop view v1;
create table t1 (a int);
create view v1 as select a from t1;
create view v3 as select a from t1;
create database mysqltest;
rename table v1 to mysqltest.v1;
ERROR HY000: Changing schema from 'test' to 'mysqltest' is not allowed.
rename table v1 to v2;
rename table v3 to v1, v2 to t1;
ERROR 42S01: Table 't1' already exists
drop table t1;
drop view v2,v3;
drop database mysqltest;
create view v1 as select 'a',1;
create view v2 as select * from v1 union all select * from v1;
create view v3 as select * from v2 where 1 = (select `1` from v2);
create view v4 as select * from v3;
select * from v4;
ERROR 21000: Subquery returns more than 1 row
drop view v4, v3, v2, v1;
create view v1 as select 5 into @w;
ERROR HY000: View's SELECT contains a 'INTO' clause
create view v1 as select 5 into outfile 'ttt';
ERROR HY000: View's SELECT contains a 'INTO' clause
create table t1 (a int);
create view v1 as select a from t1 procedure analyse();
ERROR HY000: View's SELECT contains a 'PROCEDURE' clause
create view v1 as select 1 from (select 1) as d1;
drop view v1;
drop table t1;
create table t1 (s1 int, primary key (s1));
create view v1 as select * from t1;
insert into v1 values (1) on duplicate key update s1 = 7;
insert into v1 values (1) on duplicate key update s1 = 7;
select * from t1;
s1
7
drop view v1;
drop table t1;
create table t1 (col1 int);
create table t2 (col1 int);
create table t3 (col1 datetime not null);
create view v1 as select * from t1;
create view v2 as select * from v1;
create view v3 as select v2.col1 from v2,t2 where v2.col1 = t2.col1;
update v2 set col1 = (select max(col1) from v1);
ERROR HY000: The definition of table 'v1' prevents operation UPDATE on table 'v2'.
update v2 set col1 = (select max(col1) from t1);
ERROR HY000: The definition of table 'v2' prevents operation UPDATE on table 'v2'.
update v2 set col1 = (select max(col1) from v2);
ERROR HY000: You can't specify target table 'v2' for update in FROM clause
update v2,t2 set v2.col1 = (select max(col1) from v1) where v2.col1 = t2.col1;
ERROR HY000: The definition of table 'v1' prevents operation UPDATE on table 'v2'.
update t1,t2 set t1.col1 = (select max(col1) from v1) where t1.col1 = t2.col1;
ERROR HY000: The definition of table 'v1' prevents operation UPDATE on table 't1'.
update v1,t2 set v1.col1 = (select max(col1) from v1) where v1.col1 = t2.col1;
ERROR HY000: You can't specify target table 'v1' for update in FROM clause
update t2,v2 set v2.col1 = (select max(col1) from v1) where v2.col1 = t2.col1;
ERROR HY000: The definition of table 'v1' prevents operation UPDATE on table 't2'.
update t2,t1 set t1.col1 = (select max(col1) from v1) where t1.col1 = t2.col1;
ERROR HY000: The definition of table 'v1' prevents operation UPDATE on table 't2'.
update t2,v1 set v1.col1 = (select max(col1) from v1) where v1.col1 = t2.col1;
ERROR HY000: The definition of table 'v1' prevents operation UPDATE on table 't2'.
update v2,t2 set v2.col1 = (select max(col1) from t1) where v2.col1 = t2.col1;
ERROR HY000: The definition of table 'v2' prevents operation UPDATE on table 'v2'.
update t1,t2 set t1.col1 = (select max(col1) from t1) where t1.col1 = t2.col1;
ERROR HY000: You can't specify target table 't1' for update in FROM clause
update v1,t2 set v1.col1 = (select max(col1) from t1) where v1.col1 = t2.col1;
ERROR HY000: The definition of table 'v1' prevents operation UPDATE on table 'v1'.
update t2,v2 set v2.col1 = (select max(col1) from t1) where v2.col1 = t2.col1;
ERROR HY000: You can't specify target table 't2' for update in FROM clause
update t2,t1 set t1.col1 = (select max(col1) from t1) where t1.col1 = t2.col1;
ERROR HY000: You can't specify target table 't2' for update in FROM clause
update t2,v1 set v1.col1 = (select max(col1) from t1) where v1.col1 = t2.col1;
ERROR HY000: You can't specify target table 't2' for update in FROM clause
update v2,t2 set v2.col1 = (select max(col1) from v2) where v2.col1 = t2.col1;
ERROR HY000: You can't specify target table 'v2' for update in FROM clause
update t1,t2 set t1.col1 = (select max(col1) from v2) where t1.col1 = t2.col1;
ERROR HY000: The definition of table 'v2' prevents operation UPDATE on table 't1'.
update v1,t2 set v1.col1 = (select max(col1) from v2) where v1.col1 = t2.col1;
ERROR HY000: The definition of table 'v2' prevents operation UPDATE on table 'v1'.
update t2,v2 set v2.col1 = (select max(col1) from v2) where v2.col1 = t2.col1;
ERROR HY000: The definition of table 'v2' prevents operation UPDATE on table 't2'.
update t2,t1 set t1.col1 = (select max(col1) from v2) where t1.col1 = t2.col1;
ERROR HY000: The definition of table 'v2' prevents operation UPDATE on table 't2'.
update t2,v1 set v1.col1 = (select max(col1) from v2) where v1.col1 = t2.col1;
ERROR HY000: The definition of table 'v2' prevents operation UPDATE on table 't2'.
update v3 set v3.col1 = (select max(col1) from v1);
ERROR HY000: The definition of table 'v1' prevents operation UPDATE on table 'v3'.
update v3 set v3.col1 = (select max(col1) from t1);
ERROR HY000: The definition of table 'v3' prevents operation UPDATE on table 'v3'.
update v3 set v3.col1 = (select max(col1) from v2);
ERROR HY000: The definition of table 'v2' prevents operation UPDATE on table 'v3'.
update v3 set v3.col1 = (select max(col1) from v3);
ERROR HY000: You can't specify target table 'v3' for update in FROM clause
delete from v2 where col1 = (select max(col1) from v1);
ERROR HY000: The definition of table 'v1' prevents operation DELETE on table 'v2'.
delete from v2 where col1 = (select max(col1) from t1);
ERROR HY000: The definition of table 'v2' prevents operation DELETE on table 'v2'.
delete from v2 where col1 = (select max(col1) from v2);
ERROR HY000: You can't specify target table 'v2' for update in FROM clause
delete v2 from v2,t2 where (select max(col1) from v1) > 0 and v2.col1 = t2.col1;
ERROR HY000: The definition of table 'v1' prevents operation DELETE on table 'v2'.
delete t1 from t1,t2 where (select max(col1) from v1) > 0 and t1.col1 = t2.col1;
ERROR HY000: The definition of table 'v1' prevents operation DELETE on table 't1'.
delete v1 from v1,t2 where (select max(col1) from v1) > 0 and v1.col1 = t2.col1;
ERROR HY000: You can't specify target table 'v1' for update in FROM clause
delete v2 from v2,t2 where (select max(col1) from t1) > 0 and v2.col1 = t2.col1;
ERROR HY000: The definition of table 'v2' prevents operation DELETE on table 'v2'.
delete t1 from t1,t2 where (select max(col1) from t1) > 0 and t1.col1 = t2.col1;
ERROR HY000: You can't specify target table 't1' for update in FROM clause
delete v1 from v1,t2 where (select max(col1) from t1) > 0 and v1.col1 = t2.col1;
ERROR HY000: The definition of table 'v1' prevents operation DELETE on table 'v1'.
delete v2 from v2,t2 where (select max(col1) from v2) > 0 and v2.col1 = t2.col1;
ERROR HY000: You can't specify target table 'v2' for update in FROM clause
delete t1 from t1,t2 where (select max(col1) from v2) > 0 and t1.col1 = t2.col1;
ERROR HY000: The definition of table 'v2' prevents operation DELETE on table 't1'.
delete v1 from v1,t2 where (select max(col1) from v2) > 0 and v1.col1 = t2.col1;
ERROR HY000: The definition of table 'v2' prevents operation DELETE on table 'v1'.
insert into v2 values ((select max(col1) from v1));
ERROR HY000: The definition of table 'v1' prevents operation INSERT on table 'v2'.
insert into t1 values ((select max(col1) from v1));
ERROR HY000: The definition of table 'v1' prevents operation INSERT on table 't1'.
insert into v2 values ((select max(col1) from v1));
ERROR HY000: The definition of table 'v1' prevents operation INSERT on table 'v2'.
insert into v2 values ((select max(col1) from t1));
ERROR HY000: The definition of table 'v2' prevents operation INSERT on table 'v2'.
insert into t1 values ((select max(col1) from t1));
ERROR HY000: You can't specify target table 't1' for update in FROM clause
insert into v2 values ((select max(col1) from t1));
ERROR HY000: The definition of table 'v2' prevents operation INSERT on table 'v2'.
insert into v2 values ((select max(col1) from v2));
ERROR HY000: You can't specify target table 'v2' for update in FROM clause
insert into t1 values ((select max(col1) from v2));
ERROR HY000: The definition of table 'v2' prevents operation INSERT on table 't1'.
insert into v2 values ((select max(col1) from v2));
ERROR HY000: You can't specify target table 'v2' for update in FROM clause
insert into v3 (col1) values ((select max(col1) from v1));
ERROR HY000: The definition of table 'v1' prevents operation INSERT on table 'v3'.
insert into v3 (col1) values ((select max(col1) from t1));
ERROR HY000: The definition of table 'v3' prevents operation INSERT on table 'v3'.
insert into v3 (col1) values ((select max(col1) from v2));
ERROR HY000: The definition of table 'v2' prevents operation INSERT on table 'v3'.
insert into v3 (col1) values ((select CONVERT_TZ('20050101000000','UTC','MET') from v2));
ERROR HY000: The definition of table 'v2' prevents operation INSERT on table 'v3'.
insert into v3 (col1) values ((select CONVERT_TZ('20050101000000','UTC','MET') from t2));
insert into t3 values ((select CONVERT_TZ('20050101000000','UTC','MET') from t2));
ERROR 23000: Column 'col1' cannot be null
create algorithm=temptable view v4 as select * from t1;
insert into t1 values (1),(2),(3);
insert into t1 (col1) values ((select max(col1) from v4));
select * from t1;
col1
NULL
1
2
3
3
drop view v4,v3,v2,v1;
drop table t1,t2,t3;
create table t1 (s1 int);
create view v1 as select * from t1;
handler v1 open as xx;
ERROR HY000: 'test.v1' is not BASE TABLE
drop view v1;
drop table t1;
create table t1(a int);
insert into t1 values (0), (1), (2), (3);
create table t2 (a int);
insert into t2 select a from t1 where a > 1;
create view v1 as select a from t1 where a > 1;
select * from t1 left join (t2 as t, v1) on v1.a=t1.a;
a	a	a
0	NULL	NULL
1	NULL	NULL
2	2	2
2	3	2
3	2	3
3	3	3
select * from t1 left join (t2 as t, t2) on t2.a=t1.a;
a	a	a
0	NULL	NULL
1	NULL	NULL
2	2	2
2	3	2
3	2	3
3	3	3
drop view v1;
drop table t1, t2;
create table t1 (s1 char);
create view v1 as select s1 collate latin1_german1_ci as s1 from t1;
insert into v1 values ('a');
select * from v1;
s1
a
update v1 set s1='b';
select * from v1;
s1
b
update v1,t1 set v1.s1='c' where t1.s1=v1.s1;
select * from v1;
s1
c
prepare stmt1 from "update v1,t1 set v1.s1=? where t1.s1=v1.s1";
set @arg='d';
execute stmt1 using @arg;
select * from v1;
s1
d
set @arg='e';
execute stmt1 using @arg;
select * from v1;
s1
e
deallocate prepare stmt1;
drop view v1;
drop table t1;
create table t1 (a int);
create table t2 (a int);
create view v1 as select * from t1;
lock tables t1 read, v1 read;
select * from v1;
a
select * from t2;
ERROR HY000: Table 't2' was not locked with LOCK TABLES
unlock tables;
drop view v1;
drop table t1, t2;
create table t1 (a int);
create view v1 as select * from t1 where a < 2 with check option;
insert into v1 values(1);
insert into v1 values(3);
ERROR HY000: CHECK OPTION failed 'test.v1'
insert ignore into v1 values (2),(3),(0);
Warnings:
Warning	1369	CHECK OPTION failed 'test.v1'
Warning	1369	CHECK OPTION failed 'test.v1'
select * from t1;
a
1
0
delete from t1;
insert into v1 SELECT 1;
insert into v1 SELECT 3;
ERROR HY000: CHECK OPTION failed 'test.v1'
create table t2 (a int);
insert into t2 values (2),(3),(0);
insert ignore into v1 SELECT a from t2;
Warnings:
Warning	1369	CHECK OPTION failed 'test.v1'
Warning	1369	CHECK OPTION failed 'test.v1'
select * from t1 order by a desc;
a
1
0
update v1 set a=-1 where a=0;
update v1 set a=2 where a=1;
ERROR HY000: CHECK OPTION failed 'test.v1'
select * from t1 order by a desc;
a
1
-1
update v1 set a=0 where a=0;
insert into t2 values (1);
update v1,t2 set v1.a=v1.a-1 where v1.a=t2.a;
select * from t1 order by a desc;
a
0
-1
update v1 set a=a+1;
update ignore v1,t2 set v1.a=v1.a+1 where v1.a=t2.a;
Warnings:
Warning	1369	CHECK OPTION failed 'test.v1'
select * from t1;
a
1
1
drop view v1;
drop table t1, t2;
create table t1 (a int);
create view v1 as select * from t1 where a < 2 with check option;
create view v2 as select * from v1 where a > 0 with local check option;
create view v3 as select * from v1 where a > 0 with cascaded check option;
insert into v2 values (1);
insert into v3 values (1);
insert into v2 values (0);
ERROR HY000: CHECK OPTION failed 'test.v2'
insert into v3 values (0);
ERROR HY000: CHECK OPTION failed 'test.v3'
insert into v2 values (2);
ERROR HY000: CHECK OPTION failed 'test.v2'
insert into v3 values (2);
ERROR HY000: CHECK OPTION failed 'test.v3'
select * from t1;
a
1
1
drop view v3,v2,v1;
drop table t1;
create table t1 (a int, primary key (a));
create view v1 as select * from t1 where a < 2 with check option;
insert into v1 values (1) on duplicate key update a=2;
insert into v1 values (1) on duplicate key update a=2;
ERROR HY000: CHECK OPTION failed 'test.v1'
insert ignore into v1 values (1) on duplicate key update a=2;
Warnings:
Warning	1369	CHECK OPTION failed 'test.v1'
select * from t1;
a
1
drop view v1;
drop table t1;
create table t1 (s1 int);
create view v1 as select * from t1;
create view v2 as select * from v1;
alter view v1 as select * from v2;
ERROR 42S02: Table 'test.v1' doesn't exist
alter view v1 as select * from v1;
ERROR 42S02: Table 'test.v1' doesn't exist
create or replace view v1 as select * from v2;
ERROR 42S02: Table 'test.v1' doesn't exist
create or replace view v1 as select * from v1;
ERROR 42S02: Table 'test.v1' doesn't exist
drop view v2,v1;
drop table t1;
create table t1 (a int);
create view v1 as select * from t1;
show create view v1;
View	Create View	character_set_client	collation_connection
v1	CREATE ALGORITHM=UNDEFINED DEFINER=`root`@`localhost` SQL SECURITY DEFINER VIEW `v1` AS select `t1`.`a` AS `a` from `t1`	latin1	latin1_swedish_ci
alter algorithm=undefined view v1 as select * from t1 with check option;
show create view v1;
View	Create View	character_set_client	collation_connection
v1	CREATE ALGORITHM=UNDEFINED DEFINER=`root`@`localhost` SQL SECURITY DEFINER VIEW `v1` AS select `t1`.`a` AS `a` from `t1` WITH CASCADED CHECK OPTION	latin1	latin1_swedish_ci
alter algorithm=merge view v1 as select * from t1 with cascaded check option;
show create view v1;
View	Create View	character_set_client	collation_connection
v1	CREATE ALGORITHM=MERGE DEFINER=`root`@`localhost` SQL SECURITY DEFINER VIEW `v1` AS select `t1`.`a` AS `a` from `t1` WITH CASCADED CHECK OPTION	latin1	latin1_swedish_ci
alter algorithm=temptable view v1 as select * from t1;
show create view v1;
View	Create View	character_set_client	collation_connection
v1	CREATE ALGORITHM=TEMPTABLE DEFINER=`root`@`localhost` SQL SECURITY DEFINER VIEW `v1` AS select `t1`.`a` AS `a` from `t1`	latin1	latin1_swedish_ci
drop view v1;
drop table t1;
create table t1 (s1 int);
create table t2 (s1 int);
create view v2 as select * from t2 where s1 in (select s1 from t1);
insert into v2 values (5);
insert into t1 values (5);
select * from v2;
s1
5
update v2 set s1 = 0;
select * from v2;
s1
select * from t2;
s1
0
alter view v2 as select * from t2 where s1 in (select s1 from t1) with check option;
insert into v2 values (5);
update v2 set s1 = 1;
ERROR HY000: CHECK OPTION failed 'test.v2'
insert into t1 values (1);
update v2 set s1 = 1;
select * from v2;
s1
1
select * from t2;
s1
0
1
prepare stmt1 from "select * from v2;";
execute stmt1;
s1
1
insert into t1 values (0);
execute stmt1;
s1
1
0
deallocate prepare stmt1;
drop view v2;
drop table t1, t2;
create table t1 (t time);
create view v1 as select substring_index(t,':',2) as t from t1;
insert into t1 (t) values ('12:24:10');
select substring_index(t,':',2) from t1;
substring_index(t,':',2)
12:24
select substring_index(t,':',2) from v1;
substring_index(t,':',2)
12:24
drop view v1;
drop table t1;
create table t1 (s1 tinyint);
create view v1 as select * from t1 where s1 <> 0 with local check option;
create view v2 as select * from v1 with cascaded check option;
insert into v2 values (0);
ERROR HY000: CHECK OPTION failed 'test.v2'
drop view v2, v1;
drop table t1;
create table t1 (s1 int);
create view v1 as select * from t1 where s1 < 5 with check option;
insert ignore into v1 values (6);
Warnings:
Warning	1369	CHECK OPTION failed 'test.v1'
insert ignore into v1 values (6),(3);
Warnings:
Warning	1369	CHECK OPTION failed 'test.v1'
select * from t1;
s1
3
drop view v1;
drop table t1;
SET sql_mode = 'NO_ENGINE_SUBSTITUTION';
Warnings:
Warning	3090	Changing sql mode 'NO_AUTO_CREATE_USER' is deprecated. It will be removed in a future release.
create table t1 (s1 tinyint);
create trigger t1_bi before insert on t1 for each row set new.s1 = 500;
create view v1 as select * from t1 where s1 <> 127 with check option;
insert into v1 values (0);
ERROR HY000: CHECK OPTION failed 'test.v1'
select * from v1;
s1
select * from t1;
s1
drop trigger t1_bi;
drop view v1;
drop table t1;
SET sql_mode = default;
create table t1 (s1 tinyint);
create view v1 as select * from t1 where s1 <> 0;
create view v2 as select * from v1 where s1 <> 1 with cascaded check option;
insert into v2 values (0);
ERROR HY000: CHECK OPTION failed 'test.v2'
select * from v2;
s1
select * from t1;
s1
drop view v2, v1;
drop table t1;
create table t1 (a int, b char(10));
create view v1 as select * from t1 where a != 0 with check option;
load data infile '../../std_data/loaddata3.dat' into table v1 fields terminated by '' enclosed by '' ignore 1 lines;
ERROR HY000: CHECK OPTION failed 'test.v1'
select * from t1;
a	b
1	row 1
2	row 2
select * from v1;
a	b
1	row 1
2	row 2
delete from t1;
load data infile '../../std_data/loaddata3.dat' ignore into table v1 fields terminated by '' enclosed by '' ignore 1 lines;
Warnings:
Warning	1366	Incorrect integer value: 'error      ' for column 'a' at row 3
Warning	1369	CHECK OPTION failed 'test.v1'
Warning	1366	Incorrect integer value: 'wrong end  ' for column 'a' at row 4
Warning	1369	CHECK OPTION failed 'test.v1'
select * from t1 order by a,b;
a	b
1	row 1
2	row 2
3	row 3
select * from v1 order by a,b;
a	b
1	row 1
2	row 2
3	row 3
drop view v1;
drop table t1;
create table t1 (a text, b text);
create view v1 as select * from t1 where a <> 'Field A' with check option;
load data infile '../../std_data/loaddata2.dat' into table v1 fields terminated by ',' enclosed by '''';
ERROR HY000: CHECK OPTION failed 'test.v1'
select concat('|',a,'|'), concat('|',b,'|') from t1;
concat('|',a,'|')	concat('|',b,'|')
select concat('|',a,'|'), concat('|',b,'|') from v1;
concat('|',a,'|')	concat('|',b,'|')
delete from t1;
load data infile '../../std_data/loaddata2.dat' ignore into table v1 fields terminated by ',' enclosed by '''';
Warnings:
Warning	1369	CHECK OPTION failed 'test.v1'
Warning	1261	Row 2 doesn't contain data for all columns
select concat('|',a,'|'), concat('|',b,'|') from t1;
concat('|',a,'|')	concat('|',b,'|')
|Field 1|	|Field 2' 
Field 3,'Field 4|
|Field 5' ,'Field 6|	NULL
|Field 6|	| 'Field 7'|
select concat('|',a,'|'), concat('|',b,'|') from v1;
concat('|',a,'|')	concat('|',b,'|')
|Field 1|	|Field 2' 
Field 3,'Field 4|
|Field 5' ,'Field 6|	NULL
|Field 6|	| 'Field 7'|
drop view v1;
drop table t1;
create table t1 (s1 smallint);
create view v1 as select * from t1 where 20 < (select (s1) from t1);
insert into v1 values (30);
ERROR HY000: The target table v1 of the INSERT is not insertable-into
create view v2 as select * from t1;
create view v3 as select * from t1 where 20 < (select (s1) from v2);
insert into v3 values (30);
ERROR HY000: The target table v3 of the INSERT is not insertable-into
create view v4 as select * from v2 where 20 < (select (s1) from t1);
insert into v4 values (30);
ERROR HY000: The target table v4 of the INSERT is not insertable-into
drop view v4, v3, v2, v1;
drop table t1;
create table t1 (a int);
create view v1 as select * from t1;
check table t1,v1;
Table	Op	Msg_type	Msg_text
test.t1	check	status	OK
test.v1	check	status	OK
check table v1,t1;
Table	Op	Msg_type	Msg_text
test.v1	check	status	OK
test.t1	check	status	OK
drop table t1;
check table v1;
Table	Op	Msg_type	Msg_text
test.v1	check	Error	Table 'test.t1' doesn't exist
test.v1	check	Error	View 'test.v1' references invalid table(s) or column(s) or function(s) or definer/invoker of view lack rights to use them
test.v1	check	error	Corrupt
drop view v1;
create table t1 (a int);
create table t2 (a int);
create table t3 (a int);
insert into t1 values (1), (2), (3);
insert into t2 values (1), (3);
insert into t3 values (1), (2), (4);
create view v3 (a,b) as select t1.a as a, t2.a as b from t1 left join t2 on (t1.a=t2.a);
select * from t3 left join v3 on (t3.a = v3.a);
a	a	b
1	1	1
2	2	NULL
4	NULL	NULL
explain extended select * from t3 left join v3 on (t3.a = v3.a);
id	select_type	table	partitions	type	possible_keys	key	key_len	ref	rows	filtered	Extra
1	SIMPLE	t3	NULL	ALL	NULL	NULL	NULL	NULL	3	100.00	NULL
1	SIMPLE	t1	NULL	ALL	NULL	NULL	NULL	NULL	3	100.00	Using where; Using join buffer (Block Nested Loop)
1	SIMPLE	t2	NULL	ALL	NULL	NULL	NULL	NULL	2	100.00	Using where; Using join buffer (Block Nested Loop)
Warnings:
Warning	1681	'EXTENDED' is deprecated and will be removed in a future release.
Note	1003	/* select#1 */ select `test`.`t3`.`a` AS `a`,`test`.`t1`.`a` AS `a`,`test`.`t2`.`a` AS `b` from `test`.`t3` left join (`test`.`t1` left join `test`.`t2` on((`test`.`t1`.`a` = `test`.`t2`.`a`))) on((`test`.`t3`.`a` = `test`.`t1`.`a`)) where 1
create view v1 (a) as select a from t1;
create view v2 (a) as select a from t2;
create view v4 (a,b) as select v1.a as a, v2.a as b from v1 left join v2 on (v1.a=v2.a);
select * from t3 left join v4 on (t3.a = v4.a);
a	a	b
1	1	1
2	2	NULL
4	NULL	NULL
explain extended select * from t3 left join v4 on (t3.a = v4.a);
id	select_type	table	partitions	type	possible_keys	key	key_len	ref	rows	filtered	Extra
1	SIMPLE	t3	NULL	ALL	NULL	NULL	NULL	NULL	3	100.00	NULL
1	SIMPLE	t1	NULL	ALL	NULL	NULL	NULL	NULL	3	100.00	Using where; Using join buffer (Block Nested Loop)
1	SIMPLE	t2	NULL	ALL	NULL	NULL	NULL	NULL	2	100.00	Using where; Using join buffer (Block Nested Loop)
Warnings:
Warning	1681	'EXTENDED' is deprecated and will be removed in a future release.
Note	1003	/* select#1 */ select `test`.`t3`.`a` AS `a`,`test`.`t1`.`a` AS `a`,`test`.`t2`.`a` AS `b` from `test`.`t3` left join (`test`.`t1` left join (`test`.`t2`) on((`test`.`t1`.`a` = `test`.`t2`.`a`))) on((`test`.`t3`.`a` = `test`.`t1`.`a`)) where 1
prepare stmt1 from "select * from t3 left join v4 on (t3.a = v4.a);";
execute stmt1;
a	a	b
1	1	1
2	2	NULL
4	NULL	NULL
execute stmt1;
a	a	b
1	1	1
2	2	NULL
4	NULL	NULL
deallocate prepare stmt1;
drop view v4,v3,v2,v1;
drop tables t1,t2,t3;
create table t1 (a int, primary key (a), b int);
create table t2 (a int, primary key (a));
insert into t1 values (1,100), (2,200);
insert into t2 values (1), (3);
create view v3 (a,b) as select t1.a as a, t2.a as b from t1, t2;
update v3 set a= 10 where a=1;
select * from t1;
a	b
10	100
2	200
select * from t2;
a
1
3
create view v2 (a,b) as select t1.b as a, t2.a as b from t1, t2;
set updatable_views_with_limit=NO;
update v2 set a= 10 where a=200 limit 1;
Got one of the listed errors
set updatable_views_with_limit=DEFAULT;
select * from v3;
a	b
2	1
10	1
2	3
10	3
select * from v2;
a	b
100	1
200	1
100	3
200	3
set @a= 10;
set @b= 100;
prepare stmt1 from "update v3 set a= ? where a=?";
execute stmt1 using @a,@b;
select * from v3;
a	b
2	1
10	1
2	3
10	3
set @a= 300;
set @b= 10;
execute stmt1 using @a,@b;
select * from v3;
a	b
2	1
300	1
2	3
300	3
deallocate prepare stmt1;
drop view v3,v2;
drop tables t1,t2;
create table t1 (a int, primary key (a), b int);
create table t2 (a int, primary key (a), b int);
insert into t2 values (1000, 2000);
create view v3 (a,b) as select t1.a as a, t2.a as b from t1, t2;
insert into v3 values (1,2);
ERROR HY000: Can not insert into join view 'test.v3' without fields list
insert into v3 select * from t2;
ERROR HY000: Can not insert into join view 'test.v3' without fields list
insert into v3(a,b) values (1,2);
ERROR HY000: Can not modify more than one base table through a join view 'test.v3'
insert into v3(a,b) select * from t2;
ERROR HY000: Can not modify more than one base table through a join view 'test.v3'
insert into v3(a) values (1);
insert into v3(b) values (10);
insert into v3(a) select a from t2;
insert into v3(b) select b from t2;
Warnings:
Warning	1048	Column 'a' cannot be null
insert into v3(a) values (1) on duplicate key update a=a+10000+VALUES(a);
select * from t1;
a	b
10002	NULL
10	NULL
1000	NULL
select * from t2;
a	b
1000	2000
10	NULL
2000	NULL
0	NULL
delete from v3;
ERROR HY000: Can not delete from join view 'test.v3'
delete v3,t1 from v3,t1;
ERROR HY000: Can not delete from join view 'test.v3'
delete t1,v3 from t1,v3;
ERROR HY000: Can not delete from join view 'test.v3'
delete from t1;
prepare stmt1 from "insert into v3(a) values (?);";
set @a= 100;
execute stmt1 using @a;
set @a= 300;
execute stmt1 using @a;
deallocate prepare stmt1;
prepare stmt1 from "insert into v3(a) select ?;";
set @a= 101;
execute stmt1 using @a;
set @a= 301;
execute stmt1 using @a;
deallocate prepare stmt1;
select * from v3;
a	b
100	0
101	0
300	0
301	0
100	10
101	10
300	10
301	10
100	1000
101	1000
300	1000
301	1000
100	2000
101	2000
300	2000
301	2000
drop view v3;
drop tables t1,t2;
create table t1(f1 int);
create view v1 as select f1 from t1;
select * from v1 where F1 = 1;
f1
drop view v1;
drop table t1;
create table t1(c1 int);
create table t2(c2 int);
insert into t1 values (1),(2),(3);
insert into t2 values (1);
SELECT c1 FROM t1 WHERE c1 IN (SELECT c2 FROM t2);
c1
1
SELECT c1 FROM t1 WHERE EXISTS (SELECT c2 FROM t2 WHERE c2 = c1);
c1
1
create view v1 as SELECT c1 FROM t1 WHERE c1 IN (SELECT c2 FROM t2);
create view v2 as SELECT c1 FROM t1 WHERE EXISTS (SELECT c2 FROM t2 WHERE c2 = c1);
select * from v1;
c1
1
select * from v2;
c1
1
select * from (select c1 from v2) X;
c1
1
drop view v2, v1;
drop table t1, t2;
CREATE TABLE t1 (C1 INT, C2 INT);
CREATE TABLE t2 (C2 INT);
CREATE VIEW v1 AS SELECT C2 FROM t2;
CREATE VIEW v2 AS SELECT C1 FROM t1 LEFT OUTER JOIN v1 USING (C2);
SELECT * FROM v2;
C1
drop view v2, v1;
drop table t1, t2;
create table t1 (col1 char(5),col2 int,col3 int);
insert into t1 values ('one',10,25), ('two',10,50), ('two',10,50), ('one',20,25), ('one',30,25);
create view v1 as select * from t1;
select col1,group_concat(col2,col3) from t1 group by col1;
col1	group_concat(col2,col3)
one	1025,2025,3025
two	1050,1050
select col1,group_concat(col2,col3) from v1 group by col1;
col1	group_concat(col2,col3)
one	1025,2025,3025
two	1050,1050
drop view v1;
drop table t1;
create table t1 (s1 int, s2 char);
create view v1 as select s1, s2 from t1;
select s2 from v1 vq1 where 2 = (select count(*) from v1 vq2 having vq1.s2 = vq2.s2);
ERROR 42S22: Unknown column 'vq2.s2' in 'having clause'
select s2 from v1 vq1 where 2 = (select count(*) aa from v1 vq2 having vq1.s2 = aa);
s2
drop view v1;
drop table t1;
CREATE TABLE t1 (a1 int);
CREATE TABLE t2 (a2 int);
INSERT INTO t1 VALUES (1), (2), (3), (4);
INSERT INTO t2 VALUES (1), (2), (3);
CREATE VIEW v1(a,b) AS SELECT a1,a2 FROM t1 JOIN t2 ON a1=a2 WHERE a1>1;
SELECT * FROM v1;
a	b
2	2
3	3
CREATE TABLE t3 SELECT * FROM v1;
SELECT * FROM t3;
a	b
2	2
3	3
DROP VIEW v1;
DROP TABLE t1,t2,t3;
create table t1 (a int);
create table t2 like t1;
create table t3 like t1;
create view v1 as select t1.a x, t2.a y from t1 join t2 where t1.a=t2.a;
insert into t3 select x from v1;
insert into t2 select x from v1;
drop view v1;
drop table t1,t2,t3;
CREATE TABLE t1 (col1 int PRIMARY KEY, col2 varchar(10));
INSERT INTO t1 VALUES(1,'trudy');
INSERT INTO t1 VALUES(2,'peter');
INSERT INTO t1 VALUES(3,'sanja');
INSERT INTO t1 VALUES(4,'monty');
INSERT INTO t1 VALUES(5,'david');
INSERT INTO t1 VALUES(6,'kent');
INSERT INTO t1 VALUES(7,'carsten');
INSERT INTO t1 VALUES(8,'ranger');
INSERT INTO t1 VALUES(10,'matt');
CREATE TABLE t2 (col1 int, col2 int, col3 char(1));
INSERT INTO t2 VALUES (1,1,'y');
INSERT INTO t2 VALUES (1,2,'y');
INSERT INTO t2 VALUES (2,1,'n');
INSERT INTO t2 VALUES (3,1,'n');
INSERT INTO t2 VALUES (4,1,'y');
INSERT INTO t2 VALUES (4,2,'n');
INSERT INTO t2 VALUES (4,3,'n');
INSERT INTO t2 VALUES (6,1,'n');
INSERT INTO t2 VALUES (8,1,'y');
CREATE VIEW v1 AS SELECT * FROM t1;
SELECT a.col1,a.col2,b.col2,b.col3
FROM t1 a LEFT JOIN t2 b ON a.col1=b.col1
WHERE b.col2 IS NULL OR
b.col2=(SELECT MAX(col2) FROM t2 b WHERE b.col1=a.col1);
col1	col2	col2	col3
1	trudy	2	y
10	matt	NULL	NULL
2	peter	1	n
3	sanja	1	n
4	monty	3	n
5	david	NULL	NULL
6	kent	1	n
7	carsten	NULL	NULL
8	ranger	1	y
SELECT a.col1,a.col2,b.col2,b.col3
FROM v1 a LEFT JOIN t2 b ON a.col1=b.col1
WHERE b.col2 IS NULL OR
b.col2=(SELECT MAX(col2) FROM t2 b WHERE b.col1=a.col1);
col1	col2	col2	col3
1	trudy	2	y
10	matt	NULL	NULL
2	peter	1	n
3	sanja	1	n
4	monty	3	n
5	david	NULL	NULL
6	kent	1	n
7	carsten	NULL	NULL
8	ranger	1	y
CREATE VIEW v2 AS SELECT * FROM t2;
SELECT a.col1,a.col2,b.col2,b.col3
FROM v2 b RIGHT JOIN v1 a ON a.col1=b.col1
WHERE b.col2 IS NULL OR
b.col2=(SELECT MAX(col2) FROM v2 b WHERE b.col1=a.col1);
col1	col2	col2	col3
1	trudy	2	y
10	matt	NULL	NULL
2	peter	1	n
3	sanja	1	n
4	monty	3	n
5	david	NULL	NULL
6	kent	1	n
7	carsten	NULL	NULL
8	ranger	1	y
SELECT a.col1,a.col2,b.col2,b.col3
FROM v2 b RIGHT JOIN v1 a ON a.col1=b.col1
WHERE a.col1 IN (1,5,9) AND
(b.col2 IS NULL OR
b.col2=(SELECT MAX(col2) FROM v2 b WHERE b.col1=a.col1));
col1	col2	col2	col3
1	trudy	2	y
5	david	NULL	NULL
CREATE VIEW v3 AS SELECT * FROM t1 WHERE col1 IN (1,5,9);
SELECT a.col1,a.col2,b.col2,b.col3
FROM v2 b RIGHT JOIN v3 a ON a.col1=b.col1
WHERE b.col2 IS NULL OR
b.col2=(SELECT MAX(col2) FROM v2 b WHERE b.col1=a.col1);
col1	col2	col2	col3
1	trudy	2	y
5	david	NULL	NULL
DROP VIEW v1,v2,v3;
DROP TABLE t1,t2;
create table t1 as select 1 A union select 2 union select 3;
create table t2 as select * from t1;
create view v1 as select * from t1 where a in (select * from t2);
select * from v1 A, v1 B where A.a = B.a;
A	A
1	1
2	2
3	3
create table t3 as select a a,a b from t2;
create view v2 as select * from t3 where
a in (select * from t1) or b in (select * from t2);
select * from v2 A, v2 B where A.a = B.b;
a	b	a	b
1	1	1	1
2	2	2	2
3	3	3	3
drop view v1, v2;
drop table t1, t2, t3;
CREATE TABLE t1 (a int);
CREATE TABLE t2 (b int);
INSERT INTO t1 VALUES (1), (2), (3), (4);
INSERT INTO t2 VALUES (4), (2);
CREATE VIEW v1 AS SELECT * FROM t1,t2 WHERE t1.a=t2.b;
SELECT * FROM v1;
a	b
2	2
4	4
CREATE VIEW v2 AS SELECT * FROM v1;
SELECT * FROM v2;
a	b
2	2
4	4
DROP VIEW v2,v1;
DROP TABLE t1, t2;
create table t1 (a int);
create view v1 as select sum(a) from t1 group by a;
create procedure p1()
begin
select * from v1;
end//
call p1();
sum(a)
call p1();
sum(a)
drop procedure p1;
drop view v1;
drop table t1;
CREATE TABLE t1(a char(2) primary key, b char(2));
CREATE TABLE t2(a char(2), b char(2), index i(a));
INSERT INTO t1 VALUES ('a','1'), ('b','2');
INSERT INTO t2 VALUES ('a','5'), ('a','6'), ('b','5'), ('b','6');
CREATE VIEW v1 AS
SELECT t1.b as c, t2.b as d FROM t1,t2 WHERE t1.a=t2.a;
SELECT d, c FROM v1 ORDER BY d,c;
d	c
5	1
5	2
6	1
6	2
DROP VIEW v1;
DROP TABLE t1, t2;
create table t1 (s1 int);
create view  v1 as select sum(distinct s1) from t1;
select * from v1;
sum(distinct s1)
NULL
drop view v1;
create view  v1 as select avg(distinct s1) from t1;
select * from v1;
avg(distinct s1)
NULL
drop view v1;
drop table t1;
create view v1 as select cast(1 as decimal);
select * from v1;
cast(1 as decimal)
1
drop view v1;
create table t1(f1 int);
create table t2(f2 int);
insert into t1 values(1),(2),(3);
insert into t2 values(1),(2),(3);
create view v1 as select * from t1,t2 where f1=f2;
create table t3 (f1 int, f2 int);
insert into t3 select * from v1 order by 1;
select * from t3;
f1	f2
1	1
2	2
3	3
drop view v1;
drop table t1,t2,t3;
create view v1 as select '\\','\\shazam';
select * from v1;
\	\shazam
\	\shazam
drop view v1;
create view v1 as select '\'','\shazam';
select * from v1;
'	shazam
'	shazam
drop view v1;
create view v1 as select 'k','K';
select * from v1;
k	My_exp_K
k	K
drop view v1;
create table t1 (s1 int);
create view v1 as select s1, 's1' from t1;
select * from v1;
s1	My_exp_s1
drop view v1;
create view v1 as select 's1', s1 from t1;
select * from v1;
My_exp_s1	s1
drop view v1;
create view v1 as select 's1', s1, 1 as My_exp_s1 from t1;
select * from v1;
My_exp_1_s1	s1	My_exp_s1
drop view v1;
create view v1 as select 1 as My_exp_s1, 's1', s1  from t1;
select * from v1;
My_exp_s1	My_exp_1_s1	s1
drop view v1;
create view v1 as select 1 as s1, 's1', 's1' from t1;
select * from v1;
s1	My_exp_s1	My_exp_1_s1
drop view v1;
create view v1 as select 's1', 's1', 1 as s1 from t1;
select * from v1;
My_exp_1_s1	My_exp_s1	s1
drop view v1;
create view v1 as select s1, 's1', 's1' from t1;
select * from v1;
s1	My_exp_s1	My_exp_1_s1
drop view v1;
create view v1 as select 's1', 's1', s1 from t1;
select * from v1;
My_exp_1_s1	My_exp_s1	s1
drop view v1;
create view v1 as select 1 as s1, 's1', s1 from t1;
ERROR 42S21: Duplicate column name 's1'
create view v1 as select 's1', s1, 1 as s1 from t1;
ERROR 42S21: Duplicate column name 's1'
drop table t1;
create view v1(k, K) as select 1,2;
ERROR 42S21: Duplicate column name 'K'
create view v1 as SELECT TIME_FORMAT(SEC_TO_TIME(3600),'%H:%i') as t;
select * from v1;
t
01:00
drop view v1;
create table t1 (a timestamp default now());
create table t2 (b timestamp default now());
create view v1 as select a,b,t1.a < now() from t1,t2 where t1.a < now();
SHOW CREATE VIEW v1;
View	Create View	character_set_client	collation_connection
v1	CREATE ALGORITHM=UNDEFINED DEFINER=`root`@`localhost` SQL SECURITY DEFINER VIEW `v1` AS select `t1`.`a` AS `a`,`t2`.`b` AS `b`,(`t1`.`a` < now()) AS `t1.a < now()` from (`t1` join `t2`) where (`t1`.`a` < now())	latin1	latin1_swedish_ci
drop view v1;
drop table t1, t2;
CREATE TABLE t1 ( a varchar(50) );
CREATE VIEW v1 AS SELECT * FROM t1 WHERE a = CURRENT_USER();
SHOW CREATE VIEW v1;
View	Create View	character_set_client	collation_connection
v1	CREATE ALGORITHM=UNDEFINED DEFINER=`root`@`localhost` SQL SECURITY DEFINER VIEW `v1` AS select `t1`.`a` AS `a` from `t1` where (`t1`.`a` = current_user())	latin1	latin1_swedish_ci
DROP VIEW v1;
CREATE VIEW v1 AS SELECT * FROM t1 WHERE a = VERSION();
SHOW CREATE VIEW v1;
View	Create View	character_set_client	collation_connection
v1	CREATE ALGORITHM=UNDEFINED DEFINER=`root`@`localhost` SQL SECURITY DEFINER VIEW `v1` AS select `t1`.`a` AS `a` from `t1` where (`t1`.`a` = version())	latin1	latin1_swedish_ci
DROP VIEW v1;
CREATE VIEW v1 AS SELECT * FROM t1 WHERE a = DATABASE();
SHOW CREATE VIEW v1;
View	Create View	character_set_client	collation_connection
v1	CREATE ALGORITHM=UNDEFINED DEFINER=`root`@`localhost` SQL SECURITY DEFINER VIEW `v1` AS select `t1`.`a` AS `a` from `t1` where (`t1`.`a` = database())	latin1	latin1_swedish_ci
DROP VIEW v1;
DROP TABLE t1;
CREATE TABLE t1 (col1 time);
CREATE TABLE t2 (col1 time);
CREATE VIEW v1 AS SELECT CONVERT_TZ(col1,'GMT','MET') FROM t1;
CREATE VIEW v2 AS SELECT CONVERT_TZ(col1,'GMT','MET') FROM t2;
CREATE VIEW v3 AS SELECT CONVERT_TZ(col1,'GMT','MET') FROM t1;
CREATE VIEW v4 AS SELECT CONVERT_TZ(col1,'GMT','MET') FROM t2;
CREATE VIEW v5 AS SELECT CONVERT_TZ(col1,'GMT','MET') FROM t1;
CREATE VIEW v6 AS SELECT CONVERT_TZ(col1,'GMT','MET') FROM t2;
DROP TABLE t1;
CHECK TABLE v1, v2, v3, v4, v5, v6;
Table	Op	Msg_type	Msg_text
test.v1	check	Error	Table 'test.t1' doesn't exist
test.v1	check	Error	View 'test.v1' references invalid table(s) or column(s) or function(s) or definer/invoker of view lack rights to use them
test.v1	check	error	Corrupt
test.v2	check	status	OK
test.v3	check	Error	Table 'test.t1' doesn't exist
test.v3	check	Error	View 'test.v3' references invalid table(s) or column(s) or function(s) or definer/invoker of view lack rights to use them
test.v3	check	error	Corrupt
test.v4	check	status	OK
test.v5	check	Error	Table 'test.t1' doesn't exist
test.v5	check	Error	View 'test.v5' references invalid table(s) or column(s) or function(s) or definer/invoker of view lack rights to use them
test.v5	check	error	Corrupt
test.v6	check	status	OK
drop view v1, v2, v3, v4, v5, v6;
drop table t2;
drop function if exists f1;
drop function if exists f2;
CREATE TABLE t1 (col1 time);
CREATE TABLE t2 (col1 time);
CREATE TABLE t3 (col1 time);
create function f1 () returns int return (select max(col1) from t1);
create function f2 () returns int return (select max(col1) from t2);
CREATE VIEW v1 AS SELECT f1() FROM t3;
CREATE VIEW v2 AS SELECT f2() FROM t3;
CREATE VIEW v3 AS SELECT f1() FROM t3;
CREATE VIEW v4 AS SELECT f2() FROM t3;
CREATE VIEW v5 AS SELECT f1() FROM t3;
CREATE VIEW v6 AS SELECT f2() FROM t3;
drop function f1;
CHECK TABLE v1, v2, v3, v4, v5, v6;
Table	Op	Msg_type	Msg_text
test.v1	check	Error	View 'test.v1' references invalid table(s) or column(s) or function(s) or definer/invoker of view lack rights to use them
test.v1	check	status	Operation failed
test.v2	check	status	OK
test.v3	check	Error	View 'test.v3' references invalid table(s) or column(s) or function(s) or definer/invoker of view lack rights to use them
test.v3	check	status	Operation failed
test.v4	check	status	OK
test.v5	check	Error	View 'test.v5' references invalid table(s) or column(s) or function(s) or definer/invoker of view lack rights to use them
test.v5	check	status	Operation failed
test.v6	check	status	OK
create function f1 () returns int return (select max(col1) from t1);
DROP TABLE t1;
CHECK TABLE v1, v2, v3, v4, v5, v6;
Table	Op	Msg_type	Msg_text
test.v1	check	status	OK
test.v2	check	status	OK
test.v3	check	status	OK
test.v4	check	status	OK
test.v5	check	status	OK
test.v6	check	status	OK
drop function f1;
drop function f2;
drop view v1, v2, v3, v4, v5, v6;
drop table t2,t3;
create table t1 (f1 date);
insert into t1 values ('2005-01-01'),('2005-02-02');
create view v1 as select * from t1;
select * from v1 where f1='2005.02.02';
f1
2005-02-02
select * from v1 where '2005.02.02'=f1;
f1
2005-02-02
drop view v1;
drop table t1;
CREATE VIEW v1 AS SELECT ENCRYPT("dhgdhgd");
Warnings:
Warning	1287	'ENCRYPT' is deprecated and will be removed in a future release. Please use AES_ENCRYPT instead
SELECT * FROM v1;
drop view v1;
CREATE VIEW v1 AS SELECT SUBSTRING_INDEX("dkjhgd:kjhdjh", ":", 1);
SELECT * FROM v1;
SUBSTRING_INDEX("dkjhgd:kjhdjh", ":", 1)
dkjhgd
drop view v1;
create table t1 (f59 int, f60 int, f61 int);
insert into t1 values (19,41,32);
create view v1 as select f59, f60 from t1 where f59 in
(select f59 from t1);
update v1 set f60=2345;
ERROR HY000: The target table v1 of the UPDATE is not updatable
update t1 set f60=(select max(f60) from v1);
ERROR HY000: The definition of table 'v1' prevents operation UPDATE on table 't1'.
drop view v1;
drop table t1;
create table t1 (s1 int);
create view v1 as select var_samp(s1) from t1;
show create view v1;
View	Create View	character_set_client	collation_connection
v1	CREATE ALGORITHM=UNDEFINED DEFINER=`root`@`localhost` SQL SECURITY DEFINER VIEW `v1` AS select var_samp(`t1`.`s1`) AS `var_samp(s1)` from `t1`	latin1	latin1_swedish_ci
drop view v1;
drop table t1;
set sql_mode='strict_all_tables';
Warnings:
Warning	3090	Changing sql mode 'NO_AUTO_CREATE_USER' is deprecated. It will be removed in a future release.
CREATE TABLE t1 (col1 INT NOT NULL, col2 INT NOT NULL);
CREATE VIEW v1 (vcol1) AS SELECT col1 FROM t1;
CREATE VIEW v2 (vcol1) AS SELECT col1 FROM t1 WHERE col2 > 2;
INSERT INTO t1 (col1) VALUES(12);
ERROR HY000: Field 'col2' doesn't have a default value
INSERT INTO v1 (vcol1) VALUES(12);
ERROR HY000: Field of view 'test.v1' underlying table doesn't have a default value
INSERT INTO v2 (vcol1) VALUES(12);
ERROR HY000: Field of view 'test.v2' underlying table doesn't have a default value
set sql_mode=default;
drop view v2,v1;
drop table t1;
create table t1 (f1 int);
insert into t1 values (1);
create view v1 as select f1 from t1;
select f1 as alias from v1;
alias
1
drop view v1;
drop table t1;
CREATE TABLE t1 (s1 int, s2 int);
INSERT  INTO t1 VALUES (1,2);
CREATE VIEW v1 AS SELECT s2 AS s1, s1 AS s2 FROM t1;
SELECT * FROM v1;
s1	s2
2	1
CREATE PROCEDURE p1 () SELECT * FROM v1;
CALL p1();
s1	s2
2	1
ALTER VIEW v1 AS SELECT s1 AS s1, s2 AS s2 FROM t1;
CALL p1();
s1	s2
1	2
DROP VIEW v1;
CREATE VIEW v1 AS SELECT s2 AS s1, s1 AS s2 FROM t1;
CALL p1();
s1	s2
2	1
DROP PROCEDURE p1;
DROP VIEW v1;
DROP TABLE t1;
create table t1 (f1 int, f2 int);
create view v1 as select f1 as f3, f2 as f1 from t1;
insert into t1 values (1,3),(2,1),(3,2);
select * from v1 order by f1;
f3	f1
2	1
3	2
1	3
drop view v1;
drop table t1;
CREATE TABLE t1 (f1 char);
INSERT INTO t1 VALUES ('A');
CREATE VIEW  v1 AS SELECT * FROM t1;
INSERT INTO t1 VALUES('B');
SELECT * FROM v1;
f1
A
B
SELECT * FROM t1;
f1
A
B
DROP VIEW v1;
DROP TABLE t1;
CREATE TABLE t1 ( bug_table_seq   INTEGER NOT NULL);
CREATE OR REPLACE VIEW v1 AS SELECT * from t1;
DROP PROCEDURE IF EXISTS p1;
Warnings:
Note	1305	PROCEDURE test.p1 does not exist
CREATE PROCEDURE p1 ( )
BEGIN
DO (SELECT  @next := IFNULL(max(bug_table_seq),0) + 1 FROM v1);
INSERT INTO t1 VALUES (1);
END //
CALL p1();
DROP PROCEDURE p1;
DROP VIEW v1;
DROP TABLE t1;
create table t1(f1 datetime);
insert into t1 values('2005.01.01 12:0:0');
create view v1 as select f1, subtime(f1, '1:1:1') as sb from t1;
select * from v1;
f1	sb
2005-01-01 12:00:00	2005-01-01 10:58:59
drop view v1;
drop table t1;
CREATE TABLE t1 (
aid int PRIMARY KEY,
fn varchar(20) NOT NULL,
ln varchar(20) NOT NULL
);
CREATE TABLE t2 (
aid int NOT NULL,
pid int NOT NULL
);
INSERT INTO t1 VALUES(1,'a','b'), (2,'c','d');
INSERT INTO t2 values (1,1), (2,1), (2,2);
CREATE VIEW v1 AS SELECT t1.*,t2.pid FROM t1,t2 WHERE t1.aid = t2.aid;
SELECT pid,GROUP_CONCAT(CONCAT(fn,' ',ln) ORDER BY 1) FROM t1,t2
WHERE t1.aid = t2.aid GROUP BY pid;
pid	GROUP_CONCAT(CONCAT(fn,' ',ln) ORDER BY 1)
1	a b,c d
2	c d
SELECT pid,GROUP_CONCAT(CONCAT(fn,' ',ln) ORDER BY 1) FROM v1 GROUP BY pid;
pid	GROUP_CONCAT(CONCAT(fn,' ',ln) ORDER BY 1)
1	a b,c d
2	c d
DROP VIEW v1;
DROP TABLE t1,t2;
CREATE TABLE t1 (id int PRIMARY KEY, f varchar(255));
CREATE VIEW v1 AS SELECT id, f FROM t1 WHERE id <= 2;
INSERT INTO t1 VALUES (2, 'foo2');
INSERT INTO t1 VALUES (1, 'foo1');
SELECT * FROM v1;
id	f
1	foo1
2	foo2
SELECT * FROM v1;
id	f
1	foo1
2	foo2
DROP VIEW v1;
DROP TABLE t1;
CREATE TABLE t1 (pk int PRIMARY KEY, b int);
CREATE TABLE t2 (pk int PRIMARY KEY, fk int, INDEX idx(fk));
CREATE TABLE t3 (pk int PRIMARY KEY, fk int, INDEX idx(fk));
CREATE TABLE t4 (pk int PRIMARY KEY, fk int, INDEX idx(fk));
CREATE TABLE t5 (pk int PRIMARY KEY, fk int, INDEX idx(fk));
CREATE VIEW v1 AS
SELECT t1.pk as a FROM t1,t2,t3,t4,t5
WHERE t1.b IS NULL AND
t1.pk=t2.fk AND t2.pk=t3.fk AND t3.pk=t4.fk AND t4.pk=t5.fk;
SELECT a FROM v1;
a
DROP VIEW v1;
DROP TABLE t1,t2,t3,t4,t5;
create view v1 as select timestampdiff(day,'1997-01-01 00:00:00','1997-01-02 00:00:00') as f1;
select * from v1;
f1
1
drop view v1;
create table t1(a int);
create procedure p1() create view v1 as select * from t1;
drop table t1;
call p1();
ERROR 42S02: Table 'test.t1' doesn't exist
call p1();
ERROR 42S02: Table 'test.t1' doesn't exist
drop procedure p1;
create table t1 (f1 int);
create table t2 (f1 int);
insert into t1 values (1);
insert into t2 values (2);
create view v1 as select * from t1 union select * from t2 union all select * from t2;
select * from v1;
f1
1
2
2
drop view v1;
drop table t1,t2;
CREATE TEMPORARY TABLE t1 (a int);
CREATE FUNCTION f1 () RETURNS int RETURN (SELECT COUNT(*) FROM t1);
CREATE VIEW v1 AS SELECT f1();
ERROR HY000: View's SELECT refers to a temporary table 't1'
DROP FUNCTION f1;
DROP TABLE t1;
DROP TABLE IF EXISTS t1;
DROP VIEW  IF EXISTS v1;
CREATE TABLE t1 (f4 CHAR(5));
CREATE VIEW v1 AS SELECT * FROM t1;
DESCRIBE v1;
Field	Type	Null	Key	Default	Extra
f4	char(5)	YES		NULL	
ALTER TABLE t1 CHANGE COLUMN f4 f4x CHAR(5);
DESCRIBE v1;
ERROR HY000: View 'test.v1' references invalid table(s) or column(s) or function(s) or definer/invoker of view lack rights to use them
DROP TABLE t1;
DROP VIEW v1;
create table t1 (f1 char);
create view v1 as select strcmp(f1,'a') from t1;
select * from v1;
strcmp(f1,'a')
drop view v1;
drop table t1;
create table t1 (f1 int, f2 int,f3 int);
insert into t1 values (1,10,20),(2,0,0);
create view v1 as select * from t1;
select if(sum(f1)>1,f2,f3) from v1 group by f1;
if(sum(f1)>1,f2,f3)
20
0
drop view v1;
drop table t1;
create table t1 (
r_object_id char(16) NOT NULL,
group_name varchar(32) NOT NULL
) engine = InnoDB;
create table t2 (
r_object_id char(16) NOT NULL,
i_position int(11) NOT NULL,
users_names varchar(32) default NULL
) Engine = InnoDB;
create view v1 as select r_object_id, group_name from t1;
create view v2 as select r_object_id, i_position, users_names from t2;
create unique index r_object_id on t1(r_object_id);
create index group_name on t1(group_name);
create unique index r_object_id_i_position on t2(r_object_id,i_position);
create index users_names on t2(users_names);
insert into t1 values('120001a080000542','tstgroup1');
insert into t2 values('120001a080000542',-1, 'guser01');
insert into t2 values('120001a080000542',-2, 'guser02');
select v1.r_object_id, v2.users_names from v1, v2
where (v1.group_name='tstgroup1') and v2.r_object_id=v1.r_object_id
order by users_names;
r_object_id	users_names
120001a080000542	guser01
120001a080000542	guser02
drop view v1, v2;
drop table t1, t2;
create table t1 (s1 int);
create view abc as select * from t1 as abc;
drop table t1;
drop view abc;
create table t1(f1 char(1));
create view v1 as select * from t1;
select * from (select f1 as f2 from v1) v where v.f2='a';
f2
drop view v1;
drop table t1;
create view v1 as SELECT CONVERT_TZ('2004-01-01 12:00:00','GMT','MET');
select * from v1;
CONVERT_TZ('2004-01-01 12:00:00','GMT','MET')
NULL
drop view v1;
CREATE TABLE t1 (date DATE NOT NULL);
INSERT INTO  t1 VALUES ('2005-09-06');
CREATE VIEW v1 AS SELECT DAYNAME(date) FROM t1;
SHOW CREATE VIEW v1;
View	Create View	character_set_client	collation_connection
v1	CREATE ALGORITHM=UNDEFINED DEFINER=`root`@`localhost` SQL SECURITY DEFINER VIEW `v1` AS select dayname(`t1`.`date`) AS `DAYNAME(date)` from `t1`	latin1	latin1_swedish_ci
CREATE VIEW v2 AS SELECT DAYOFWEEK(date) FROM t1;
SHOW CREATE VIEW v2;
View	Create View	character_set_client	collation_connection
v2	CREATE ALGORITHM=UNDEFINED DEFINER=`root`@`localhost` SQL SECURITY DEFINER VIEW `v2` AS select dayofweek(`t1`.`date`) AS `DAYOFWEEK(date)` from `t1`	latin1	latin1_swedish_ci
CREATE VIEW v3 AS SELECT WEEKDAY(date) FROM t1;
SHOW CREATE VIEW v3;
View	Create View	character_set_client	collation_connection
v3	CREATE ALGORITHM=UNDEFINED DEFINER=`root`@`localhost` SQL SECURITY DEFINER VIEW `v3` AS select weekday(`t1`.`date`) AS `WEEKDAY(date)` from `t1`	latin1	latin1_swedish_ci
SELECT DAYNAME('2005-09-06');
DAYNAME('2005-09-06')
Tuesday
SELECT DAYNAME(date) FROM t1;
DAYNAME(date)
Tuesday
SELECT * FROM v1;
DAYNAME(date)
Tuesday
SELECT DAYOFWEEK('2005-09-06');
DAYOFWEEK('2005-09-06')
3
SELECT DAYOFWEEK(date) FROM t1;
DAYOFWEEK(date)
3
SELECT * FROM v2;
DAYOFWEEK(date)
3
SELECT WEEKDAY('2005-09-06');
WEEKDAY('2005-09-06')
1
SELECT WEEKDAY(date) FROM t1;
WEEKDAY(date)
1
SELECT * FROM v3;
WEEKDAY(date)
1
DROP TABLE t1;
DROP VIEW  v1, v2, v3;
CREATE TABLE t1 ( a int, b int );
INSERT INTO t1 VALUES (1,1),(2,2),(3,3);
CREATE VIEW v1 AS SELECT a,b FROM t1;
SELECT t1.a FROM t1 GROUP BY t1.a HAVING a > 1;
a
2
3
SELECT v1.a FROM v1 GROUP BY v1.a HAVING a > 1;
a
2
3
DROP VIEW v1;
DROP TABLE t1;
CREATE TABLE t1 ( a int, b int );
INSERT INTO t1 VALUES (1,1),(2,2),(3,3);
CREATE VIEW v1 AS SELECT a,b FROM t1;
SELECT t1.a FROM t1 GROUP BY t1.a HAVING t1.a > 1;
a
2
3
SELECT v1.a FROM v1 GROUP BY v1.a HAVING v1.a > 1;
a
2
3
SELECT t_1.a FROM t1 AS t_1 GROUP BY t_1.a HAVING t_1.a IN (1,2,3);
a
1
2
3
SELECT v_1.a FROM v1 AS v_1 GROUP BY v_1.a HAVING v_1.a IN (1,2,3);
a
1
2
3
DROP VIEW v1;
DROP TABLE t1;
CREATE TABLE t1 (a INT, b INT, INDEX(a,b));
CREATE TABLE t2 LIKE t1;
CREATE TABLE t3 (a INT);
INSERT INTO t1 VALUES (1,1),(2,2),(3,3);
INSERT INTO t2 VALUES (1,1),(2,2),(3,3);
INSERT INTO t3 VALUES (1),(2),(3);
CREATE VIEW v1 AS SELECT t1.* FROM t1,t2 WHERE t1.a=t2.a AND t1.b=t2.b;
CREATE VIEW v2 AS SELECT t3.* FROM t1,t3 WHERE t1.a=t3.a;
EXPLAIN SELECT t1.* FROM t1 JOIN t2 WHERE t1.a=t2.a AND t1.b=t2.b AND t1.a=1;
id	select_type	table	partitions	type	possible_keys	key	key_len	ref	rows	filtered	Extra
1	SIMPLE	t1	NULL	ref	a	a	5	const	1	100.00	Using where; Using index
1	SIMPLE	t2	NULL	ref	a	a	10	const,test.t1.b	1	100.00	Using index
Warnings:
Note	1003	/* select#1 */ select `test`.`t1`.`a` AS `a`,`test`.`t1`.`b` AS `b` from `test`.`t1` join `test`.`t2` where ((`test`.`t2`.`b` = `test`.`t1`.`b`) and (`test`.`t1`.`a` = 1) and (`test`.`t2`.`a` = 1))
EXPLAIN SELECT * FROM v1 WHERE a=1;
id	select_type	table	partitions	type	possible_keys	key	key_len	ref	rows	filtered	Extra
1	SIMPLE	t1	NULL	ref	a	a	5	const	1	100.00	Using where; Using index
1	SIMPLE	t2	NULL	ref	a	a	10	const,test.t1.b	1	100.00	Using index
Warnings:
Note	1003	/* select#1 */ select `test`.`t1`.`a` AS `a`,`test`.`t1`.`b` AS `b` from `test`.`t1` join `test`.`t2` where ((`test`.`t2`.`b` = `test`.`t1`.`b`) and (`test`.`t1`.`a` = 1) and (`test`.`t2`.`a` = 1))
EXPLAIN SELECT * FROM v2 WHERE a=1;
id	select_type	table	partitions	type	possible_keys	key	key_len	ref	rows	filtered	Extra
1	SIMPLE	t1	NULL	ref	a	a	5	const	1	100.00	Using index
1	SIMPLE	t3	NULL	ALL	NULL	NULL	NULL	NULL	3	33.33	Using where; Using join buffer (Block Nested Loop)
Warnings:
Note	1003	/* select#1 */ select `test`.`t3`.`a` AS `a` from `test`.`t1` join `test`.`t3` where ((`test`.`t1`.`a` = 1) and (`test`.`t3`.`a` = 1))
DROP VIEW v1,v2;
DROP TABLE t1,t2,t3;
create table t1 (f1 int);
create view v1 as select t1.f1 as '123
456' from t1;
select * from v1;
123
456
drop view v1;
drop table t1;
create table t1 (f1 int, f2 int);
insert into t1 values(1,1),(1,2),(1,3);
create view v1 as select f1 ,group_concat(f2 order by f2 asc) from t1 group by f1;
create view v2 as select f1 ,group_concat(f2 order by f2 desc) from t1 group by f1;
select * from v1;
f1	group_concat(f2 order by f2 asc)
1	1,2,3
select * from v2;
f1	group_concat(f2 order by f2 desc)
1	3,2,1
drop view v1,v2;
drop table t1;
create table t1 (x int, y int);
create table t2 (x int, y int, z int);
create table t3 (x int, y int, z int);
create table t4 (x int, y int, z int);
create view v1 as
select t1.x
from (
(t1 join t2 on ((t1.y = t2.y)))
join
(t3 left join t4 on (t3.y = t4.y) and (t3.z = t4.z))
);
prepare stmt1 from "select count(*) from v1 where x = ?";
set @parm1=1;
execute stmt1 using @parm1;
count(*)
0
execute stmt1 using @parm1;
count(*)
0
drop view v1;
drop table t1,t2,t3,t4;
CREATE TABLE t1(id INT);
CREATE VIEW v1 AS SELECT id FROM t1;
OPTIMIZE TABLE v1;
Table	Op	Msg_type	Msg_text
test.v1	optimize	Error	'test.v1' is not BASE TABLE
test.v1	optimize	error	Corrupt
ANALYZE TABLE v1;
Table	Op	Msg_type	Msg_text
test.v1	analyze	Error	'test.v1' is not BASE TABLE
test.v1	analyze	error	Corrupt
REPAIR TABLE v1;
Table	Op	Msg_type	Msg_text
test.v1	repair	Error	'test.v1' is not BASE TABLE
test.v1	repair	error	Corrupt
DROP TABLE t1;
OPTIMIZE TABLE v1;
Table	Op	Msg_type	Msg_text
test.v1	optimize	Error	'test.v1' is not BASE TABLE
test.v1	optimize	error	Corrupt
ANALYZE TABLE v1;
Table	Op	Msg_type	Msg_text
test.v1	analyze	Error	'test.v1' is not BASE TABLE
test.v1	analyze	error	Corrupt
REPAIR TABLE v1;
Table	Op	Msg_type	Msg_text
test.v1	repair	Error	'test.v1' is not BASE TABLE
test.v1	repair	error	Corrupt
DROP VIEW v1;
create definer = current_user() sql security invoker view v1 as select 1;
show create view v1;
View	Create View	character_set_client	collation_connection
v1	CREATE ALGORITHM=UNDEFINED DEFINER=`root`@`localhost` SQL SECURITY INVOKER VIEW `v1` AS select 1 AS `1`	latin1	latin1_swedish_ci
drop view v1;
create definer = current_user sql security invoker view v1 as select 1;
show create view v1;
View	Create View	character_set_client	collation_connection
v1	CREATE ALGORITHM=UNDEFINED DEFINER=`root`@`localhost` SQL SECURITY INVOKER VIEW `v1` AS select 1 AS `1`	latin1	latin1_swedish_ci
drop view v1;
create table t1 (id INT, primary key(id));
insert into t1 values (1),(2);
create view v1 as select * from t1;
explain select id from v1 order by id;
id	select_type	table	partitions	type	possible_keys	key	key_len	ref	rows	filtered	Extra
1	SIMPLE	t1	NULL	index	NULL	PRIMARY	4	NULL	2	100.00	Using index
Warnings:
Note	1003	/* select#1 */ select `test`.`t1`.`id` AS `id` from `test`.`t1` order by `test`.`t1`.`id`
drop view v1;
drop table t1;
create table t1(f1 int, f2 int);
insert into t1 values (null, 10), (null,2);
select f1, sum(f2) from t1 group by f1;
f1	sum(f2)
NULL	12
create view v1 as select * from t1;
select f1, sum(f2) from v1 group by f1;
f1	sum(f2)
NULL	12
drop view v1;
drop table t1;
drop procedure if exists p1;
create procedure p1 () deterministic
begin
create view v1 as select 1;
end;
//
call p1();
show create view v1;
View	Create View	character_set_client	collation_connection
v1	CREATE ALGORITHM=UNDEFINED DEFINER=`root`@`localhost` SQL SECURITY DEFINER VIEW `v1` AS select 1 AS `1`	latin1	latin1_swedish_ci
drop view v1;
drop procedure p1;
CREATE VIEW v1 AS SELECT 42 AS Meaning;
DROP FUNCTION IF EXISTS f1;
CREATE FUNCTION f1() RETURNS INTEGER
BEGIN
DECLARE retn INTEGER;
SELECT Meaning FROM v1 INTO retn;
RETURN retn;
END
//
CREATE VIEW v2 AS SELECT f1();
select * from v2;
f1()
42
drop view v2,v1;
drop function f1;
create table t1 (id numeric, warehouse_id numeric);
create view v1 as select id from t1;
create view v2 as
select t1.warehouse_id, v1.id as receipt_id
from t1, v1 where t1.id = v1.id;
insert into t1 (id, warehouse_id) values(3, 2);
insert into t1 (id, warehouse_id) values(4, 2);
insert into t1 (id, warehouse_id) values(5, 1);
select v2.receipt_id as alias1, v2.receipt_id as alias2 from v2
order by v2.receipt_id;
alias1	alias2
3	3
4	4
5	5
drop view v2, v1;
drop table t1;
CREATE TABLE t1 (a int PRIMARY KEY, b int);
INSERT INTO t1 VALUES (2,20), (3,10), (1,10), (0,30), (5,10);
CREATE VIEW v1 AS SELECT * FROM t1;
SELECT MAX(a) FROM t1;
MAX(a)
5
SELECT MAX(a) FROM v1;
MAX(a)
5
EXPLAIN SELECT MAX(a) FROM t1;
id	select_type	table	partitions	type	possible_keys	key	key_len	ref	rows	filtered	Extra
1	SIMPLE	NULL	NULL	NULL	NULL	NULL	NULL	NULL	NULL	NULL	Select tables optimized away
Warnings:
Note	1003	/* select#1 */ select max(`test`.`t1`.`a`) AS `MAX(a)` from `test`.`t1`
EXPLAIN SELECT MAX(a) FROM v1;
id	select_type	table	partitions	type	possible_keys	key	key_len	ref	rows	filtered	Extra
1	SIMPLE	NULL	NULL	NULL	NULL	NULL	NULL	NULL	NULL	NULL	Select tables optimized away
Warnings:
Note	1003	/* select#1 */ select max(`test`.`t1`.`a`) AS `MAX(a)` from `test`.`t1`
SELECT MIN(a) FROM t1;
MIN(a)
0
SELECT MIN(a) FROM v1;
MIN(a)
0
EXPLAIN SELECT MIN(a) FROM t1;
id	select_type	table	partitions	type	possible_keys	key	key_len	ref	rows	filtered	Extra
1	SIMPLE	NULL	NULL	NULL	NULL	NULL	NULL	NULL	NULL	NULL	Select tables optimized away
Warnings:
Note	1003	/* select#1 */ select min(`test`.`t1`.`a`) AS `MIN(a)` from `test`.`t1`
EXPLAIN SELECT MIN(a) FROM v1;
id	select_type	table	partitions	type	possible_keys	key	key_len	ref	rows	filtered	Extra
1	SIMPLE	NULL	NULL	NULL	NULL	NULL	NULL	NULL	NULL	NULL	Select tables optimized away
Warnings:
Note	1003	/* select#1 */ select min(`test`.`t1`.`a`) AS `MIN(a)` from `test`.`t1`
DROP VIEW v1;
DROP TABLE t1;
CREATE TABLE t1 (x varchar(10));
INSERT INTO t1 VALUES (null), ('foo'), ('bar'), (null);
CREATE VIEW v1 AS SELECT * FROM t1;
SELECT IF(x IS NULL, 'blank', 'not blank') FROM v1 GROUP BY x;
IF(x IS NULL, 'blank', 'not blank')
blank
not blank
not blank
SELECT IF(x IS NULL, 'blank', 'not blank') AS x FROM t1 GROUP BY x;
x
blank
not blank
not blank
Warnings:
Warning	1052	Column 'x' in group statement is ambiguous
SELECT IF(x IS NULL, 'blank', 'not blank') AS x FROM v1;
x
blank
not blank
not blank
blank
SELECT IF(x IS NULL, 'blank', 'not blank') AS y FROM v1 GROUP BY y;
y
blank
not blank
SELECT IF(x IS NULL, 'blank', 'not blank') AS x FROM v1 GROUP BY x;
x
blank
not blank
not blank
Warnings:
Warning	1052	Column 'x' in group statement is ambiguous
DROP VIEW v1;
DROP TABLE t1;
drop table if exists t1;
drop view if exists v1;
create table t1 (id int);
create view v1 as select * from t1;
drop table t1;
show create view v1;
drop view v1;
//
View	Create View	character_set_client	collation_connection
v1	CREATE ALGORITHM=UNDEFINED DEFINER=`root`@`localhost` SQL SECURITY DEFINER VIEW `v1` AS select `t1`.`id` AS `id` from `t1`	latin1	latin1_swedish_ci
create table t1(f1 int, f2 int);
create view v1 as select ta.f1 as a, tb.f1 as b from t1 ta, t1 tb where ta.f1=tb
.f1 and ta.f2=tb.f2;
insert into t1 values(1,1),(2,2);
create view v2 as select * from v1 where a > 1 with local check option;
select * from v2;
a	b
2	2
update v2 set b=3 where a=2;
select * from v2;
a	b
3	3
drop view v2, v1;
drop table t1;
CREATE TABLE t1 (a int);
INSERT INTO t1 VALUES (1), (2);
CREATE VIEW v1 AS SELECT SQRT(a) my_sqrt FROM t1;
SELECT my_sqrt FROM v1 ORDER BY my_sqrt;
my_sqrt
1
1.4142135623730951
DROP VIEW v1;
DROP TABLE t1;
CREATE TABLE t1 (id int PRIMARY KEY);
CREATE TABLE t2 (id int PRIMARY KEY);
INSERT INTO t1 VALUES (1), (3);
INSERT INTO t2 VALUES (1), (2), (3);
CREATE VIEW v2 AS SELECT * FROM t2;
SELECT COUNT(*) FROM t1 LEFT JOIN t2 ON t1.id=t2.id;
COUNT(*)
2
SELECT * FROM t1 LEFT JOIN t2 ON t1.id=t2.id;
id	id
1	1
3	3
SELECT COUNT(*) FROM t1 LEFT JOIN v2 ON t1.id=v2.id;
COUNT(*)
2
DROP VIEW v2;
DROP TABLE t1, t2;
CREATE TABLE t1 (id int NOT NULL PRIMARY KEY,
td date DEFAULT NULL, KEY idx(td));
INSERT INTO t1 VALUES
(1, '2005-01-01'), (2, '2005-01-02'), (3, '2005-01-02'),
(4, '2005-01-03'), (5, '2005-01-04'), (6, '2005-01-05'),
(7, '2005-01-05'), (8, '2005-01-05'), (9, '2005-01-06');
CREATE VIEW v1 AS SELECT * FROM t1;
SELECT * FROM t1 WHERE td BETWEEN CAST('2005.01.02' AS DATE) AND CAST('2005.01.04' AS DATE);
id	td
2	2005-01-02
3	2005-01-02
4	2005-01-03
5	2005-01-04
SELECT * FROM v1 WHERE td BETWEEN CAST('2005.01.02' AS DATE) AND CAST('2005.01.04' AS DATE);
id	td
2	2005-01-02
3	2005-01-02
4	2005-01-03
5	2005-01-04
DROP VIEW v1;
DROP TABLE t1;
create table t1 (a int);
create view v1 as select * from t1;
create view v2 as select * from v1;
drop table t1;
rename table v2 to t1;
select * from v1;
ERROR HY000: `test`.`v1` contains view recursion
drop view t1, v1;
create table t1 (a int);
create function f1() returns int
begin
declare mx int;
select max(a) from t1 into mx;
return mx;
end//
create view v1 as select f1() as a;
create view v2 as select * from v1;
drop table t1;
rename table v2 to t1;
select * from v1;
ERROR HY000: Recursive stored functions and triggers are not allowed.
drop function f1;
drop view t1, v1;
create table t1 (dt datetime);
insert into t1 values (20040101000000), (20050101000000), (20060101000000);
create view v1 as select convert_tz(dt, 'UTC', 'Europe/Moscow') as ldt from t1;
select * from v1;
ldt
2004-01-01 03:00:00
2005-01-01 03:00:00
2006-01-01 03:00:00
drop view v1;
create view v1 as select * from t1 where convert_tz(dt, 'UTC', 'Europe/Moscow') >= 20050101000000;
select * from v1;
dt
2005-01-01 00:00:00
2006-01-01 00:00:00
create view v2 as select * from v1 where dt < 20060101000000;
select * from v2;
dt
2005-01-01 00:00:00
drop view v2;
create view v2 as select convert_tz(dt, 'UTC', 'Europe/Moscow') as ldt from v1;
select * from v2;
ldt
2005-01-01 03:00:00
2006-01-01 03:00:00
drop view v1, v2;
drop table t1;
CREATE TABLE t1 (id int NOT NULL PRIMARY KEY, d datetime);
CREATE VIEW v1 AS
SELECT id, date(d) + INTERVAL TIME_TO_SEC(d) SECOND AS t, COUNT(*)
FROM t1 GROUP BY id, t;
SHOW CREATE VIEW v1;
View	Create View	character_set_client	collation_connection
v1	CREATE ALGORITHM=UNDEFINED DEFINER=`root`@`localhost` SQL SECURITY DEFINER VIEW `v1` AS select `t1`.`id` AS `id`,(cast(`t1`.`d` as date) + interval time_to_sec(`t1`.`d`) second) AS `t`,count(0) AS `COUNT(*)` from `t1` group by `t1`.`id`,`t`	latin1	latin1_swedish_ci
SELECT * FROM v1;
id	t	COUNT(*)
DROP VIEW v1;
DROP TABLE t1;
CREATE TABLE t1 (i INT, j BIGINT);
INSERT INTO t1 VALUES (1, 2), (2, 2), (3, 2);
CREATE VIEW v1 AS SELECT MIN(j) AS j FROM t1;
CREATE VIEW v2 AS SELECT MIN(i) FROM t1 WHERE j = ( SELECT * FROM v1 );
SELECT * FROM v2;
MIN(i)
1
DROP VIEW v2, v1;
DROP TABLE t1;
CREATE TABLE t1(
fName varchar(25) NOT NULL,
lName varchar(25) NOT NULL,
DOB date NOT NULL,
test_date date NOT NULL,
uID int unsigned NOT NULL AUTO_INCREMENT PRIMARY KEY);
INSERT INTO t1(fName, lName, DOB, test_date) VALUES
('Hank', 'Hill', '1964-09-29', '2007-01-01'),
('Tom', 'Adams', '1908-02-14', '2007-01-01'),
('Homer', 'Simpson', '1968-03-05', '2007-01-01');
CREATE VIEW v1 AS
SELECT (year(test_date)-year(DOB)) AS Age
FROM t1 HAVING Age < 75;
SHOW CREATE VIEW v1;
View	Create View	character_set_client	collation_connection
v1	CREATE ALGORITHM=UNDEFINED DEFINER=`root`@`localhost` SQL SECURITY DEFINER VIEW `v1` AS select (year(`t1`.`test_date`) - year(`t1`.`DOB`)) AS `Age` from `t1` having (`Age` < 75)	latin1	latin1_swedish_ci
SELECT (year(test_date)-year(DOB)) AS Age FROM t1 HAVING Age < 75;
Age
43
39
SELECT * FROM v1;
Age
43
39
DROP VIEW v1;
DROP TABLE t1;
CREATE TABLE t1 (id int NOT NULL PRIMARY KEY, a char(6) DEFAULT 'xxx');
INSERT INTO t1(id) VALUES (1), (2), (3), (4);
INSERT INTO t1 VALUES (5,'yyy'), (6,'yyy');
SELECT * FROM t1;
id	a
1	xxx
2	xxx
3	xxx
4	xxx
5	yyy
6	yyy
CREATE VIEW v1(a, m) AS SELECT a, MIN(id) FROM t1 GROUP BY a;
SELECT * FROM v1;
a	m
xxx	1
yyy	5
CREATE TABLE t2 SELECT * FROM v1;
INSERT INTO t2(m) VALUES (0);
SELECT * FROM t2;
a	m
xxx	1
yyy	5
xxx	0
DROP VIEW v1;
DROP TABLE t1,t2;
CREATE TABLE t1 (id int PRIMARY KEY, e ENUM('a','b') NOT NULL DEFAULT 'b');
INSERT INTO t1(id) VALUES (1), (2), (3);
INSERT INTO t1 VALUES (4,'a');
SELECT * FROM t1;
id	e
1	b
2	b
3	b
4	a
CREATE VIEW v1(m, e) AS SELECT MIN(id), e FROM t1 GROUP BY e;
CREATE TABLE t2 SELECT * FROM v1;
SELECT * FROM t2;
m	e
4	a
1	b
DROP VIEW v1;
DROP TABLE t1,t2;
CREATE TABLE t1 (a INT NOT NULL, b INT NULL DEFAULT NULL);
CREATE VIEW v1 AS SELECT a, b FROM t1;
INSERT IGNORE INTO v1 (b) VALUES (2);
Warnings:
Warning	1423	Field of view 'test.v1' underlying table doesn't have a default value
SET SQL_MODE = STRICT_ALL_TABLES;
Warnings:
Warning	3090	Changing sql mode 'NO_AUTO_CREATE_USER' is deprecated. It will be removed in a future release.
INSERT INTO v1 (b) VALUES (4);
ERROR HY000: Field of view 'test.v1' underlying table doesn't have a default value
SET SQL_MODE = '';
SELECT * FROM t1;
a	b
0	2
DROP VIEW v1;
DROP TABLE t1;
CREATE TABLE t1 (firstname text, surname text);
INSERT INTO t1 VALUES
("Bart","Simpson"),("Milhouse","van Houten"),("Montgomery","Burns");
CREATE VIEW v1 AS SELECT CONCAT(firstname," ",surname) AS name FROM t1;
SELECT CONCAT(LEFT(name,LENGTH(name)-INSTR(REVERSE(name)," ")),
LEFT(name,LENGTH(name)-INSTR(REVERSE(name)," "))) AS f1
FROM v1;
f1
BartBart
Milhouse vanMilhouse van
MontgomeryMontgomery
DROP VIEW v1;
DROP TABLE t1;
CREATE TABLE t1 (i int, j int);
CREATE VIEW v1 AS SELECT COALESCE(i,j) FROM t1;
DESCRIBE v1;
Field	Type	Null	Key	Default	Extra
COALESCE(i,j)	bigint(11)	YES		NULL	
CREATE TABLE t2 SELECT COALESCE(i,j) FROM t1;
DESCRIBE t2;
Field	Type	Null	Key	Default	Extra
COALESCE(i,j)	int(11)	YES		NULL	
DROP VIEW v1;
DROP TABLE t1,t2;
CREATE TABLE t1 (s varchar(10));
INSERT INTO t1 VALUES ('yadda'), ('yady');
SELECT TRIM(BOTH 'y' FROM s) FROM t1;
TRIM(BOTH 'y' FROM s)
adda
ad
CREATE VIEW v1 AS SELECT TRIM(BOTH 'y' FROM s) FROM t1;
SELECT * FROM v1;
TRIM(BOTH 'y' FROM s)
adda
ad
DROP VIEW v1;
SELECT TRIM(LEADING 'y' FROM s) FROM t1;
TRIM(LEADING 'y' FROM s)
adda
ady
CREATE VIEW v1 AS SELECT TRIM(LEADING 'y' FROM s) FROM t1;
SELECT * FROM v1;
TRIM(LEADING 'y' FROM s)
adda
ady
DROP VIEW v1;
SELECT TRIM(TRAILING 'y' FROM s) FROM t1;
TRIM(TRAILING 'y' FROM s)
yadda
yad
CREATE VIEW v1 AS SELECT TRIM(TRAILING 'y' FROM s) FROM t1;
SELECT * FROM v1;
TRIM(TRAILING 'y' FROM s)
yadda
yad
DROP VIEW v1;
DROP TABLE t1;
CREATE TABLE t1 (x INT, y INT);
CREATE ALGORITHM=TEMPTABLE SQL SECURITY INVOKER VIEW v1 AS SELECT x FROM t1;
SHOW CREATE VIEW v1;
View	Create View	character_set_client	collation_connection
v1	CREATE ALGORITHM=TEMPTABLE DEFINER=`root`@`localhost` SQL SECURITY INVOKER VIEW `v1` AS select `t1`.`x` AS `x` from `t1`	latin1	latin1_swedish_ci
ALTER VIEW v1 AS SELECT x, y FROM t1;
SHOW CREATE VIEW v1;
View	Create View	character_set_client	collation_connection
v1	CREATE ALGORITHM=TEMPTABLE DEFINER=`root`@`localhost` SQL SECURITY INVOKER VIEW `v1` AS select `t1`.`x` AS `x`,`t1`.`y` AS `y` from `t1`	latin1	latin1_swedish_ci
DROP VIEW v1;
DROP TABLE t1;
CREATE TABLE t1 (s1 char);
INSERT INTO t1 VALUES ('Z');
CREATE VIEW v1 AS SELECT s1 collate latin1_german1_ci AS col FROM t1;
CREATE VIEW v2 (col) AS SELECT s1 collate latin1_german1_ci FROM t1;
INSERT INTO v1 (col) VALUES ('b');
INSERT INTO v2 (col) VALUES ('c');
SELECT s1 FROM t1;
s1
Z
b
c
DROP VIEW v1, v2;
DROP TABLE t1;
CREATE TABLE t1 (id INT);
CREATE VIEW v1 AS SELECT id FROM t1;
SHOW TABLES;
Tables_in_test
t1
v1
DROP VIEW v2,v1;
ERROR 42S02: Unknown table 'test.v2'
SHOW TABLES;
Tables_in_test
t1
CREATE VIEW v1 AS SELECT id FROM t1;
DROP VIEW t1,v1;
ERROR HY000: 'test.t1' is not VIEW
SHOW TABLES;
Tables_in_test
t1
DROP TABLE t1;
DROP VIEW IF EXISTS v1;
CREATE DATABASE bug21261DB;
USE bug21261DB;
CREATE TABLE t1 (x INT);
CREATE SQL SECURITY INVOKER VIEW v1 AS SELECT x FROM t1;
CREATE USER 'user21261'@'localhost';
GRANT INSERT, UPDATE ON v1 TO 'user21261'@'localhost';
GRANT INSERT, UPDATE ON t1 TO 'user21261'@'localhost';
CREATE TABLE t2 (y INT);
GRANT SELECT ON t2 TO 'user21261'@'localhost';
INSERT INTO v1 (x) VALUES (5);
UPDATE v1 SET x=1;
GRANT SELECT ON v1 TO 'user21261'@'localhost';
GRANT SELECT ON t1 TO 'user21261'@'localhost';
UPDATE v1,t2 SET x=1 WHERE x=y;
SELECT * FROM t1;
x
1
REVOKE ALL PRIVILEGES, GRANT OPTION FROM 'user21261'@'localhost';
DROP USER 'user21261'@'localhost';
DROP VIEW v1;
DROP TABLE t1;
DROP DATABASE bug21261DB;
USE test;
create table t1 (f1 datetime);
create view v1 as select * from t1 where f1 between now() and now() + interval 1 minute;
show create view v1;
View	Create View	character_set_client	collation_connection
v1	CREATE ALGORITHM=UNDEFINED DEFINER=`root`@`localhost` SQL SECURITY DEFINER VIEW `v1` AS select `t1`.`f1` AS `f1` from `t1` where (`t1`.`f1` between now() and (now() + interval 1 minute))	latin1	latin1_swedish_ci
drop view v1;
drop table t1;
DROP TABLE IF EXISTS t1;
DROP VIEW IF EXISTS v1;
DROP VIEW IF EXISTS v2;
CREATE TABLE t1(a INT, b INT);
CREATE DEFINER=1234567890abcdefGHIKL@localhost
VIEW v1 AS SELECT a FROM t1;
ERROR HY000: String '1234567890abcdefGHIKL' is too long for user name (should be no longer than 16)
CREATE DEFINER=some_user_name@1234567890abcdefghij1234567890abcdefghij1234567890abcdefghijQWERTY
VIEW v2 AS SELECT b FROM t1;
ERROR HY000: String '1234567890abcdefghij1234567890abcdefghij1234567890abcdefghijQWERTY' is too long for host name (should be no longer than 60)
DROP TABLE t1;
DROP FUNCTION IF EXISTS f1;
DROP FUNCTION IF EXISTS f2;
DROP VIEW IF EXISTS v1, v2;
DROP TABLE IF EXISTS t1;
CREATE TABLE t1 (i INT);
CREATE VIEW v1 AS SELECT * FROM t1;
CREATE FUNCTION f1() RETURNS INT
BEGIN
INSERT INTO v1 VALUES (0);
RETURN 0;
END |
SELECT f1();
f1()
0
CREATE ALGORITHM=TEMPTABLE VIEW v2 AS SELECT * FROM t1;
CREATE FUNCTION f2() RETURNS INT
BEGIN
INSERT INTO v2 VALUES (0);
RETURN 0;
END |
SELECT f2();
ERROR HY000: The target table v2 of the INSERT is not insertable-into
DROP FUNCTION f1;
DROP FUNCTION f2;
DROP VIEW v1, v2;
DROP TABLE t1;
CREATE TABLE t1 (s1 int);
CREATE VIEW v1 AS SELECT * FROM t1;
EXPLAIN SELECT * FROM t1;
id	select_type	table	partitions	type	possible_keys	key	key_len	ref	rows	filtered	Extra
1	SIMPLE	NULL	NULL	NULL	NULL	NULL	NULL	NULL	NULL	NULL	no matching row in const table
Warnings:
Note	1003	/* select#1 */ select NULL AS `s1` from `test`.`t1`
EXPLAIN SELECT * FROM v1;
id	select_type	table	partitions	type	possible_keys	key	key_len	ref	rows	filtered	Extra
1	SIMPLE	NULL	NULL	NULL	NULL	NULL	NULL	NULL	NULL	NULL	no matching row in const table
Warnings:
Note	1003	/* select#1 */ select NULL AS `s1` from `test`.`t1`
INSERT INTO t1 VALUES (1), (3), (2);
EXPLAIN SELECT * FROM t1 t WHERE t.s1+1 < (SELECT MAX(t1.s1) FROM t1);
id	select_type	table	partitions	type	possible_keys	key	key_len	ref	rows	filtered	Extra
1	PRIMARY	t	NULL	ALL	NULL	NULL	NULL	NULL	3	100.00	Using where
2	SUBQUERY	t1	NULL	ALL	NULL	NULL	NULL	NULL	3	100.00	NULL
Warnings:
Note	1003	/* select#1 */ select `test`.`t`.`s1` AS `s1` from `test`.`t1` `t` where ((`test`.`t`.`s1` + 1) < (/* select#2 */ select max(`test`.`t1`.`s1`) from `test`.`t1`))
EXPLAIN SELECT * FROM v1 t WHERE t.s1+1 < (SELECT MAX(t1.s1) FROM t1);
id	select_type	table	partitions	type	possible_keys	key	key_len	ref	rows	filtered	Extra
1	PRIMARY	t1	NULL	ALL	NULL	NULL	NULL	NULL	3	100.00	Using where
2	SUBQUERY	t1	NULL	ALL	NULL	NULL	NULL	NULL	3	100.00	NULL
Warnings:
Note	1003	/* select#1 */ select `test`.`t1`.`s1` AS `s1` from `test`.`t1` where ((`test`.`t1`.`s1` + 1) < (/* select#2 */ select max(`test`.`t1`.`s1`) from `test`.`t1`))
DROP VIEW v1;
DROP TABLE t1;
create table t1 (s1 int);
create view v1 as select s1 as a, s1 as b from t1;
insert into v1 values (1,1);
ERROR HY000: The target table v1 of the INSERT is not insertable-into
update v1 set a = 5;
drop view v1;
drop table t1;
CREATE TABLE t1(pk int PRIMARY KEY);
CREATE TABLE t2(pk int PRIMARY KEY, fk int, ver int, org int);
CREATE ALGORITHM=MERGE VIEW v1 AS
SELECT t1.*
FROM t1 JOIN t2
ON t2.fk = t1.pk AND
t2.ver = (SELECT MAX(t.ver) FROM t2 t WHERE t.org = t2.org);
SHOW WARNINGS;
Level	Code	Message
SHOW CREATE VIEW v1;
View	Create View	character_set_client	collation_connection
v1	CREATE ALGORITHM=MERGE DEFINER=`root`@`localhost` SQL SECURITY DEFINER VIEW `v1` AS select `t1`.`pk` AS `pk` from (`t1` join `t2` on(((`t2`.`fk` = `t1`.`pk`) and (`t2`.`ver` = (select max(`t`.`ver`) from `t2` `t` where (`t`.`org` = `t2`.`org`))))))	latin1	latin1_swedish_ci
DROP VIEW v1;
DROP TABLE t1, t2;
DROP FUNCTION IF EXISTS f1;
DROP VIEW IF EXISTS v1;
DROP TABLE IF EXISTS t1;
CREATE TABLE t1 (i INT);
INSERT INTO t1 VALUES (1);
CREATE VIEW v1 AS SELECT MAX(i) FROM t1;
CREATE TRIGGER t1_bi BEFORE INSERT ON t1 FOR EACH ROW
SET NEW.i = (SELECT * FROM v1) + 1;
INSERT INTO t1 VALUES (1);
CREATE FUNCTION f1() RETURNS INT RETURN (SELECT * FROM v1);
UPDATE t1 SET i= f1();
DROP FUNCTION f1;
DROP VIEW v1;
DROP TABLE t1;
CREATE TABLE t1(id INT UNSIGNED NOT NULL AUTO_INCREMENT PRIMARY KEY, val INT UNSIGNED NOT NULL);
CREATE VIEW v1 AS SELECT id, val FROM t1 WHERE val >= 1 AND val <= 5 WITH CHECK OPTION;
INSERT INTO v1 (val) VALUES (2);
INSERT INTO v1 (val) VALUES (4);
INSERT INTO v1 (val) VALUES (6);
ERROR HY000: CHECK OPTION failed 'test.v1'
UPDATE v1 SET val=6 WHERE id=2;
ERROR HY000: CHECK OPTION failed 'test.v1'
DROP VIEW v1;
DROP TABLE t1;
DROP VIEW IF EXISTS v1, v2;
DROP TABLE IF EXISTS t1;
CREATE TABLE t1 (i INT AUTO_INCREMENT PRIMARY KEY, j INT);
CREATE VIEW v1 AS SELECT j FROM t1;
CREATE VIEW v2 AS SELECT * FROM t1;
INSERT INTO t1 (j) VALUES (1);
SELECT LAST_INSERT_ID();
LAST_INSERT_ID()
1
INSERT INTO v1 (j) VALUES (2);
# LAST_INSERT_ID() should not change.
SELECT LAST_INSERT_ID();
LAST_INSERT_ID()
1
INSERT INTO v2 (j) VALUES (3);
# LAST_INSERT_ID() should be updated.
SELECT LAST_INSERT_ID();
LAST_INSERT_ID()
3
INSERT INTO v1 (j) SELECT j FROM t1;
# LAST_INSERT_ID() should not change.
SELECT LAST_INSERT_ID();
LAST_INSERT_ID()
3
SELECT * FROM t1;
i	j
1	1
2	2
3	3
4	1
5	2
6	3
DROP VIEW v1, v2;
DROP TABLE t1;
CREATE VIEW v AS SELECT !0 * 5 AS x FROM DUAL;
SHOW CREATE VIEW v;
View	Create View	character_set_client	collation_connection
v	CREATE ALGORITHM=UNDEFINED DEFINER=`root`@`localhost` SQL SECURITY DEFINER VIEW `v` AS select ((not(0)) * 5) AS `x`	latin1	latin1_swedish_ci
SELECT !0 * 5 AS x FROM DUAL;
x
5
SELECT * FROM v;
x
5
DROP VIEW v;
DROP VIEW IF EXISTS v1;
CREATE VIEW v1 AS SELECT 'The\ZEnd';
SELECT * FROM v1;
TheEnd
TheEnd
SHOW CREATE VIEW v1;
View	Create View	character_set_client	collation_connection
v1	CREATE ALGORITHM=UNDEFINED DEFINER=`root`@`localhost` SQL SECURITY DEFINER VIEW `v1` AS select 'The\ZEnd' AS `TheEnd`	latin1	latin1_swedish_ci
DROP VIEW v1;
CREATE TABLE t1 (mydate DATETIME);
INSERT INTO t1 VALUES
('2007-01-01'), ('2007-01-02'), ('2007-01-30'), ('2007-01-31');
CREATE VIEW v1 AS SELECT mydate from t1;
SELECT * FROM t1 WHERE mydate BETWEEN '2007-01-01' AND '2007-01-31';
mydate
2007-01-01 00:00:00
2007-01-02 00:00:00
2007-01-30 00:00:00
2007-01-31 00:00:00
SELECT * FROM v1 WHERE mydate BETWEEN '2007-01-01' AND '2007-01-31';
mydate
2007-01-01 00:00:00
2007-01-02 00:00:00
2007-01-30 00:00:00
2007-01-31 00:00:00
DROP VIEW v1;
DROP TABLE t1;
CREATE TABLE t1 (a int);
CREATE TABLE t2 (b int);
INSERT INTO t1 VALUES (1), (2);
INSERT INTO t2 VALUES (1), (2);
CREATE VIEW v1 AS
SELECT t2.b FROM t1,t2 WHERE t1.a = t2.b WITH CHECK OPTION;
SELECT * FROM v1;
b
1
2
UPDATE v1 SET b=3;
ERROR HY000: CHECK OPTION failed 'test.v1'
SELECT * FROM v1;
b
1
2
SELECT * FROM t1;
a
1
2
SELECT * FROM t2;
b
1
2
DROP VIEW v1;
DROP TABLE t1,t2;
create table t1(f1 int, f2 int);
insert into t1 values(1,2),(1,3),(1,1),(2,3),(2,1),(2,2);
select * from t1;
f1	f2
1	2
1	3
1	1
2	3
2	1
2	2
create view v1 as select * from t1 order by f2;
select * from v1;
f1	f2
1	1
2	1
1	2
2	2
1	3
2	3
explain extended select * from v1;
id	select_type	table	partitions	type	possible_keys	key	key_len	ref	rows	filtered	Extra
1	SIMPLE	t1	NULL	ALL	NULL	NULL	NULL	NULL	6	100.00	Using filesort
Warnings:
Warning	1681	'EXTENDED' is deprecated and will be removed in a future release.
Note	1003	/* select#1 */ select `test`.`t1`.`f1` AS `f1`,`test`.`t1`.`f2` AS `f2` from `test`.`t1` order by `test`.`t1`.`f2`
select * from v1 order by f1;
f1	f2
1	2
1	3
1	1
2	3
2	1
2	2
explain extended select * from v1 order by f1;
id	select_type	table	partitions	type	possible_keys	key	key_len	ref	rows	filtered	Extra
1	SIMPLE	t1	NULL	ALL	NULL	NULL	NULL	NULL	6	100.00	Using filesort
Warnings:
Warning	1681	'EXTENDED' is deprecated and will be removed in a future release.
Note	1003	/* select#1 */ select `test`.`t1`.`f1` AS `f1`,`test`.`t1`.`f2` AS `f2` from `test`.`t1` order by `test`.`t1`.`f1`
drop view v1;
drop table t1;
CREATE TABLE t1 (
id int(11) NOT NULL PRIMARY KEY,
country varchar(32),
code int(11) default NULL
);
INSERT INTO t1 VALUES
(1,'ITALY',100),(2,'ITALY',200),(3,'FRANCE',100), (4,'ITALY',100);
CREATE VIEW v1 AS SELECT * FROM t1;
SELECT code, COUNT(DISTINCT country) FROM t1 GROUP BY code ORDER BY MAX(id);
code	COUNT(DISTINCT country)
200	1
100	2
SELECT code, COUNT(DISTINCT country) FROM v1 GROUP BY code ORDER BY MAX(id);
code	COUNT(DISTINCT country)
200	1
100	2
DROP VIEW v1;
DROP TABLE t1;
DROP VIEW IF EXISTS v1;
SELECT * FROM (SELECT 1) AS t;
1
1
CREATE VIEW v1 AS SELECT * FROM (SELECT 1) AS t;
DROP VIEW v1;
# Previously the following would fail.
SELECT * FROM (SELECT 1) AS t;
1
1
drop view if exists view_24532_a;
drop view if exists view_24532_b;
drop table if exists table_24532;
create table table_24532 (
a int,
b bigint,
c int(4),
d bigint(48)
);
create view view_24532_a as
select
a IS TRUE,
a IS NOT TRUE,
a IS FALSE,
a IS NOT FALSE,
a IS UNKNOWN,
a IS NOT UNKNOWN,
a is NULL,
a IS NOT NULL,
ISNULL(a),
b IS TRUE,
b IS NOT TRUE,
b IS FALSE,
b IS NOT FALSE,
b IS UNKNOWN,
b IS NOT UNKNOWN,
b is NULL,
b IS NOT NULL,
ISNULL(b),
c IS TRUE,
c IS NOT TRUE,
c IS FALSE,
c IS NOT FALSE,
c IS UNKNOWN,
c IS NOT UNKNOWN,
c is NULL,
c IS NOT NULL,
ISNULL(c),
d IS TRUE,
d IS NOT TRUE,
d IS FALSE,
d IS NOT FALSE,
d IS UNKNOWN,
d IS NOT UNKNOWN,
d is NULL,
d IS NOT NULL,
ISNULL(d)
from table_24532;
describe view_24532_a;
Field	Type	Null	Key	Default	Extra
a IS TRUE	int(1)	NO		0	
a IS NOT TRUE	int(1)	NO		0	
a IS FALSE	int(1)	NO		0	
a IS NOT FALSE	int(1)	NO		0	
a IS UNKNOWN	int(1)	NO		0	
a IS NOT UNKNOWN	int(1)	NO		0	
a is NULL	int(1)	NO		0	
a IS NOT NULL	int(1)	NO		0	
ISNULL(a)	int(1)	NO		0	
b IS TRUE	int(1)	NO		0	
b IS NOT TRUE	int(1)	NO		0	
b IS FALSE	int(1)	NO		0	
b IS NOT FALSE	int(1)	NO		0	
b IS UNKNOWN	int(1)	NO		0	
b IS NOT UNKNOWN	int(1)	NO		0	
b is NULL	int(1)	NO		0	
b IS NOT NULL	int(1)	NO		0	
ISNULL(b)	int(1)	NO		0	
c IS TRUE	int(1)	NO		0	
c IS NOT TRUE	int(1)	NO		0	
c IS FALSE	int(1)	NO		0	
c IS NOT FALSE	int(1)	NO		0	
c IS UNKNOWN	int(1)	NO		0	
c IS NOT UNKNOWN	int(1)	NO		0	
c is NULL	int(1)	NO		0	
c IS NOT NULL	int(1)	NO		0	
ISNULL(c)	int(1)	NO		0	
d IS TRUE	int(1)	NO		0	
d IS NOT TRUE	int(1)	NO		0	
d IS FALSE	int(1)	NO		0	
d IS NOT FALSE	int(1)	NO		0	
d IS UNKNOWN	int(1)	NO		0	
d IS NOT UNKNOWN	int(1)	NO		0	
d is NULL	int(1)	NO		0	
d IS NOT NULL	int(1)	NO		0	
ISNULL(d)	int(1)	NO		0	
create view view_24532_b as
select
a IS TRUE,
if(ifnull(a, 0), 1, 0) as old_istrue,
a IS NOT TRUE,
if(ifnull(a, 0), 0, 1) as old_isnottrue,
a IS FALSE,
if(ifnull(a, 1), 0, 1) as old_isfalse,
a IS NOT FALSE,
if(ifnull(a, 1), 1, 0) as old_isnotfalse
from table_24532;
describe view_24532_b;
Field	Type	Null	Key	Default	Extra
a IS TRUE	int(1)	NO		0	
old_istrue	int(1)	NO		0	
a IS NOT TRUE	int(1)	NO		0	
old_isnottrue	int(1)	NO		0	
a IS FALSE	int(1)	NO		0	
old_isfalse	int(1)	NO		0	
a IS NOT FALSE	int(1)	NO		0	
old_isnotfalse	int(1)	NO		0	
show create view view_24532_b;
View	Create View	character_set_client	collation_connection
view_24532_b	CREATE ALGORITHM=UNDEFINED DEFINER=`root`@`localhost` SQL SECURITY DEFINER VIEW `view_24532_b` AS select (`table_24532`.`a` is true) AS `a IS TRUE`,if(ifnull(`table_24532`.`a`,0),1,0) AS `old_istrue`,(`table_24532`.`a` is not true) AS `a IS NOT TRUE`,if(ifnull(`table_24532`.`a`,0),0,1) AS `old_isnottrue`,(`table_24532`.`a` is false) AS `a IS FALSE`,if(ifnull(`table_24532`.`a`,1),0,1) AS `old_isfalse`,(`table_24532`.`a` is not false) AS `a IS NOT FALSE`,if(ifnull(`table_24532`.`a`,1),1,0) AS `old_isnotfalse` from `table_24532`	latin1	latin1_swedish_ci
insert into table_24532 values (0, 0, 0, 0);
select * from view_24532_b;
a IS TRUE	old_istrue	a IS NOT TRUE	old_isnottrue	a IS FALSE	old_isfalse	a IS NOT FALSE	old_isnotfalse
0	0	1	1	1	1	0	0
update table_24532 set a=1;
select * from view_24532_b;
a IS TRUE	old_istrue	a IS NOT TRUE	old_isnottrue	a IS FALSE	old_isfalse	a IS NOT FALSE	old_isnotfalse
1	1	0	0	0	0	1	1
update table_24532 set a=NULL;
select * from view_24532_b;
a IS TRUE	old_istrue	a IS NOT TRUE	old_isnottrue	a IS FALSE	old_isfalse	a IS NOT FALSE	old_isnotfalse
0	0	1	1	0	0	1	1
drop view view_24532_a;
drop view view_24532_b;
drop table table_24532;
CREATE TABLE t1 (
lid int NOT NULL PRIMARY KEY,
name char(10) NOT NULL
);
INSERT INTO t1 (lid, name) VALUES
(1, 'YES'), (2, 'NO');
CREATE TABLE t2 (
id int NOT NULL PRIMARY KEY,
gid int NOT NULL,
lid int NOT NULL,
dt date
);
INSERT INTO t2 (id, gid, lid, dt) VALUES
(1, 1, 1, '2007-01-01'),(2, 1, 2, '2007-01-02'),
(3, 2, 2, '2007-02-01'),(4, 2, 1, '2007-02-02');
SELECT DISTINCT t2.gid AS lgid,
(SELECT t1.name FROM t1, t2
WHERE t1.lid  = t2.lid AND t2.gid = lgid
ORDER BY t2.dt DESC LIMIT 1
) as clid
FROM t2;
lgid	clid
1	NO
2	YES
CREATE VIEW v1 AS
SELECT DISTINCT t2.gid AS lgid,
(SELECT t1.name FROM t1, t2
WHERE t1.lid  = t2.lid AND t2.gid = lgid
ORDER BY t2.dt DESC LIMIT 1
) as clid
FROM t2;
SELECT * FROM v1;
lgid	clid
1	NO
2	YES
DROP VIEW v1;
DROP table t1,t2;
CREATE TABLE t1 (a INT);
INSERT INTO t1 VALUES (1),(2),(3);
CREATE VIEW v1 AS SELECT a FROM t1 ORDER BY a;
SELECT * FROM t1 UNION SELECT * FROM v1;
a
1
2
3
EXPLAIN SELECT * FROM t1 UNION SELECT * FROM v1;
id	select_type	table	partitions	type	possible_keys	key	key_len	ref	rows	filtered	Extra
1	PRIMARY	t1	NULL	ALL	NULL	NULL	NULL	NULL	3	100.00	NULL
2	UNION	t1	NULL	ALL	NULL	NULL	NULL	NULL	3	100.00	NULL
NULL	UNION RESULT	<union1,2>	NULL	ALL	NULL	NULL	NULL	NULL	NULL	NULL	Using temporary
Warnings:
Note	1003	/* select#1 */ select `test`.`t1`.`a` AS `a` from `test`.`t1` union /* select#2 */ select `test`.`t1`.`a` AS `a` from `test`.`t1`
SELECT * FROM v1 UNION SELECT * FROM t1;
a
1
2
3
EXPLAIN SELECT * FROM v1 UNION SELECT * FROM t1;
id	select_type	table	partitions	type	possible_keys	key	key_len	ref	rows	filtered	Extra
1	PRIMARY	t1	NULL	ALL	NULL	NULL	NULL	NULL	3	100.00	NULL
2	UNION	t1	NULL	ALL	NULL	NULL	NULL	NULL	3	100.00	NULL
NULL	UNION RESULT	<union1,2>	NULL	ALL	NULL	NULL	NULL	NULL	NULL	NULL	Using temporary
Warnings:
Note	1003	/* select#1 */ select `test`.`t1`.`a` AS `a` from `test`.`t1` union /* select#2 */ select `test`.`t1`.`a` AS `a` from `test`.`t1`
SELECT * FROM t1 UNION SELECT * FROM v1 ORDER BY a;
a
1
2
3
EXPLAIN SELECT * FROM t1 UNION SELECT * FROM v1 ORDER BY a;
id	select_type	table	partitions	type	possible_keys	key	key_len	ref	rows	filtered	Extra
1	PRIMARY	t1	NULL	ALL	NULL	NULL	NULL	NULL	3	100.00	NULL
2	UNION	t1	NULL	ALL	NULL	NULL	NULL	NULL	3	100.00	NULL
NULL	UNION RESULT	<union1,2>	NULL	ALL	NULL	NULL	NULL	NULL	NULL	NULL	Using temporary; Using filesort
Warnings:
Note	1003	/* select#1 */ select `test`.`t1`.`a` AS `a` from `test`.`t1` union /* select#2 */ select `test`.`t1`.`a` AS `a` from `test`.`t1` order by `a`
DROP VIEW v1;
DROP TABLE t1;
CREATE VIEW v1 AS SELECT CAST( 1.23456789 AS DECIMAL( 7,5 ) ) AS col;
SELECT * FROM v1;
col
1.23457
DESCRIBE v1;
Field	Type	Null	Key	Default	Extra
col	decimal(7,5)	NO		0.00000	
DROP VIEW v1;
CREATE VIEW v1 AS SELECT CAST(1.23456789 AS DECIMAL(8,0)) AS col;
SHOW CREATE VIEW v1;
View	Create View	character_set_client	collation_connection
v1	CREATE ALGORITHM=UNDEFINED DEFINER=`root`@`localhost` SQL SECURITY DEFINER VIEW `v1` AS select cast(1.23456789 as decimal(8,0)) AS `col`	latin1	latin1_swedish_ci
DROP VIEW v1;
CREATE TABLE t1 (a INT);
CREATE TABLE t2 (b INT, c INT DEFAULT 0);
INSERT INTO t1 (a) VALUES (1), (2);
INSERT INTO t2 (b) VALUES (1), (2);
CREATE VIEW v1 AS SELECT t2.b,t2.c FROM t1, t2
WHERE t1.a=t2.b AND t2.b < 3 WITH CHECK OPTION;
SELECT * FROM v1;
b	c
1	0
2	0
UPDATE v1 SET c=1 WHERE b=1;
SELECT * FROM v1;
b	c
1	1
2	0
DROP VIEW v1;
DROP TABLE t1,t2;
CREATE TABLE t1 (id int);
CREATE TABLE t2 (id int, c int DEFAULT 0);
INSERT INTO t1 (id) VALUES (1);
INSERT INTO t2 (id) VALUES (1);
CREATE VIEW v1 AS
SELECT t2.c FROM t1, t2
WHERE t1.id=t2.id AND 1 IN (SELECT id FROM t1) WITH CHECK OPTION;
UPDATE v1 SET c=1;
DROP VIEW v1;
DROP TABLE t1,t2;
CREATE TABLE t1 (a1 INT, c INT DEFAULT 0);
CREATE TABLE t2 (a2 INT);
CREATE TABLE t3 (a3 INT);
CREATE TABLE t4 (a4 INT);
INSERT INTO t1 (a1) VALUES (1),(2);
INSERT INTO t2 (a2) VALUES (1),(2);
INSERT INTO t3 (a3) VALUES (1),(2);
INSERT INTO t4 (a4) VALUES (1),(2);
CREATE VIEW v1 AS
SELECT t1.a1, t1.c FROM t1 JOIN t2 ON t1.a1=t2.a2 AND t1.c < 3
WITH CHECK OPTION;
SELECT * FROM v1;
a1	c
1	0
2	0
UPDATE v1 SET c=3;
ERROR HY000: CHECK OPTION failed 'test.v1'
PREPARE t FROM 'UPDATE v1 SET c=3';
EXECUTE t;
ERROR HY000: CHECK OPTION failed 'test.v1'
EXECUTE t;
ERROR HY000: CHECK OPTION failed 'test.v1'
INSERT INTO v1(a1, c) VALUES (3, 3);
ERROR HY000: CHECK OPTION failed 'test.v1'
UPDATE v1 SET c=1 WHERE a1=1;
SELECT * FROM v1;
a1	c
1	1
2	0
SELECT * FROM t1;
a1	c
1	1
2	0
CREATE VIEW v2 AS SELECT t1.a1, t1.c
FROM (t1 JOIN t2 ON t1.a1=t2.a2 AND t1.c < 3)
JOIN (t3 JOIN t4 ON t3.a3=t4.a4)
ON t2.a2=t3.a3 WITH CHECK OPTION;
SELECT * FROM v2;
a1	c
1	1
2	0
UPDATE v2 SET c=3;
ERROR HY000: CHECK OPTION failed 'test.v2'
PREPARE t FROM 'UPDATE v2 SET c=3';
EXECUTE t;
ERROR HY000: CHECK OPTION failed 'test.v2'
EXECUTE t;
ERROR HY000: CHECK OPTION failed 'test.v2'
INSERT INTO v2(a1, c) VALUES (3, 3);
ERROR HY000: CHECK OPTION failed 'test.v2'
UPDATE v2 SET c=2 WHERE a1=1;
SELECT * FROM v2;
a1	c
1	2
2	0
SELECT * FROM t1;
a1	c
1	2
2	0
DROP VIEW v1,v2;
DROP TABLE t1,t2,t3,t4;
CREATE TABLE t1 (a int, b int);
INSERT INTO t1 VALUES (1,2), (2,2), (1,3), (1,2);
CREATE VIEW v1 AS SELECT a, b+1 as b FROM t1;
SELECT b, SUM(a) FROM v1 WHERE b=3 GROUP BY b;
b	SUM(a)
3	4
EXPLAIN SELECT b, SUM(a) FROM v1 WHERE b=3 GROUP BY b;
id	select_type	table	partitions	type	possible_keys	key	key_len	ref	rows	filtered	Extra
1	SIMPLE	t1	NULL	ALL	NULL	NULL	NULL	NULL	4	100.00	Using where
Warnings:
Note	1003	/* select#1 */ select (`test`.`t1`.`b` + 1) AS `b`,sum(`test`.`t1`.`a`) AS `SUM(a)` from `test`.`t1` where ((`test`.`t1`.`b` + 1) = 3) group by `b`
SELECT a, SUM(b) FROM v1 WHERE b=3 GROUP BY a;
a	SUM(b)
1	6
2	3
EXPLAIN SELECT a, SUM(b) FROM v1 WHERE b=3 GROUP BY a;
id	select_type	table	partitions	type	possible_keys	key	key_len	ref	rows	filtered	Extra
1	SIMPLE	t1	NULL	ALL	NULL	NULL	NULL	NULL	4	100.00	Using where; Using temporary; Using filesort
Warnings:
Note	1003	/* select#1 */ select `test`.`t1`.`a` AS `a`,sum((`test`.`t1`.`b` + 1)) AS `SUM(b)` from `test`.`t1` where ((`test`.`t1`.`b` + 1) = 3) group by `test`.`t1`.`a`
SELECT a, SUM(b) FROM v1 WHERE a=1 GROUP BY a;
a	SUM(b)
1	10
EXPLAIN SELECT a, SUM(b) FROM v1 WHERE a=1 GROUP BY a;
id	select_type	table	partitions	type	possible_keys	key	key_len	ref	rows	filtered	Extra
1	SIMPLE	t1	NULL	ALL	NULL	NULL	NULL	NULL	4	25.00	Using where
Warnings:
Note	1003	/* select#1 */ select `test`.`t1`.`a` AS `a`,sum((`test`.`t1`.`b` + 1)) AS `SUM(b)` from `test`.`t1` where (`test`.`t1`.`a` = 1) group by `test`.`t1`.`a`
DROP VIEW v1;
DROP TABLE t1;
CREATE TABLE t1 (
person_id int NOT NULL PRIMARY KEY,
username varchar(40) default NULL,
status_flg char(1) NOT NULL default 'A'
);
CREATE TABLE t2 (
person_role_id int NOT NULL auto_increment PRIMARY KEY,
role_id int NOT NULL,
person_id int NOT NULL,
INDEX idx_person_id (person_id),
INDEX idx_role_id (role_id)
);
CREATE TABLE t3 (
role_id int NOT NULL auto_increment PRIMARY KEY,
role_name varchar(100) default NULL,
app_name varchar(40) NOT NULL,
INDEX idx_app_name(app_name)
);
CREATE VIEW v1 AS
SELECT profile.person_id AS person_id
FROM t1 profile, t2 userrole, t3 role
WHERE userrole.person_id = profile.person_id AND
role.role_id = userrole.role_id AND
profile.status_flg = 'A'
  ORDER BY profile.person_id,role.app_name,role.role_name;
INSERT INTO  t1 VALUES
(6,'Sw','A'), (-1136332546,'ols','e'), (0,'    *\n','0'),
(-717462680,'ENTS Ta','0'), (-904346964,'ndard SQL\n','0');
INSERT INTO t2 VALUES
(1,3,6),(2,4,7),(3,5,8),(4,6,9),(5,1,6),(6,1,7),(7,1,8),(8,1,9),(9,1,10);
INSERT INTO t3 VALUES
(1,'NUCANS_APP_USER','NUCANSAPP'),(2,'NUCANS_TRGAPP_USER','NUCANSAPP'),
(3,'IA_INTAKE_COORDINATOR','IACANS'),(4,'IA_SCREENER','IACANS'),
(5,'IA_SUPERVISOR','IACANS'),(6,'IA_READONLY','IACANS'),
(7,'SOC_USER','SOCCANS'),(8,'CAYIT_USER','CAYITCANS'),
(9,'RTOS_DCFSPOS_SUPERVISOR','RTOS');
EXPLAIN SELECT t.person_id AS a, t.person_id AS b FROM v1 t WHERE t.person_id=6;
id	select_type	table	partitions	type	possible_keys	key	key_len	ref	rows	filtered	Extra
1	SIMPLE	profile	NULL	const	PRIMARY	PRIMARY	4	const	1	100.00	Using temporary; Using filesort
1	SIMPLE	userrole	NULL	ref	idx_person_id,idx_role_id	idx_person_id	4	const	2	100.00	NULL
1	SIMPLE	role	NULL	eq_ref	PRIMARY	PRIMARY	4	test.userrole.role_id	1	100.00	NULL
Warnings:
Note	1003	/* select#1 */ select '6' AS `a`,'6' AS `b` from `test`.`t1` `profile` join `test`.`t2` `userrole` join `test`.`t3` `role` where ((`role`.`role_id` = `userrole`.`role_id`) and (`userrole`.`person_id` = 6)) order by '6',`role`.`app_name`,`role`.`role_name`
SELECT t.person_id AS a, t.person_id AS b FROM v1 t WHERE t.person_id=6;
a	b
6	6
6	6
DROP VIEW v1;
DROP TABLE t1,t2,t3;
create table t1 (i int);
insert into t1 values (1), (2), (1), (3), (2), (4);
create view v1 as select distinct i from t1;
select * from v1;
i
1
2
3
4
select table_name, is_updatable from information_schema.views
where table_name = 'v1';
table_name	is_updatable
v1	NO
drop view v1;
drop table t1;
CREATE TABLE t1 (a INT);
INSERT INTO t1 VALUES (1),(2);
CREATE VIEW v1 AS SELECT * FROM t1;
SELECT * FROM v1 USE KEY(non_existant);
ERROR 42000: Key 'non_existant' doesn't exist in table 'v1'
SELECT * FROM v1 FORCE KEY(non_existant);
ERROR 42000: Key 'non_existant' doesn't exist in table 'v1'
SELECT * FROM v1 IGNORE KEY(non_existant);
ERROR 42000: Key 'non_existant' doesn't exist in table 'v1'
DROP VIEW v1;
DROP TABLE t1;
CREATE TABLE t1 (a INT NOT NULL AUTO_INCREMENT, b INT NOT NULL DEFAULT 0,
PRIMARY KEY(a), KEY (b));
INSERT INTO t1 VALUES (),(),(),(),(),(),(),(),(),(),(),(),(),(),();
CREATE VIEW v1 AS SELECT * FROM t1 FORCE KEY (PRIMARY,b) ORDER BY a;
SHOW CREATE VIEW v1;
View	Create View	character_set_client	collation_connection
v1	CREATE ALGORITHM=UNDEFINED DEFINER=`root`@`localhost` SQL SECURITY DEFINER VIEW `v1` AS select `t1`.`a` AS `a`,`t1`.`b` AS `b` from `t1` FORCE INDEX (PRIMARY) FORCE INDEX (`b`) order by `t1`.`a`	latin1	latin1_swedish_ci
EXPLAIN SELECT * FROM v1;
id	select_type	table	partitions	type	possible_keys	key	key_len	ref	rows	filtered	Extra
1	SIMPLE	t1	NULL	index	NULL	PRIMARY	4	NULL	15	100.00	NULL
Warnings:
Note	1003	/* select#1 */ select `test`.`t1`.`a` AS `a`,`test`.`t1`.`b` AS `b` from `test`.`t1` FORCE INDEX (PRIMARY) FORCE INDEX (`b`) order by `test`.`t1`.`a`
CREATE VIEW v2 AS SELECT * FROM t1 USE KEY () ORDER BY a;
SHOW CREATE VIEW v2;
View	Create View	character_set_client	collation_connection
v2	CREATE ALGORITHM=UNDEFINED DEFINER=`root`@`localhost` SQL SECURITY DEFINER VIEW `v2` AS select `t1`.`a` AS `a`,`t1`.`b` AS `b` from `t1` USE INDEX () order by `t1`.`a`	latin1	latin1_swedish_ci
EXPLAIN SELECT * FROM v2;
id	select_type	table	partitions	type	possible_keys	key	key_len	ref	rows	filtered	Extra
1	SIMPLE	t1	NULL	ALL	NULL	NULL	NULL	NULL	15	100.00	Using filesort
Warnings:
Note	1003	/* select#1 */ select `test`.`t1`.`a` AS `a`,`test`.`t1`.`b` AS `b` from `test`.`t1` USE INDEX () order by `test`.`t1`.`a`
CREATE VIEW v3 AS SELECT * FROM t1 IGNORE KEY (b) ORDER BY a;
SHOW CREATE VIEW v3;
View	Create View	character_set_client	collation_connection
v3	CREATE ALGORITHM=UNDEFINED DEFINER=`root`@`localhost` SQL SECURITY DEFINER VIEW `v3` AS select `t1`.`a` AS `a`,`t1`.`b` AS `b` from `t1` IGNORE INDEX (`b`) order by `t1`.`a`	latin1	latin1_swedish_ci
EXPLAIN SELECT * FROM v3;
id	select_type	table	partitions	type	possible_keys	key	key_len	ref	rows	filtered	Extra
1	SIMPLE	t1	NULL	ALL	NULL	NULL	NULL	NULL	15	100.00	Using filesort
Warnings:
Note	1003	/* select#1 */ select `test`.`t1`.`a` AS `a`,`test`.`t1`.`b` AS `b` from `test`.`t1` IGNORE INDEX (`b`) order by `test`.`t1`.`a`
DROP VIEW v1;
DROP VIEW v2;
DROP VIEW v3;
DROP TABLE t1;
#
# Bug#29477 Not all fields of the target table were checked to have
#           a default value when inserting into a view.
#
create table t1(f1 int, f2 int not null);
create view v1 as select f1 from t1;
insert into v1 values(1);
Warnings:
Warning	1423	Field of view 'test.v1' underlying table doesn't have a default value
set @old_mode=@@sql_mode;
set @@sql_mode=traditional;
Warnings:
Warning	3090	Changing sql mode 'NO_AUTO_CREATE_USER' is deprecated. It will be removed in a future release.
insert into v1 values(1);
ERROR HY000: Field of view 'test.v1' underlying table doesn't have a default value
set @@sql_mode=@old_mode;
Warnings:
Warning	3090	Changing sql mode 'NO_AUTO_CREATE_USER' is deprecated. It will be removed in a future release.
drop view v1;
drop table t1;
create table t1 (a int, key(a));
create table t2 (c int);
create view v1 as select a b from t1;
create view v2 as select 1 a from t2, v1 where c in
(select 1 from t1 where b = a);
insert into t1 values (1), (1);
insert into t2 values (1), (1);
prepare stmt from "select * from v2 where a = 1";
execute stmt;
a
1
1
1
1
drop view v1, v2;
drop table t1, t2;
CREATE TABLE t1 (a INT);
CREATE VIEW v1 AS SELECT p.a AS a FROM t1 p, t1 q;
INSERT INTO t1 VALUES (1), (1);
SELECT MAX(a), COUNT(DISTINCT a) FROM v1 GROUP BY a;
MAX(a)	COUNT(DISTINCT a)
1	1
DROP VIEW v1;
DROP TABLE t1;
# -----------------------------------------------------------------
# -- Bug#34337 Server crash when Altering a view using a table name.
# -----------------------------------------------------------------

DROP TABLE IF EXISTS t1;

CREATE TABLE t1(c1 INT);

SELECT * FROM t1;
c1
ALTER ALGORITHM=TEMPTABLE SQL SECURITY INVOKER VIEW t1 (c2) AS SELECT (1);
ERROR HY000: 'test.t1' is not VIEW

DROP TABLE t1;

# -- End of test case for Bug#34337.

# -----------------------------------------------------------------
# -- Bug#35193 VIEW query is rewritten without "FROM DUAL",
# --           causing syntax error
# -----------------------------------------------------------------

CREATE VIEW v1 AS SELECT 1 FROM DUAL WHERE 1;

SELECT * FROM v1;
1
1
SHOW CREATE TABLE v1;
View	Create View	character_set_client	collation_connection
v1	CREATE ALGORITHM=UNDEFINED DEFINER=`root`@`localhost` SQL SECURITY DEFINER VIEW `v1` AS select 1 AS `1` from DUAL  where 1	latin1	latin1_swedish_ci

DROP VIEW v1;

# -- End of test case for Bug#35193.

CREATE VIEW v1 AS SELECT 1;
DROP VIEW v1;
CREATE TABLE t1 (c1 INT PRIMARY KEY, c2 INT, INDEX (c2));
INSERT INTO t1 VALUES (1,1), (2,2), (3,3);
SELECT * FROM t1 USE INDEX (PRIMARY) WHERE c1=2;
c1	c2
2	2
SELECT * FROM t1 USE INDEX (c2) WHERE c2=2;
c1	c2
2	2
CREATE VIEW v1 AS SELECT c1, c2 FROM t1;
SHOW INDEX FROM v1;
Table	Non_unique	Key_name	Seq_in_index	Column_name	Collation	Cardinality	Sub_part	Packed	Null	Index_type	Comment	Index_comment
SELECT * FROM v1 USE INDEX (PRIMARY) WHERE c1=2;
ERROR 42000: Key 'PRIMARY' doesn't exist in table 'v1'
SELECT * FROM v1 FORCE INDEX (PRIMARY) WHERE c1=2;
ERROR 42000: Key 'PRIMARY' doesn't exist in table 'v1'
SELECT * FROM v1 IGNORE INDEX (PRIMARY) WHERE c1=2;
ERROR 42000: Key 'PRIMARY' doesn't exist in table 'v1'
SELECT * FROM v1 USE INDEX (c2) WHERE c2=2;
ERROR 42000: Key 'c2' doesn't exist in table 'v1'
SELECT * FROM v1 FORCE INDEX (c2) WHERE c2=2;
ERROR 42000: Key 'c2' doesn't exist in table 'v1'
SELECT * FROM v1 IGNORE INDEX (c2) WHERE c2=2;
ERROR 42000: Key 'c2' doesn't exist in table 'v1'
DROP VIEW v1;
DROP TABLE t1;
# 
# Bug #45806 crash when replacing into a view with a join!
# 
CREATE TABLE t1(a INT UNIQUE);
CREATE VIEW v1 AS SELECT t1.a FROM t1, t1 AS a;
INSERT INTO t1 VALUES (1), (2);
REPLACE INTO v1(a) SELECT 1 FROM t1,t1 AS c;
ERROR HY000: Can not delete from join view 'test.v1'
SELECT * FROM v1;
a
1
2
1
2
REPLACE INTO v1(a) SELECT 3 FROM t1,t1 AS c;
ERROR HY000: Can not delete from join view 'test.v1'
SELECT * FROM v1;
a
1
2
1
2
DELETE FROM t1 WHERE a=3;
INSERT INTO v1(a) SELECT 1 FROM t1,t1 AS c
ON DUPLICATE KEY UPDATE `v1`.`a`= 1;
SELECT * FROM v1;
a
1
2
1
2
CREATE VIEW v2 AS SELECT t1.a FROM t1, v1 AS a;
REPLACE INTO v2(a) SELECT 1 FROM t1,t1 AS c;
ERROR HY000: Can not delete from join view 'test.v2'
SELECT * FROM v2;
a
1
2
1
2
1
2
1
2
REPLACE INTO v2(a) SELECT 3 FROM t1,t1 AS c;
ERROR HY000: Can not delete from join view 'test.v2'
SELECT * FROM v2;
a
1
2
1
2
1
2
1
2
INSERT INTO v2(a) SELECT 1 FROM t1,t1 AS c
ON DUPLICATE KEY UPDATE `v2`.`a`= 1;
SELECT * FROM v2;
a
1
2
1
2
1
2
1
2
DROP VIEW v1;
DROP VIEW v2;
DROP TABLE t1;
# -- End of test case for Bug#45806
# -----------------------------------------------------------------
# -- Bug#40825: Error 1356 while selecting from a view 
# --            with a "HAVING" clause though query works
# -----------------------------------------------------------------

CREATE TABLE t1 (c INT);

CREATE VIEW v1 (view_column) AS SELECT c AS alias FROM t1 HAVING alias;
SHOW CREATE VIEW v1;
View	Create View	character_set_client	collation_connection
v1	CREATE ALGORITHM=UNDEFINED DEFINER=`root`@`localhost` SQL SECURITY DEFINER VIEW `v1` AS select `t1`.`c` AS `view_column` from `t1` having `view_column`	latin1	latin1_swedish_ci
SELECT * FROM v1;
view_column

DROP VIEW v1;
DROP TABLE t1;

# -- End of test case for Bug#40825

# -----------------------------------------------------------------
# -- End of 5.0 tests.
# -----------------------------------------------------------------
DROP DATABASE IF EXISTS `d-1`;
CREATE DATABASE `d-1`;
USE `d-1`;
CREATE TABLE `t-1` (c1 INT);
CREATE VIEW  `v-1` AS SELECT c1 FROM `t-1`;
SHOW TABLES;
Tables_in_d-1
t-1
v-1
RENAME TABLE `t-1` TO `t-2`;
RENAME TABLE `v-1` TO `v-2`;
SHOW TABLES;
Tables_in_d-1
t-2
v-2
DROP TABLE `t-2`;
DROP VIEW  `v-2`;
DROP DATABASE `d-1`;
USE test;

#
# Bug#26676 VIEW using old table schema in a session.
#

DROP VIEW IF EXISTS v1;
DROP TABLE IF EXISTS t1;
CREATE TABLE t1(c1 INT, c2 INT);
INSERT INTO t1 VALUES (1, 2), (3, 4);

SELECT * FROM t1;
c1	c2
1	2
3	4

CREATE VIEW v1 AS SELECT * FROM t1;

SELECT * FROM v1;
c1	c2
1	2
3	4

ALTER TABLE t1 ADD COLUMN c3 INT AFTER c2;

SELECT * FROM t1;
c1	c2	c3
1	2	NULL
3	4	NULL

SELECT * FROM v1;
c1	c2
1	2
3	4

SHOW CREATE VIEW v1;
View	Create View	character_set_client	collation_connection
v1	CREATE ALGORITHM=UNDEFINED DEFINER=`root`@`localhost` SQL SECURITY DEFINER VIEW `v1` AS select `t1`.`c1` AS `c1`,`t1`.`c2` AS `c2` from `t1`	latin1	latin1_swedish_ci

DROP VIEW v1;
DROP TABLE t1;

# End of test case for Bug#26676.

# -----------------------------------------------------------------
# -- Bug#32538 View definition picks up character set, but not collation
# -----------------------------------------------------------------

DROP VIEW IF EXISTS v1;

SET collation_connection = latin1_general_ci;
CREATE VIEW v1 AS SELECT _latin1 'text1' AS c1, 'text2' AS c2;

SELECT COLLATION(c1), COLLATION(c2) FROM v1;
COLLATION(c1)	COLLATION(c2)
latin1_swedish_ci	latin1_general_ci

SHOW CREATE VIEW v1;
View	Create View	character_set_client	collation_connection
v1	CREATE ALGORITHM=UNDEFINED DEFINER=`root`@`localhost` SQL SECURITY DEFINER VIEW `v1` AS select _latin1'text1' AS `c1`,'text2' AS `c2`	latin1	latin1_general_ci

SELECT * FROM v1 WHERE c1 = 'text1';
ERROR HY000: Illegal mix of collations (latin1_swedish_ci,COERCIBLE) and (latin1_general_ci,COERCIBLE) for operation '='

SELECT * FROM v1 WHERE c2 = 'text2';
c1	c2
text1	text2

use test;
SET names latin1;

SELECT COLLATION(c1), COLLATION(c2) FROM v1;
COLLATION(c1)	COLLATION(c2)
latin1_swedish_ci	latin1_general_ci

SELECT * FROM v1 WHERE c1 = 'text1';
c1	c2
text1	text2

SELECT * FROM v1 WHERE c2 = 'text2';
ERROR HY000: Illegal mix of collations (latin1_general_ci,COERCIBLE) and (latin1_swedish_ci,COERCIBLE) for operation '='

DROP VIEW v1;

# -- End of test case for Bug#32538.

drop view if exists a;
drop procedure if exists p;
create procedure p()
begin
declare continue handler for sqlexception begin end;
create view a as select 1;
end|
call p();
call p();
drop view a;
drop procedure p;
#
# Bug #44860: ALTER TABLE on view crashes server
#
CREATE TABLE t1 (a INT);
CREATE VIEW v1 AS SELECT a FROM t1;
ALTER TABLE v1;
ERROR HY000: 'test.v1' is not BASE TABLE
DROP VIEW v1;
DROP TABLE t1;
#
# Bug#48449: hang on show create view after upgrading when
#            view contains function of view
#
DROP VIEW IF EXISTS v1,v2;
DROP TABLE IF EXISTS t1,t2;
DROP FUNCTION IF EXISTS f1;
CREATE TABLE t1 (a INT);
CREATE TABLE t2 (a INT);
CREATE FUNCTION f1() RETURNS INT
BEGIN
SELECT a FROM v2 INTO @a;
RETURN @a;
END//
# Trigger pre-locking when opening v2.
CREATE VIEW v1 AS SELECT f1() FROM t1;
SHOW CREATE VIEW v1;
View	Create View	character_set_client	collation_connection
v1	CREATE ALGORITHM=UNDEFINED DEFINER=`root`@`localhost` SQL SECURITY DEFINER VIEW `v1` AS select `f1`() AS `f1()` from `t1`	latin1	latin1_swedish_ci
Warnings:
Note	1599	View `test`.`v2` has no creation context
DROP VIEW v1,v2;
DROP TABLE t1,t2;
DROP FUNCTION f1;
CREATE TABLE t1(f1 INT);
INSERT INTO t1 VALUES ();
CREATE VIEW v1 AS SELECT 1 FROM t1 WHERE
ROW(1,1) >= ROW(1, (SELECT 1 FROM t1 WHERE  f1 >= ANY ( SELECT '1' )));
DROP VIEW v1;
DROP TABLE t1;
#
# Bug#52120 create view cause Assertion failed: 0, file .\item_subselect.cc, line 817
#
CREATE TABLE t1 (a CHAR(1) CHARSET latin1, b CHAR(1) CHARSET utf8);
CREATE VIEW v1 AS SELECT 1 from t1
WHERE t1.b <=> (SELECT a FROM t1 WHERE a < SOME(SELECT '1'));
DROP VIEW v1;
DROP TABLE t1;
#
# Bug#57703 create view cause Assertion failed: 0, file .\item_subselect.cc, line 846
#
CREATE TABLE t1(a int);
CREATE VIEW v1 AS SELECT 1 FROM t1 GROUP BY
SUBSTRING(1 FROM (SELECT 3 FROM t1 WHERE a >= ANY(SELECT 1)));
DROP VIEW v1;
DROP TABLE t1;
#
# Bug#57352 valgrind warnings when creating view
#
CREATE VIEW v1 AS SELECT 1 IN (1 LIKE 2,0) AS f;
DROP VIEW v1;
#
# Bug 11829681 - 60295: ERROR 1356 ON VIEW THAT EXECUTES FINE AS A QUERY
#
CREATE TABLE t1 (a INT);
CREATE VIEW v1 AS SELECT s.* FROM t1 s, t1 b HAVING a;
SELECT * FROM v1;
a
DROP VIEW v1;
DROP TABLE t1;
# -----------------------------------------------------------------
# -- End of 5.1 tests.
# -----------------------------------------------------------------
drop table if exists t_9801;
drop view if exists v_9801;
create table t_9801 (s1 int);
create view v_9801 as
select sum(s1) from t_9801 with check option;
ERROR HY000: CHECK OPTION on non-updatable view 'test.v_9801'
create view v_9801 as
select sum(s1) from t_9801 group by s1 with check option;
ERROR HY000: CHECK OPTION on non-updatable view 'test.v_9801'
create view v_9801 as
select sum(s1) from t_9801 group by s1 with rollup with check option;
ERROR HY000: CHECK OPTION on non-updatable view 'test.v_9801'
drop table t_9801;
#
# Bug #47335 assert in get_table_share
#
DROP TABLE IF EXISTS t1;
DROP VIEW IF EXISTS v1;
CREATE TEMPORARY TABLE t1 (id INT);
ALTER VIEW t1 AS SELECT 1 AS f1;
ERROR 42S02: Table 'test.t1' doesn't exist
DROP TABLE t1;
CREATE VIEW v1 AS SELECT 1 AS f1;
CREATE TEMPORARY TABLE v1 (id INT);
ALTER VIEW v1 AS SELECT 2 AS f1;
DROP TABLE v1;
SELECT * FROM v1;
f1
2
DROP VIEW v1;
#
# Bug #47635 assert in start_waiting_global_read_lock 
#            during CREATE VIEW
#
DROP TABLE IF EXISTS t1, t2;
DROP VIEW IF EXISTS t2;
CREATE TABLE t1 (f1 integer);
CREATE TEMPORARY TABLE IF NOT EXISTS t1 (f1 integer);
CREATE TEMPORARY TABLE t2 (f1 integer);
DROP TABLE t1;
FLUSH TABLES WITH READ LOCK;
CREATE VIEW t2 AS SELECT * FROM t1;
ERROR HY000: Can't execute the query because you have a conflicting read lock
UNLOCK TABLES;
DROP TABLE t1, t2;
#
# Bug#48315 Metadata lock is not taken for merged views that
#           use an INFORMATION_SCHEMA table
#
DROP VIEW IF EXISTS v1;
DROP PROCEDURE IF EXISTS p1;
# Connection default
CREATE VIEW v1 AS SELECT schema_name FROM information_schema.schemata;
CREATE PROCEDURE p1() SELECT COUNT(*), GET_LOCK('blocker', 100) FROM v1;
# CALL p1() so the view is merged.
CALL p1();
SELECT RELEASE_LOCK('blocker');
RELEASE_LOCK('blocker')
1
# Connection 3
SELECT GET_LOCK('blocker', 100);
GET_LOCK('blocker', 100)
1
# Connection default
# Try to CALL p1() again, this time it should block for t1.
# Sending:
CALL p1();
# Connection 2
# ... then try to drop the view. This should block.
# Sending:
DROP VIEW v1;
# Connection 3
# Now allow CALL p1() to complete
SELECT RELEASE_LOCK('blocker');
RELEASE_LOCK('blocker')
1
# Connection default
# Reaping: CALL p1()
SELECT RELEASE_LOCK('blocker');
RELEASE_LOCK('blocker')
1
# Connection 2
# Reaping: DROP VIEW v1
# Connection default
DROP PROCEDURE p1;
#
# Bug#11757397 49437: CANNOT DO SHOW FIELDS FOR BIG VIEW 
#
DROP TABLE IF EXISTS t1, t2, t3, table_broken;
DROP VIEW IF EXISTS view_broken;
CREATE TABLE t1 (a1 int, a2 int, a3 int, a4 int, a5 int, a6 int, a7 int, a8 int, a9 int, a10 int, a11 int, a12 int, a13 int, a14 int, a15 int, a16 int, a17 int, a18 int, a19 int, a20 int, a21 int, a22 int, a23 int, a24 int, a25 int, a26 int, a27 int, a28 int, a29 int, a30 int, a31 int, a32 int, a33 int, a34 int, a35 int, a36 int, a37 int, a38 int, a39 int, a40 int, a41 int, a42 int, a43 int, a44 int, a45 int, a46 int, a47 int, a48 int, a49 int, a50 int, a51 int, a52 int, a53 int, a54 int, a55 int, a56 int, a57 int, a58 int, a59 int, a60 int, a61 int, a62 int, a63 int, a64 int, a65 int, a66 int, a67 int, a68 int, a69 int, a70 int, a71 int, a72 int, a73 int, a74 int, a75 int, a76 int, a77 int, a78 int, a79 int, a80 int, a81 int, a82 int, a83 int, a84 int, a85 int, a86 int, a87 int, a88 int, a89 int, a90 int, a91 int, a92 int, a93 int, a94 int, a95 int, a96 int, a97 int, a98 int, a99 int, a100 int, a101 int, a102 int, a103 int, a104 int, a105 int, a106 int, a107 int, a108 int, a109 int, a110 int, a111 int, a112 int, a113 int, a114 int, a115 int, a116 int, a117 int, a118 int, a119 int, a120 int, a121 int, a122 int, a123 int, a124 int, a125 int, a126 int, a127 int, a128 int, a129 int, a130 int, a131 int, a132 int, a133 int, a134 int, a135 int, a136 int, a137 int, a138 int, a139 int, a140 int, a141 int, a142 int, a143 int, a144 int, a145 int, a146 int, a147 int, a148 int, a149 int, a150 int, a151 int, a152 int, a153 int, a154 int, a155 int, a156 int, a157 int, a158 int, a159 int, a160 int, a161 int, a162 int, a163 int, a164 int, a165 int, a166 int, a167 int, a168 int, a169 int, a170 int, a171 int, a172 int, a173 int, a174 int, a175 int, a176 int, a177 int, a178 int, a179 int, a180 int, a181 int, a182 int, a183 int, a184 int, a185 int, a186 int, a187 int, a188 int, a189 int, a190 int, a191 int, a192 int, a193 int, a194 int, a195 int, a196 int, a197 int, a198 int, a199 int, a200 int, a201 int, a202 int, a203 int, a204 int, a205 int, a206 int, a207 int, a208 int, a209 int, a210 int, a211 int, a212 int, a213 int, a214 int, a215 int, a216 int, a217 int, a218 int, a219 int, a220 int, a221 int, a222 int, a223 int, a224 int, a225 int, a226 int, a227 int, a228 int, a229 int, a230 int, a231 int, a232 int, a233 int, a234 int, a235 int, a236 int, a237 int, a238 int, a239 int, a240 int, a241 int, a242 int, a243 int, a244 int, a245 int, a246 int, a247 int, a248 int, a249 int, a250 int, a251 int, a252 int, a253 int, a254 int, a255 int, a256 int, a257 int, a258 int, a259 int, a260 int, a261 int, a262 int, a263 int, a264 int, a265 int, a266 int, a267 int, a268 int, a269 int, a270 int, a271 int, a272 int, a273 int, a274 int, a275 int, a276 int, a277 int, a278 int, a279 int, a280 int, a281 int, a282 int, a283 int, a284 int, a285 int, a286 int, a287 int, a288 int, a289 int, a290 int, a291 int, a292 int, a293 int, a294 int, a295 int, a296 int, a297 int, a298 int, a299 int, a300 int, a301 int, a302 int, a303 int, a304 int, a305 int, a306 int, a307 int, a308 int, a309 int, a310 int, a311 int, a312 int, a313 int, a314 int, a315 int, a316 int, a317 int, a318 int, a319 int, a320 int, a321 int, a322 int, a323 int, a324 int, a325 int, a326 int, a327 int, a328 int, a329 int, a330 int, a331 int, a332 int, a333 int, a334 int, a335 int, a336 int, a337 int, a338 int, a339 int, a340 int, a341 int, a342 int, a343 int, a344 int, a345 int, a346 int, a347 int, a348 int, a349 int, a350 int, a351 int, a352 int, a353 int, a354 int, a355 int, a356 int, a357 int, a358 int, a359 int, a360 int, a361 int, a362 int, a363 int, a364 int, a365 int, a366 int, a367 int, a368 int, a369 int, a370 int, a371 int, a372 int, a373 int, a374 int, a375 int, a376 int, a377 int, a378 int, a379 int, a380 int, a381 int, a382 int, a383 int, a384 int, a385 int, a386 int, a387 int, a388 int, a389 int, a390 int, a391 int, a392 int, a393 int, a394 int, a395 int, a396 int, a397 int, a398 int, a399 int, a400 int, a401 int, a402 int, a403 int, a404 int, a405 int, a406 int, a407 int, a408 int, a409 int, a410 int, a411 int, a412 int, a413 int, a414 int, a415 int, a416 int, a417 int, a418 int, a419 int, a420 int, a421 int, a422 int, a423 int, a424 int, a425 int, a426 int, a427 int, a428 int, a429 int, a430 int, a431 int, a432 int, a433 int, a434 int, a435 int, a436 int, a437 int, a438 int, a439 int, a440 int, a441 int, a442 int, a443 int, a444 int, a445 int, a446 int, a447 int, a448 int, a449 int, a450 int, a451 int, a452 int, a453 int, a454 int, a455 int, a456 int, a457 int, a458 int, a459 int, a460 int, a461 int, a462 int, a463 int, a464 int, a465 int, a466 int, a467 int, a468 int, a469 int, a470 int, a471 int, a472 int, a473 int, a474 int, a475 int, a476 int, a477 int, a478 int, a479 int, a480 int, a481 int, a482 int, a483 int, a484 int, a485 int, a486 int, a487 int, a488 int, a489 int, a490 int, a491 int, a492 int, a493 int, a494 int, a495 int, a496 int, a497 int, a498 int, a499 int, a500 int, a501 int, a502 int, a503 int, a504 int, a505 int, a506 int, a507 int, a508 int, a509 int, a510 int, a511 int, a512 int, a513 int, a514 int, a515 int, a516 int, a517 int, a518 int, a519 int, a520 int, a521 int, a522 int, a523 int, a524 int, a525 int, a526 int, a527 int, a528 int, a529 int, a530 int, a531 int, a532 int, a533 int, a534 int, a535 int, a536 int, a537 int, a538 int, a539 int, a540 int, a541 int, a542 int, a543 int, a544 int, a545 int, a546 int, a547 int, a548 int, a549 int, a550 int, a551 int, a552 int, a553 int, a554 int, a555 int, a556 int, a557 int, a558 int, a559 int, a560 int, a561 int, a562 int, a563 int, a564 int, a565 int, a566 int, a567 int, a568 int, a569 int, a570 int, a571 int, a572 int, a573 int, a574 int, a575 int, a576 int, a577 int, a578 int, a579 int, a580 int, a581 int, a582 int, a583 int, a584 int, a585 int, a586 int, a587 int, a588 int, a589 int, a590 int, a591 int, a592 int, a593 int, a594 int, a595 int, a596 int, a597 int, a598 int, a599 int, a600 int, a601 int, a602 int, a603 int, a604 int, a605 int, a606 int, a607 int, a608 int, a609 int, a610 int, a611 int, a612 int, a613 int, a614 int, a615 int, a616 int, a617 int, a618 int, a619 int, a620 int, a621 int, a622 int, a623 int, a624 int, a625 int, a626 int, a627 int, a628 int, a629 int, a630 int, a631 int, a632 int, a633 int, a634 int, a635 int, a636 int, a637 int, a638 int, a639 int, a640 int, a641 int, a642 int, a643 int, a644 int, a645 int, a646 int, a647 int, a648 int, a649 int, a650 int, a651 int, a652 int, a653 int, a654 int, a655 int, a656 int, a657 int, a658 int, a659 int, a660 int, a661 int, a662 int, a663 int, a664 int, a665 int, a666 int, a667 int, a668 int, a669 int, a670 int, a671 int, a672 int, a673 int, a674 int, a675 int, a676 int, a677 int, a678 int, a679 int, a680 int, a681 int, a682 int, a683 int, a684 int, a685 int, a686 int, a687 int, a688 int, a689 int, a690 int, a691 int, a692 int, a693 int, a694 int, a695 int, a696 int, a697 int, a698 int, a699 int, a700 int, a701 int, a702 int, a703 int, a704 int, a705 int, a706 int, a707 int, a708 int, a709 int, a710 int, a711 int, a712 int, a713 int, a714 int, a715 int, a716 int, a717 int, a718 int, a719 int, a720 int, a721 int, a722 int, a723 int, a724 int, a725 int, a726 int, a727 int, a728 int, a729 int, a730 int, a731 int, a732 int, a733 int, a734 int, a735 int, a736 int, a737 int, a738 int, a739 int, a740 int, a741 int, a742 int, a743 int, a744 int, a745 int, a746 int, a747 int, a748 int, a749 int, a750 int, a751 int, a752 int, a753 int, a754 int, a755 int, a756 int, a757 int, a758 int, a759 int, a760 int, a761 int, a762 int, a763 int, a764 int, a765 int, a766 int, a767 int, a768 int, a769 int, a770 int, a771 int, a772 int, a773 int, a774 int, a775 int, a776 int, a777 int, a778 int, a779 int, a780 int, a781 int, a782 int, a783 int, a784 int, a785 int, a786 int, a787 int, a788 int, a789 int, a790 int, a791 int, a792 int, a793 int, a794 int, a795 int, a796 int, a797 int, a798 int, a799 int, a800 int, a801 int, a802 int, a803 int, a804 int, a805 int, a806 int, a807 int, a808 int, a809 int, a810 int, a811 int, a812 int, a813 int, a814 int, a815 int, a816 int, a817 int, a818 int, a819 int, a820 int, a821 int, a822 int, a823 int, a824 int, a825 int, a826 int, a827 int, a828 int, a829 int, a830 int, a831 int, a832 int, a833 int, a834 int, a835 int, a836 int, a837 int, a838 int, a839 int, a840 int, a841 int, a842 int, a843 int, a844 int, a845 int, a846 int, a847 int, a848 int, a849 int, a850 int, a851 int, a852 int, a853 int, a854 int, a855 int, a856 int, a857 int, a858 int, a859 int, a860 int, a861 int, a862 int, a863 int, a864 int, a865 int, a866 int, a867 int, a868 int, a869 int, a870 int, a871 int, a872 int, a873 int, a874 int, a875 int, a876 int, a877 int, a878 int, a879 int, a880 int, a881 int, a882 int, a883 int, a884 int, a885 int, a886 int, a887 int, a888 int, a889 int, a890 int, a891 int, a892 int, a893 int, a894 int, a895 int, a896 int, a897 int, a898 int, a899 int, a900 int, a901 int, a902 int, a903 int, a904 int, a905 int, a906 int, a907 int, a908 int, a909 int, a910 int, a911 int, a912 int, a913 int, a914 int, a915 int, a916 int, a917 int, a918 int, a919 int, a920 int, a921 int, a922 int, a923 int, a924 int, a925 int, a926 int, a927 int, a928 int, a929 int, a930 int, a931 int, a932 int, a933 int, a934 int, a935 int, a936 int, a937 int, a938 int, a939 int, a940 int, a941 int, a942 int, a943 int, a944 int, a945 int, a946 int, a947 int, a948 int, a949 int, a950 int, a951 int, a952 int, a953 int, a954 int, a955 int, a956 int, a957 int, a958 int, a959 int, a960 int, a961 int, a962 int, a963 int, a964 int, a965 int, a966 int, a967 int, a968 int, a969 int, a970 int, a971 int, a972 int, a973 int, a974 int, a975 int, a976 int, a977 int, a978 int, a979 int, a980 int, a981 int, a982 int, a983 int, a984 int, a985 int, a986 int, a987 int, a988 int, a989 int, a990 int, a991 int, a992 int, a993 int, a994 int, a995 int, a996 int, a997 int, a998 int, a999 int, a1000 int, a1001 int, a1002 int, a1003 int, a1004 int, a1005 int, a1006 int, a1007 int, a1008 int, a1009 int, a1010 int, a1011 int, a1012 int, a1013 int, a1014 int, a1015 int, a1016 int, a1017 int, a1018 int, a1019 int, a1020 int, a1021 int, a1022 int, a1023 int, a1024 int, a1025 int, a1026 int, a1027 int, a1028 int, a1029 int, a1030 int, a1031 int, a1032 int, a1033 int, a1034 int, a1035 int, a1036 int, a1037 int, a1038 int, a1039 int, a1040 int, a1041 int, a1042 int, a1043 int, a1044 int, a1045 int, a1046 int, a1047 int, a1048 int, a1049 int, a1050 int, a1051 int, a1052 int, a1053 int, a1054 int, a1055 int, a1056 int, a1057 int, a1058 int, a1059 int, a1060 int, a1061 int, a1062 int, a1063 int, a1064 int, a1065 int, a1066 int, a1067 int, a1068 int, a1069 int, a1070 int, a1071 int, a1072 int, a1073 int, a1074 int, a1075 int, a1076 int, a1077 int, a1078 int, a1079 int, a1080 int, a1081 int, a1082 int, a1083 int, a1084 int, a1085 int, a1086 int, a1087 int, a1088 int, a1089 int, a1090 int, a1091 int, a1092 int, a1093 int, a1094 int, a1095 int, a1096 int, a1097 int, a1098 int, a1099 int, a1100 int, a1101 int, a1102 int, a1103 int, a1104 int, a1105 int, a1106 int, a1107 int, a1108 int, a1109 int, a1110 int, a1111 int, a1112 int, a1113 int, a1114 int, a1115 int, a1116 int, a1117 int, a1118 int, a1119 int, a1120 int, a1121 int, a1122 int, a1123 int, a1124 int, a1125 int, a1126 int, a1127 int, a1128 int, a1129 int, a1130 int, a1131 int, a1132 int, a1133 int, a1134 int, a1135 int, a1136 int, a1137 int, a1138 int, a1139 int, a1140 int, a1141 int, a1142 int, a1143 int, a1144 int, a1145 int, a1146 int, a1147 int, a1148 int, a1149 int, a1150 int, a1151 int, a1152 int, a1153 int, a1154 int, a1155 int, a1156 int, a1157 int, a1158 int, a1159 int, a1160 int, a1161 int, a1162 int, a1163 int, a1164 int, a1165 int, a1166 int, a1167 int, a1168 int, a1169 int, a1170 int, a1171 int, a1172 int, a1173 int, a1174 int, a1175 int, a1176 int, a1177 int, a1178 int, a1179 int, a1180 int, a1181 int, a1182 int, a1183 int, a1184 int, a1185 int, a1186 int, a1187 int, a1188 int, a1189 int, a1190 int, a1191 int, a1192 int, a1193 int, a1194 int, a1195 int, a1196 int, a1197 int, a1198 int, a1199 int, a1200 int, a1201 int, a1202 int, a1203 int, a1204 int, a1205 int, a1206 int, a1207 int, a1208 int, a1209 int, a1210 int, a1211 int, a1212 int, a1213 int, a1214 int, a1215 int, a1216 int, a1217 int, a1218 int, a1219 int, a1220 int, a1221 int, a1222 int, a1223 int, a1224 int, a1225 int, a1226 int, a1227 int, a1228 int, a1229 int, a1230 int, a1231 int, a1232 int, a1233 int, a1234 int, a1235 int, a1236 int, a1237 int, a1238 int, a1239 int, a1240 int, a1241 int, a1242 int, a1243 int, a1244 int, a1245 int, a1246 int, a1247 int, a1248 int, a1249 int, a1250 int, a1251 int, a1252 int, a1253 int, a1254 int, a1255 int, a1256 int, a1257 int, a1258 int, a1259 int, a1260 int, a1261 int, a1262 int, a1263 int, a1264 int, a1265 int, a1266 int, a1267 int, a1268 int, a1269 int, a1270 int, a1271 int, a1272 int, a1273 int, a1274 int, a1275 int, a1276 int, a1277 int, a1278 int, a1279 int, a1280 int, a1281 int, a1282 int, a1283 int, a1284 int, a1285 int, a1286 int, a1287 int, a1288 int, a1289 int, a1290 int, a1291 int, a1292 int, a1293 int, a1294 int, a1295 int, a1296 int, a1297 int, a1298 int, a1299 int, a1300 int, a1301 int, a1302 int, a1303 int, a1304 int, a1305 int, a1306 int, a1307 int, a1308 int, a1309 int, a1310 int, a1311 int, a1312 int, a1313 int, a1314 int, a1315 int, a1316 int, a1317 int, a1318 int, a1319 int, a1320 int, a1321 int, a1322 int, a1323 int, a1324 int, a1325 int, a1326 int, a1327 int, a1328 int, a1329 int, a1330 int, a1331 int, a1332 int, a1333 int, a1334 int, a1335 int, a1336 int, a1337 int, a1338 int, a1339 int, a1340 int, a1341 int, a1342 int, a1343 int, a1344 int, a1345 int, a1346 int, a1347 int, a1348 int, a1349 int, a1350 int, a1351 int, a1352 int, a1353 int, a1354 int, a1355 int, a1356 int, a1357 int, a1358 int, a1359 int, a1360 int, a1361 int, a1362 int, a1363 int, a1364 int, a1365 int, a1366 int, a1367 int, a1368 int, a1369 int, a1370 int, a1371 int, a1372 int, a1373 int, a1374 int, a1375 int, a1376 int, a1377 int, a1378 int, a1379 int, a1380 int, a1381 int, a1382 int, a1383 int, a1384 int, a1385 int, a1386 int, a1387 int, a1388 int, a1389 int, a1390 int, a1391 int, a1392 int, a1393 int, a1394 int, a1395 int, a1396 int, a1397 int, a1398 int, a1399 int, a1400 int, a1401 int, a1402 int, a1403 int, a1404 int, a1405 int, a1406 int, a1407 int, a1408 int, a1409 int, a1410 int, a1411 int, a1412 int, a1413 int, a1414 int, a1415 int, a1416 int, a1417 int, a1418 int, a1419 int, a1420 int, a1421 int, a1422 int, a1423 int, a1424 int, a1425 int, a1426 int, a1427 int, a1428 int, a1429 int, a1430 int, a1431 int, a1432 int, a1433 int, a1434 int, a1435 int, a1436 int, a1437 int, a1438 int, a1439 int, a1440 int, a1441 int, a1442 int, a1443 int, a1444 int, a1445 int, a1446 int, a1447 int, a1448 int, a1449 int, a1450 int, a1451 int, a1452 int, a1453 int, a1454 int, a1455 int, a1456 int, a1457 int, a1458 int, a1459 int, a1460 int, a1461 int, a1462 int, a1463 int, a1464 int, a1465 int, a1466 int, a1467 int, a1468 int, a1469 int, a1470 int, a1471 int, a1472 int, a1473 int, a1474 int, a1475 int, a1476 int, a1477 int, a1478 int, a1479 int, a1480 int, a1481 int, a1482 int, a1483 int, a1484 int, a1485 int, a1486 int, a1487 int, a1488 int, a1489 int, a1490 int, a1491 int, a1492 int, a1493 int, a1494 int, a1495 int, a1496 int, a1497 int, a1498 int, a1499 int, a1500 int, a text);
CREATE TABLE t2 (b1 int, b2 int, b3 int, b4 int, b5 int, b6 int, b7 int, b8 int, b9 int, b10 int, b11 int, b12 int, b13 int, b14 int, b15 int, b16 int, b17 int, b18 int, b19 int, b20 int, b21 int, b22 int, b23 int, b24 int, b25 int, b26 int, b27 int, b28 int, b29 int, b30 int, b31 int, b32 int, b33 int, b34 int, b35 int, b36 int, b37 int, b38 int, b39 int, b40 int, b41 int, b42 int, b43 int, b44 int, b45 int, b46 int, b47 int, b48 int, b49 int, b50 int, b51 int, b52 int, b53 int, b54 int, b55 int, b56 int, b57 int, b58 int, b59 int, b60 int, b61 int, b62 int, b63 int, b64 int, b65 int, b66 int, b67 int, b68 int, b69 int, b70 int, b71 int, b72 int, b73 int, b74 int, b75 int, b76 int, b77 int, b78 int, b79 int, b80 int, b81 int, b82 int, b83 int, b84 int, b85 int, b86 int, b87 int, b88 int, b89 int, b90 int, b91 int, b92 int, b93 int, b94 int, b95 int, b96 int, b97 int, b98 int, b99 int, b100 int, b101 int, b102 int, b103 int, b104 int, b105 int, b106 int, b107 int, b108 int, b109 int, b110 int, b111 int, b112 int, b113 int, b114 int, b115 int, b116 int, b117 int, b118 int, b119 int, b120 int, b121 int, b122 int, b123 int, b124 int, b125 int, b126 int, b127 int, b128 int, b129 int, b130 int, b131 int, b132 int, b133 int, b134 int, b135 int, b136 int, b137 int, b138 int, b139 int, b140 int, b141 int, b142 int, b143 int, b144 int, b145 int, b146 int, b147 int, b148 int, b149 int, b150 int, b151 int, b152 int, b153 int, b154 int, b155 int, b156 int, b157 int, b158 int, b159 int, b160 int, b161 int, b162 int, b163 int, b164 int, b165 int, b166 int, b167 int, b168 int, b169 int, b170 int, b171 int, b172 int, b173 int, b174 int, b175 int, b176 int, b177 int, b178 int, b179 int, b180 int, b181 int, b182 int, b183 int, b184 int, b185 int, b186 int, b187 int, b188 int, b189 int, b190 int, b191 int, b192 int, b193 int, b194 int, b195 int, b196 int, b197 int, b198 int, b199 int, b200 int, b201 int, b202 int, b203 int, b204 int, b205 int, b206 int, b207 int, b208 int, b209 int, b210 int, b211 int, b212 int, b213 int, b214 int, b215 int, b216 int, b217 int, b218 int, b219 int, b220 int, b221 int, b222 int, b223 int, b224 int, b225 int, b226 int, b227 int, b228 int, b229 int, b230 int, b231 int, b232 int, b233 int, b234 int, b235 int, b236 int, b237 int, b238 int, b239 int, b240 int, b241 int, b242 int, b243 int, b244 int, b245 int, b246 int, b247 int, b248 int, b249 int, b250 int, b251 int, b252 int, b253 int, b254 int, b255 int, b256 int, b257 int, b258 int, b259 int, b260 int, b261 int, b262 int, b263 int, b264 int, b265 int, b266 int, b267 int, b268 int, b269 int, b270 int, b271 int, b272 int, b273 int, b274 int, b275 int, b276 int, b277 int, b278 int, b279 int, b280 int, b281 int, b282 int, b283 int, b284 int, b285 int, b286 int, b287 int, b288 int, b289 int, b290 int, b291 int, b292 int, b293 int, b294 int, b295 int, b296 int, b297 int, b298 int, b299 int, b300 int, b301 int, b302 int, b303 int, b304 int, b305 int, b306 int, b307 int, b308 int, b309 int, b310 int, b311 int, b312 int, b313 int, b314 int, b315 int, b316 int, b317 int, b318 int, b319 int, b320 int, b321 int, b322 int, b323 int, b324 int, b325 int, b326 int, b327 int, b328 int, b329 int, b330 int, b331 int, b332 int, b333 int, b334 int, b335 int, b336 int, b337 int, b338 int, b339 int, b340 int, b341 int, b342 int, b343 int, b344 int, b345 int, b346 int, b347 int, b348 int, b349 int, b350 int, b351 int, b352 int, b353 int, b354 int, b355 int, b356 int, b357 int, b358 int, b359 int, b360 int, b361 int, b362 int, b363 int, b364 int, b365 int, b366 int, b367 int, b368 int, b369 int, b370 int, b371 int, b372 int, b373 int, b374 int, b375 int, b376 int, b377 int, b378 int, b379 int, b380 int, b381 int, b382 int, b383 int, b384 int, b385 int, b386 int, b387 int, b388 int, b389 int, b390 int, b391 int, b392 int, b393 int, b394 int, b395 int, b396 int, b397 int, b398 int, b399 int, b400 int, b401 int, b402 int, b403 int, b404 int, b405 int, b406 int, b407 int, b408 int, b409 int, b410 int, b411 int, b412 int, b413 int, b414 int, b415 int, b416 int, b417 int, b418 int, b419 int, b420 int, b421 int, b422 int, b423 int, b424 int, b425 int, b426 int, b427 int, b428 int, b429 int, b430 int, b431 int, b432 int, b433 int, b434 int, b435 int, b436 int, b437 int, b438 int, b439 int, b440 int, b441 int, b442 int, b443 int, b444 int, b445 int, b446 int, b447 int, b448 int, b449 int, b450 int, b451 int, b452 int, b453 int, b454 int, b455 int, b456 int, b457 int, b458 int, b459 int, b460 int, b461 int, b462 int, b463 int, b464 int, b465 int, b466 int, b467 int, b468 int, b469 int, b470 int, b471 int, b472 int, b473 int, b474 int, b475 int, b476 int, b477 int, b478 int, b479 int, b480 int, b481 int, b482 int, b483 int, b484 int, b485 int, b486 int, b487 int, b488 int, b489 int, b490 int, b491 int, b492 int, b493 int, b494 int, b495 int, b496 int, b497 int, b498 int, b499 int, b500 int, b501 int, b502 int, b503 int, b504 int, b505 int, b506 int, b507 int, b508 int, b509 int, b510 int, b511 int, b512 int, b513 int, b514 int, b515 int, b516 int, b517 int, b518 int, b519 int, b520 int, b521 int, b522 int, b523 int, b524 int, b525 int, b526 int, b527 int, b528 int, b529 int, b530 int, b531 int, b532 int, b533 int, b534 int, b535 int, b536 int, b537 int, b538 int, b539 int, b540 int, b541 int, b542 int, b543 int, b544 int, b545 int, b546 int, b547 int, b548 int, b549 int, b550 int, b551 int, b552 int, b553 int, b554 int, b555 int, b556 int, b557 int, b558 int, b559 int, b560 int, b561 int, b562 int, b563 int, b564 int, b565 int, b566 int, b567 int, b568 int, b569 int, b570 int, b571 int, b572 int, b573 int, b574 int, b575 int, b576 int, b577 int, b578 int, b579 int, b580 int, b581 int, b582 int, b583 int, b584 int, b585 int, b586 int, b587 int, b588 int, b589 int, b590 int, b591 int, b592 int, b593 int, b594 int, b595 int, b596 int, b597 int, b598 int, b599 int, b600 int, b601 int, b602 int, b603 int, b604 int, b605 int, b606 int, b607 int, b608 int, b609 int, b610 int, b611 int, b612 int, b613 int, b614 int, b615 int, b616 int, b617 int, b618 int, b619 int, b620 int, b621 int, b622 int, b623 int, b624 int, b625 int, b626 int, b627 int, b628 int, b629 int, b630 int, b631 int, b632 int, b633 int, b634 int, b635 int, b636 int, b637 int, b638 int, b639 int, b640 int, b641 int, b642 int, b643 int, b644 int, b645 int, b646 int, b647 int, b648 int, b649 int, b650 int, b651 int, b652 int, b653 int, b654 int, b655 int, b656 int, b657 int, b658 int, b659 int, b660 int, b661 int, b662 int, b663 int, b664 int, b665 int, b666 int, b667 int, b668 int, b669 int, b670 int, b671 int, b672 int, b673 int, b674 int, b675 int, b676 int, b677 int, b678 int, b679 int, b680 int, b681 int, b682 int, b683 int, b684 int, b685 int, b686 int, b687 int, b688 int, b689 int, b690 int, b691 int, b692 int, b693 int, b694 int, b695 int, b696 int, b697 int, b698 int, b699 int, b700 int, b701 int, b702 int, b703 int, b704 int, b705 int, b706 int, b707 int, b708 int, b709 int, b710 int, b711 int, b712 int, b713 int, b714 int, b715 int, b716 int, b717 int, b718 int, b719 int, b720 int, b721 int, b722 int, b723 int, b724 int, b725 int, b726 int, b727 int, b728 int, b729 int, b730 int, b731 int, b732 int, b733 int, b734 int, b735 int, b736 int, b737 int, b738 int, b739 int, b740 int, b741 int, b742 int, b743 int, b744 int, b745 int, b746 int, b747 int, b748 int, b749 int, b750 int, b751 int, b752 int, b753 int, b754 int, b755 int, b756 int, b757 int, b758 int, b759 int, b760 int, b761 int, b762 int, b763 int, b764 int, b765 int, b766 int, b767 int, b768 int, b769 int, b770 int, b771 int, b772 int, b773 int, b774 int, b775 int, b776 int, b777 int, b778 int, b779 int, b780 int, b781 int, b782 int, b783 int, b784 int, b785 int, b786 int, b787 int, b788 int, b789 int, b790 int, b791 int, b792 int, b793 int, b794 int, b795 int, b796 int, b797 int, b798 int, b799 int, b800 int, b801 int, b802 int, b803 int, b804 int, b805 int, b806 int, b807 int, b808 int, b809 int, b810 int, b811 int, b812 int, b813 int, b814 int, b815 int, b816 int, b817 int, b818 int, b819 int, b820 int, b821 int, b822 int, b823 int, b824 int, b825 int, b826 int, b827 int, b828 int, b829 int, b830 int, b831 int, b832 int, b833 int, b834 int, b835 int, b836 int, b837 int, b838 int, b839 int, b840 int, b841 int, b842 int, b843 int, b844 int, b845 int, b846 int, b847 int, b848 int, b849 int, b850 int, b851 int, b852 int, b853 int, b854 int, b855 int, b856 int, b857 int, b858 int, b859 int, b860 int, b861 int, b862 int, b863 int, b864 int, b865 int, b866 int, b867 int, b868 int, b869 int, b870 int, b871 int, b872 int, b873 int, b874 int, b875 int, b876 int, b877 int, b878 int, b879 int, b880 int, b881 int, b882 int, b883 int, b884 int, b885 int, b886 int, b887 int, b888 int, b889 int, b890 int, b891 int, b892 int, b893 int, b894 int, b895 int, b896 int, b897 int, b898 int, b899 int, b900 int, b901 int, b902 int, b903 int, b904 int, b905 int, b906 int, b907 int, b908 int, b909 int, b910 int, b911 int, b912 int, b913 int, b914 int, b915 int, b916 int, b917 int, b918 int, b919 int, b920 int, b921 int, b922 int, b923 int, b924 int, b925 int, b926 int, b927 int, b928 int, b929 int, b930 int, b931 int, b932 int, b933 int, b934 int, b935 int, b936 int, b937 int, b938 int, b939 int, b940 int, b941 int, b942 int, b943 int, b944 int, b945 int, b946 int, b947 int, b948 int, b949 int, b950 int, b951 int, b952 int, b953 int, b954 int, b955 int, b956 int, b957 int, b958 int, b959 int, b960 int, b961 int, b962 int, b963 int, b964 int, b965 int, b966 int, b967 int, b968 int, b969 int, b970 int, b971 int, b972 int, b973 int, b974 int, b975 int, b976 int, b977 int, b978 int, b979 int, b980 int, b981 int, b982 int, b983 int, b984 int, b985 int, b986 int, b987 int, b988 int, b989 int, b990 int, b991 int, b992 int, b993 int, b994 int, b995 int, b996 int, b997 int, b998 int, b999 int, b1000 int, b1001 int, b1002 int, b1003 int, b1004 int, b1005 int, b1006 int, b1007 int, b1008 int, b1009 int, b1010 int, b1011 int, b1012 int, b1013 int, b1014 int, b1015 int, b1016 int, b1017 int, b1018 int, b1019 int, b1020 int, b1021 int, b1022 int, b1023 int, b1024 int, b1025 int, b1026 int, b1027 int, b1028 int, b1029 int, b1030 int, b1031 int, b1032 int, b1033 int, b1034 int, b1035 int, b1036 int, b1037 int, b1038 int, b1039 int, b1040 int, b1041 int, b1042 int, b1043 int, b1044 int, b1045 int, b1046 int, b1047 int, b1048 int, b1049 int, b1050 int, b1051 int, b1052 int, b1053 int, b1054 int, b1055 int, b1056 int, b1057 int, b1058 int, b1059 int, b1060 int, b1061 int, b1062 int, b1063 int, b1064 int, b1065 int, b1066 int, b1067 int, b1068 int, b1069 int, b1070 int, b1071 int, b1072 int, b1073 int, b1074 int, b1075 int, b1076 int, b1077 int, b1078 int, b1079 int, b1080 int, b1081 int, b1082 int, b1083 int, b1084 int, b1085 int, b1086 int, b1087 int, b1088 int, b1089 int, b1090 int, b1091 int, b1092 int, b1093 int, b1094 int, b1095 int, b1096 int, b1097 int, b1098 int, b1099 int, b1100 int, b1101 int, b1102 int, b1103 int, b1104 int, b1105 int, b1106 int, b1107 int, b1108 int, b1109 int, b1110 int, b1111 int, b1112 int, b1113 int, b1114 int, b1115 int, b1116 int, b1117 int, b1118 int, b1119 int, b1120 int, b1121 int, b1122 int, b1123 int, b1124 int, b1125 int, b1126 int, b1127 int, b1128 int, b1129 int, b1130 int, b1131 int, b1132 int, b1133 int, b1134 int, b1135 int, b1136 int, b1137 int, b1138 int, b1139 int, b1140 int, b1141 int, b1142 int, b1143 int, b1144 int, b1145 int, b1146 int, b1147 int, b1148 int, b1149 int, b1150 int, b1151 int, b1152 int, b1153 int, b1154 int, b1155 int, b1156 int, b1157 int, b1158 int, b1159 int, b1160 int, b1161 int, b1162 int, b1163 int, b1164 int, b1165 int, b1166 int, b1167 int, b1168 int, b1169 int, b1170 int, b1171 int, b1172 int, b1173 int, b1174 int, b1175 int, b1176 int, b1177 int, b1178 int, b1179 int, b1180 int, b1181 int, b1182 int, b1183 int, b1184 int, b1185 int, b1186 int, b1187 int, b1188 int, b1189 int, b1190 int, b1191 int, b1192 int, b1193 int, b1194 int, b1195 int, b1196 int, b1197 int, b1198 int, b1199 int, b1200 int, b1201 int, b1202 int, b1203 int, b1204 int, b1205 int, b1206 int, b1207 int, b1208 int, b1209 int, b1210 int, b1211 int, b1212 int, b1213 int, b1214 int, b1215 int, b1216 int, b1217 int, b1218 int, b1219 int, b1220 int, b1221 int, b1222 int, b1223 int, b1224 int, b1225 int, b1226 int, b1227 int, b1228 int, b1229 int, b1230 int, b1231 int, b1232 int, b1233 int, b1234 int, b1235 int, b1236 int, b1237 int, b1238 int, b1239 int, b1240 int, b1241 int, b1242 int, b1243 int, b1244 int, b1245 int, b1246 int, b1247 int, b1248 int, b1249 int, b1250 int, b1251 int, b1252 int, b1253 int, b1254 int, b1255 int, b1256 int, b1257 int, b1258 int, b1259 int, b1260 int, b1261 int, b1262 int, b1263 int, b1264 int, b1265 int, b1266 int, b1267 int, b1268 int, b1269 int, b1270 int, b1271 int, b1272 int, b1273 int, b1274 int, b1275 int, b1276 int, b1277 int, b1278 int, b1279 int, b1280 int, b1281 int, b1282 int, b1283 int, b1284 int, b1285 int, b1286 int, b1287 int, b1288 int, b1289 int, b1290 int, b1291 int, b1292 int, b1293 int, b1294 int, b1295 int, b1296 int, b1297 int, b1298 int, b1299 int, b1300 int, b1301 int, b1302 int, b1303 int, b1304 int, b1305 int, b1306 int, b1307 int, b1308 int, b1309 int, b1310 int, b1311 int, b1312 int, b1313 int, b1314 int, b1315 int, b1316 int, b1317 int, b1318 int, b1319 int, b1320 int, b1321 int, b1322 int, b1323 int, b1324 int, b1325 int, b1326 int, b1327 int, b1328 int, b1329 int, b1330 int, b1331 int, b1332 int, b1333 int, b1334 int, b1335 int, b1336 int, b1337 int, b1338 int, b1339 int, b1340 int, b1341 int, b1342 int, b1343 int, b1344 int, b1345 int, b1346 int, b1347 int, b1348 int, b1349 int, b1350 int, b1351 int, b1352 int, b1353 int, b1354 int, b1355 int, b1356 int, b1357 int, b1358 int, b1359 int, b1360 int, b1361 int, b1362 int, b1363 int, b1364 int, b1365 int, b1366 int, b1367 int, b1368 int, b1369 int, b1370 int, b1371 int, b1372 int, b1373 int, b1374 int, b1375 int, b1376 int, b1377 int, b1378 int, b1379 int, b1380 int, b1381 int, b1382 int, b1383 int, b1384 int, b1385 int, b1386 int, b1387 int, b1388 int, b1389 int, b1390 int, b1391 int, b1392 int, b1393 int, b1394 int, b1395 int, b1396 int, b1397 int, b1398 int, b1399 int, b1400 int, b1401 int, b1402 int, b1403 int, b1404 int, b1405 int, b1406 int, b1407 int, b1408 int, b1409 int, b1410 int, b1411 int, b1412 int, b1413 int, b1414 int, b1415 int, b1416 int, b1417 int, b1418 int, b1419 int, b1420 int, b1421 int, b1422 int, b1423 int, b1424 int, b1425 int, b1426 int, b1427 int, b1428 int, b1429 int, b1430 int, b1431 int, b1432 int, b1433 int, b1434 int, b1435 int, b1436 int, b1437 int, b1438 int, b1439 int, b1440 int, b1441 int, b1442 int, b1443 int, b1444 int, b1445 int, b1446 int, b1447 int, b1448 int, b1449 int, b1450 int, b1451 int, b1452 int, b1453 int, b1454 int, b1455 int, b1456 int, b1457 int, b1458 int, b1459 int, b1460 int, b1461 int, b1462 int, b1463 int, b1464 int, b1465 int, b1466 int, b1467 int, b1468 int, b1469 int, b1470 int, b1471 int, b1472 int, b1473 int, b1474 int, b1475 int, b1476 int, b1477 int, b1478 int, b1479 int, b1480 int, b1481 int, b1482 int, b1483 int, b1484 int, b1485 int, b1486 int, b1487 int, b1488 int, b1489 int, b1490 int, b1491 int, b1492 int, b1493 int, b1494 int, b1495 int, b1496 int, b1497 int, b1498 int, b1499 int, b1500 int, b text);
CREATE TABLE t3 (c1 int, c2 int, c3 int, c4 int, c5 int, c6 int, c7 int, c8 int, c9 int, c10 int, c11 int, c12 int, c13 int, c14 int, c15 int, c16 int, c17 int, c18 int, c19 int, c20 int, c21 int, c22 int, c23 int, c24 int, c25 int, c26 int, c27 int, c28 int, c29 int, c30 int, c31 int, c32 int, c33 int, c34 int, c35 int, c36 int, c37 int, c38 int, c39 int, c40 int, c41 int, c42 int, c43 int, c44 int, c45 int, c46 int, c47 int, c48 int, c49 int, c50 int, c51 int, c52 int, c53 int, c54 int, c55 int, c56 int, c57 int, c58 int, c59 int, c60 int, c61 int, c62 int, c63 int, c64 int, c65 int, c66 int, c67 int, c68 int, c69 int, c70 int, c71 int, c72 int, c73 int, c74 int, c75 int, c76 int, c77 int, c78 int, c79 int, c80 int, c81 int, c82 int, c83 int, c84 int, c85 int, c86 int, c87 int, c88 int, c89 int, c90 int, c91 int, c92 int, c93 int, c94 int, c95 int, c96 int, c97 int, c98 int, c99 int, c100 int, c101 int, c102 int, c103 int, c104 int, c105 int, c106 int, c107 int, c108 int, c109 int, c110 int, c111 int, c112 int, c113 int, c114 int, c115 int, c116 int, c117 int, c118 int, c119 int, c120 int, c121 int, c122 int, c123 int, c124 int, c125 int, c126 int, c127 int, c128 int, c129 int, c130 int, c131 int, c132 int, c133 int, c134 int, c135 int, c136 int, c137 int, c138 int, c139 int, c140 int, c141 int, c142 int, c143 int, c144 int, c145 int, c146 int, c147 int, c148 int, c149 int, c150 int, c151 int, c152 int, c153 int, c154 int, c155 int, c156 int, c157 int, c158 int, c159 int, c160 int, c161 int, c162 int, c163 int, c164 int, c165 int, c166 int, c167 int, c168 int, c169 int, c170 int, c171 int, c172 int, c173 int, c174 int, c175 int, c176 int, c177 int, c178 int, c179 int, c180 int, c181 int, c182 int, c183 int, c184 int, c185 int, c186 int, c187 int, c188 int, c189 int, c190 int, c191 int, c192 int, c193 int, c194 int, c195 int, c196 int, c197 int, c198 int, c199 int, c200 int, c201 int, c202 int, c203 int, c204 int, c205 int, c206 int, c207 int, c208 int, c209 int, c210 int, c211 int, c212 int, c213 int, c214 int, c215 int, c216 int, c217 int, c218 int, c219 int, c220 int, c221 int, c222 int, c223 int, c224 int, c225 int, c226 int, c227 int, c228 int, c229 int, c230 int, c231 int, c232 int, c233 int, c234 int, c235 int, c236 int, c237 int, c238 int, c239 int, c240 int, c241 int, c242 int, c243 int, c244 int, c245 int, c246 int, c247 int, c248 int, c249 int, c250 int, c251 int, c252 int, c253 int, c254 int, c255 int, c256 int, c257 int, c258 int, c259 int, c260 int, c261 int, c262 int, c263 int, c264 int, c265 int, c266 int, c267 int, c268 int, c269 int, c270 int, c271 int, c272 int, c273 int, c274 int, c275 int, c276 int, c277 int, c278 int, c279 int, c280 int, c281 int, c282 int, c283 int, c284 int, c285 int, c286 int, c287 int, c288 int, c289 int, c290 int, c291 int, c292 int, c293 int, c294 int, c295 int, c296 int, c297 int, c298 int, c299 int, c300 int, c301 int, c302 int, c303 int, c304 int, c305 int, c306 int, c307 int, c308 int, c309 int, c310 int, c311 int, c312 int, c313 int, c314 int, c315 int, c316 int, c317 int, c318 int, c319 int, c320 int, c321 int, c322 int, c323 int, c324 int, c325 int, c326 int, c327 int, c328 int, c329 int, c330 int, c331 int, c332 int, c333 int, c334 int, c335 int, c336 int, c337 int, c338 int, c339 int, c340 int, c341 int, c342 int, c343 int, c344 int, c345 int, c346 int, c347 int, c348 int, c349 int, c350 int, c351 int, c352 int, c353 int, c354 int, c355 int, c356 int, c357 int, c358 int, c359 int, c360 int, c361 int, c362 int, c363 int, c364 int, c365 int, c366 int, c367 int, c368 int, c369 int, c370 int, c371 int, c372 int, c373 int, c374 int, c375 int, c376 int, c377 int, c378 int, c379 int, c380 int, c381 int, c382 int, c383 int, c384 int, c385 int, c386 int, c387 int, c388 int, c389 int, c390 int, c391 int, c392 int, c393 int, c394 int, c395 int, c396 int, c397 int, c398 int, c399 int, c400 int, c401 int, c402 int, c403 int, c404 int, c405 int, c406 int, c407 int, c408 int, c409 int, c410 int, c411 int, c412 int, c413 int, c414 int, c415 int, c416 int, c417 int, c418 int, c419 int, c420 int, c421 int, c422 int, c423 int, c424 int, c425 int, c426 int, c427 int, c428 int, c429 int, c430 int, c431 int, c432 int, c433 int, c434 int, c435 int, c436 int, c437 int, c438 int, c439 int, c440 int, c441 int, c442 int, c443 int, c444 int, c445 int, c446 int, c447 int, c448 int, c449 int, c450 int, c451 int, c452 int, c453 int, c454 int, c455 int, c456 int, c457 int, c458 int, c459 int, c460 int, c461 int, c462 int, c463 int, c464 int, c465 int, c466 int, c467 int, c468 int, c469 int, c470 int, c471 int, c472 int, c473 int, c474 int, c475 int, c476 int, c477 int, c478 int, c479 int, c480 int, c481 int, c482 int, c483 int, c484 int, c485 int, c486 int, c487 int, c488 int, c489 int, c490 int, c491 int, c492 int, c493 int, c494 int, c495 int, c496 int, c497 int, c498 int, c499 int, c500 int, c501 int, c502 int, c503 int, c504 int, c505 int, c506 int, c507 int, c508 int, c509 int, c510 int, c511 int, c512 int, c513 int, c514 int, c515 int, c516 int, c517 int, c518 int, c519 int, c520 int, c521 int, c522 int, c523 int, c524 int, c525 int, c526 int, c527 int, c528 int, c529 int, c530 int, c531 int, c532 int, c533 int, c534 int, c535 int, c536 int, c537 int, c538 int, c539 int, c540 int, c541 int, c542 int, c543 int, c544 int, c545 int, c546 int, c547 int, c548 int, c549 int, c550 int, c551 int, c552 int, c553 int, c554 int, c555 int, c556 int, c557 int, c558 int, c559 int, c560 int, c561 int, c562 int, c563 int, c564 int, c565 int, c566 int, c567 int, c568 int, c569 int, c570 int, c571 int, c572 int, c573 int, c574 int, c575 int, c576 int, c577 int, c578 int, c579 int, c580 int, c581 int, c582 int, c583 int, c584 int, c585 int, c586 int, c587 int, c588 int, c589 int, c590 int, c591 int, c592 int, c593 int, c594 int, c595 int, c596 int, c597 int, c598 int, c599 int, c600 int, c601 int, c602 int, c603 int, c604 int, c605 int, c606 int, c607 int, c608 int, c609 int, c610 int, c611 int, c612 int, c613 int, c614 int, c615 int, c616 int, c617 int, c618 int, c619 int, c620 int, c621 int, c622 int, c623 int, c624 int, c625 int, c626 int, c627 int, c628 int, c629 int, c630 int, c631 int, c632 int, c633 int, c634 int, c635 int, c636 int, c637 int, c638 int, c639 int, c640 int, c641 int, c642 int, c643 int, c644 int, c645 int, c646 int, c647 int, c648 int, c649 int, c650 int, c651 int, c652 int, c653 int, c654 int, c655 int, c656 int, c657 int, c658 int, c659 int, c660 int, c661 int, c662 int, c663 int, c664 int, c665 int, c666 int, c667 int, c668 int, c669 int, c670 int, c671 int, c672 int, c673 int, c674 int, c675 int, c676 int, c677 int, c678 int, c679 int, c680 int, c681 int, c682 int, c683 int, c684 int, c685 int, c686 int, c687 int, c688 int, c689 int, c690 int, c691 int, c692 int, c693 int, c694 int, c695 int, c696 int, c697 int, c698 int, c699 int, c700 int, c701 int, c702 int, c703 int, c704 int, c705 int, c706 int, c707 int, c708 int, c709 int, c710 int, c711 int, c712 int, c713 int, c714 int, c715 int, c716 int, c717 int, c718 int, c719 int, c720 int, c721 int, c722 int, c723 int, c724 int, c725 int, c726 int, c727 int, c728 int, c729 int, c730 int, c731 int, c732 int, c733 int, c734 int, c735 int, c736 int, c737 int, c738 int, c739 int, c740 int, c741 int, c742 int, c743 int, c744 int, c745 int, c746 int, c747 int, c748 int, c749 int, c750 int, c751 int, c752 int, c753 int, c754 int, c755 int, c756 int, c757 int, c758 int, c759 int, c760 int, c761 int, c762 int, c763 int, c764 int, c765 int, c766 int, c767 int, c768 int, c769 int, c770 int, c771 int, c772 int, c773 int, c774 int, c775 int, c776 int, c777 int, c778 int, c779 int, c780 int, c781 int, c782 int, c783 int, c784 int, c785 int, c786 int, c787 int, c788 int, c789 int, c790 int, c791 int, c792 int, c793 int, c794 int, c795 int, c796 int, c797 int, c798 int, c799 int, c800 int, c801 int, c802 int, c803 int, c804 int, c805 int, c806 int, c807 int, c808 int, c809 int, c810 int, c811 int, c812 int, c813 int, c814 int, c815 int, c816 int, c817 int, c818 int, c819 int, c820 int, c821 int, c822 int, c823 int, c824 int, c825 int, c826 int, c827 int, c828 int, c829 int, c830 int, c831 int, c832 int, c833 int, c834 int, c835 int, c836 int, c837 int, c838 int, c839 int, c840 int, c841 int, c842 int, c843 int, c844 int, c845 int, c846 int, c847 int, c848 int, c849 int, c850 int, c851 int, c852 int, c853 int, c854 int, c855 int, c856 int, c857 int, c858 int, c859 int, c860 int, c861 int, c862 int, c863 int, c864 int, c865 int, c866 int, c867 int, c868 int, c869 int, c870 int, c871 int, c872 int, c873 int, c874 int, c875 int, c876 int, c877 int, c878 int, c879 int, c880 int, c881 int, c882 int, c883 int, c884 int, c885 int, c886 int, c887 int, c888 int, c889 int, c890 int, c891 int, c892 int, c893 int, c894 int, c895 int, c896 int, c897 int, c898 int, c899 int, c900 int, c901 int, c902 int, c903 int, c904 int, c905 int, c906 int, c907 int, c908 int, c909 int, c910 int, c911 int, c912 int, c913 int, c914 int, c915 int, c916 int, c917 int, c918 int, c919 int, c920 int, c921 int, c922 int, c923 int, c924 int, c925 int, c926 int, c927 int, c928 int, c929 int, c930 int, c931 int, c932 int, c933 int, c934 int, c935 int, c936 int, c937 int, c938 int, c939 int, c940 int, c941 int, c942 int, c943 int, c944 int, c945 int, c946 int, c947 int, c948 int, c949 int, c950 int, c951 int, c952 int, c953 int, c954 int, c955 int, c956 int, c957 int, c958 int, c959 int, c960 int, c961 int, c962 int, c963 int, c964 int, c965 int, c966 int, c967 int, c968 int, c969 int, c970 int, c971 int, c972 int, c973 int, c974 int, c975 int, c976 int, c977 int, c978 int, c979 int, c980 int, c981 int, c982 int, c983 int, c984 int, c985 int, c986 int, c987 int, c988 int, c989 int, c990 int, c991 int, c992 int, c993 int, c994 int, c995 int, c996 int, c997 int, c998 int, c999 int, c1000 int, c1001 int, c1002 int, c1003 int, c1004 int, c1005 int, c1006 int, c1007 int, c1008 int, c1009 int, c1010 int, c1011 int, c1012 int, c1013 int, c1014 int, c1015 int, c1016 int, c1017 int, c1018 int, c1019 int, c1020 int, c1021 int, c1022 int, c1023 int, c1024 int, c1025 int, c1026 int, c1027 int, c1028 int, c1029 int, c1030 int, c1031 int, c1032 int, c1033 int, c1034 int, c1035 int, c1036 int, c1037 int, c1038 int, c1039 int, c1040 int, c1041 int, c1042 int, c1043 int, c1044 int, c1045 int, c1046 int, c1047 int, c1048 int, c1049 int, c1050 int, c1051 int, c1052 int, c1053 int, c1054 int, c1055 int, c1056 int, c1057 int, c1058 int, c1059 int, c1060 int, c1061 int, c1062 int, c1063 int, c1064 int, c1065 int, c1066 int, c1067 int, c1068 int, c1069 int, c1070 int, c1071 int, c1072 int, c1073 int, c1074 int, c1075 int, c1076 int, c1077 int, c1078 int, c1079 int, c1080 int, c1081 int, c1082 int, c1083 int, c1084 int, c1085 int, c1086 int, c1087 int, c1088 int, c1089 int, c1090 int, c1091 int, c1092 int, c1093 int, c1094 int, c1095 int, c1096 int, c1097 int, c1098 int, c1099 int, c1100 int, c1101 int, c1102 int, c1103 int, c1104 int, c1105 int, c1106 int, c1107 int, c1108 int, c1109 int, c1110 int, c1111 int, c1112 int, c1113 int, c1114 int, c1115 int, c1116 int, c1117 int, c1118 int, c1119 int, c1120 int, c1121 int, c1122 int, c1123 int, c1124 int, c1125 int, c1126 int, c1127 int, c1128 int, c1129 int, c1130 int, c1131 int, c1132 int, c1133 int, c1134 int, c1135 int, c1136 int, c1137 int, c1138 int, c1139 int, c1140 int, c1141 int, c1142 int, c1143 int, c1144 int, c1145 int, c1146 int, c1147 int, c1148 int, c1149 int, c1150 int, c1151 int, c1152 int, c1153 int, c1154 int, c1155 int, c1156 int, c1157 int, c1158 int, c1159 int, c1160 int, c1161 int, c1162 int, c1163 int, c1164 int, c1165 int, c1166 int, c1167 int, c1168 int, c1169 int, c1170 int, c1171 int, c1172 int, c1173 int, c1174 int, c1175 int, c1176 int, c1177 int, c1178 int, c1179 int, c1180 int, c1181 int, c1182 int, c1183 int, c1184 int, c1185 int, c1186 int, c1187 int, c1188 int, c1189 int, c1190 int, c1191 int, c1192 int, c1193 int, c1194 int, c1195 int, c1196 int, c1197 int, c1198 int, c1199 int, c1200 int, c1201 int, c1202 int, c1203 int, c1204 int, c1205 int, c1206 int, c1207 int, c1208 int, c1209 int, c1210 int, c1211 int, c1212 int, c1213 int, c1214 int, c1215 int, c1216 int, c1217 int, c1218 int, c1219 int, c1220 int, c1221 int, c1222 int, c1223 int, c1224 int, c1225 int, c1226 int, c1227 int, c1228 int, c1229 int, c1230 int, c1231 int, c1232 int, c1233 int, c1234 int, c1235 int, c1236 int, c1237 int, c1238 int, c1239 int, c1240 int, c1241 int, c1242 int, c1243 int, c1244 int, c1245 int, c1246 int, c1247 int, c1248 int, c1249 int, c1250 int, c1251 int, c1252 int, c1253 int, c1254 int, c1255 int, c1256 int, c1257 int, c1258 int, c1259 int, c1260 int, c1261 int, c1262 int, c1263 int, c1264 int, c1265 int, c1266 int, c1267 int, c1268 int, c1269 int, c1270 int, c1271 int, c1272 int, c1273 int, c1274 int, c1275 int, c1276 int, c1277 int, c1278 int, c1279 int, c1280 int, c1281 int, c1282 int, c1283 int, c1284 int, c1285 int, c1286 int, c1287 int, c1288 int, c1289 int, c1290 int, c1291 int, c1292 int, c1293 int, c1294 int, c1295 int, c1296 int, c1297 int, c1298 int, c1299 int, c1300 int, c1301 int, c1302 int, c1303 int, c1304 int, c1305 int, c1306 int, c1307 int, c1308 int, c1309 int, c1310 int, c1311 int, c1312 int, c1313 int, c1314 int, c1315 int, c1316 int, c1317 int, c1318 int, c1319 int, c1320 int, c1321 int, c1322 int, c1323 int, c1324 int, c1325 int, c1326 int, c1327 int, c1328 int, c1329 int, c1330 int, c1331 int, c1332 int, c1333 int, c1334 int, c1335 int, c1336 int, c1337 int, c1338 int, c1339 int, c1340 int, c1341 int, c1342 int, c1343 int, c1344 int, c1345 int, c1346 int, c1347 int, c1348 int, c1349 int, c1350 int, c1351 int, c1352 int, c1353 int, c1354 int, c1355 int, c1356 int, c1357 int, c1358 int, c1359 int, c1360 int, c1361 int, c1362 int, c1363 int, c1364 int, c1365 int, c1366 int, c1367 int, c1368 int, c1369 int, c1370 int, c1371 int, c1372 int, c1373 int, c1374 int, c1375 int, c1376 int, c1377 int, c1378 int, c1379 int, c1380 int, c1381 int, c1382 int, c1383 int, c1384 int, c1385 int, c1386 int, c1387 int, c1388 int, c1389 int, c1390 int, c1391 int, c1392 int, c1393 int, c1394 int, c1395 int, c1396 int, c1397 int, c1398 int, c1399 int, c1400 int, c1401 int, c1402 int, c1403 int, c1404 int, c1405 int, c1406 int, c1407 int, c1408 int, c1409 int, c1410 int, c1411 int, c1412 int, c1413 int, c1414 int, c1415 int, c1416 int, c1417 int, c1418 int, c1419 int, c1420 int, c1421 int, c1422 int, c1423 int, c1424 int, c1425 int, c1426 int, c1427 int, c1428 int, c1429 int, c1430 int, c1431 int, c1432 int, c1433 int, c1434 int, c1435 int, c1436 int, c1437 int, c1438 int, c1439 int, c1440 int, c1441 int, c1442 int, c1443 int, c1444 int, c1445 int, c1446 int, c1447 int, c1448 int, c1449 int, c1450 int, c1451 int, c1452 int, c1453 int, c1454 int, c1455 int, c1456 int, c1457 int, c1458 int, c1459 int, c1460 int, c1461 int, c1462 int, c1463 int, c1464 int, c1465 int, c1466 int, c1467 int, c1468 int, c1469 int, c1470 int, c1471 int, c1472 int, c1473 int, c1474 int, c1475 int, c1476 int, c1477 int, c1478 int, c1479 int, c1480 int, c1481 int, c1482 int, c1483 int, c1484 int, c1485 int, c1486 int, c1487 int, c1488 int, c1489 int, c1490 int, c1491 int, c1492 int, c1493 int, c1494 int, c1495 int, c1496 int, c1497 int, c1498 int, c1499 int, c1500 int, c text);
CREATE VIEW view_broken AS SELECT * FROM t1, t2, t3;
ERROR HY000: Too many columns
CREATE TABLE table_broken AS SELECT * FROM t1, t2, t3;
ERROR HY000: Too many columns
DROP TABLE t1, t2, t3;
#
# Bug#11766440 59546: Assertion m_sp == __null fails in
# Item_func_sp::init_result_field with functions
#
CREATE TABLE t1 (a INT);
CREATE FUNCTION f1 () RETURNS INTEGER RETURN 1;
CREATE FUNCTION f2 (i INTEGER) RETURNS INTEGER RETURN 1;
CREATE VIEW v1 AS SELECT f1() AS a FROM t1;
CREATE VIEW v2 AS SELECT f2(a) AS a FROM v1;
DROP FUNCTION f1;
SELECT f2(a) FROM v2;
ERROR HY000: View 'test.v2' references invalid table(s) or column(s) or function(s) or definer/invoker of view lack rights to use them
DROP VIEW v2;
DROP VIEW v1;
DROP FUNCTION f2;
DROP TABLE t1;
#
# Bug#13418197: ASSERTION `(*TABLES)->REGINFO.LOCK_TYPE >=
#               TL_READ' FAILED | MYSQL_LOCK_TABLES
#
DROP TABLE IF EXISTS t1;
CREATE TEMPORARY TABLE t1 (a INT) engine=InnoDB;
CREATE VIEW t1 AS SELECT 1;
DROP VIEW t1;
DROP TEMPORARY TABLE t1;
#
# Bug#13601606: FAILED VIEW CREATION ERROR MESSAGE (FOR DB NOT PRESENT) 
#               NEEDS BIG IMPROVEMENT 
#
DROP DATABASE IF EXISTS nodb;
CREATE VIEW nodb.a AS SELECT 1;
ERROR 42000: Unknown database 'nodb'
#
# Bug#13633549 HANDLE_FATAL_SIGNAL IN 
#              TEST_IF_SKIP_SORT_ORDER/CREATE_SORT_INDEX
#
CREATE TABLE t1 (
pk        INT AUTO_INCREMENT,
c_int_key INT,
PRIMARY KEY (pk),
KEY (c_int_key)
) 
ENGINE=innodb;
CREATE VIEW v_t1 AS SELECT * FROM t1;
CREATE TABLE t2 (
pk              INT auto_increment,
c_varchar_600_x VARCHAR(600),
c_int_key       INT,
c_varchar_600_y VARCHAR(600),
c_varchar_600_z VARCHAR(600),
PRIMARY KEY (pk),
KEY (c_int_key)
) 
ENGINE=innodb;
CREATE VIEW v_t2 AS SELECT * FROM t2;
INSERT INTO t2 VALUES
(
NULL,
repeat('x', 600),
3,
repeat('y', 600),
repeat('z', 600)
);
SELECT a1.pk AS f1
FROM v_t1 AS a1 LEFT JOIN v_t2 AS a2 ON a1.pk=a2.c_int_key
WHERE 
a1.pk > 8
OR ((a1.pk BETWEEN 9 AND 13) AND a1.pk = 90)
ORDER BY f1 ;
f1
DROP TABLE t1, t2;
DROP VIEW v_t1, v_t2;
#
# Bug#13783777 CONSTANT PROPAGATION IS WRONG FOR
#              DISJUNCTIVE PREDICATES IN VIEWS
#
CREATE TABLE t1 (
pk INTEGER,
PRIMARY KEY (pk)
);
INSERT INTO t1 VALUES (1), (2);
CREATE VIEW v_t1 AS SELECT * FROM t1;
SELECT pk
FROM t1
WHERE
pk > 8
OR ((pk BETWEEN 9 AND 13) AND pk = 90)
;
pk
SELECT pk
FROM v_t1
WHERE
pk > 8
OR ((pk BETWEEN 9 AND 13) AND pk = 90)
;
pk
DROP VIEW v_t1;
DROP TABLE t1;
#
# WL#5275 Process subqueries in FROM clause in the same way as view
#
<<<<<<< HEAD
CREATE TABLE t1(a INTEGER, b INTEGER);
CREATE TABLE t2(a INTEGER, b INTEGER);
INSERT INTO t1 VALUES(1, 10), (2, 20);
INSERT INTO t2 VALUES(1, 100), (2, 200);
CREATE VIEW v2 AS SELECT * FROM t2;
CREATE VIEW v2_sj AS SELECT * FROM t2
WHERE a IN (SELECT a FROM t1);
CREATE VIEW v12_1 AS SELECT t2.a, t2.b FROM t1 JOIN t2 USING (a);
CREATE VIEW v12_2 AS SELECT t1.a, t2.b FROM t1 JOIN t2 USING (a);
CREATE VIEW v12_3 AS SELECT t2.a, t2.b FROM t1 JOIN t2 USING (a)
WHERE t1.b > 15;
CREATE VIEW vu_1 AS SELECT * FROM t2 UNION SELECT * FROM t2;
CREATE VIEW vu_2 AS SELECT * FROM t2 UNION ALL SELECT * FROM t2;
CREATE VIEW vd_1 AS SELECT DISTINCT a, b FROM t2;
CREATE VIEW va_1 AS SELECT SUM(a) AS a, SUM(b) AS b FROM t2;
CREATE VIEW vg_1 AS SELECT a, SUM(b) AS b FROM t2 GROUP BY a;
CREATE VIEW vh_1 AS SELECT 1 AS a FROM t2 HAVING COUNT(*) > 1;
CREATE VIEW vl_1 AS SELECT * FROM t2 LIMIT 1;
CREATE VIEW vlo_1 AS SELECT * FROM t2 LIMIT 2 OFFSET 1;
CREATE VIEW vrow AS SELECT 1 AS a;
CREATE VIEW vo_1 AS SELECT * FROM t2 ORDER BY a;
CREATE VIEW vo_2 AS SELECT * FROM t2 ORDER BY a DESC;
CREATE VIEW vx AS SELECT a, (SELECT b) AS b FROM t2;
SELECT *
FROM t1 JOIN v2 AS dt ON t1.a=dt.a;
a	b	a	b
1	10	1	100
2	20	2	200
explain SELECT *
FROM t1 JOIN v2 AS dt ON t1.a=dt.a;
id	select_type	table	partitions	type	possible_keys	key	key_len	ref	rows	filtered	Extra
1	SIMPLE	t1	NULL	ALL	NULL	NULL	NULL	NULL	2	100.00	NULL
1	SIMPLE	t2	NULL	ALL	NULL	NULL	NULL	NULL	2	50.00	Using where; Using join buffer (Block Nested Loop)
Warnings:
Note	1003	/* select#1 */ select `test`.`t1`.`a` AS `a`,`test`.`t1`.`b` AS `b`,`test`.`t2`.`a` AS `a`,`test`.`t2`.`b` AS `b` from `test`.`t1` join `test`.`t2` where (`test`.`t2`.`a` = `test`.`t1`.`a`)
SELECT *
FROM t1, v2 AS dt WHERE t1.a=dt.a;
a	b	a	b
1	10	1	100
2	20	2	200
explain SELECT *
FROM t1, v2 AS dt WHERE t1.a=dt.a;
id	select_type	table	partitions	type	possible_keys	key	key_len	ref	rows	filtered	Extra
1	SIMPLE	t1	NULL	ALL	NULL	NULL	NULL	NULL	2	100.00	NULL
1	SIMPLE	t2	NULL	ALL	NULL	NULL	NULL	NULL	2	50.00	Using where; Using join buffer (Block Nested Loop)
Warnings:
Note	1003	/* select#1 */ select `test`.`t1`.`a` AS `a`,`test`.`t1`.`b` AS `b`,`test`.`t2`.`a` AS `a`,`test`.`t2`.`b` AS `b` from `test`.`t1` join `test`.`t2` where (`test`.`t2`.`a` = `test`.`t1`.`a`)
SELECT *
FROM (t1 JOIN t2 ON t1.a=t2.a) JOIN v2 AS dt ON t1.a=dt.a;
a	b	a	b	a	b
1	10	1	100	1	100
2	20	2	200	2	200
explain SELECT *
FROM (t1 JOIN t2 ON t1.a=t2.a) JOIN v2 AS dt ON t1.a=dt.a;
id	select_type	table	partitions	type	possible_keys	key	key_len	ref	rows	filtered	Extra
1	SIMPLE	t1	NULL	ALL	NULL	NULL	NULL	NULL	2	100.00	NULL
1	SIMPLE	t2	NULL	ALL	NULL	NULL	NULL	NULL	2	50.00	Using where; Using join buffer (Block Nested Loop)
1	SIMPLE	t2	NULL	ALL	NULL	NULL	NULL	NULL	2	50.00	Using where; Using join buffer (Block Nested Loop)
Warnings:
Note	1003	/* select#1 */ select `test`.`t1`.`a` AS `a`,`test`.`t1`.`b` AS `b`,`test`.`t2`.`a` AS `a`,`test`.`t2`.`b` AS `b`,`test`.`t2`.`a` AS `a`,`test`.`t2`.`b` AS `b` from `test`.`t1` join `test`.`t2` join `test`.`t2` where ((`test`.`t2`.`a` = `test`.`t1`.`a`) and (`test`.`t2`.`a` = `test`.`t1`.`a`))
SELECT *
FROM t1 JOIN v12_1 AS dt ON t1.a=dt.a;
a	b	a	b
1	10	1	100
2	20	2	200
explain SELECT *
FROM t1 JOIN v12_1 AS dt ON t1.a=dt.a;
id	select_type	table	partitions	type	possible_keys	key	key_len	ref	rows	filtered	Extra
1	SIMPLE	t1	NULL	ALL	NULL	NULL	NULL	NULL	2	100.00	NULL
1	SIMPLE	t1	NULL	ALL	NULL	NULL	NULL	NULL	2	50.00	Using where; Using join buffer (Block Nested Loop)
1	SIMPLE	t2	NULL	ALL	NULL	NULL	NULL	NULL	2	50.00	Using where; Using join buffer (Block Nested Loop)
Warnings:
Note	1003	/* select#1 */ select `test`.`t1`.`a` AS `a`,`test`.`t1`.`b` AS `b`,`test`.`t2`.`a` AS `a`,`test`.`t2`.`b` AS `b` from `test`.`t1` join `test`.`t1` join `test`.`t2` where ((`test`.`t1`.`a` = `test`.`t1`.`a`) and (`test`.`t2`.`a` = `test`.`t1`.`a`))
SELECT *
FROM (t1 JOIN t2 USING (a))
JOIN v12_1 AS dt
ON t1.a=dt.a;
a	b	b	a	b
1	10	100	1	100
2	20	200	2	200
explain SELECT *
FROM (t1 JOIN t2 USING (a))
JOIN v12_1 AS dt
ON t1.a=dt.a;
id	select_type	table	partitions	type	possible_keys	key	key_len	ref	rows	filtered	Extra
1	SIMPLE	t1	NULL	ALL	NULL	NULL	NULL	NULL	2	100.00	NULL
1	SIMPLE	t2	NULL	ALL	NULL	NULL	NULL	NULL	2	50.00	Using where; Using join buffer (Block Nested Loop)
1	SIMPLE	t1	NULL	ALL	NULL	NULL	NULL	NULL	2	50.00	Using where; Using join buffer (Block Nested Loop)
1	SIMPLE	t2	NULL	ALL	NULL	NULL	NULL	NULL	2	50.00	Using where; Using join buffer (Block Nested Loop)
Warnings:
Note	1003	/* select#1 */ select `test`.`t1`.`a` AS `a`,`test`.`t1`.`b` AS `b`,`test`.`t2`.`b` AS `b`,`test`.`t2`.`a` AS `a`,`test`.`t2`.`b` AS `b` from `test`.`t1` join `test`.`t2` join `test`.`t1` join `test`.`t2` where ((`test`.`t2`.`a` = `test`.`t1`.`a`) and (`test`.`t1`.`a` = `test`.`t1`.`a`) and (`test`.`t2`.`a` = `test`.`t1`.`a`))
SELECT *
FROM (t1 JOIN t2 USING (a))
JOIN v12_2 AS dt1
ON t1.a=dt1.a AND t2.b=dt1.b
JOIN v12_1 AS dt2
ON dt1.a=dt2.a;
a	b	b	a	b	a	b
1	10	100	1	100	1	100
2	20	200	2	200	2	200
explain SELECT *
FROM (t1 JOIN t2 USING (a))
JOIN v12_2 AS dt1
ON t1.a=dt1.a AND t2.b=dt1.b
JOIN v12_1 AS dt2
ON dt1.a=dt2.a;
id	select_type	table	partitions	type	possible_keys	key	key_len	ref	rows	filtered	Extra
1	SIMPLE	t1	NULL	ALL	NULL	NULL	NULL	NULL	2	100.00	NULL
1	SIMPLE	t2	NULL	ALL	NULL	NULL	NULL	NULL	2	50.00	Using where; Using join buffer (Block Nested Loop)
1	SIMPLE	t2	NULL	ALL	NULL	NULL	NULL	NULL	2	25.00	Using where; Using join buffer (Block Nested Loop)
1	SIMPLE	t1	NULL	ALL	NULL	NULL	NULL	NULL	2	50.00	Using where; Using join buffer (Block Nested Loop)
1	SIMPLE	t1	NULL	ALL	NULL	NULL	NULL	NULL	2	50.00	Using where; Using join buffer (Block Nested Loop)
1	SIMPLE	t2	NULL	ALL	NULL	NULL	NULL	NULL	2	50.00	Using where; Using join buffer (Block Nested Loop)
Warnings:
Note	1003	/* select#1 */ select `test`.`t1`.`a` AS `a`,`test`.`t1`.`b` AS `b`,`test`.`t2`.`b` AS `b`,`test`.`t1`.`a` AS `a`,`test`.`t2`.`b` AS `b`,`test`.`t2`.`a` AS `a`,`test`.`t2`.`b` AS `b` from `test`.`t1` join `test`.`t2` join `test`.`t1` join `test`.`t2` join `test`.`t1` join `test`.`t2` where ((`test`.`t2`.`b` = `test`.`t2`.`b`) and (`test`.`t2`.`a` = `test`.`t1`.`a`) and (`test`.`t2`.`a` = `test`.`t1`.`a`) and (`test`.`t1`.`a` = `test`.`t1`.`a`) and (`test`.`t1`.`a` = `test`.`t1`.`a`) and (`test`.`t2`.`a` = `test`.`t1`.`a`))
SELECT *
FROM t1 JOIN v12_3 AS dt ON t1.a=dt.a;
a	b	a	b
2	20	2	200
explain SELECT *
FROM t1 JOIN v12_3 AS dt ON t1.a=dt.a;
id	select_type	table	partitions	type	possible_keys	key	key_len	ref	rows	filtered	Extra
1	SIMPLE	t1	NULL	ALL	NULL	NULL	NULL	NULL	2	50.00	Using where
1	SIMPLE	t1	NULL	ALL	NULL	NULL	NULL	NULL	2	50.00	Using where; Using join buffer (Block Nested Loop)
1	SIMPLE	t2	NULL	ALL	NULL	NULL	NULL	NULL	2	50.00	Using where; Using join buffer (Block Nested Loop)
Warnings:
Note	1003	/* select#1 */ select `test`.`t1`.`a` AS `a`,`test`.`t1`.`b` AS `b`,`test`.`t2`.`a` AS `a`,`test`.`t2`.`b` AS `b` from `test`.`t1` join `test`.`t1` join `test`.`t2` where ((`test`.`t1`.`a` = `test`.`t1`.`a`) and (`test`.`t2`.`a` = `test`.`t1`.`a`) and (`test`.`t1`.`b` > 15))
SELECT *
FROM t1 JOIN v2_sj AS dt ON t1.a=dt.a;
a	b	a	b
1	10	1	100
2	20	2	200
explain SELECT *
FROM t1 JOIN v2_sj AS dt ON t1.a=dt.a;
id	select_type	table	partitions	type	possible_keys	key	key_len	ref	rows	filtered	Extra
1	SIMPLE	t1	NULL	ALL	NULL	NULL	NULL	NULL	2	100.00	NULL
1	SIMPLE	t2	NULL	ALL	NULL	NULL	NULL	NULL	2	50.00	Using where; Using join buffer (Block Nested Loop)
1	SIMPLE	t1	NULL	ALL	NULL	NULL	NULL	NULL	2	50.00	Using where; FirstMatch(t2); Using join buffer (Block Nested Loop)
Warnings:
Note	1003	/* select#1 */ select `test`.`t1`.`a` AS `a`,`test`.`t1`.`b` AS `b`,`test`.`t2`.`a` AS `a`,`test`.`t2`.`b` AS `b` from `test`.`t1` semi join (`test`.`t1`) join `test`.`t2` where ((`test`.`t2`.`a` = `test`.`t1`.`a`) and (`test`.`t1`.`a` = `test`.`t1`.`a`))
SELECT *
FROM t1 JOIN vu_1 AS dt ON t1.a=dt.a;
a	b	a	b
1	10	1	100
2	20	2	200
explain SELECT *
FROM t1 JOIN vu_1 AS dt ON t1.a=dt.a;
id	select_type	table	partitions	type	possible_keys	key	key_len	ref	rows	filtered	Extra
1	PRIMARY	t1	NULL	ALL	NULL	NULL	NULL	NULL	2	100.00	Using where
1	PRIMARY	<derived2>	NULL	ref	<auto_key0>	<auto_key0>	5	test.t1.a	2	100.00	NULL
2	DERIVED	t2	NULL	ALL	NULL	NULL	NULL	NULL	2	100.00	NULL
3	UNION	t2	NULL	ALL	NULL	NULL	NULL	NULL	2	100.00	NULL
NULL	UNION RESULT	<union2,3>	NULL	ALL	NULL	NULL	NULL	NULL	NULL	NULL	Using temporary
Warnings:
Note	1003	/* select#1 */ select `test`.`t1`.`a` AS `a`,`test`.`t1`.`b` AS `b`,`dt`.`a` AS `a`,`dt`.`b` AS `b` from `test`.`t1` join `test`.`vu_1` `dt` where (`dt`.`a` = `test`.`t1`.`a`)
SELECT *
FROM t1 JOIN vu_2 AS dt ON t1.a=dt.a;
a	b	a	b
1	10	1	100
1	10	1	100
2	20	2	200
2	20	2	200
explain SELECT *
FROM t1 JOIN vu_2 AS dt ON t1.a=dt.a;
id	select_type	table	partitions	type	possible_keys	key	key_len	ref	rows	filtered	Extra
1	PRIMARY	t1	NULL	ALL	NULL	NULL	NULL	NULL	2	100.00	Using where
1	PRIMARY	<derived2>	NULL	ref	<auto_key0>	<auto_key0>	5	test.t1.a	2	100.00	NULL
2	DERIVED	t2	NULL	ALL	NULL	NULL	NULL	NULL	2	100.00	NULL
3	UNION	t2	NULL	ALL	NULL	NULL	NULL	NULL	2	100.00	NULL
Warnings:
Note	1003	/* select#1 */ select `test`.`t1`.`a` AS `a`,`test`.`t1`.`b` AS `b`,`dt`.`a` AS `a`,`dt`.`b` AS `b` from `test`.`t1` join `test`.`vu_2` `dt` where (`dt`.`a` = `test`.`t1`.`a`)
SELECT *
FROM t1 JOIN vd_1 AS dt ON t1.a=dt.a;
a	b	a	b
1	10	1	100
2	20	2	200
explain SELECT *
FROM t1 JOIN vd_1 AS dt ON t1.a=dt.a;
id	select_type	table	partitions	type	possible_keys	key	key_len	ref	rows	filtered	Extra
1	PRIMARY	t1	NULL	ALL	NULL	NULL	NULL	NULL	2	100.00	Using where
1	PRIMARY	<derived2>	NULL	ref	<auto_key0>	<auto_key0>	5	test.t1.a	2	100.00	NULL
2	DERIVED	t2	NULL	ALL	NULL	NULL	NULL	NULL	2	100.00	Using temporary
Warnings:
Note	1003	/* select#1 */ select `test`.`t1`.`a` AS `a`,`test`.`t1`.`b` AS `b`,`dt`.`a` AS `a`,`dt`.`b` AS `b` from `test`.`t1` join `test`.`vd_1` `dt` where (`dt`.`a` = `test`.`t1`.`a`)
SELECT *
FROM t1 JOIN va_1 AS dt ON t1.a=dt.a;
a	b	a	b
explain SELECT *
FROM t1 JOIN va_1 AS dt ON t1.a=dt.a;
id	select_type	table	partitions	type	possible_keys	key	key_len	ref	rows	filtered	Extra
1	PRIMARY	<derived2>	NULL	system	NULL	NULL	NULL	NULL	1	100.00	NULL
1	PRIMARY	t1	NULL	ALL	NULL	NULL	NULL	NULL	2	50.00	Using where
2	DERIVED	t2	NULL	ALL	NULL	NULL	NULL	NULL	2	100.00	NULL
Warnings:
Note	1003	/* select#1 */ select `test`.`t1`.`a` AS `a`,`test`.`t1`.`b` AS `b`,'3' AS `a`,'300' AS `b` from `test`.`t1` where (`test`.`t1`.`a` = '3')
SELECT *
FROM t1 JOIN vg_1 AS dt ON t1.a=dt.a;
a	b	a	b
1	10	1	100
2	20	2	200
explain SELECT *
FROM t1 JOIN vg_1 AS dt ON t1.a=dt.a;
id	select_type	table	partitions	type	possible_keys	key	key_len	ref	rows	filtered	Extra
1	PRIMARY	t1	NULL	ALL	NULL	NULL	NULL	NULL	2	100.00	Using where
1	PRIMARY	<derived2>	NULL	ref	<auto_key0>	<auto_key0>	5	test.t1.a	2	100.00	NULL
2	DERIVED	t2	NULL	ALL	NULL	NULL	NULL	NULL	2	100.00	Using temporary; Using filesort
Warnings:
Note	1003	/* select#1 */ select `test`.`t1`.`a` AS `a`,`test`.`t1`.`b` AS `b`,`dt`.`a` AS `a`,`dt`.`b` AS `b` from `test`.`t1` join `test`.`vg_1` `dt` where (`dt`.`a` = `test`.`t1`.`a`)
SELECT *
FROM t1 JOIN vh_1 AS dt ON t1.a=dt.a;
a	b	a
1	10	1
explain SELECT *
FROM t1 JOIN vh_1 AS dt ON t1.a=dt.a;
id	select_type	table	partitions	type	possible_keys	key	key_len	ref	rows	filtered	Extra
1	PRIMARY	NULL	NULL	NULL	NULL	NULL	NULL	NULL	NULL	NULL	no matching row in const table
2	DERIVED	NULL	NULL	NULL	NULL	NULL	NULL	NULL	NULL	NULL	Select tables optimized away
Warnings:
Note	1003	/* select#1 */ select `test`.`t1`.`a` AS `a`,`test`.`t1`.`b` AS `b`,NULL AS `a` from `test`.`t1` join `test`.`vh_1` `dt` where multiple equal(`test`.`t1`.`a`, NULL)
SELECT *
FROM t1 JOIN vl_1 AS dt ON t1.a=dt.a;
a	b	a	b
1	10	1	100
explain SELECT *
FROM t1 JOIN vl_1 AS dt ON t1.a=dt.a;
id	select_type	table	partitions	type	possible_keys	key	key_len	ref	rows	filtered	Extra
1	PRIMARY	<derived2>	NULL	system	NULL	NULL	NULL	NULL	1	100.00	NULL
1	PRIMARY	t1	NULL	ALL	NULL	NULL	NULL	NULL	2	50.00	Using where
2	DERIVED	t2	NULL	ALL	NULL	NULL	NULL	NULL	2	100.00	NULL
Warnings:
Note	1003	/* select#1 */ select `test`.`t1`.`a` AS `a`,`test`.`t1`.`b` AS `b`,'1' AS `a`,'100' AS `b` from `test`.`t1` where (`test`.`t1`.`a` = '1')
SELECT *
FROM t1 JOIN vlo_1 AS dt ON t1.a=dt.a;
a	b	a	b
2	20	2	200
explain SELECT *
FROM t1 JOIN vlo_1 AS dt ON t1.a=dt.a;
id	select_type	table	partitions	type	possible_keys	key	key_len	ref	rows	filtered	Extra
1	PRIMARY	t1	NULL	ALL	NULL	NULL	NULL	NULL	2	100.00	Using where
1	PRIMARY	<derived2>	NULL	ref	<auto_key0>	<auto_key0>	5	test.t1.a	2	100.00	NULL
2	DERIVED	t2	NULL	ALL	NULL	NULL	NULL	NULL	2	100.00	NULL
Warnings:
Note	1003	/* select#1 */ select `test`.`t1`.`a` AS `a`,`test`.`t1`.`b` AS `b`,`dt`.`a` AS `a`,`dt`.`b` AS `b` from `test`.`t1` join `test`.`vlo_1` `dt` where (`dt`.`a` = `test`.`t1`.`a`)
SELECT *
FROM t1 JOIN vrow AS dt ON t1.a=dt.a;
a	b	a
1	10	1
explain SELECT *
FROM t1 JOIN vrow AS dt ON t1.a=dt.a;
id	select_type	table	partitions	type	possible_keys	key	key_len	ref	rows	filtered	Extra
1	PRIMARY	<derived2>	NULL	system	NULL	NULL	NULL	NULL	1	100.00	NULL
1	PRIMARY	t1	NULL	ALL	NULL	NULL	NULL	NULL	2	50.00	Using where
2	DERIVED	NULL	NULL	NULL	NULL	NULL	NULL	NULL	NULL	NULL	No tables used
Warnings:
Note	1003	/* select#1 */ select `test`.`t1`.`a` AS `a`,`test`.`t1`.`b` AS `b`,'1' AS `a` from `test`.`t1` where (`test`.`t1`.`a` = '1')
SELECT *
FROM vo_1 AS dt;
a	b
1	100
2	200
explain SELECT *
FROM vo_1 AS dt;
id	select_type	table	partitions	type	possible_keys	key	key_len	ref	rows	filtered	Extra
1	SIMPLE	t2	NULL	ALL	NULL	NULL	NULL	NULL	2	100.00	Using filesort
Warnings:
Note	1003	/* select#1 */ select `test`.`t2`.`a` AS `a`,`test`.`t2`.`b` AS `b` from `test`.`t2` order by `test`.`t2`.`a`
SELECT *
FROM vo_2 AS dt;
a	b
2	200
1	100
explain SELECT *
FROM vo_2 AS dt;
id	select_type	table	partitions	type	possible_keys	key	key_len	ref	rows	filtered	Extra
1	SIMPLE	t2	NULL	ALL	NULL	NULL	NULL	NULL	2	100.00	Using filesort
Warnings:
Note	1003	/* select#1 */ select `test`.`t2`.`a` AS `a`,`test`.`t2`.`b` AS `b` from `test`.`t2` order by `test`.`t2`.`a` desc
SELECT *
FROM vo_1 AS dt
WHERE dt.a > 0;
a	b
1	100
2	200
explain SELECT *
FROM vo_1 AS dt
WHERE dt.a > 0;
id	select_type	table	partitions	type	possible_keys	key	key_len	ref	rows	filtered	Extra
1	SIMPLE	t2	NULL	ALL	NULL	NULL	NULL	NULL	2	50.00	Using where; Using filesort
Warnings:
Note	1003	/* select#1 */ select `test`.`t2`.`a` AS `a`,`test`.`t2`.`b` AS `b` from `test`.`t2` where (`test`.`t2`.`a` > 0) order by `test`.`t2`.`a`
SELECT *
FROM vo_2 AS dt
WHERE dt.a > 0;
a	b
2	200
1	100
explain SELECT *
FROM vo_2 AS dt
WHERE dt.a > 0;
id	select_type	table	partitions	type	possible_keys	key	key_len	ref	rows	filtered	Extra
1	SIMPLE	t2	NULL	ALL	NULL	NULL	NULL	NULL	2	50.00	Using where; Using filesort
Warnings:
Note	1003	/* select#1 */ select `test`.`t2`.`a` AS `a`,`test`.`t2`.`b` AS `b` from `test`.`t2` where (`test`.`t2`.`a` > 0) order by `test`.`t2`.`a` desc
SELECT *
FROM t1 JOIN vo_1 AS dt ON t1.a=dt.a;
a	b	a	b
1	10	1	100
2	20	2	200
explain SELECT *
FROM t1 JOIN vo_1 AS dt ON t1.a=dt.a;
id	select_type	table	partitions	type	possible_keys	key	key_len	ref	rows	filtered	Extra
1	SIMPLE	t1	NULL	ALL	NULL	NULL	NULL	NULL	2	100.00	NULL
1	SIMPLE	t2	NULL	ALL	NULL	NULL	NULL	NULL	2	50.00	Using where; Using join buffer (Block Nested Loop)
Warnings:
Note	1003	/* select#1 */ select `test`.`t1`.`a` AS `a`,`test`.`t1`.`b` AS `b`,`test`.`t2`.`a` AS `a`,`test`.`t2`.`b` AS `b` from `test`.`t1` join `test`.`t2` where (`test`.`t2`.`a` = `test`.`t1`.`a`)
SELECT *
FROM t1 JOIN vo_2 AS dt ON t1.a=dt.a;
a	b	a	b
1	10	1	100
2	20	2	200
explain SELECT *
FROM t1 JOIN vo_2 AS dt ON t1.a=dt.a;
id	select_type	table	partitions	type	possible_keys	key	key_len	ref	rows	filtered	Extra
1	SIMPLE	t1	NULL	ALL	NULL	NULL	NULL	NULL	2	100.00	NULL
1	SIMPLE	t2	NULL	ALL	NULL	NULL	NULL	NULL	2	50.00	Using where; Using join buffer (Block Nested Loop)
Warnings:
Note	1003	/* select#1 */ select `test`.`t1`.`a` AS `a`,`test`.`t1`.`b` AS `b`,`test`.`t2`.`a` AS `a`,`test`.`t2`.`b` AS `b` from `test`.`t1` join `test`.`t2` where (`test`.`t2`.`a` = `test`.`t1`.`a`)
SELECT dt.a, COUNT(*)
FROM vo_1 AS dt
GROUP BY dt.a;
a	COUNT(*)
1	1
2	1
explain SELECT dt.a, COUNT(*)
FROM vo_1 AS dt
GROUP BY dt.a;
id	select_type	table	partitions	type	possible_keys	key	key_len	ref	rows	filtered	Extra
1	SIMPLE	t2	NULL	ALL	NULL	NULL	NULL	NULL	2	100.00	Using temporary; Using filesort
Warnings:
Note	1003	/* select#1 */ select `test`.`t2`.`a` AS `a`,count(0) AS `COUNT(*)` from `test`.`t2` group by `test`.`t2`.`a`
SELECT dt.a, COUNT(*)
FROM vo_2 AS dt
GROUP BY dt.a;
a	COUNT(*)
1	1
2	1
explain SELECT dt.a, COUNT(*)
FROM vo_2 AS dt
GROUP BY dt.a;
id	select_type	table	partitions	type	possible_keys	key	key_len	ref	rows	filtered	Extra
1	SIMPLE	t2	NULL	ALL	NULL	NULL	NULL	NULL	2	100.00	Using temporary; Using filesort
Warnings:
Note	1003	/* select#1 */ select `test`.`t2`.`a` AS `a`,count(0) AS `COUNT(*)` from `test`.`t2` group by `test`.`t2`.`a`
SELECT COUNT(*)
FROM vo_1 AS dt;
COUNT(*)
2
explain SELECT COUNT(*)
FROM vo_1 AS dt;
id	select_type	table	partitions	type	possible_keys	key	key_len	ref	rows	filtered	Extra
1	SIMPLE	NULL	NULL	NULL	NULL	NULL	NULL	NULL	NULL	NULL	Select tables optimized away
Warnings:
Note	1003	/* select#1 */ select count(0) AS `COUNT(*)` from `test`.`t2`
SELECT COUNT(*)
FROM vo_2 AS dt;
COUNT(*)
2
explain SELECT COUNT(*)
FROM vo_2 AS dt;
id	select_type	table	partitions	type	possible_keys	key	key_len	ref	rows	filtered	Extra
1	SIMPLE	NULL	NULL	NULL	NULL	NULL	NULL	NULL	NULL	NULL	Select tables optimized away
Warnings:
Note	1003	/* select#1 */ select count(0) AS `COUNT(*)` from `test`.`t2`
SELECT DISTINCT *
FROM vo_1 AS dt;
a	b
1	100
2	200
explain SELECT DISTINCT *
FROM vo_1 AS dt;
id	select_type	table	partitions	type	possible_keys	key	key_len	ref	rows	filtered	Extra
1	SIMPLE	t2	NULL	ALL	NULL	NULL	NULL	NULL	2	100.00	Using temporary
Warnings:
Note	1003	/* select#1 */ select distinct `test`.`t2`.`a` AS `a`,`test`.`t2`.`b` AS `b` from `test`.`t2`
SELECT DISTINCT *
FROM vo_2 AS dt;
a	b
1	100
2	200
explain SELECT DISTINCT *
FROM vo_2 AS dt;
id	select_type	table	partitions	type	possible_keys	key	key_len	ref	rows	filtered	Extra
1	SIMPLE	t2	NULL	ALL	NULL	NULL	NULL	NULL	2	100.00	Using temporary
Warnings:
Note	1003	/* select#1 */ select distinct `test`.`t2`.`a` AS `a`,`test`.`t2`.`b` AS `b` from `test`.`t2`
SELECT *
FROM t1 JOIN vo_1 AS dt ON t1.a=dt.a
ORDER BY t1.b;
a	b	a	b
1	10	1	100
2	20	2	200
explain SELECT *
FROM t1 JOIN vo_1 AS dt ON t1.a=dt.a
ORDER BY t1.b;
id	select_type	table	partitions	type	possible_keys	key	key_len	ref	rows	filtered	Extra
1	SIMPLE	t1	NULL	ALL	NULL	NULL	NULL	NULL	2	100.00	Using temporary; Using filesort
1	SIMPLE	t2	NULL	ALL	NULL	NULL	NULL	NULL	2	50.00	Using where; Using join buffer (Block Nested Loop)
Warnings:
Note	1003	/* select#1 */ select `test`.`t1`.`a` AS `a`,`test`.`t1`.`b` AS `b`,`test`.`t2`.`a` AS `a`,`test`.`t2`.`b` AS `b` from `test`.`t1` join `test`.`t2` where (`test`.`t2`.`a` = `test`.`t1`.`a`) order by `test`.`t1`.`b`
SELECT *
FROM t1 JOIN vo_2 AS dt ON t1.a=dt.a
ORDER BY t1.b;
a	b	a	b
1	10	1	100
2	20	2	200
explain SELECT *
FROM t1 JOIN vo_2 AS dt ON t1.a=dt.a
ORDER BY t1.b;
id	select_type	table	partitions	type	possible_keys	key	key_len	ref	rows	filtered	Extra
1	SIMPLE	t1	NULL	ALL	NULL	NULL	NULL	NULL	2	100.00	Using temporary; Using filesort
1	SIMPLE	t2	NULL	ALL	NULL	NULL	NULL	NULL	2	50.00	Using where; Using join buffer (Block Nested Loop)
Warnings:
Note	1003	/* select#1 */ select `test`.`t1`.`a` AS `a`,`test`.`t1`.`b` AS `b`,`test`.`t2`.`a` AS `a`,`test`.`t2`.`b` AS `b` from `test`.`t1` join `test`.`t2` where (`test`.`t2`.`a` = `test`.`t1`.`a`) order by `test`.`t1`.`b`
SELECT *
FROM t1 JOIN vx AS dt ON t1.a=dt.a;
a	b	a	b
1	10	1	100
2	20	2	200
explain SELECT *
FROM t1 JOIN vx AS dt ON t1.a=dt.a;
id	select_type	table	partitions	type	possible_keys	key	key_len	ref	rows	filtered	Extra
1	PRIMARY	t1	NULL	ALL	NULL	NULL	NULL	NULL	2	100.00	NULL
1	PRIMARY	t2	NULL	ALL	NULL	NULL	NULL	NULL	2	50.00	Using where; Using join buffer (Block Nested Loop)
3	DEPENDENT SUBQUERY	NULL	NULL	NULL	NULL	NULL	NULL	NULL	NULL	NULL	No tables used
Warnings:
Note	1276	Field or reference 'test.t2.b' of SELECT #3 was resolved in SELECT #2
Note	1003	/* select#1 */ select `test`.`t1`.`a` AS `a`,`test`.`t1`.`b` AS `b`,`test`.`t2`.`a` AS `a`,(/* select#3 */ select `test`.`t2`.`b`) AS `b` from `test`.`t1` join `test`.`t2` where (`test`.`t2`.`a` = `test`.`t1`.`a`)
SET @optimizer_switch_saved= @@optimizer_switch;
SET @@optimizer_switch="derived_merge=off";
SELECT *
FROM (t1 JOIN t2 USING (a))
JOIN v12_1 AS dt
ON t1.a=dt.a;
a	b	b	a	b
1	10	100	1	100
2	20	200	2	200
explain SELECT *
FROM (t1 JOIN t2 USING (a))
JOIN v12_1 AS dt
ON t1.a=dt.a;
id	select_type	table	partitions	type	possible_keys	key	key_len	ref	rows	filtered	Extra
1	PRIMARY	t1	NULL	ALL	NULL	NULL	NULL	NULL	2	100.00	Using where
1	PRIMARY	t2	NULL	ALL	NULL	NULL	NULL	NULL	2	50.00	Using where; Using join buffer (Block Nested Loop)
1	PRIMARY	<derived2>	NULL	ref	<auto_key0>	<auto_key0>	5	test.t1.a	2	100.00	NULL
2	DERIVED	t1	NULL	ALL	NULL	NULL	NULL	NULL	2	100.00	NULL
2	DERIVED	t2	NULL	ALL	NULL	NULL	NULL	NULL	2	50.00	Using where; Using join buffer (Block Nested Loop)
Warnings:
Note	1003	/* select#1 */ select `test`.`t1`.`a` AS `a`,`test`.`t1`.`b` AS `b`,`test`.`t2`.`b` AS `b`,`dt`.`a` AS `a`,`dt`.`b` AS `b` from `test`.`t1` join `test`.`t2` join `test`.`v12_1` `dt` where ((`test`.`t2`.`a` = `test`.`t1`.`a`) and (`dt`.`a` = `test`.`t1`.`a`))
SET @@optimizer_switch="derived_merge=on";
SELECT *
FROM (t1 JOIN t2 USING (a))
JOIN v12_1 AS dt
ON t1.a=dt.a;
a	b	b	a	b
1	10	100	1	100
2	20	200	2	200
explain SELECT *
FROM (t1 JOIN t2 USING (a))
JOIN v12_1 AS dt
ON t1.a=dt.a;
id	select_type	table	partitions	type	possible_keys	key	key_len	ref	rows	filtered	Extra
1	SIMPLE	t1	NULL	ALL	NULL	NULL	NULL	NULL	2	100.00	NULL
1	SIMPLE	t2	NULL	ALL	NULL	NULL	NULL	NULL	2	50.00	Using where; Using join buffer (Block Nested Loop)
1	SIMPLE	t1	NULL	ALL	NULL	NULL	NULL	NULL	2	50.00	Using where; Using join buffer (Block Nested Loop)
1	SIMPLE	t2	NULL	ALL	NULL	NULL	NULL	NULL	2	50.00	Using where; Using join buffer (Block Nested Loop)
Warnings:
Note	1003	/* select#1 */ select `test`.`t1`.`a` AS `a`,`test`.`t1`.`b` AS `b`,`test`.`t2`.`b` AS `b`,`test`.`t2`.`a` AS `a`,`test`.`t2`.`b` AS `b` from `test`.`t1` join `test`.`t2` join `test`.`t1` join `test`.`t2` where ((`test`.`t2`.`a` = `test`.`t1`.`a`) and (`test`.`t1`.`a` = `test`.`t1`.`a`) and (`test`.`t2`.`a` = `test`.`t1`.`a`))
SET @@optimizer_switch= @optimizer_switch_saved;
DROP VIEW v2, v2_sj, v12_1, v12_2, v12_3;
DROP VIEW vu_1, vu_2, vd_1, va_1, vg_1, vh_1, vl_1;
DROP VIEW vlo_1, vrow, vo_1, vo_2, vx;
DROP TABLE t1, t2;
CREATE TABLE t1(a INTEGER, b INTEGER);
CREATE TABLE t2(a INTEGER);
INSERT INTO t1 VALUES
(1, 10),
(2, 20), (2, 21),
(3, NULL),
(4, 40), (4, 41), (4, 42), (4, 43), (4, 44);
INSERT INTO t2 VALUES (1), (2), (3), (4), (5), (NULL);
CREATE VIEW v1 AS
SELECT * FROM (SELECT * FROM t2) AS dt;
SELECT * FROM v1;
a
1
2
3
4
5
NULL
SELECT * FROM (SELECT * FROM t2) AS dt;
a
1
2
3
4
5
NULL
explain SELECT * FROM v1;
id	select_type	table	partitions	type	possible_keys	key	key_len	ref	rows	filtered	Extra
1	SIMPLE	t2	NULL	ALL	NULL	NULL	NULL	NULL	6	100.00	NULL
Warnings:
Note	1003	/* select#1 */ select `test`.`t2`.`a` AS `a` from `test`.`t2`
explain SELECT * FROM (SELECT * FROM t2) AS dt;
id	select_type	table	partitions	type	possible_keys	key	key_len	ref	rows	filtered	Extra
1	SIMPLE	t2	NULL	ALL	NULL	NULL	NULL	NULL	6	100.00	NULL
Warnings:
Note	1003	/* select#1 */ select `test`.`t2`.`a` AS `a` from `test`.`t2`
DROP VIEW v1;
CREATE VIEW v1 AS
SELECT * FROM (SELECT * FROM t1 WHERE b=a*10) AS dt;
SELECT * FROM v1;
a	b
1	10
2	20
4	40
SELECT * FROM (SELECT * FROM t1 WHERE b=a*10) AS dt;
a	b
1	10
2	20
4	40
explain SELECT * FROM v1;
id	select_type	table	partitions	type	possible_keys	key	key_len	ref	rows	filtered	Extra
1	SIMPLE	t1	NULL	ALL	NULL	NULL	NULL	NULL	9	11.11	Using where
Warnings:
Note	1003	/* select#1 */ select `test`.`t1`.`a` AS `a`,`test`.`t1`.`b` AS `b` from `test`.`t1` where (`test`.`t1`.`b` = (`test`.`t1`.`a` * 10))
explain SELECT * FROM (SELECT * FROM t1 WHERE b=a*10) AS dt;
id	select_type	table	partitions	type	possible_keys	key	key_len	ref	rows	filtered	Extra
1	SIMPLE	t1	NULL	ALL	NULL	NULL	NULL	NULL	9	11.11	Using where
Warnings:
Note	1003	/* select#1 */ select `test`.`t1`.`a` AS `a`,`test`.`t1`.`b` AS `b` from `test`.`t1` where (`test`.`t1`.`b` = (`test`.`t1`.`a` * 10))
DROP VIEW v1;
CREATE VIEW v1 AS
SELECT * FROM (SELECT a, SUM(b) AS s, COUNT(*) AS c FROM t1 GROUP BY a ORDER BY a) AS dt;
SELECT * FROM v1;
a	s	c
1	10	1
2	41	2
3	NULL	1
4	210	5
SELECT * FROM (SELECT a, SUM(b) AS s, COUNT(*) AS c FROM t1 GROUP BY a ORDER BY a) AS dt;
a	s	c
1	10	1
2	41	2
3	NULL	1
4	210	5
explain SELECT * FROM v1;
id	select_type	table	partitions	type	possible_keys	key	key_len	ref	rows	filtered	Extra
1	PRIMARY	<derived3>	NULL	ALL	NULL	NULL	NULL	NULL	9	100.00	NULL
3	DERIVED	t1	NULL	ALL	NULL	NULL	NULL	NULL	9	100.00	Using temporary; Using filesort
Warnings:
Note	1003	/* select#1 */ select `dt`.`a` AS `a`,`dt`.`s` AS `s`,`dt`.`c` AS `c` from (/* select#3 */ select `test`.`t1`.`a` AS `a`,sum(`test`.`t1`.`b`) AS `s`,count(0) AS `c` from `test`.`t1` group by `test`.`t1`.`a` order by `test`.`t1`.`a`) `dt`
explain SELECT * FROM (SELECT a, SUM(b) AS s, COUNT(*) AS c FROM t1 GROUP BY a ORDER BY a) AS dt;
id	select_type	table	partitions	type	possible_keys	key	key_len	ref	rows	filtered	Extra
1	PRIMARY	<derived2>	NULL	ALL	NULL	NULL	NULL	NULL	9	100.00	NULL
2	DERIVED	t1	NULL	ALL	NULL	NULL	NULL	NULL	9	100.00	Using temporary; Using filesort
Warnings:
Note	1003	/* select#1 */ select `dt`.`a` AS `a`,`dt`.`s` AS `s`,`dt`.`c` AS `c` from (/* select#2 */ select `test`.`t1`.`a` AS `a`,sum(`test`.`t1`.`b`) AS `s`,count(0) AS `c` from `test`.`t1` group by `test`.`t1`.`a` order by `test`.`t1`.`a`) `dt`
DROP VIEW v1;
CREATE VIEW v1 AS
SELECT * FROM (SELECT DISTINCT a FROM t1) AS dt;
SELECT * FROM v1;
a
1
2
3
4
SELECT * FROM (SELECT DISTINCT a FROM t1) AS dt;
a
1
2
3
4
explain SELECT * FROM v1;
id	select_type	table	partitions	type	possible_keys	key	key_len	ref	rows	filtered	Extra
1	PRIMARY	<derived3>	NULL	ALL	NULL	NULL	NULL	NULL	9	100.00	NULL
3	DERIVED	t1	NULL	ALL	NULL	NULL	NULL	NULL	9	100.00	Using temporary
Warnings:
Note	1003	/* select#1 */ select `dt`.`a` AS `a` from (/* select#3 */ select distinct `test`.`t1`.`a` AS `a` from `test`.`t1`) `dt`
explain SELECT * FROM (SELECT DISTINCT a FROM t1) AS dt;
id	select_type	table	partitions	type	possible_keys	key	key_len	ref	rows	filtered	Extra
1	PRIMARY	<derived2>	NULL	ALL	NULL	NULL	NULL	NULL	9	100.00	NULL
2	DERIVED	t1	NULL	ALL	NULL	NULL	NULL	NULL	9	100.00	Using temporary
Warnings:
Note	1003	/* select#1 */ select `dt`.`a` AS `a` from (/* select#2 */ select distinct `test`.`t1`.`a` AS `a` from `test`.`t1`) `dt`
DROP VIEW v1;
CREATE VIEW v1 AS
SELECT * FROM (SELECT * FROM t1 LIMIT 3 OFFSET 3) AS dt;
SELECT * FROM v1;
a	b
3	NULL
4	40
4	41
SELECT * FROM (SELECT * FROM t1 LIMIT 3 OFFSET 3) AS dt;
a	b
3	NULL
4	40
4	41
explain SELECT * FROM v1;
id	select_type	table	partitions	type	possible_keys	key	key_len	ref	rows	filtered	Extra
1	PRIMARY	<derived3>	NULL	ALL	NULL	NULL	NULL	NULL	6	100.00	NULL
3	DERIVED	t1	NULL	ALL	NULL	NULL	NULL	NULL	9	100.00	NULL
Warnings:
Note	1003	/* select#1 */ select `dt`.`a` AS `a`,`dt`.`b` AS `b` from (/* select#3 */ select `test`.`t1`.`a` AS `a`,`test`.`t1`.`b` AS `b` from `test`.`t1` limit 3,3) `dt`
explain SELECT * FROM (SELECT * FROM t1 LIMIT 3 OFFSET 3) AS dt;
id	select_type	table	partitions	type	possible_keys	key	key_len	ref	rows	filtered	Extra
1	PRIMARY	<derived2>	NULL	ALL	NULL	NULL	NULL	NULL	6	100.00	NULL
2	DERIVED	t1	NULL	ALL	NULL	NULL	NULL	NULL	9	100.00	NULL
Warnings:
Note	1003	/* select#1 */ select `dt`.`a` AS `a`,`dt`.`b` AS `b` from (/* select#2 */ select `test`.`t1`.`a` AS `a`,`test`.`t1`.`b` AS `b` from `test`.`t1` limit 3,3) `dt`
DROP VIEW v1;
CREATE VIEW v1 AS
SELECT * FROM (SELECT DISTINCT a FROM t1 UNION ALL SELECT a FROM t2) AS dt;
SELECT * FROM v1;
a
1
2
3
4
1
2
3
4
5
NULL
SELECT * FROM (SELECT DISTINCT a FROM t1 UNION ALL SELECT a FROM t2) AS dt;
a
1
2
3
4
1
2
3
4
5
NULL
explain SELECT * FROM v1;
id	select_type	table	partitions	type	possible_keys	key	key_len	ref	rows	filtered	Extra
1	PRIMARY	<derived3>	NULL	ALL	NULL	NULL	NULL	NULL	15	100.00	NULL
3	DERIVED	t1	NULL	ALL	NULL	NULL	NULL	NULL	9	100.00	Using temporary
4	UNION	t2	NULL	ALL	NULL	NULL	NULL	NULL	6	100.00	NULL
Warnings:
Note	1003	/* select#1 */ select `dt`.`a` AS `a` from (/* select#3 */ select distinct `test`.`t1`.`a` AS `a` from `test`.`t1` union all /* select#4 */ select `test`.`t2`.`a` AS `a` from `test`.`t2`) `dt`
explain SELECT * FROM (SELECT DISTINCT a FROM t1 UNION ALL SELECT a FROM t2) AS dt;
id	select_type	table	partitions	type	possible_keys	key	key_len	ref	rows	filtered	Extra
1	PRIMARY	<derived2>	NULL	ALL	NULL	NULL	NULL	NULL	15	100.00	NULL
2	DERIVED	t1	NULL	ALL	NULL	NULL	NULL	NULL	9	100.00	Using temporary
3	UNION	t2	NULL	ALL	NULL	NULL	NULL	NULL	6	100.00	NULL
Warnings:
Note	1003	/* select#1 */ select `dt`.`a` AS `a` from (/* select#2 */ select distinct `test`.`t1`.`a` AS `a` from `test`.`t1` union all /* select#3 */ select `test`.`t2`.`a` AS `a` from `test`.`t2`) `dt`
DROP VIEW v1;
CREATE VIEW v1 AS
SELECT * FROM (SELECT * FROM t1 WHERE (SELECT a FROM t1 LIMIT 1) = b/10) AS dt;
SELECT * FROM v1;
a	b
1	10
SELECT * FROM (SELECT * FROM t1 WHERE (SELECT a FROM t1 LIMIT 1) = b/10) AS dt;
a	b
1	10
explain SELECT * FROM v1;
id	select_type	table	partitions	type	possible_keys	key	key_len	ref	rows	filtered	Extra
1	PRIMARY	t1	NULL	ALL	NULL	NULL	NULL	NULL	9	100.00	Using where
4	SUBQUERY	t1	NULL	ALL	NULL	NULL	NULL	NULL	9	100.00	NULL
Warnings:
Note	1003	/* select#1 */ select `test`.`t1`.`a` AS `a`,`test`.`t1`.`b` AS `b` from `test`.`t1` where ((/* select#4 */ select `test`.`t1`.`a` from `test`.`t1` limit 1) = (`test`.`t1`.`b` / 10))
explain SELECT * FROM (SELECT * FROM t1 WHERE (SELECT a FROM t1 LIMIT 1) = b/10) AS dt;
id	select_type	table	partitions	type	possible_keys	key	key_len	ref	rows	filtered	Extra
1	PRIMARY	t1	NULL	ALL	NULL	NULL	NULL	NULL	9	100.00	Using where
3	SUBQUERY	t1	NULL	ALL	NULL	NULL	NULL	NULL	9	100.00	NULL
Warnings:
Note	1003	/* select#1 */ select `test`.`t1`.`a` AS `a`,`test`.`t1`.`b` AS `b` from `test`.`t1` where ((/* select#3 */ select `test`.`t1`.`a` from `test`.`t1` limit 1) = (`test`.`t1`.`b` / 10))
DROP VIEW v1;
CREATE VIEW v1 AS
SELECT * FROM (SELECT * FROM t1 WHERE a IN (SELECT a FROM t2 WHERE a % 2 = 0)) AS dt;
SELECT * FROM v1;
a	b
2	20
2	21
4	40
4	41
4	42
4	43
4	44
SELECT * FROM (SELECT * FROM t1 WHERE a IN (SELECT a FROM t2 WHERE a % 2 = 0)) AS dt;
a	b
2	20
2	21
4	40
4	41
4	42
4	43
4	44
explain SELECT * FROM v1;
id	select_type	table	partitions	type	possible_keys	key	key_len	ref	rows	filtered	Extra
1	SIMPLE	t2	NULL	ALL	NULL	NULL	NULL	NULL	6	100.00	Using where; Start temporary
1	SIMPLE	t1	NULL	ALL	NULL	NULL	NULL	NULL	9	11.11	Using where; End temporary; Using join buffer (Block Nested Loop)
Warnings:
Note	1003	/* select#1 */ select `test`.`t1`.`a` AS `a`,`test`.`t1`.`b` AS `b` from `test`.`t1` semi join (`test`.`t2`) where ((`test`.`t1`.`a` = `test`.`t2`.`a`) and ((`test`.`t2`.`a` % 2) = 0))
explain SELECT * FROM (SELECT * FROM t1 WHERE a IN (SELECT a FROM t2 WHERE a % 2 = 0)) AS dt;
id	select_type	table	partitions	type	possible_keys	key	key_len	ref	rows	filtered	Extra
1	SIMPLE	t2	NULL	ALL	NULL	NULL	NULL	NULL	6	100.00	Using where; Start temporary
1	SIMPLE	t1	NULL	ALL	NULL	NULL	NULL	NULL	9	11.11	Using where; End temporary; Using join buffer (Block Nested Loop)
Warnings:
Note	1003	/* select#1 */ select `test`.`t1`.`a` AS `a`,`test`.`t1`.`b` AS `b` from `test`.`t1` semi join (`test`.`t2`) where ((`test`.`t1`.`a` = `test`.`t2`.`a`) and ((`test`.`t2`.`a` % 2) = 0))
DROP VIEW v1;
CREATE VIEW v1 AS
SELECT * FROM (SELECT a, (SELECT a FROM t2 WHERE a=t1.a)
FROM t1 WHERE b IN (SELECT a*10 FROM t2)) AS dt;
SELECT * FROM v1;
a	(SELECT a FROM t2 WHERE a=t1.a)
1	1
2	2
4	4
SELECT * FROM (SELECT a, (SELECT a FROM t2 WHERE a=t1.a)
FROM t1 WHERE b IN (SELECT a*10 FROM t2)) AS dt;
a	(SELECT a FROM t2 WHERE a=t1.a)
1	1
2	2
4	4
explain SELECT * FROM v1;
id	select_type	table	partitions	type	possible_keys	key	key_len	ref	rows	filtered	Extra
1	PRIMARY	t2	NULL	ALL	NULL	NULL	NULL	NULL	6	100.00	Start temporary
1	PRIMARY	t1	NULL	ALL	NULL	NULL	NULL	NULL	9	11.11	Using where; End temporary; Using join buffer (Block Nested Loop)
5	DEPENDENT SUBQUERY	t2	NULL	ALL	NULL	NULL	NULL	NULL	6	16.67	Using where
Warnings:
Note	1276	Field or reference 'test.t1.a' of SELECT #5 was resolved in SELECT #3
Note	1003	/* select#1 */ select `test`.`t1`.`a` AS `a`,(/* select#5 */ select `test`.`t2`.`a` from `test`.`t2` where (`test`.`t2`.`a` = `test`.`t1`.`a`)) AS `(SELECT a FROM t2 WHERE a=t1.a)` from `test`.`t1` semi join (`test`.`t2`) where (`test`.`t1`.`b` = (`test`.`t2`.`a` * 10))
explain SELECT * FROM (SELECT a, (SELECT a FROM t2 WHERE a=t1.a)
FROM t1 WHERE b IN (SELECT a*10 FROM t2)) AS dt;
id	select_type	table	partitions	type	possible_keys	key	key_len	ref	rows	filtered	Extra
1	PRIMARY	t2	NULL	ALL	NULL	NULL	NULL	NULL	6	100.00	Start temporary
1	PRIMARY	t1	NULL	ALL	NULL	NULL	NULL	NULL	9	11.11	Using where; End temporary; Using join buffer (Block Nested Loop)
3	DEPENDENT SUBQUERY	t2	NULL	ALL	NULL	NULL	NULL	NULL	6	16.67	Using where
Warnings:
Note	1276	Field or reference 'test.t1.a' of SELECT #3 was resolved in SELECT #2
Note	1003	/* select#1 */ select `test`.`t1`.`a` AS `a`,(/* select#3 */ select `test`.`t2`.`a` from `test`.`t2` where (`test`.`t2`.`a` = `test`.`t1`.`a`)) AS `(SELECT a FROM t2 WHERE a=t1.a)` from `test`.`t1` semi join (`test`.`t2`) where (`test`.`t1`.`b` = (`test`.`t2`.`a` * 10))
DROP VIEW v1;
CREATE VIEW v1 AS
SELECT * FROM (SELECT a, (SELECT a FROM t2) FROM t1 WHERE b=a*10) AS dt;
SELECT * FROM v1;
ERROR 21000: Subquery returns more than 1 row
SELECT * FROM (SELECT a, (SELECT a FROM t2) FROM t1 WHERE b=a*10) AS dt;
ERROR 21000: Subquery returns more than 1 row
DROP VIEW v1;
CREATE VIEW v1 AS
SELECT * FROM (SELECT a, b FROM t1 WHERE b IN (SELECT a*10 FROM t2)) AS dt;
SELECT * FROM v1 JOIN t2 ON v1.a=t2.a;
a	b	a
1	10	1
2	20	2
4	40	4
SELECT * FROM (SELECT a, b FROM t1 WHERE b IN (SELECT a*10 FROM t2)) AS dt JOIN t2 ON dt.a=t2.a;
a	b	a
1	10	1
2	20	2
4	40	4
explain SELECT * FROM v1 JOIN t2 ON v1.a=t2.a;
id	select_type	table	partitions	type	possible_keys	key	key_len	ref	rows	filtered	Extra
1	SIMPLE	t2	NULL	ALL	NULL	NULL	NULL	NULL	6	100.00	Start temporary
1	SIMPLE	t1	NULL	ALL	NULL	NULL	NULL	NULL	9	11.11	Using where; End temporary; Using join buffer (Block Nested Loop)
1	SIMPLE	t2	NULL	ALL	NULL	NULL	NULL	NULL	6	16.67	Using where; Using join buffer (Block Nested Loop)
Warnings:
Note	1003	/* select#1 */ select `test`.`t1`.`a` AS `a`,`test`.`t1`.`b` AS `b`,`test`.`t2`.`a` AS `a` from `test`.`t1` semi join (`test`.`t2`) join `test`.`t2` where ((`test`.`t2`.`a` = `test`.`t1`.`a`) and (`test`.`t1`.`b` = (`test`.`t2`.`a` * 10)))
explain SELECT * FROM (SELECT a, b FROM t1 WHERE b IN (SELECT a*10 FROM t2)) AS dt JOIN t2 ON dt.a=t2.a;
id	select_type	table	partitions	type	possible_keys	key	key_len	ref	rows	filtered	Extra
1	SIMPLE	t2	NULL	ALL	NULL	NULL	NULL	NULL	6	100.00	Start temporary
1	SIMPLE	t1	NULL	ALL	NULL	NULL	NULL	NULL	9	11.11	Using where; End temporary; Using join buffer (Block Nested Loop)
1	SIMPLE	t2	NULL	ALL	NULL	NULL	NULL	NULL	6	16.67	Using where; Using join buffer (Block Nested Loop)
Warnings:
Note	1003	/* select#1 */ select `test`.`t1`.`a` AS `a`,`test`.`t1`.`b` AS `b`,`test`.`t2`.`a` AS `a` from `test`.`t1` semi join (`test`.`t2`) join `test`.`t2` where ((`test`.`t2`.`a` = `test`.`t1`.`a`) and (`test`.`t1`.`b` = (`test`.`t2`.`a` * 10)))
DROP VIEW v1;
DROP TABLE t1, t2;
CREATE TABLE t1(a INTEGER, b INTEGER);
CREATE TABLE t2(a INTEGER);
INSERT INTO t1 VALUES
(1, 10),
(2, 20), (2, 21),
(3, NULL),
(4, 40), (4, 41), (4, 42), (4, 43), (4, 44);
INSERT INTO t2 VALUES (1), (2), (3), (4), (5), (NULL);
CREATE VIEW v1 AS SELECT a, b, (SELECT 1 FROM t2 WHERE a=3) AS s
FROM t1;
SELECT * FROM v1;
a	b	s
1	10	1
2	20	1
2	21	1
3	NULL	1
4	40	1
4	41	1
4	42	1
4	43	1
4	44	1
SELECT a FROM v1;
a
1
2
2
3
4
4
4
4
4
SELECT a, b, (SELECT 1 FROM t2 WHERE a=3) AS s
FROM t1;
a	b	s
1	10	1
2	20	1
2	21	1
3	NULL	1
4	40	1
4	41	1
4	42	1
4	43	1
4	44	1
explain SELECT * FROM v1;
id	select_type	table	partitions	type	possible_keys	key	key_len	ref	rows	filtered	Extra
1	PRIMARY	t1	NULL	ALL	NULL	NULL	NULL	NULL	9	100.00	NULL
3	SUBQUERY	t2	NULL	ALL	NULL	NULL	NULL	NULL	6	16.67	Using where
Warnings:
Note	1003	/* select#1 */ select `test`.`t1`.`a` AS `a`,`test`.`t1`.`b` AS `b`,(/* select#3 */ select 1 from `test`.`t2` where (`test`.`t2`.`a` = 3)) AS `s` from `test`.`t1`
explain SELECT a FROM v1;
id	select_type	table	partitions	type	possible_keys	key	key_len	ref	rows	filtered	Extra
1	SIMPLE	t1	NULL	ALL	NULL	NULL	NULL	NULL	9	100.00	NULL
Warnings:
Note	1003	/* select#1 */ select `test`.`t1`.`a` AS `a` from `test`.`t1`
explain SELECT a, b, (SELECT 1 FROM t2 WHERE a=3) AS s
FROM t1;
id	select_type	table	partitions	type	possible_keys	key	key_len	ref	rows	filtered	Extra
1	PRIMARY	t1	NULL	ALL	NULL	NULL	NULL	NULL	9	100.00	NULL
2	SUBQUERY	t2	NULL	ALL	NULL	NULL	NULL	NULL	6	16.67	Using where
Warnings:
Note	1003	/* select#1 */ select `test`.`t1`.`a` AS `a`,`test`.`t1`.`b` AS `b`,(/* select#2 */ select 1 from `test`.`t2` where (`test`.`t2`.`a` = 3)) AS `s` from `test`.`t1`
DROP VIEW v1;
CREATE VIEW v1 AS SELECT a, b, (SELECT 1 FROM t2 WHERE a=6) AS s
FROM t1;
SELECT * FROM v1;
a	b	s
1	10	NULL
2	20	NULL
2	21	NULL
3	NULL	NULL
4	40	NULL
4	41	NULL
4	42	NULL
4	43	NULL
4	44	NULL
SELECT a FROM v1;
a
1
2
2
3
4
4
4
4
4
SELECT a, b, (SELECT 1 FROM t2 WHERE a=6) AS s
FROM t1;
a	b	s
1	10	NULL
2	20	NULL
2	21	NULL
3	NULL	NULL
4	40	NULL
4	41	NULL
4	42	NULL
4	43	NULL
4	44	NULL
explain SELECT * FROM v1;
id	select_type	table	partitions	type	possible_keys	key	key_len	ref	rows	filtered	Extra
1	PRIMARY	t1	NULL	ALL	NULL	NULL	NULL	NULL	9	100.00	NULL
3	SUBQUERY	t2	NULL	ALL	NULL	NULL	NULL	NULL	6	16.67	Using where
Warnings:
Note	1003	/* select#1 */ select `test`.`t1`.`a` AS `a`,`test`.`t1`.`b` AS `b`,(/* select#3 */ select 1 from `test`.`t2` where (`test`.`t2`.`a` = 6)) AS `s` from `test`.`t1`
explain SELECT a FROM v1;
id	select_type	table	partitions	type	possible_keys	key	key_len	ref	rows	filtered	Extra
1	SIMPLE	t1	NULL	ALL	NULL	NULL	NULL	NULL	9	100.00	NULL
Warnings:
Note	1003	/* select#1 */ select `test`.`t1`.`a` AS `a` from `test`.`t1`
explain SELECT a, b, (SELECT 1 FROM t2 WHERE a=6) AS s
FROM t1;
id	select_type	table	partitions	type	possible_keys	key	key_len	ref	rows	filtered	Extra
1	PRIMARY	t1	NULL	ALL	NULL	NULL	NULL	NULL	9	100.00	NULL
2	SUBQUERY	t2	NULL	ALL	NULL	NULL	NULL	NULL	6	16.67	Using where
Warnings:
Note	1003	/* select#1 */ select `test`.`t1`.`a` AS `a`,`test`.`t1`.`b` AS `b`,(/* select#2 */ select 1 from `test`.`t2` where (`test`.`t2`.`a` = 6)) AS `s` from `test`.`t1`
DROP VIEW v1;
CREATE VIEW v1 AS SELECT a, b, (SELECT 1 FROM t2 WHERE a>=3) AS s
FROM t1;
SELECT * FROM v1;
ERROR 21000: Subquery returns more than 1 row
SELECT a FROM v1;
a
1
2
2
3
4
4
4
4
4
SELECT a, b, (SELECT 1 FROM t2 WHERE a>=3) AS s
FROM t1;
ERROR 21000: Subquery returns more than 1 row
explain SELECT a FROM v1;
id	select_type	table	partitions	type	possible_keys	key	key_len	ref	rows	filtered	Extra
1	SIMPLE	t1	NULL	ALL	NULL	NULL	NULL	NULL	9	100.00	NULL
Warnings:
Note	1003	/* select#1 */ select `test`.`t1`.`a` AS `a` from `test`.`t1`
DROP VIEW v1;
CREATE VIEW v1 AS SELECT a, b, a IN (SELECT 1 FROM t2 WHERE a=6) AS s
FROM t1;
SELECT * FROM v1;
a	b	s
1	10	0
2	20	0
2	21	0
3	NULL	0
4	40	0
4	41	0
4	42	0
4	43	0
4	44	0
SELECT a FROM v1;
a
1
2
2
3
4
4
4
4
4
SELECT a, b, a IN (SELECT 1 FROM t2 WHERE a=6) AS s
FROM t1;
a	b	s
1	10	0
2	20	0
2	21	0
3	NULL	0
4	40	0
4	41	0
4	42	0
4	43	0
4	44	0
explain SELECT * FROM v1;
id	select_type	table	partitions	type	possible_keys	key	key_len	ref	rows	filtered	Extra
1	PRIMARY	t1	NULL	ALL	NULL	NULL	NULL	NULL	9	100.00	NULL
3	SUBQUERY	t2	NULL	ALL	NULL	NULL	NULL	NULL	6	16.67	Using where
Warnings:
Note	1003	/* select#1 */ select `test`.`t1`.`a` AS `a`,`test`.`t1`.`b` AS `b`,<in_optimizer>(`test`.`t1`.`a`,`test`.`t1`.`a` in ( <materialize> (/* select#3 */ select 1 from `test`.`t2` where (`test`.`t2`.`a` = 6) ), <primary_index_lookup>(`test`.`t1`.`a` in <temporary table> on <auto_key> where ((`test`.`t1`.`a` = `materialized-subquery`.`1`))))) AS `s` from `test`.`t1`
explain SELECT a FROM v1;
id	select_type	table	partitions	type	possible_keys	key	key_len	ref	rows	filtered	Extra
1	SIMPLE	t1	NULL	ALL	NULL	NULL	NULL	NULL	9	100.00	NULL
Warnings:
Note	1003	/* select#1 */ select `test`.`t1`.`a` AS `a` from `test`.`t1`
explain SELECT a, b, a IN (SELECT 1 FROM t2 WHERE a=6) AS s
FROM t1;
id	select_type	table	partitions	type	possible_keys	key	key_len	ref	rows	filtered	Extra
1	PRIMARY	t1	NULL	ALL	NULL	NULL	NULL	NULL	9	100.00	NULL
2	SUBQUERY	t2	NULL	ALL	NULL	NULL	NULL	NULL	6	16.67	Using where
Warnings:
Note	1003	/* select#1 */ select `test`.`t1`.`a` AS `a`,`test`.`t1`.`b` AS `b`,<in_optimizer>(`test`.`t1`.`a`,`test`.`t1`.`a` in ( <materialize> (/* select#2 */ select 1 from `test`.`t2` where (`test`.`t2`.`a` = 6) ), <primary_index_lookup>(`test`.`t1`.`a` in <temporary table> on <auto_key> where ((`test`.`t1`.`a` = `materialized-subquery`.`1`))))) AS `s` from `test`.`t1`
DROP VIEW v1;
CREATE VIEW v1 AS SELECT a, b, (SELECT COUNT(*) FROM t2) AS c
FROM t1;
SELECT * FROM v1;
a	b	c
1	10	6
2	20	6
2	21	6
3	NULL	6
4	40	6
4	41	6
4	42	6
4	43	6
4	44	6
SELECT a FROM v1;
a
1
2
2
3
4
4
4
4
4
SELECT a, b, (SELECT COUNT(*) FROM t2) AS c
FROM t1;
a	b	c
1	10	6
2	20	6
2	21	6
3	NULL	6
4	40	6
4	41	6
4	42	6
4	43	6
4	44	6
explain SELECT * FROM v1;
id	select_type	table	partitions	type	possible_keys	key	key_len	ref	rows	filtered	Extra
1	PRIMARY	t1	NULL	ALL	NULL	NULL	NULL	NULL	9	100.00	NULL
3	SUBQUERY	NULL	NULL	NULL	NULL	NULL	NULL	NULL	NULL	NULL	Select tables optimized away
Warnings:
Note	1003	/* select#1 */ select `test`.`t1`.`a` AS `a`,`test`.`t1`.`b` AS `b`,(/* select#3 */ select count(0) from `test`.`t2`) AS `c` from `test`.`t1`
explain SELECT a FROM v1;
id	select_type	table	partitions	type	possible_keys	key	key_len	ref	rows	filtered	Extra
1	SIMPLE	t1	NULL	ALL	NULL	NULL	NULL	NULL	9	100.00	NULL
Warnings:
Note	1003	/* select#1 */ select `test`.`t1`.`a` AS `a` from `test`.`t1`
explain SELECT a, b, (SELECT COUNT(*) FROM t2) AS c
FROM t1;
id	select_type	table	partitions	type	possible_keys	key	key_len	ref	rows	filtered	Extra
1	PRIMARY	t1	NULL	ALL	NULL	NULL	NULL	NULL	9	100.00	NULL
2	SUBQUERY	NULL	NULL	NULL	NULL	NULL	NULL	NULL	NULL	NULL	Select tables optimized away
Warnings:
Note	1003	/* select#1 */ select `test`.`t1`.`a` AS `a`,`test`.`t1`.`b` AS `b`,(/* select#2 */ select count(0) from `test`.`t2`) AS `c` from `test`.`t1`
DROP VIEW v1;
CREATE VIEW v1 AS SELECT a, b, a IN (SELECT COUNT(*) FROM t2) AS c
FROM t1;
SELECT * FROM v1;
a	b	c
1	10	0
2	20	0
2	21	0
3	NULL	0
4	40	0
4	41	0
4	42	0
4	43	0
4	44	0
SELECT a FROM v1;
a
1
2
2
3
4
4
4
4
4
SELECT a, b, a IN (SELECT COUNT(*) FROM t2) AS c
FROM t1;
a	b	c
1	10	0
2	20	0
2	21	0
3	NULL	0
4	40	0
4	41	0
4	42	0
4	43	0
4	44	0
explain SELECT * FROM v1;
id	select_type	table	partitions	type	possible_keys	key	key_len	ref	rows	filtered	Extra
1	PRIMARY	t1	NULL	ALL	NULL	NULL	NULL	NULL	9	100.00	NULL
3	DEPENDENT SUBQUERY	NULL	NULL	NULL	NULL	NULL	NULL	NULL	NULL	NULL	Select tables optimized away
Warnings:
Note	1003	/* select#1 */ select `test`.`t1`.`a` AS `a`,`test`.`t1`.`b` AS `b`,<in_optimizer>(`test`.`t1`.`a`,<exists>(/* select#3 */ select count(0) from `test`.`t2` having <if>(outer_field_is_not_null, (<cache>(`test`.`t1`.`a`) = <ref_null_helper>(count(0))), true))) AS `c` from `test`.`t1`
explain SELECT a FROM v1;
id	select_type	table	partitions	type	possible_keys	key	key_len	ref	rows	filtered	Extra
1	SIMPLE	t1	NULL	ALL	NULL	NULL	NULL	NULL	9	100.00	NULL
Warnings:
Note	1003	/* select#1 */ select `test`.`t1`.`a` AS `a` from `test`.`t1`
explain SELECT a, b, a IN (SELECT COUNT(*) FROM t2) AS c
FROM t1;
id	select_type	table	partitions	type	possible_keys	key	key_len	ref	rows	filtered	Extra
1	PRIMARY	t1	NULL	ALL	NULL	NULL	NULL	NULL	9	100.00	NULL
2	DEPENDENT SUBQUERY	NULL	NULL	NULL	NULL	NULL	NULL	NULL	NULL	NULL	Select tables optimized away
Warnings:
Note	1003	/* select#1 */ select `test`.`t1`.`a` AS `a`,`test`.`t1`.`b` AS `b`,<in_optimizer>(`test`.`t1`.`a`,<exists>(/* select#2 */ select count(0) from `test`.`t2` having <if>(outer_field_is_not_null, (<cache>(`test`.`t1`.`a`) = <ref_null_helper>(count(0))), true))) AS `c` from `test`.`t1`
DROP VIEW v1;
CREATE VIEW v1 AS SELECT a, b, (SELECT a*2 FROM t2 WHERE a=t1.a) AS s
FROM t1;
SELECT * FROM v1;
a	b	s
1	10	2
2	20	4
2	21	4
3	NULL	6
4	40	8
4	41	8
4	42	8
4	43	8
4	44	8
SELECT a FROM v1;
a
1
2
2
3
4
4
4
4
4
SELECT a, b, (SELECT a*2 FROM t2 WHERE a=t1.a) AS s
FROM t1;
a	b	s
1	10	2
2	20	4
2	21	4
3	NULL	6
4	40	8
4	41	8
4	42	8
4	43	8
4	44	8
explain SELECT * FROM v1;
id	select_type	table	partitions	type	possible_keys	key	key_len	ref	rows	filtered	Extra
1	PRIMARY	t1	NULL	ALL	NULL	NULL	NULL	NULL	9	100.00	NULL
3	DEPENDENT SUBQUERY	t2	NULL	ALL	NULL	NULL	NULL	NULL	6	16.67	Using where
Warnings:
Note	1276	Field or reference 'test.t1.a' of SELECT #3 was resolved in SELECT #2
Note	1003	/* select#1 */ select `test`.`t1`.`a` AS `a`,`test`.`t1`.`b` AS `b`,(/* select#3 */ select (`test`.`t2`.`a` * 2) from `test`.`t2` where (`test`.`t2`.`a` = `test`.`t1`.`a`)) AS `s` from `test`.`t1`
explain SELECT a FROM v1;
id	select_type	table	partitions	type	possible_keys	key	key_len	ref	rows	filtered	Extra
1	SIMPLE	t1	NULL	ALL	NULL	NULL	NULL	NULL	9	100.00	NULL
Warnings:
Note	1276	Field or reference 'test.t1.a' of SELECT #3 was resolved in SELECT #2
Note	1003	/* select#1 */ select `test`.`t1`.`a` AS `a` from `test`.`t1`
explain SELECT a, b, (SELECT a*2 FROM t2 WHERE a=t1.a) AS s
FROM t1;
id	select_type	table	partitions	type	possible_keys	key	key_len	ref	rows	filtered	Extra
1	PRIMARY	t1	NULL	ALL	NULL	NULL	NULL	NULL	9	100.00	NULL
2	DEPENDENT SUBQUERY	t2	NULL	ALL	NULL	NULL	NULL	NULL	6	16.67	Using where
Warnings:
Note	1276	Field or reference 'test.t1.a' of SELECT #2 was resolved in SELECT #1
Note	1003	/* select#1 */ select `test`.`t1`.`a` AS `a`,`test`.`t1`.`b` AS `b`,(/* select#2 */ select (`test`.`t2`.`a` * 2) from `test`.`t2` where (`test`.`t2`.`a` = `test`.`t1`.`a`)) AS `s` from `test`.`t1`
DROP VIEW v1;
CREATE VIEW v1 AS SELECT a, b, EXISTS (SELECT a*2 FROM t2 WHERE a=t1.a) AS s
FROM t1;
SELECT * FROM v1;
a	b	s
1	10	1
2	20	1
2	21	1
3	NULL	1
4	40	1
4	41	1
4	42	1
4	43	1
4	44	1
SELECT a FROM v1;
a
1
2
2
3
4
4
4
4
4
SELECT a, b, EXISTS (SELECT a*2 FROM t2 WHERE a=t1.a) AS s
FROM t1;
a	b	s
1	10	1
2	20	1
2	21	1
3	NULL	1
4	40	1
4	41	1
4	42	1
4	43	1
4	44	1
explain SELECT * FROM v1;
id	select_type	table	partitions	type	possible_keys	key	key_len	ref	rows	filtered	Extra
1	PRIMARY	t1	NULL	ALL	NULL	NULL	NULL	NULL	9	100.00	NULL
3	DEPENDENT SUBQUERY	t2	NULL	ALL	NULL	NULL	NULL	NULL	6	16.67	Using where
Warnings:
Note	1276	Field or reference 'test.t1.a' of SELECT #3 was resolved in SELECT #2
Note	1003	/* select#1 */ select `test`.`t1`.`a` AS `a`,`test`.`t1`.`b` AS `b`,exists(/* select#3 */ select (`test`.`t2`.`a` * 2) from `test`.`t2` where (`test`.`t2`.`a` = `test`.`t1`.`a`)) AS `s` from `test`.`t1`
explain SELECT a FROM v1;
id	select_type	table	partitions	type	possible_keys	key	key_len	ref	rows	filtered	Extra
1	SIMPLE	t1	NULL	ALL	NULL	NULL	NULL	NULL	9	100.00	NULL
Warnings:
Note	1276	Field or reference 'test.t1.a' of SELECT #3 was resolved in SELECT #2
Note	1003	/* select#1 */ select `test`.`t1`.`a` AS `a` from `test`.`t1`
explain SELECT a, b, EXISTS (SELECT a*2 FROM t2 WHERE a=t1.a) AS s
FROM t1;
id	select_type	table	partitions	type	possible_keys	key	key_len	ref	rows	filtered	Extra
1	PRIMARY	t1	NULL	ALL	NULL	NULL	NULL	NULL	9	100.00	NULL
2	DEPENDENT SUBQUERY	t2	NULL	ALL	NULL	NULL	NULL	NULL	6	16.67	Using where
Warnings:
Note	1276	Field or reference 'test.t1.a' of SELECT #2 was resolved in SELECT #1
Note	1003	/* select#1 */ select `test`.`t1`.`a` AS `a`,`test`.`t1`.`b` AS `b`,exists(/* select#2 */ select (`test`.`t2`.`a` * 2) from `test`.`t2` where (`test`.`t2`.`a` = `test`.`t1`.`a`)) AS `s` from `test`.`t1`
DROP VIEW v1;
CREATE VIEW v1 AS SELECT a, b, (SELECT COUNT(*) FROM t1 AS t2 WHERE a=t1.a) AS s
FROM t1;
SELECT * FROM v1;
a	b	s
1	10	1
2	20	2
2	21	2
3	NULL	1
4	40	5
4	41	5
4	42	5
4	43	5
4	44	5
SELECT a FROM v1;
a
1
2
2
3
4
4
4
4
4
SELECT a, b, (SELECT COUNT(*) FROM t1 AS t2 WHERE a=t1.a) AS s
FROM t1;
a	b	s
1	10	1
2	20	2
2	21	2
3	NULL	1
4	40	5
4	41	5
4	42	5
4	43	5
4	44	5
explain SELECT * FROM v1;
id	select_type	table	partitions	type	possible_keys	key	key_len	ref	rows	filtered	Extra
1	PRIMARY	t1	NULL	ALL	NULL	NULL	NULL	NULL	9	100.00	NULL
3	DEPENDENT SUBQUERY	t2	NULL	ALL	NULL	NULL	NULL	NULL	9	11.11	Using where
Warnings:
Note	1276	Field or reference 'test.t1.a' of SELECT #3 was resolved in SELECT #2
Note	1003	/* select#1 */ select `t1`.`a` AS `a`,`t1`.`b` AS `b`,(/* select#3 */ select count(0) from `test`.`t1` `t2` where (`test`.`t2`.`a` = `t1`.`a`)) AS `s` from `test`.`t1`
explain SELECT a FROM v1;
id	select_type	table	partitions	type	possible_keys	key	key_len	ref	rows	filtered	Extra
1	SIMPLE	t1	NULL	ALL	NULL	NULL	NULL	NULL	9	100.00	NULL
Warnings:
Note	1276	Field or reference 'test.t1.a' of SELECT #3 was resolved in SELECT #2
Note	1003	/* select#1 */ select `t1`.`a` AS `a` from `test`.`t1`
explain SELECT a, b, (SELECT COUNT(*) FROM t1 AS t2 WHERE a=t1.a) AS s
FROM t1;
id	select_type	table	partitions	type	possible_keys	key	key_len	ref	rows	filtered	Extra
1	PRIMARY	t1	NULL	ALL	NULL	NULL	NULL	NULL	9	100.00	NULL
2	DEPENDENT SUBQUERY	t2	NULL	ALL	NULL	NULL	NULL	NULL	9	11.11	Using where
Warnings:
Note	1276	Field or reference 'test.t1.a' of SELECT #2 was resolved in SELECT #1
Note	1003	/* select#1 */ select `test`.`t1`.`a` AS `a`,`test`.`t1`.`b` AS `b`,(/* select#2 */ select count(0) from `test`.`t1` `t2` where (`t2`.`a` = `test`.`t1`.`a`)) AS `s` from `test`.`t1`
DROP VIEW v1;
CREATE VIEW v1 AS SELECT a, b, EXISTS (SELECT COUNT(*) FROM t1 AS t2 WHERE a=t1.a) AS s
FROM t1;
SELECT * FROM v1;
a	b	s
1	10	1
2	20	1
2	21	1
3	NULL	1
4	40	1
4	41	1
4	42	1
4	43	1
4	44	1
SELECT a FROM v1;
a
1
2
2
3
4
4
4
4
4
SELECT a, b, EXISTS (SELECT COUNT(*) FROM t1 AS t2 WHERE a=t1.a) AS s
FROM t1;
a	b	s
1	10	1
2	20	1
2	21	1
3	NULL	1
4	40	1
4	41	1
4	42	1
4	43	1
4	44	1
explain SELECT * FROM v1;
id	select_type	table	partitions	type	possible_keys	key	key_len	ref	rows	filtered	Extra
1	PRIMARY	t1	NULL	ALL	NULL	NULL	NULL	NULL	9	100.00	NULL
3	DEPENDENT SUBQUERY	t2	NULL	ALL	NULL	NULL	NULL	NULL	9	11.11	Using where
Warnings:
Note	1276	Field or reference 'test.t1.a' of SELECT #3 was resolved in SELECT #2
Note	1003	/* select#1 */ select `t1`.`a` AS `a`,`t1`.`b` AS `b`,exists(/* select#3 */ select count(0) from `test`.`t1` `t2` where (`test`.`t2`.`a` = `t1`.`a`)) AS `s` from `test`.`t1`
explain SELECT a FROM v1;
id	select_type	table	partitions	type	possible_keys	key	key_len	ref	rows	filtered	Extra
1	SIMPLE	t1	NULL	ALL	NULL	NULL	NULL	NULL	9	100.00	NULL
Warnings:
Note	1276	Field or reference 'test.t1.a' of SELECT #3 was resolved in SELECT #2
Note	1003	/* select#1 */ select `t1`.`a` AS `a` from `test`.`t1`
explain SELECT a, b, EXISTS (SELECT COUNT(*) FROM t1 AS t2 WHERE a=t1.a) AS s
FROM t1;
id	select_type	table	partitions	type	possible_keys	key	key_len	ref	rows	filtered	Extra
1	PRIMARY	t1	NULL	ALL	NULL	NULL	NULL	NULL	9	100.00	NULL
2	DEPENDENT SUBQUERY	t2	NULL	ALL	NULL	NULL	NULL	NULL	9	11.11	Using where
Warnings:
Note	1276	Field or reference 'test.t1.a' of SELECT #2 was resolved in SELECT #1
Note	1003	/* select#1 */ select `test`.`t1`.`a` AS `a`,`test`.`t1`.`b` AS `b`,exists(/* select#2 */ select count(0) from `test`.`t1` `t2` where (`t2`.`a` = `test`.`t1`.`a`)) AS `s` from `test`.`t1`
DROP VIEW v1;
CREATE VIEW v1 AS SELECT (SELECT a FROM t2 WHERE a=FLOOR(COUNT(t1.a)/2)) AS s
FROM t1;
SELECT * FROM v1;
s
4
SELECT (SELECT a FROM t2 WHERE a=FLOOR(COUNT(t1.a)/2)) AS s
FROM t1;
s
4
explain SELECT * FROM v1;
id	select_type	table	partitions	type	possible_keys	key	key_len	ref	rows	filtered	Extra
1	PRIMARY	<derived2>	NULL	system	NULL	NULL	NULL	NULL	1	100.00	NULL
2	DERIVED	t1	NULL	ALL	NULL	NULL	NULL	NULL	9	100.00	NULL
3	DEPENDENT SUBQUERY	t2	NULL	ALL	NULL	NULL	NULL	NULL	6	16.67	Using where
Warnings:
Note	1276	Field or reference 'test.t1.a' of SELECT #3 was resolved in SELECT #2
Note	1003	/* select#1 */ select '4' AS `s` from dual
explain SELECT (SELECT a FROM t2 WHERE a=FLOOR(COUNT(t1.a)/2)) AS s
FROM t1;
id	select_type	table	partitions	type	possible_keys	key	key_len	ref	rows	filtered	Extra
1	PRIMARY	t1	NULL	ALL	NULL	NULL	NULL	NULL	9	100.00	NULL
2	DEPENDENT SUBQUERY	t2	NULL	ALL	NULL	NULL	NULL	NULL	6	16.67	Using where
Warnings:
Note	1276	Field or reference 'test.t1.a' of SELECT #2 was resolved in SELECT #1
Note	1003	/* select#1 */ select (/* select#2 */ select `test`.`t2`.`a` from `test`.`t2` where (`test`.`t2`.`a` = floor((count(`test`.`t1`.`a`) / 2)))) AS `s` from `test`.`t1`
DROP VIEW v1;
CREATE VIEW v1 AS SELECT COUNT(*) AS a, (SELECT a FROM t2 WHERE a=FLOOR(COUNT(t1.a)/2)) AS s
FROM t1;
SELECT * FROM v1;
a	s
9	4
SELECT a FROM v1;
a
9
SELECT COUNT(*) AS a, (SELECT a FROM t2 WHERE a=FLOOR(COUNT(t1.a)/2)) AS s
FROM t1;
a	s
9	4
explain SELECT * FROM v1;
id	select_type	table	partitions	type	possible_keys	key	key_len	ref	rows	filtered	Extra
1	PRIMARY	<derived2>	NULL	system	NULL	NULL	NULL	NULL	1	100.00	NULL
2	DERIVED	t1	NULL	ALL	NULL	NULL	NULL	NULL	9	100.00	NULL
3	DEPENDENT SUBQUERY	t2	NULL	ALL	NULL	NULL	NULL	NULL	6	16.67	Using where
Warnings:
Note	1276	Field or reference 'test.t1.a' of SELECT #3 was resolved in SELECT #2
Note	1003	/* select#1 */ select '9' AS `a`,'4' AS `s` from dual
explain SELECT a FROM v1;
id	select_type	table	partitions	type	possible_keys	key	key_len	ref	rows	filtered	Extra
1	PRIMARY	<derived2>	NULL	system	NULL	NULL	NULL	NULL	1	100.00	NULL
2	DERIVED	t1	NULL	ALL	NULL	NULL	NULL	NULL	9	100.00	NULL
3	DEPENDENT SUBQUERY	t2	NULL	ALL	NULL	NULL	NULL	NULL	6	16.67	Using where
Warnings:
Note	1276	Field or reference 'test.t1.a' of SELECT #3 was resolved in SELECT #2
Note	1003	/* select#1 */ select '9' AS `a` from dual
explain SELECT COUNT(*) AS a, (SELECT a FROM t2 WHERE a=FLOOR(COUNT(t1.a)/2)) AS s
FROM t1;
id	select_type	table	partitions	type	possible_keys	key	key_len	ref	rows	filtered	Extra
1	PRIMARY	t1	NULL	ALL	NULL	NULL	NULL	NULL	9	100.00	NULL
2	DEPENDENT SUBQUERY	t2	NULL	ALL	NULL	NULL	NULL	NULL	6	16.67	Using where
Warnings:
Note	1276	Field or reference 'test.t1.a' of SELECT #2 was resolved in SELECT #1
Note	1003	/* select#1 */ select count(0) AS `a`,(/* select#2 */ select `test`.`t2`.`a` from `test`.`t2` where (`test`.`t2`.`a` = floor((count(`test`.`t1`.`a`) / 2)))) AS `s` from `test`.`t1`
DROP VIEW v1;
CREATE VIEW v1 AS SELECT a IN (SELECT a FROM t2 WHERE a=FLOOR(COUNT(t1.a)/2)) AS s
FROM t1;
SELECT * FROM v1;
s
0
SELECT a IN (SELECT a FROM t2 WHERE a=FLOOR(COUNT(t1.a)/2)) AS s
FROM t1;
s
0
explain SELECT * FROM v1;
id	select_type	table	partitions	type	possible_keys	key	key_len	ref	rows	filtered	Extra
1	PRIMARY	<derived2>	NULL	system	NULL	NULL	NULL	NULL	1	100.00	NULL
2	DERIVED	t1	NULL	ALL	NULL	NULL	NULL	NULL	9	100.00	NULL
3	DEPENDENT SUBQUERY	t2	NULL	ALL	NULL	NULL	NULL	NULL	6	16.67	Using where
Warnings:
Note	1276	Field or reference 'test.t1.a' of SELECT #3 was resolved in SELECT #2
Note	1003	/* select#1 */ select '0' AS `s` from dual
explain SELECT a IN (SELECT a FROM t2 WHERE a=FLOOR(COUNT(t1.a)/2)) AS s
FROM t1;
id	select_type	table	partitions	type	possible_keys	key	key_len	ref	rows	filtered	Extra
1	PRIMARY	t1	NULL	ALL	NULL	NULL	NULL	NULL	9	100.00	NULL
2	DEPENDENT SUBQUERY	t2	NULL	ALL	NULL	NULL	NULL	NULL	6	16.67	Using where
Warnings:
Note	1276	Field or reference 'test.t1.a' of SELECT #2 was resolved in SELECT #1
Note	1003	/* select#1 */ select <in_optimizer>(`test`.`t1`.`a`,<exists>(/* select#2 */ select 1 from `test`.`t2` where (`test`.`t2`.`a` = floor((count(`test`.`t1`.`a`) / 2))) having <if>(outer_field_is_not_null, (<cache>(`test`.`t1`.`a`) = <ref_null_helper>(`test`.`t2`.`a`)), true))) AS `s` from `test`.`t1`
DROP VIEW v1;
CREATE VIEW v1 AS SELECT COUNT(*) AS a, a IN (SELECT a FROM t2 WHERE a=FLOOR(COUNT(t1.a)/2)) AS s
FROM t1;
SELECT * FROM v1;
a	s
9	0
SELECT a FROM v1;
a
9
SELECT COUNT(*) AS a, a IN (SELECT a FROM t2 WHERE a=FLOOR(COUNT(t1.a)/2)) AS s
FROM t1;
a	s
9	0
explain SELECT * FROM v1;
id	select_type	table	partitions	type	possible_keys	key	key_len	ref	rows	filtered	Extra
1	PRIMARY	<derived2>	NULL	system	NULL	NULL	NULL	NULL	1	100.00	NULL
2	DERIVED	t1	NULL	ALL	NULL	NULL	NULL	NULL	9	100.00	NULL
3	DEPENDENT SUBQUERY	t2	NULL	ALL	NULL	NULL	NULL	NULL	6	16.67	Using where
Warnings:
Note	1276	Field or reference 'test.t1.a' of SELECT #3 was resolved in SELECT #2
Note	1003	/* select#1 */ select '9' AS `a`,'0' AS `s` from dual
explain SELECT a FROM v1;
id	select_type	table	partitions	type	possible_keys	key	key_len	ref	rows	filtered	Extra
1	PRIMARY	<derived2>	NULL	system	NULL	NULL	NULL	NULL	1	100.00	NULL
2	DERIVED	t1	NULL	ALL	NULL	NULL	NULL	NULL	9	100.00	NULL
3	DEPENDENT SUBQUERY	t2	NULL	ALL	NULL	NULL	NULL	NULL	6	16.67	Using where
Warnings:
Note	1276	Field or reference 'test.t1.a' of SELECT #3 was resolved in SELECT #2
Note	1003	/* select#1 */ select '9' AS `a` from dual
explain SELECT COUNT(*) AS a, a IN (SELECT a FROM t2 WHERE a=FLOOR(COUNT(t1.a)/2)) AS s
FROM t1;
id	select_type	table	partitions	type	possible_keys	key	key_len	ref	rows	filtered	Extra
1	PRIMARY	t1	NULL	ALL	NULL	NULL	NULL	NULL	9	100.00	NULL
2	DEPENDENT SUBQUERY	t2	NULL	ALL	NULL	NULL	NULL	NULL	6	16.67	Using where
Warnings:
Note	1276	Field or reference 'test.t1.a' of SELECT #2 was resolved in SELECT #1
Note	1003	/* select#1 */ select count(0) AS `a`,<in_optimizer>(`test`.`t1`.`a`,<exists>(/* select#2 */ select 1 from `test`.`t2` where (`test`.`t2`.`a` = floor((count(`test`.`t1`.`a`) / 2))) having <if>(outer_field_is_not_null, (<cache>(`test`.`t1`.`a`) = <ref_null_helper>(`test`.`t2`.`a`)), true))) AS `s` from `test`.`t1`
DROP VIEW v1;
CREATE VIEW v1 AS SELECT a, COUNT(*) AS c, (SELECT a FROM t2 WHERE a=COUNT(t1.a)) AS s
FROM t1
GROUP BY a;
SELECT * FROM v1;
a	c	s
1	1	1
2	2	2
3	1	1
4	5	5
SELECT a FROM v1;
a
1
2
3
4
SELECT a, COUNT(*) AS c, (SELECT a FROM t2 WHERE a=COUNT(t1.a)) AS s
FROM t1
GROUP BY a;
a	c	s
1	1	1
2	2	2
3	1	1
4	5	5
explain SELECT * FROM v1;
id	select_type	table	partitions	type	possible_keys	key	key_len	ref	rows	filtered	Extra
1	PRIMARY	<derived2>	NULL	ALL	NULL	NULL	NULL	NULL	9	100.00	NULL
2	DERIVED	t1	NULL	ALL	NULL	NULL	NULL	NULL	9	100.00	Using temporary; Using filesort
3	DEPENDENT SUBQUERY	t2	NULL	ALL	NULL	NULL	NULL	NULL	6	16.67	Using where
Warnings:
Note	1276	Field or reference 'test.t1.a' of SELECT #3 was resolved in SELECT #2
Note	1003	/* select#1 */ select `v1`.`a` AS `a`,`v1`.`c` AS `c`,`v1`.`s` AS `s` from `test`.`v1`
explain SELECT a FROM v1;
id	select_type	table	partitions	type	possible_keys	key	key_len	ref	rows	filtered	Extra
1	PRIMARY	<derived2>	NULL	ALL	NULL	NULL	NULL	NULL	9	100.00	NULL
2	DERIVED	t1	NULL	ALL	NULL	NULL	NULL	NULL	9	100.00	Using temporary; Using filesort
3	DEPENDENT SUBQUERY	t2	NULL	ALL	NULL	NULL	NULL	NULL	6	16.67	Using where
Warnings:
Note	1276	Field or reference 'test.t1.a' of SELECT #3 was resolved in SELECT #2
Note	1003	/* select#1 */ select `v1`.`a` AS `a` from `test`.`v1`
explain SELECT a, COUNT(*) AS c, (SELECT a FROM t2 WHERE a=COUNT(t1.a)) AS s
FROM t1
GROUP BY a;
id	select_type	table	partitions	type	possible_keys	key	key_len	ref	rows	filtered	Extra
1	PRIMARY	t1	NULL	ALL	NULL	NULL	NULL	NULL	9	100.00	Using temporary; Using filesort
2	DEPENDENT SUBQUERY	t2	NULL	ALL	NULL	NULL	NULL	NULL	6	16.67	Using where
Warnings:
Note	1276	Field or reference 'test.t1.a' of SELECT #2 was resolved in SELECT #1
Note	1003	/* select#1 */ select `test`.`t1`.`a` AS `a`,count(0) AS `c`,(/* select#2 */ select `test`.`t2`.`a` from `test`.`t2` where (`test`.`t2`.`a` = count(`test`.`t1`.`a`))) AS `s` from `test`.`t1` group by `test`.`t1`.`a`
DROP VIEW v1;
CREATE VIEW v1 AS SELECT a, COUNT(*) AS c, a IN (SELECT a FROM t2 WHERE a=COUNT(t1.a)) AS s
FROM t1
GROUP BY a;
SELECT * FROM v1;
a	c	s
1	1	1
2	2	1
3	1	0
4	5	0
SELECT a FROM v1;
a
1
2
3
4
SELECT a, COUNT(*) AS c, a IN (SELECT a FROM t2 WHERE a=COUNT(t1.a)) AS s
FROM t1
GROUP BY a;
a	c	s
1	1	1
2	2	1
3	1	0
4	5	0
explain SELECT * FROM v1;
id	select_type	table	partitions	type	possible_keys	key	key_len	ref	rows	filtered	Extra
1	PRIMARY	<derived2>	NULL	ALL	NULL	NULL	NULL	NULL	9	100.00	NULL
2	DERIVED	t1	NULL	ALL	NULL	NULL	NULL	NULL	9	100.00	Using temporary; Using filesort
3	DEPENDENT SUBQUERY	t2	NULL	ALL	NULL	NULL	NULL	NULL	6	16.67	Using where
Warnings:
Note	1276	Field or reference 'test.t1.a' of SELECT #3 was resolved in SELECT #2
Note	1003	/* select#1 */ select `v1`.`a` AS `a`,`v1`.`c` AS `c`,`v1`.`s` AS `s` from `test`.`v1`
explain SELECT a FROM v1;
id	select_type	table	partitions	type	possible_keys	key	key_len	ref	rows	filtered	Extra
1	PRIMARY	<derived2>	NULL	ALL	NULL	NULL	NULL	NULL	9	100.00	NULL
2	DERIVED	t1	NULL	ALL	NULL	NULL	NULL	NULL	9	100.00	Using temporary; Using filesort
3	DEPENDENT SUBQUERY	t2	NULL	ALL	NULL	NULL	NULL	NULL	6	16.67	Using where
Warnings:
Note	1276	Field or reference 'test.t1.a' of SELECT #3 was resolved in SELECT #2
Note	1003	/* select#1 */ select `v1`.`a` AS `a` from `test`.`v1`
explain SELECT a, COUNT(*) AS c, a IN (SELECT a FROM t2 WHERE a=COUNT(t1.a)) AS s
FROM t1
GROUP BY a;
id	select_type	table	partitions	type	possible_keys	key	key_len	ref	rows	filtered	Extra
1	PRIMARY	t1	NULL	ALL	NULL	NULL	NULL	NULL	9	100.00	Using temporary; Using filesort
2	DEPENDENT SUBQUERY	t2	NULL	ALL	NULL	NULL	NULL	NULL	6	16.67	Using where
Warnings:
Note	1276	Field or reference 'test.t1.a' of SELECT #2 was resolved in SELECT #1
Note	1003	/* select#1 */ select `test`.`t1`.`a` AS `a`,count(0) AS `c`,<in_optimizer>(`test`.`t1`.`a`,<exists>(/* select#2 */ select 1 from `test`.`t2` where (`test`.`t2`.`a` = count(`test`.`t1`.`a`)) having <if>(outer_field_is_not_null, (<cache>(`test`.`t1`.`a`) = <ref_null_helper>(`test`.`t2`.`a`)), true))) AS `s` from `test`.`t1` group by `test`.`t1`.`a`
DROP VIEW v1;
DROP TABLE t1, t2;
#
# Bug#19789450 Assert fail in add_key_field
#
CREATE TABLE t1 (
pk int NOT NULL,
col_date_key date DEFAULT NULL,
PRIMARY KEY (pk),
KEY col_date_key (col_date_key)
) ;
CREATE TABLE t2 (
pk int NOT NULL,
col_time_key time DEFAULT NULL,
col_datetime_key datetime DEFAULT NULL,
PRIMARY KEY (pk),
KEY col_time_key (col_time_key),
KEY col_datetime_key (col_datetime_key)
);
CREATE ALGORITHM=MERGE VIEW v1 AS 
SELECT col_date_key
FROM t1 WHERE (pk, pk, col_date_key) IN
(SELECT col_datetime_key,
col_time_key,
col_time_key
FROM t2
WHERE pk <= 7);
SELECT * FROM v1;
col_date_key
DROP VIEW v1;
DROP TABLE t1, t2;
#
# BUG#14117018 - MYSQL SERVER CREATES INVALID VIEW DEFINITION 
# BUG#18405221 - SHOW CREATE VIEW OUTPUT INCCORRECT 
#
=======
>>>>>>> f8a7c7c8
CREATE VIEW v1 AS (SELECT '' FROM DUAL);
CREATE VIEW v2 AS (SELECT 'BUG#14117018' AS col1 FROM DUAL) UNION ALL
(SELECT '' FROM DUAL);
CREATE VIEW v3 AS (SELECT 'BUG#14117018' AS col1 FROM DUAL) UNION ALL
(SELECT '' FROM DUAL) UNION ALL
(SELECT '' FROM DUAL);
CREATE VIEW v4 AS (SELECT 'BUG#14117018' AS col1 FROM DUAL) UNION ALL
(SELECT '' AS col2 FROM DUAL) UNION ALL
(SELECT '' FROM DUAL);
<<<<<<< HEAD
# Name for the column in select1 is set properly with or 
=======
# Name for the column in select1 is set properly with or
>>>>>>> f8a7c7c8
# without this fix.
SHOW CREATE VIEW v1;
View	Create View	character_set_client	collation_connection
v1	CREATE ALGORITHM=UNDEFINED DEFINER=`root`@`localhost` SQL SECURITY DEFINER VIEW `v1` AS (select '' AS `Name_exp_1`)	latin1	latin1_swedish_ci
# Name for the column in select2 is set with this fix.
<<<<<<< HEAD
# Without this fix, name would not have set for the 
=======
# Without this fix, name would not have set for the
>>>>>>> f8a7c7c8
# columns in select2.
SHOW CREATE VIEW v2;
View	Create View	character_set_client	collation_connection
v2	CREATE ALGORITHM=UNDEFINED DEFINER=`root`@`localhost` SQL SECURITY DEFINER VIEW `v2` AS (select 'BUG#14117018' AS `col1`) union all (select '' AS `Name_exp_2`)	latin1	latin1_swedish_ci
# Name for the field item in select2 & select3 is set with this fix.
<<<<<<< HEAD
# Without this fix, name would not have set for the 
=======
# Without this fix, name would not have set for the
>>>>>>> f8a7c7c8
# columns in select2 & select3.
SHOW CREATE VIEW v3;
View	Create View	character_set_client	collation_connection
v3	CREATE ALGORITHM=UNDEFINED DEFINER=`root`@`localhost` SQL SECURITY DEFINER VIEW `v3` AS (select 'BUG#14117018' AS `col1`) union all (select '' AS `Name_exp_2`) union all (select '' AS `Name_exp_3`)	latin1	latin1_swedish_ci
# Name for the field item in select3 is set with this fix.
<<<<<<< HEAD
# Without this fix, name would not have set for the 
=======
# Without this fix, name would not have set for the
>>>>>>> f8a7c7c8
# columns in select3.
SHOW CREATE VIEW v4;
View	Create View	character_set_client	collation_connection
v4	CREATE ALGORITHM=UNDEFINED DEFINER=`root`@`localhost` SQL SECURITY DEFINER VIEW `v4` AS (select 'BUG#14117018' AS `col1`) union all (select '' AS `col2`) union all (select '' AS `Name_exp_3`)	latin1	latin1_swedish_ci
DROP VIEW v1, v2, v3, v4;
<<<<<<< HEAD
# Bug#20087932 Assert fail in Join_tab_compare_straight::operator()
CREATE TABLE t1 (
pk int NOT NULL,
col_varchar_key varchar(1) NOT NULL,
PRIMARY KEY (pk)
);
CREATE TABLE t2 (
pk int NOT NULL,
col_varchar_key varchar(1) NOT NULL,
col_varchar_nokey varchar(1) NOT NULL,
PRIMARY KEY (pk)
);
CREATE TABLE t3 (
pk int NOT NULL,
col_int_key int NOT NULL,
col_varchar_nokey varchar(1) NOT NULL,
PRIMARY KEY (pk)
);
CREATE VIEW v2 AS SELECT * FROM t2;
explain SELECT STRAIGHT_JOIN alias1.pk
FROM t2 AS alias1
RIGHT JOIN
(SELECT sq1_alias2.*
FROM t1 AS sq1_alias1
RIGHT OUTER JOIN
v2 AS sq1_alias2
ON sq1_alias2.col_varchar_key = sq1_alias1.col_varchar_key AND
sq1_alias2.col_varchar_nokey IN
(SELECT c_sq1_alias1.col_varchar_nokey AS c_sq1_field1
FROM t3 AS c_sq1_alias1
WHERE c_sq1_alias1.col_int_key <> c_sq1_alias1.col_int_key
)
) AS alias2
ON alias2.col_varchar_key = alias1.col_varchar_key;
id	select_type	table	partitions	type	possible_keys	key	key_len	ref	rows	filtered	Extra
1	PRIMARY	alias1	NULL	system	NULL	NULL	NULL	NULL	0	0.00	const row not found
1	PRIMARY	<derived2>	NULL	ALL	NULL	NULL	NULL	NULL	2	100.00	NULL
2	DERIVED	NULL	NULL	NULL	NULL	NULL	NULL	NULL	NULL	NULL	no matching row in const table
Warnings:
Note	1003	/* select#1 */ select straight_join NULL AS `pk` from (/* select#2 */ select NULL AS `pk`,NULL AS `col_varchar_key`,NULL AS `col_varchar_nokey` from `test`.`t2` left join (`test`.`t1` `sq1_alias1` semi join (`test`.`t3` `c_sq1_alias1`)) on(((NULL = `test`.`sq1_alias1`.`col_varchar_key`) and 1 and (`test`.`c_sq1_alias1`.`col_int_key` <> `test`.`c_sq1_alias1`.`col_int_key`) and (NULL = `test`.`c_sq1_alias1`.`col_varchar_nokey`)))) `alias2` where 1
SELECT STRAIGHT_JOIN alias1.pk
FROM t2 AS alias1
RIGHT JOIN
(SELECT sq1_alias2.*
FROM t1 AS sq1_alias1
RIGHT OUTER JOIN
v2 AS sq1_alias2
ON sq1_alias2.col_varchar_key = sq1_alias1.col_varchar_key AND
sq1_alias2.col_varchar_nokey IN
(SELECT c_sq1_alias1.col_varchar_nokey AS c_sq1_field1
FROM t3 AS c_sq1_alias1
WHERE c_sq1_alias1.col_int_key <> c_sq1_alias1.col_int_key
)
) AS alias2
ON alias2.col_varchar_key = alias1.col_varchar_key;
pk
DROP VIEW v2;
DROP TABLE t1, t2, t3;
#
# Bug#20407961 VIEW'S CHECK OPTION SOMETIMES NOT HONOURED IF INCLUDED IN A TOP VIEW
#
create table t1 (a varchar(100));
# n/c/l letter suffix means: no/cascaded/local check option
create view v1n as select * from t1 where a like '%v1n%';
create view v2c as select * from t1 where a like '%v2c%'
 with check option;
show create view v2c;
View	Create View	character_set_client	collation_connection
v2c	CREATE ALGORITHM=UNDEFINED DEFINER=`root`@`localhost` SQL SECURITY DEFINER VIEW `v2c` AS select `t1`.`a` AS `a` from `t1` where (`t1`.`a` like '%v2c%') WITH CASCADED CHECK OPTION	latin1	latin1_swedish_ci
create view v3l as select * from t1 where a like '%v3l%'
 with local check option;
show create view v3l;
View	Create View	character_set_client	collation_connection
v3l	CREATE ALGORITHM=UNDEFINED DEFINER=`root`@`localhost` SQL SECURITY DEFINER VIEW `v3l` AS select `t1`.`a` AS `a` from `t1` where (`t1`.`a` like '%v3l%') WITH LOCAL CHECK OPTION	latin1	latin1_swedish_ci
# The basic, single-view feature works:
insert into t1 values('');
insert into v1n values('');
insert into v2c values('');
ERROR HY000: CHECK OPTION failed 'test.v2c'
insert into v2c values('v2c');
insert into v3l values('');
ERROR HY000: CHECK OPTION failed 'test.v3l'
insert into v3l values('v3l');
# We also test UPDATE of the successfully inserted row
update v1n set a='_';
# if this update to v2c was allowed, it would be produce a row in t1
# not matching v2c's filter, which is against the goal of CHECK
# OPTION.
update v2c set a='';
ERROR HY000: CHECK OPTION failed 'test.v2c'
update v3l set a='';
ERROR HY000: CHECK OPTION failed 'test.v3l'
# Top view without no CHECK OPTION, still CHECK OPTION conditions
# of underlying views are checked.
create view v4n as select * from v2c where a like '%v4n%';
create view v5n as select * from v3l where a like '%v5n%';
# The view's nesting structure is:
# v4n -> v2c -> t1
# We present the query with needed tags, verify that it passes,
# then we take each tag away and verify that it fails.
insert into v4n values('v2c');
insert into v4n values('');
ERROR HY000: CHECK OPTION failed 'test.v4n'
# To check UPDATE on v4n, we need to update a row originally
# visible in v4n, so we create it:
insert into v4n values('v4n v2c');
# This row can legally disappear from v4n:
update v4n set a='v2c';
insert into v4n values('v4n v2c');
# But this row cannot disappear from v2c:
update v4n set a='v4n';
ERROR HY000: CHECK OPTION failed 'test.v4n'
# Lest we delete it:
delete from v4n;
# v5n -> v3l -> t1
insert into v5n values('v3l');
insert into v5n values('');
ERROR HY000: CHECK OPTION failed 'test.v5n'
# Top view with LOCAL CHECK OPTION, still CHECK OPTION conditions
# of underlying views are checked.
create view v4l as select * from v2c where a like '%v4l%'
 with local check option;
create view v5l as select * from v3l where a like '%v5l%'
 with local check option;
# v4l -> v2c -> t1
insert into v4l values('v4l v2c');
insert into v4l values('v2c');
ERROR HY000: CHECK OPTION failed 'test.v4l'
update v4l set a='v2c';
ERROR HY000: CHECK OPTION failed 'test.v4l'
insert into v4l values('v4l');
ERROR HY000: CHECK OPTION failed 'test.v4l'
update v4l set a='v4l';
ERROR HY000: CHECK OPTION failed 'test.v4l'
# v5l -> v3l -> t1
insert into v5l values('v5l v3l');
insert into v5l values('v3l');
ERROR HY000: CHECK OPTION failed 'test.v5l'
update v5l set a='v3l';
ERROR HY000: CHECK OPTION failed 'test.v5l'
insert into v5l values('v5l');
ERROR HY000: CHECK OPTION failed 'test.v5l'
update v5l set a='v5l';
ERROR HY000: CHECK OPTION failed 'test.v5l'
# CASCADED makes all filtering conditions a requirement
create view v6c as select * from v5n where a like '%v6c%'
 with cascaded check option;
# v6c -> v5n -> v3l -> t1
insert into v6c values('v6c v5n v3l');
insert into v6c values('v5n v3l');
ERROR HY000: CHECK OPTION failed 'test.v6c'
update v6c set a='v5n v3l';
ERROR HY000: CHECK OPTION failed 'test.v6c'
insert into v6c values('v6c v3l');
ERROR HY000: CHECK OPTION failed 'test.v6c'
update v6c set a='v6c v3l';
ERROR HY000: CHECK OPTION failed 'test.v6c'
insert into v6c values('v6c v5n');
ERROR HY000: CHECK OPTION failed 'test.v6c'
update v6c set a='v6c v5n';
ERROR HY000: CHECK OPTION failed 'test.v6c'
# Also true if top view has no check option:
create view v7n as select * from v6c where a like '%v7n%';
# v7n -> v6c -> v5n -> v3l -> t1
insert into v7n values('v6c v5n v3l');
insert into v7n values('v5n v3l');
ERROR HY000: CHECK OPTION failed 'test.v7n'
insert into v7n values('v6c v3l');
ERROR HY000: CHECK OPTION failed 'test.v7n'
insert into v7n values('v6c v5n');
ERROR HY000: CHECK OPTION failed 'test.v7n'
# Make a visible row to update:
insert into v7n values('v7n v6c v5n v3l');
update v7n set a='v7n v5n v3l';
ERROR HY000: CHECK OPTION failed 'test.v7n'
update v7n set a='v7n v6c v3l';
ERROR HY000: CHECK OPTION failed 'test.v7n'
update v7n set a='v7n v6c v5nà';
ERROR HY000: CHECK OPTION failed 'test.v7n'
# Also true if top view has LOCAL:
create view v8l as select * from v7n where a like '%v8l%'
 with local check option;
# v8l -> v7n -> v6c -> v5n -> v3l -> t1
insert into v8l values('v8l v6c v5n v3l');
insert into v8l values('v6c v5n v3l');
ERROR HY000: CHECK OPTION failed 'test.v8l'
insert into v8l values('v8l v5n v3l');
ERROR HY000: CHECK OPTION failed 'test.v8l'
insert into v8l values('v8l v6c v3l');
ERROR HY000: CHECK OPTION failed 'test.v8l'
insert into v8l values('v8l v6c v5n');
ERROR HY000: CHECK OPTION failed 'test.v8l'
# Make a visible row (=> satisfy v7n's WHERE clause):
insert into v8l values('v8l v7n v6c v5n v3l');
update v8l set a='v7n v6c v5n v3l';
ERROR HY000: CHECK OPTION failed 'test.v8l'
update v8l set a='v8l v7n v5n v3l';
ERROR HY000: CHECK OPTION failed 'test.v8l'
update v8l set a='v8l v7n v6c v3l';
ERROR HY000: CHECK OPTION failed 'test.v8l'
update v8l set a='v8l v7n v6c v5n';
ERROR HY000: CHECK OPTION failed 'test.v8l'
drop view v1n,v2c,v3l,v4n,v5n,v4l,v5l,v6c,v7n,v8l;
drop table t1;
=======
CREATE TABLE t0(x INTEGER);
INSERT INTO t0 VALUES(0);
CREATE TABLE t1(a1 INTEGER PRIMARY KEY, b1 INTEGER);
CREATE TABLE t2(a2 INTEGER PRIMARY KEY, b2 INTEGER);
CREATE VIEW v0 AS SELECT DISTINCT x FROM t0;
CREATE VIEW vmat1 AS SELECT DISTINCT * FROM t1;
CREATE VIEW vmat2 AS SELECT DISTINCT * FROM t2;
CREATE VIEW vtt AS
SELECT * FROM t1 JOIN t2 ON t1.a1=t2.a2;
CREATE VIEW vtr AS
SELECT * FROM t1 JOIN vmat2 AS dt2 ON t1.a1=dt2.a2;
CREATE VIEW vtrd AS
SELECT * FROM t1 JOIN (SELECT DISTINCT * FROM t2) AS dt2 ON t1.a1=dt2.a2;
ERROR HY000: View's SELECT contains a subquery in the FROM clause
CREATE VIEW vrt AS
SELECT * FROM vmat1 AS dt1 JOIN t2 ON dt1.a1=t2.a2;
CREATE VIEW vrtd AS
SELECT * FROM (SELECT DISTINCT * FROM t1) AS dt1 JOIN t2 ON dt1.a1=t2.a2;
ERROR HY000: View's SELECT contains a subquery in the FROM clause
CREATE VIEW vrr AS
SELECT * FROM vmat1 AS dt1 JOIN vmat2 AS dt2 ON dt1.a1=dt2.a2;
CREATE VIEW vrrd AS
SELECT * FROM (SELECT DISTINCT * FROM t1) AS dt1 JOIN
(SELECT DISTINCT * FROM t2) AS dt2 ON dt1.a1=dt2.a2;
ERROR HY000: View's SELECT contains a subquery in the FROM clause
INSERT INTO vtt(a1,b1) VALUES (1,100);
INSERT INTO vtt(a2,b2) VALUES (1,100);
INSERT INTO vtr(a1,b1) VALUES (2,100);
ERROR HY000: The target table vtr of the INSERT is not insertable-into
INSERT INTO vtrd(a1,b1) VALUES (3,100);
ERROR 42S02: Table 'test.vtrd' doesn't exist
INSERT INTO vtr(a2,b2) VALUES (2,100);
ERROR HY000: The target table vtr of the INSERT is not insertable-into
INSERT INTO vtrd(a2,b2) VALUES (3,100);
ERROR 42S02: Table 'test.vtrd' doesn't exist
INSERT INTO vrt(a1,b1) VALUES (4,100);
ERROR HY000: The target table vrt of the INSERT is not insertable-into
INSERT INTO vrtd(a1,b1) VALUES (5,100);
ERROR 42S02: Table 'test.vrtd' doesn't exist
INSERT INTO vrt(a2,b2) VALUES (4,100);
ERROR HY000: The target table vrt of the INSERT is not insertable-into
INSERT INTO vrtd(a2,b2) VALUES (5,100);
ERROR 42S02: Table 'test.vrtd' doesn't exist
INSERT INTO vrr(a1,b1) VALUES (6,100);
ERROR HY000: The target table vrr of the INSERT is not insertable-into
INSERT INTO vrrd(a1,b1) VALUES (7,100);
ERROR 42S02: Table 'test.vrrd' doesn't exist
INSERT INTO vrr(a2,b2) VALUES (6,100);
ERROR HY000: The target table vrr of the INSERT is not insertable-into
INSERT INTO vrrd(a2,b2) VALUES (7,100);
ERROR 42S02: Table 'test.vrrd' doesn't exist
SELECT * FROM vtt;
a1	b1	a2	b2
1	100	1	100
DELETE FROM t1;
DELETE FROM t2;
INSERT INTO vtt(a1,b1) SELECT 1,100;
INSERT INTO vtt(a2,b2) SELECT 1,100;
INSERT INTO vtr(a1,b1) SELECT 2,100;
ERROR HY000: The target table vtr of the INSERT is not insertable-into
INSERT INTO vtrd(a1,b1) SELECT 3,100;
ERROR 42S02: Table 'test.vtrd' doesn't exist
INSERT INTO vtr(a2,b2) SELECT 2,100;
ERROR HY000: The target table vtr of the INSERT is not insertable-into
INSERT INTO vtrd(a2,b2) SELECT 3,100;
ERROR 42S02: Table 'test.vtrd' doesn't exist
INSERT INTO vrt(a1,b1) SELECT 4,100;
ERROR HY000: The target table vrt of the INSERT is not insertable-into
INSERT INTO vrtd(a1,b1) SELECT 5,100;
ERROR 42S02: Table 'test.vrtd' doesn't exist
INSERT INTO vrt(a2,b2) SELECT 4,100;
ERROR HY000: The target table vrt of the INSERT is not insertable-into
INSERT INTO vrtd(a2,b2) SELECT 5,100;
ERROR 42S02: Table 'test.vrtd' doesn't exist
INSERT INTO vrr(a1,b1) SELECT 6,100;
ERROR HY000: The target table vrr of the INSERT is not insertable-into
INSERT INTO vrrd(a1,b1) SELECT 7,100;
ERROR 42S02: Table 'test.vrrd' doesn't exist
INSERT INTO vrr(a2,b2) SELECT 6,100;
ERROR HY000: The target table vrr of the INSERT is not insertable-into
INSERT INTO vrrd(a2,b2) SELECT 7,100;
ERROR 42S02: Table 'test.vrrd' doesn't exist
SELECT * FROM vtt;
a1	b1	a2	b2
1	100	1	100
DELETE FROM t1;
DELETE FROM t2;
INSERT INTO t1 VALUES
(1,100), (2,100), (3,100), (4,100), (5,100),
(6,100), (7,100), (8,100), (9,100), (10,100),
(11,100), (12,100), (13,100), (14,100);
INSERT INTO t2 VALUES
(1,100), (2,100), (3,100), (4,100), (5,100),
(6,100), (7,100), (8,100), (9,100), (10,100),
(11,100), (12,100), (13,100), (14,100);
DELETE FROM vtt WHERE a1=1;
ERROR HY000: Can not delete from join view 'test.vtt'
DELETE FROM vtr WHERE a1=2;
ERROR HY000: Can not delete from join view 'test.vtr'
DELETE FROM vtrd WHERE a1=3;
ERROR 42S02: Table 'test.vtrd' doesn't exist
DELETE FROM vrt WHERE a1=4;
ERROR HY000: Can not delete from join view 'test.vrt'
DELETE FROM vrtd WHERE a1=5;
ERROR 42S02: Table 'test.vrtd' doesn't exist
DELETE FROM vrr WHERE a1=6;
ERROR HY000: Can not delete from join view 'test.vrr'
DELETE FROM vrrd WHERE a1=7;
ERROR 42S02: Table 'test.vrrd' doesn't exist
DELETE vtt FROM vtt WHERE a1=8;
ERROR HY000: Can not delete from join view 'test.vtt'
DELETE vtr FROM vtr WHERE a1=9;
ERROR HY000: Can not delete from join view 'test.vtr'
DELETE vtrd FROM vtrd WHERE a1=10;
ERROR 42S02: Table 'test.vtrd' doesn't exist
DELETE vrt FROM vrt WHERE a1=11;
ERROR HY000: Can not delete from join view 'test.vrt'
DELETE vrtd FROM vrtd WHERE a1=12;
ERROR 42S02: Table 'test.vrtd' doesn't exist
DELETE vrr FROM vrr WHERE a1=13;
ERROR HY000: Can not delete from join view 'test.vrr'
DELETE vrrd FROM vrrd WHERE a1=14;
ERROR 42S02: Table 'test.vrrd' doesn't exist
SELECT * FROM vtt;
a1	b1	a2	b2
1	100	1	100
2	100	2	100
3	100	3	100
4	100	4	100
5	100	5	100
6	100	6	100
7	100	7	100
8	100	8	100
9	100	9	100
10	100	10	100
11	100	11	100
12	100	12	100
13	100	13	100
14	100	14	100
DELETE FROM t1;
DELETE FROM t2;
INSERT INTO t1 VALUES (1,100);
INSERT INTO t2 VALUES (1,100);
UPDATE vtt SET b1=b1+1 WHERE a1=1;
UPDATE vtt SET b2=b2+1 WHERE a2=1;
UPDATE vtr SET b1=b1+1 WHERE a1=1;
UPDATE vtrd SET b1=b1+1 WHERE a1=1;
ERROR 42S02: Table 'test.vtrd' doesn't exist
UPDATE vtr SET b2=b2+1 WHERE a2=1;
ERROR HY000: The target table dt2 of the UPDATE is not updatable
UPDATE vtrd SET b2=b2+1 WHERE a2=1;
ERROR 42S02: Table 'test.vtrd' doesn't exist
UPDATE vrt SET b1=b1+1 WHERE a1=1;
ERROR HY000: The target table dt1 of the UPDATE is not updatable
UPDATE vrtd SET b1=b1+1 WHERE a1=1;
ERROR 42S02: Table 'test.vrtd' doesn't exist
UPDATE vrt SET b2=b2+1 WHERE a2=1;
UPDATE vrtd SET b2=b2+1 WHERE a2=1;
ERROR 42S02: Table 'test.vrtd' doesn't exist
UPDATE vrr SET b1=b1+1 WHERE a1=1;
ERROR HY000: The target table dt1 of the UPDATE is not updatable
UPDATE vrrd SET b1=b1+1 WHERE a1=1;
ERROR 42S02: Table 'test.vrrd' doesn't exist
UPDATE vrr SET b2=b2+1 WHERE a2=1;
ERROR HY000: The target table dt2 of the UPDATE is not updatable
UPDATE vrrd SET b2=b2+1 WHERE a2=1;
ERROR 42S02: Table 'test.vrrd' doesn't exist
UPDATE vtt, v0 AS dt SET b1=b1+1 WHERE a1=1;
UPDATE vtt, v0 SET b2=b2+1 WHERE a2=1;
UPDATE vtr, v0 SET b1=b1+1 WHERE a1=1;
UPDATE vtrd, v0 SET b1=b1+1 WHERE a1=1;
ERROR 42S02: Table 'test.vtrd' doesn't exist
UPDATE vtr, v0 SET b2=b2+1 WHERE a2=1;
ERROR HY000: The target table dt2 of the UPDATE is not updatable
UPDATE vtrd, v0 SET b2=b2+1 WHERE a2=1;
ERROR 42S02: Table 'test.vtrd' doesn't exist
UPDATE vrt, v0 SET b1=b1+1 WHERE a1=1;
ERROR HY000: The target table dt1 of the UPDATE is not updatable
UPDATE vrtd, v0 SET b1=b1+1 WHERE a1=1;
ERROR 42S02: Table 'test.vrtd' doesn't exist
UPDATE vrt, v0 SET b2=b2+1 WHERE a2=1;
UPDATE vrtd, v0 SET b2=b2+1 WHERE a2=1;
ERROR 42S02: Table 'test.vrtd' doesn't exist
UPDATE vrr, v0 SET b1=b1+1 WHERE a1=1;
ERROR HY000: The target table dt1 of the UPDATE is not updatable
UPDATE vrrd, v0 SET b1=b1+1 WHERE a1=1;
ERROR 42S02: Table 'test.vrrd' doesn't exist
UPDATE vrr, v0 SET b2=b2+1 WHERE a2=1;
ERROR HY000: The target table dt2 of the UPDATE is not updatable
UPDATE vrrd, v0 SET b2=b2+1 WHERE a2=1;
ERROR 42S02: Table 'test.vrrd' doesn't exist
SELECT * FROM vtt;
a1	b1	a2	b2
1	104	1	104
DROP VIEW v0, vtt, vtr, vrt, vrr, vmat1, vmat2;
DROP TABLE t0, t1, t2;
>>>>>>> f8a7c7c8
<|MERGE_RESOLUTION|>--- conflicted
+++ resolved
@@ -4270,7 +4270,6 @@
 #
 # WL#5275 Process subqueries in FROM clause in the same way as view
 #
-<<<<<<< HEAD
 CREATE TABLE t1(a INTEGER, b INTEGER);
 CREATE TABLE t2(a INTEGER, b INTEGER);
 INSERT INTO t1 VALUES(1, 10), (2, 20);
@@ -5851,8 +5850,6 @@
 # BUG#14117018 - MYSQL SERVER CREATES INVALID VIEW DEFINITION 
 # BUG#18405221 - SHOW CREATE VIEW OUTPUT INCCORRECT 
 #
-=======
->>>>>>> f8a7c7c8
 CREATE VIEW v1 AS (SELECT '' FROM DUAL);
 CREATE VIEW v2 AS (SELECT 'BUG#14117018' AS col1 FROM DUAL) UNION ALL
 (SELECT '' FROM DUAL);
@@ -5862,47 +5859,30 @@
 CREATE VIEW v4 AS (SELECT 'BUG#14117018' AS col1 FROM DUAL) UNION ALL
 (SELECT '' AS col2 FROM DUAL) UNION ALL
 (SELECT '' FROM DUAL);
-<<<<<<< HEAD
 # Name for the column in select1 is set properly with or 
-=======
-# Name for the column in select1 is set properly with or
->>>>>>> f8a7c7c8
 # without this fix.
 SHOW CREATE VIEW v1;
 View	Create View	character_set_client	collation_connection
 v1	CREATE ALGORITHM=UNDEFINED DEFINER=`root`@`localhost` SQL SECURITY DEFINER VIEW `v1` AS (select '' AS `Name_exp_1`)	latin1	latin1_swedish_ci
 # Name for the column in select2 is set with this fix.
-<<<<<<< HEAD
 # Without this fix, name would not have set for the 
-=======
-# Without this fix, name would not have set for the
->>>>>>> f8a7c7c8
 # columns in select2.
 SHOW CREATE VIEW v2;
 View	Create View	character_set_client	collation_connection
 v2	CREATE ALGORITHM=UNDEFINED DEFINER=`root`@`localhost` SQL SECURITY DEFINER VIEW `v2` AS (select 'BUG#14117018' AS `col1`) union all (select '' AS `Name_exp_2`)	latin1	latin1_swedish_ci
 # Name for the field item in select2 & select3 is set with this fix.
-<<<<<<< HEAD
 # Without this fix, name would not have set for the 
-=======
-# Without this fix, name would not have set for the
->>>>>>> f8a7c7c8
 # columns in select2 & select3.
 SHOW CREATE VIEW v3;
 View	Create View	character_set_client	collation_connection
 v3	CREATE ALGORITHM=UNDEFINED DEFINER=`root`@`localhost` SQL SECURITY DEFINER VIEW `v3` AS (select 'BUG#14117018' AS `col1`) union all (select '' AS `Name_exp_2`) union all (select '' AS `Name_exp_3`)	latin1	latin1_swedish_ci
 # Name for the field item in select3 is set with this fix.
-<<<<<<< HEAD
 # Without this fix, name would not have set for the 
-=======
-# Without this fix, name would not have set for the
->>>>>>> f8a7c7c8
 # columns in select3.
 SHOW CREATE VIEW v4;
 View	Create View	character_set_client	collation_connection
 v4	CREATE ALGORITHM=UNDEFINED DEFINER=`root`@`localhost` SQL SECURITY DEFINER VIEW `v4` AS (select 'BUG#14117018' AS `col1`) union all (select '' AS `col2`) union all (select '' AS `Name_exp_3`)	latin1	latin1_swedish_ci
 DROP VIEW v1, v2, v3, v4;
-<<<<<<< HEAD
 # Bug#20087932 Assert fail in Join_tab_compare_straight::operator()
 CREATE TABLE t1 (
 pk int NOT NULL,
@@ -5961,6 +5941,180 @@
 pk
 DROP VIEW v2;
 DROP TABLE t1, t2, t3;
+CREATE TABLE t0(x INTEGER);
+INSERT INTO t0 VALUES(0);
+CREATE TABLE t1(a1 INTEGER PRIMARY KEY, b1 INTEGER);
+CREATE TABLE t2(a2 INTEGER PRIMARY KEY, b2 INTEGER);
+CREATE VIEW v0 AS SELECT DISTINCT x FROM t0;
+CREATE VIEW vmat1 AS SELECT DISTINCT * FROM t1;
+CREATE VIEW vmat2 AS SELECT DISTINCT * FROM t2;
+CREATE VIEW vtt AS
+SELECT * FROM t1 JOIN t2 ON t1.a1=t2.a2;
+CREATE VIEW vtr AS
+SELECT * FROM t1 JOIN vmat2 AS dt2 ON t1.a1=dt2.a2;
+CREATE VIEW vtrd AS
+SELECT * FROM t1 JOIN (SELECT DISTINCT * FROM t2) AS dt2 ON t1.a1=dt2.a2;
+CREATE VIEW vrt AS
+SELECT * FROM vmat1 AS dt1 JOIN t2 ON dt1.a1=t2.a2;
+CREATE VIEW vrtd AS
+SELECT * FROM (SELECT DISTINCT * FROM t1) AS dt1 JOIN t2 ON dt1.a1=t2.a2;
+CREATE VIEW vrr AS
+SELECT * FROM vmat1 AS dt1 JOIN vmat2 AS dt2 ON dt1.a1=dt2.a2;
+CREATE VIEW vrrd AS
+SELECT * FROM (SELECT DISTINCT * FROM t1) AS dt1 JOIN
+(SELECT DISTINCT * FROM t2) AS dt2 ON dt1.a1=dt2.a2;
+INSERT INTO vtt(a1,b1) VALUES (1,100);
+INSERT INTO vtt(a2,b2) VALUES (1,100);
+INSERT INTO vtr(a1,b1) VALUES (2,100);
+ERROR HY000: The target table vtr of the INSERT is not insertable-into
+INSERT INTO vtr(a2,b2) VALUES (2,100);
+ERROR HY000: The target table vtr of the INSERT is not insertable-into
+INSERT INTO vrt(a1,b1) VALUES (4,100);
+ERROR HY000: The target table vrt of the INSERT is not insertable-into
+INSERT INTO vrtd(a1,b1) VALUES (5,100);
+ERROR HY000: The target table vrtd of the INSERT is not insertable-into
+INSERT INTO vrt(a2,b2) VALUES (4,100);
+ERROR HY000: The target table vrt of the INSERT is not insertable-into
+INSERT INTO vrtd(a2,b2) VALUES (5,100);
+ERROR HY000: The target table vrtd of the INSERT is not insertable-into
+INSERT INTO vrr(a1,b1) VALUES (6,100);
+ERROR HY000: The target table vrr of the INSERT is not insertable-into
+INSERT INTO vrrd(a1,b1) VALUES (7,100);
+ERROR HY000: The target table vrrd of the INSERT is not insertable-into
+INSERT INTO vrr(a2,b2) VALUES (6,100);
+ERROR HY000: The target table vrr of the INSERT is not insertable-into
+INSERT INTO vrrd(a2,b2) VALUES (7,100);
+ERROR HY000: The target table vrrd of the INSERT is not insertable-into
+SELECT * FROM vtt;
+a1	b1	a2	b2
+1	100	1	100
+DELETE FROM t1;
+DELETE FROM t2;
+INSERT INTO vtt(a1,b1) SELECT 1,100;
+INSERT INTO vtt(a2,b2) SELECT 1,100;
+INSERT INTO vtr(a1,b1) SELECT 2,100;
+ERROR HY000: The target table vtr of the INSERT is not insertable-into
+INSERT INTO vtr(a2,b2) SELECT 2,100;
+ERROR HY000: The target table vtr of the INSERT is not insertable-into
+INSERT INTO vrt(a1,b1) SELECT 4,100;
+ERROR HY000: The target table vrt of the INSERT is not insertable-into
+INSERT INTO vrtd(a1,b1) SELECT 5,100;
+ERROR HY000: The target table vrtd of the INSERT is not insertable-into
+INSERT INTO vrt(a2,b2) SELECT 4,100;
+ERROR HY000: The target table vrt of the INSERT is not insertable-into
+INSERT INTO vrtd(a2,b2) SELECT 5,100;
+ERROR HY000: The target table vrtd of the INSERT is not insertable-into
+INSERT INTO vrr(a1,b1) SELECT 6,100;
+ERROR HY000: The target table vrr of the INSERT is not insertable-into
+INSERT INTO vrrd(a1,b1) SELECT 7,100;
+ERROR HY000: The target table vrrd of the INSERT is not insertable-into
+INSERT INTO vrr(a2,b2) SELECT 6,100;
+ERROR HY000: The target table vrr of the INSERT is not insertable-into
+INSERT INTO vrrd(a2,b2) SELECT 7,100;
+ERROR HY000: The target table vrrd of the INSERT is not insertable-into
+SELECT * FROM vtt;
+a1	b1	a2	b2
+1	100	1	100
+DELETE FROM t1;
+DELETE FROM t2;
+INSERT INTO t1 VALUES
+(1,100), (2,100), (3,100), (4,100), (5,100),
+(6,100), (7,100), (8,100), (9,100), (10,100),
+(11,100), (12,100), (13,100), (14,100);
+INSERT INTO t2 VALUES
+(1,100), (2,100), (3,100), (4,100), (5,100),
+(6,100), (7,100), (8,100), (9,100), (10,100),
+(11,100), (12,100), (13,100), (14,100);
+DELETE FROM vtt WHERE a1=1;
+ERROR HY000: Can not delete from join view 'test.vtt'
+DELETE FROM vtr WHERE a1=2;
+ERROR HY000: The target table vtr of the DELETE is not updatable
+DELETE FROM vrt WHERE a1=4;
+ERROR HY000: The target table vrt of the DELETE is not updatable
+DELETE FROM vrtd WHERE a1=5;
+ERROR HY000: The target table vrtd of the DELETE is not updatable
+DELETE FROM vrr WHERE a1=6;
+ERROR HY000: The target table vrr of the DELETE is not updatable
+DELETE FROM vrrd WHERE a1=7;
+ERROR HY000: The target table vrrd of the DELETE is not updatable
+DELETE vtt FROM vtt WHERE a1=8;
+ERROR HY000: Can not delete from join view 'test.vtt'
+DELETE vtr FROM vtr WHERE a1=9;
+ERROR HY000: The target table vtr of the DELETE is not updatable
+DELETE vrt FROM vrt WHERE a1=11;
+ERROR HY000: The target table vrt of the DELETE is not updatable
+DELETE vrtd FROM vrtd WHERE a1=12;
+ERROR HY000: The target table vrtd of the DELETE is not updatable
+DELETE vrr FROM vrr WHERE a1=13;
+ERROR HY000: The target table vrr of the DELETE is not updatable
+DELETE vrrd FROM vrrd WHERE a1=14;
+ERROR HY000: The target table vrrd of the DELETE is not updatable
+SELECT * FROM vtt;
+a1	b1	a2	b2
+1	100	1	100
+2	100	2	100
+3	100	3	100
+4	100	4	100
+5	100	5	100
+6	100	6	100
+7	100	7	100
+8	100	8	100
+9	100	9	100
+10	100	10	100
+11	100	11	100
+12	100	12	100
+13	100	13	100
+14	100	14	100
+DELETE FROM t1;
+DELETE FROM t2;
+INSERT INTO t1 VALUES (1,100);
+INSERT INTO t2 VALUES (1,100);
+UPDATE vtt SET b1=b1+1 WHERE a1=1;
+UPDATE vtt SET b2=b2+1 WHERE a2=1;
+UPDATE vtr SET b1=b1+1 WHERE a1=1;
+ERROR HY000: The target table vtr of the UPDATE is not updatable
+UPDATE vtr SET b2=b2+1 WHERE a2=1;
+ERROR HY000: The target table vtr of the UPDATE is not updatable
+UPDATE vrt SET b1=b1+1 WHERE a1=1;
+ERROR HY000: The target table vrt of the UPDATE is not updatable
+UPDATE vrtd SET b1=b1+1 WHERE a1=1;
+ERROR HY000: The target table vrtd of the UPDATE is not updatable
+UPDATE vrt SET b2=b2+1 WHERE a2=1;
+ERROR HY000: The target table vrt of the UPDATE is not updatable
+UPDATE vrtd SET b2=b2+1 WHERE a2=1;
+ERROR HY000: The target table vrtd of the UPDATE is not updatable
+UPDATE vrr SET b1=b1+1 WHERE a1=1;
+ERROR HY000: The target table vrr of the UPDATE is not updatable
+UPDATE vrrd SET b1=b1+1 WHERE a1=1;
+ERROR HY000: The target table vrrd of the UPDATE is not updatable
+UPDATE vrr SET b2=b2+1 WHERE a2=1;
+ERROR HY000: The target table vrr of the UPDATE is not updatable
+UPDATE vrrd SET b2=b2+1 WHERE a2=1;
+ERROR HY000: The target table vrrd of the UPDATE is not updatable
+UPDATE vtt, v0 AS dt SET b1=b1+1 WHERE a1=1;
+UPDATE vtt, v0 SET b2=b2+1 WHERE a2=1;
+UPDATE vtr, v0 SET b2=b2+1 WHERE a2=1;
+ERROR HY000: The target table dt2 of the UPDATE is not updatable
+UPDATE vtrd, v0 SET b2=b2+1 WHERE a2=1;
+ERROR HY000: The target table dt2 of the UPDATE is not updatable
+UPDATE vrt, v0 SET b1=b1+1 WHERE a1=1;
+ERROR HY000: The target table dt1 of the UPDATE is not updatable
+UPDATE vrtd, v0 SET b1=b1+1 WHERE a1=1;
+ERROR HY000: The target table dt1 of the UPDATE is not updatable
+UPDATE vrr, v0 SET b1=b1+1 WHERE a1=1;
+ERROR HY000: The target table dt1 of the UPDATE is not updatable
+UPDATE vrrd, v0 SET b1=b1+1 WHERE a1=1;
+ERROR HY000: The target table dt1 of the UPDATE is not updatable
+UPDATE vrr, v0 SET b2=b2+1 WHERE a2=1;
+ERROR HY000: The target table dt2 of the UPDATE is not updatable
+UPDATE vrrd, v0 SET b2=b2+1 WHERE a2=1;
+ERROR HY000: The target table dt2 of the UPDATE is not updatable
+SELECT * FROM vtt;
+a1	b1	a2	b2
+1	102	1	102
+DROP VIEW v0, vtt, vtr, vrt, vrr, vmat1, vmat2;
+DROP VIEW vtrd, vrtd, vrrd;
+DROP TABLE t0, t1, t2;
 #
 # Bug#20407961 VIEW'S CHECK OPTION SOMETIMES NOT HONOURED IF INCLUDED IN A TOP VIEW
 #
@@ -6106,202 +6260,4 @@
 update v8l set a='v8l v7n v6c v5n';
 ERROR HY000: CHECK OPTION failed 'test.v8l'
 drop view v1n,v2c,v3l,v4n,v5n,v4l,v5l,v6c,v7n,v8l;
-drop table t1;
-=======
-CREATE TABLE t0(x INTEGER);
-INSERT INTO t0 VALUES(0);
-CREATE TABLE t1(a1 INTEGER PRIMARY KEY, b1 INTEGER);
-CREATE TABLE t2(a2 INTEGER PRIMARY KEY, b2 INTEGER);
-CREATE VIEW v0 AS SELECT DISTINCT x FROM t0;
-CREATE VIEW vmat1 AS SELECT DISTINCT * FROM t1;
-CREATE VIEW vmat2 AS SELECT DISTINCT * FROM t2;
-CREATE VIEW vtt AS
-SELECT * FROM t1 JOIN t2 ON t1.a1=t2.a2;
-CREATE VIEW vtr AS
-SELECT * FROM t1 JOIN vmat2 AS dt2 ON t1.a1=dt2.a2;
-CREATE VIEW vtrd AS
-SELECT * FROM t1 JOIN (SELECT DISTINCT * FROM t2) AS dt2 ON t1.a1=dt2.a2;
-ERROR HY000: View's SELECT contains a subquery in the FROM clause
-CREATE VIEW vrt AS
-SELECT * FROM vmat1 AS dt1 JOIN t2 ON dt1.a1=t2.a2;
-CREATE VIEW vrtd AS
-SELECT * FROM (SELECT DISTINCT * FROM t1) AS dt1 JOIN t2 ON dt1.a1=t2.a2;
-ERROR HY000: View's SELECT contains a subquery in the FROM clause
-CREATE VIEW vrr AS
-SELECT * FROM vmat1 AS dt1 JOIN vmat2 AS dt2 ON dt1.a1=dt2.a2;
-CREATE VIEW vrrd AS
-SELECT * FROM (SELECT DISTINCT * FROM t1) AS dt1 JOIN
-(SELECT DISTINCT * FROM t2) AS dt2 ON dt1.a1=dt2.a2;
-ERROR HY000: View's SELECT contains a subquery in the FROM clause
-INSERT INTO vtt(a1,b1) VALUES (1,100);
-INSERT INTO vtt(a2,b2) VALUES (1,100);
-INSERT INTO vtr(a1,b1) VALUES (2,100);
-ERROR HY000: The target table vtr of the INSERT is not insertable-into
-INSERT INTO vtrd(a1,b1) VALUES (3,100);
-ERROR 42S02: Table 'test.vtrd' doesn't exist
-INSERT INTO vtr(a2,b2) VALUES (2,100);
-ERROR HY000: The target table vtr of the INSERT is not insertable-into
-INSERT INTO vtrd(a2,b2) VALUES (3,100);
-ERROR 42S02: Table 'test.vtrd' doesn't exist
-INSERT INTO vrt(a1,b1) VALUES (4,100);
-ERROR HY000: The target table vrt of the INSERT is not insertable-into
-INSERT INTO vrtd(a1,b1) VALUES (5,100);
-ERROR 42S02: Table 'test.vrtd' doesn't exist
-INSERT INTO vrt(a2,b2) VALUES (4,100);
-ERROR HY000: The target table vrt of the INSERT is not insertable-into
-INSERT INTO vrtd(a2,b2) VALUES (5,100);
-ERROR 42S02: Table 'test.vrtd' doesn't exist
-INSERT INTO vrr(a1,b1) VALUES (6,100);
-ERROR HY000: The target table vrr of the INSERT is not insertable-into
-INSERT INTO vrrd(a1,b1) VALUES (7,100);
-ERROR 42S02: Table 'test.vrrd' doesn't exist
-INSERT INTO vrr(a2,b2) VALUES (6,100);
-ERROR HY000: The target table vrr of the INSERT is not insertable-into
-INSERT INTO vrrd(a2,b2) VALUES (7,100);
-ERROR 42S02: Table 'test.vrrd' doesn't exist
-SELECT * FROM vtt;
-a1	b1	a2	b2
-1	100	1	100
-DELETE FROM t1;
-DELETE FROM t2;
-INSERT INTO vtt(a1,b1) SELECT 1,100;
-INSERT INTO vtt(a2,b2) SELECT 1,100;
-INSERT INTO vtr(a1,b1) SELECT 2,100;
-ERROR HY000: The target table vtr of the INSERT is not insertable-into
-INSERT INTO vtrd(a1,b1) SELECT 3,100;
-ERROR 42S02: Table 'test.vtrd' doesn't exist
-INSERT INTO vtr(a2,b2) SELECT 2,100;
-ERROR HY000: The target table vtr of the INSERT is not insertable-into
-INSERT INTO vtrd(a2,b2) SELECT 3,100;
-ERROR 42S02: Table 'test.vtrd' doesn't exist
-INSERT INTO vrt(a1,b1) SELECT 4,100;
-ERROR HY000: The target table vrt of the INSERT is not insertable-into
-INSERT INTO vrtd(a1,b1) SELECT 5,100;
-ERROR 42S02: Table 'test.vrtd' doesn't exist
-INSERT INTO vrt(a2,b2) SELECT 4,100;
-ERROR HY000: The target table vrt of the INSERT is not insertable-into
-INSERT INTO vrtd(a2,b2) SELECT 5,100;
-ERROR 42S02: Table 'test.vrtd' doesn't exist
-INSERT INTO vrr(a1,b1) SELECT 6,100;
-ERROR HY000: The target table vrr of the INSERT is not insertable-into
-INSERT INTO vrrd(a1,b1) SELECT 7,100;
-ERROR 42S02: Table 'test.vrrd' doesn't exist
-INSERT INTO vrr(a2,b2) SELECT 6,100;
-ERROR HY000: The target table vrr of the INSERT is not insertable-into
-INSERT INTO vrrd(a2,b2) SELECT 7,100;
-ERROR 42S02: Table 'test.vrrd' doesn't exist
-SELECT * FROM vtt;
-a1	b1	a2	b2
-1	100	1	100
-DELETE FROM t1;
-DELETE FROM t2;
-INSERT INTO t1 VALUES
-(1,100), (2,100), (3,100), (4,100), (5,100),
-(6,100), (7,100), (8,100), (9,100), (10,100),
-(11,100), (12,100), (13,100), (14,100);
-INSERT INTO t2 VALUES
-(1,100), (2,100), (3,100), (4,100), (5,100),
-(6,100), (7,100), (8,100), (9,100), (10,100),
-(11,100), (12,100), (13,100), (14,100);
-DELETE FROM vtt WHERE a1=1;
-ERROR HY000: Can not delete from join view 'test.vtt'
-DELETE FROM vtr WHERE a1=2;
-ERROR HY000: Can not delete from join view 'test.vtr'
-DELETE FROM vtrd WHERE a1=3;
-ERROR 42S02: Table 'test.vtrd' doesn't exist
-DELETE FROM vrt WHERE a1=4;
-ERROR HY000: Can not delete from join view 'test.vrt'
-DELETE FROM vrtd WHERE a1=5;
-ERROR 42S02: Table 'test.vrtd' doesn't exist
-DELETE FROM vrr WHERE a1=6;
-ERROR HY000: Can not delete from join view 'test.vrr'
-DELETE FROM vrrd WHERE a1=7;
-ERROR 42S02: Table 'test.vrrd' doesn't exist
-DELETE vtt FROM vtt WHERE a1=8;
-ERROR HY000: Can not delete from join view 'test.vtt'
-DELETE vtr FROM vtr WHERE a1=9;
-ERROR HY000: Can not delete from join view 'test.vtr'
-DELETE vtrd FROM vtrd WHERE a1=10;
-ERROR 42S02: Table 'test.vtrd' doesn't exist
-DELETE vrt FROM vrt WHERE a1=11;
-ERROR HY000: Can not delete from join view 'test.vrt'
-DELETE vrtd FROM vrtd WHERE a1=12;
-ERROR 42S02: Table 'test.vrtd' doesn't exist
-DELETE vrr FROM vrr WHERE a1=13;
-ERROR HY000: Can not delete from join view 'test.vrr'
-DELETE vrrd FROM vrrd WHERE a1=14;
-ERROR 42S02: Table 'test.vrrd' doesn't exist
-SELECT * FROM vtt;
-a1	b1	a2	b2
-1	100	1	100
-2	100	2	100
-3	100	3	100
-4	100	4	100
-5	100	5	100
-6	100	6	100
-7	100	7	100
-8	100	8	100
-9	100	9	100
-10	100	10	100
-11	100	11	100
-12	100	12	100
-13	100	13	100
-14	100	14	100
-DELETE FROM t1;
-DELETE FROM t2;
-INSERT INTO t1 VALUES (1,100);
-INSERT INTO t2 VALUES (1,100);
-UPDATE vtt SET b1=b1+1 WHERE a1=1;
-UPDATE vtt SET b2=b2+1 WHERE a2=1;
-UPDATE vtr SET b1=b1+1 WHERE a1=1;
-UPDATE vtrd SET b1=b1+1 WHERE a1=1;
-ERROR 42S02: Table 'test.vtrd' doesn't exist
-UPDATE vtr SET b2=b2+1 WHERE a2=1;
-ERROR HY000: The target table dt2 of the UPDATE is not updatable
-UPDATE vtrd SET b2=b2+1 WHERE a2=1;
-ERROR 42S02: Table 'test.vtrd' doesn't exist
-UPDATE vrt SET b1=b1+1 WHERE a1=1;
-ERROR HY000: The target table dt1 of the UPDATE is not updatable
-UPDATE vrtd SET b1=b1+1 WHERE a1=1;
-ERROR 42S02: Table 'test.vrtd' doesn't exist
-UPDATE vrt SET b2=b2+1 WHERE a2=1;
-UPDATE vrtd SET b2=b2+1 WHERE a2=1;
-ERROR 42S02: Table 'test.vrtd' doesn't exist
-UPDATE vrr SET b1=b1+1 WHERE a1=1;
-ERROR HY000: The target table dt1 of the UPDATE is not updatable
-UPDATE vrrd SET b1=b1+1 WHERE a1=1;
-ERROR 42S02: Table 'test.vrrd' doesn't exist
-UPDATE vrr SET b2=b2+1 WHERE a2=1;
-ERROR HY000: The target table dt2 of the UPDATE is not updatable
-UPDATE vrrd SET b2=b2+1 WHERE a2=1;
-ERROR 42S02: Table 'test.vrrd' doesn't exist
-UPDATE vtt, v0 AS dt SET b1=b1+1 WHERE a1=1;
-UPDATE vtt, v0 SET b2=b2+1 WHERE a2=1;
-UPDATE vtr, v0 SET b1=b1+1 WHERE a1=1;
-UPDATE vtrd, v0 SET b1=b1+1 WHERE a1=1;
-ERROR 42S02: Table 'test.vtrd' doesn't exist
-UPDATE vtr, v0 SET b2=b2+1 WHERE a2=1;
-ERROR HY000: The target table dt2 of the UPDATE is not updatable
-UPDATE vtrd, v0 SET b2=b2+1 WHERE a2=1;
-ERROR 42S02: Table 'test.vtrd' doesn't exist
-UPDATE vrt, v0 SET b1=b1+1 WHERE a1=1;
-ERROR HY000: The target table dt1 of the UPDATE is not updatable
-UPDATE vrtd, v0 SET b1=b1+1 WHERE a1=1;
-ERROR 42S02: Table 'test.vrtd' doesn't exist
-UPDATE vrt, v0 SET b2=b2+1 WHERE a2=1;
-UPDATE vrtd, v0 SET b2=b2+1 WHERE a2=1;
-ERROR 42S02: Table 'test.vrtd' doesn't exist
-UPDATE vrr, v0 SET b1=b1+1 WHERE a1=1;
-ERROR HY000: The target table dt1 of the UPDATE is not updatable
-UPDATE vrrd, v0 SET b1=b1+1 WHERE a1=1;
-ERROR 42S02: Table 'test.vrrd' doesn't exist
-UPDATE vrr, v0 SET b2=b2+1 WHERE a2=1;
-ERROR HY000: The target table dt2 of the UPDATE is not updatable
-UPDATE vrrd, v0 SET b2=b2+1 WHERE a2=1;
-ERROR 42S02: Table 'test.vrrd' doesn't exist
-SELECT * FROM vtt;
-a1	b1	a2	b2
-1	104	1	104
-DROP VIEW v0, vtt, vtr, vrt, vrr, vmat1, vmat2;
-DROP TABLE t0, t1, t2;
->>>>>>> f8a7c7c8
+drop table t1;