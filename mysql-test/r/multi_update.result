drop table if exists t1,t2,t3;
drop database if exists mysqltest;
revoke all privileges on mysqltest.t1 from mysqltest_1@localhost;
revoke all privileges on mysqltest.* from mysqltest_1@localhost;
delete from mysql.user where user=_binary'mysqltest_1';
create table t1(id1 int not null auto_increment primary key, t char(12));
create table t2(id2 int not null, t char(12));
create table t3(id3 int not null, t char(12), index(id3));
select count(*) from t1 where id1 > 95;
count(*)
5
select count(*) from t2 where id2 > 95;
count(*)
25
select count(*) from t3 where id3 > 95;
count(*)
250
update t1,t2,t3 set t1.t="aaa", t2.t="bbb", t3.t="cc" where  t1.id1 = t2.id2 and t2.id2 = t3.id3  and t1.id1 > 90;
select count(*) from t1 where t = "aaa";
count(*)
10
select count(*) from t1 where id1 > 90;
count(*)
10
select count(*) from t2 where t = "bbb";
count(*)
50
select count(*) from t2 where id2 > 90;
count(*)
50
select count(*) from t3 where t = "cc";
count(*)
500
select count(*) from t3 where id3 > 90;
count(*)
500
delete t1.*, t2.*, t3.*  from t1,t2,t3 where t1.id1 = t2.id2 and t2.id2 = t3.id3  and t1.id1 > 95;
check table t1, t2, t3;
Table	Op	Msg_type	Msg_text
test.t1	check	status	OK
test.t2	check	status	OK
test.t3	check	status	OK
select count(*) from t1 where id1 > 95;
count(*)
0
select count(*) from t2 where id2 > 95;
count(*)
0
select count(*) from t3 where id3 > 95;
count(*)
0
delete t1, t2, t3  from t1,t2,t3 where t1.id1 = t2.id2 and t2.id2 = t3.id3  and t1.id1 > 5;
select count(*) from t1 where id1 > 5;
count(*)
0
select count(*) from t2 where id2 > 5;
count(*)
0
select count(*) from t3 where id3 > 5;
count(*)
0
delete from t1, t2, t3  using t1,t2,t3 where t1.id1 = t2.id2 and t2.id2 = t3.id3  and t1.id1 > 0;
select count(*) from t1 where id1;
count(*)
0
select count(*) from t2 where id2;
count(*)
0
select count(*) from t3 where id3;
count(*)
0
drop table t1,t2,t3;
create table t1(id1 int not null  primary key, t varchar(100)) pack_keys = 1;
create table t2(id2 int not null, t varchar(100), index(id2)) pack_keys = 1;
delete t1  from t1,t2 where t1.id1 = t2.id2 and t1.id1 > 500;
drop table t1,t2;
CREATE TABLE t1 (
id int(11) NOT NULL default '0',
name varchar(10) default NULL,
PRIMARY KEY  (id)
) ENGINE=MyISAM;
INSERT INTO t1 VALUES (1,'aaa'),(2,'aaa'),(3,'aaa');
CREATE TABLE t2 (
id int(11) NOT NULL default '0',
name varchar(10) default NULL,
PRIMARY KEY  (id)
) ENGINE=MyISAM;
INSERT INTO t2 VALUES (2,'bbb'),(3,'bbb'),(4,'bbb');
CREATE TABLE t3 (
id int(11) NOT NULL default '0',
mydate datetime default NULL,
PRIMARY KEY  (id)
) ENGINE=MyISAM;
INSERT INTO t3 VALUES (1,'2002-02-04 00:00:00'),(3,'2002-05-12 00:00:00'),(5,'2002-05-12 00:00:00'),(6,'2002-06-22
00:00:00'),(7,'2002-07-22 00:00:00');
delete t1,t2,t3 from t1,t2,t3 where to_days(now())-to_days(t3.mydate)>=30 and t3.id=t1.id and t3.id=t2.id;
select * from t3;
id	mydate
1	2002-02-04 00:00:00
5	2002-05-12 00:00:00
6	2002-06-22 00:00:00
7	2002-07-22 00:00:00
DROP TABLE t1,t2,t3;
CREATE TABLE IF NOT EXISTS `t1` (
`id` int(11) NOT NULL auto_increment,
`tst` text,
`tst1` text,
PRIMARY KEY  (`id`)
) ENGINE=MyISAM;
CREATE TABLE IF NOT EXISTS `t2` (
`ID` int(11) NOT NULL auto_increment,
`ParId` int(11) default NULL,
`tst` text,
`tst1` text,
PRIMARY KEY  (`ID`),
KEY `IX_ParId_t2` (`ParId`),
FOREIGN KEY (`ParId`) REFERENCES `t1` (`id`)
) ENGINE=MyISAM;
INSERT INTO t1(tst,tst1) VALUES("MySQL","MySQL AB"), ("MSSQL","Microsoft"), ("ORACLE","ORACLE");
INSERT INTO t2(ParId) VALUES(1), (2), (3);
select * from t2;
ID	ParId	tst	tst1
1	1	NULL	NULL
2	2	NULL	NULL
3	3	NULL	NULL
UPDATE t2, t1 SET t2.tst = t1.tst, t2.tst1 = t1.tst1 WHERE t2.ParId = t1.Id;
select * from t2;
ID	ParId	tst	tst1
1	1	MySQL	MySQL AB
2	2	MSSQL	Microsoft
3	3	ORACLE	ORACLE
drop table t1, t2 ;
create table t1 (n numeric(10));
create table t2 (n numeric(10));
insert into t2 values (1),(2),(4),(8),(16),(32);
select * from t2 left outer join t1  using (n);
n	n
1	NULL
2	NULL
4	NULL
8	NULL
16	NULL
32	NULL
delete  t1,t2 from t2 left outer join t1  using (n);
select * from t2 left outer join t1  using (n);
n	n
drop table t1,t2 ;
create table t1 (n int(10) not null primary key, d int(10));
create table t2 (n int(10) not null primary key, d int(10));
insert into t1 values(1,1);
insert into t2 values(1,10),(2,20);
LOCK TABLES t1 write, t2 read;
DELETE t1.*, t2.* FROM t1,t2 where t1.n=t2.n;
ERROR HY000: Table 't2' was locked with a READ lock and can't be updated
UPDATE t1,t2 SET t1.d=t2.d,t2.d=30 WHERE t1.n=t2.n;
ERROR HY000: Table 't2' was locked with a READ lock and can't be updated
UPDATE t1,t2 SET t1.d=t2.d WHERE t1.n=t2.n;
unlock tables;
LOCK TABLES t1 write, t2 write;
UPDATE t1,t2 SET t1.d=t2.d WHERE t1.n=t2.n;
select * from t1;
n	d
1	10
DELETE t1.*, t2.* FROM t1,t2 where t1.n=t2.n;
select * from t1;
n	d
select * from t2;
n	d
2	20
unlock tables;
drop table t1,t2;
set sql_safe_updates=1;
create table t1 (n int(10), d int(10));
create table t2 (n int(10), d int(10));
insert into t1 values(1,1);
insert into t2 values(1,10),(2,20);
UPDATE t1,t2 SET t1.d=t2.d WHERE t1.n=t2.n;
ERROR HY000: You are using safe update mode and you tried to update a table without a WHERE that uses a KEY column
set sql_safe_updates=0;
drop table t1,t2;
set timestamp=1038401397;
create table t1 (n int(10) not null primary key, d int(10), t timestamp);
create table t2 (n int(10) not null primary key, d int(10), t timestamp);
insert into t1 values(1,1,NULL);
insert into t2 values(1,10,NULL),(2,20,NULL);
set timestamp=1038000000;
UPDATE t1,t2 SET t1.d=t2.d WHERE t1.n=t2.n;
select n,d,unix_timestamp(t) from t1;
n	d	unix_timestamp(t)
1	10	1038000000
select n,d,unix_timestamp(t) from t2;
n	d	unix_timestamp(t)
1	10	1038401397
2	20	1038401397
UPDATE t1,t2 SET 1=2 WHERE t1.n=t2.n;
ERROR 42000: You have an error in your SQL syntax; check the manual that corresponds to your MySQL server version for the right syntax to use near '1=2 WHERE t1.n=t2.n' at line 1
drop table t1,t2;
set timestamp=0;
set sql_safe_updates=0;
create table t1 (n int(10) not null primary key, d int(10));
create table t2 (n int(10) not null primary key, d int(10));
insert into t1 values(1,1), (3,3);
insert into t2 values(1,10),(2,20);
UPDATE t2 left outer join t1 on t1.n=t2.n  SET t1.d=t2.d;
select * from t1;
n	d
1	10
3	3
select * from t2;
n	d
1	10
2	20
drop table t1,t2;
create table t1 (n int(10), d int(10));
create table t2 (n int(10), d int(10));
insert into t1 values(1,1),(1,2);
insert into t2 values(1,10),(2,20);
UPDATE t1,t2 SET t1.d=t2.d,t2.d=30 WHERE t1.n=t2.n;
select * from t1;
n	d
1	10
1	10
select * from t2;
n	d
1	30
2	20
drop table t1,t2;
create table t1 (n int(10), d int(10));
create table t2 (n int(10), d int(10));
insert into t1 values(1,1),(3,2);
insert into t2 values(1,10),(1,20);
UPDATE t1,t2 SET t1.d=t2.d,t2.d=30 WHERE t1.n=t2.n;
select * from t1;
n	d
1	10
3	2
select * from t2;
n	d
1	30
1	30
UPDATE t1 a ,t2 b SET a.d=b.d,b.d=30 WHERE a.n=b.n;
select * from t1;
n	d
1	30
3	2
select * from t2;
n	d
1	30
1	30
DELETE a, b  FROM t1 a,t2 b where a.n=b.n;
select * from t1;
n	d
3	2
select * from t2;
n	d
drop table t1,t2;
CREATE TABLE t1 ( broj int(4) unsigned NOT NULL default '0',  naziv char(25) NOT NULL default 'NEPOZNAT',  PRIMARY KEY  (broj)) ENGINE=MyISAM;
INSERT INTO t1 VALUES (1,'jedan'),(2,'dva'),(3,'tri'),(4,'xxxxxxxxxx'),(5,'a'),(10,''),(11,''),(12,''),(13,'');
CREATE TABLE t2 ( broj int(4) unsigned NOT NULL default '0',  naziv char(25) NOT NULL default 'NEPOZNAT',  PRIMARY KEY  (broj)) ENGINE=MyISAM;
INSERT INTO t2 VALUES (1,'jedan'),(2,'dva'),(3,'tri'),(4,'xxxxxxxxxx'),(5,'a');
CREATE TABLE t3 ( broj int(4) unsigned NOT NULL default '0',  naziv char(25) NOT NULL default 'NEPOZNAT',  PRIMARY KEY  (broj)) ENGINE=MyISAM;
INSERT INTO t3 VALUES (1,'jedan'),(2,'dva');
update t1,t2 set t1.naziv="aaaa" where t1.broj=t2.broj;
update t1,t2,t3 set t1.naziv="bbbb", t2.naziv="aaaa" where t1.broj=t2.broj and t2.broj=t3.broj;
drop table t1,t2,t3;
CREATE TABLE t1 (a int not null primary key, b int not null, key (b));
CREATE TABLE t2 (a int not null primary key, b int not null, key (b));
INSERT INTO t1 values (1,1),(2,2),(3,3),(4,4),(5,5),(6,6),(7,7),(8,8),(9,9);
INSERT INTO t2 values (1,1),(2,2),(3,3),(4,4),(5,5),(6,6),(7,7),(8,8),(9,9);
update t1,t2 set t1.a=t1.a+100;
select * from t1;
a	b
101	1
102	2
103	3
104	4
105	5
106	6
107	7
108	8
109	9
update t1,t2 set t1.a=t1.a+100 where t1.a=101;
select * from t1;
a	b
201	1
102	2
103	3
104	4
105	5
106	6
107	7
108	8
109	9
update t1,t2 set t1.b=t1.b+10 where t1.b=2;
select * from t1;
a	b
201	1
102	12
103	3
104	4
105	5
106	6
107	7
108	8
109	9
update t1,t2 set t1.b=t1.b+2,t2.b=t1.b+10 where t1.b between 3 and 5 and t2.a=t1.a-100;
select * from t1;
a	b
201	1
102	12
103	5
104	6
105	7
106	6
107	7
108	8
109	9
select * from t2;
a	b
1	1
2	2
3	13
4	14
5	15
6	6
7	7
8	8
9	9
update t1,t2 set t1.b=t2.b, t1.a=t2.a where t1.a=t2.a and not exists (select * from t2 where t2.a > 10);
drop table t1,t2;
CREATE TABLE t3 (  KEY1 varchar(50) NOT NULL default '',  PARAM_CORR_DISTANCE_RUSH double default NULL,  PARAM_CORR_DISTANCE_GEM double default NULL,  PARAM_AVG_TARE double default NULL,  PARAM_AVG_NB_DAYS double default NULL,  PARAM_DEFAULT_PROP_GEM_SRVC varchar(50) default NULL,  PARAM_DEFAULT_PROP_GEM_NO_ETIK varchar(50) default NULL,  PARAM_SCENARIO_COSTS varchar(50) default NULL,  PARAM_DEFAULT_WAGON_COST double default NULL,  tmp int(11) default NULL,  PRIMARY KEY  (KEY1)) ENGINE=MyISAM;
INSERT INTO t3 VALUES ('A',1,1,22,3.2,'R','R','BASE2',0.24,NULL);
create table t1 (A varchar(1));
insert into t1 values  ("A") ,("B"),("C"),("D");
create table t2(Z varchar(15));
insert into t2(Z)  select concat(a.a,b.a,c.a,d.a) from t1 as a, t1 as b, t1 as c, t1 as d;
update t2,t3 set Z =param_scenario_costs;
drop table t1,t2,t3;
create table t1 (a int, b int);
create table t2 (a int, b int);
insert into t1 values (1,1),(2,1),(3,1);
insert into t2 values (1,1), (3,1);
update t1 left join t2  on t1.a=t2.a set t1.b=2, t2.b=2 where t1.b=1 and t2.b=1 or t2.a is NULL;
select t1.a, t1.b,t2.a, t2.b from t1 left join t2  on t1.a=t2.a where t1.b=1 and t2.b=1 or t2.a is NULL;
a	b	a	b
2	2	NULL	NULL
drop table t1,t2;
create table t1 (a int not null auto_increment primary key, b int not null);
insert into t1 (b) values (1),(2),(3),(4);
update t1, t1 as t2 set t1.b=t2.b+1 where t1.a=t2.a;
select * from t1;
a	b
1	2
2	3
3	4
4	5
drop table t1;
create table t1(id1 smallint(5), field char(5));
create table t2(id2 smallint(5), field char(5));
insert into t1 values (1, 'a'), (2, 'aa');
insert into t2 values (1, 'b'), (2, 'bb');
select * from t1;
id1	field
1	a
2	aa
select * from t2;
id2	field
1	b
2	bb
update t2 inner join t1 on t1.id1=t2.id2
set t2.field=t1.field
where 0=1;
update t2, t1 set t2.field=t1.field
where t1.id1=t2.id2 and 0=1;
delete t1, t2 from t2 inner join t1 on t1.id1=t2.id2
where 0=1;
delete t1, t2 from t2,t1 
where t1.id1=t2.id2 and 0=1;
drop table t1,t2;
create table t1 ( a int not null, b int not null) ;
alter table t1 add index i1(a);
delete from t1 where a > 2000000;
create table t2 like t1;
insert into t2 select * from t1;
select 't2 rows before small delete', count(*) from t1;
t2 rows before small delete	count(*)
t2 rows before small delete	2000000
delete t1,t2 from t1,t2 where t1.b=t2.a and t1.a < 2;
select 't2 rows after small delete', count(*) from t2;
t2 rows after small delete	count(*)
t2 rows after small delete	1999999
select 't1 rows after small delete', count(*) from t1;
t1 rows after small delete	count(*)
t1 rows after small delete	1999999
delete t1,t2 from t1,t2 where t1.b=t2.a and t1.a < 100*1000;
select 't2 rows after big delete', count(*) from t2;
t2 rows after big delete	count(*)
t2 rows after big delete	1900001
select 't1 rows after big delete', count(*) from t1;
t1 rows after big delete	count(*)
t1 rows after big delete	1900001
drop table t1,t2;
CREATE TABLE t1 ( a int );
CREATE TABLE t2 ( a int );
DELETE t1 FROM t1, t2 AS t3;
DELETE t4 FROM t1, t1 AS t4;
DELETE t3 FROM t1 AS t3, t1 AS t4;
DELETE t1 FROM t1 AS t3, t2 AS t4;
ERROR 42S02: Unknown table 't1' in MULTI DELETE
INSERT INTO t1 values (1),(2);
INSERT INTO t2 values (1),(2);
DELETE t1 FROM t1 AS t2, t2 AS t1 where t1.a=t2.a and t1.a=1;
SELECT * from t1;
a
1
2
SELECT * from t2;
a
2
DELETE t2 FROM t1 AS t2, t2 AS t1 where t1.a=t2.a and t1.a=2;
SELECT * from t1;
a
1
SELECT * from t2;
a
2
DROP TABLE t1,t2;
create table `t1` (`p_id` int(10) unsigned NOT NULL auto_increment, `p_code` varchar(20) NOT NULL default '', `p_active` tinyint(1) unsigned NOT NULL default '1', PRIMARY KEY (`p_id`) );
create table `t2` (`c2_id` int(10) unsigned NULL auto_increment, `c2_p_id` int(10) unsigned NOT NULL default '0', `c2_note` text NOT NULL, `c2_active` tinyint(1) unsigned NOT NULL default '1', PRIMARY KEY (`c2_id`), KEY `c2_p_id` (`c2_p_id`) );
insert into t1 values (0,'A01-Comp',1);
insert into t1 values (0,'B01-Comp',1);
insert into t2 values (0,1,'A Note',1);
update t1 left join t2 on p_id = c2_p_id set c2_note = 'asdf-1' where p_id = 2;
select * from t1;
p_id	p_code	p_active
1	A01-Comp	1
2	B01-Comp	1
select * from t2;
c2_id	c2_p_id	c2_note	c2_active
1	1	A Note	1
drop table t1, t2;
<<<<<<< HEAD
create database mysqltest;
create table mysqltest.t1 (a int, b int, primary key (a));
create table mysqltest.t2 (a int, b int, primary key (a));
create table mysqltest.t3 (a int, b int, primary key (a));
grant select on mysqltest.* to mysqltest_1@localhost;
grant update on mysqltest.t1 to mysqltest_1@localhost;
update t1, t2 set t1.b=1 where t1.a=t2.a;
update t1, t2 set t1.b=(select t3.b from t3 where t1.a=t3.a) where t1.a=t2.a;
revoke all privileges on mysqltest.t1 from mysqltest_1@localhost;
revoke all privileges on mysqltest.* from mysqltest_1@localhost;
delete from mysql.user where user=_binary'mysqltest_1';
drop database mysqltest;
create table t1 (a int, primary key (a));
create table t2 (a int, primary key (a));
create table t3 (a int, primary key (a));
delete t1,t3 from t1,t2 where t1.a=t2.a and t2.a=(select t3.a from t3 where t1.a=t3.a);
ERROR 42S02: Unknown table 't3' in MULTI DELETE
drop table t1, t2, t3;
create table t1 (col1 int);
create table t2 (col1 int);
update t1,t2 set t1.col1 = (select max(col1) from t1) where t1.col1 = t2.col1;
ERROR HY000: You can't specify target table 't1' for update in FROM clause
delete t1 from t1,t2 where t1.col1 < (select max(col1) from t1) and t1.col1 = t2.col1;
ERROR HY000: You can't specify target table 't1' for update in FROM clause
drop table t1,t2;
=======
drop table if exists t2, t1;
create table t1(aclid bigint not null primary key, status tinyint(1) not null ) type = innodb;
create table t2(refid bigint not null primary key, aclid bigint, index idx_acl(aclid) )type = innodb;
insert into t2 values(1,null);
delete t2, t1 from t2 as a left join t1 as b on (a.aclid=b.aclid) where a.refid='1';
drop table t1, t2;
>>>>>>> 6b559096
<|MERGE_RESOLUTION|>--- conflicted
+++ resolved
@@ -439,7 +439,6 @@
 c2_id	c2_p_id	c2_note	c2_active
 1	1	A Note	1
 drop table t1, t2;
-<<<<<<< HEAD
 create database mysqltest;
 create table mysqltest.t1 (a int, b int, primary key (a));
 create table mysqltest.t2 (a int, b int, primary key (a));
@@ -465,11 +464,9 @@
 delete t1 from t1,t2 where t1.col1 < (select max(col1) from t1) and t1.col1 = t2.col1;
 ERROR HY000: You can't specify target table 't1' for update in FROM clause
 drop table t1,t2;
-=======
 drop table if exists t2, t1;
 create table t1(aclid bigint not null primary key, status tinyint(1) not null ) type = innodb;
 create table t2(refid bigint not null primary key, aclid bigint, index idx_acl(aclid) )type = innodb;
 insert into t2 values(1,null);
 delete t2, t1 from t2 as a left join t1 as b on (a.aclid=b.aclid) where a.refid='1';
-drop table t1, t2;
->>>>>>> 6b559096
+drop table t1, t2;