drop table if exists t1,t2;
create table t1 (i int, j int, empty_string char(10), bool char(1), d date);
insert into t1 values (1,2,"","Y","2002-03-03"), (3,4,"","N","2002-03-04"), (5,6,"","Y","2002-03-04"), (7,8,"","N","2002-03-05");
select count(*) from t1 procedure analyse();
Field_name	Min_value	Max_value	Min_length	Max_length	Empties_or_zeros	Nulls	Avg_value_or_avg_length	Std	Optimal_fieldtype
count(*)	4	4	1	1	0	0	4.0000	0.0000	ENUM('4') NOT NULL
select * from t1 procedure analyse();
Field_name	Min_value	Max_value	Min_length	Max_length	Empties_or_zeros	Nulls	Avg_value_or_avg_length	Std	Optimal_fieldtype
test.t1.i	1	7	1	1	0	0	4.0000	2.2361	ENUM('1','3','5','7') NOT NULL
test.t1.j	2	8	1	1	0	0	5.0000	2.2361	ENUM('2','4','6','8') NOT NULL
test.t1.empty_string			0	0	4	0	0.0000	NULL	CHAR(0) NOT NULL
test.t1.bool	N	Y	1	1	0	0	1.0000	NULL	ENUM('N','Y') NOT NULL
test.t1.d	2002-03-03	2002-03-05	10	10	0	0	10.0000	NULL	ENUM('2002-03-03','2002-03-04','2002-03-05') NOT NULL
select * from t1 procedure analyse(2);
Field_name	Min_value	Max_value	Min_length	Max_length	Empties_or_zeros	Nulls	Avg_value_or_avg_length	Std	Optimal_fieldtype
test.t1.i	1	7	1	1	0	0	4.0000	2.2361	TINYINT(1) UNSIGNED NOT NULL
test.t1.j	2	8	1	1	0	0	5.0000	2.2361	TINYINT(1) UNSIGNED NOT NULL
test.t1.empty_string			0	0	4	0	0.0000	NULL	CHAR(0) NOT NULL
test.t1.bool	N	Y	1	1	0	0	1.0000	NULL	ENUM('N','Y') NOT NULL
test.t1.d	2002-03-03	2002-03-05	10	10	0	0	10.0000	NULL	ENUM('2002-03-03','2002-03-04','2002-03-05') NOT NULL
create table t2 select * from t1 procedure analyse();
ERROR HY000: Incorrect usage of PROCEDURE and non-SELECT
drop table t1;
EXPLAIN SELECT 1 FROM (SELECT 1) a PROCEDURE ANALYSE();
ERROR HY000: Incorrect usage of PROCEDURE and subquery
create table t1 (v varchar(128));
insert into t1 values ('abc'),('abc\'def\\hij\"klm\0opq'),('\''),('\"'),('\\'),('a\0'),('b\''),('c\"'),('d\\'),('\'b'),('\"c'),('\\d'),('a\0\0\0b'),('a\'\'\'\'b'),('a\"\"\"\"b'),('a\\\\\\\\b'),('\'\0\\\"'),('\'\''),('\"\"'),('\\\\'),('The\ZEnd');
select * from t1 procedure analyse();
Field_name	Min_value	Max_value	Min_length	Max_length	Empties_or_zeros	Nulls	Avg_value_or_avg_length	Std	Optimal_fieldtype
test.t1.v	"	\\	1	19	0	0	3.7619	NULL	ENUM('"','""','"c','\'\0\\"','\'','\'\'','\'b','a\0\0\0b','a\0','a""""b','a\'\'\'\'b','abc','abc\'def\\hij"klm\0opq','a\\\\\\\\b','b\'','c"','d\\','The\ZEnd','\\','\\d','\\\\') NOT NULL
drop table t1;
create table t1 (df decimal(5,1));
insert into t1 values(1.1);
insert into t1 values(2.2);
select * from t1 procedure analyse();
Field_name	Min_value	Max_value	Min_length	Max_length	Empties_or_zeros	Nulls	Avg_value_or_avg_length	Std	Optimal_fieldtype
test.t1.df	1.1	2.2	13	13	0	0	1.65000	0.55000	ENUM('1.1','2.2') NOT NULL
drop table t1;
create table t1 (d double);
insert into t1 values (100000);
select * from t1 procedure analyse (1,1);
Field_name	Min_value	Max_value	Min_length	Max_length	Empties_or_zeros	Nulls	Avg_value_or_avg_length	Std	Optimal_fieldtype
test.t1.d	100000	100000	6	6	0	0	100000	0	MEDIUMINT(6) UNSIGNED NOT NULL
drop table t1;
create table t1 (product varchar(32), country_id int not null, year int,
profit int);
insert into t1  values ( 'Computer', 2,2000, 1200),
( 'TV', 1, 1999, 150),
( 'Calculator', 1, 1999,50),
( 'Computer', 1, 1999,1500),
( 'Computer', 1, 2000,1500),
( 'TV', 1, 2000, 150),
( 'TV', 2, 2000, 100),
( 'TV', 2, 2000, 100),
( 'Calculator', 1, 2000,75),
( 'Calculator', 2, 2000,75),
( 'TV', 1, 1999, 100),
( 'Computer', 1, 1999,1200),
( 'Computer', 2, 2000,1500),
( 'Calculator', 2, 2000,75),
( 'Phone', 3, 2003,10)
;
create table t2 (country_id int primary key, country char(20) not null);
insert into t2 values (1, 'USA'),(2,'India'), (3,'Finland');
select product, sum(profit),avg(profit) from t1 group by product with rollup procedure analyse();
Field_name	Min_value	Max_value	Min_length	Max_length	Empties_or_zeros	Nulls	Avg_value_or_avg_length	Std	Optimal_fieldtype
test.t1.product	Computer	TV	2	8	0	0	4.2500	NULL	ENUM('Computer','Phone','TV') NOT NULL
sum(profit)	10	6900	11	11	0	0	1946.2500	2867.6719	ENUM('10','275','600','6900') NOT NULL
avg(profit)	10.0000	1380.0000	16	16	0	0	394.68750000	570.20033144	ENUM('10.0000','68.7500','120.0000','1380.0000') NOT NULL
drop table t1,t2;
create table t1 (f1 double(10,5), f2 char(10), f3 double(10,5));
insert into t1 values (5.999, "5.9999", 5.99999), (9.555, "9.5555", 9.55555);
select f1 from t1 procedure analyse(1, 1);
Field_name	Min_value	Max_value	Min_length	Max_length	Empties_or_zeros	Nulls	Avg_value_or_avg_length	Std	Optimal_fieldtype
test.t1.f1	5.99900	9.55500	7	7	0	0	7.77700	1.77800	FLOAT(4,3) NOT NULL
select f2 from t1 procedure analyse(1, 1);
Field_name	Min_value	Max_value	Min_length	Max_length	Empties_or_zeros	Nulls	Avg_value_or_avg_length	Std	Optimal_fieldtype
test.t1.f2	5.9999	9.5555	6	6	0	0	6.0000	NULL	FLOAT(5,4) UNSIGNED NOT NULL
select f3 from t1 procedure analyse(1, 1);
Field_name	Min_value	Max_value	Min_length	Max_length	Empties_or_zeros	Nulls	Avg_value_or_avg_length	Std	Optimal_fieldtype
test.t1.f3	5.99999	9.55555	7	7	0	0	7.77777	1.77778	FLOAT(6,5) NOT NULL
drop table t1;
CREATE TABLE t1(a INT,b INT,c INT,d INT,e INT,f INT,g INT,h INT,i INT,j INT,k INT);
INSERT INTO t1 VALUES ();
SELECT * FROM (SELECT * FROM t1) d PROCEDURE ANALYSE();
ERROR HY000: Incorrect usage of PROCEDURE and subquery
DROP TABLE t1;
End of 4.1 tests
#
# Bug #48293: crash with procedure analyse, view with > 10 columns, 
#  having clause...
#
CREATE TABLE t1(a INT, b INT, c INT, d INT, e INT,
f INT, g INT, h INT, i INT, j INT,k INT);
INSERT INTO t1 VALUES (),();
CREATE ALGORITHM=TEMPTABLE VIEW v1 AS SELECT * FROM t1;
#should have a derived table
EXPLAIN SELECT * FROM v1;
id	select_type	table	type	possible_keys	key	key_len	ref	rows	Extra
1	PRIMARY	<derived2>	ALL	NULL	NULL	NULL	NULL	2	
2	DERIVED	t1	ALL	NULL	NULL	NULL	NULL	2	
#should not crash
SELECT * FROM v1 PROCEDURE analyse();
ERROR HY000: Incorrect usage of PROCEDURE and view
#should not crash
SELECT * FROM t1 a, v1, t1 b PROCEDURE analyse();
ERROR HY000: Incorrect usage of PROCEDURE and view
#should not crash
SELECT * FROM (SELECT * FROM t1 having a > 1) x PROCEDURE analyse();
ERROR HY000: Incorrect usage of PROCEDURE and subquery
#should not crash
SELECT * FROM t1 a, (SELECT * FROM t1 having a > 1) x, t1 b PROCEDURE analyse();
ERROR HY000: Incorrect usage of PROCEDURE and subquery
#should not crash
SELECT 1 FROM t1 group by a having a > 1 order by 1 PROCEDURE analyse();
ERROR HY000: Can't use ORDER clause with this procedure
DROP VIEW v1;
DROP TABLE t1;
CREATE TABLE t1(a INT);
INSERT INTO t1 VALUES (1),(2);
# should not crash
CREATE TABLE t2 SELECT 1 FROM t1, t1 t3 GROUP BY t3.a PROCEDURE ANALYSE();
ERROR HY000: Incorrect usage of PROCEDURE and non-SELECT
DROP TABLE t1;
End of 5.0 tests
#
<<<<<<< HEAD
# Bug #47338 assertion in handler::ha_external_lock
#
drop table if exists t1;
CREATE TEMPORARY TABLE t1 (f2 INT, f1 INT, PRIMARY KEY (f1)) ENGINE = MyISAM;
INSERT t1 ( f1 ) VALUES ( 5 );
INSERT t1 ( f1 ) VALUES ( 6 );
ALTER TABLE t1 ENGINE = MyISAM;
ANALYZE TABLE t1;
Table	Op	Msg_type	Msg_text
test.t1	analyze	status	OK
SELECT f1,f2 FROM t1 A WHERE f1 BETWEEN 0 AND 1;
f1	f2
drop table t1;
=======
# Bug#11765202: Dbug_violation_helper::~Dbug_violation_helper(): Assertion `!_entered' failed.
#
DROP TABLE IF EXISTS t1;
Warnings:
Note	1051	Unknown table 't1'
CREATE TABLE t1 (a VARCHAR(2) CHARSET UTF8 NOT NULL);
INSERT INTO t1 VALUES ('e'),('e'),('e-');
SELECT * FROM t1 PROCEDURE ANALYSE();
Field_name	Min_value	Max_value	Min_length	Max_length	Empties_or_zeros	Nulls	Avg_value_or_avg_length	Std	Optimal_fieldtype
test.t1.a	e	e-	1	2	0	0	1.3333	NULL	ENUM('e','e-') NOT NULL
DROP TABLE t1;
End of 5.1 tests
>>>>>>> 0bca20e6
<|MERGE_RESOLUTION|>--- conflicted
+++ resolved
@@ -124,7 +124,19 @@
 DROP TABLE t1;
 End of 5.0 tests
 #
-<<<<<<< HEAD
+# Bug#11765202: Dbug_violation_helper::~Dbug_violation_helper(): Assertion `!_entered' failed.
+#
+DROP TABLE IF EXISTS t1;
+Warnings:
+Note	1051	Unknown table 'test.t1'
+CREATE TABLE t1 (a VARCHAR(2) CHARSET UTF8 NOT NULL);
+INSERT INTO t1 VALUES ('e'),('e'),('e-');
+SELECT * FROM t1 PROCEDURE ANALYSE();
+Field_name	Min_value	Max_value	Min_length	Max_length	Empties_or_zeros	Nulls	Avg_value_or_avg_length	Std	Optimal_fieldtype
+test.t1.a	e	e-	1	2	0	0	1.3333	NULL	ENUM('e','e-') NOT NULL
+DROP TABLE t1;
+End of 5.1 tests
+#
 # Bug #47338 assertion in handler::ha_external_lock
 #
 drop table if exists t1;
@@ -137,18 +149,4 @@
 test.t1	analyze	status	OK
 SELECT f1,f2 FROM t1 A WHERE f1 BETWEEN 0 AND 1;
 f1	f2
-drop table t1;
-=======
-# Bug#11765202: Dbug_violation_helper::~Dbug_violation_helper(): Assertion `!_entered' failed.
-#
-DROP TABLE IF EXISTS t1;
-Warnings:
-Note	1051	Unknown table 't1'
-CREATE TABLE t1 (a VARCHAR(2) CHARSET UTF8 NOT NULL);
-INSERT INTO t1 VALUES ('e'),('e'),('e-');
-SELECT * FROM t1 PROCEDURE ANALYSE();
-Field_name	Min_value	Max_value	Min_length	Max_length	Empties_or_zeros	Nulls	Avg_value_or_avg_length	Std	Optimal_fieldtype
-test.t1.a	e	e-	1	2	0	0	1.3333	NULL	ENUM('e','e-') NOT NULL
-DROP TABLE t1;
-End of 5.1 tests
->>>>>>> 0bca20e6
+drop table t1;