drop table if exists t1,t2,t3;
set time_zone="+03:00";
select from_days(to_days("960101")),to_days(960201)-to_days("19960101"),to_days(date_add(curdate(), interval 1 day))-to_days(curdate()),weekday("1997-11-29");
from_days(to_days("960101"))	to_days(960201)-to_days("19960101")	to_days(date_add(curdate(), interval 1 day))-to_days(curdate())	weekday("1997-11-29")
1996-01-01	31	1	5
select period_add("9602",-12),period_diff(199505,"9404") ;
period_add("9602",-12)	period_diff(199505,"9404")
199502	13
select now()-now(),weekday(curdate())-weekday(now()),unix_timestamp()-unix_timestamp(now());
now()-now()	weekday(curdate())-weekday(now())	unix_timestamp()-unix_timestamp(now())
0.000000	0	0
select from_unixtime(unix_timestamp("1994-03-02 10:11:12")),from_unixtime(unix_timestamp("1994-03-02 10:11:12"),"%Y-%m-%d %h:%i:%s"),from_unixtime(unix_timestamp("1994-03-02 10:11:12"))+0;
from_unixtime(unix_timestamp("1994-03-02 10:11:12"))	from_unixtime(unix_timestamp("1994-03-02 10:11:12"),"%Y-%m-%d %h:%i:%s")	from_unixtime(unix_timestamp("1994-03-02 10:11:12"))+0
1994-03-02 10:11:12	1994-03-02 10:11:12	19940302101112.000000
select sec_to_time(9001),sec_to_time(9001)+0,time_to_sec("15:12:22"),
sec_to_time(time_to_sec("0:30:47")/6.21);
sec_to_time(9001)	sec_to_time(9001)+0	time_to_sec("15:12:22")	sec_to_time(time_to_sec("0:30:47")/6.21)
02:30:01	23001.000000	54742	00:04:57
select sec_to_time(time_to_sec('-838:59:59'));
sec_to_time(time_to_sec('-838:59:59'))
-838:59:59
select now()-curdate()*1000000-curtime();
now()-curdate()*1000000-curtime()
0.000000
select strcmp(current_timestamp(),concat(current_date()," ",current_time()));
strcmp(current_timestamp(),concat(current_date()," ",current_time()))
0
select strcmp(localtime(),concat(current_date()," ",current_time()));
strcmp(localtime(),concat(current_date()," ",current_time()))
0
select strcmp(localtimestamp(),concat(current_date()," ",current_time()));
strcmp(localtimestamp(),concat(current_date()," ",current_time()))
0
select date_format("1997-01-02 03:04:05", "%M %W %D %Y %y %m %d %h %i %s %w");
date_format("1997-01-02 03:04:05", "%M %W %D %Y %y %m %d %h %i %s %w")
January Thursday 2nd 1997 97 01 02 03 04 05 4
select date_format("1997-01-02", concat("%M %W %D ","%Y %y %m %d %h %i %s %w"));
date_format("1997-01-02", concat("%M %W %D ","%Y %y %m %d %h %i %s %w"))
January Thursday 2nd 1997 97 01 02 12 00 00 4
select dayofmonth("1997-01-02"),dayofmonth(19970323);
dayofmonth("1997-01-02")	dayofmonth(19970323)
2	23
select month("1997-01-02"),year("98-02-03"),dayofyear("1997-12-31");
month("1997-01-02")	year("98-02-03")	dayofyear("1997-12-31")
1	1998	365
select month("2001-02-00"),year("2001-00-00");
month("2001-02-00")	year("2001-00-00")
2	2001
select DAYOFYEAR("1997-03-03"), WEEK("1998-03-03"), QUARTER(980303);
DAYOFYEAR("1997-03-03")	WEEK("1998-03-03")	QUARTER(980303)
62	9	1
select HOUR("1997-03-03 23:03:22"), MINUTE("23:03:22"), SECOND(230322);
HOUR("1997-03-03 23:03:22")	MINUTE("23:03:22")	SECOND(230322)
23	3	22
select week(19980101),week(19970101),week(19980101,1),week(19970101,1);
week(19980101)	week(19970101)	week(19980101,1)	week(19970101,1)
0	0	1	1
select week(19981231),week(19971231),week(19981231,1),week(19971231,1);
week(19981231)	week(19971231)	week(19981231,1)	week(19971231,1)
52	52	53	53
select week(19950101),week(19950101,1);
week(19950101)	week(19950101,1)
1	0
select yearweek('1981-12-31',1),yearweek('1982-01-01',1),yearweek('1982-12-31',1),yearweek('1983-01-01',1);
yearweek('1981-12-31',1)	yearweek('1982-01-01',1)	yearweek('1982-12-31',1)	yearweek('1983-01-01',1)
198153	198153	198252	198252
select yearweek('1987-01-01',1),yearweek('1987-01-01');
yearweek('1987-01-01',1)	yearweek('1987-01-01')
198701	198652
select week("2000-01-01",0) as '2000', week("2001-01-01",0) as '2001', week("2002-01-01",0) as '2002',week("2003-01-01",0) as '2003', week("2004-01-01",0) as '2004', week("2005-01-01",0) as '2005', week("2006-01-01",0) as '2006';
2000	2001	2002	2003	2004	2005	2006
0	0	0	0	0	0	1
select week("2000-01-06",0) as '2000', week("2001-01-06",0) as '2001', week("2002-01-06",0) as '2002',week("2003-01-06",0) as '2003', week("2004-01-06",0) as '2004', week("2005-01-06",0) as '2005', week("2006-01-06",0) as '2006';
2000	2001	2002	2003	2004	2005	2006
1	0	1	1	1	1	1
select week("2000-01-01",1) as '2000', week("2001-01-01",1) as '2001', week("2002-01-01",1) as '2002',week("2003-01-01",1) as '2003', week("2004-01-01",1) as '2004', week("2005-01-01",1) as '2005', week("2006-01-01",1) as '2006';
2000	2001	2002	2003	2004	2005	2006
0	1	1	1	1	0	0
select week("2000-01-06",1) as '2000', week("2001-01-06",1) as '2001', week("2002-01-06",1) as '2002',week("2003-01-06",1) as '2003', week("2004-01-06",1) as '2004', week("2005-01-06",1) as '2005', week("2006-01-06",1) as '2006';
2000	2001	2002	2003	2004	2005	2006
1	1	1	2	2	1	1
select yearweek("2000-01-01",0) as '2000', yearweek("2001-01-01",0) as '2001', yearweek("2002-01-01",0) as '2002',yearweek("2003-01-01",0) as '2003', yearweek("2004-01-01",0) as '2004', yearweek("2005-01-01",0) as '2005', yearweek("2006-01-01",0) as '2006';
2000	2001	2002	2003	2004	2005	2006
199952	200053	200152	200252	200352	200452	200601
select yearweek("2000-01-06",0) as '2000', yearweek("2001-01-06",0) as '2001', yearweek("2002-01-06",0) as '2002',yearweek("2003-01-06",0) as '2003', yearweek("2004-01-06",0) as '2004', yearweek("2005-01-06",0) as '2005', yearweek("2006-01-06",0) as '2006';
2000	2001	2002	2003	2004	2005	2006
200001	200053	200201	200301	200401	200501	200601
select yearweek("2000-01-01",1) as '2000', yearweek("2001-01-01",1) as '2001', yearweek("2002-01-01",1) as '2002',yearweek("2003-01-01",1) as '2003', yearweek("2004-01-01",1) as '2004', yearweek("2005-01-01",1) as '2005', yearweek("2006-01-01",1) as '2006';
2000	2001	2002	2003	2004	2005	2006
199952	200101	200201	200301	200401	200453	200552
select yearweek("2000-01-06",1) as '2000', yearweek("2001-01-06",1) as '2001', yearweek("2002-01-06",1) as '2002',yearweek("2003-01-06",1) as '2003', yearweek("2004-01-06",1) as '2004', yearweek("2005-01-06",1) as '2005', yearweek("2006-01-06",1) as '2006';
2000	2001	2002	2003	2004	2005	2006
200001	200101	200201	200302	200402	200501	200601
select week(19981231,2), week(19981231,3), week(20000101,2), week(20000101,3);
week(19981231,2)	week(19981231,3)	week(20000101,2)	week(20000101,3)
52	53	52	52
select week(20001231,2),week(20001231,3);
week(20001231,2)	week(20001231,3)
53	52
select week(19981231,0) as '0', week(19981231,1) as '1', week(19981231,2) as '2', week(19981231,3) as '3', week(19981231,4) as '4', week(19981231,5) as '5', week(19981231,6) as '6', week(19981231,7) as '7';
0	1	2	3	4	5	6	7
52	53	52	53	52	52	52	52
select week(20000101,0) as '0', week(20000101,1) as '1', week(20000101,2) as '2', week(20000101,3) as '3', week(20000101,4) as '4', week(20000101,5) as '5', week(20000101,6) as '6', week(20000101,7) as '7';
0	1	2	3	4	5	6	7
0	0	52	52	0	0	52	52
select week(20000106,0) as '0', week(20000106,1) as '1', week(20000106,2) as '2', week(20000106,3) as '3', week(20000106,4) as '4', week(20000106,5) as '5', week(20000106,6) as '6', week(20000106,7) as '7';
0	1	2	3	4	5	6	7
1	1	1	1	1	1	1	1
select week(20001231,0) as '0', week(20001231,1) as '1', week(20001231,2) as '2', week(20001231,3) as '3', week(20001231,4) as '4', week(20001231,5) as '5', week(20001231,6) as '6', week(20001231,7) as '7';
0	1	2	3	4	5	6	7
53	52	53	52	53	52	1	52
select week(20010101,0) as '0', week(20010101,1) as '1', week(20010101,2) as '2', week(20010101,3) as '3', week(20010101,4) as '4', week(20010101,5) as '5', week(20010101,6) as '6', week(20010101,7) as '7';
0	1	2	3	4	5	6	7
0	1	53	1	1	1	1	1
select yearweek(20001231,0), yearweek(20001231,1), yearweek(20001231,2), yearweek(20001231,3), yearweek(20001231,4), yearweek(20001231,5), yearweek(20001231,6), yearweek(20001231,7);
yearweek(20001231,0)	yearweek(20001231,1)	yearweek(20001231,2)	yearweek(20001231,3)	yearweek(20001231,4)	yearweek(20001231,5)	yearweek(20001231,6)	yearweek(20001231,7)
200053	200052	200053	200052	200101	200052	200101	200052
set default_week_format = 6;
select week(20001231), week(20001231,6);
week(20001231)	week(20001231,6)
1	1
set default_week_format = 0;
set default_week_format = 2;
select week(20001231),week(20001231,2),week(20001231,0);
week(20001231)	week(20001231,2)	week(20001231,0)
53	53	53
set default_week_format = 0;
select date_format('1998-12-31','%x-%v'),date_format('1999-01-01','%x-%v');
date_format('1998-12-31','%x-%v')	date_format('1999-01-01','%x-%v')
1998-53	1998-53
select date_format('1999-12-31','%x-%v'),date_format('2000-01-01','%x-%v');
date_format('1999-12-31','%x-%v')	date_format('2000-01-01','%x-%v')
1999-52	1999-52
select dayname("1962-03-03"),dayname("1962-03-03")+0;
dayname("1962-03-03")	dayname("1962-03-03")+0
Saturday	5
select monthname("1972-03-04"),monthname("1972-03-04")+0;
monthname("1972-03-04")	monthname("1972-03-04")+0
March	0
select time_format(19980131000000,'%H|%I|%k|%l|%i|%p|%r|%S|%T');
time_format(19980131000000,'%H|%I|%k|%l|%i|%p|%r|%S|%T')
00|12|0|12|00|AM|12:00:00 AM|00|00:00:00
select time_format(19980131010203,'%H|%I|%k|%l|%i|%p|%r|%S|%T');
time_format(19980131010203,'%H|%I|%k|%l|%i|%p|%r|%S|%T')
01|01|1|1|02|AM|01:02:03 AM|03|01:02:03
select time_format(19980131131415,'%H|%I|%k|%l|%i|%p|%r|%S|%T');
time_format(19980131131415,'%H|%I|%k|%l|%i|%p|%r|%S|%T')
13|01|13|1|14|PM|01:14:15 PM|15|13:14:15
select time_format(19980131010015,'%H|%I|%k|%l|%i|%p|%r|%S|%T');
time_format(19980131010015,'%H|%I|%k|%l|%i|%p|%r|%S|%T')
01|01|1|1|00|AM|01:00:15 AM|15|01:00:15
select date_format(concat('19980131',131415),'%H|%I|%k|%l|%i|%p|%r|%S|%T| %M|%W|%D|%Y|%y|%a|%b|%j|%m|%d|%h|%s|%w');
date_format(concat('19980131',131415),'%H|%I|%k|%l|%i|%p|%r|%S|%T| %M|%W|%D|%Y|%y|%a|%b|%j|%m|%d|%h|%s|%w')
13|01|13|1|14|PM|01:14:15 PM|15|13:14:15| January|Saturday|31st|1998|98|Sat|Jan|031|01|31|01|15|6
select date_format(19980021000000,'%H|%I|%k|%l|%i|%p|%r|%S|%T| %M|%W|%D|%Y|%y|%a|%b|%j|%m|%d|%h|%s|%w');
date_format(19980021000000,'%H|%I|%k|%l|%i|%p|%r|%S|%T| %M|%W|%D|%Y|%y|%a|%b|%j|%m|%d|%h|%s|%w')
NULL
select date_add("1997-12-31 23:59:59",INTERVAL 1 SECOND);
date_add("1997-12-31 23:59:59",INTERVAL 1 SECOND)
1998-01-01 00:00:00
select date_add("1997-12-31 23:59:59",INTERVAL 1 MINUTE);
date_add("1997-12-31 23:59:59",INTERVAL 1 MINUTE)
1998-01-01 00:00:59
select date_add("1997-12-31 23:59:59",INTERVAL 1 HOUR);
date_add("1997-12-31 23:59:59",INTERVAL 1 HOUR)
1998-01-01 00:59:59
select date_add("1997-12-31 23:59:59",INTERVAL 1 DAY);
date_add("1997-12-31 23:59:59",INTERVAL 1 DAY)
1998-01-01 23:59:59
select date_add("1997-12-31 23:59:59",INTERVAL 1 MONTH);
date_add("1997-12-31 23:59:59",INTERVAL 1 MONTH)
1998-01-31 23:59:59
select date_add("1997-12-31 23:59:59",INTERVAL 1 YEAR);
date_add("1997-12-31 23:59:59",INTERVAL 1 YEAR)
1998-12-31 23:59:59
select date_add("1997-12-31 23:59:59",INTERVAL "1:1" MINUTE_SECOND);
date_add("1997-12-31 23:59:59",INTERVAL "1:1" MINUTE_SECOND)
1998-01-01 00:01:00
select date_add("1997-12-31 23:59:59",INTERVAL "1:1" HOUR_MINUTE);
date_add("1997-12-31 23:59:59",INTERVAL "1:1" HOUR_MINUTE)
1998-01-01 01:00:59
select date_add("1997-12-31 23:59:59",INTERVAL "1:1" DAY_HOUR);
date_add("1997-12-31 23:59:59",INTERVAL "1:1" DAY_HOUR)
1998-01-02 00:59:59
select date_add("1997-12-31 23:59:59",INTERVAL "1 1" YEAR_MONTH);
date_add("1997-12-31 23:59:59",INTERVAL "1 1" YEAR_MONTH)
1999-01-31 23:59:59
select date_add("1997-12-31 23:59:59",INTERVAL "1:1:1" HOUR_SECOND);
date_add("1997-12-31 23:59:59",INTERVAL "1:1:1" HOUR_SECOND)
1998-01-01 01:01:00
select date_add("1997-12-31 23:59:59",INTERVAL "1 1:1" DAY_MINUTE);
date_add("1997-12-31 23:59:59",INTERVAL "1 1:1" DAY_MINUTE)
1998-01-02 01:00:59
select date_add("1997-12-31 23:59:59",INTERVAL "1 1:1:1" DAY_SECOND);
date_add("1997-12-31 23:59:59",INTERVAL "1 1:1:1" DAY_SECOND)
1998-01-02 01:01:00
select date_sub("1998-01-01 00:00:00",INTERVAL 1 SECOND);
date_sub("1998-01-01 00:00:00",INTERVAL 1 SECOND)
1997-12-31 23:59:59
select date_sub("1998-01-01 00:00:00",INTERVAL 1 MINUTE);
date_sub("1998-01-01 00:00:00",INTERVAL 1 MINUTE)
1997-12-31 23:59:00
select date_sub("1998-01-01 00:00:00",INTERVAL 1 HOUR);
date_sub("1998-01-01 00:00:00",INTERVAL 1 HOUR)
1997-12-31 23:00:00
select date_sub("1998-01-01 00:00:00",INTERVAL 1 DAY);
date_sub("1998-01-01 00:00:00",INTERVAL 1 DAY)
1997-12-31 00:00:00
select date_sub("1998-01-01 00:00:00",INTERVAL 1 MONTH);
date_sub("1998-01-01 00:00:00",INTERVAL 1 MONTH)
1997-12-01 00:00:00
select date_sub("1998-01-01 00:00:00",INTERVAL 1 YEAR);
date_sub("1998-01-01 00:00:00",INTERVAL 1 YEAR)
1997-01-01 00:00:00
select date_sub("1998-01-01 00:00:00",INTERVAL "1:1" MINUTE_SECOND);
date_sub("1998-01-01 00:00:00",INTERVAL "1:1" MINUTE_SECOND)
1997-12-31 23:58:59
select date_sub("1998-01-01 00:00:00",INTERVAL "1:1" HOUR_MINUTE);
date_sub("1998-01-01 00:00:00",INTERVAL "1:1" HOUR_MINUTE)
1997-12-31 22:59:00
select date_sub("1998-01-01 00:00:00",INTERVAL "1:1" DAY_HOUR);
date_sub("1998-01-01 00:00:00",INTERVAL "1:1" DAY_HOUR)
1997-12-30 23:00:00
select date_sub("1998-01-01 00:00:00",INTERVAL "1 1" YEAR_MONTH);
date_sub("1998-01-01 00:00:00",INTERVAL "1 1" YEAR_MONTH)
1996-12-01 00:00:00
select date_sub("1998-01-01 00:00:00",INTERVAL "1:1:1" HOUR_SECOND);
date_sub("1998-01-01 00:00:00",INTERVAL "1:1:1" HOUR_SECOND)
1997-12-31 22:58:59
select date_sub("1998-01-01 00:00:00",INTERVAL "1 1:1" DAY_MINUTE);
date_sub("1998-01-01 00:00:00",INTERVAL "1 1:1" DAY_MINUTE)
1997-12-30 22:59:00
select date_sub("1998-01-01 00:00:00",INTERVAL "1 1:1:1" DAY_SECOND);
date_sub("1998-01-01 00:00:00",INTERVAL "1 1:1:1" DAY_SECOND)
1997-12-30 22:58:59
select date_add("1997-12-31 23:59:59",INTERVAL 100000 SECOND);
date_add("1997-12-31 23:59:59",INTERVAL 100000 SECOND)
1998-01-02 03:46:39
select date_add("1997-12-31 23:59:59",INTERVAL -100000 MINUTE);
date_add("1997-12-31 23:59:59",INTERVAL -100000 MINUTE)
1997-10-23 13:19:59
select date_add("1997-12-31 23:59:59",INTERVAL 100000 HOUR);
date_add("1997-12-31 23:59:59",INTERVAL 100000 HOUR)
2009-05-29 15:59:59
select date_add("1997-12-31 23:59:59",INTERVAL -100000 DAY);
date_add("1997-12-31 23:59:59",INTERVAL -100000 DAY)
1724-03-17 23:59:59
select date_add("1997-12-31 23:59:59",INTERVAL 100000 MONTH);
date_add("1997-12-31 23:59:59",INTERVAL 100000 MONTH)
NULL
Warnings:
Warning	1441	Datetime function: datetime field overflow
select date_add("1997-12-31 23:59:59",INTERVAL -100000 YEAR);
date_add("1997-12-31 23:59:59",INTERVAL -100000 YEAR)
NULL
Warnings:
Warning	1441	Datetime function: datetime field overflow
select date_add("1997-12-31 23:59:59",INTERVAL "10000:1" MINUTE_SECOND);
date_add("1997-12-31 23:59:59",INTERVAL "10000:1" MINUTE_SECOND)
1998-01-07 22:40:00
select date_add("1997-12-31 23:59:59",INTERVAL "-10000:1" HOUR_MINUTE);
date_add("1997-12-31 23:59:59",INTERVAL "-10000:1" HOUR_MINUTE)
1996-11-10 07:58:59
select date_add("1997-12-31 23:59:59",INTERVAL "10000:1" DAY_HOUR);
date_add("1997-12-31 23:59:59",INTERVAL "10000:1" DAY_HOUR)
2025-05-19 00:59:59
select date_add("1997-12-31 23:59:59",INTERVAL "-100 1" YEAR_MONTH);
date_add("1997-12-31 23:59:59",INTERVAL "-100 1" YEAR_MONTH)
1897-11-30 23:59:59
select date_add("1997-12-31 23:59:59",INTERVAL "10000:99:99" HOUR_SECOND);
date_add("1997-12-31 23:59:59",INTERVAL "10000:99:99" HOUR_SECOND)
1999-02-21 17:40:38
select date_add("1997-12-31 23:59:59",INTERVAL " -10000 99:99" DAY_MINUTE);
date_add("1997-12-31 23:59:59",INTERVAL " -10000 99:99" DAY_MINUTE)
1970-08-11 19:20:59
select date_add("1997-12-31 23:59:59",INTERVAL "10000 99:99:99" DAY_SECOND);
date_add("1997-12-31 23:59:59",INTERVAL "10000 99:99:99" DAY_SECOND)
2025-05-23 04:40:38
select "1997-12-31 23:59:59" + INTERVAL 1 SECOND;
"1997-12-31 23:59:59" + INTERVAL 1 SECOND
1998-01-01 00:00:00
select INTERVAL 1 DAY + "1997-12-31";
INTERVAL 1 DAY + "1997-12-31"
1998-01-01
select "1998-01-01 00:00:00" - INTERVAL 1 SECOND;
"1998-01-01 00:00:00" - INTERVAL 1 SECOND
1997-12-31 23:59:59
select date_sub("1998-01-02",INTERVAL 31 DAY);
date_sub("1998-01-02",INTERVAL 31 DAY)
1997-12-02
select date_add("1997-12-31",INTERVAL 1 SECOND);
date_add("1997-12-31",INTERVAL 1 SECOND)
1997-12-31 00:00:01
select date_add("1997-12-31",INTERVAL 1 DAY);
date_add("1997-12-31",INTERVAL 1 DAY)
1998-01-01
select date_add(NULL,INTERVAL 100000 SECOND);
date_add(NULL,INTERVAL 100000 SECOND)
NULL
select date_add("1997-12-31 23:59:59",INTERVAL NULL SECOND);
date_add("1997-12-31 23:59:59",INTERVAL NULL SECOND)
NULL
select date_add("1997-12-31 23:59:59",INTERVAL NULL MINUTE_SECOND);
date_add("1997-12-31 23:59:59",INTERVAL NULL MINUTE_SECOND)
NULL
select date_add("9999-12-31 23:59:59",INTERVAL 1 SECOND);
date_add("9999-12-31 23:59:59",INTERVAL 1 SECOND)
NULL
Warnings:
Warning	1441	Datetime function: datetime field overflow
select date_sub("0000-00-00 00:00:00",INTERVAL 1 SECOND);
date_sub("0000-00-00 00:00:00",INTERVAL 1 SECOND)
NULL
Warnings:
Warning	1292	Incorrect datetime value: '0000-00-00 00:00:00'
select date_add('1998-01-30',Interval 1 month);
date_add('1998-01-30',Interval 1 month)
1998-02-28
select date_add('1998-01-30',Interval '2:1' year_month);
date_add('1998-01-30',Interval '2:1' year_month)
2000-02-29
select date_add('1996-02-29',Interval '1' year);
date_add('1996-02-29',Interval '1' year)
1997-02-28
select extract(YEAR FROM "1999-01-02 10:11:12");
extract(YEAR FROM "1999-01-02 10:11:12")
1999
select extract(YEAR_MONTH FROM "1999-01-02");
extract(YEAR_MONTH FROM "1999-01-02")
199901
select extract(DAY FROM "1999-01-02");
extract(DAY FROM "1999-01-02")
2
select extract(DAY_HOUR FROM "1999-01-02 10:11:12");
extract(DAY_HOUR FROM "1999-01-02 10:11:12")
210
select extract(DAY_MINUTE FROM "02 10:11:12");
extract(DAY_MINUTE FROM "02 10:11:12")
21011
select extract(DAY_SECOND FROM "225 10:11:12");
extract(DAY_SECOND FROM "225 10:11:12")
8385959
Warnings:
Warning	1292	Truncated incorrect time value: '225 10:11:12'
select extract(HOUR FROM "1999-01-02 10:11:12");
extract(HOUR FROM "1999-01-02 10:11:12")
10
select extract(HOUR_MINUTE FROM "10:11:12");
extract(HOUR_MINUTE FROM "10:11:12")
1011
select extract(HOUR_SECOND FROM "10:11:12");
extract(HOUR_SECOND FROM "10:11:12")
101112
select extract(MINUTE FROM "10:11:12");
extract(MINUTE FROM "10:11:12")
11
select extract(MINUTE_SECOND FROM "10:11:12");
extract(MINUTE_SECOND FROM "10:11:12")
1112
select extract(SECOND FROM "1999-01-02 10:11:12");
extract(SECOND FROM "1999-01-02 10:11:12")
12
select extract(MONTH FROM "2001-02-00");
extract(MONTH FROM "2001-02-00")
2
SELECT EXTRACT(QUARTER FROM '2004-01-15') AS quarter;
quarter
1
SELECT EXTRACT(QUARTER FROM '2004-02-15') AS quarter;
quarter
1
SELECT EXTRACT(QUARTER FROM '2004-03-15') AS quarter;
quarter
1
SELECT EXTRACT(QUARTER FROM '2004-04-15') AS quarter;
quarter
2
SELECT EXTRACT(QUARTER FROM '2004-05-15') AS quarter;
quarter
2
SELECT EXTRACT(QUARTER FROM '2004-06-15') AS quarter;
quarter
2
SELECT EXTRACT(QUARTER FROM '2004-07-15') AS quarter;
quarter
3
SELECT EXTRACT(QUARTER FROM '2004-08-15') AS quarter;
quarter
3
SELECT EXTRACT(QUARTER FROM '2004-09-15') AS quarter;
quarter
3
SELECT EXTRACT(QUARTER FROM '2004-10-15') AS quarter;
quarter
4
SELECT EXTRACT(QUARTER FROM '2004-11-15') AS quarter;
quarter
4
SELECT EXTRACT(QUARTER FROM '2004-12-15') AS quarter;
quarter
4
SELECT DATE_SUB(str_to_date('9999-12-31 00:01:00','%Y-%m-%d %H:%i:%s'), INTERVAL 1 MINUTE);
DATE_SUB(str_to_date('9999-12-31 00:01:00','%Y-%m-%d %H:%i:%s'), INTERVAL 1 MINUTE)
9999-12-31 00:00:00
SELECT DATE_ADD(str_to_date('9999-12-30 23:59:00','%Y-%m-%d %H:%i:%s'), INTERVAL 1 MINUTE);
DATE_ADD(str_to_date('9999-12-30 23:59:00','%Y-%m-%d %H:%i:%s'), INTERVAL 1 MINUTE)
9999-12-31 00:00:00
SELECT "1900-01-01 00:00:00" + INTERVAL 2147483648 SECOND;
"1900-01-01 00:00:00" + INTERVAL 2147483648 SECOND
1968-01-20 03:14:08
SELECT "1900-01-01 00:00:00" + INTERVAL "1:2147483647" MINUTE_SECOND;
"1900-01-01 00:00:00" + INTERVAL "1:2147483647" MINUTE_SECOND
1968-01-20 03:15:07
SELECT "1900-01-01 00:00:00" + INTERVAL "100000000:214748364700" MINUTE_SECOND;
"1900-01-01 00:00:00" + INTERVAL "100000000:214748364700" MINUTE_SECOND
8895-03-27 22:11:40
SELECT "1900-01-01 00:00:00" + INTERVAL 1<<37 SECOND;
"1900-01-01 00:00:00" + INTERVAL 1<<37 SECOND
6255-04-08 15:04:32
SELECT "1900-01-01 00:00:00" + INTERVAL 1<<31 MINUTE;
"1900-01-01 00:00:00" + INTERVAL 1<<31 MINUTE
5983-01-24 02:08:00
SELECT "1900-01-01 00:00:00" + INTERVAL 1<<20 HOUR;
"1900-01-01 00:00:00" + INTERVAL 1<<20 HOUR
2019-08-15 16:00:00
SELECT "1900-01-01 00:00:00" + INTERVAL 1<<38 SECOND;
"1900-01-01 00:00:00" + INTERVAL 1<<38 SECOND
NULL
Warnings:
Warning	1441	Datetime function: datetime field overflow
SELECT "1900-01-01 00:00:00" + INTERVAL 1<<33 MINUTE;
"1900-01-01 00:00:00" + INTERVAL 1<<33 MINUTE
NULL
Warnings:
Warning	1441	Datetime function: datetime field overflow
SELECT "1900-01-01 00:00:00" + INTERVAL 1<<30 HOUR;
"1900-01-01 00:00:00" + INTERVAL 1<<30 HOUR
NULL
Warnings:
Warning	1441	Datetime function: datetime field overflow
SELECT "1900-01-01 00:00:00" + INTERVAL "1000000000:214748364700" MINUTE_SECOND;
"1900-01-01 00:00:00" + INTERVAL "1000000000:214748364700" MINUTE_SECOND
NULL
Warnings:
Warning	1441	Datetime function: datetime field overflow
create table t1 (ctime varchar(20));
insert into t1 values ('2001-01-12 12:23:40');
select ctime, hour(ctime) from t1;
ctime	hour(ctime)
2001-01-12 12:23:40	12
select ctime from t1 where extract(MONTH FROM ctime) = 1 AND extract(YEAR FROM ctime) = 2001;
ctime
2001-01-12 12:23:40
drop table t1;
create table t1 (id int);
create table t2 (id int, date date);
insert into t1 values (1);
insert into t2 values (1, "0000-00-00");
insert into t1 values (2);
insert into t2 values (2, "2000-01-01");
select monthname(date) from t1 inner join t2 on t1.id = t2.id;
monthname(date)
NULL
January
select monthname(date) from t1 inner join t2 on t1.id = t2.id order by t1.id;
monthname(date)
NULL
January
drop table t1,t2;
CREATE TABLE t1 (updated text) ENGINE=MyISAM;
INSERT INTO t1 VALUES ('');
SELECT month(updated) from t1;
month(updated)
NULL
Warnings:
Warning	1292	Incorrect datetime value: ''
SELECT year(updated) from t1;
year(updated)
NULL
Warnings:
Warning	1292	Incorrect datetime value: ''
drop table t1;
create table t1 (d date, dt datetime, t timestamp, c char(10));
insert into t1 values ("0000-00-00", "0000-00-00", "0000-00-00", "0000-00-00");
select dayofyear("0000-00-00"),dayofyear(d),dayofyear(dt),dayofyear(t),dayofyear(c) from t1;
dayofyear("0000-00-00")	dayofyear(d)	dayofyear(dt)	dayofyear(t)	dayofyear(c)
NULL	NULL	NULL	NULL	NULL
Warnings:
Warning	1292	Incorrect datetime value: '0000-00-00'
Warning	1292	Incorrect datetime value: '0000-00-00'
select dayofmonth("0000-00-00"),dayofmonth(d),dayofmonth(dt),dayofmonth(t),dayofmonth(c) from t1;
dayofmonth("0000-00-00")	dayofmonth(d)	dayofmonth(dt)	dayofmonth(t)	dayofmonth(c)
0	0	0	0	0
select month("0000-00-00"),month(d),month(dt),month(t),month(c) from t1;
month("0000-00-00")	month(d)	month(dt)	month(t)	month(c)
0	0	0	0	0
select quarter("0000-00-00"),quarter(d),quarter(dt),quarter(t),quarter(c) from t1;
quarter("0000-00-00")	quarter(d)	quarter(dt)	quarter(t)	quarter(c)
0	0	0	0	0
select week("0000-00-00"),week(d),week(dt),week(t),week(c) from t1;
week("0000-00-00")	week(d)	week(dt)	week(t)	week(c)
NULL	NULL	NULL	NULL	NULL
Warnings:
Warning	1292	Incorrect datetime value: '0000-00-00'
Warning	1292	Incorrect datetime value: '0000-00-00'
select year("0000-00-00"),year(d),year(dt),year(t),year(c) from t1;
year("0000-00-00")	year(d)	year(dt)	year(t)	year(c)
0	0	0	0	0
select yearweek("0000-00-00"),yearweek(d),yearweek(dt),yearweek(t),yearweek(c) from t1;
yearweek("0000-00-00")	yearweek(d)	yearweek(dt)	yearweek(t)	yearweek(c)
NULL	NULL	NULL	NULL	NULL
Warnings:
Warning	1292	Incorrect datetime value: '0000-00-00'
Warning	1292	Incorrect datetime value: '0000-00-00'
select to_days("0000-00-00"),to_days(d),to_days(dt),to_days(t),to_days(c) from t1;
to_days("0000-00-00")	to_days(d)	to_days(dt)	to_days(t)	to_days(c)
NULL	NULL	NULL	NULL	NULL
Warnings:
Warning	1292	Incorrect datetime value: '0000-00-00'
Warning	1292	Incorrect datetime value: '0000-00-00'
select extract(MONTH FROM "0000-00-00"),extract(MONTH FROM d),extract(MONTH FROM dt),extract(MONTH FROM t),extract(MONTH FROM c) from t1;
extract(MONTH FROM "0000-00-00")	extract(MONTH FROM d)	extract(MONTH FROM dt)	extract(MONTH FROM t)	extract(MONTH FROM c)
0	0	0	0	0
drop table t1;
CREATE TABLE t1 ( start datetime default NULL);
INSERT INTO t1 VALUES ('2002-10-21 00:00:00'),('2002-10-28 00:00:00'),('2002-11-04 00:00:00');
CREATE TABLE t2 ( ctime1 timestamp NOT NULL, ctime2 timestamp NOT NULL);
INSERT INTO t2 VALUES (20021029165106,20021105164731);
CREATE TABLE t3 (ctime1 char(19) NOT NULL, ctime2 char(19) NOT NULL);
INSERT INTO t3 VALUES ("2002-10-29 16:51:06","2002-11-05 16:47:31");
select * from t1, t2 where t1.start between t2.ctime1 and t2.ctime2;
start	ctime1	ctime2
2002-11-04 00:00:00	2002-10-29 16:51:06	2002-11-05 16:47:31
select * from t1, t2 where t1.start >= t2.ctime1 and t1.start <= t2.ctime2;
start	ctime1	ctime2
2002-11-04 00:00:00	2002-10-29 16:51:06	2002-11-05 16:47:31
select * from t1, t3 where t1.start between t3.ctime1 and t3.ctime2;
start	ctime1	ctime2
2002-11-04 00:00:00	2002-10-29 16:51:06	2002-11-05 16:47:31
drop table t1,t2,t3;
select @a:=FROM_UNIXTIME(1);
@a:=FROM_UNIXTIME(1)
1970-01-01 03:00:01
select unix_timestamp(@a);
unix_timestamp(@a)
1
select unix_timestamp('1969-12-01 19:00:01');
unix_timestamp('1969-12-01 19:00:01')
0
select from_unixtime(-1);
from_unixtime(-1)
NULL
select from_unixtime(2147483647);
from_unixtime(2147483647)
2038-01-19 06:14:07
select from_unixtime(2147483648);
from_unixtime(2147483648)
NULL
select from_unixtime(0);
from_unixtime(0)
1970-01-01 03:00:00
select unix_timestamp(from_unixtime(2147483647));
unix_timestamp(from_unixtime(2147483647))
2147483647
select unix_timestamp(from_unixtime(2147483648));
unix_timestamp(from_unixtime(2147483648))
NULL
select unix_timestamp('2039-01-20 01:00:00');
unix_timestamp('2039-01-20 01:00:00')
0
select unix_timestamp('1968-01-20 01:00:00');
unix_timestamp('1968-01-20 01:00:00')
0
select unix_timestamp('2038-02-10 01:00:00');
unix_timestamp('2038-02-10 01:00:00')
0
select unix_timestamp('1969-11-20 01:00:00');
unix_timestamp('1969-11-20 01:00:00')
0
select unix_timestamp('2038-01-20 01:00:00');
unix_timestamp('2038-01-20 01:00:00')
0
select unix_timestamp('1969-12-30 01:00:00');
unix_timestamp('1969-12-30 01:00:00')
0
select unix_timestamp('2038-01-17 12:00:00');
unix_timestamp('2038-01-17 12:00:00')
2147331600
select unix_timestamp('1970-01-01 03:00:01');
unix_timestamp('1970-01-01 03:00:01')
1
select unix_timestamp('2038-01-19 07:14:07');
unix_timestamp('2038-01-19 07:14:07')
0
SELECT CHARSET(DAYNAME(19700101));
CHARSET(DAYNAME(19700101))
latin1
SELECT CHARSET(MONTHNAME(19700101));
CHARSET(MONTHNAME(19700101))
latin1
SELECT LOWER(DAYNAME(19700101));
LOWER(DAYNAME(19700101))
thursday
SELECT LOWER(MONTHNAME(19700101));
LOWER(MONTHNAME(19700101))
january
SELECT COERCIBILITY(MONTHNAME('1970-01-01')),COERCIBILITY(DAYNAME('1970-01-01'));
COERCIBILITY(MONTHNAME('1970-01-01'))	COERCIBILITY(DAYNAME('1970-01-01'))
4	4
CREATE TABLE t1 (datetime datetime, timestamp timestamp, date date, time time);
INSERT INTO t1 values ("2001-01-02 03:04:05", "2002-01-02 03:04:05", "2003-01-02", "06:07:08");
SELECT * from t1;
datetime	timestamp	date	time
2001-01-02 03:04:05	2002-01-02 03:04:05	2003-01-02	06:07:08
select date_add("1997-12-31",INTERVAL 1 SECOND);
date_add("1997-12-31",INTERVAL 1 SECOND)
1997-12-31 00:00:01
select date_add("1997-12-31",INTERVAL "1 1" YEAR_MONTH);
date_add("1997-12-31",INTERVAL "1 1" YEAR_MONTH)
1999-01-31
select date_add(datetime, INTERVAL 1 SECOND) from t1;
date_add(datetime, INTERVAL 1 SECOND)
2001-01-02 03:04:06
select date_add(datetime, INTERVAL 1 YEAR) from t1;
date_add(datetime, INTERVAL 1 YEAR)
2002-01-02 03:04:05
select date_add(date,INTERVAL 1 SECOND) from t1;
date_add(date,INTERVAL 1 SECOND)
2003-01-02 00:00:01
select date_add(date,INTERVAL 1 MINUTE) from t1;
date_add(date,INTERVAL 1 MINUTE)
2003-01-02 00:01:00
select date_add(date,INTERVAL 1 HOUR) from t1;
date_add(date,INTERVAL 1 HOUR)
2003-01-02 01:00:00
select date_add(date,INTERVAL 1 DAY) from t1;
date_add(date,INTERVAL 1 DAY)
2003-01-03
select date_add(date,INTERVAL 1 MONTH) from t1;
date_add(date,INTERVAL 1 MONTH)
2003-02-02
select date_add(date,INTERVAL 1 YEAR) from t1;
date_add(date,INTERVAL 1 YEAR)
2004-01-02
select date_add(date,INTERVAL "1:1" MINUTE_SECOND) from t1;
date_add(date,INTERVAL "1:1" MINUTE_SECOND)
2003-01-02 00:01:01
select date_add(date,INTERVAL "1:1" HOUR_MINUTE) from t1;
date_add(date,INTERVAL "1:1" HOUR_MINUTE)
2003-01-02 01:01:00
select date_add(date,INTERVAL "1:1" DAY_HOUR) from t1;
date_add(date,INTERVAL "1:1" DAY_HOUR)
2003-01-03 01:00:00
select date_add(date,INTERVAL "1 1" YEAR_MONTH) from t1;
date_add(date,INTERVAL "1 1" YEAR_MONTH)
2004-02-02
select date_add(date,INTERVAL "1:1:1" HOUR_SECOND) from t1;
date_add(date,INTERVAL "1:1:1" HOUR_SECOND)
2003-01-02 01:01:01
select date_add(date,INTERVAL "1 1:1" DAY_MINUTE) from t1;
date_add(date,INTERVAL "1 1:1" DAY_MINUTE)
2003-01-03 01:01:00
select date_add(date,INTERVAL "1 1:1:1" DAY_SECOND) from t1;
date_add(date,INTERVAL "1 1:1:1" DAY_SECOND)
2003-01-03 01:01:01
select date_add(date,INTERVAL "1" WEEK) from t1;
date_add(date,INTERVAL "1" WEEK)
2003-01-09
select date_add(date,INTERVAL "1" QUARTER) from t1;
date_add(date,INTERVAL "1" QUARTER)
2003-04-02
select timestampadd(MINUTE, 1, date) from t1;
timestampadd(MINUTE, 1, date)
2003-01-02 00:01:00
select timestampadd(WEEK, 1, date) from t1;
timestampadd(WEEK, 1, date)
2003-01-09
select timestampadd(SQL_TSI_SECOND, 1, date) from t1;
timestampadd(SQL_TSI_SECOND, 1, date)
2003-01-02 00:00:01
select timestampdiff(MONTH, '2001-02-01', '2001-05-01') as a;
a
3
select timestampdiff(YEAR, '2002-05-01', '2001-01-01') as a;
a
-1
select timestampdiff(QUARTER, '2002-05-01', '2001-01-01') as a;
a
-5
select timestampdiff(MONTH, '2000-03-28', '2000-02-29') as a;
a
0
select timestampdiff(MONTH, '1991-03-28', '2000-02-29') as a;
a
107
select timestampdiff(SQL_TSI_WEEK, '2001-02-01', '2001-05-01') as a;
a
12
select timestampdiff(SQL_TSI_HOUR, '2001-02-01', '2001-05-01') as a;
a
2136
select timestampdiff(SQL_TSI_DAY, '2001-02-01', '2001-05-01') as a;
a
89
select timestampdiff(SQL_TSI_MINUTE, '2001-02-01 12:59:59', '2001-05-01 12:58:59') as a;
a
128159
select timestampdiff(SQL_TSI_SECOND, '2001-02-01 12:59:59', '2001-05-01 12:58:58') as a;
a
7689539
select timestampdiff(SQL_TSI_DAY, '1986-02-01', '1986-03-01') as a1,
timestampdiff(SQL_TSI_DAY, '1900-02-01', '1900-03-01') as a2,
timestampdiff(SQL_TSI_DAY, '1996-02-01', '1996-03-01') as a3,
timestampdiff(SQL_TSI_DAY, '2000-02-01', '2000-03-01') as a4;
a1	a2	a3	a4
28	28	29	29
SELECT TIMESTAMPDIFF(day,'2006-01-10 14:30:28','2006-01-11 14:30:27');
TIMESTAMPDIFF(day,'2006-01-10 14:30:28','2006-01-11 14:30:27')
0
SELECT TIMESTAMPDIFF(day,'2006-01-10 14:30:28','2006-01-11 14:30:28');
TIMESTAMPDIFF(day,'2006-01-10 14:30:28','2006-01-11 14:30:28')
1
SELECT TIMESTAMPDIFF(day,'2006-01-10 14:30:28','2006-01-11 14:30:29');
TIMESTAMPDIFF(day,'2006-01-10 14:30:28','2006-01-11 14:30:29')
1
SELECT TIMESTAMPDIFF(day,'2006-01-10 14:30:28','2006-01-12 14:30:27');
TIMESTAMPDIFF(day,'2006-01-10 14:30:28','2006-01-12 14:30:27')
1
SELECT TIMESTAMPDIFF(day,'2006-01-10 14:30:28','2006-01-12 14:30:28');
TIMESTAMPDIFF(day,'2006-01-10 14:30:28','2006-01-12 14:30:28')
2
SELECT TIMESTAMPDIFF(day,'2006-01-10 14:30:28','2006-01-12 14:30:29');
TIMESTAMPDIFF(day,'2006-01-10 14:30:28','2006-01-12 14:30:29')
2
SELECT TIMESTAMPDIFF(week,'2006-01-10 14:30:28','2006-01-17 14:30:27');
TIMESTAMPDIFF(week,'2006-01-10 14:30:28','2006-01-17 14:30:27')
0
SELECT TIMESTAMPDIFF(week,'2006-01-10 14:30:28','2006-01-17 14:30:28');
TIMESTAMPDIFF(week,'2006-01-10 14:30:28','2006-01-17 14:30:28')
1
SELECT TIMESTAMPDIFF(week,'2006-01-10 14:30:28','2006-01-17 14:30:29');
TIMESTAMPDIFF(week,'2006-01-10 14:30:28','2006-01-17 14:30:29')
1
SELECT TIMESTAMPDIFF(week,'2006-01-10 14:30:28','2006-01-24 14:30:27');
TIMESTAMPDIFF(week,'2006-01-10 14:30:28','2006-01-24 14:30:27')
1
SELECT TIMESTAMPDIFF(week,'2006-01-10 14:30:28','2006-01-24 14:30:28');
TIMESTAMPDIFF(week,'2006-01-10 14:30:28','2006-01-24 14:30:28')
2
SELECT TIMESTAMPDIFF(week,'2006-01-10 14:30:28','2006-01-24 14:30:29');
TIMESTAMPDIFF(week,'2006-01-10 14:30:28','2006-01-24 14:30:29')
2
SELECT TIMESTAMPDIFF(month,'2006-01-10 14:30:28','2006-02-10 14:30:27');
TIMESTAMPDIFF(month,'2006-01-10 14:30:28','2006-02-10 14:30:27')
0
SELECT TIMESTAMPDIFF(month,'2006-01-10 14:30:28','2006-02-10 14:30:28');
TIMESTAMPDIFF(month,'2006-01-10 14:30:28','2006-02-10 14:30:28')
1
SELECT TIMESTAMPDIFF(month,'2006-01-10 14:30:28','2006-02-10 14:30:29');
TIMESTAMPDIFF(month,'2006-01-10 14:30:28','2006-02-10 14:30:29')
1
SELECT TIMESTAMPDIFF(month,'2006-01-10 14:30:28','2006-03-10 14:30:27');
TIMESTAMPDIFF(month,'2006-01-10 14:30:28','2006-03-10 14:30:27')
1
SELECT TIMESTAMPDIFF(month,'2006-01-10 14:30:28','2006-03-10 14:30:28');
TIMESTAMPDIFF(month,'2006-01-10 14:30:28','2006-03-10 14:30:28')
2
SELECT TIMESTAMPDIFF(month,'2006-01-10 14:30:28','2006-03-10 14:30:29');
TIMESTAMPDIFF(month,'2006-01-10 14:30:28','2006-03-10 14:30:29')
2
SELECT TIMESTAMPDIFF(year,'2006-01-10 14:30:28','2007-01-10 14:30:27');
TIMESTAMPDIFF(year,'2006-01-10 14:30:28','2007-01-10 14:30:27')
0
SELECT TIMESTAMPDIFF(year,'2006-01-10 14:30:28','2007-01-10 14:30:28');
TIMESTAMPDIFF(year,'2006-01-10 14:30:28','2007-01-10 14:30:28')
1
SELECT TIMESTAMPDIFF(year,'2006-01-10 14:30:28','2007-01-10 14:30:29');
TIMESTAMPDIFF(year,'2006-01-10 14:30:28','2007-01-10 14:30:29')
1
SELECT TIMESTAMPDIFF(year,'2006-01-10 14:30:28','2008-01-10 14:30:27');
TIMESTAMPDIFF(year,'2006-01-10 14:30:28','2008-01-10 14:30:27')
1
SELECT TIMESTAMPDIFF(year,'2006-01-10 14:30:28','2008-01-10 14:30:28');
TIMESTAMPDIFF(year,'2006-01-10 14:30:28','2008-01-10 14:30:28')
2
SELECT TIMESTAMPDIFF(year,'2006-01-10 14:30:28','2008-01-10 14:30:29');
TIMESTAMPDIFF(year,'2006-01-10 14:30:28','2008-01-10 14:30:29')
2
select date_add(time,INTERVAL 1 SECOND) from t1;
date_add(time,INTERVAL 1 SECOND)
NULL
Warnings:
Warning	1264	Out of range value for column 'time' at row 1
drop table t1;
select last_day('2000-02-05') as f1, last_day('2002-12-31') as f2,
last_day('2003-03-32') as f3, last_day('2003-04-01') as f4,
last_day('2001-01-01 01:01:01') as f5, last_day(NULL),
last_day('2001-02-12');
f1	f2	f3	f4	f5	last_day(NULL)	last_day('2001-02-12')
2000-02-29	2002-12-31	NULL	2003-04-30	2001-01-31	NULL	2001-02-28
Warnings:
Warning	1292	Incorrect datetime value: '2003-03-32'
create table t1 select last_day('2000-02-05') as a,
from_days(to_days("960101")) as b;
describe t1;
Field	Type	Null	Key	Default	Extra
a	date	YES		NULL	
b	date	YES		NULL	
select * from t1;
a	b
2000-02-29	1996-01-01
drop table t1;
select last_day('2000-02-05') as a,
from_days(to_days("960101")) as b;
a	b
2000-02-29	1996-01-01
select date_add(last_day("1997-12-1"), INTERVAL 1 DAY);
date_add(last_day("1997-12-1"), INTERVAL 1 DAY)
1998-01-01
select length(last_day("1997-12-1"));
length(last_day("1997-12-1"))
10
select last_day("1997-12-1")+0;
last_day("1997-12-1")+0
19971231
select last_day("1997-12-1")+0.0;
last_day("1997-12-1")+0.0
19971231.0
select strcmp(date_sub(localtimestamp(), interval 3 hour), utc_timestamp())=0;
strcmp(date_sub(localtimestamp(), interval 3 hour), utc_timestamp())=0
1
select strcmp(date_format(date_sub(localtimestamp(), interval 3 hour),"%T"), utc_time())=0;
strcmp(date_format(date_sub(localtimestamp(), interval 3 hour),"%T"), utc_time())=0
1
select strcmp(date_format(date_sub(localtimestamp(), interval 3 hour),"%Y-%m-%d"), utc_date())=0;
strcmp(date_format(date_sub(localtimestamp(), interval 3 hour),"%Y-%m-%d"), utc_date())=0
1
select strcmp(date_format(utc_timestamp(),"%T"), utc_time())=0;
strcmp(date_format(utc_timestamp(),"%T"), utc_time())=0
1
select strcmp(date_format(utc_timestamp(),"%Y-%m-%d"), utc_date())=0;
strcmp(date_format(utc_timestamp(),"%Y-%m-%d"), utc_date())=0
1
select strcmp(concat(utc_date(),' ',utc_time()),utc_timestamp())=0;
strcmp(concat(utc_date(),' ',utc_time()),utc_timestamp())=0
1
explain extended select period_add("9602",-12),period_diff(199505,"9404"),from_days(to_days("960101")),dayofmonth("1997-01-02"), month("1997-01-02"), monthname("1972-03-04"),dayofyear("0000-00-00"),HOUR("1997-03-03 23:03:22"),MINUTE("23:03:22"),SECOND(230322),QUARTER(980303),WEEK("1998-03-03"),yearweek("2000-01-01",1),week(19950101,1),year("98-02-03"),weekday(curdate())-weekday(now()),dayname("1962-03-03"),unix_timestamp(),sec_to_time(time_to_sec("0:30:47")/6.21),curtime(),utc_time(),curdate(),utc_date(),utc_timestamp(),date_format("1997-01-02 03:04:05", "%M %W %D %Y %y %m %d %h %i %s %w"),from_unixtime(unix_timestamp("1994-03-02 10:11:12")),"1997-12-31 23:59:59" + INTERVAL 1 SECOND,"1998-01-01 00:00:00" - INTERVAL 1 SECOND,INTERVAL 1 DAY + "1997-12-31", extract(YEAR FROM "1999-01-02 10:11:12"),date_add("1997-12-31 23:59:59",INTERVAL 1 SECOND);
id	select_type	table	type	possible_keys	key	key_len	ref	rows	filtered	Extra
1	SIMPLE	NULL	NULL	NULL	NULL	NULL	NULL	NULL	NULL	No tables used
Warnings:
Note	1003	select period_add('9602',-(12)) AS `period_add("9602",-12)`,period_diff(199505,'9404') AS `period_diff(199505,"9404")`,from_days(to_days('960101')) AS `from_days(to_days("960101"))`,dayofmonth('1997-01-02') AS `dayofmonth("1997-01-02")`,month('1997-01-02') AS `month("1997-01-02")`,monthname('1972-03-04') AS `monthname("1972-03-04")`,dayofyear('0000-00-00') AS `dayofyear("0000-00-00")`,hour('1997-03-03 23:03:22') AS `HOUR("1997-03-03 23:03:22")`,minute('23:03:22') AS `MINUTE("23:03:22")`,second(230322) AS `SECOND(230322)`,quarter(980303) AS `QUARTER(980303)`,week('1998-03-03',0) AS `WEEK("1998-03-03")`,yearweek('2000-01-01',1) AS `yearweek("2000-01-01",1)`,week(19950101,1) AS `week(19950101,1)`,year('98-02-03') AS `year("98-02-03")`,(weekday(curdate()) - weekday(now())) AS `weekday(curdate())-weekday(now())`,dayname('1962-03-03') AS `dayname("1962-03-03")`,unix_timestamp() AS `unix_timestamp()`,sec_to_time((time_to_sec('0:30:47') / 6.21)) AS `sec_to_time(time_to_sec("0:30:47")/6.21)`,curtime() AS `curtime()`,utc_time() AS `utc_time()`,curdate() AS `curdate()`,utc_date() AS `utc_date()`,utc_timestamp() AS `utc_timestamp()`,date_format('1997-01-02 03:04:05','%M %W %D %Y %y %m %d %h %i %s %w') AS `date_format("1997-01-02 03:04:05", "%M %W %D %Y %y %m %d %h %i %s %w")`,from_unixtime(unix_timestamp('1994-03-02 10:11:12')) AS `from_unixtime(unix_timestamp("1994-03-02 10:11:12"))`,('1997-12-31 23:59:59' + interval 1 second) AS `"1997-12-31 23:59:59" + INTERVAL 1 SECOND`,('1998-01-01 00:00:00' - interval 1 second) AS `"1998-01-01 00:00:00" - INTERVAL 1 SECOND`,('1997-12-31' + interval 1 day) AS `INTERVAL 1 DAY + "1997-12-31"`,extract(year from '1999-01-02 10:11:12') AS `extract(YEAR FROM "1999-01-02 10:11:12")`,('1997-12-31 23:59:59' + interval 1 second) AS `date_add("1997-12-31 23:59:59",INTERVAL 1 SECOND)`
SET @TMP='2007-08-01 12:22:49';
CREATE TABLE t1 (d DATETIME);
INSERT INTO t1 VALUES ('2007-08-01 12:22:59');
INSERT INTO t1 VALUES ('2007-08-01 12:23:01');
INSERT INTO t1 VALUES ('2007-08-01 12:23:20');
SELECT count(*) FROM t1 WHERE d>FROM_DAYS(TO_DAYS(@TMP)) AND d<=FROM_DAYS(TO_DAYS(@TMP)+1);
count(*)
3
DROP TABLE t1;
select last_day('2005-00-00');
last_day('2005-00-00')
NULL
Warnings:
Warning	1292	Incorrect datetime value: '2005-00-00'
select last_day('2005-00-01');
last_day('2005-00-01')
NULL
Warnings:
Warning	1292	Incorrect datetime value: '2005-00-01'
select last_day('2005-01-00');
last_day('2005-01-00')
NULL
Warnings:
Warning	1292	Incorrect datetime value: '2005-01-00'
select monthname(str_to_date(null, '%m')), monthname(str_to_date(null, '%m')),
monthname(str_to_date(1, '%m')), monthname(str_to_date(0, '%m'));
monthname(str_to_date(null, '%m'))	monthname(str_to_date(null, '%m'))	monthname(str_to_date(1, '%m'))	monthname(str_to_date(0, '%m'))
NULL	NULL	January	NULL
set time_zone='-6:00';
create table t1(a timestamp);
insert into t1 values (19691231190001);
select * from t1;
a
1969-12-31 19:00:01
drop table t1;
create table t1(f1 date, f2 time, f3 datetime);
insert into t1 values ("2006-01-01", "12:01:01", "2006-01-01 12:01:01");
insert into t1 values ("2006-01-02", "12:01:02", "2006-01-02 12:01:02");
select f1 from t1 where f1 between CAST("2006-1-1" as date) and CAST(20060101 as date);
f1
2006-01-01
select f1 from t1 where f1 between cast("2006-1-1" as date) and cast("2006.1.1" as date);
f1
2006-01-01
select f1 from t1 where date(f1) between cast("2006-1-1" as date) and cast("2006.1.1" as date);
f1
2006-01-01
select f2 from t1 where f2 between cast("12:1:2" as time) and cast("12:2:2" as time);
f2
12:01:02
select f2 from t1 where time(f2) between cast("12:1:2" as time) and cast("12:2:2" as time);
f2
12:01:02
select f3 from t1 where f3 between cast("2006-1-1 12:1:1" as datetime) and cast("2006-1-1 12:1:2" as datetime);
f3
2006-01-01 12:01:01
select f3 from t1 where timestamp(f3) between cast("2006-1-1 12:1:1" as datetime) and cast("2006-1-1 12:1:2" as datetime);
f3
2006-01-01 12:01:01
select f1 from t1 where cast("2006-1-1" as date) between f1 and f3;
f1
2006-01-01
select f1 from t1 where cast("2006-1-1" as date) between date(f1) and date(f3);
f1
2006-01-01
select f1 from t1 where cast("2006-1-1" as date) between f1 and cast('zzz' as date);
f1
Warnings:
Warning	1292	Incorrect datetime value: 'zzz'
select f1 from t1 where makedate(2006,1) between date(f1) and date(f3);
f1
2006-01-01
select f1 from t1 where makedate(2006,2) between date(f1) and date(f3);
f1
2006-01-02
drop table t1;
create table t1 select now() - now(), curtime() - curtime(), 
sec_to_time(1) + 0, from_unixtime(1) + 0;
show create table t1;
Table	Create Table
t1	CREATE TABLE `t1` (
  `now() - now()` double(23,6) NOT NULL DEFAULT '0.000000',
  `curtime() - curtime()` double(23,6) NOT NULL DEFAULT '0.000000',
  `sec_to_time(1) + 0` double(23,6) DEFAULT NULL,
  `from_unixtime(1) + 0` double(23,6) DEFAULT NULL
) ENGINE=MyISAM DEFAULT CHARSET=latin1
drop table t1;
SELECT SEC_TO_TIME(3300000);
SEC_TO_TIME(3300000)
838:59:59
Warnings:
Warning	1292	Truncated incorrect time value: '3300000'
SELECT SEC_TO_TIME(3300000)+0;
SEC_TO_TIME(3300000)+0
8385959.000000
Warnings:
Warning	1292	Truncated incorrect time value: '3300000'
SELECT SEC_TO_TIME(3600 * 4294967296);
SEC_TO_TIME(3600 * 4294967296)
838:59:59
Warnings:
Warning	1292	Truncated incorrect time value: '15461882265600'
SELECT TIME_TO_SEC('916:40:00');
TIME_TO_SEC('916:40:00')
3020399
Warnings:
Warning	1292	Truncated incorrect time value: '916:40:00'
SELECT ADDTIME('500:00:00', '416:40:00');
ADDTIME('500:00:00', '416:40:00')
838:59:59
Warnings:
Warning	1292	Truncated incorrect time value: '916:40:00'
SELECT ADDTIME('916:40:00', '416:40:00');
ADDTIME('916:40:00', '416:40:00')
838:59:59
Warnings:
Warning	1292	Truncated incorrect time value: '916:40:00'
Warning	1292	Truncated incorrect time value: '1255:39:59'
SELECT SUBTIME('916:40:00', '416:40:00');
SUBTIME('916:40:00', '416:40:00')
422:19:59
Warnings:
Warning	1292	Truncated incorrect time value: '916:40:00'
SELECT SUBTIME('-916:40:00', '416:40:00');
SUBTIME('-916:40:00', '416:40:00')
-838:59:59
Warnings:
Warning	1292	Truncated incorrect time value: '-916:40:00'
Warning	1292	Truncated incorrect time value: '-1255:39:59'
SELECT MAKETIME(916,0,0);
MAKETIME(916,0,0)
838:59:59
Warnings:
Warning	1292	Truncated incorrect time value: '916:00:00'
SELECT MAKETIME(4294967296, 0, 0);
MAKETIME(4294967296, 0, 0)
838:59:59
Warnings:
Warning	1292	Truncated incorrect time value: '4294967296:00:00'
SELECT MAKETIME(-4294967296, 0, 0);
MAKETIME(-4294967296, 0, 0)
-838:59:59
Warnings:
Warning	1292	Truncated incorrect time value: '-4294967296:00:00'
SELECT MAKETIME(0, 4294967296, 0);
MAKETIME(0, 4294967296, 0)
NULL
SELECT MAKETIME(0, 0, 4294967296);
MAKETIME(0, 0, 4294967296)
NULL
SELECT MAKETIME(CAST(-1 AS UNSIGNED), 0, 0);
MAKETIME(CAST(-1 AS UNSIGNED), 0, 0)
838:59:59
Warnings:
Warning	1292	Truncated incorrect time value: '18446744073709551615:00:00'
SELECT EXTRACT(HOUR FROM '100000:02:03');
EXTRACT(HOUR FROM '100000:02:03')
838
Warnings:
Warning	1292	Truncated incorrect time value: '100000:02:03'
CREATE TABLE t1(f1 TIME);
INSERT INTO t1 VALUES('916:00:00 a');
Warnings:
Warning	1265	Data truncated for column 'f1' at row 1
Warning	1264	Out of range value for column 'f1' at row 1
SELECT * FROM t1;
f1
838:59:59
DROP TABLE t1;
SELECT SEC_TO_TIME(CAST(-1 AS UNSIGNED));
SEC_TO_TIME(CAST(-1 AS UNSIGNED))
838:59:59
Warnings:
Warning	1292	Truncated incorrect time value: '18446744073709551615'
SET NAMES latin1;
SET character_set_results = NULL;
SHOW VARIABLES LIKE 'character_set_results';
Variable_name	Value
character_set_results	
CREATE TABLE testBug8868 (field1 DATE, field2 VARCHAR(32) CHARACTER SET BINARY);
INSERT INTO testBug8868 VALUES ('2006-09-04', 'abcd');
SELECT DATE_FORMAT(field1,'%b-%e %l:%i%p') as fmtddate, field2 FROM testBug8868;
fmtddate	field2
Sep-4 12:00AM	abcd
DROP TABLE testBug8868;
SET NAMES DEFAULT;
CREATE TABLE t1 (
a TIMESTAMP
);
INSERT INTO t1 VALUES (now()), (now());
SELECT 1 FROM t1 ORDER BY MAKETIME(1, 1, a);
1
1
1
DROP TABLE t1;
(select time_format(timediff(now(), DATE_SUB(now(),INTERVAL 5 DAY)),'%H') As H)
union
(select time_format(timediff(now(), DATE_SUB(now(),INTERVAL 5 DAY)),'%H') As H);
H
120
(select time_format(timediff(now(), DATE_SUB(now(),INTERVAL 5 DAY)),'%k') As H)
union
(select time_format(timediff(now(), DATE_SUB(now(),INTERVAL 5 DAY)),'%k') As H);
H
120
(select time_format(timediff(now(), DATE_SUB(now(),INTERVAL 5 HOUR)),'%H') As H)
union
(select time_format(timediff(now(), DATE_SUB(now(),INTERVAL 5 HOUR)),'%H') As H);
H
05
(select time_format(timediff(now(), DATE_SUB(now(),INTERVAL 5 HOUR)),'%k') As H)
union
(select time_format(timediff(now(), DATE_SUB(now(),INTERVAL 5 HOUR)),'%k') As H);
H
5
select last_day('0000-00-00');
last_day('0000-00-00')
NULL
select isnull(week(now() + 0)), isnull(week(now() + 0.2)),
week(20061108), week(20061108.01), week(20061108085411.000002);
isnull(week(now() + 0))	isnull(week(now() + 0.2))	week(20061108)	week(20061108.01)	week(20061108085411.000002)
0	0	45	45	45
End of 4.1 tests
select time_format('100:00:00', '%H %k %h %I %l');
time_format('100:00:00', '%H %k %h %I %l')
100 100 04 04 4
SET @old_log_bin_trust_function_creators= @@global.log_bin_trust_function_creators;
SET GLOBAL log_bin_trust_function_creators = 1;
create table t1 (a timestamp default '2005-05-05 01:01:01',
b timestamp default '2005-05-05 01:01:01');
drop function if exists t_slow_sysdate;
create function t_slow_sysdate() returns timestamp
begin
do sleep(2);
return sysdate();
end;
//
insert into t1 set a = sysdate(), b = t_slow_sysdate();//
create trigger t_before before insert on t1
for each row begin
set new.b = t_slow_sysdate();
end
//
insert into t1 set a = sysdate();
select a != b from t1;
a != b
1
1
drop trigger t_before;
drop function t_slow_sysdate;
drop table t1;
SET GLOBAL log_bin_trust_function_creators = 0;
create table t1 (a datetime, i int, b datetime);
insert into t1 select sysdate(), sleep(1), sysdate() from dual;
select a != b from t1;
a != b
1
drop table t1;
create procedure t_sysdate()
begin
select sysdate() into @a;
do sleep(2);
select sysdate() into @b;
select @a != @b;
end;
//
call t_sysdate();
@a != @b
1
drop procedure t_sysdate;
SET @@global.log_bin_trust_function_creators= @old_log_bin_trust_function_creators;
select timestampdiff(month,'2004-09-11','2004-09-11');
timestampdiff(month,'2004-09-11','2004-09-11')
0
select timestampdiff(month,'2004-09-11','2005-09-11');
timestampdiff(month,'2004-09-11','2005-09-11')
12
select timestampdiff(month,'2004-09-11','2006-09-11');
timestampdiff(month,'2004-09-11','2006-09-11')
24
select timestampdiff(month,'2004-09-11','2007-09-11');
timestampdiff(month,'2004-09-11','2007-09-11')
36
select timestampdiff(month,'2005-09-11','2004-09-11');
timestampdiff(month,'2005-09-11','2004-09-11')
-12
select timestampdiff(month,'2005-09-11','2003-09-11');
timestampdiff(month,'2005-09-11','2003-09-11')
-24
select timestampdiff(month,'2004-02-28','2005-02-28');
timestampdiff(month,'2004-02-28','2005-02-28')
12
select timestampdiff(month,'2004-02-29','2005-02-28');
timestampdiff(month,'2004-02-29','2005-02-28')
11
select timestampdiff(month,'2004-02-28','2005-02-28');
timestampdiff(month,'2004-02-28','2005-02-28')
12
select timestampdiff(month,'2004-03-29','2005-03-28');
timestampdiff(month,'2004-03-29','2005-03-28')
11
select timestampdiff(month,'2003-02-28','2004-02-29');
timestampdiff(month,'2003-02-28','2004-02-29')
12
select timestampdiff(month,'2003-02-28','2005-02-28');
timestampdiff(month,'2003-02-28','2005-02-28')
24
select timestampdiff(month,'1999-09-11','2001-10-10');
timestampdiff(month,'1999-09-11','2001-10-10')
24
select timestampdiff(month,'1999-09-11','2001-9-11');
timestampdiff(month,'1999-09-11','2001-9-11')
24
select timestampdiff(year,'1999-09-11','2001-9-11');
timestampdiff(year,'1999-09-11','2001-9-11')
2
select timestampdiff(year,'2004-02-28','2005-02-28');
timestampdiff(year,'2004-02-28','2005-02-28')
1
select timestampdiff(year,'2004-02-29','2005-02-28');
timestampdiff(year,'2004-02-29','2005-02-28')
0
CREATE TABLE t1 (id int NOT NULL PRIMARY KEY, day date);
CREATE TABLE t2 (id int NOT NULL PRIMARY KEY, day date);
INSERT INTO t1 VALUES
(1, '2005-06-01'), (2, '2005-02-01'), (3, '2005-07-01');
INSERT INTO t2 VALUES
(1, '2005-08-01'), (2, '2005-06-15'), (3, '2005-07-15');
SELECT * FROM t1, t2 
WHERE t1.day BETWEEN 
'2005.09.01' - INTERVAL 6 MONTH AND t2.day;
id	day	id	day
1	2005-06-01	1	2005-08-01
3	2005-07-01	1	2005-08-01
1	2005-06-01	2	2005-06-15
1	2005-06-01	3	2005-07-15
3	2005-07-01	3	2005-07-15
SELECT * FROM t1, t2 
WHERE CAST(t1.day AS DATE) BETWEEN 
'2005.09.01' - INTERVAL 6 MONTH AND t2.day;
id	day	id	day
1	2005-06-01	1	2005-08-01
3	2005-07-01	1	2005-08-01
1	2005-06-01	2	2005-06-15
1	2005-06-01	3	2005-07-15
3	2005-07-01	3	2005-07-15
DROP TABLE t1,t2;
set time_zone= @@global.time_zone;
select str_to_date('10:00 PM', '%h:%i %p') + INTERVAL 10 MINUTE;
str_to_date('10:00 PM', '%h:%i %p') + INTERVAL 10 MINUTE
NULL
Warnings:
Warning	1411	Incorrect datetime value: '10:00 PM' for function str_to_date
create table t1 (field DATE);
insert into t1 values ('2006-11-06');
select * from t1 where field < '2006-11-06 04:08:36.0';
field
2006-11-06
select * from t1 where field = '2006-11-06 04:08:36.0';
field
select * from t1 where field = '2006-11-06';
field
2006-11-06
select * from t1 where CAST(field as DATETIME) < '2006-11-06 04:08:36.0';
field
2006-11-06
select * from t1 where CAST(field as DATE) < '2006-11-06 04:08:36.0';
field
2006-11-06
drop table t1;
CREATE TABLE t1 (a int, t1 time, t2 time, d date, PRIMARY KEY  (a));
INSERT INTO t1 VALUES (1, '10:00:00', NULL, NULL), 
(2, '11:00:00', '11:15:00', '1972-02-06');
SELECT t1, t2, SEC_TO_TIME( TIME_TO_SEC( t2 ) - TIME_TO_SEC( t1 ) ), QUARTER(d) 
FROM t1;
t1	t2	SEC_TO_TIME( TIME_TO_SEC( t2 ) - TIME_TO_SEC( t1 ) )	QUARTER(d)
10:00:00	NULL	NULL	NULL
11:00:00	11:15:00	00:15:00	1
SELECT t1, t2, SEC_TO_TIME( TIME_TO_SEC( t2 ) - TIME_TO_SEC( t1 ) ), QUARTER(d)
FROM t1 ORDER BY a DESC;
t1	t2	SEC_TO_TIME( TIME_TO_SEC( t2 ) - TIME_TO_SEC( t1 ) )	QUARTER(d)
11:00:00	11:15:00	00:15:00	1
10:00:00	NULL	NULL	NULL
DROP TABLE t1;
SELECT TIME_FORMAT(SEC_TO_TIME(a),"%H:%i:%s") FROM (SELECT 3020399 AS a UNION SELECT 3020398 ) x GROUP BY 1;
TIME_FORMAT(SEC_TO_TIME(a),"%H:%i:%s")
838:59:58
838:59:59
set names latin1;
create table t1 (a varchar(15) character set ascii not null);
insert into t1 values ('070514-000000');
select concat(a,ifnull(min(date_format(now(), '%Y-%m-%d')),' ull')) from t1;
concat(a,ifnull(min(date_format(now(), '%Y-%m-%d')),' ull'))
#
set names swe7;
select concat(a,ifnull(min(date_format(now(), '%Y-%m-%d')),' ull')) from t1;
ERROR HY000: Illegal mix of collations (ascii_general_ci,IMPLICIT) and (swe7_swedish_ci,COERCIBLE) for operation 'concat'
set names latin1;
set lc_time_names=fr_FR;
select concat(a,ifnull(min(date_format(now(), '%Y-%m-%d')),' ull')) from t1;
ERROR HY000: Illegal mix of collations (ascii_general_ci,IMPLICIT) and (latin1_swedish_ci,COERCIBLE) for operation 'concat'
set lc_time_names=en_US;
drop table t1;
select DATE_ADD('20071108181000', INTERVAL 1 DAY);
DATE_ADD('20071108181000', INTERVAL 1 DAY)
2007-11-09 18:10:00
select DATE_ADD(20071108181000,   INTERVAL 1 DAY);
DATE_ADD(20071108181000,   INTERVAL 1 DAY)
2007-11-09 18:10:00
select DATE_ADD('20071108',       INTERVAL 1 DAY);
DATE_ADD('20071108',       INTERVAL 1 DAY)
2007-11-09
select DATE_ADD(20071108,         INTERVAL 1 DAY);
DATE_ADD(20071108,         INTERVAL 1 DAY)
2007-11-09
select LAST_DAY('2007-12-06 08:59:19.05') - INTERVAL 1 SECOND;
LAST_DAY('2007-12-06 08:59:19.05') - INTERVAL 1 SECOND
2007-12-30 23:59:59
select date_add('1000-01-01 00:00:00', interval '1.03:02:01.05' day_microsecond);
date_add('1000-01-01 00:00:00', interval '1.03:02:01.05' day_microsecond)
1000-01-02 03:02:01.050000
select date_add('1000-01-01 00:00:00', interval '1.02' day_microsecond);
date_add('1000-01-01 00:00:00', interval '1.02' day_microsecond)
1000-01-01 00:00:01.020000
#
# Bug #52315 part 2 : utc_date() crashes when system time > year 2037
#
SET TIMESTAMP=-147490000;
SELECT UTC_TIMESTAMP();
SET TIMESTAMP=2147483648;
SELECT UTC_TIMESTAMP();
SET TIMESTAMP=2147483646;
SELECT UTC_TIMESTAMP();
SET TIMESTAMP=2147483647;
SELECT UTC_TIMESTAMP();
SET TIMESTAMP=0;
SELECT UTC_TIMESTAMP();
SET TIMESTAMP=-1;
SELECT UTC_TIMESTAMP();
SET TIMESTAMP=1;
SELECT UTC_TIMESTAMP();
SET TIMESTAMP=0;
End of 5.0 tests
select date_sub("0050-01-01 00:00:01",INTERVAL 2 SECOND);
date_sub("0050-01-01 00:00:01",INTERVAL 2 SECOND)
0049-12-31 23:59:59
select date_sub("0199-01-01 00:00:01",INTERVAL 2 SECOND);
date_sub("0199-01-01 00:00:01",INTERVAL 2 SECOND)
0198-12-31 23:59:59
select date_add("0199-12-31 23:59:59",INTERVAL 2 SECOND);
date_add("0199-12-31 23:59:59",INTERVAL 2 SECOND)
0200-01-01 00:00:01
select date_sub("0200-01-01 00:00:01",INTERVAL 2 SECOND);
date_sub("0200-01-01 00:00:01",INTERVAL 2 SECOND)
0199-12-31 23:59:59
select date_sub("0200-01-01 00:00:01",INTERVAL 1 SECOND);
date_sub("0200-01-01 00:00:01",INTERVAL 1 SECOND)
0200-01-01 00:00:00
select date_sub("0200-01-01 00:00:01",INTERVAL 2 SECOND);
date_sub("0200-01-01 00:00:01",INTERVAL 2 SECOND)
0199-12-31 23:59:59
select date_add("2001-01-01 23:59:59",INTERVAL -2000 YEAR);
date_add("2001-01-01 23:59:59",INTERVAL -2000 YEAR)
0001-01-01 23:59:59
select date_sub("50-01-01 00:00:01",INTERVAL 2 SECOND);
date_sub("50-01-01 00:00:01",INTERVAL 2 SECOND)
2049-12-31 23:59:59
select date_sub("90-01-01 00:00:01",INTERVAL 2 SECOND);
date_sub("90-01-01 00:00:01",INTERVAL 2 SECOND)
1989-12-31 23:59:59
select date_sub("0069-01-01 00:00:01",INTERVAL 2 SECOND);
date_sub("0069-01-01 00:00:01",INTERVAL 2 SECOND)
0068-12-31 23:59:59
select date_sub("0169-01-01 00:00:01",INTERVAL 2 SECOND);
date_sub("0169-01-01 00:00:01",INTERVAL 2 SECOND)
0168-12-31 23:59:59
CREATE TABLE t1(a DOUBLE NOT NULL);
INSERT INTO t1 VALUES (0),(9.216e-096);
# should not crash
SELECT 1 FROM t1 ORDER BY @x:=makedate(a,a);
1
1
1
DROP TABLE t1;
#
# Bug #52160: crash and inconsistent results when grouping
#             by a function and column
#
CREATE TABLE t1(a CHAR(10) NOT NULL);
INSERT INTO t1 VALUES (''),('');
SELECT COUNT(*) FROM t1 GROUP BY TIME_TO_SEC(a);
COUNT(*)
2
Warnings:
Warning	1292	Truncated incorrect time value: ''
Warning	1292	Truncated incorrect time value: ''
Warning	1292	Truncated incorrect time value: ''
DROP TABLE t1;
#
# Bug#11766112  59151:UNINITIALIZED VALUES IN EXTRACT_DATE_TIME WITH STR_TO_DATE(SPACE(..) ...
#
SELECT STR_TO_DATE(SPACE(2),'1');
STR_TO_DATE(SPACE(2),'1')
0000-00-00
#
# Bug#11765216  58154: UNINITIALIZED VARIABLE FORMAT IN STR_TO_DATE FUNCTION
#
SET GLOBAL SQL_MODE='';
DO  STR_TO_DATE((''), FROM_DAYS(@@GLOBAL.SQL_MODE));
SET GLOBAL SQL_MODE=DEFAULT;
#
# Bug#11766087  59125: VALGRIND UNINITIALISED VALUE WARNING IN ULL2DEC, LONGLONG2DECIMAL
#
SELECT FORMAT(YEAR(STR_TO_DATE('',GET_FORMAT(TIME,''))),1);
FORMAT(YEAR(STR_TO_DATE('',GET_FORMAT(TIME,''))),1)
NULL
<<<<<<< HEAD
End of 5.1 tests
#
# Bug#57039: constant subtime expression returns incorrect result.
#
CREATE TABLE t1 (`date_date` datetime NOT NULL);
INSERT INTO t1 VALUES ('2008-01-03 00:00:00'), ('2008-01-03 00:00:00');
SELECT * FROM t1 WHERE date_date >= subtime(now(), "00:30:00");
date_date
SELECT * FROM t1 WHERE date_date <= addtime(date_add("2000-1-1", INTERVAL "1:1:1" HOUR_SECOND), "00:20:00");
date_date
DROP TABLE t1;
#
# Bug#57512 str_to_date crash...
#
SELECT WEEK(STR_TO_DATE(NULL,0));
WEEK(STR_TO_DATE(NULL,0))
NULL
SELECT SUBDATE(STR_TO_DATE(NULL,0), INTERVAL 1 HOUR);
SUBDATE(STR_TO_DATE(NULL,0), INTERVAL 1 HOUR)
NULL
#
# BUG#59895 - setting storage engine to null segfaults mysqld
#
SELECT MONTHNAME(0), MONTHNAME(0) IS NULL, MONTHNAME(0) + 1;
MONTHNAME(0)	MONTHNAME(0) IS NULL	MONTHNAME(0) + 1
NULL	1	NULL
SET storage_engine=NULL;
ERROR 42000: Variable 'storage_engine' can't be set to the value of 'NULL'
#
# Bug #59686 crash in String::copy() with time data type
#
SELECT min(timestampadd(month, 1>'', from_days('%Z')));
min(timestampadd(month, 1>'', from_days('%Z')))
NULL
Warnings:
Warning	1292	Truncated incorrect INTEGER value: '%Z'
create table t1(a time);
insert into t1 values ('00:00:00'),('00:01:00');
select 1 from t1 where 1 < some (select cast(a as datetime) from t1);
1
drop table t1;
=======
#
# Bug#11766126  59166: ANOTHER DATETIME VALGRIND UNINITIALIZED WARNING
#
SELECT CAST((MONTH(FROM_UNIXTIME(@@GLOBAL.SQL_MODE))) AS BINARY(1025));
CAST((MONTH(FROM_UNIXTIME(@@GLOBAL.SQL_MODE))) AS BINARY(1025))
NULL
#
# Bug#11766124  59164: VALGRIND: UNINITIALIZED VALUE IN NUMBER_TO_DATETIME
#
SELECT ADDDATE(MONTH(FROM_UNIXTIME(NULL)),INTERVAL 1 HOUR);
ADDDATE(MONTH(FROM_UNIXTIME(NULL)),INTERVAL 1 HOUR)
NULL
End of 5.1 tests
>>>>>>> fbed52c1
<|MERGE_RESOLUTION|>--- conflicted
+++ resolved
@@ -1365,7 +1365,18 @@
 SELECT FORMAT(YEAR(STR_TO_DATE('',GET_FORMAT(TIME,''))),1);
 FORMAT(YEAR(STR_TO_DATE('',GET_FORMAT(TIME,''))),1)
 NULL
-<<<<<<< HEAD
+#
+# Bug#11766126  59166: ANOTHER DATETIME VALGRIND UNINITIALIZED WARNING
+#
+SELECT CAST((MONTH(FROM_UNIXTIME(@@GLOBAL.SQL_MODE))) AS BINARY(1025));
+CAST((MONTH(FROM_UNIXTIME(@@GLOBAL.SQL_MODE))) AS BINARY(1025))
+NULL
+#
+# Bug#11766124  59164: VALGRIND: UNINITIALIZED VALUE IN NUMBER_TO_DATETIME
+#
+SELECT ADDDATE(MONTH(FROM_UNIXTIME(NULL)),INTERVAL 1 HOUR);
+ADDDATE(MONTH(FROM_UNIXTIME(NULL)),INTERVAL 1 HOUR)
+NULL
 End of 5.1 tests
 #
 # Bug#57039: constant subtime expression returns incorrect result.
@@ -1406,19 +1417,4 @@
 insert into t1 values ('00:00:00'),('00:01:00');
 select 1 from t1 where 1 < some (select cast(a as datetime) from t1);
 1
-drop table t1;
-=======
-#
-# Bug#11766126  59166: ANOTHER DATETIME VALGRIND UNINITIALIZED WARNING
-#
-SELECT CAST((MONTH(FROM_UNIXTIME(@@GLOBAL.SQL_MODE))) AS BINARY(1025));
-CAST((MONTH(FROM_UNIXTIME(@@GLOBAL.SQL_MODE))) AS BINARY(1025))
-NULL
-#
-# Bug#11766124  59164: VALGRIND: UNINITIALIZED VALUE IN NUMBER_TO_DATETIME
-#
-SELECT ADDDATE(MONTH(FROM_UNIXTIME(NULL)),INTERVAL 1 HOUR);
-ADDDATE(MONTH(FROM_UNIXTIME(NULL)),INTERVAL 1 HOUR)
-NULL
-End of 5.1 tests
->>>>>>> fbed52c1
+drop table t1;