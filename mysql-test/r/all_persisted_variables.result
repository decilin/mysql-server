***********************************************************************
* Run only on debug build,non-windows as few server variables are not
* available on all platforms.
***********************************************************************
call mtr.add_suppression("Failed to set up SSL because of the following SSL library error");
call mtr.add_suppression("\\[Warning\\] .*MY-\\d+.* Changing innodb_extend_and_initialize not supported on this platform.");
call mtr.add_suppression("Failed to initialize TLS for channel: mysql_main");
***************************************************************
* 0. Verify that variables present in performance_schema.global
* variables are actually global variables and can be set using
* SET GLOBAL
***************************************************************
CREATE TABLE global_vars (id INT PRIMARY KEY AUTO_INCREMENT, var_name VARCHAR(64), var_value VARCHAR(1024));
INSERT INTO global_vars (var_name, var_value) SELECT * FROM
performance_schema.global_variables WHERE variable_name NOT IN
('innodb_monitor_enable',
'innodb_monitor_disable',
'innodb_monitor_reset',
'innodb_monitor_reset_all',
'rbr_exec_mode');
************************************************************
* 1. Check that there are no persisted variable settings.
************************************************************
include/assert.inc ['Expect 0 persisted variables.']

************************************************************
* 2. Initialization. Test SET PERSIST. Verify persisted
*    variables.
************************************************************
CREATE TABLE all_vars (id INT PRIMARY KEY AUTO_INCREMENT, var_name VARCHAR(64), var_value VARCHAR(1024));
INSERT INTO all_vars (var_name, var_value)
SELECT * FROM performance_schema.global_variables
WHERE variable_name NOT IN
('rbr_exec_mode')
AND variable_name NOT LIKE 'ndb_%'
AND variable_name NOT LIKE 'debug_%'
ORDER BY variable_name;

include/assert.inc [Expect 500+ variables in the table. Due to open Bugs, we are checking for fewer ]

# Test SET PERSIST

<<<<<<< HEAD
include/assert.inc [Expect 447 persisted variables in the table.]
=======
include/assert.inc [Expect 445 persisted variables in the table.]
>>>>>>> a2f5f327

************************************************************
* 3. Restart server, it must preserve the persisted variable
*    settings. Verify persisted configuration.
************************************************************
# restart

<<<<<<< HEAD
include/assert.inc [Expect 447 persisted variables in persisted_variables table.]
include/assert.inc [Expect 447 persisted variables shown as PERSISTED in variables_info table.]
include/assert.inc [Expect 447 persisted variables with matching peristed and global values.]
=======
include/assert.inc [Expect 445 persisted variables in persisted_variables table.]
include/assert.inc [Expect 445 persisted variables shown as PERSISTED in variables_info table.]
include/assert.inc [Expect 445 persisted variables with matching peristed and global values.]
>>>>>>> a2f5f327

************************************************************
* 4. Test RESET PERSIST IF EXISTS. Verify persisted variable
*    settings are removed.
************************************************************

include/assert.inc ['Expect 0 persisted variables.']

************************************************************
* 5. Clean up.
************************************************************
DROP TABLE all_vars;
DROP TABLE global_vars;
# restart<|MERGE_RESOLUTION|>--- conflicted
+++ resolved
@@ -40,11 +40,7 @@
 
 # Test SET PERSIST
 
-<<<<<<< HEAD
-include/assert.inc [Expect 447 persisted variables in the table.]
-=======
-include/assert.inc [Expect 445 persisted variables in the table.]
->>>>>>> a2f5f327
+include/assert.inc [Expect 446 persisted variables in the table.]
 
 ************************************************************
 * 3. Restart server, it must preserve the persisted variable
@@ -52,15 +48,9 @@
 ************************************************************
 # restart
 
-<<<<<<< HEAD
-include/assert.inc [Expect 447 persisted variables in persisted_variables table.]
-include/assert.inc [Expect 447 persisted variables shown as PERSISTED in variables_info table.]
-include/assert.inc [Expect 447 persisted variables with matching peristed and global values.]
-=======
-include/assert.inc [Expect 445 persisted variables in persisted_variables table.]
-include/assert.inc [Expect 445 persisted variables shown as PERSISTED in variables_info table.]
-include/assert.inc [Expect 445 persisted variables with matching peristed and global values.]
->>>>>>> a2f5f327
+include/assert.inc [Expect 446 persisted variables in persisted_variables table.]
+include/assert.inc [Expect 446 persisted variables shown as PERSISTED in variables_info table.]
+include/assert.inc [Expect 446 persisted variables with matching peristed and global values.]
 
 ************************************************************
 * 4. Test RESET PERSIST IF EXISTS. Verify persisted variable
