DROP TABLE IF EXISTS t1, gis_point, gis_line, gis_polygon, gis_multi_point, gis_multi_line, gis_multi_polygon, gis_geometrycollection, gis_geometry;
CREATE TABLE gis_point  (fid INTEGER NOT NULL PRIMARY KEY, g POINT);
CREATE TABLE gis_line  (fid INTEGER NOT NULL PRIMARY KEY, g LINESTRING);
CREATE TABLE gis_polygon   (fid INTEGER NOT NULL PRIMARY KEY, g POLYGON);
CREATE TABLE gis_multi_point (fid INTEGER NOT NULL PRIMARY KEY, g MULTIPOINT);
CREATE TABLE gis_multi_line (fid INTEGER NOT NULL PRIMARY KEY, g MULTILINESTRING);
CREATE TABLE gis_multi_polygon  (fid INTEGER NOT NULL PRIMARY KEY, g MULTIPOLYGON);
CREATE TABLE gis_geometrycollection  (fid INTEGER NOT NULL PRIMARY KEY, g GEOMETRYCOLLECTION);
CREATE TABLE gis_geometry (fid INTEGER NOT NULL PRIMARY KEY, g GEOMETRY);
SHOW FIELDS FROM gis_point;
Field	Type	Null	Key	Default	Extra
fid	int(11)	NO	PRI	NULL	
g	point	YES		NULL	
SHOW FIELDS FROM gis_line;
Field	Type	Null	Key	Default	Extra
fid	int(11)	NO	PRI	NULL	
g	linestring	YES		NULL	
SHOW FIELDS FROM gis_polygon;
Field	Type	Null	Key	Default	Extra
fid	int(11)	NO	PRI	NULL	
g	polygon	YES		NULL	
SHOW FIELDS FROM gis_multi_point;
Field	Type	Null	Key	Default	Extra
fid	int(11)	NO	PRI	NULL	
g	multipoint	YES		NULL	
SHOW FIELDS FROM gis_multi_line;
Field	Type	Null	Key	Default	Extra
fid	int(11)	NO	PRI	NULL	
g	multilinestring	YES		NULL	
SHOW FIELDS FROM gis_multi_polygon;
Field	Type	Null	Key	Default	Extra
fid	int(11)	NO	PRI	NULL	
g	multipolygon	YES		NULL	
SHOW FIELDS FROM gis_geometrycollection;
Field	Type	Null	Key	Default	Extra
fid	int(11)	NO	PRI	NULL	
g	geometrycollection	YES		NULL	
SHOW FIELDS FROM gis_geometry;
Field	Type	Null	Key	Default	Extra
fid	int(11)	NO	PRI	NULL	
g	geometry	YES		NULL	
INSERT INTO gis_point VALUES 
(101, PointFromText('POINT(10 10)')),
(102, PointFromText('POINT(20 10)')),
(103, PointFromText('POINT(20 20)')),
(104, PointFromWKB(AsWKB(PointFromText('POINT(10 20)'))));
INSERT INTO gis_line VALUES
(105, LineFromText('LINESTRING(0 0,0 10,10 0)')),
(106, LineStringFromText('LINESTRING(10 10,20 10,20 20,10 20,10 10)')),
(107, LineStringFromWKB(AsWKB(LineString(Point(10, 10), Point(40, 10)))));
INSERT INTO gis_polygon VALUES
(108, PolygonFromText('POLYGON((10 10,20 10,20 20,10 20,10 10))')),
(109, PolyFromText('POLYGON((0 0,50 0,50 50,0 50,0 0), (10 10,20 10,20 20,10 20,10 10))')),
(110, PolyFromWKB(AsWKB(Polygon(LineString(Point(0, 0), Point(30, 0), Point(30, 30), Point(0, 0))))));
INSERT INTO gis_multi_point VALUES
(111, MultiPointFromText('MULTIPOINT(0 0,10 10,10 20,20 20)')),
(112, MPointFromText('MULTIPOINT(1 1,11 11,11 21,21 21)')),
(113, MPointFromWKB(AsWKB(MultiPoint(Point(3, 6), Point(4, 10)))));
INSERT INTO gis_multi_line VALUES
(114, MultiLineStringFromText('MULTILINESTRING((10 48,10 21,10 0),(16 0,16 23,16 48))')),
(115, MLineFromText('MULTILINESTRING((10 48,10 21,10 0))')),
(116, MLineFromWKB(AsWKB(MultiLineString(LineString(Point(1, 2), Point(3, 5)), LineString(Point(2, 5), Point(5, 8), Point(21, 7))))));
INSERT INTO gis_multi_polygon VALUES
(117, MultiPolygonFromText('MULTIPOLYGON(((28 26,28 0,84 0,84 42,28 26),(52 18,66 23,73 9,48 6,52 18)),((59 18,67 18,67 13,59 13,59 18)))')),
(118, MPolyFromText('MULTIPOLYGON(((28 26,28 0,84 0,84 42,28 26),(52 18,66 23,73 9,48 6,52 18)),((59 18,67 18,67 13,59 13,59 18)))')),
(119, MPolyFromWKB(AsWKB(MultiPolygon(Polygon(LineString(Point(0, 3), Point(3, 3), Point(3, 0), Point(0, 3)))))));
INSERT INTO gis_geometrycollection VALUES
(120, GeomCollFromText('GEOMETRYCOLLECTION(POINT(0 0), LINESTRING(0 0,10 10))')),
(121, GeometryFromWKB(AsWKB(GeometryCollection(Point(44, 6), LineString(Point(3, 6), Point(7, 9))))));
INSERT into gis_geometry SELECT * FROM gis_point;
INSERT into gis_geometry SELECT * FROM gis_line;
INSERT into gis_geometry SELECT * FROM gis_polygon;
INSERT into gis_geometry SELECT * FROM gis_multi_point;
INSERT into gis_geometry SELECT * FROM gis_multi_line;
INSERT into gis_geometry SELECT * FROM gis_multi_polygon;
INSERT into gis_geometry SELECT * FROM gis_geometrycollection;
SELECT fid, AsText(g) FROM gis_point;
fid	AsText(g)
101	POINT(10 10)
102	POINT(20 10)
103	POINT(20 20)
104	POINT(10 20)
SELECT fid, AsText(g) FROM gis_line;
fid	AsText(g)
105	LINESTRING(0 0,0 10,10 0)
106	LINESTRING(10 10,20 10,20 20,10 20,10 10)
107	LINESTRING(10 10,40 10)
SELECT fid, AsText(g) FROM gis_polygon;
fid	AsText(g)
108	POLYGON((10 10,20 10,20 20,10 20,10 10))
109	POLYGON((0 0,50 0,50 50,0 50,0 0),(10 10,20 10,20 20,10 20,10 10))
110	POLYGON((0 0,30 0,30 30,0 0))
SELECT fid, AsText(g) FROM gis_multi_point;
fid	AsText(g)
111	MULTIPOINT(0 0,10 10,10 20,20 20)
112	MULTIPOINT(1 1,11 11,11 21,21 21)
113	MULTIPOINT(3 6,4 10)
SELECT fid, AsText(g) FROM gis_multi_line;
fid	AsText(g)
114	MULTILINESTRING((10 48,10 21,10 0),(16 0,16 23,16 48))
115	MULTILINESTRING((10 48,10 21,10 0))
116	MULTILINESTRING((1 2,3 5),(2 5,5 8,21 7))
SELECT fid, AsText(g) FROM gis_multi_polygon;
fid	AsText(g)
117	MULTIPOLYGON(((28 26,28 0,84 0,84 42,28 26),(52 18,66 23,73 9,48 6,52 18)),((59 18,67 18,67 13,59 13,59 18)))
118	MULTIPOLYGON(((28 26,28 0,84 0,84 42,28 26),(52 18,66 23,73 9,48 6,52 18)),((59 18,67 18,67 13,59 13,59 18)))
119	MULTIPOLYGON(((0 3,3 3,3 0,0 3)))
SELECT fid, AsText(g) FROM gis_geometrycollection;
fid	AsText(g)
120	GEOMETRYCOLLECTION(POINT(0 0),LINESTRING(0 0,10 10))
121	GEOMETRYCOLLECTION(POINT(44 6),LINESTRING(3 6,7 9))
SELECT fid, AsText(g) FROM gis_geometry;
fid	AsText(g)
101	POINT(10 10)
102	POINT(20 10)
103	POINT(20 20)
104	POINT(10 20)
105	LINESTRING(0 0,0 10,10 0)
106	LINESTRING(10 10,20 10,20 20,10 20,10 10)
107	LINESTRING(10 10,40 10)
108	POLYGON((10 10,20 10,20 20,10 20,10 10))
109	POLYGON((0 0,50 0,50 50,0 50,0 0),(10 10,20 10,20 20,10 20,10 10))
110	POLYGON((0 0,30 0,30 30,0 0))
111	MULTIPOINT(0 0,10 10,10 20,20 20)
112	MULTIPOINT(1 1,11 11,11 21,21 21)
113	MULTIPOINT(3 6,4 10)
114	MULTILINESTRING((10 48,10 21,10 0),(16 0,16 23,16 48))
115	MULTILINESTRING((10 48,10 21,10 0))
116	MULTILINESTRING((1 2,3 5),(2 5,5 8,21 7))
117	MULTIPOLYGON(((28 26,28 0,84 0,84 42,28 26),(52 18,66 23,73 9,48 6,52 18)),((59 18,67 18,67 13,59 13,59 18)))
118	MULTIPOLYGON(((28 26,28 0,84 0,84 42,28 26),(52 18,66 23,73 9,48 6,52 18)),((59 18,67 18,67 13,59 13,59 18)))
119	MULTIPOLYGON(((0 3,3 3,3 0,0 3)))
120	GEOMETRYCOLLECTION(POINT(0 0),LINESTRING(0 0,10 10))
121	GEOMETRYCOLLECTION(POINT(44 6),LINESTRING(3 6,7 9))
SELECT fid, Dimension(g) FROM gis_geometry;
fid	Dimension(g)
101	0
102	0
103	0
104	0
105	1
106	1
107	1
108	2
109	2
110	2
111	0
112	0
113	0
114	1
115	1
116	1
117	2
118	2
119	2
120	1
121	1
SELECT fid, GeometryType(g) FROM gis_geometry;
fid	GeometryType(g)
101	POINT
102	POINT
103	POINT
104	POINT
105	LINESTRING
106	LINESTRING
107	LINESTRING
108	POLYGON
109	POLYGON
110	POLYGON
111	MULTIPOINT
112	MULTIPOINT
113	MULTIPOINT
114	MULTILINESTRING
115	MULTILINESTRING
116	MULTILINESTRING
117	MULTIPOLYGON
118	MULTIPOLYGON
119	MULTIPOLYGON
120	GEOMETRYCOLLECTION
121	GEOMETRYCOLLECTION
SELECT fid, IsEmpty(g) FROM gis_geometry;
fid	IsEmpty(g)
101	0
102	0
103	0
104	0
105	0
106	0
107	0
108	0
109	0
110	0
111	0
112	0
113	0
114	0
115	0
116	0
117	0
118	0
119	0
120	0
121	0
SELECT fid, AsText(Envelope(g)) FROM gis_geometry;
fid	AsText(Envelope(g))
101	POLYGON((10 10,10 10,10 10,10 10,10 10))
102	POLYGON((20 10,20 10,20 10,20 10,20 10))
103	POLYGON((20 20,20 20,20 20,20 20,20 20))
104	POLYGON((10 20,10 20,10 20,10 20,10 20))
105	POLYGON((0 0,10 0,10 10,0 10,0 0))
106	POLYGON((10 10,20 10,20 20,10 20,10 10))
107	POLYGON((10 10,40 10,40 10,10 10,10 10))
108	POLYGON((10 10,20 10,20 20,10 20,10 10))
109	POLYGON((0 0,50 0,50 50,0 50,0 0))
110	POLYGON((0 0,30 0,30 30,0 30,0 0))
111	POLYGON((0 0,20 0,20 20,0 20,0 0))
112	POLYGON((1 1,21 1,21 21,1 21,1 1))
113	POLYGON((3 6,4 6,4 10,3 10,3 6))
114	POLYGON((10 0,16 0,16 48,10 48,10 0))
115	POLYGON((10 0,10 0,10 48,10 48,10 0))
116	POLYGON((1 2,21 2,21 8,1 8,1 2))
117	POLYGON((28 0,84 0,84 42,28 42,28 0))
118	POLYGON((28 0,84 0,84 42,28 42,28 0))
119	POLYGON((0 0,3 0,3 3,0 3,0 0))
120	POLYGON((0 0,10 0,10 10,0 10,0 0))
121	POLYGON((3 6,44 6,44 9,3 9,3 6))
explain extended select Dimension(g), GeometryType(g), IsEmpty(g), AsText(Envelope(g)) from gis_geometry;
id	select_type	table	type	possible_keys	key	key_len	ref	rows	filtered	Extra
1	SIMPLE	gis_geometry	ALL	NULL	NULL	NULL	NULL	21	100.00	
Warnings:
Note	1003	select dimension(`test`.`gis_geometry`.`g`) AS `Dimension(g)`,geometrytype(`test`.`gis_geometry`.`g`) AS `GeometryType(g)`,isempty(`test`.`gis_geometry`.`g`) AS `IsEmpty(g)`,astext(envelope(`test`.`gis_geometry`.`g`)) AS `AsText(Envelope(g))` from `test`.`gis_geometry`
SELECT fid, X(g) FROM gis_point;
fid	X(g)
101	10
102	20
103	20
104	10
SELECT fid, Y(g) FROM gis_point;
fid	Y(g)
101	10
102	10
103	20
104	20
explain extended select X(g),Y(g) FROM gis_point;
id	select_type	table	type	possible_keys	key	key_len	ref	rows	filtered	Extra
1	SIMPLE	gis_point	ALL	NULL	NULL	NULL	NULL	4	100.00	
Warnings:
Note	1003	select x(`test`.`gis_point`.`g`) AS `X(g)`,y(`test`.`gis_point`.`g`) AS `Y(g)` from `test`.`gis_point`
SELECT fid, AsText(StartPoint(g)) FROM gis_line;
fid	AsText(StartPoint(g))
105	POINT(0 0)
106	POINT(10 10)
107	POINT(10 10)
SELECT fid, AsText(EndPoint(g)) FROM gis_line;
fid	AsText(EndPoint(g))
105	POINT(10 0)
106	POINT(10 10)
107	POINT(40 10)
SELECT fid, GLength(g) FROM gis_line;
fid	GLength(g)
105	24.14213562373095
106	40
107	30
SELECT fid, NumPoints(g) FROM gis_line;
fid	NumPoints(g)
105	3
106	5
107	2
SELECT fid, AsText(PointN(g, 2)) FROM gis_line;
fid	AsText(PointN(g, 2))
105	POINT(0 10)
106	POINT(20 10)
107	POINT(40 10)
SELECT fid, IsClosed(g) FROM gis_line;
fid	IsClosed(g)
105	0
106	1
107	0
explain extended select AsText(StartPoint(g)),AsText(EndPoint(g)),GLength(g),NumPoints(g),AsText(PointN(g, 2)),IsClosed(g) FROM gis_line;
id	select_type	table	type	possible_keys	key	key_len	ref	rows	filtered	Extra
1	SIMPLE	gis_line	ALL	NULL	NULL	NULL	NULL	3	100.00	
Warnings:
Note	1003	select astext(startpoint(`test`.`gis_line`.`g`)) AS `AsText(StartPoint(g))`,astext(endpoint(`test`.`gis_line`.`g`)) AS `AsText(EndPoint(g))`,glength(`test`.`gis_line`.`g`) AS `GLength(g)`,numpoints(`test`.`gis_line`.`g`) AS `NumPoints(g)`,astext(pointn(`test`.`gis_line`.`g`,2)) AS `AsText(PointN(g, 2))`,isclosed(`test`.`gis_line`.`g`) AS `IsClosed(g)` from `test`.`gis_line`
SELECT fid, AsText(Centroid(g)) FROM gis_polygon;
fid	AsText(Centroid(g))
108	POINT(15 15)
109	POINT(25.416666666666668 25.416666666666668)
110	POINT(20 10)
SELECT fid, Area(g) FROM gis_polygon;
fid	Area(g)
108	100
109	2400
110	450
SELECT fid, AsText(ExteriorRing(g)) FROM gis_polygon;
fid	AsText(ExteriorRing(g))
108	LINESTRING(10 10,20 10,20 20,10 20,10 10)
109	LINESTRING(0 0,50 0,50 50,0 50,0 0)
110	LINESTRING(0 0,30 0,30 30,0 0)
SELECT fid, NumInteriorRings(g) FROM gis_polygon;
fid	NumInteriorRings(g)
108	0
109	1
110	0
SELECT fid, AsText(InteriorRingN(g, 1)) FROM gis_polygon;
fid	AsText(InteriorRingN(g, 1))
108	NULL
109	LINESTRING(10 10,20 10,20 20,10 20,10 10)
110	NULL
explain extended select AsText(Centroid(g)),Area(g),AsText(ExteriorRing(g)),NumInteriorRings(g),AsText(InteriorRingN(g, 1)) FROM gis_polygon;
id	select_type	table	type	possible_keys	key	key_len	ref	rows	filtered	Extra
1	SIMPLE	gis_polygon	ALL	NULL	NULL	NULL	NULL	3	100.00	
Warnings:
Note	1003	select astext(centroid(`test`.`gis_polygon`.`g`)) AS `AsText(Centroid(g))`,area(`test`.`gis_polygon`.`g`) AS `Area(g)`,astext(exteriorring(`test`.`gis_polygon`.`g`)) AS `AsText(ExteriorRing(g))`,numinteriorrings(`test`.`gis_polygon`.`g`) AS `NumInteriorRings(g)`,astext(interiorringn(`test`.`gis_polygon`.`g`,1)) AS `AsText(InteriorRingN(g, 1))` from `test`.`gis_polygon`
SELECT fid, IsClosed(g) FROM gis_multi_line;
fid	IsClosed(g)
114	0
115	0
116	0
SELECT fid, AsText(Centroid(g)) FROM gis_multi_polygon;
fid	AsText(Centroid(g))
117	POINT(55.58852775304245 17.426536064113982)
118	POINT(55.58852775304245 17.426536064113982)
119	POINT(2 2)
SELECT fid, Area(g) FROM gis_multi_polygon;
fid	Area(g)
117	1684.5
118	1684.5
119	4.5
SELECT fid, NumGeometries(g) from gis_multi_point;
fid	NumGeometries(g)
111	4
112	4
113	2
SELECT fid, NumGeometries(g) from gis_multi_line;
fid	NumGeometries(g)
114	2
115	1
116	2
SELECT fid, NumGeometries(g) from gis_multi_polygon;
fid	NumGeometries(g)
117	2
118	2
119	1
SELECT fid, NumGeometries(g) from gis_geometrycollection;
fid	NumGeometries(g)
120	2
121	2
explain extended SELECT fid, NumGeometries(g) from gis_multi_point;
id	select_type	table	type	possible_keys	key	key_len	ref	rows	filtered	Extra
1	SIMPLE	gis_multi_point	ALL	NULL	NULL	NULL	NULL	3	100.00	
Warnings:
Note	1003	select `test`.`gis_multi_point`.`fid` AS `fid`,numgeometries(`test`.`gis_multi_point`.`g`) AS `NumGeometries(g)` from `test`.`gis_multi_point`
SELECT fid, AsText(GeometryN(g, 2)) from gis_multi_point;
fid	AsText(GeometryN(g, 2))
111	POINT(10 10)
112	POINT(11 11)
113	POINT(4 10)
SELECT fid, AsText(GeometryN(g, 2)) from gis_multi_line;
fid	AsText(GeometryN(g, 2))
114	LINESTRING(16 0,16 23,16 48)
115	NULL
116	LINESTRING(2 5,5 8,21 7)
SELECT fid, AsText(GeometryN(g, 2)) from gis_multi_polygon;
fid	AsText(GeometryN(g, 2))
117	POLYGON((59 18,67 18,67 13,59 13,59 18))
118	POLYGON((59 18,67 18,67 13,59 13,59 18))
119	NULL
SELECT fid, AsText(GeometryN(g, 2)) from gis_geometrycollection;
fid	AsText(GeometryN(g, 2))
120	LINESTRING(0 0,10 10)
121	LINESTRING(3 6,7 9)
SELECT fid, AsText(GeometryN(g, 1)) from gis_geometrycollection;
fid	AsText(GeometryN(g, 1))
120	POINT(0 0)
121	POINT(44 6)
explain extended SELECT fid, AsText(GeometryN(g, 2)) from gis_multi_point;
id	select_type	table	type	possible_keys	key	key_len	ref	rows	filtered	Extra
1	SIMPLE	gis_multi_point	ALL	NULL	NULL	NULL	NULL	3	100.00	
Warnings:
Note	1003	select `test`.`gis_multi_point`.`fid` AS `fid`,astext(geometryn(`test`.`gis_multi_point`.`g`,2)) AS `AsText(GeometryN(g, 2))` from `test`.`gis_multi_point`
SELECT g1.fid as first, g2.fid as second,
Within(g1.g, g2.g) as w, Contains(g1.g, g2.g) as c, Overlaps(g1.g, g2.g) as o,
Equals(g1.g, g2.g) as e, Disjoint(g1.g, g2.g) as d, Touches(g1.g, g2.g) as t,
Intersects(g1.g, g2.g) as i, Crosses(g1.g, g2.g) as r
FROM gis_geometrycollection g1, gis_geometrycollection g2 ORDER BY first, second;
first	second	w	c	o	e	d	t	i	r
120	120	1	1	0	1	0	0	1	0
120	121	0	0	1	0	0	0	1	0
121	120	0	0	1	0	0	0	1	0
121	121	1	1	0	1	0	0	1	0
explain extended SELECT g1.fid as first, g2.fid as second,
Within(g1.g, g2.g) as w, Contains(g1.g, g2.g) as c, Overlaps(g1.g, g2.g) as o,
Equals(g1.g, g2.g) as e, Disjoint(g1.g, g2.g) as d, Touches(g1.g, g2.g) as t,
Intersects(g1.g, g2.g) as i, Crosses(g1.g, g2.g) as r
FROM gis_geometrycollection g1, gis_geometrycollection g2 ORDER BY first, second;
id	select_type	table	type	possible_keys	key	key_len	ref	rows	filtered	Extra
1	SIMPLE	g1	ALL	NULL	NULL	NULL	NULL	2	100.00	Using temporary; Using filesort
1	SIMPLE	g2	ALL	NULL	NULL	NULL	NULL	2	100.00	Using join buffer
Warnings:
Note	1003	select `test`.`g1`.`fid` AS `first`,`test`.`g2`.`fid` AS `second`,within(`test`.`g1`.`g`,`test`.`g2`.`g`) AS `w`,contains(`test`.`g1`.`g`,`test`.`g2`.`g`) AS `c`,overlaps(`test`.`g1`.`g`,`test`.`g2`.`g`) AS `o`,equals(`test`.`g1`.`g`,`test`.`g2`.`g`) AS `e`,disjoint(`test`.`g1`.`g`,`test`.`g2`.`g`) AS `d`,touches(`test`.`g1`.`g`,`test`.`g2`.`g`) AS `t`,intersects(`test`.`g1`.`g`,`test`.`g2`.`g`) AS `i`,crosses(`test`.`g1`.`g`,`test`.`g2`.`g`) AS `r` from `test`.`gis_geometrycollection` `g1` join `test`.`gis_geometrycollection` `g2` order by `test`.`g1`.`fid`,`test`.`g2`.`fid`
DROP TABLE gis_point, gis_line, gis_polygon, gis_multi_point, gis_multi_line, gis_multi_polygon, gis_geometrycollection, gis_geometry;
CREATE TABLE t1 (
gp  point,
ln  linestring,
pg  polygon,
mp  multipoint,
mln multilinestring,
mpg multipolygon,
gc  geometrycollection,
gm  geometry
);
SHOW FIELDS FROM t1;
Field	Type	Null	Key	Default	Extra
gp	point	YES		NULL	
ln	linestring	YES		NULL	
pg	polygon	YES		NULL	
mp	multipoint	YES		NULL	
mln	multilinestring	YES		NULL	
mpg	multipolygon	YES		NULL	
gc	geometrycollection	YES		NULL	
gm	geometry	YES		NULL	
ALTER TABLE t1 ADD fid INT NOT NULL;
SHOW FIELDS FROM t1;
Field	Type	Null	Key	Default	Extra
gp	point	YES		NULL	
ln	linestring	YES		NULL	
pg	polygon	YES		NULL	
mp	multipoint	YES		NULL	
mln	multilinestring	YES		NULL	
mpg	multipolygon	YES		NULL	
gc	geometrycollection	YES		NULL	
gm	geometry	YES		NULL	
fid	int(11)	NO		NULL	
DROP TABLE t1;
SELECT AsText(GeometryFromWKB(AsWKB(GeometryFromText('POINT(1 4)'))));
AsText(GeometryFromWKB(AsWKB(GeometryFromText('POINT(1 4)'))))
POINT(1 4)
explain extended SELECT AsText(GeometryFromWKB(AsWKB(GeometryFromText('POINT(1 4)'))));
id	select_type	table	type	possible_keys	key	key_len	ref	rows	filtered	Extra
1	SIMPLE	NULL	NULL	NULL	NULL	NULL	NULL	NULL	NULL	No tables used
Warnings:
Note	1003	select astext(geometryfromwkb(aswkb(geometryfromtext('POINT(1 4)')))) AS `AsText(GeometryFromWKB(AsWKB(GeometryFromText('POINT(1 4)'))))`
explain extended SELECT AsText(GeometryFromWKB(AsWKB(PointFromText('POINT(1 4)'))));
id	select_type	table	type	possible_keys	key	key_len	ref	rows	filtered	Extra
1	SIMPLE	NULL	NULL	NULL	NULL	NULL	NULL	NULL	NULL	No tables used
Warnings:
Note	1003	select astext(geometryfromwkb(aswkb(geometryfromtext('POINT(1 4)')))) AS `AsText(GeometryFromWKB(AsWKB(PointFromText('POINT(1 4)'))))`
SELECT SRID(GeomFromText('LineString(1 1,2 2)',101));
SRID(GeomFromText('LineString(1 1,2 2)',101))
101
explain extended SELECT SRID(GeomFromText('LineString(1 1,2 2)',101));
id	select_type	table	type	possible_keys	key	key_len	ref	rows	filtered	Extra
1	SIMPLE	NULL	NULL	NULL	NULL	NULL	NULL	NULL	NULL	No tables used
Warnings:
Note	1003	select srid(geometryfromtext('LineString(1 1,2 2)',101)) AS `SRID(GeomFromText('LineString(1 1,2 2)',101))`
explain extended select issimple(MultiPoint(Point(3, 6), Point(4, 10))), issimple(Point(3, 6));
id	select_type	table	type	possible_keys	key	key_len	ref	rows	filtered	Extra
1	SIMPLE	NULL	NULL	NULL	NULL	NULL	NULL	NULL	NULL	No tables used
Warnings:
Note	1003	select issimple(multipoint(point(3,6),point(4,10))) AS `issimple(MultiPoint(Point(3, 6), Point(4, 10)))`,issimple(point(3,6)) AS `issimple(Point(3, 6))`
create table t1 (a geometry not null);
insert into t1 values (GeomFromText('Point(1 2)'));
insert into t1 values ('Garbage');
ERROR 22003: Cannot get geometry object from data you send to the GEOMETRY field
insert IGNORE into t1 values ('Garbage');
ERROR 22003: Cannot get geometry object from data you send to the GEOMETRY field
alter table t1 add spatial index(a);
drop table t1;
create table t1(a geometry not null, spatial index(a));
insert into t1 values
(GeomFromText('POINT(1 1)')), (GeomFromText('POINT(3 3)')), 
(GeomFromText('POINT(4 4)')), (GeomFromText('POINT(6 6)'));
select AsText(a) from t1 where
MBRContains(GeomFromText('Polygon((0 0, 0 2, 2 2, 2 0, 0 0))'), a)
or
MBRContains(GeomFromText('Polygon((2 2, 2 5, 5 5, 5 2, 2 2))'), a);
AsText(a)
POINT(1 1)
POINT(3 3)
POINT(4 4)
select AsText(a) from t1 where
MBRContains(GeomFromText('Polygon((0 0, 0 2, 2 2, 2 0, 0 0))'), a)
and
MBRContains(GeomFromText('Polygon((0 0, 0 7, 7 7, 7 0, 0 0))'), a);
AsText(a)
POINT(1 1)
drop table t1;
CREATE TABLE t1 (Coordinates POINT NOT NULL, SPATIAL INDEX(Coordinates));
INSERT INTO t1 VALUES(GeomFromText('POINT(383293632 1754448)'));
INSERT INTO t1 VALUES(GeomFromText('POINT(564952612 157516260)'));
INSERT INTO t1 VALUES(GeomFromText('POINT(903994614 180726515)'));
INSERT INTO t1 VALUES(GeomFromText('POINT(98128178 141127631)'));
INSERT INTO t1 VALUES(GeomFromText('POINT(862547902 799334546)'));
INSERT INTO t1 VALUES(GeomFromText('POINT(341989013 850270906)'));
INSERT INTO t1 VALUES(GeomFromText('POINT(803302376 93039099)'));
INSERT INTO t1 VALUES(GeomFromText('POINT(857439153 817431356)'));
INSERT INTO t1 VALUES(GeomFromText('POINT(319757546 343162742)'));
INSERT INTO t1 VALUES(GeomFromText('POINT(826341972 717484432)'));
INSERT INTO t1 VALUES(GeomFromText('POINT(305066789 201736238)'));
INSERT INTO t1 VALUES(GeomFromText('POINT(626068992 616241497)'));
INSERT INTO t1 VALUES(GeomFromText('POINT(55789424 755830108)'));
INSERT INTO t1 VALUES(GeomFromText('POINT(802874458 312435220)'));
INSERT INTO t1 VALUES(GeomFromText('POINT(153795660 551723671)'));
INSERT INTO t1 VALUES(GeomFromText('POINT(242207428 537089292)'));
INSERT INTO t1 VALUES(GeomFromText('POINT(553478119 807160039)'));
INSERT INTO t1 VALUES(GeomFromText('POINT(694605552 457472733)'));
INSERT INTO t1 VALUES(GeomFromText('POINT(987886554 792733729)'));
INSERT INTO t1 VALUES(GeomFromText('POINT(598600363 850434457)'));
INSERT INTO t1 VALUES(GeomFromText('POINT(592068275 940589376)'));
INSERT INTO t1 VALUES(GeomFromText('POINT(700705362 395370650)'));
INSERT INTO t1 VALUES(GeomFromText('POINT(33628474 558144514)'));
INSERT INTO t1 VALUES(GeomFromText('POINT(212802006 353386020)'));
INSERT INTO t1 VALUES(GeomFromText('POINT(901307256 39143977)'));
INSERT INTO t1 VALUES(GeomFromText('POINT(70870451 206374045)'));
INSERT INTO t1 VALUES(GeomFromText('POINT(240880214 696939443)'));
INSERT INTO t1 VALUES(GeomFromText('POINT(822615542 296669638)'));
INSERT INTO t1 VALUES(GeomFromText('POINT(452769551 625489999)'));
INSERT INTO t1 VALUES(GeomFromText('POINT(609104858 606565210)'));
INSERT INTO t1 VALUES(GeomFromText('POINT(177213669 851312285)'));
INSERT INTO t1 VALUES(GeomFromText('POINT(143654501 730691787)'));
INSERT INTO t1 VALUES(GeomFromText('POINT(658472325 838260052)'));
INSERT INTO t1 VALUES(GeomFromText('POINT(188164520 646358878)'));
INSERT INTO t1 VALUES(GeomFromText('POINT(630993781 786764883)'));
INSERT INTO t1 VALUES(GeomFromText('POINT(496793334 223062055)'));
INSERT INTO t1 VALUES(GeomFromText('POINT(727354258 197498696)'));
INSERT INTO t1 VALUES(GeomFromText('POINT(618432704 760982731)'));
INSERT INTO t1 VALUES(GeomFromText('POINT(755643210 831234710)'));
INSERT INTO t1 VALUES(GeomFromText('POINT(114368751 656950466)'));
INSERT INTO t1 VALUES(GeomFromText('POINT(870378686 185239202)'));
INSERT INTO t1 VALUES(GeomFromText('POINT(863324511 111258900)'));
INSERT INTO t1 VALUES(GeomFromText('POINT(882178645 685940052)'));
INSERT INTO t1 VALUES(GeomFromText('POINT(407928538 334948195)'));
INSERT INTO t1 VALUES(GeomFromText('POINT(311430051 17033395)'));
INSERT INTO t1 VALUES(GeomFromText('POINT(941513405 488643719)'));
INSERT INTO t1 VALUES(GeomFromText('POINT(868345680 85167906)'));
INSERT INTO t1 VALUES(GeomFromText('POINT(219335507 526818004)'));
INSERT INTO t1 VALUES(GeomFromText('POINT(923427958 407500026)'));
INSERT INTO t1 VALUES(GeomFromText('POINT(173176882 554421738)'));
INSERT INTO t1 VALUES(GeomFromText('POINT(194264908 669970217)'));
INSERT INTO t1 VALUES(GeomFromText('POINT(777483793 921619165)'));
INSERT INTO t1 VALUES(GeomFromText('POINT(867468912 395916497)'));
INSERT INTO t1 VALUES(GeomFromText('POINT(682601897 623112122)'));
INSERT INTO t1 VALUES(GeomFromText('POINT(227151206 796970647)'));
INSERT INTO t1 VALUES(GeomFromText('POINT(280062588 97529892)'));
INSERT INTO t1 VALUES(GeomFromText('POINT(982209849 143387099)'));
INSERT INTO t1 VALUES(GeomFromText('POINT(208788792 864388493)'));
INSERT INTO t1 VALUES(GeomFromText('POINT(829327151 616717329)'));
INSERT INTO t1 VALUES(GeomFromText('POINT(199336688 140757201)'));
INSERT INTO t1 VALUES(GeomFromText('POINT(633750724 140850093)'));
INSERT INTO t1 VALUES(GeomFromText('POINT(629400920 502096404)'));
INSERT INTO t1 VALUES(GeomFromText('POINT(226017998 848736426)'));
INSERT INTO t1 VALUES(GeomFromText('POINT(28914408 149445955)'));
INSERT INTO t1 VALUES(GeomFromText('POINT(256236452 202091290)'));
INSERT INTO t1 VALUES(GeomFromText('POINT(703867693 450501360)'));
INSERT INTO t1 VALUES(GeomFromText('POINT(872061506 481351486)'));
INSERT INTO t1 VALUES(GeomFromText('POINT(372120524 739530418)'));
INSERT INTO t1 VALUES(GeomFromText('POINT(877267982 54722420)'));
INSERT INTO t1 VALUES(GeomFromText('POINT(362642540 104419188)'));
INSERT INTO t1 VALUES(GeomFromText('POINT(851693067 642705127)'));
INSERT INTO t1 VALUES(GeomFromText('POINT(201949080 833902916)'));
INSERT INTO t1 VALUES(GeomFromText('POINT(786092225 410737872)'));
INSERT INTO t1 VALUES(GeomFromText('POINT(698291409 615419376)'));
INSERT INTO t1 VALUES(GeomFromText('POINT(27455201 897628096)'));
INSERT INTO t1 VALUES(GeomFromText('POINT(756176576 661205925)'));
INSERT INTO t1 VALUES(GeomFromText('POINT(38478189 385577496)'));
INSERT INTO t1 VALUES(GeomFromText('POINT(163302328 264496186)'));
INSERT INTO t1 VALUES(GeomFromText('POINT(234313922 192216735)'));
INSERT INTO t1 VALUES(GeomFromText('POINT(413942141 490550373)'));
INSERT INTO t1 VALUES(GeomFromText('POINT(394308025 117809834)'));
INSERT INTO t1 VALUES(GeomFromText('POINT(941051732 266369530)'));
INSERT INTO t1 VALUES(GeomFromText('POINT(599161319 313172256)'));
INSERT INTO t1 VALUES(GeomFromText('POINT(5899948 476429301)'));
INSERT INTO t1 VALUES(GeomFromText('POINT(367894677 368542487)'));
INSERT INTO t1 VALUES(GeomFromText('POINT(580848489 219587743)'));
INSERT INTO t1 VALUES(GeomFromText('POINT(11247614 782797569)'));
drop table t1;
create table t1 select GeomFromWKB(POINT(1,3));
show create table t1;
Table	Create Table
t1	CREATE TABLE `t1` (
  `GeomFromWKB(POINT(1,3))` geometry DEFAULT NULL
) ENGINE=MyISAM DEFAULT CHARSET=latin1
drop table t1;
CREATE TABLE `t1` (`object_id` bigint(20) unsigned NOT NULL default '0', `geo`
geometry NOT NULL default '') ENGINE=MyISAM ;
Warnings:
Warning	1101	BLOB/TEXT column 'geo' can't have a default value
insert into t1 values ('85984',GeomFromText('MULTIPOLYGON(((-115.006363
36.305435,-114.992394 36.305202,-114.991219 36.305975,-114.991163
36.306845,-114.989432 36.309452,-114.978275 36.312642,-114.977363
36.311978,-114.975327 36.312344,-114.96502 36.31597,-114.963364
36.313629,-114.961723 36.313721,-114.956398 36.316057,-114.951882
36.320979,-114.947073 36.323475,-114.945207 36.326451,-114.945207
36.326451,-114.944132 36.326061,-114.94003 36.326588,-114.924017
36.334484,-114.923281 36.334146,-114.92564 36.331504,-114.94072
36.319282,-114.945348 36.314812,-114.948091 36.314762,-114.951755
36.316211,-114.952446 36.313883,-114.952644 36.309488,-114.944725
36.313083,-114.93706 36.32043,-114.932478 36.323497,-114.924556
36.327708,-114.922608 36.329715,-114.92009 36.328695,-114.912105
36.323566,-114.901647 36.317952,-114.897436 36.313968,-114.895344
36.309573,-114.891699 36.304398,-114.890569 36.303551,-114.886356
36.302702,-114.885141 36.301351,-114.885709 36.297391,-114.892499
36.290893,-114.902142 36.288974,-114.904941 36.288838,-114.905308
36.289845,-114.906325 36.290395,-114.909916 36.289549,-114.914527
36.287535,-114.918797 36.284423,-114.922982 36.279731,-114.924113
36.277282,-114.924057 36.275817,-114.927733 36.27053,-114.929354
36.269029,-114.929354 36.269029,-114.950856 36.268715,-114.950768
36.264324,-114.960206 36.264293,-114.960301 36.268943,-115.006662
36.268929,-115.008583 36.265619,-115.00665 36.264247,-115.006659
36.246873,-115.006659 36.246873,-115.006838 36.247697,-115.010764
36.247774,-115.015609 36.25113,-115.015765 36.254505,-115.029517
36.254619,-115.038573 36.249317,-115.038573 36.249317,-115.023403
36.25841,-115.023873 36.258994,-115.031845 36.259829,-115.03183
36.261053,-115.025561 36.261095,-115.036417 36.274632,-115.033729
36.276041,-115.032217 36.274851,-115.029845 36.273959,-115.029934
36.274966,-115.025763 36.274896,-115.025406 36.281044,-115.028731
36.284471,-115.036497 36.290377,-115.042071 36.291039,-115.026759
36.298478,-115.008995 36.301966,-115.006363 36.305435),(-115.079835
36.244369,-115.079735 36.260186,-115.076435 36.262369,-115.069758
36.265,-115.070235 36.268757,-115.064542 36.268655,-115.061843
36.269857,-115.062676 36.270693,-115.06305 36.272344,-115.059051
36.281023,-115.05918 36.283008,-115.060591 36.285246,-115.061913
36.290022,-115.062499 36.306353,-115.062499 36.306353,-115.060918
36.30642,-115.06112 36.289779,-115.05713 36.2825,-115.057314
36.279446,-115.060779 36.274659,-115.061366 36.27209,-115.057858
36.26557,-115.055805 36.262883,-115.054688 36.262874,-115.047335
36.25037,-115.044234 36.24637,-115.052434 36.24047,-115.061734
36.23507,-115.061934 36.22677,-115.061934 36.22677,-115.061491
36.225267,-115.062024 36.218194,-115.060134 36.218278,-115.060133
36.210771,-115.057833 36.210771,-115.057433 36.196271,-115.062233
36.196271,-115.062233 36.190371,-115.062233 36.190371,-115.065533
36.190371,-115.071333 36.188571,-115.098331 36.188275,-115.098331
36.188275,-115.098435 36.237569,-115.097535 36.240369,-115.097535
36.240369,-115.093235 36.240369,-115.089135 36.240469,-115.083135
36.240569,-115.083135 36.240569,-115.079835
36.244369)))')),('85998',GeomFromText('MULTIPOLYGON(((-115.333107
36.264587,-115.333168 36.280638,-115.333168 36.280638,-115.32226
36.280643,-115.322538 36.274311,-115.327222 36.274258,-115.32733
36.263026,-115.330675 36.262984,-115.332132 36.264673,-115.333107
36.264587),(-115.247239 36.247066,-115.247438 36.218267,-115.247438
36.218267,-115.278525 36.219263,-115.278525 36.219263,-115.301545
36.219559,-115.332748 36.219197,-115.332757 36.220041,-115.332757
36.220041,-115.332895 36.233514,-115.349023 36.233479,-115.351489
36.234475,-115.353681 36.237021,-115.357106 36.239789,-115.36519
36.243331,-115.368156 36.243487,-115.367389 36.244902,-115.364553
36.246014,-115.359219 36.24616,-115.356186 36.248025,-115.353347
36.248004,-115.350813 36.249507,-115.339673 36.25387,-115.333069
36.255018,-115.333069 36.255018,-115.333042 36.247767,-115.279039
36.248666,-115.263639 36.247466,-115.263839 36.252766,-115.261439
36.252666,-115.261439 36.247366,-115.247239 36.247066)))'));
select object_id, geometrytype(geo), ISSIMPLE(GEO), ASTEXT(centroid(geo)) from
t1 where object_id=85998;
object_id	geometrytype(geo)	ISSIMPLE(GEO)	ASTEXT(centroid(geo))
85998	MULTIPOLYGON	0	POINT(115.31877315203187 -36.23747282102153)
select object_id, geometrytype(geo), ISSIMPLE(GEO), ASTEXT(centroid(geo)) from
t1 where object_id=85984;
object_id	geometrytype(geo)	ISSIMPLE(GEO)	ASTEXT(centroid(geo))
85984	MULTIPOLYGON	0	POINT(-114.87787186923313 36.33101763469059)
drop table t1;
create table t1 (fl geometry not null);
insert into t1 values (1);
ERROR 22003: Cannot get geometry object from data you send to the GEOMETRY field
insert into t1 values (1.11);
ERROR 22003: Cannot get geometry object from data you send to the GEOMETRY field
insert into t1 values ("qwerty");
ERROR 22003: Cannot get geometry object from data you send to the GEOMETRY field
insert into t1 values (pointfromtext('point(1,1)'));
ERROR 23000: Column 'fl' cannot be null
drop table t1;
select (asWKT(geomfromwkb((0x000000000140240000000000004024000000000000))));
(asWKT(geomfromwkb((0x000000000140240000000000004024000000000000))))
POINT(10 10)
select (asWKT(geomfromwkb((0x010100000000000000000024400000000000002440))));
(asWKT(geomfromwkb((0x010100000000000000000024400000000000002440))))
POINT(10 10)
create table t1 (g GEOMETRY);
select * from t1;
Catalog	Database	Table	Table_alias	Column	Column_alias	Type	Length	Max length	Is_null	Flags	Decimals	Charsetnr
def	test	t1	t1	g	g	255	4294967295	0	Y	144	0	63
g
select asbinary(g) from t1;
Catalog	Database	Table	Table_alias	Column	Column_alias	Type	Length	Max length	Is_null	Flags	Decimals	Charsetnr
def					asbinary(g)	252	4294967295	0	Y	128	0	63
asbinary(g)
drop table t1;
create table t1 (a TEXT, b GEOMETRY NOT NULL, SPATIAL KEY(b));
alter table t1 disable keys;
load data infile '../../std_data/bad_gis_data.dat' into table t1;
ERROR 22004: Column set to default value; NULL supplied to NOT NULL column 'b' at row 1
alter table t1 enable keys;
drop table t1;
create table t1 (a int, b blob);
insert into t1 values (1, ''), (2, NULL), (3, '1');
select * from t1;
a	b
1	
2	NULL
3	1
select
geometryfromtext(b) IS NULL, geometryfromwkb(b) IS NULL, astext(b) IS NULL, 
aswkb(b) IS NULL, geometrytype(b) IS NULL, centroid(b) IS NULL,
envelope(b) IS NULL, startpoint(b) IS NULL, endpoint(b) IS NULL,
exteriorring(b) IS NULL, pointn(b, 1) IS NULL, geometryn(b, 1) IS NULL,
interiorringn(b, 1) IS NULL, multipoint(b) IS NULL, isempty(b) IS NULL,
issimple(b) IS NULL, isclosed(b) IS NULL, dimension(b) IS NULL,
numgeometries(b) IS NULL, numinteriorrings(b) IS NULL, numpoints(b) IS NULL,
area(b) IS NULL, glength(b) IS NULL, srid(b) IS NULL, x(b) IS NULL, 
y(b) IS NULL
from t1;
ERROR 22007: Illegal non geometric '`test`.`t1`.`b`' value found during parsing
select 
within(b, b) IS NULL, contains(b, b) IS NULL, overlaps(b, b) IS NULL, 
equals(b, b) IS NULL, disjoint(b, b) IS NULL, touches(b, b) IS NULL, 
intersects(b, b) IS NULL, crosses(b, b) IS NULL
from t1;
within(b, b) IS NULL	contains(b, b) IS NULL	overlaps(b, b) IS NULL	equals(b, b) IS NULL	disjoint(b, b) IS NULL	touches(b, b) IS NULL	intersects(b, b) IS NULL	crosses(b, b) IS NULL
1	1	1	1	1	1	1	1
1	1	1	1	1	1	1	1
1	1	1	1	1	1	1	1
select 
point(b, b) IS NULL, linestring(b) IS NULL, polygon(b) IS NULL, multipoint(b) IS NULL, 
multilinestring(b) IS NULL, multipolygon(b) IS NULL, 
geometrycollection(b) IS NULL
from t1;
ERROR 22007: Illegal non geometric '`test`.`t1`.`b`' value found during parsing
drop table t1;
CREATE TABLE t1(a POINT) ENGINE=MyISAM;
INSERT INTO t1 VALUES (NULL);
SELECT * FROM t1;
a
NULL
DROP TABLE t1;
CREATE TABLE `t1` ( `col9` set('a'), `col89` date);
INSERT INTO `t1` VALUES ('','0000-00-00');
select geomfromtext(col9,col89) as a from t1;
a
NULL
DROP TABLE t1;
CREATE TABLE t1 (
geomdata polygon NOT NULL,
SPATIAL KEY index_geom (geomdata)
) ENGINE=MyISAM DEFAULT CHARSET=latin2 DELAY_KEY_WRITE=1 ROW_FORMAT=FIXED;
CREATE TABLE t2 (
geomdata polygon NOT NULL,
SPATIAL KEY index_geom (geomdata)
) ENGINE=MyISAM DEFAULT CHARSET=latin2 DELAY_KEY_WRITE=1 ROW_FORMAT=FIXED;
CREATE TABLE t3
select 
aswkb(ws.geomdata) AS geomdatawkb 
from 
t1 ws
union 
select 
aswkb(ws.geomdata) AS geomdatawkb 
from 
t2 ws;
describe t3;
Field	Type	Null	Key	Default	Extra
geomdatawkb	longblob	YES		NULL	
drop table t1;
drop table t2;
drop table t3;
create table t1(col1 geometry default null,col15 geometrycollection not
null,spatial index(col15),index(col1(15)))engine=myisam;
insert into t1 set col15 = GeomFromText('POINT(6 5)');
insert into t1 set col15 = GeomFromText('POINT(6 5)');
check table t1 extended;
Table	Op	Msg_type	Msg_text
test.t1	check	status	OK
drop table t1;
End of 4.1 tests
create table t1 (s1 geometry not null,s2 char(100));
create trigger t1_bu before update on t1 for each row set new.s1 = null;
insert into t1 values (null,null);
ERROR 23000: Column 's1' cannot be null
drop table t1;
drop procedure if exists fn3;
create function fn3 () returns point deterministic return GeomFromText("point(1 1)");
show create function fn3;
Function	sql_mode	Create Function	character_set_client	collation_connection	Database Collation
fn3		CREATE DEFINER=`root`@`localhost` FUNCTION `fn3`() RETURNS point
    DETERMINISTIC
return GeomFromText("point(1 1)")	latin1	latin1_swedish_ci	latin1_swedish_ci
select astext(fn3());
astext(fn3())
POINT(1 1)
drop function fn3;
create table t1(pt POINT);
alter table t1 add primary key pti(pt);
drop table t1;
create table t1(pt GEOMETRY);
alter table t1 add primary key pti(pt);
ERROR 42000: BLOB/TEXT column 'pt' used in key specification without a key length
alter table t1 add primary key pti(pt(20));
drop table t1;
create table t1 select GeomFromText('point(1 1)');
desc t1;
Field	Type	Null	Key	Default	Extra
GeomFromText('point(1 1)')	geometry	YES		NULL	
drop table t1;
create table t1 (g geometry not null);
insert into t1 values(default);
ERROR 22003: Cannot get geometry object from data you send to the GEOMETRY field
drop table t1;
CREATE TABLE t1 (a GEOMETRY);
CREATE VIEW v1 AS SELECT GeomFromwkb(ASBINARY(a)) FROM t1;
CREATE VIEW v2 AS SELECT a FROM t1;
DESCRIBE v1;
Field	Type	Null	Key	Default	Extra
GeomFromwkb(ASBINARY(a))	geometry	YES		NULL	
DESCRIBE v2;
Field	Type	Null	Key	Default	Extra
a	geometry	YES		NULL	
DROP VIEW v1,v2;
DROP TABLE t1;
create table t1 (name VARCHAR(100), square GEOMETRY);
INSERT INTO t1 VALUES("center", GeomFromText('POLYGON (( 0 0, 0 2, 2 2, 2 0, 0 0))'));
INSERT INTO t1 VALUES("small",  GeomFromText('POLYGON (( 0 0, 0 1, 1 1, 1 0, 0 0))'));
INSERT INTO t1 VALUES("big",    GeomFromText('POLYGON (( 0 0, 0 3, 3 3, 3 0, 0 0))'));
INSERT INTO t1 VALUES("up",     GeomFromText('POLYGON (( 0 1, 0 3, 2 3, 2 1, 0 1))'));
INSERT INTO t1 VALUES("up2",    GeomFromText('POLYGON (( 0 2, 0 4, 2 4, 2 2, 0 2))'));
INSERT INTO t1 VALUES("up3",    GeomFromText('POLYGON (( 0 3, 0 5, 2 5, 2 3, 0 3))'));
INSERT INTO t1 VALUES("down",   GeomFromText('POLYGON (( 0 -1, 0  1, 2  1, 2 -1, 0 -1))'));
INSERT INTO t1 VALUES("down2",  GeomFromText('POLYGON (( 0 -2, 0  0, 2  0, 2 -2, 0 -2))'));
INSERT INTO t1 VALUES("down3",  GeomFromText('POLYGON (( 0 -3, 0 -1, 2 -1, 2 -3, 0 -3))'));
INSERT INTO t1 VALUES("right",  GeomFromText('POLYGON (( 1 0, 1 2, 3 2, 3 0, 1 0))'));
INSERT INTO t1 VALUES("right2", GeomFromText('POLYGON (( 2 0, 2 2, 4 2, 4 0, 2 0))'));
INSERT INTO t1 VALUES("right3", GeomFromText('POLYGON (( 3 0, 3 2, 5 2, 5 0, 3 0))'));
INSERT INTO t1 VALUES("left",   GeomFromText('POLYGON (( -1 0, -1 2,  1 2,  1 0, -1 0))'));
INSERT INTO t1 VALUES("left2",  GeomFromText('POLYGON (( -2 0, -2 2,  0 2,  0 0, -2 0))'));
INSERT INTO t1 VALUES("left3",  GeomFromText('POLYGON (( -3 0, -3 2, -1 2, -1 0, -3 0))'));
SELECT GROUP_CONCAT(a2.name ORDER BY a2.name) AS mbrcontains  FROM t1 a1 JOIN t1 a2 ON MBRContains(   a1.square, a2.square) WHERE a1.name = "center" GROUP BY a1.name;
mbrcontains
center,small
SELECT GROUP_CONCAT(a2.name ORDER BY a2.name) AS mbrdisjoint  FROM t1 a1 JOIN t1 a2 ON MBRDisjoint(   a1.square, a2.square) WHERE a1.name = "center" GROUP BY a1.name;
mbrdisjoint
down3,left3,right3,up3
SELECT GROUP_CONCAT(a2.name ORDER BY a2.name) AS mbrequal     FROM t1 a1 JOIN t1 a2 ON MBREqual(      a1.square, a2.square) WHERE a1.name = "center" GROUP BY a1.name;
mbrequal
center
SELECT GROUP_CONCAT(a2.name ORDER BY a2.name) AS mbrintersect FROM t1 a1 JOIN t1 a2 ON MBRIntersects( a1.square, a2.square) WHERE a1.name = "center" GROUP BY a1.name;
mbrintersect
big,center,down,down2,left,left2,right,right2,small,up,up2
SELECT GROUP_CONCAT(a2.name ORDER BY a2.name) AS mbroverlaps  FROM t1 a1 JOIN t1 a2 ON MBROverlaps(   a1.square, a2.square) WHERE a1.name = "center" GROUP BY a1.name;
mbroverlaps
down,left,right,up
SELECT GROUP_CONCAT(a2.name ORDER BY a2.name) AS mbrtouches   FROM t1 a1 JOIN t1 a2 ON MBRTouches(    a1.square, a2.square) WHERE a1.name = "center" GROUP BY a1.name;
mbrtouches
down2,left2,right2,up2
SELECT GROUP_CONCAT(a2.name ORDER BY a2.name) AS mbrwithin    FROM t1 a1 JOIN t1 a2 ON MBRWithin(     a1.square, a2.square) WHERE a1.name = "center" GROUP BY a1.name;
mbrwithin
big,center
SELECT GROUP_CONCAT(a2.name ORDER BY a2.name) AS contains     FROM t1 a1 JOIN t1 a2 ON Contains(      a1.square, a2.square) WHERE a1.name = "center" GROUP BY a1.name;
contains
center,small
SELECT GROUP_CONCAT(a2.name ORDER BY a2.name) AS disjoint     FROM t1 a1 JOIN t1 a2 ON Disjoint(      a1.square, a2.square) WHERE a1.name = "center" GROUP BY a1.name;
disjoint
down3,left3,right3,up3
SELECT GROUP_CONCAT(a2.name ORDER BY a2.name) AS equals       FROM t1 a1 JOIN t1 a2 ON Equals(        a1.square, a2.square) WHERE a1.name = "center" GROUP BY a1.name;
equals
center
SELECT GROUP_CONCAT(a2.name ORDER BY a2.name) AS intersect    FROM t1 a1 JOIN t1 a2 ON Intersects(    a1.square, a2.square) WHERE a1.name = "center" GROUP BY a1.name;
intersect
big,center,down,down2,left,left2,right,right2,small,up,up2
SELECT GROUP_CONCAT(a2.name ORDER BY a2.name) AS overlaps     FROM t1 a1 JOIN t1 a2 ON Overlaps(      a1.square, a2.square) WHERE a1.name = "center" GROUP BY a1.name;
overlaps
down,left,right,up
SELECT GROUP_CONCAT(a2.name ORDER BY a2.name) AS touches      FROM t1 a1 JOIN t1 a2 ON Touches(       a1.square, a2.square) WHERE a1.name = "center" GROUP BY a1.name;
touches
down2,left2,right2,up2
SELECT GROUP_CONCAT(a2.name ORDER BY a2.name) AS within       FROM t1 a1 JOIN t1 a2 ON Within(        a1.square, a2.square) WHERE a1.name = "center" GROUP BY a1.name;
within
big,center
SET @vert1   = GeomFromText('POLYGON ((0 -2, 0 2, 0 -2))');
SET @horiz1  = GeomFromText('POLYGON ((-2 0, 2 0, -2 0))');
SET @horiz2 = GeomFromText('POLYGON ((-1 0, 3 0, -1 0))');
SET @horiz3 = GeomFromText('POLYGON ((2 0, 3 0, 2 0))');
SET @point1 = GeomFromText('POLYGON ((0 0))');
SET @point2 = GeomFromText('POLYGON ((-2 0))');
SELECT GROUP_CONCAT(a1.name ORDER BY a1.name) AS overlaps FROM t1 a1 WHERE Overlaps(a1.square, @vert1) GROUP BY a1.name;
overlaps
SELECT GROUP_CONCAT(a1.name ORDER BY a1.name) AS overlaps FROM t1 a1 WHERE Overlaps(a1.square, @horiz1) GROUP BY a1.name;
overlaps
SELECT Overlaps(@horiz1, @vert1) FROM DUAL;
Overlaps(@horiz1, @vert1)
0
SELECT Overlaps(@horiz1, @horiz2) FROM DUAL;
Overlaps(@horiz1, @horiz2)
1
SELECT Overlaps(@horiz1, @horiz3) FROM DUAL;
Overlaps(@horiz1, @horiz3)
0
SELECT Overlaps(@horiz1, @point1) FROM DUAL;
Overlaps(@horiz1, @point1)
0
SELECT Overlaps(@horiz1, @point2) FROM DUAL;
Overlaps(@horiz1, @point2)
0
DROP TABLE t1;
create table t1(f1 geometry, f2 point, f3 linestring);
select f1 from t1 union select f1 from t1;
f1
insert into t1 (f2,f3) values (GeomFromText('POINT(1 1)'),
GeomFromText('LINESTRING(0 0,1 1,2 2)'));
select AsText(f2),AsText(f3) from t1;
AsText(f2)	AsText(f3)
POINT(1 1)	LINESTRING(0 0,1 1,2 2)
select AsText(a) from (select f2 as a from t1 union select f3 from t1) t;
AsText(a)
POINT(1 1)
LINESTRING(0 0,1 1,2 2)
create table t2 as select f2 as a from t1 union select f3 from t1;
desc t2;
Field	Type	Null	Key	Default	Extra
a	point	YES		NULL	
select AsText(a) from t2;
AsText(a)
POINT(1 1)
LINESTRING(0 0,1 1,2 2)
drop table t1, t2;
SELECT 1;
1
1
CREATE TABLE t1 (p POINT);
CREATE TABLE t2 (p POINT, INDEX(p));
INSERT INTO t1 VALUES (POINTFROMTEXT('POINT(1 2)'));
INSERT INTO t2 VALUES (POINTFROMTEXT('POINT(1 2)'));
SELECT COUNT(*) FROM t1 WHERE p=POINTFROMTEXT('POINT(1 2)');
COUNT(*)
1
EXPLAIN 
SELECT COUNT(*) FROM t2 WHERE p=POINTFROMTEXT('POINT(1 2)');
id	select_type	table	type	possible_keys	key	key_len	ref	rows	Extra
1	SIMPLE	t2	system	p	NULL	NULL	NULL	1	
SELECT COUNT(*) FROM t2 WHERE p=POINTFROMTEXT('POINT(1 2)');
COUNT(*)
1
INSERT INTO t1 VALUES (POINTFROMTEXT('POINT(1 2)'));
INSERT INTO t2 VALUES (POINTFROMTEXT('POINT(1 2)'));
EXPLAIN 
SELECT COUNT(*) FROM t1 WHERE p=POINTFROMTEXT('POINT(1 2)');
id	select_type	table	type	possible_keys	key	key_len	ref	rows	Extra
1	SIMPLE	t1	ALL	NULL	NULL	NULL	NULL	2	Using where
SELECT COUNT(*) FROM t1 WHERE p=POINTFROMTEXT('POINT(1 2)');
COUNT(*)
2
EXPLAIN 
SELECT COUNT(*) FROM t2 WHERE p=POINTFROMTEXT('POINT(1 2)');
id	select_type	table	type	possible_keys	key	key_len	ref	rows	Extra
1	SIMPLE	t2	ref	p	p	28	const	1	Using where
SELECT COUNT(*) FROM t2 WHERE p=POINTFROMTEXT('POINT(1 2)');
COUNT(*)
2
EXPLAIN 
SELECT COUNT(*) FROM t2 IGNORE INDEX(p) WHERE p=POINTFROMTEXT('POINT(1 2)');
id	select_type	table	type	possible_keys	key	key_len	ref	rows	Extra
1	SIMPLE	t2	ALL	NULL	NULL	NULL	NULL	2	Using where
SELECT COUNT(*) FROM t2 IGNORE INDEX(p) WHERE p=POINTFROMTEXT('POINT(1 2)');
COUNT(*)
2
DROP TABLE t1, t2;
End of 5.0 tests
#
# Test for bug #58650 "Failing assertion: primary_key_no == -1 ||
#                      primary_key_no == 0".
#
drop table if exists t1;
# The minimal test case.
create table t1 (a int not null, b linestring not null, unique key b (b(12)), unique key a (a));
drop table t1;
# The original test case.
create table t1 (a int not null, b linestring not null, unique key b (b(12)));
create unique index a on t1(a);
drop table t1;
create table `t1` (`col002` point)engine=myisam;
insert into t1 values (),(),();
select min(`col002`) from t1 union select `col002` from t1;
min(`col002`)
NULL
drop table t1;
#
# Bug #47780: crash when comparing GIS items from subquery
#
CREATE TABLE t1(a INT, b MULTIPOLYGON);
INSERT INTO t1 VALUES 
(0,
GEOMFROMTEXT(
'multipolygon(((1 2,3 4,5 6,7 8,9 8),(7 6,5 4,3 2,1 2,3 4)))'));
# must not crash
SELECT 1 FROM t1 WHERE a <> (SELECT GEOMETRYCOLLECTIONFROMWKB(b) FROM t1);
1
DROP TABLE t1;
#
# Bug #49250 : spatial btree index corruption and crash
# Part one : spatial syntax check
#
CREATE TABLE t1(col1 MULTIPOLYGON NOT NULL,
SPATIAL INDEX USING BTREE (col1));
ERROR 42000: You have an error in your SQL syntax; check the manual that corresponds to your MySQL server version for the right syntax to use near 'USING BTREE (col1))' at line 2
CREATE TABLE t2(col1 MULTIPOLYGON NOT NULL);
CREATE SPATIAL INDEX USING BTREE ON t2(col);
ERROR 42000: You have an error in your SQL syntax; check the manual that corresponds to your MySQL server version for the right syntax to use near 'USING BTREE ON t2(col)' at line 1
ALTER TABLE t2 ADD SPATIAL INDEX USING BTREE (col1);
ERROR 42000: You have an error in your SQL syntax; check the manual that corresponds to your MySQL server version for the right syntax to use near 'USING BTREE (col1)' at line 1
DROP TABLE t2;
End of 5.0 tests
create table t1 (f1 tinyint(1), f2 char(1), f3 varchar(1), f4 geometry, f5 datetime);
create view v1 as select * from t1;
desc v1;
Field	Type	Null	Key	Default	Extra
f1	tinyint(1)	YES		NULL	
f2	char(1)	YES		NULL	
f3	varchar(1)	YES		NULL	
f4	geometry	YES		NULL	
f5	datetime	YES		NULL	
drop view v1;
drop table t1;
SELECT MultiPoint(12345,'');
ERROR 22007: Illegal non geometric '12345' value found during parsing
SELECT 1 FROM (SELECT GREATEST(1,GEOMETRYCOLLECTION('00000','00000')) b FROM DUAL) AS d WHERE (LINESTRING(d.b));
ERROR 22007: Illegal non geometric ''00000'' value found during parsing
#
# BUG#51875: crash when loading data into geometry function polyfromwkb
#
SET @a=0x00000000030000000100000000000000000000000000144000000000000014400000000000001840000000000000184000000000000014400000000000001440;
SET @a=POLYFROMWKB(@a);
SET @a=0x00000000030000000000000000000000000000000000144000000000000014400000000000001840000000000000184000000000000014400000000000001440;
SET @a=POLYFROMWKB(@a);
create table t1(a polygon NOT NULL)engine=myisam;
insert into t1 values (geomfromtext("point(0 1)"));
insert into t1 values (geomfromtext("point(1 0)"));
select * from (select polygon(t1.a) as p from t1 order by t1.a) d;
p
NULL
NULL
drop table t1;
#
# Test for bug #59888 "debug assertion when attempt to create spatial index
#                      on char > 31 bytes".
#
create table t1(a char(32) not null) engine=myisam;
create spatial index i on t1 (a);
ERROR 42000: A SPATIAL index may only contain a geometrical type column
drop table t1;
End of 5.1 tests
CREATE TABLE t0 (a BINARY(32) NOT NULL);
CREATE SPATIAL INDEX i on t0 (a);
ERROR 42000: A SPATIAL index may only contain a geometrical type column
INSERT INTO t0 VALUES (1);
CREATE TABLE t1(
col0 BINARY NOT NULL,
col2 TIMESTAMP,
SPATIAL INDEX i1 (col0)
) ENGINE=MyISAM;
ERROR 42000: A SPATIAL index may only contain a geometrical type column
CREATE TABLE t1 (
col0 BINARY NOT NULL,
col2 TIMESTAMP
) ENGINE=MyISAM;
CREATE SPATIAL INDEX idx0 ON t1(col0);
ERROR 42000: A SPATIAL index may only contain a geometrical type column
ALTER TABLE t1 ADD SPATIAL INDEX i1 (col0);
ERROR 42000: A SPATIAL index may only contain a geometrical type column
CREATE TABLE t2 (
col0 INTEGER NOT NULL,
col1 POINT,
col2 POINT
);
CREATE SPATIAL INDEX idx0 ON t2 (col1, col2);
ERROR HY000: Incorrect arguments to SPATIAL INDEX
CREATE TABLE t3 (
col0 INTEGER NOT NULL,
col1 POINT,
col2 LINESTRING,
SPATIAL INDEX i1 (col1, col2)
);
ERROR HY000: Incorrect arguments to SPATIAL INDEX
DROP TABLE t0, t1, t2;
#
<<<<<<< HEAD
# Bug#11908153: CRASH AND/OR VALGRIND ERRORS IN FIELD_BLOB::GET_KEY_IMAGE
#
CREATE TABLE g1
(a geometry NOT NULL, UNIQUE KEY i (a(151))) engine=myisam;
INSERT INTO g1 VALUES (geomfromtext('point(1 1)'));
INSERT INTO g1 VALUES (geomfromtext('point(1 2)'));
FLUSH TABLES;
SELECT 1 FROM g1 
FORCE INDEX(i) WHERE a = date_sub(now(), interval 2808.4 year_month)
;
1
Warnings:
Warning	1441	Datetime function: datetime field overflow
DROP TABLE g1;
#
# Bug#13013970 MORE CRASHES IN FIELD_BLOB::GET_KEY_IMAGE
#
CREATE TABLE g1(a TEXT NOT NULL, KEY(a(255)));
INSERT INTO g1 VALUES ('a'),('a');
SELECT 1 FROM g1 WHERE a >= ANY
(SELECT 1 FROM g1 WHERE a = geomfromtext('') OR a) ;
1
DROP TABLE g1;
End of 5.5 tests
=======
# BUG#12414917 - ISCLOSED() CRASHES ON 64-BIT BUILDS
#
SELECT ISCLOSED(CONVERT(CONCAT('     ', 0x2), BINARY(20)));
ISCLOSED(CONVERT(CONCAT('     ', 0x2), BINARY(20)))
NULL
#
# BUG#12537203 - CRASH WHEN SUBSELECTING GLOBAL VARIABLES IN 
# GEOMETRY FUNCTION ARGUMENTS
#
SELECT GEOMETRYCOLLECTION((SELECT @@OLD));
ERROR 22007: Illegal non geometric '' value found during parsing
End of 5.1 tests
>>>>>>> 97c429f6
<|MERGE_RESOLUTION|>--- conflicted
+++ resolved
@@ -1077,7 +1077,19 @@
 ERROR HY000: Incorrect arguments to SPATIAL INDEX
 DROP TABLE t0, t1, t2;
 #
-<<<<<<< HEAD
+# BUG#12414917 - ISCLOSED() CRASHES ON 64-BIT BUILDS
+#
+SELECT ISCLOSED(CONVERT(CONCAT('     ', 0x2), BINARY(20)));
+ISCLOSED(CONVERT(CONCAT('     ', 0x2), BINARY(20)))
+NULL
+#
+# BUG#12537203 - CRASH WHEN SUBSELECTING GLOBAL VARIABLES IN 
+# GEOMETRY FUNCTION ARGUMENTS
+#
+SELECT GEOMETRYCOLLECTION((SELECT @@OLD));
+ERROR 22007: Illegal non geometric '' value found during parsing
+End of 5.1 tests
+#
 # Bug#11908153: CRASH AND/OR VALGRIND ERRORS IN FIELD_BLOB::GET_KEY_IMAGE
 #
 CREATE TABLE g1
@@ -1101,18 +1113,4 @@
 (SELECT 1 FROM g1 WHERE a = geomfromtext('') OR a) ;
 1
 DROP TABLE g1;
-End of 5.5 tests
-=======
-# BUG#12414917 - ISCLOSED() CRASHES ON 64-BIT BUILDS
-#
-SELECT ISCLOSED(CONVERT(CONCAT('     ', 0x2), BINARY(20)));
-ISCLOSED(CONVERT(CONCAT('     ', 0x2), BINARY(20)))
-NULL
-#
-# BUG#12537203 - CRASH WHEN SUBSELECTING GLOBAL VARIABLES IN 
-# GEOMETRY FUNCTION ARGUMENTS
-#
-SELECT GEOMETRYCOLLECTION((SELECT @@OLD));
-ERROR 22007: Illegal non geometric '' value found during parsing
-End of 5.1 tests
->>>>>>> 97c429f6
+End of 5.5 tests