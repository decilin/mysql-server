--- conflicted
+++ resolved
@@ -859,7 +859,6 @@
 Handler_read_rnd	0
 Handler_read_rnd_next	5
 drop table t1, t2, t3;
-<<<<<<< HEAD
 create table t1 (a int);
 insert into t1 values (0),(1),(2),(3),(4),(5),(6),(7),(8),(9);
 create table t2 (a int, b int, filler char(100), key(a), key(b));
@@ -1064,18 +1063,6 @@
 127	NULL	127	NULL
 128	NULL	128	NULL
 DROP TABLE IF EXISTS t1,t2;
-End of 5.0 tests.
-CREATE TABLE t1 (f1 int);
-CREATE TABLE t2 (f1 int);
-INSERT INTO t2  VALUES (1);
-CREATE VIEW v1 AS SELECT * FROM t2;
-PREPARE stmt FROM 'UPDATE t2 AS A NATURAL JOIN v1 B SET B.f1 = 1';
-EXECUTE stmt;
-EXECUTE stmt;
-DEALLOCATE PREPARE stmt;
-DROP VIEW v1;
-DROP TABLE t1, t2;
-=======
 #
 # Bug #42116: Mysql crash on specific query
 #
@@ -1112,7 +1099,7 @@
 1	SIMPLE	t4	ALL	NULL	NULL	NULL	NULL	0	
 1	SIMPLE	t5	ALL	NULL	NULL	NULL	NULL	0	
 1	SIMPLE	t6	ALL	NULL	NULL	NULL	NULL	0	
-1	SIMPLE	t2	ALL	NULL	NULL	NULL	NULL	10	Using where
+1	SIMPLE	t2	ALL	NULL	NULL	NULL	NULL	10	Using where; Using join buffer
 SELECT * 
 FROM 
 t1 JOIN t2 ON t1.a = t2.a 
@@ -1131,4 +1118,13 @@
 a	a	a	a	a	a
 DROP TABLE t1,t2,t3,t4,t5,t6;
 End of 5.0 tests.
->>>>>>> 27012151
+CREATE TABLE t1 (f1 int);
+CREATE TABLE t2 (f1 int);
+INSERT INTO t2  VALUES (1);
+CREATE VIEW v1 AS SELECT * FROM t2;
+PREPARE stmt FROM 'UPDATE t2 AS A NATURAL JOIN v1 B SET B.f1 = 1';
+EXECUTE stmt;
+EXECUTE stmt;
+DEALLOCATE PREPARE stmt;
+DROP VIEW v1;
+DROP TABLE t1, t2;