drop table if exists t1,t2,t3;
SELECT 1 FROM (SELECT 1) as a  GROUP BY SUM(1);
ERROR HY000: Invalid use of group function
CREATE TABLE t1 (
spID int(10) unsigned,
userID int(10) unsigned,
score smallint(5) unsigned,
lsg char(40),
date date
);
INSERT INTO t1 VALUES (1,1,1,'','0000-00-00');
INSERT INTO t1 VALUES (2,2,2,'','0000-00-00');
INSERT INTO t1 VALUES (2,1,1,'','0000-00-00');
INSERT INTO t1 VALUES (3,3,3,'','0000-00-00');
CREATE TABLE t2 (
userID int(10) unsigned NOT NULL auto_increment,
niName char(15),
passwd char(8),
mail char(50),
isAukt enum('N','Y') DEFAULT 'N',
vName char(30),
nName char(40),
adr char(60),
plz char(5),
ort char(35),
land char(20),
PRIMARY KEY (userID)
);
INSERT INTO t2 VALUES (1,'name','pass','mail','Y','v','n','adr','1','1','1');
INSERT INTO t2 VALUES (2,'name','pass','mail','Y','v','n','adr','1','1','1');
INSERT INTO t2 VALUES (3,'name','pass','mail','Y','v','n','adr','1','1','1');
INSERT INTO t2 VALUES (4,'name','pass','mail','Y','v','n','adr','1','1','1');
INSERT INTO t2 VALUES (5,'name','pass','mail','Y','v','n','adr','1','1','1');
SELECT t2.userid, MIN(t1.score) FROM t1, t2 WHERE t1.userID=t2.userID GROUP BY t2.userid;
userid	MIN(t1.score)
1	1
2	2
3	3
SELECT t2.userid, MIN(t1.score) FROM t1, t2 WHERE t1.userID=t2.userID GROUP BY t2.userid ORDER BY NULL;
userid	MIN(t1.score)
1	1
2	2
3	3
SELECT t2.userid, MIN(t1.score) FROM t1, t2 WHERE t1.userID=t2.userID AND t1.spID=2  GROUP BY t2.userid;
userid	MIN(t1.score)
1	1
2	2
SELECT t2.userid, MIN(t1.score+0.0) FROM t1, t2 WHERE t1.userID=t2.userID AND t1.spID=2  GROUP BY t2.userid;
userid	MIN(t1.score+0.0)
1	1.0
2	2.0
SELECT t2.userid, MIN(t1.score+0.0) FROM t1, t2 WHERE t1.userID=t2.userID AND t1.spID=2  GROUP BY t2.userid ORDER BY NULL;
userid	MIN(t1.score+0.0)
2	2.0
1	1.0
EXPLAIN SELECT t2.userid, MIN(t1.score+0.0) FROM t1, t2 WHERE t1.userID=t2.userID AND t1.spID=2  GROUP BY t2.userid ORDER BY NULL;
id	select_type	table	type	possible_keys	key	key_len	ref	rows	Extra
1	SIMPLE	t1	ALL	NULL	NULL	NULL	NULL	4	Using where; Using temporary
1	SIMPLE	t2	eq_ref	PRIMARY	PRIMARY	4	test.t1.userID	1	Using index
drop table t1,t2;
CREATE TABLE t1 (
PID int(10) unsigned NOT NULL auto_increment,
payDate date DEFAULT '0000-00-00' NOT NULL,
recDate datetime DEFAULT '0000-00-00 00:00:00' NOT NULL,
URID int(10) unsigned DEFAULT '0' NOT NULL,
CRID int(10) unsigned DEFAULT '0' NOT NULL,
amount int(10) unsigned DEFAULT '0' NOT NULL,
operator int(10) unsigned,
method enum('unknown','cash','dealer','check','card','lazy','delayed','test') DEFAULT 'unknown' NOT NULL,
DIID int(10) unsigned,
reason char(1) binary DEFAULT '' NOT NULL,
code_id int(10) unsigned,
qty mediumint(8) unsigned DEFAULT '0' NOT NULL,
PRIMARY KEY (PID),
KEY URID (URID),
KEY reason (reason),
KEY method (method),
KEY payDate (payDate)
);
INSERT INTO t1 VALUES (1,'1970-01-01','1997-10-17 00:00:00',2529,1,21000,11886,'check',0,'F',16200,6);
SELECT COUNT(P.URID),SUM(P.amount),P.method, MIN(PP.recdate+0) > 19980501000000   AS IsNew FROM t1 AS P JOIN t1 as PP WHERE P.URID = PP.URID GROUP BY method,IsNew;
ERROR 42000: Can't group on 'IsNew'
drop table t1;
CREATE TABLE t1 (
cid mediumint(9) NOT NULL auto_increment,
firstname varchar(32) DEFAULT '' NOT NULL,
surname varchar(32) DEFAULT '' NOT NULL,
PRIMARY KEY (cid)
);
INSERT INTO t1 VALUES (1,'That','Guy');
INSERT INTO t1 VALUES (2,'Another','Gent');
CREATE TABLE t2 (
call_id mediumint(8) NOT NULL auto_increment,
contact_id mediumint(8) DEFAULT '0' NOT NULL,
PRIMARY KEY (call_id),
KEY contact_id (contact_id)
);
lock tables t1 read,t2 write;
INSERT INTO t2 VALUES (10,2);
INSERT INTO t2 VALUES (18,2);
INSERT INTO t2 VALUES (62,2);
INSERT INTO t2 VALUES (91,2);
INSERT INTO t2 VALUES (92,2);
SELECT cid, CONCAT(firstname, ' ', surname), COUNT(call_id) FROM t1 LEFT JOIN t2 ON cid=contact_id WHERE firstname like '%foo%' GROUP BY cid;
cid	CONCAT(firstname, ' ', surname)	COUNT(call_id)
SELECT cid, CONCAT(firstname, ' ', surname), COUNT(call_id) FROM t1 LEFT JOIN t2 ON cid=contact_id WHERE firstname like '%foo%' GROUP BY cid ORDER BY NULL;
cid	CONCAT(firstname, ' ', surname)	COUNT(call_id)
SELECT HIGH_PRIORITY cid, CONCAT(firstname, ' ', surname), COUNT(call_id) FROM t1 LEFT JOIN t2 ON cid=contact_id WHERE firstname like '%foo%' GROUP BY cid ORDER BY surname, firstname;
cid	CONCAT(firstname, ' ', surname)	COUNT(call_id)
drop table t1,t2;
unlock tables;
CREATE TABLE t1 (
bug_id mediumint(9) NOT NULL auto_increment,
groupset bigint(20) DEFAULT '0' NOT NULL,
assigned_to mediumint(9) DEFAULT '0' NOT NULL,
bug_file_loc text,
bug_severity enum('blocker','critical','major','normal','minor','trivial','enhancement') DEFAULT 'blocker' NOT NULL,
bug_status enum('','NEW','ASSIGNED','REOPENED','RESOLVED','VERIFIED','CLOSED') DEFAULT 'NEW' NOT NULL,
creation_ts datetime DEFAULT '0000-00-00 00:00:00' NOT NULL,
delta_ts timestamp(14),
short_desc mediumtext,
long_desc mediumtext,
op_sys enum('All','Windows 3.1','Windows 95','Windows 98','Windows NT','Windows 2000','Linux','other') DEFAULT 'All' NOT NULL,
priority enum('P1','P2','P3','P4','P5') DEFAULT 'P1' NOT NULL,
product varchar(64) DEFAULT '' NOT NULL,
rep_platform enum('All','PC','VTD-8','Other'),
reporter mediumint(9) DEFAULT '0' NOT NULL,
version varchar(16) DEFAULT '' NOT NULL,
component varchar(50) DEFAULT '' NOT NULL,
resolution enum('','FIXED','INVALID','WONTFIX','LATER','REMIND','DUPLICATE','WORKSFORME') DEFAULT '' NOT NULL,
target_milestone varchar(20) DEFAULT '' NOT NULL,
qa_contact mediumint(9) DEFAULT '0' NOT NULL,
status_whiteboard mediumtext NOT NULL,
votes mediumint(9) DEFAULT '0' NOT NULL,
PRIMARY KEY (bug_id),
KEY assigned_to (assigned_to),
KEY creation_ts (creation_ts),
KEY delta_ts (delta_ts),
KEY bug_severity (bug_severity),
KEY bug_status (bug_status),
KEY op_sys (op_sys),
KEY priority (priority),
KEY product (product),
KEY reporter (reporter),
KEY version (version),
KEY component (component),
KEY resolution (resolution),
KEY target_milestone (target_milestone),
KEY qa_contact (qa_contact),
KEY votes (votes)
);
INSERT INTO t1 VALUES (1,0,0,'','normal','','2000-02-10 09:25:12',20000321114747,'','','Linux','P1','TestProduct','PC',3,'other','TestComponent','','M1',0,'',0);
INSERT INTO t1 VALUES (9,0,0,'','enhancement','','2000-03-10 11:49:36',20000321114747,'','','All','P5','AAAAA','PC',3,'2.00 CD - Pre','BBBBBBBBBBBBB - conversion','','',0,'',0);
INSERT INTO t1 VALUES (10,0,0,'','enhancement','','2000-03-10 18:10:16',20000321114747,'','','All','P4','AAAAA','PC',3,'2.00 CD - Pre','BBBBBBBBBBBBB - conversion','','',0,'',0);
INSERT INTO t1 VALUES (7,0,0,'','critical','','2000-03-09 10:50:21',20000321114747,'','','All','P1','AAAAA','PC',3,'2.00 CD - Pre','BBBBBBBBBBBBB - generic','','',0,'',0);
INSERT INTO t1 VALUES (6,0,0,'','normal','','2000-03-09 10:42:44',20000321114747,'','','All','P2','AAAAA','PC',3,'2.00 CD - Pre','kkkkkkkkkkk lllllllllll','','',0,'',0);
INSERT INTO t1 VALUES (8,0,0,'','major','','2000-03-09 11:32:14',20000321114747,'','','All','P3','AAAAA','PC',3,'2.00 CD - Pre','kkkkkkkkkkk lllllllllll','','',0,'',0);
INSERT INTO t1 VALUES (5,0,0,'','enhancement','','2000-03-09 10:38:59',20000321114747,'','','All','P5','CCC/CCCCCC','PC',5,'7.00','Administration','','',0,'',0);
INSERT INTO t1 VALUES (4,0,0,'','normal','','2000-03-08 18:32:14',20000321114747,'','','other','P2','TestProduct','Other',3,'other','TestComponent2','','',0,'',0);
INSERT INTO t1 VALUES (3,0,0,'','normal','','2000-03-08 18:30:52',20000321114747,'','','other','P2','TestProduct','Other',3,'other','TestComponent','','',0,'',0);
INSERT INTO t1 VALUES (2,0,0,'','enhancement','','2000-03-08 18:24:51',20000321114747,'','','All','P2','TestProduct','Other',4,'other','TestComponent2','','',0,'',0);
INSERT INTO t1 VALUES (11,0,0,'','blocker','','2000-03-13 09:43:41',20000321114747,'','','All','P2','CCC/CCCCCC','PC',5,'7.00','DDDDDDDDD','','',0,'',0);
INSERT INTO t1 VALUES (12,0,0,'','normal','','2000-03-13 16:14:31',20000321114747,'','','All','P2','AAAAA','PC',3,'2.00 CD - Pre','kkkkkkkkkkk lllllllllll','','',0,'',0);
INSERT INTO t1 VALUES (13,0,0,'','normal','','2000-03-15 16:20:44',20000321114747,'','','other','P2','TestProduct','Other',3,'other','TestComponent','','',0,'',0);
INSERT INTO t1 VALUES (14,0,0,'','blocker','','2000-03-15 18:13:47',20000321114747,'','','All','P1','AAAAA','PC',3,'2.00 CD - Pre','BBBBBBBBBBBBB - generic','','',0,'',0);
INSERT INTO t1 VALUES (15,0,0,'','minor','','2000-03-16 18:03:28',20000321114747,'','','All','P2','CCC/CCCCCC','Other',5,'7.00','DDDDDDDDD','','',0,'',0);
INSERT INTO t1 VALUES (16,0,0,'','normal','','2000-03-16 18:33:41',20000321114747,'','','All','P2','CCC/CCCCCC','Other',5,'7.00','Administration','','',0,'',0);
INSERT INTO t1 VALUES (17,0,0,'','normal','','2000-03-16 18:34:18',20000321114747,'','','All','P2','CCC/CCCCCC','Other',5,'7.00','Administration','','',0,'',0);
INSERT INTO t1 VALUES (18,0,0,'','normal','','2000-03-16 18:34:56',20000321114747,'','','All','P2','CCC/CCCCCC','Other',5,'7.00','Administration','','',0,'',0);
INSERT INTO t1 VALUES (19,0,0,'','enhancement','','2000-03-16 18:35:34',20000321114747,'','','All','P2','CCC/CCCCCC','Other',5,'7.00','Administration','','',0,'',0);
INSERT INTO t1 VALUES (20,0,0,'','enhancement','','2000-03-16 18:36:23',20000321114747,'','','All','P2','CCC/CCCCCC','Other',5,'7.00','Administration','','',0,'',0);
INSERT INTO t1 VALUES (21,0,0,'','enhancement','','2000-03-16 18:37:23',20000321114747,'','','All','P2','CCC/CCCCCC','Other',5,'7.00','Administration','','',0,'',0);
INSERT INTO t1 VALUES (22,0,0,'','enhancement','','2000-03-16 18:38:16',20000321114747,'','','All','P2','CCC/CCCCCC','Other',5,'7.00','Administration','','',0,'',0);
INSERT INTO t1 VALUES (23,0,0,'','normal','','2000-03-16 18:58:12',20000321114747,'','','All','P2','CCC/CCCCCC','Other',5,'7.00','DDDDDDDDD','','',0,'',0);
INSERT INTO t1 VALUES (24,0,0,'','normal','','2000-03-17 11:08:10',20000321114747,'','','All','P2','AAAAAAAA-AAA','PC',3,'2.8','Web Interface','','',0,'',0);
INSERT INTO t1 VALUES (25,0,0,'','normal','','2000-03-17 11:10:45',20000321114747,'','','All','P2','AAAAAAAA-AAA','PC',3,'2.8','Web Interface','','',0,'',0);
INSERT INTO t1 VALUES (26,0,0,'','normal','','2000-03-17 11:15:47',20000321114747,'','','All','P2','AAAAAAAA-AAA','PC',3,'2.8','Web Interface','','',0,'',0);
INSERT INTO t1 VALUES (27,0,0,'','normal','','2000-03-17 17:45:41',20000321114747,'','','All','P2','CCC/CCCCCC','PC',5,'7.00','DDDDDDDDD','','',0,'',0);
INSERT INTO t1 VALUES (28,0,0,'','normal','','2000-03-20 09:51:45',20000321114747,'','','Windows NT','P2','TestProduct','PC',8,'other','TestComponent','','',0,'',0);
INSERT INTO t1 VALUES (29,0,0,'','normal','','2000-03-20 11:15:09',20000321114747,'','','All','P5','AAAAAAAA-AAA','PC',3,'2.8','Web Interface','','',0,'',0);
CREATE TABLE t2 (
value tinytext,
program varchar(64),
initialowner tinytext NOT NULL,
initialqacontact tinytext NOT NULL,
description mediumtext NOT NULL
);
INSERT INTO t2 VALUES ('TestComponent','TestProduct','id0001','','');
INSERT INTO t2 VALUES ('BBBBBBBBBBBBB - conversion','AAAAA','id0001','','');
INSERT INTO t2 VALUES ('BBBBBBBBBBBBB - generic','AAAAA','id0001','','');
INSERT INTO t2 VALUES ('TestComponent2','TestProduct','id0001','','');
INSERT INTO t2 VALUES ('BBBBBBBBBBBBB - eeeeeeeee','AAAAA','id0001','','');
INSERT INTO t2 VALUES ('kkkkkkkkkkk lllllllllll','AAAAA','id0001','','');
INSERT INTO t2 VALUES ('Test Procedures','AAAAA','id0001','','');
INSERT INTO t2 VALUES ('Documentation','AAAAA','id0003','','');
INSERT INTO t2 VALUES ('DDDDDDDDD','CCC/CCCCCC','id0002','','');
INSERT INTO t2 VALUES ('Eeeeeeee Lite','CCC/CCCCCC','id0002','','');
INSERT INTO t2 VALUES ('Eeeeeeee Full','CCC/CCCCCC','id0002','','');
INSERT INTO t2 VALUES ('Administration','CCC/CCCCCC','id0002','','');
INSERT INTO t2 VALUES ('Distribution','CCC/CCCCCC','id0002','','');
INSERT INTO t2 VALUES ('Setup','CCC/CCCCCC','id0002','','');
INSERT INTO t2 VALUES ('Unspecified','CCC/CCCCCC','id0002','','');
INSERT INTO t2 VALUES ('Web Interface','AAAAAAAA-AAA','id0001','','');
INSERT INTO t2 VALUES ('Host communication','AAAAA','id0001','','');
select value,description,bug_id from t2 left join t1 on t2.program=t1.product and t2.value=t1.component where program="AAAAA";
value	description	bug_id
BBBBBBBBBBBBB - conversion		9
BBBBBBBBBBBBB - conversion		10
BBBBBBBBBBBBB - generic		7
BBBBBBBBBBBBB - generic		14
BBBBBBBBBBBBB - eeeeeeeee		NULL
kkkkkkkkkkk lllllllllll		6
kkkkkkkkkkk lllllllllll		8
kkkkkkkkkkk lllllllllll		12
Test Procedures		NULL
Documentation		NULL
Host communication		NULL
select value,description,COUNT(bug_id) from t2 left join t1 on t2.program=t1.product and t2.value=t1.component where program="AAAAA" group by value;
value	description	COUNT(bug_id)
BBBBBBBBBBBBB - conversion		2
BBBBBBBBBBBBB - eeeeeeeee		0
BBBBBBBBBBBBB - generic		2
Documentation		0
Host communication		0
kkkkkkkkkkk lllllllllll		3
Test Procedures		0
select value,description,COUNT(bug_id) from t2 left join t1 on t2.program=t1.product and t2.value=t1.component where program="AAAAA" group by value having COUNT(bug_id) IN (0,2);
value	description	COUNT(bug_id)
BBBBBBBBBBBBB - conversion		2
BBBBBBBBBBBBB - eeeeeeeee		0
BBBBBBBBBBBBB - generic		2
Documentation		0
Host communication		0
Test Procedures		0
drop table t1,t2;
create table t1 (foo int);
insert into t1 values (1);
select 1+1, "a",count(*) from t1 where foo in (2);
1+1	a	count(*)
2	a	0
insert into t1 values (1);
select 1+1,"a",count(*) from t1 where foo in (2);
1+1	a	count(*)
2	a	0
drop table t1;
CREATE TABLE t1 (
spID int(10) unsigned,
userID int(10) unsigned,
score smallint(5) unsigned,
key (spid),
key (score)
);
INSERT INTO t1 VALUES (1,1,1),(2,2,2),(2,1,1),(3,3,3),(4,3,3),(5,3,3),(6,3,3),(7,3,3);
explain select userid,count(*) from t1 group by userid desc;
id	select_type	table	type	possible_keys	key	key_len	ref	rows	Extra
1	SIMPLE	t1	ALL	NULL	NULL	NULL	NULL	8	Using temporary; Using filesort
explain select userid,count(*) from t1 group by userid desc order by null;
id	select_type	table	type	possible_keys	key	key_len	ref	rows	Extra
1	SIMPLE	t1	ALL	NULL	NULL	NULL	NULL	8	Using temporary
select userid,count(*) from t1 group by userid desc;
userid	count(*)
3	5
2	1
1	2
select userid,count(*) from t1 group by userid desc having (count(*)+1) IN (4,3);
userid	count(*)
1	2
select userid,count(*) from t1 group by userid desc having 3  IN (1,COUNT(*));
userid	count(*)
explain select spid,count(*) from t1 where spid between 1 and 2 group by spid desc;
id	select_type	table	type	possible_keys	key	key_len	ref	rows	Extra
1	SIMPLE	t1	range	spID	spID	5	NULL	3	Using where; Using index
explain select spid,count(*) from t1 where spid between 1 and 2 group by spid;
id	select_type	table	type	possible_keys	key	key_len	ref	rows	Extra
1	SIMPLE	t1	range	spID	spID	5	NULL	3	Using where; Using index
explain select spid,count(*) from t1 where spid between 1 and 2 group by spid order by null;
id	select_type	table	type	possible_keys	key	key_len	ref	rows	Extra
1	SIMPLE	t1	range	spID	spID	5	NULL	3	Using where; Using index
select spid,count(*) from t1 where spid between 1 and 2 group by spid;
spid	count(*)
1	1
2	2
select spid,count(*) from t1 where spid between 1 and 2 group by spid desc;
spid	count(*)
2	2
1	1
explain extended select sql_big_result spid,sum(userid) from t1 group by spid desc;
id	select_type	table	type	possible_keys	key	key_len	ref	rows	Extra
1	SIMPLE	t1	ALL	NULL	NULL	NULL	NULL	8	Using filesort
Warnings:
Note	1003	select sql_big_result `test`.`t1`.`spID` AS `spid`,sum(`test`.`t1`.`userID`) AS `sum(userid)` from `test`.`t1` group by `test`.`t1`.`spID` desc
explain select sql_big_result spid,sum(userid) from t1 group by spid desc order by null;
id	select_type	table	type	possible_keys	key	key_len	ref	rows	Extra
1	SIMPLE	t1	ALL	NULL	NULL	NULL	NULL	8	Using filesort
select sql_big_result spid,sum(userid) from t1 group by spid desc;
spid	sum(userid)
7	3
6	3
5	3
4	3
3	3
2	3
1	1
explain select sql_big_result score,count(*) from t1 group by score desc;
id	select_type	table	type	possible_keys	key	key_len	ref	rows	Extra
1	SIMPLE	t1	index	NULL	score	3	NULL	8	Using index
explain select sql_big_result score,count(*) from t1 group by score desc order by null;
id	select_type	table	type	possible_keys	key	key_len	ref	rows	Extra
1	SIMPLE	t1	index	NULL	score	3	NULL	8	Using index
select sql_big_result score,count(*) from t1 group by score desc;
score	count(*)
3	5
2	1
1	2
drop table t1;
create table t1 (a date default null, b date default null);
insert t1 values ('1999-10-01','2000-01-10'), ('1997-01-01','1998-10-01');
select a,min(b) c,count(distinct rand()) from t1 group by a having c<a + interval 1 day;
a	c	count(distinct rand())
drop table t1;
CREATE TABLE t1 (a char(1));
INSERT INTO t1 VALUES ('A'),('B'),('A'),('B'),('A'),('B'),(NULL),('a'),('b'),(NULL),('A'),('B'),(NULL);
SELECT a FROM t1 GROUP BY a;
a
NULL
A
B
SELECT a,count(*) FROM t1 GROUP BY a;
a	count(*)
NULL	3
A	5
B	5
SELECT a FROM t1 GROUP BY binary a;
a
NULL
A
B
a
b
SELECT a,count(*) FROM t1 GROUP BY binary a;
a	count(*)
NULL	3
A	4
B	4
a	1
b	1
SELECT binary a FROM t1 GROUP BY 1;
binary a
NULL
A
B
a
b
SELECT binary a,count(*) FROM t1 GROUP BY 1;
binary a	count(*)
NULL	3
A	4
B	4
a	1
b	1
SET SQL_BIG_TABLES=1;
SELECT a FROM t1 GROUP BY a;
a
NULL
A
B
SELECT a,count(*) FROM t1 GROUP BY a;
a	count(*)
NULL	3
A	5
B	5
SELECT a FROM t1 GROUP BY binary a;
a
NULL
A
B
a
b
SELECT a,count(*) FROM t1 GROUP BY binary a;
a	count(*)
NULL	3
A	4
B	4
a	1
b	1
SELECT binary a FROM t1 GROUP BY 1;
binary a
NULL
A
B
a
b
SELECT binary a,count(*) FROM t1 GROUP BY 1;
binary a	count(*)
NULL	3
A	4
B	4
a	1
b	1
SET SQL_BIG_TABLES=0;
drop table t1;
CREATE TABLE t1 (
`a` char(193) default NULL,
`b` char(63) default NULL
);
INSERT INTO t1 VALUES ('abc','def'),('hij','klm');
SELECT CONCAT(a, b) FROM t1 GROUP BY 1;
CONCAT(a, b)
abcdef
hijklm
SELECT CONCAT(a, b),count(*) FROM t1 GROUP BY 1;
CONCAT(a, b)	count(*)
abcdef	1
hijklm	1
SELECT CONCAT(a, b),count(distinct a) FROM t1 GROUP BY 1;
CONCAT(a, b)	count(distinct a)
abcdef	1
hijklm	1
SELECT 1 FROM t1 GROUP BY CONCAT(a, b);
1
1
1
INSERT INTO t1 values ('hij','klm');
SELECT CONCAT(a, b),count(*) FROM t1 GROUP BY 1;
CONCAT(a, b)	count(*)
abcdef	1
hijklm	2
DROP TABLE t1;
create table t1 (One int unsigned, Two int unsigned, Three int unsigned, Four int unsigned);
insert into t1 values (1,2,1,4),(1,2,2,4),(1,2,3,4),(1,2,4,4),(1,1,1,4),(1,1,2,4),(1,1,3,4),(1,1,4,4),(1,3,1,4),(1,3,2,4),(1,3,3,4),(1,3,4,4);
select One, Two, sum(Four) from t1 group by One,Two;
One	Two	sum(Four)
1	1	16
1	2	16
1	3	16
drop table t1;
create table t1 (id integer primary key not null auto_increment, gender char(1));
insert into t1 values (NULL, 'M'), (NULL, 'F'),(NULL, 'F'),(NULL, 'F'),(NULL, 'M');
create table t2 (user_id integer not null, date date);
insert into t2 values (1, '2002-06-09'),(2, '2002-06-09'),(1, '2002-06-09'),(3, '2002-06-09'),(4, '2002-06-09'),(4, '2002-06-09');
select u.gender as gender, count(distinct  u.id) as dist_count, (count(distinct u.id)/5*100) as percentage from t1 u, t2 l where l.user_id = u.id group by u.gender;
gender	dist_count	percentage
F	3	60.0000
M	1	20.0000
select u.gender as  gender, count(distinct  u.id) as dist_count, (count(distinct u.id)/5*100) as percentage from t1 u, t2 l where l.user_id = u.id group by u.gender  order by percentage;
gender	dist_count	percentage
M	1	20.0000
F	3	60.0000
drop table t1,t2;
CREATE TABLE t1 (ID1 int, ID2 int, ID int NOT NULL AUTO_INCREMENT,PRIMARY KEY(ID
));
insert into t1 values (1,244,NULL),(2,243,NULL),(134,223,NULL),(185,186,NULL);
select S.ID as xID, S.ID1 as xID1 from t1 as S left join t1 as yS  on S.ID1 between yS.ID1 and yS.ID2;
xID	xID1
1	1
2	2
2	2
3	134
3	134
3	134
4	185
4	185
4	185
4	185
select S.ID as xID, S.ID1 as xID1, repeat('*',count(distinct yS.ID)) as Level from t1 as S left join t1 as yS  on S.ID1 between yS.ID1 and yS.ID2 group by xID order by xID1;
xID	xID1	Level
1	1	*
2	2	**
3	134	***
4	185	****
drop table t1;
CREATE TABLE t1 (
pid int(11) unsigned NOT NULL default '0',
c1id int(11) unsigned default NULL,
c2id int(11) unsigned default NULL,
value int(11) unsigned NOT NULL default '0',
UNIQUE KEY pid2 (pid,c1id,c2id),
UNIQUE KEY pid (pid,value)
) ENGINE=MyISAM;
INSERT INTO t1 VALUES (1, 1, NULL, 1),(1, 2, NULL, 2),(1, NULL, 3, 3),(1, 4, NULL, 4),(1, 5, NULL, 5);
CREATE TABLE t2 (
id int(11) unsigned NOT NULL default '0',
active enum('Yes','No') NOT NULL default 'Yes',
PRIMARY KEY  (id)
) ENGINE=MyISAM;
INSERT INTO t2 VALUES (1, 'Yes'),(2, 'No'),(4, 'Yes'),(5, 'No');
CREATE TABLE t3 (
id int(11) unsigned NOT NULL default '0',
active enum('Yes','No') NOT NULL default 'Yes',
PRIMARY KEY  (id)
);
INSERT INTO t3 VALUES (3, 'Yes');
select * from t1 AS m LEFT JOIN t2 AS c1 ON m.c1id = 
c1.id AND c1.active = 'Yes' LEFT JOIN t3 AS c2 ON m.c2id = c2.id AND 
c2.active = 'Yes' WHERE m.pid=1  AND (c1.id IS NOT NULL OR c2.id IS NOT NULL);
pid	c1id	c2id	value	id	active	id	active
1	1	NULL	1	1	Yes	NULL	NULL
1	NULL	3	3	NULL	NULL	3	Yes
1	4	NULL	4	4	Yes	NULL	NULL
select max(value) from t1 AS m LEFT JOIN t2 AS c1 ON 
m.c1id = c1.id AND c1.active = 'Yes' LEFT JOIN t3 AS c2 ON m.c2id = 
c2.id AND c2.active = 'Yes' WHERE m.pid=1  AND (c1.id IS NOT NULL OR c2.id IS 
NOT NULL);
max(value)
4
drop table t1,t2,t3;
create table t1 (a blob null);
insert into t1 values (NULL),(NULL),(NULL),(NULL),(NULL),(NULL),(NULL),(NULL),(NULL),(""),(""),(""),("b");
select a,count(*) from t1 group by a;
a	count(*)
NULL	9
	3
b	1
set option sql_big_tables=1;
select a,count(*) from t1 group by a;
a	count(*)
NULL	9
	3
b	1
drop table t1;
create table t1 (a int not null, b int not null);
insert into t1 values (1,1),(1,2),(3,1),(3,2),(2,2),(2,1);
create table t2 (a int not null, b int not null, key(a));
insert into t2 values (1,3),(3,1),(2,2),(1,1);
select t1.a,t2.b from t1,t2 where t1.a=t2.a group by t1.a,t2.b;
a	b
1	1
1	3
2	2
3	1
select t1.a,t2.b from t1,t2 where t1.a=t2.a group by t1.a,t2.b ORDER BY NULL;
a	b
1	3
3	1
2	2
1	1
explain select t1.a,t2.b from t1,t2 where t1.a=t2.a group by t1.a,t2.b;
id	select_type	table	type	possible_keys	key	key_len	ref	rows	Extra
1	SIMPLE	t1	ALL	NULL	NULL	NULL	NULL	6	Using temporary; Using filesort
1	SIMPLE	t2	ALL	a	NULL	NULL	NULL	3	Using where
explain select t1.a,t2.b from t1,t2 where t1.a=t2.a group by t1.a,t2.b ORDER BY NULL;
id	select_type	table	type	possible_keys	key	key_len	ref	rows	Extra
1	SIMPLE	t1	ALL	NULL	NULL	NULL	NULL	6	Using temporary
1	SIMPLE	t2	ALL	a	NULL	NULL	NULL	3	Using where
drop table t1,t2;
create table t1 (a int, b int);
insert into t1 values (1, 4),(10, 40),(1, 4),(10, 43),(1, 4),(10, 41),(1, 4),(10, 43),(1, 4);
select a, MAX(b), INTERVAL (MAX(b), 1,3,10,30,39,40,50,60,100,1000) from t1 group by a;
a	MAX(b)	INTERVAL (MAX(b), 1,3,10,30,39,40,50,60,100,1000)
1	4	2
10	43	6
select a, MAX(b), CASE MAX(b) when 4 then 4 when 43 then 43 else 0 end from t1 group by a;
a	MAX(b)	CASE MAX(b) when 4 then 4 when 43 then 43 else 0 end
1	4	4
10	43	43
select a, MAX(b), FIELD(MAX(b), '43', '4', '5') from t1 group by a;
a	MAX(b)	FIELD(MAX(b), '43', '4', '5')
1	4	2
10	43	1
select a, MAX(b), CONCAT_WS(MAX(b), '43', '4', '5') from t1 group by a;
a	MAX(b)	CONCAT_WS(MAX(b), '43', '4', '5')
1	4	434445
10	43	43434435
select a, MAX(b), ELT(MAX(b), 'a', 'b', 'c', 'd', 'e', 'f') from t1 group by a;
a	MAX(b)	ELT(MAX(b), 'a', 'b', 'c', 'd', 'e', 'f')
1	4	d
10	43	NULL
select a, MAX(b), MAKE_SET(MAX(b), 'a', 'b', 'c', 'd', 'e', 'f', 'g', 'h') from t1 group by a;
a	MAX(b)	MAKE_SET(MAX(b), 'a', 'b', 'c', 'd', 'e', 'f', 'g', 'h')
1	4	c
10	43	a,b,d,f
drop table t1;
create table t1 (id int not null, qty int not null);
insert into t1 values (1,2),(1,3),(2,4),(2,5);
select id, sum(qty) as sqty, count(qty) as cqty from t1 group by id having sum(qty)>2 and cqty>1;
id	sqty	cqty
1	5	2
2	9	2
select id, sum(qty) as sqty from t1 group by id having sqty>2 and count(qty)>1;
id	sqty
1	5
2	9
select id, sum(qty) as sqty, count(qty) as cqty from t1 group by id having sqty>2 and cqty>1;
id	sqty	cqty
1	5	2
2	9	2
select id, sum(qty) as sqty, count(qty) as cqty from t1 group by id having sum(qty)>2 and count(qty)>1;
id	sqty	cqty
1	5	2
2	9	2
select count(*), case interval(qty,2,3,4,5,6,7,8) when -1 then NULL when 0 then "zero" when 1 then "one" when 2 then "two" end as category from t1 group by category;
count(*)	category
2	NULL
1	one
1	two
select count(*), interval(qty,2,3,4,5,6,7,8) as category from t1 group by category;
count(*)	category
1	1
1	2
1	3
1	4
drop table t1;
CREATE TABLE t1 (
userid int(10) unsigned,
score smallint(5) unsigned,
key (score)
);
INSERT INTO t1 VALUES (1,1),(2,2),(1,1),(3,3),(3,3),(3,3),(3,3),(3,3);
SELECT userid,count(*) FROM t1 GROUP BY userid DESC;
userid	count(*)
3	5
2	1
1	2
EXPLAIN SELECT userid,count(*) FROM t1 GROUP BY userid DESC;
id	select_type	table	type	possible_keys	key	key_len	ref	rows	Extra
1	SIMPLE	t1	ALL	NULL	NULL	NULL	NULL	8	Using temporary; Using filesort
DROP TABLE t1;
CREATE TABLE t1 (
i int(11) default NULL,
j int(11) default NULL
);
INSERT INTO t1 VALUES (1,2),(2,3),(4,5),(3,5),(1,5),(23,5);
SELECT i, COUNT(DISTINCT(i)) FROM t1 GROUP BY j ORDER BY NULL;
i	COUNT(DISTINCT(i))
1	1
2	1
4	4
explain SELECT i, COUNT(DISTINCT(i)) FROM t1 GROUP BY j ORDER BY NULL;
id	select_type	table	type	possible_keys	key	key_len	ref	rows	Extra
1	SIMPLE	t1	ALL	NULL	NULL	NULL	NULL	6	Using filesort
DROP TABLE t1;
create table t1 (a int);
insert into t1 values(null);
select min(a) is null from t1;
min(a) is null
1
select min(a) is null or null from t1;
min(a) is null or null
1
select 1 and min(a) is null from t1;
1 and min(a) is null
1
drop table t1;
create table t1 ( col1 int, col2 int );
insert into t1 values (1,1),(1,2),(1,3),(2,1),(2,2);
select group_concat( distinct col1 ) as alias from t1
group by col2 having alias like '%';
alias
1,2
1,2
1
drop table t1;
create table t1 (a integer, b integer, c integer);
insert into t1 (a,b) values (1,2),(1,3),(2,5);
select a, 0.1*0+1 r2, sum(1) r1 from t1 where a = 1 group  by a having r1>1 and r2=1;
a	r2	r1
1	1.0	2
select a, round(rand(100)*10) r2, sum(1) r1 from t1 where a = 1 group  by a having r1>1 and r2<=2;
a	r2	r1
1	2	2
select a,sum(b) from t1 where a=1 group by c;
a	sum(b)
1	5
select a*sum(b) from t1 where a=1 group by c;
a*sum(b)
5
select sum(a)*sum(b) from t1 where a=1 group by c;
sum(a)*sum(b)
10
select a,sum(b) from t1 where a=1 group by c having a=1;
a	sum(b)
1	5
select a as d,sum(b) from t1 where a=1 group by c having d=1;
d	sum(b)
1	5
select sum(a)*sum(b) as d from t1 where a=1 group by c having d > 0;
d
10
drop table t1;
create table t1(a int);
insert into t1 values (0),(1),(2),(3),(4),(5),(6),(8),(9);
create table t2 (
a int,
b varchar(200) NOT NULL,
c varchar(50) NOT NULL,
d varchar(100) NOT NULL,
primary key (a,b(132),c,d),
key a (a,b)
) charset=utf8;
insert into t2 select 
x3.a,  -- 3
concat('val-', x3.a + 3*x4.a), -- 12
concat('val-', @a:=x3.a + 3*x4.a + 12*C.a), -- 120
concat('val-', @a + 120*D.a)
from t1 x3, t1 x4, t1 C, t1 D where x3.a < 3 and x4.a < 4 and D.a < 4;
delete from t2  where a = 2 and b = 'val-2' order by a,b,c,d limit 30;
explain select c from t2 where a = 2 and b = 'val-2' group by c;
id	select_type	table	type	possible_keys	key	key_len	ref	rows	Extra
1	SIMPLE	t2	ref	PRIMARY,a	PRIMARY	402	const,const	6	Using where
select c from t2 where a = 2 and b = 'val-2' group by c;
c
val-74
val-98
drop table t1,t2;
create table t1 (b int4 unsigned not null);
insert into t1 values(3000000000);
select * from t1;
b
3000000000
select min(b) from t1;
min(b)
3000000000
drop table t1;
CREATE TABLE t1 (id int PRIMARY KEY, user_id int, hostname longtext);
INSERT INTO t1 VALUES
(1, 7, 'cache-dtc-af05.proxy.aol.com'),
(2, 3, 'what.ever.com'),
(3, 7, 'cache-dtc-af05.proxy.aol.com'),
(4, 7, 'cache-dtc-af05.proxy.aol.com');
SELECT hostname, COUNT(DISTINCT user_id) as no FROM t1
WHERE hostname LIKE '%aol%'
    GROUP BY hostname;
hostname	no
cache-dtc-af05.proxy.aol.com	1
<<<<<<< HEAD
drop table if exists t1, t2;
Warnings:
Note	1051	Unknown table 't2'
create table t1 (c1 char(3), c2 char(3));
create table t2 (c3 char(3), c4 char(3));
insert into t1 values ('aaa', 'bb1'), ('aaa', 'bb2');
insert into t2 values ('aaa', 'bb1'), ('aaa', 'bb2');
select t1.c1 as c2 from t1, t2 where t1.c2 = t2.c4
group by c2;
c2
aaa
aaa
Warnings:
Warning	1052	Column 'c2' in group statement is ambiguous
show warnings;
Level	Code	Message
Warning	1052	Column 'c2' in group statement is ambiguous
select t1.c1 as c2 from t1, t2 where t1.c2 = t2.c4
group by t1.c1;
c2
aaa
show warnings;
Level	Code	Message
drop table t1, t2;
=======
DROP TABLE t1;
CREATE TABLE t1 (a  int, b int);
INSERT INTO t1 VALUES (1,2), (1,3);
SELECT a, b FROM t1 GROUP BY 'const';
a	b
1	2
SELECT DISTINCT a, b FROM t1 GROUP BY 'const';
a	b
1	2
DROP TABLE t1;
>>>>>>> 34e48673
<|MERGE_RESOLUTION|>--- conflicted
+++ resolved
@@ -721,8 +721,8 @@
 WHERE hostname LIKE '%aol%'
     GROUP BY hostname;
 hostname	no
-cache-dtc-af05.proxy.aol.com	1
-<<<<<<< HEAD
+cache-dtc-af05.proxy.aol.com
+DROP TABLE t1;	1
 drop table if exists t1, t2;
 Warnings:
 Note	1051	Unknown table 't2'
@@ -747,7 +747,6 @@
 show warnings;
 Level	Code	Message
 drop table t1, t2;
-=======
 DROP TABLE t1;
 CREATE TABLE t1 (a  int, b int);
 INSERT INTO t1 VALUES (1,2), (1,3);
@@ -757,5 +756,4 @@
 SELECT DISTINCT a, b FROM t1 GROUP BY 'const';
 a	b
 1	2
-DROP TABLE t1;
->>>>>>> 34e48673
+DROP TABLE t1;