<<<<<<< HEAD
# The include statement below is a temp one for tests that are yet to
#be ported to run with InnoDB,
#but needs to be kept for tests that would need MyISAM in future.
--source include/force_myisam_default.inc

=======
--source include/not_gtid_enabled.inc
>>>>>>> a9800d0d
--source include/master-slave.inc
--source include/have_debug.inc
--source include/force_restart.inc

CALL mtr.add_suppression("Generate an incident log event before writing the "
                         "real event to the binary log for testing purposes. "
                         "An incident event has been written to the binary "
                         "log which will stop the slaves.");

--let @old_debug= @@global.debug
SET GLOBAL DEBUG="+d,incident_database_resync_on_replace";

--echo **** On Master ****
CREATE TABLE t1 (a INT);

INSERT INTO t1 VALUES (1),(2),(3);
SELECT * FROM t1;

# This will generate an incident log event and store it in the binary
# log before the replace statement.
REPLACE INTO t1 VALUES (4);
--save_master_pos
SELECT * FROM t1;

connection slave;
# Wait until SQL thread stops with error LOST_EVENT on master
call mtr.add_suppression("Slave SQL.*The incident LOST_EVENTS occured on the master.* 1590");
let $slave_sql_errno= 1590;
let $show_slave_sql_error= 1;
source include/wait_for_slave_sql_error.inc;

# The 4 should not be inserted into the table, since the incident log
# event should have stop the slave.
--echo **** On Slave ****
SELECT * FROM t1;

SET GLOBAL SQL_SLAVE_SKIP_COUNTER=1;
START SLAVE;
--sync_with_master

# Now, we should have inserted the row into the table and the slave
# should be running. We should also have rotated to a new binary log.

SELECT * FROM t1;
source include/check_slave_is_running.inc;

connection master;
DROP TABLE t1;
SET GLOBAL DEBUG= @old_debug;

--sync_slave_with_master
--source include/rpl_end.inc<|MERGE_RESOLUTION|>--- conflicted
+++ resolved
@@ -1,12 +1,4 @@
-<<<<<<< HEAD
-# The include statement below is a temp one for tests that are yet to
-#be ported to run with InnoDB,
-#but needs to be kept for tests that would need MyISAM in future.
---source include/force_myisam_default.inc
-
-=======
 --source include/not_gtid_enabled.inc
->>>>>>> a9800d0d
 --source include/master-slave.inc
 --source include/have_debug.inc
 --source include/force_restart.inc
