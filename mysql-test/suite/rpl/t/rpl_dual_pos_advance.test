# This test checks that in a dual-head setup
# A->B->A, where A has --log-slave-updates (why would it?
# assume that there is a C as slave of A),
# then the Exec_master_log_pos of SHOW SLAVE STATUS does
# not stay too low on B(BUG#13023 due to events ignored because
# of their server id).
# It also will test BUG#13861.

source include/master-slave.inc;
source include/have_innodb.inc;


# set up "dual head"

# Needed for debug info in wait_for_slave_sql_to_stop.
let $master_connection= slave;
connection slave;
reset master;

connection master;
--replace_result $SLAVE_MYPORT SLAVE_PORT
eval change master to master_host="127.0.0.1",master_port=$SLAVE_MYPORT,master_user="root";

<<<<<<< HEAD
start slave;
--source include/wait_for_slave_to_start.inc
=======
source include/start_slave.inc;
>>>>>>> cc054408

# now we test it

connection slave;

create table t1 (n int);
let $master_log_file= query_get_value(SHOW MASTER STATUS, File, 1);
let $master_log_pos_1= query_get_value(SHOW MASTER STATUS, Position, 1);
let $master_log_pos_1= `SELECT $master_log_pos_1 + 3`;

sync_slave_with_master master;

#
# BUG#13861 - START SLAVE UNTIL may stop 1 evnt too late if
#             log-slave-updates and circul repl
#
<<<<<<< HEAD
stop slave;
--source include/wait_for_slave_to_stop.inc
=======
source include/stop_slave.inc;
>>>>>>> cc054408

create table t2 (n int); # create one ignored event

sync_slave_with_master;
<<<<<<< HEAD

connection slave;
=======
>>>>>>> cc054408

show tables;

create table t3 (n int) engine=innodb;
let $master_log_pos_2= query_get_value(SHOW MASTER STATUS, Position, 1);
let $master_log_pos_2= `SELECT $master_log_pos_2 + 5`;
set @a=1;
insert into t3 values(@a);
let $master_log_pos_3= query_get_value(SHOW MASTER STATUS, Position, 1);
let $master_log_pos_3= `SELECT $master_log_pos_3 + 5`;
begin;
insert into t3 values(2);
insert into t3 values(3);
commit;
insert into t3 values(4);

connection master;

# bug is that START SLAVE UNTIL may stop too late, we test that by
# asking it to stop before creation of t3.

--replace_result $master_log_file MASTER_LOG_FILE $master_log_pos_1 MASTER_LOG_POS
eval start slave until master_log_file="$master_log_file",master_log_pos=$master_log_pos_1;
--source include/wait_for_slave_sql_to_stop.inc

# then BUG#13861 causes t3 to show up below (because stopped too
# late).

show tables;

# ensure that we do not break set @a=1; insert into t3 values(@a);
--replace_result $master_log_file MASTER_LOG_FILE $master_log_pos_2 MASTER_LOG_POS
eval start slave until master_log_file="$master_log_file",master_log_pos=$master_log_pos_2;
--source include/wait_for_slave_sql_to_stop.inc
select * from t3;

# ensure that we do not break transaction
--replace_result $master_log_file MASTER_LOG_FILE $master_log_pos_3 MASTER_LOG_POS
eval start slave until master_log_file="$master_log_file",master_log_pos=$master_log_pos_3;
--source include/wait_for_slave_sql_to_stop.inc
select * from t3;

<<<<<<< HEAD
start slave;
--source include/wait_for_slave_to_start.inc
=======
source include/start_slave.inc;
>>>>>>> cc054408

# BUG#13023 is that Exec_master_log_pos may stay too low "forever":

connection master;

create table t4 (n int); # create 3 ignored events
create table t5 (n int);
create table t6 (n int);

sync_slave_with_master;
<<<<<<< HEAD

connection slave;

save_master_pos;

connection master;
=======
sync_slave_with_master master;
>>>>>>> cc054408

# then BUG#13023 caused hang below ("master" looks behind, while it's
# not in terms of updates done).

show tables;

# cleanup

<<<<<<< HEAD
stop slave;
--source include/wait_for_slave_to_stop.inc
=======
source include/stop_slave.inc;
>>>>>>> cc054408
reset slave;
drop table t1,t2,t3,t4,t5,t6;

sync_slave_with_master;

# End of 4.1 tests<|MERGE_RESOLUTION|>--- conflicted
+++ resolved
@@ -21,12 +21,7 @@
 --replace_result $SLAVE_MYPORT SLAVE_PORT
 eval change master to master_host="127.0.0.1",master_port=$SLAVE_MYPORT,master_user="root";
 
-<<<<<<< HEAD
-start slave;
---source include/wait_for_slave_to_start.inc
-=======
 source include/start_slave.inc;
->>>>>>> cc054408
 
 # now we test it
 
@@ -43,21 +38,11 @@
 # BUG#13861 - START SLAVE UNTIL may stop 1 evnt too late if
 #             log-slave-updates and circul repl
 #
-<<<<<<< HEAD
-stop slave;
---source include/wait_for_slave_to_stop.inc
-=======
 source include/stop_slave.inc;
->>>>>>> cc054408
 
 create table t2 (n int); # create one ignored event
 
 sync_slave_with_master;
-<<<<<<< HEAD
-
-connection slave;
-=======
->>>>>>> cc054408
 
 show tables;
 
@@ -100,12 +85,7 @@
 --source include/wait_for_slave_sql_to_stop.inc
 select * from t3;
 
-<<<<<<< HEAD
-start slave;
---source include/wait_for_slave_to_start.inc
-=======
 source include/start_slave.inc;
->>>>>>> cc054408
 
 # BUG#13023 is that Exec_master_log_pos may stay too low "forever":
 
@@ -116,16 +96,7 @@
 create table t6 (n int);
 
 sync_slave_with_master;
-<<<<<<< HEAD
-
-connection slave;
-
-save_master_pos;
-
-connection master;
-=======
 sync_slave_with_master master;
->>>>>>> cc054408
 
 # then BUG#13023 caused hang below ("master" looks behind, while it's
 # not in terms of updates done).
@@ -134,12 +105,7 @@
 
 # cleanup
 
-<<<<<<< HEAD
-stop slave;
---source include/wait_for_slave_to_stop.inc
-=======
 source include/stop_slave.inc;
->>>>>>> cc054408
 reset slave;
 drop table t1,t2,t3,t4,t5,t6;
 
