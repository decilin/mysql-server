CALL mtr.add_suppression("Unsafe statement written to the binary log using statement format since BINLOG_FORMAT = STATEMENT.");
CALL mtr.add_suppression("Failed to open the existing info file");
CALL mtr.add_suppression("Error while reading from master info file");
CALL mtr.add_suppression("Failed to create a new info file");
CALL mtr.add_suppression("The slave coordinator and worker threads are stopped, possibly leaving data in inconsistent state");
start slave;
Got one of the listed errors
start slave;
ERROR HY000: Could not initialize master info structure; more error messages can be found in the MySQL error log
change master to master_host='127.0.0.1',master_port=MASTER_PORT, master_user='root';
ERROR HY000: Could not initialize master info structure; more error messages can be found in the MySQL error log
reset slave;
change master to master_host='127.0.0.1',master_port=MASTER_PORT, master_user='root';
Warnings:
Note	####	Sending passwords in plain text without SSL/TLS is extremely insecure.
<<<<<<< HEAD
Note	####	Storing MySQL user name or password information in the master.info repository is not secure and is therefore not recommended. Please see the MySQL Manual for more about this issue and possible alternatives.
=======
Note	####	Storing MySQL user name or password information in the master info repository is not secure and is therefore not recommended. Please consider using the USER and PASSWORD connection options for START SLAVE; see the 'START SLAVE Syntax' in the MySQL Manual for more information.
>>>>>>> 74bccd37
reset master;
start slave;
include/wait_for_slave_to_start.inc
create temporary table temp_table (a char(80) not null);
insert into temp_table values ("testing temporary tables");
create table t1 (s text);
insert into t1 values('Could not break slave'),('Tried hard');
Master_Log_File = 'master-bin.000001'
Relay_Master_Log_File = 'master-bin.000001'
include/check_slave_is_running.inc
include/assert.inc [Table t1 should contain the first inserted line]
include/assert.inc [Table t1 should contain the second inserted line]
flush logs;
create table t2(m int not null auto_increment primary key);
insert into t2 values (34),(67),(123);
flush logs;
show binary logs;
Log_name	File_size
master-bin.000001	#
master-bin.000002	#
master-bin.000003	#
create table t3 select * from temp_table;
include/assert.inc [Data in t3 should be equal to temp_table]
drop table temp_table, t3;
insert into t2 values(1234);
set insert_id=1234;
insert into t2 values(NULL);
call mtr.add_suppression("Slave SQL.*Error .Duplicate entry .1234. for key .PRIMARY.. on query.* Error_code: 1062");
include/wait_for_slave_sql_error_and_skip.inc [errno=1062]
purge master logs to 'master-bin.000002';
show master logs;
Log_name	master-bin.000002
File_size	#
Log_name	master-bin.000003
File_size	#
purge binary logs to 'master-bin.000002';
show binary logs;
Log_name	File_size
master-bin.000002	#
master-bin.000003	#
SELECT @time_for_purge:=DATE_ADD('tmpval', INTERVAL 1 SECOND);
purge master logs before (@time_for_purge);
Warnings:
Warning	1868	file master-bin.000003 was not purged because it is the active log file.
show binary logs;
Log_name	File_size
master-bin.000003	#
insert into t2 values (65);
Master_Log_File = 'master-bin.000003'
Relay_Master_Log_File = 'master-bin.000003'
include/check_slave_is_running.inc
include/assert.inc [Table t2 should still contain the first inserted line after creation]
include/assert.inc [Table t2 should contain the line inserted after the purge]
include/assert.inc [Table t2 should still contain the second insert line after creation]
include/assert.inc [Table t2 should still contain the third inserted line after creation]
include/assert.inc [Table t2 should still contain the line from the duplicated key test]
create temporary table temp_table (a char(80) not null);
insert into temp_table values ("testing temporary tables part 2");
create table t3 (n int);
include/assert.inc [Table t3 should contain 90 lines on the master]
create table t4 select * from temp_table;
include/assert.inc [Data in t4 should be equal to temp_table]
include/check_slave_is_running.inc
lock tables t3 read;
include/assert.inc [Table t3 should contain 90 lines on the slave]
unlock tables;
drop table if exists t1,t2,t3,t4;
End of 4.1 tests
show binlog events in 'non existing_binlog_file';
ERROR HY000: Error when executing command SHOW BINLOG EVENTS: Could not find target log
purge master logs before now();
Warnings:
Warning	1868	file slave-bin.000001 was not purged because it is the active log file.
show binlog events in '';
ERROR HY000: Error when executing command SHOW BINLOG EVENTS: Could not find target log
purge master logs before now();
Warnings:
Warning	1868	file slave-bin.000001 was not purged because it is the active log file.
End of 5.0 tests
include/stop_slave.inc<|MERGE_RESOLUTION|>--- conflicted
+++ resolved
@@ -13,11 +13,7 @@
 change master to master_host='127.0.0.1',master_port=MASTER_PORT, master_user='root';
 Warnings:
 Note	####	Sending passwords in plain text without SSL/TLS is extremely insecure.
-<<<<<<< HEAD
-Note	####	Storing MySQL user name or password information in the master.info repository is not secure and is therefore not recommended. Please see the MySQL Manual for more about this issue and possible alternatives.
-=======
 Note	####	Storing MySQL user name or password information in the master info repository is not secure and is therefore not recommended. Please consider using the USER and PASSWORD connection options for START SLAVE; see the 'START SLAVE Syntax' in the MySQL Manual for more information.
->>>>>>> 74bccd37
 reset master;
 start slave;
 include/wait_for_slave_to_start.inc
