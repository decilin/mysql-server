--- conflicted
+++ resolved
@@ -7,10 +7,7 @@
 a	b
 1	10
 2	2
-<<<<<<< HEAD
-=======
 call mtr.add_suppression("The slave coordinator and worker threads are stopped, possibly leaving data in inconsistent state");
->>>>>>> fb5f6ee8
 call mtr.add_suppression("Slave SQL.*suffer.*http:..bugs.mysql.com.bug.php.id=24432");
 include/wait_for_slave_sql_error.inc [errno=1105]
 Last_SQL_Error = 'Error 'master may suffer from http://bugs.mysql.com/bug.php?id=24432 so slave stops; check error log on slave for more info' on query. Default database: 'test'. Query: 'INSERT INTO t1(b) VALUES(1),(1),(2) ON DUPLICATE KEY UPDATE t1.b=10''
