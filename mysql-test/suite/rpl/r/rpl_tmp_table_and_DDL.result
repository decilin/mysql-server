include/master-slave.inc
[connection master]
CREATE TEMPORARY TABLE t1 (a INT);
CREATE TABLE t2 (a INT, b INT) ENGINE= MyISAM;
INSERT INTO t1 VALUES (1);
CREATE EVENT e1 ON SCHEDULE EVERY 10 HOUR DO SELECT 1;
INSERT INTO t1 VALUES (1);
ALTER EVENT e1 ON SCHEDULE EVERY 20 HOUR DO SELECT 1;
INSERT INTO t1 VALUES (1);
DROP EVENT IF EXISTS e1;
INSERT INTO t1 VALUES (1);
CREATE PROCEDURE p1() SELECT 1;
INSERT INTO t1 VALUES (1);
ALTER PROCEDURE p1 SQL SECURITY INVOKER;
INSERT INTO t1 VALUES (1);
CREATE FUNCTION f1() RETURNS INT RETURN 123;
INSERT INTO t1 VALUES (1);
ALTER FUNCTION f1 SQL SECURITY INVOKER;
INSERT INTO t1 VALUES (1);
CREATE DATABASE mysqltest1;
INSERT INTO t1 VALUES (1);
DROP DATABASE mysqltest1;
INSERT INTO t1 VALUES (1);
CREATE USER test_1@localhost;
INSERT INTO t1 VALUES (1);
GRANT SELECT ON t2 TO test_1@localhost;
INSERT INTO t1 VALUES (1);
GRANT ALL ON f1 TO test_1@localhost;
INSERT INTO t1 VALUES (1);
GRANT ALL ON p1 TO test_1@localhost;
INSERT INTO t1 VALUES (1);
GRANT USAGE ON *.* TO test_1@localhost;
INSERT INTO t1 VALUES (1);
REVOKE ALL PRIVILEGES ON f1 FROM test_1@localhost;
INSERT INTO t1 VALUES (1);
REVOKE ALL PRIVILEGES ON p1 FROM test_1@localhost;
INSERT INTO t1 VALUES (1);
REVOKE ALL PRIVILEGES ON t2 FROM test_1@localhost;
INSERT INTO t1 VALUES (1);
REVOKE USAGE ON *.* FROM test_1@localhost;
INSERT INTO t1 VALUES (1);
RENAME USER test_1@localhost TO test_2@localhost;
INSERT INTO t1 VALUES (1);
DROP USER test_2@localhost;
INSERT INTO t1 VALUES (1);
CREATE PROCEDURE p2()
BEGIN
# CREATE USER when a temporary table is open. 
CREATE TEMPORARY TABLE t3 (a INT);
CREATE USER test_2@localhost;
INSERT INTO t1 VALUES (1);
# GRANT select on table to user when a temporary table is open.
GRANT SELECT ON t2 TO test_2@localhost;
INSERT INTO t1 VALUES (1);
# GRANT all on function to user  when a temporary table is open.
GRANT ALL ON f1 TO test_2@localhost;
INSERT INTO t1 VALUES (1);
# GRANT all on procedure to user when a temporary table is open.
GRANT ALL ON p1 TO test_2@localhost;
INSERT INTO t1 VALUES (1);
# GRANT usage on *.* to user  when a temporary table is open.
GRANT USAGE ON *.* TO test_2@localhost;
INSERT INTO t1 VALUES (1);
# REVOKE ALL PRIVILEGES on function to user when a temporary table is open.
REVOKE ALL PRIVILEGES ON f1 FROM test_2@localhost;
INSERT INTO t1 VALUES (1);
# REVOKE ALL PRIVILEGES on procedure to user when a temporary table is open.
REVOKE ALL PRIVILEGES ON p1 FROM test_2@localhost;
INSERT INTO t1 VALUES (1);
# REVOKE ALL PRIVILEGES on table to user when a temporary table is open.
REVOKE ALL PRIVILEGES ON t2 FROM test_2@localhost;
INSERT INTO t1 VALUES (1);
# REVOKE usage on *.* from user when a temporary table is open.
REVOKE USAGE ON *.* FROM test_2@localhost;
INSERT INTO t1 VALUES (1);
# RENAME USER when a temporary table is open.
RENAME USER test_2@localhost TO test_3@localhost;
INSERT INTO t1 VALUES (1);
# DROP USER when a temporary table is open.
DROP USER test_3@localhost;
INSERT INTO t1 VALUES (1);
DROP TEMPORARY TABLE t3;
END |
DROP PROCEDURE p1;
INSERT INTO t1 VALUES (1);
DROP PROCEDURE p2;
INSERT INTO t1 VALUES (1);
DROP FUNCTION f1;
INSERT INTO t1 VALUES (1);
DROP TABLE t2;
INSERT INTO t1 VALUES (1);
DROP TEMPORARY TABLE t1;
CREATE TABLE t1 (a CHAR(30));
CREATE TEMPORARY TABLE t2 (b CHAR(60));
LOCK TABLE t1 WRITE;
CREATE FUNCTION f1 () RETURNS TINYINT RETURN 13;
ERROR HY000: Can't execute the given command because you have active locked tables or an active transaction
INSERT INTO t2 VALUES ("CREATE FUNCTION f1 with table locked");
UNLOCK TABLE;
CREATE FUNCTION f2 () RETURNS TINYINT RETURN 13;
LOCK TABLE t1 WRITE;
ALTER FUNCTION f2 SQL SECURITY INVOKER;
ERROR HY000: Can't execute the given command because you have active locked tables or an active transaction
INSERT INTO t2 VALUES ("ALTER FUNCTION f2 with table locked");
LOCK TABLE t1 WRITE;
DROP FUNCTION f2;
ERROR HY000: Can't execute the given command because you have active locked tables or an active transaction
INSERT INTO t2 VALUES ("DROP FUNCTION f2 with table locked");
CREATE PROCEDURE p1() SELECT 1;
ERROR HY000: Can't execute the given command because you have active locked tables or an active transaction
INSERT INTO t2 VALUES ("CREATE PROCEDURE p1 with table locked");
UNLOCK TABLE;
CREATE PROCEDURE p2() SELECT 1;
LOCK TABLE t1 WRITE;
ALTER PROCEDURE p2 SQL SECURITY INVOKER;
ERROR HY000: Can't execute the given command because you have active locked tables or an active transaction
INSERT INTO t2 VALUES ("ALTER PROCEDURE P2 with table locked");
DROP PROCEDURE p2;
ERROR HY000: Can't execute the given command because you have active locked tables or an active transaction
INSERT INTO t2 VALUES ("DROP PROCEDURE p2 with table locked");
CREATE EVENT e1 ON SCHEDULE EVERY 10 HOUR DO SELECT 1;
ERROR HY000: Can't execute the given command because you have active locked tables or an active transaction
INSERT INTO t2 VALUES ("CREATE EVENT e1 with table locked");
UNLOCK TABLE;
CREATE EVENT e2 ON SCHEDULE EVERY 10 HOUR DO SELECT 1;
LOCK TABLE t1 WRITE;
ALTER EVENT e2 ON SCHEDULE EVERY 20 HOUR DO SELECT 1;
ERROR HY000: Can't execute the given command because you have active locked tables or an active transaction
INSERT INTO t2 VALUES ("ALTER EVENT e2 with table locked");
DROP EVENT e2;
ERROR HY000: Can't execute the given command because you have active locked tables or an active transaction
INSERT INTO t2 VALUES ("DROP EVENT e2 with table locked");
CREATE DATABASE mysqltest1;
ERROR HY000: Can't execute the given command because you have active locked tables or an active transaction
INSERT INTO t2 VALUES ("CREATE DATABASE mysqltest1 with table locked");
UNLOCK TABLE;
CREATE DATABASE mysqltest2;
LOCK TABLE t1 WRITE;
DROP DATABASE mysqltest2;
ERROR HY000: Can't execute the given command because you have active locked tables or an active transaction
INSERT INTO t2 VALUES ("DROP DATABASE mysqltest2 with table locked");
UNLOCK TABLE;
DROP DATABASE mysqltest2;
LOCK TABLE t1 WRITE;
CREATE USER test_1@localhost;
ERROR HY000: Table 'user' was not locked with LOCK TABLES
INSERT INTO t2 VALUES ("CREATE USER test_1@localhost with table locked");
UNLOCK TABLE;
CREATE USER test_2@localhost;
LOCK TABLE t1 WRITE;
GRANT SELECT ON t1 TO test_2@localhost;
ERROR HY000: Table 'user' was not locked with LOCK TABLES
INSERT INTO t2 VALUES ("GRANT select on table to user with table locked");
GRANT ALL ON f2 TO test_2@localhost;
ERROR HY000: Table 'user' was not locked with LOCK TABLES
INSERT INTO t2 VALUES ("GRANT ALL ON f2 TO test_2 with table locked");
GRANT ALL ON p2 TO test_2@localhost;
ERROR HY000: Table 'user' was not locked with LOCK TABLES
INSERT INTO t2 VALUES ("GRANT ALL ON p2 TO test_2 with table locked");
GRANT USAGE ON *.* TO test_2@localhost;
ERROR HY000: Table 'user' was not locked with LOCK TABLES
INSERT INTO t2 VALUES ("GRANT USAGE ON *.* TO test_2 with table locked");
REVOKE ALL PRIVILEGES ON f2 FROM test_2@localhost;
ERROR HY000: Table 'user' was not locked with LOCK TABLES
INSERT INTO t2 VALUES ("REVOKE ALL PRIVILEGES on function to user with table locked");
REVOKE ALL PRIVILEGES ON p2 FROM test_2@localhost;
ERROR HY000: Table 'user' was not locked with LOCK TABLES
INSERT INTO t2 VALUES ("REVOKE ALL PRIVILEGES on procedure to user with table locked");
REVOKE ALL PRIVILEGES ON t1 FROM test_2@localhost;
ERROR HY000: Table 'user' was not locked with LOCK TABLES
INSERT INTO t2 VALUES ("REVOKE ALL PRIVILEGES on table to user with table locked");
REVOKE USAGE ON *.* FROM test_2@localhost;
ERROR HY000: Table 'user' was not locked with LOCK TABLES
INSERT INTO t2 VALUES ("REVOKE USAGE ON *.* TO test_2 with table locked");
RENAME USER test_2@localhost TO test_3@localhost;
ERROR HY000: Table 'user' was not locked with LOCK TABLES
INSERT INTO t2 VALUES ("RENAME USER test_2 TO test_3 with table locked");
UNLOCK TABLE;
RENAME USER test_2@localhost TO test_3@localhost;
LOCK TABLE t1 WRITE;
DROP USER test_3@localhost;
ERROR HY000: Table 'user' was not locked with LOCK TABLES
INSERT INTO t2 VALUES ("DROP USER test_3@localhost with table locked");
UNLOCK TABLE;
<<<<<<< HEAD
=======
CREATE DATABASE db;
CREATE TABLE db.t1 LIKE t2;
CREATE TABLE t3 LIKE t2;
DROP TABLE t3;
DROP DATABASE db;
>>>>>>> 31c803e8
DROP USER test_3@localhost;
DROP FUNCTION f2;
DROP PROCEDURE p2;
DROP EVENT e2;
DROP TABLE t1, t2;
include/rpl_end.inc<|MERGE_RESOLUTION|>--- conflicted
+++ resolved
@@ -182,14 +182,11 @@
 ERROR HY000: Table 'user' was not locked with LOCK TABLES
 INSERT INTO t2 VALUES ("DROP USER test_3@localhost with table locked");
 UNLOCK TABLE;
-<<<<<<< HEAD
-=======
 CREATE DATABASE db;
 CREATE TABLE db.t1 LIKE t2;
 CREATE TABLE t3 LIKE t2;
 DROP TABLE t3;
 DROP DATABASE db;
->>>>>>> 31c803e8
 DROP USER test_3@localhost;
 DROP FUNCTION f2;
 DROP PROCEDURE p2;
