--- conflicted
+++ resolved
@@ -1755,11 +1755,7 @@
 show variables like "innodb_thread_sleep_delay";
 Variable_name	Value
 innodb_thread_sleep_delay	10000
-<<<<<<< HEAD
-set storage_engine=INNODB;
-=======
 set default_storage_engine=INNODB;
->>>>>>> adda25c7
 set session old_alter_table=1;
 drop table if exists t1,t2,t3;
 --- Testing varchar ---
@@ -2357,11 +2353,7 @@
   `v` mediumtext CHARACTER SET utf8
 ) ENGINE=InnoDB DEFAULT CHARSET=latin1
 drop table t1;
-<<<<<<< HEAD
-set storage_engine=MyISAM;
-=======
 set default_storage_engine=MyISAM;
->>>>>>> adda25c7
 create table t1 (v varchar(16384)) engine=innodb;
 drop table t1;
 create table t1 (a char(1), b char(1), key(a, b)) engine=innodb;
@@ -3079,11 +3071,7 @@
 ERROR 42000: Row size too large. The maximum row size for the used table type, not counting BLOBs, is 8126. You have to change some columns to TEXT or BLOBs
 DROP TABLE IF EXISTS t1;
 Warnings:
-<<<<<<< HEAD
-Note	1051	Unknown table 't1'
-=======
 Note	1051	Unknown table 'test.t1'
->>>>>>> adda25c7
 CREATE TABLE t1(
 id BIGINT(20) NOT NULL AUTO_INCREMENT PRIMARY KEY
 ) ENGINE=InnoDB;
@@ -3102,13 +3090,8 @@
 SET AUTOCOMMIT=0;
 DROP TABLE IF EXISTS t1, t2;
 Warnings:
-<<<<<<< HEAD
-Note	1051	Unknown table 't1'
-Note	1051	Unknown table 't2'
-=======
 Note	1051	Unknown table 'test.t1'
 Note	1051	Unknown table 'test.t2'
->>>>>>> adda25c7
 CREATE TABLE t1 ( a int ) ENGINE=InnoDB;
 CREATE TABLE t2 LIKE t1;
 SELECT * FROM t2;
