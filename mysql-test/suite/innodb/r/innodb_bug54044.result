--- conflicted
+++ resolved
@@ -6,12 +6,8 @@
   `IF(NULL  IS NOT NULL, NULL, NULL)` binary(0) DEFAULT NULL
 ) ENGINE=InnoDB DEFAULT CHARSET=latin1
 DROP TABLE table_54044;
-<<<<<<< HEAD
-CREATE TABLE tmp ENGINE = INNODB AS SELECT COALESCE(NULL, NULL, NULL), GREATEST(NULL, NULL), NULL;
-=======
 CREATE TABLE tmp ENGINE = INNODB
 AS SELECT COALESCE(NULL, NULL, NULL), GREATEST(NULL, NULL), NULL;
->>>>>>> bb563337
 SHOW CREATE TABLE tmp;
 Table	Create Table
 tmp	CREATE TABLE `tmp` (
