set global innodb_support_xa=default;
set session innodb_support_xa=default;
SET SESSION DEFAULT_STORAGE_ENGINE = InnoDB;
drop table if exists t1,t2,t3,t1m,t1i,t2m,t2i,t4;
drop procedure if exists p1;
create table t1 (
c_id int(11) not null default '0',
org_id int(11) default null,
unique key contacts$c_id (c_id),
key contacts$org_id (org_id)
);
insert into t1 values
(2,null),(120,null),(141,null),(218,7), (128,1),
(151,2),(234,2),(236,2),(243,2),(255,2),(259,2),(232,3),(235,3),(238,3),
(246,3),(253,3),(269,3),(285,3),(291,3),(293,3),(131,4),(230,4),(231,4);
create table t2 (
slai_id int(11) not null default '0',
owner_tbl int(11) default null,
owner_id int(11) default null,
sla_id int(11) default null,
inc_web int(11) default null,
inc_email int(11) default null,
inc_chat int(11) default null,
inc_csr int(11) default null,
inc_total int(11) default null,
time_billed int(11) default null,
activedate timestamp null default null,
expiredate timestamp null default null,
state int(11) default null,
sla_set int(11) default null,
unique key t2$slai_id (slai_id),
key t2$owner_id (owner_id),
key t2$sla_id (sla_id)
);
insert into t2(slai_id, owner_tbl, owner_id, sla_id) values
(1,3,1,1), (3,3,10,2), (4,3,3,6), (5,3,2,5), (6,3,8,3), (7,3,9,7),
(8,3,6,8), (9,3,4,9), (10,3,5,10), (11,3,11,11), (12,3,7,12);
flush tables;
select si.slai_id
from t1 c join t2 si on
((si.owner_tbl = 3 and si.owner_id = c.org_id) or
( si.owner_tbl = 2 and si.owner_id = c.c_id))
where
c.c_id = 218 and expiredate is null;
slai_id
12
select * from t1 where org_id is null;
c_id	org_id
2	NULL
120	NULL
141	NULL
select si.slai_id
from t1 c join t2 si on
((si.owner_tbl = 3 and si.owner_id = c.org_id) or
( si.owner_tbl = 2 and si.owner_id = c.c_id))
where
c.c_id = 218 and expiredate is null;
slai_id
12
drop table t1, t2;
CREATE TABLE t1 (a int, b int, KEY b (b));
CREATE TABLE t2 (a int, b int, PRIMARY KEY  (a,b));
CREATE TABLE t3 (a int, b int, c int, PRIMARY KEY  (a),
UNIQUE KEY b (b,c), KEY a (a,b,c));
INSERT INTO t1 VALUES (1, 1);
INSERT INTO t1 SELECT a + 1, b + 1 FROM t1;
INSERT INTO t1 SELECT a + 2, b + 2 FROM t1;
INSERT INTO t2 VALUES (1,1),(1,2),(1,3),(1,4),(1,5),(1,6),(1,7),(1,8);
INSERT INTO t2 SELECT a + 1, b FROM t2;
DELETE FROM t2 WHERE a = 1 AND b < 2;
INSERT INTO t3 VALUES (1,1,1),(2,1,2);
INSERT INTO t3 SELECT a + 2, a + 2, 3 FROM t3;
INSERT INTO t3 SELECT a + 4, a + 4, 3 FROM t3;
SELECT STRAIGHT_JOIN SQL_NO_CACHE t1.b, t1.a FROM t1, t3, t2 WHERE
t3.a = t2.a AND t2.b = t1.a AND t3.b = 1 AND t3.c IN (1, 2)
ORDER BY t1.b LIMIT 2;
b	a
1	1
2	2
SELECT STRAIGHT_JOIN SQL_NO_CACHE t1.b, t1.a FROM t1, t3, t2 WHERE
t3.a = t2.a AND t2.b = t1.a AND t3.b = 1 AND t3.c IN (1, 2)
ORDER BY t1.b LIMIT 5;
b	a
1	1
2	2
2	2
3	3
3	3
DROP TABLE t1, t2, t3;
CREATE TABLE `t1` (`id1` INT) ;
INSERT INTO `t1` (`id1`) VALUES (1),(5),(2);
CREATE TABLE `t2` (
`id1` INT,
`id2` INT NOT NULL,
`id3` INT,
`id4` INT NOT NULL,
UNIQUE (`id2`,`id4`),
KEY (`id1`)
);
INSERT INTO `t2`(`id1`,`id2`,`id3`,`id4`) VALUES
(1,1,1,0),
(1,1,2,1),
(5,1,2,2),
(6,1,2,3),
(1,2,2,2),
(1,2,1,1);
SELECT `id1` FROM `t1` WHERE `id1` NOT IN (SELECT `id1` FROM `t2` WHERE `id2` = 1 AND `id3` = 2);
id1
2
DROP TABLE t1, t2;
create table t1 (c1 int) engine=innodb;
handler t1 open;
handler t1 read first;
c1
Before and after comparison
0
drop table t1;
CREATE TABLE t1(c1 TEXT, UNIQUE (c1(1)), cnt INT DEFAULT 1)
ENGINE=INNODB CHARACTER SET UTF8;
INSERT INTO t1 (c1) VALUES ('1a');
SELECT * FROM t1;
c1	cnt
1a	1
INSERT INTO t1 (c1) VALUES ('1b') ON DUPLICATE KEY UPDATE cnt=cnt+1;
SELECT * FROM t1;
c1	cnt
1a	2
DROP TABLE t1;
CREATE TABLE t1(c1 VARCHAR(2), UNIQUE (c1(1)), cnt INT DEFAULT 1)
ENGINE=INNODB CHARACTER SET UTF8;
INSERT INTO t1 (c1) VALUES ('1a');
SELECT * FROM t1;
c1	cnt
1a	1
INSERT INTO t1 (c1) VALUES ('1b') ON DUPLICATE KEY UPDATE cnt=cnt+1;
SELECT * FROM t1;
c1	cnt
1a	2
DROP TABLE t1;
CREATE TABLE t1(c1 CHAR(2), UNIQUE (c1(1)), cnt INT DEFAULT 1)
ENGINE=INNODB CHARACTER SET UTF8;
INSERT INTO t1 (c1) VALUES ('1a');
SELECT * FROM t1;
c1	cnt
1a	1
INSERT INTO t1 (c1) VALUES ('1b') ON DUPLICATE KEY UPDATE cnt=cnt+1;
SELECT * FROM t1;
c1	cnt
1a	2
DROP TABLE t1;
CREATE TABLE t1 (
a1 decimal(10,0) DEFAULT NULL,
a2 blob,
a3 time DEFAULT NULL,
a4 blob,
a5 char(175) DEFAULT NULL,
a6 timestamp NOT NULL DEFAULT '0000-00-00 00:00:00',
a7 tinyblob,
INDEX idx (a6,a7(239),a5)
) ENGINE=InnoDB;
EXPLAIN SELECT a4 FROM t1 WHERE
a6=NULL AND
a4='UNcT5pIde4I6c2SheTo4gt92OV1jgJCVkXmzyf325R1DwLURkbYHwhydANIZMbKTgdcR5xS';
id	select_type	table	type	possible_keys	key	key_len	ref	rows	Extra
1	SIMPLE	NULL	NULL	NULL	NULL	NULL	NULL	NULL	Impossible WHERE noticed after reading const tables
EXPLAIN SELECT t1.a4 FROM t1, t1 t WHERE
t.a6=t.a6 AND t1.a6=NULL AND
t1.a4='UNcT5pIde4I6c2SheTo4gt92OV1jgJCVkXmzyf325R1DwLURkbYHwhydANIZMbKTgdcR5xS';
id	select_type	table	type	possible_keys	key	key_len	ref	rows	Extra
1	SIMPLE	NULL	NULL	NULL	NULL	NULL	NULL	NULL	Impossible WHERE noticed after reading const tables
DROP TABLE t1;
create table t1m (a int) engine = MEMORY;
create table t1i (a int);
create table t2m (a int) engine = MEMORY;
create table t2i (a int);
insert into t2m values (5);
insert into t2i values (5);
select min(a) from t1i;
min(a)
NULL
select min(7) from t1i;
min(7)
NULL
select min(7) from DUAL;
min(7)
7
explain select min(7) from t2i join t1i;
id	select_type	table	type	possible_keys	key	key_len	ref	rows	Extra
1	SIMPLE	t2i	ALL	NULL	NULL	NULL	NULL	1	
1	SIMPLE	t1i	ALL	NULL	NULL	NULL	NULL	1	Using join buffer (BNL, incremental buffers)
select min(7) from t2i join t1i;
min(7)
NULL
select max(a) from t1i;
max(a)
NULL
select max(7) from t1i;
max(7)
NULL
select max(7) from DUAL;
max(7)
7
explain select max(7) from t2i join t1i;
id	select_type	table	type	possible_keys	key	key_len	ref	rows	Extra
1	SIMPLE	t2i	ALL	NULL	NULL	NULL	NULL	1	
1	SIMPLE	t1i	ALL	NULL	NULL	NULL	NULL	1	Using join buffer (BNL, incremental buffers)
select max(7) from t2i join t1i;
max(7)
NULL
select 1, min(a) from t1i where a=99;
1	min(a)
1	NULL
select 1, min(a) from t1i where 1=99;
1	min(a)
1	NULL
select 1, min(1) from t1i where a=99;
1	min(1)
1	NULL
select 1, min(1) from t1i where 1=99;
1	min(1)
1	NULL
select 1, max(a) from t1i where a=99;
1	max(a)
1	NULL
select 1, max(a) from t1i where 1=99;
1	max(a)
1	NULL
select 1, max(1) from t1i where a=99;
1	max(1)
1	NULL
select 1, max(1) from t1i where 1=99;
1	max(1)
1	NULL
explain select count(*), min(7), max(7) from t1m, t1i;
id	select_type	table	type	possible_keys	key	key_len	ref	rows	Extra
1	SIMPLE	t1m	system	NULL	NULL	NULL	NULL	0	const row not found
1	SIMPLE	t1i	ALL	NULL	NULL	NULL	NULL	1	
select count(*), min(7), max(7) from t1m, t1i;
count(*)	min(7)	max(7)
0	NULL	NULL
explain select count(*), min(7), max(7) from t1m, t2i;
id	select_type	table	type	possible_keys	key	key_len	ref	rows	Extra
1	SIMPLE	t1m	system	NULL	NULL	NULL	NULL	0	const row not found
1	SIMPLE	t2i	ALL	NULL	NULL	NULL	NULL	1	
select count(*), min(7), max(7) from t1m, t2i;
count(*)	min(7)	max(7)
0	NULL	NULL
explain select count(*), min(7), max(7) from t2m, t1i;
id	select_type	table	type	possible_keys	key	key_len	ref	rows	Extra
1	SIMPLE	t2m	system	NULL	NULL	NULL	NULL	1	
1	SIMPLE	t1i	ALL	NULL	NULL	NULL	NULL	1	
select count(*), min(7), max(7) from t2m, t1i;
count(*)	min(7)	max(7)
0	NULL	NULL
drop table t1m, t1i, t2m, t2i;
create table t1 (
a1 char(64), a2 char(64), b char(16), c char(16) not null, d char(16), dummy char(64) default ' '
) ENGINE = MEMORY;
insert into t1 (a1, a2, b, c, d) values
('a','a','a','a111','xy1'),('a','a','a','b111','xy2'),('a','a','a','c111','xy3'),('a','a','a','d111','xy4'),
('a','a','b','e112','xy1'),('a','a','b','f112','xy2'),('a','a','b','g112','xy3'),('a','a','b','h112','xy4'),
('a','b','a','i121','xy1'),('a','b','a','j121','xy2'),('a','b','a','k121','xy3'),('a','b','a','l121','xy4'),
('a','b','b','m122','xy1'),('a','b','b','n122','xy2'),('a','b','b','o122','xy3'),('a','b','b','p122','xy4'),
('b','a','a','a211','xy1'),('b','a','a','b211','xy2'),('b','a','a','c211','xy3'),('b','a','a','d211','xy4'),
('b','a','b','e212','xy1'),('b','a','b','f212','xy2'),('b','a','b','g212','xy3'),('b','a','b','h212','xy4'),
('b','b','a','i221','xy1'),('b','b','a','j221','xy2'),('b','b','a','k221','xy3'),('b','b','a','l221','xy4'),
('b','b','b','m222','xy1'),('b','b','b','n222','xy2'),('b','b','b','o222','xy3'),('b','b','b','p222','xy4'),
('c','a','a','a311','xy1'),('c','a','a','b311','xy2'),('c','a','a','c311','xy3'),('c','a','a','d311','xy4'),
('c','a','b','e312','xy1'),('c','a','b','f312','xy2'),('c','a','b','g312','xy3'),('c','a','b','h312','xy4'),
('c','b','a','i321','xy1'),('c','b','a','j321','xy2'),('c','b','a','k321','xy3'),('c','b','a','l321','xy4'),
('c','b','b','m322','xy1'),('c','b','b','n322','xy2'),('c','b','b','o322','xy3'),('c','b','b','p322','xy4'),
('d','a','a','a411','xy1'),('d','a','a','b411','xy2'),('d','a','a','c411','xy3'),('d','a','a','d411','xy4'),
('d','a','b','e412','xy1'),('d','a','b','f412','xy2'),('d','a','b','g412','xy3'),('d','a','b','h412','xy4'),
('d','b','a','i421','xy1'),('d','b','a','j421','xy2'),('d','b','a','k421','xy3'),('d','b','a','l421','xy4'),
('d','b','b','m422','xy1'),('d','b','b','n422','xy2'),('d','b','b','o422','xy3'),('d','b','b','p422','xy4'),
('a','a','a','a111','xy1'),('a','a','a','b111','xy2'),('a','a','a','c111','xy3'),('a','a','a','d111','xy4'),
('a','a','b','e112','xy1'),('a','a','b','f112','xy2'),('a','a','b','g112','xy3'),('a','a','b','h112','xy4'),
('a','b','a','i121','xy1'),('a','b','a','j121','xy2'),('a','b','a','k121','xy3'),('a','b','a','l121','xy4'),
('a','b','b','m122','xy1'),('a','b','b','n122','xy2'),('a','b','b','o122','xy3'),('a','b','b','p122','xy4'),
('b','a','a','a211','xy1'),('b','a','a','b211','xy2'),('b','a','a','c211','xy3'),('b','a','a','d211','xy4'),
('b','a','b','e212','xy1'),('b','a','b','f212','xy2'),('b','a','b','g212','xy3'),('b','a','b','h212','xy4'),
('b','b','a','i221','xy1'),('b','b','a','j221','xy2'),('b','b','a','k221','xy3'),('b','b','a','l221','xy4'),
('b','b','b','m222','xy1'),('b','b','b','n222','xy2'),('b','b','b','o222','xy3'),('b','b','b','p222','xy4'),
('c','a','a','a311','xy1'),('c','a','a','b311','xy2'),('c','a','a','c311','xy3'),('c','a','a','d311','xy4'),
('c','a','b','e312','xy1'),('c','a','b','f312','xy2'),('c','a','b','g312','xy3'),('c','a','b','h312','xy4'),
('c','b','a','i321','xy1'),('c','b','a','j321','xy2'),('c','b','a','k321','xy3'),('c','b','a','l321','xy4'),
('c','b','b','m322','xy1'),('c','b','b','n322','xy2'),('c','b','b','o322','xy3'),('c','b','b','p322','xy4'),
('d','a','a','a411','xy1'),('d','a','a','b411','xy2'),('d','a','a','c411','xy3'),('d','a','a','d411','xy4'),
('d','a','b','e412','xy1'),('d','a','b','f412','xy2'),('d','a','b','g412','xy3'),('d','a','b','h412','xy4'),
('d','b','a','i421','xy1'),('d','b','a','j421','xy2'),('d','b','a','k421','xy3'),('d','b','a','l421','xy4'),
('d','b','b','m422','xy1'),('d','b','b','n422','xy2'),('d','b','b','o422','xy3'),('d','b','b','p422','xy4');
create table t4 (
pk_col int auto_increment primary key, a1 char(64), a2 char(64), b char(16), c char(16) not null, d char(16), dummy char(64) default ' '
);
insert into t4 (a1, a2, b, c, d, dummy) select * from t1;
create index idx12672_0 on t4 (a1);
create index idx12672_1 on t4 (a1,a2,b,c);
create index idx12672_2 on t4 (a1,a2,b);
analyze table t4;
Table	Op	Msg_type	Msg_text
test.t4	analyze	status	OK
select distinct a1 from t4 where pk_col not in (1,2,3,4);
a1
a
b
c
d
drop table t1,t4;
DROP TABLE IF EXISTS t2, t1;
CREATE TABLE t1 (i INT NOT NULL PRIMARY KEY) ENGINE= InnoDB;
CREATE TABLE t2 (
i INT NOT NULL,
FOREIGN KEY (i) REFERENCES t1 (i) ON DELETE NO ACTION
) ENGINE= InnoDB;
INSERT INTO t1 VALUES (1);
INSERT INTO t2 VALUES (1);
DELETE IGNORE FROM t1 WHERE i = 1;
Warnings:
Error	1451	Cannot delete or update a parent row: a foreign key constraint fails (`test`.`t2`, CONSTRAINT `t2_ibfk_1` FOREIGN KEY (`i`) REFERENCES `t1` (`i`) ON DELETE NO ACTION)
SELECT * FROM t1, t2;
i	i
1	1
DROP TABLE t2, t1;
End of 4.1 tests.
create table t1 (
a varchar(30), b varchar(30), primary key(a), key(b)
);
select distinct a from t1;
a
drop table t1;
create table t1(a int, key(a));
insert into t1 values(1);
select a, count(a) from t1 group by a with rollup;
a	count(a)
1	1
NULL	1
drop table t1;
create table t1 (f1 int, f2 char(1), primary key(f1,f2));
insert into t1 values ( 1,"e"),(2,"a"),( 3,"c"),(4,"d");
alter table t1 drop primary key, add primary key (f2, f1);
explain select distinct f1 a, f1 b from t1;
id	select_type	table	type	possible_keys	key	key_len	ref	rows	Extra
1	SIMPLE	t1	index	NULL	PRIMARY	5	NULL	4	Using index; Using temporary
explain select distinct f1, f2 from t1;
id	select_type	table	type	possible_keys	key	key_len	ref	rows	Extra
1	SIMPLE	t1	range	NULL	PRIMARY	5	NULL	3	Using index for group-by; Using temporary
drop table t1;
CREATE TABLE t1 (id int(11) NOT NULL PRIMARY KEY, name varchar(20),
INDEX (name));
CREATE TABLE t2 (id int(11) NOT NULL PRIMARY KEY, fkey int(11));
ALTER TABLE t2 ADD FOREIGN KEY (fkey) REFERENCES t2(id);
INSERT INTO t1 VALUES (1,'A1'),(2,'A2'),(3,'B');
INSERT INTO t2 VALUES (1,1),(2,2),(3,2),(4,3),(5,3);
EXPLAIN
SELECT COUNT(*) FROM t2 LEFT JOIN t1 ON t2.fkey = t1.id
WHERE t1.name LIKE 'A%';
id	select_type	table	type	possible_keys	key	key_len	ref	rows	Extra
1	SIMPLE	t1	index	PRIMARY,name	name	23	NULL	3	Using where; Using index
1	SIMPLE	t2	ref	fkey	fkey	5	test.t1.id	1	Using index
EXPLAIN
SELECT COUNT(*) FROM t2 LEFT JOIN t1 ON t2.fkey = t1.id
WHERE t1.name LIKE 'A%' OR FALSE;
id	select_type	table	type	possible_keys	key	key_len	ref	rows	Extra
1	SIMPLE	t2	index	NULL	fkey	5	NULL	5	Using index
1	SIMPLE	t1	eq_ref	PRIMARY	PRIMARY	4	test.t2.fkey	1	Using where
DROP TABLE t1,t2;
CREATE TABLE t1 (
id int NOT NULL,
name varchar(20) NOT NULL,
dept varchar(20) NOT NULL,
age tinyint(3) unsigned NOT NULL,
PRIMARY KEY (id),
INDEX (name,dept)
) ENGINE=InnoDB;
INSERT INTO t1(id, dept, age, name) VALUES
(3987, 'cs1', 10, 'rs1'), (3988, 'cs2', 20, 'rs1'), (3995, 'cs3', 10, 'rs2'),
(3996, 'cs4', 20, 'rs2'), (4003, 'cs5', 10, 'rs3'), (4004, 'cs6', 20, 'rs3'),
(4011, 'cs7', 10, 'rs4'), (4012, 'cs8', 20, 'rs4'), (4019, 'cs9', 10, 'rs5'),
(4020, 'cs10', 20, 'rs5'),(4027, 'cs11', 10, 'rs6'),(4028, 'cs12', 20, 'rs6');
EXPLAIN SELECT DISTINCT t1.name, t1.dept FROM t1 WHERE t1.name='rs5';
id	select_type	table	type	possible_keys	key	key_len	ref	rows	Extra
1	SIMPLE	t1	range	name	name	44	NULL	2	Using where; Using index for group-by
SELECT DISTINCT t1.name, t1.dept FROM t1 WHERE t1.name='rs5';
name	dept
rs5	cs10
rs5	cs9
DELETE FROM t1;
# Masking (#) number in "rows" column of the following EXPLAIN output, as it may vary (bug#47746).
EXPLAIN SELECT DISTINCT t1.name, t1.dept FROM t1 WHERE t1.name='rs5';
id	select_type	table	type	possible_keys	key	key_len	ref	rows	Extra
1	SIMPLE	t1	range	name	name	44	NULL	#	Using where; Using index for group-by
SELECT DISTINCT t1.name, t1.dept FROM t1 WHERE t1.name='rs5';
name	dept
DROP TABLE t1;
drop table if exists t1;
show variables like 'innodb_rollback_on_timeout';
Variable_name	Value
innodb_rollback_on_timeout	OFF
create table t1 (a int unsigned not null primary key) engine = innodb;
insert into t1 values (1);
commit;
begin work;
insert into t1 values (2);
select * from t1;
a
1
2
begin work;
insert into t1 values (5);
select * from t1;
a
1
5
insert into t1 values (2);
ERROR HY000: Lock wait timeout exceeded; try restarting transaction
select * from t1;
a
1
5
commit;
select * from t1;
a
1
2
commit;
select * from t1;
a
1
2
5
drop table t1;
set @save_qcache_size=@@global.query_cache_size;
set @save_qcache_type=@@global.query_cache_type;
set global query_cache_size=10*1024*1024;
set global query_cache_type=1;
drop table if exists `test`;
Warnings:
Note	1051	Unknown table 'test.test'
CREATE TABLE `test` (`test1` varchar(3) NOT NULL,
`test2` varchar(4) NOT NULL,PRIMARY KEY  (`test1`))
ENGINE=InnoDB DEFAULT CHARSET=latin1;
INSERT INTO `test` (`test1`, `test2`) VALUES ('tes', '5678');
select * from test;
test1	test2
tes	5678
INSERT INTO `test` (`test1`, `test2`) VALUES ('tes', '1234')
ON DUPLICATE KEY UPDATE `test2` = '1234';
select * from test;
test1	test2
tes	1234
flush tables;
select * from test;
test1	test2
tes	1234
drop table test;
set global query_cache_type=@save_qcache_type;
set global query_cache_size=@save_qcache_size;
drop table if exists t1;
show variables like 'innodb_rollback_on_timeout';
Variable_name	Value
innodb_rollback_on_timeout	OFF
create table t1 (a int unsigned not null primary key) engine = innodb;
insert into t1 values (1);
commit;
begin work;
insert into t1 values (2);
select * from t1;
a
1
2
begin work;
insert into t1 values (5);
select * from t1;
a
1
5
insert into t1 values (2);
ERROR HY000: Lock wait timeout exceeded; try restarting transaction
select * from t1;
a
1
5
commit;
select * from t1;
a
1
2
commit;
select * from t1;
a
1
2
5
drop table t1;
create table t1(
id int auto_increment,
c char(1) not null,
counter int not null default 1,
primary key (id),
unique key (c)
) engine=innodb;
insert into t1 (id, c) values
(NULL, 'a'),
(NULL, 'a')
on duplicate key update id = values(id), counter = counter + 1;
select * from t1;
id	c	counter
2	a	2
insert into t1 (id, c) values
(NULL, 'b')
on duplicate key update id = values(id), counter = counter + 1;
select * from t1;
id	c	counter
2	a	2
3	b	1
truncate table t1;
insert into t1 (id, c) values (NULL, 'a');
select * from t1;
id	c	counter
1	a	1
insert into t1 (id, c) values (NULL, 'b'), (NULL, 'b')
on duplicate key update id = values(id), c = values(c), counter = counter + 1;
select * from t1;
id	c	counter
1	a	1
3	b	2
insert into t1 (id, c) values (NULL, 'a')
on duplicate key update id = values(id), c = values(c), counter = counter + 1;
select * from t1;
id	c	counter
3	b	2
4	a	2
drop table t1;
CREATE TABLE t1(
id int AUTO_INCREMENT PRIMARY KEY,
stat_id int NOT NULL,
acct_id int DEFAULT NULL,
INDEX idx1 (stat_id, acct_id),
INDEX idx2 (acct_id)
) ENGINE=MyISAM;
CREATE TABLE t2(
id int AUTO_INCREMENT PRIMARY KEY,
stat_id int NOT NULL,
acct_id int DEFAULT NULL,
INDEX idx1 (stat_id, acct_id),
INDEX idx2 (acct_id)
) ENGINE=InnoDB;
INSERT INTO t1(stat_id,acct_id) VALUES
(1,759), (2,831), (3,785), (4,854), (1,921),
(1,553), (2,589), (3,743), (2,827), (2,545),
(4,779), (4,783), (1,597), (1,785), (4,832),
(1,741), (1,833), (3,788), (2,973), (1,907);
INSERT INTO t1(stat_id,acct_id) SELECT stat_id, mod(id+100000, acct_id) FROM t1;
INSERT INTO t1(stat_id,acct_id) SELECT stat_id, mod(id+100000, acct_id) FROM t1;
INSERT INTO t1(stat_id,acct_id) SELECT stat_id, mod(id+100000, acct_id) FROM t1;
INSERT INTO t1(stat_id,acct_id) SELECT stat_id, mod(id+100000, acct_id) FROM t1;
INSERT INTO t1(stat_id,acct_id) SELECT stat_id, mod(id+100000, acct_id) FROM t1;
INSERT INTO t1(stat_id,acct_id) SELECT stat_id, mod(id+100000, acct_id) FROM t1;
INSERT INTO t1(stat_id,acct_id) SELECT stat_id, mod(id+100000, acct_id) FROM t1;
INSERT INTO t1(stat_id,acct_id) SELECT stat_id, mod(id+100000, acct_id) FROM t1;
INSERT INTO t1(stat_id,acct_id) SELECT stat_id, mod(id+100000, acct_id) FROM t1;
INSERT INTO t1(stat_id,acct_id) SELECT stat_id, mod(id+100000, acct_id) FROM t1;
INSERT INTO t1(stat_id,acct_id) SELECT stat_id, mod(id+100000, acct_id) FROM t1;
UPDATE t1 SET acct_id=785 
WHERE MOD(stat_id,2)=0 AND MOD(id,stat_id)=MOD(acct_id,stat_id);
OPTIMIZE TABLE t1;
Table	Op	Msg_type	Msg_text
test.t1	optimize	status	OK
SELECT COUNT(*) FROM t1;
COUNT(*)
40960
SELECT COUNT(*) FROM t1 WHERE acct_id=785;
COUNT(*)
8702
EXPLAIN SELECT COUNT(*) FROM t1 WHERE stat_id IN (1,3) AND acct_id=785;
id	select_type	table	type	possible_keys	key	key_len	ref	rows	Extra
1	SIMPLE	t1	range	idx1,idx2	idx1	9	NULL	2	Using where; Using index
INSERT INTO t2 SELECT * FROM t1;
OPTIMIZE TABLE t2;
Table	Op	Msg_type	Msg_text
test.t2	optimize	note	Table does not support optimize, doing recreate + analyze instead
test.t2	optimize	status	OK
EXPLAIN SELECT COUNT(*) FROM t2 WHERE stat_id IN (1,3) AND acct_id=785;
id	select_type	table	type	possible_keys	key	key_len	ref	rows	Extra
1	SIMPLE	t2	range	idx1,idx2	idx1	9	NULL	2	Using where; Using index
DROP TABLE t1,t2;
create table t1(a int) engine=innodb;
alter table t1 comment '123';
show create table t1;
Table	Create Table
t1	CREATE TABLE `t1` (
  `a` int(11) DEFAULT NULL
) ENGINE=InnoDB DEFAULT CHARSET=latin1 COMMENT='123'
drop table t1;
CREATE TABLE t1 (a CHAR(2), KEY (a)) ENGINE = InnoDB DEFAULT CHARSET=UTF8;
INSERT INTO t1 VALUES ('uk'),('bg');
SELECT * FROM t1 WHERE a = 'uk';
a
uk
DELETE FROM t1 WHERE a = 'uk';
SELECT * FROM t1 WHERE a = 'uk';
a
UPDATE t1 SET a = 'us' WHERE a = 'uk';
SELECT * FROM t1 WHERE a = 'uk';
a
CREATE TABLE t2 (a CHAR(2), KEY (a)) ENGINE = InnoDB;
INSERT INTO t2 VALUES ('uk'),('bg');
SELECT * FROM t2 WHERE a = 'uk';
a
uk
DELETE FROM t2 WHERE a = 'uk';
SELECT * FROM t2 WHERE a = 'uk';
a
INSERT INTO t2 VALUES ('uk');
UPDATE t2 SET a = 'us' WHERE a = 'uk';
SELECT * FROM t2 WHERE a = 'uk';
a
CREATE TABLE t3 (a CHAR(2), KEY (a)) ENGINE = MyISAM;
INSERT INTO t3 VALUES ('uk'),('bg');
SELECT * FROM t3 WHERE a = 'uk';
a
uk
DELETE FROM t3 WHERE a = 'uk';
SELECT * FROM t3 WHERE a = 'uk';
a
INSERT INTO t3 VALUES ('uk');
UPDATE t3 SET a = 'us' WHERE a = 'uk';
SELECT * FROM t3 WHERE a = 'uk';
a
DROP TABLE t1,t2,t3;
create table t1 (a int) engine=innodb;
select * from bug29807;
ERROR 42S02: Table 'test.bug29807' doesn't exist
drop table t1;
drop table bug29807;
ERROR 42S02: Unknown table 'test.bug29807'
create table bug29807 (a int);
drop table bug29807;
CREATE TABLE t1 (a INT) ENGINE=InnoDB;
CREATE TABLE t2 (a INT) ENGINE=InnoDB;
switch to connection c1
SET AUTOCOMMIT=0;
INSERT INTO t2 VALUES (1);
switch to connection c2
SET AUTOCOMMIT=0;
LOCK TABLES t1 READ, t2 READ;
ERROR HY000: Lock wait timeout exceeded; try restarting transaction
switch to connection c1
COMMIT;
INSERT INTO t1 VALUES (1);
switch to connection default
SET AUTOCOMMIT=default;
DROP TABLE t1,t2;
CREATE TABLE t1 (
id int NOT NULL auto_increment PRIMARY KEY,
b int NOT NULL,
c datetime NOT NULL,
INDEX idx_b(b),
INDEX idx_c(c)
) ENGINE=InnoDB;
CREATE TABLE t2 (
b int NOT NULL auto_increment PRIMARY KEY,
c datetime NOT NULL
) ENGINE= MyISAM;
INSERT INTO t2(c) VALUES ('2007-01-01');
INSERT INTO t2(c) SELECT c FROM t2;
INSERT INTO t2(c) SELECT c FROM t2;
INSERT INTO t2(c) SELECT c FROM t2;
INSERT INTO t2(c) SELECT c FROM t2;
INSERT INTO t2(c) SELECT c FROM t2;
INSERT INTO t2(c) SELECT c FROM t2;
INSERT INTO t2(c) SELECT c FROM t2;
INSERT INTO t2(c) SELECT c FROM t2;
INSERT INTO t2(c) SELECT c FROM t2;
INSERT INTO t2(c) SELECT c FROM t2;
INSERT INTO t1(b,c) SELECT b,c FROM t2;
UPDATE t2 SET c='2007-01-02';
INSERT INTO t1(b,c) SELECT b,c FROM t2;
UPDATE t2 SET c='2007-01-03';
INSERT INTO t1(b,c) SELECT b,c FROM t2;
set @@sort_buffer_size=8192;
Warnings:
Warning	1292	Truncated incorrect sort_buffer_size value: '8192'
SELECT COUNT(*) FROM t1;
COUNT(*)
3072
EXPLAIN 
SELECT COUNT(*) FROM t1 
WHERE (c >= '2007-01-02' AND c <= '2007-01-03') OR b >= 1;
id	select_type	table	type	possible_keys	key	key_len	ref	rows	Extra
1	SIMPLE	t1	ALL	idx_b,idx_c	NULL	NULL	NULL	#	Using where
SELECT COUNT(*) FROM t1 
WHERE (c >= '2007-01-02' AND c <= '2007-01-03') OR b >= 1;
COUNT(*)
3072
EXPLAIN 
SELECT COUNT(*) FROM t1 FORCE INDEX(idx_b, idx_c) 
WHERE (c >= '2007-01-02' AND c <= '2007-01-03') OR b >= 1;
id	select_type	table	type	possible_keys	key	key_len	ref	rows	Extra
1	SIMPLE	t1	index_merge	idx_b,idx_c	idx_c,idx_b	8,4	NULL	#	Using sort_union(idx_c,idx_b); Using where
SELECT COUNT(*) FROM t1 FORCE INDEX(idx_b, idx_c)
WHERE (c >= '2007-01-02' AND c <= '2007-01-03') OR b >= 1;
COUNT(*)
3072
set @@sort_buffer_size=default;
DROP TABLE t1,t2;
CREATE TABLE t1 (a int, b int);
insert into t1 values (1,1),(1,2);
CREATE TABLE t2 (primary key (a)) select * from t1;
ERROR 23000: Duplicate entry '1' for key 'PRIMARY'
drop table if exists t2;
Warnings:
Note	1051	Unknown table 'test.t2'
CREATE TEMPORARY TABLE t2 (primary key (a)) select * from t1;
ERROR 23000: Duplicate entry '1' for key 'PRIMARY'
drop table if exists t2;
Warnings:
Note	1051	Unknown table 'test.t2'
CREATE TABLE t2 (a int, b int, primary key (a));
BEGIN;
INSERT INTO t2 values(100,100);
CREATE TABLE IF NOT EXISTS t2 (primary key (a)) select * from t1;
Warnings:
Note	1050	Table 't2' already exists
SELECT * from t2;
a	b
100	100
ROLLBACK;
SELECT * from t2;
a	b
100	100
TRUNCATE table t2;
INSERT INTO t2 select * from t1;
ERROR 23000: Duplicate entry '1' for key 'PRIMARY'
SELECT * from t2;
a	b
drop table t2;
CREATE TEMPORARY TABLE t2 (a int, b int, primary key (a));
BEGIN;
INSERT INTO t2 values(100,100);
CREATE TEMPORARY TABLE IF NOT EXISTS t2 (primary key (a)) select * from t1;
Warnings:
Note	1050	Table 't2' already exists
SELECT * from t2;
a	b
100	100
COMMIT;
BEGIN;
INSERT INTO t2 values(101,101);
CREATE TEMPORARY TABLE IF NOT EXISTS t2 (primary key (a)) select * from t1;
Warnings:
Note	1050	Table 't2' already exists
SELECT * from t2;
a	b
100	100
101	101
ROLLBACK;
SELECT * from t2;
a	b
100	100
TRUNCATE table t2;
INSERT INTO t2 select * from t1;
ERROR 23000: Duplicate entry '1' for key 'PRIMARY'
SELECT * from t2;
a	b
drop table t1,t2;
create table t1(f1 varchar(800) binary not null, key(f1))
character set utf8 collate utf8_general_ci;
Warnings:
Warning	1071	Specified key was too long; max key length is 767 bytes
insert into t1 values('aaa');
drop table t1;
CREATE TABLE t1 (a INT PRIMARY KEY, b INT, c FLOAT, KEY b(b)) ENGINE = INNODB;
INSERT INTO t1 VALUES (    1 , 1              , 1);
INSERT INTO t1 SELECT  a + 1 , MOD(a + 1 , 20), 1 FROM t1;
INSERT INTO t1 SELECT  a + 2 , MOD(a + 2 , 20), 1 FROM t1;
INSERT INTO t1 SELECT  a + 4 , MOD(a + 4 , 20), 1 FROM t1;
INSERT INTO t1 SELECT  a + 8 , MOD(a + 8 , 20), 1 FROM t1;
INSERT INTO t1 SELECT  a + 16, MOD(a + 16, 20), 1 FROM t1;
INSERT INTO t1 SELECT  a + 32, MOD(a + 32, 20), 1 FROM t1;
INSERT INTO t1 SELECT  a + 64, MOD(a + 64, 20), 1 FROM t1;
EXPLAIN SELECT b, SUM(c) FROM t1 GROUP BY b;
id	select_type	table	type	possible_keys	key	key_len	ref	rows	Extra
1	SIMPLE	t1	index	NULL	b	5	NULL	128	
EXPLAIN SELECT SQL_BIG_RESULT b, SUM(c) FROM t1 GROUP BY b;
id	select_type	table	type	possible_keys	key	key_len	ref	rows	Extra
1	SIMPLE	t1	ALL	NULL	NULL	NULL	NULL	128	Using filesort
DROP TABLE t1;
drop table if exists t1;
show variables like 'innodb_rollback_on_timeout';
Variable_name	Value
innodb_rollback_on_timeout	OFF
create table t1 (a int unsigned not null primary key) engine = innodb;
insert into t1 values (1);
commit;
begin work;
insert into t1 values (2);
select * from t1;
a
1
2
begin work;
insert into t1 values (5);
select * from t1;
a
1
5
insert into t1 values (2);
ERROR HY000: Lock wait timeout exceeded; try restarting transaction
select * from t1;
a
1
5
commit;
select * from t1;
a
1
2
commit;
select * from t1;
a
1
2
5
drop table t1;
drop table if exists t1;
create table t1 (a int) engine=innodb;
alter table t1 alter a set default 1;
drop table t1;

Bug#24918 drop table and lock / inconsistent between 
perm and temp tables

Check transactional tables under LOCK TABLES

drop table if exists t24918, t24918_tmp, t24918_trans, t24918_trans_tmp, 
t24918_access;
create table t24918_access (id int);
create table t24918 (id int) engine=myisam;
create temporary table t24918_tmp (id int) engine=myisam;
create table t24918_trans (id int) engine=innodb;
create temporary table t24918_trans_tmp (id int) engine=innodb;
lock table t24918 write, t24918_tmp write, t24918_trans write, t24918_trans_tmp write;
drop table t24918;
select * from t24918_access;
ERROR HY000: Table 't24918_access' was not locked with LOCK TABLES
drop table t24918_trans;
select * from t24918_access;
ERROR HY000: Table 't24918_access' was not locked with LOCK TABLES
drop table t24918_trans_tmp;
select * from t24918_access;
ERROR HY000: Table 't24918_access' was not locked with LOCK TABLES
drop table t24918_tmp;
select * from t24918_access;
ERROR HY000: Table 't24918_access' was not locked with LOCK TABLES
unlock tables;
drop table t24918_access;
CREATE TABLE t1 (a int, b int, PRIMARY KEY (a), KEY bkey (b)) ENGINE=InnoDB;
INSERT INTO t1 VALUES (1,2),(3,2),(2,2),(4,2),(5,2),(6,2),(7,2),(8,2);
INSERT INTO t1 SELECT a + 8, 2 FROM t1;
INSERT INTO t1 SELECT a + 16, 1 FROM t1;
EXPLAIN SELECT * FROM t1 WHERE b=2 ORDER BY a;
id	1
select_type	SIMPLE
table	t1
type	ref
possible_keys	bkey
key	bkey
key_len	5
ref	const
rows	16
Extra	Using where; Using index
SELECT * FROM t1 WHERE b=2 ORDER BY a;
a	b
1	2
2	2
3	2
4	2
5	2
6	2
7	2
8	2
9	2
10	2
11	2
12	2
13	2
14	2
15	2
16	2
EXPLAIN SELECT * FROM t1 WHERE b BETWEEN 1 AND 2 ORDER BY a;
id	1
select_type	SIMPLE
table	t1
type	index
possible_keys	bkey
key	PRIMARY
key_len	4
ref	NULL
rows	32
Extra	Using where
SELECT * FROM t1 WHERE b BETWEEN 1 AND 2 ORDER BY a;
a	b
1	2
2	2
3	2
4	2
5	2
6	2
7	2
8	2
9	2
10	2
11	2
12	2
13	2
14	2
15	2
16	2
17	1
18	1
19	1
20	1
21	1
22	1
23	1
24	1
25	1
26	1
27	1
28	1
29	1
30	1
31	1
32	1
EXPLAIN SELECT * FROM t1 WHERE b BETWEEN 1 AND 2 ORDER BY b,a;
id	1
select_type	SIMPLE
table	t1
type	index
possible_keys	bkey
key	bkey
key_len	5
ref	NULL
rows	32
Extra	Using where; Using index
SELECT * FROM t1 WHERE b BETWEEN 1 AND 2 ORDER BY b,a;
a	b
17	1
18	1
19	1
20	1
21	1
22	1
23	1
24	1
25	1
26	1
27	1
28	1
29	1
30	1
31	1
32	1
1	2
2	2
3	2
4	2
5	2
6	2
7	2
8	2
9	2
10	2
11	2
12	2
13	2
14	2
15	2
16	2
CREATE TABLE t2 (a int, b int, c int, PRIMARY KEY (a), KEY bkey (b,c))
ENGINE=InnoDB;
INSERT INTO t2 VALUES (1,1,1),(3,1,1),(2,1,1),(4,1,1);
INSERT INTO t2 SELECT a + 4, 1, 1 FROM t2;
INSERT INTO t2 SELECT a + 8, 1, 1 FROM t2;
EXPLAIN SELECT * FROM t2 WHERE b=1 ORDER BY a;
id	1
select_type	SIMPLE
table	t2
type	ref
possible_keys	bkey
key	bkey
key_len	5
ref	const
rows	16
Extra	Using where; Using index; Using filesort
SELECT * FROM t2 WHERE b=1 ORDER BY a;
a	b	c
1	1	1
2	1	1
3	1	1
4	1	1
5	1	1
6	1	1
7	1	1
8	1	1
9	1	1
10	1	1
11	1	1
12	1	1
13	1	1
14	1	1
15	1	1
16	1	1
EXPLAIN SELECT * FROM t2 WHERE b=1 AND c=1 ORDER BY a;
id	1
select_type	SIMPLE
table	t2
type	ref
possible_keys	bkey
key	bkey
key_len	10
ref	const,const
rows	16
Extra	Using where; Using index
SELECT * FROM t2 WHERE b=1 AND c=1 ORDER BY a;
a	b	c
1	1	1
2	1	1
3	1	1
4	1	1
5	1	1
6	1	1
7	1	1
8	1	1
9	1	1
10	1	1
11	1	1
12	1	1
13	1	1
14	1	1
15	1	1
16	1	1
EXPLAIN SELECT * FROM t2 WHERE b=1 AND c=1 ORDER BY b,c,a;
id	1
select_type	SIMPLE
table	t2
type	ref
possible_keys	bkey
key	bkey
key_len	10
ref	const,const
rows	16
Extra	Using where; Using index
SELECT * FROM t2 WHERE b=1 AND c=1 ORDER BY b,c,a;
a	b	c
1	1	1
2	1	1
3	1	1
4	1	1
5	1	1
6	1	1
7	1	1
8	1	1
9	1	1
10	1	1
11	1	1
12	1	1
13	1	1
14	1	1
15	1	1
16	1	1
EXPLAIN SELECT * FROM t2 WHERE b=1 AND c=1 ORDER BY c,a;
id	1
select_type	SIMPLE
table	t2
type	ref
possible_keys	bkey
key	bkey
key_len	10
ref	const,const
rows	16
Extra	Using where; Using index
SELECT * FROM t2 WHERE b=1 AND c=1 ORDER BY c,a;
a	b	c
1	1	1
2	1	1
3	1	1
4	1	1
5	1	1
6	1	1
7	1	1
8	1	1
9	1	1
10	1	1
11	1	1
12	1	1
13	1	1
14	1	1
15	1	1
16	1	1
DROP TABLE t1,t2;
CREATE TABLE t1 (a INT, PRIMARY KEY (a)) ENGINE=InnoDB;
INSERT INTO t1 VALUES (1),(2),(3),(4),(5),(6),(7),(8);
INSERT INTO t1 SELECT a + 8  FROM t1;
INSERT INTO t1 SELECT a + 16 FROM t1;
CREATE PROCEDURE p1 ()
BEGIN
DECLARE i INT DEFAULT 50;
DECLARE cnt INT;
# Continue even in the presence of ER_LOCK_DEADLOCK.
DECLARE CONTINUE HANDLER FOR 1213 BEGIN END;
START TRANSACTION;
ALTER TABLE t1 ENGINE=InnoDB;
COMMIT;
START TRANSACTION;
WHILE (i > 0) DO
SET i = i - 1;
SELECT COUNT(*) INTO cnt FROM t1 LOCK IN SHARE MODE;
END WHILE;
COMMIT;
END;|
CALL p1();
CALL p1();
CALL p1();
DROP PROCEDURE p1;
DROP TABLE t1;
create table t1(a text) engine=innodb default charset=utf8;
insert into t1 values('aaa');
alter table t1 add index(a(1024));
Warnings:
Warning	1071	Specified key was too long; max key length is 767 bytes
Warning	1071	Specified key was too long; max key length is 767 bytes
show create table t1;
Table	Create Table
t1	CREATE TABLE `t1` (
  `a` text,
  KEY `a` (`a`(255))
) ENGINE=InnoDB DEFAULT CHARSET=utf8
drop table t1;
CREATE TABLE t1 (
a INT,
b INT,
KEY (b)
) ENGINE=InnoDB;
INSERT INTO t1 VALUES (1,10), (2,10), (2,20), (3,30);
START TRANSACTION;
SELECT * FROM t1 WHERE b=20 FOR UPDATE;
a	b
2	20
START TRANSACTION;
SELECT * FROM t1 WHERE b=10 ORDER BY A FOR UPDATE;
a	b
1	10
2	10
ROLLBACK;
ROLLBACK;
DROP TABLE t1;
CREATE TABLE t1(
a INT, 
b INT NOT NULL, 
c INT NOT NULL, 
d INT, 
UNIQUE KEY (c,b)
) engine=innodb;
INSERT INTO t1 VALUES (1,1,1,50), (1,2,3,40), (2,1,3,4);
EXPLAIN SELECT c,b,d FROM t1 GROUP BY c,b,d;
id	select_type	table	type	possible_keys	key	key_len	ref	rows	Extra
1	SIMPLE	t1	ALL	NULL	NULL	NULL	NULL	3	Using filesort
SELECT c,b,d FROM t1 GROUP BY c,b,d;
c	b	d
1	1	50
3	1	4
3	2	40
EXPLAIN SELECT c,b,d FROM t1 GROUP BY c,b,d ORDER BY NULL;
id	select_type	table	type	possible_keys	key	key_len	ref	rows	Extra
1	SIMPLE	t1	ALL	NULL	NULL	NULL	NULL	3	
SELECT c,b,d FROM t1 GROUP BY c,b,d ORDER BY NULL;
c	b	d
1	1	50
3	1	4
3	2	40
EXPLAIN SELECT c,b,d FROM t1 ORDER BY c,b,d;
id	select_type	table	type	possible_keys	key	key_len	ref	rows	Extra
1	SIMPLE	t1	ALL	NULL	NULL	NULL	NULL	3	Using filesort
SELECT c,b,d FROM t1 ORDER BY c,b,d;
c	b	d
1	1	50
3	1	4
3	2	40
EXPLAIN SELECT c,b,d FROM t1 GROUP BY c,b;
id	select_type	table	type	possible_keys	key	key_len	ref	rows	Extra
1	SIMPLE	t1	index	NULL	c	8	NULL	3	
SELECT c,b,d FROM t1 GROUP BY c,b;
c	b	d
1	1	50
3	1	4
3	2	40
EXPLAIN SELECT c,b   FROM t1 GROUP BY c,b;
id	select_type	table	type	possible_keys	key	key_len	ref	rows	Extra
1	SIMPLE	t1	index	NULL	c	8	NULL	3	Using index
SELECT c,b   FROM t1 GROUP BY c,b;
c	b
1	1
3	1
3	2
DROP TABLE t1;
CREATE TABLE t1 (a INT, b INT, PRIMARY KEY (a), INDEX b (b)) ENGINE=InnoDB;
INSERT INTO t1(a,b) VALUES (1,1), (2,2), (3,2);
EXPLAIN SELECT * FROM t1 WHERE b=2 ORDER BY a ASC;
id	1
select_type	SIMPLE
table	t1
type	ref
possible_keys	b
key	b
key_len	5
ref	const
rows	2
Extra	Using where; Using index
SELECT * FROM t1 WHERE b=2 ORDER BY a ASC;
a	b
2	2
3	2
EXPLAIN SELECT * FROM t1 WHERE b=2 ORDER BY a DESC;
id	1
select_type	SIMPLE
table	t1
type	ref
possible_keys	b
key	b
key_len	5
ref	const
rows	2
Extra	Using where; Using index
SELECT * FROM t1 WHERE b=2 ORDER BY a DESC;
a	b
3	2
2	2
EXPLAIN SELECT * FROM t1 ORDER BY b ASC, a ASC;
id	1
select_type	SIMPLE
table	t1
type	index
possible_keys	NULL
key	b
key_len	5
ref	NULL
rows	3
Extra	Using index
SELECT * FROM t1 ORDER BY b ASC, a ASC;
a	b
1	1
2	2
3	2
EXPLAIN SELECT * FROM t1 ORDER BY b DESC, a DESC;
id	1
select_type	SIMPLE
table	t1
type	index
possible_keys	NULL
key	b
key_len	5
ref	NULL
rows	3
Extra	Using index
SELECT * FROM t1 ORDER BY b DESC, a DESC;
a	b
3	2
2	2
1	1
EXPLAIN SELECT * FROM t1 ORDER BY b ASC, a DESC;
id	1
select_type	SIMPLE
table	t1
type	index
possible_keys	NULL
key	b
key_len	5
ref	NULL
rows	3
Extra	Using index; Using filesort
SELECT * FROM t1 ORDER BY b ASC, a DESC;
a	b
1	1
3	2
2	2
EXPLAIN SELECT * FROM t1 ORDER BY b DESC, a ASC;
id	1
select_type	SIMPLE
table	t1
type	index
possible_keys	NULL
key	b
key_len	5
ref	NULL
rows	3
Extra	Using index; Using filesort
SELECT * FROM t1 ORDER BY b DESC, a ASC;
a	b
2	2
3	2
1	1
DROP TABLE t1;

#
# Bug#27610: ALTER TABLE ROW_FORMAT=... does not rebuild the table.
#

# - prepare;

DROP TABLE IF EXISTS t1;

CREATE TABLE t1(c INT)
ENGINE = InnoDB
ROW_FORMAT = COMPACT;

# - initial check;

SELECT table_schema, table_name, row_format
FROM INFORMATION_SCHEMA.TABLES
WHERE table_schema = DATABASE() AND table_name = 't1';
table_schema	table_name	row_format
test	t1	Compact

# - change ROW_FORMAT and check;

ALTER TABLE t1 ROW_FORMAT = REDUNDANT;

SELECT table_schema, table_name, row_format
FROM INFORMATION_SCHEMA.TABLES
WHERE table_schema = DATABASE() AND table_name = 't1';
table_schema	table_name	row_format
test	t1	Redundant

# - that's it, cleanup.

DROP TABLE t1;
create table t1(a char(10) not null, unique key aa(a(1)),
b char(4) not null, unique key bb(b(4))) engine=innodb;
desc t1;
Field	Type	Null	Key	Default	Extra
a	char(10)	NO	UNI	NULL	
b	char(4)	NO	PRI	NULL	
show create table t1;
Table	Create Table
t1	CREATE TABLE `t1` (
  `a` char(10) NOT NULL,
  `b` char(4) NOT NULL,
  UNIQUE KEY `bb` (`b`),
  UNIQUE KEY `aa` (`a`(1))
) ENGINE=InnoDB DEFAULT CHARSET=latin1
drop table t1;
CREATE TABLE t1 (id int, type char(6), d int, INDEX idx(id,d)) ENGINE=InnoDB;
INSERT INTO t1 VALUES 
(191, 'member', 1), (NULL, 'member', 3), (NULL, 'member', 4), (201, 'member', 2);
EXPLAIN SELECT * FROM t1 WHERE id=191 OR id IS NULL ORDER BY d;
id	select_type	table	type	possible_keys	key	key_len	ref	rows	Extra
1	SIMPLE	t1	ALL	idx	NULL	NULL	NULL	4	Using where; Using filesort
SELECT * FROM t1 WHERE id=191 OR id IS NULL ORDER BY d;
id	type	d
191	member	1
NULL	member	3
NULL	member	4
DROP TABLE t1;
set @my_innodb_autoextend_increment=@@global.innodb_autoextend_increment;
set global innodb_autoextend_increment=8;
set global innodb_autoextend_increment=@my_innodb_autoextend_increment;
set @my_innodb_commit_concurrency=@@global.innodb_commit_concurrency;
set global innodb_commit_concurrency=0;
set global innodb_commit_concurrency=@my_innodb_commit_concurrency;
CREATE TABLE t1 (a int, b int, c int, PRIMARY KEY (a), KEY t1_b (b))
ENGINE=InnoDB;
INSERT INTO t1 (a,b,c) VALUES (1,1,1), (2,1,1), (3,1,1), (4,1,1);
INSERT INTO t1 (a,b,c) SELECT a+4,b,c FROM t1;
EXPLAIN SELECT a, b, c FROM t1 WHERE b = 1 ORDER BY a DESC LIMIT 5;
id	select_type	table	type	possible_keys	key	key_len	ref	rows	Extra
1	SIMPLE	t1	range	t1_b	t1_b	5	NULL	8	Using index condition
SELECT a, b, c FROM t1 WHERE b = 1 ORDER BY a DESC LIMIT 5;
a	b	c
8	1	1
7	1	1
6	1	1
5	1	1
4	1	1
DROP TABLE t1;
DROP TABLE IF EXISTS t1;
CREATE TABLE t1 (a char(50)) ENGINE=InnoDB;
CREATE INDEX i1 on t1 (a(3));
SELECT * FROM t1 WHERE a = 'abcde';
a
DROP TABLE t1;
#
# BUG #26288: savepoint are not deleted on comit, if the transaction 
# was otherwise empty
#
BEGIN;
SAVEPOINT s1;
COMMIT;
RELEASE SAVEPOINT s1;
ERROR 42000: SAVEPOINT s1 does not exist
BEGIN;
SAVEPOINT s2;
COMMIT;
ROLLBACK TO SAVEPOINT s2;
ERROR 42000: SAVEPOINT s2 does not exist
BEGIN;
SAVEPOINT s3;
ROLLBACK;
RELEASE SAVEPOINT s3;
ERROR 42000: SAVEPOINT s3 does not exist
BEGIN;
SAVEPOINT s4;
ROLLBACK;
ROLLBACK TO SAVEPOINT s4;
ERROR 42000: SAVEPOINT s4 does not exist
CREATE TABLE t1 (f1 INTEGER PRIMARY KEY COMMENT 'My ID#', f2 INTEGER DEFAULT NULL, f3 CHAR(10) DEFAULT 'My ID#', CONSTRAINT f2_ref FOREIGN KEY (f2) REFERENCES t1 (f1)) ENGINE=INNODB;
SHOW CREATE TABLE t1;
Table	Create Table
t1	CREATE TABLE `t1` (
  `f1` int(11) NOT NULL COMMENT 'My ID#',
  `f2` int(11) DEFAULT NULL,
  `f3` char(10) DEFAULT 'My ID#',
  PRIMARY KEY (`f1`),
  KEY `f2_ref` (`f2`),
  CONSTRAINT `f2_ref` FOREIGN KEY (`f2`) REFERENCES `t1` (`f1`)
) ENGINE=InnoDB DEFAULT CHARSET=latin1
DROP TABLE t1;
#
# Bug #36995: valgrind error in remove_const during subquery executions
#
create table t1 (a bit(1) not null,b int) engine=myisam;
create table t2 (c int) engine=innodb;
explain
select b from t1 where a not in (select b from t1,t2 group by a) group by a;
id	select_type	table	type	possible_keys	key	key_len	ref	rows	Extra
1	PRIMARY	NULL	NULL	NULL	NULL	NULL	NULL	NULL	Impossible WHERE noticed after reading const tables
2	DEPENDENT SUBQUERY	t1	system	NULL	NULL	NULL	NULL	0	const row not found
2	DEPENDENT SUBQUERY	t2	ALL	NULL	NULL	NULL	NULL	1	
DROP TABLE t1,t2;
End of 5.0 tests
CREATE TABLE `t2` (
`k` int(11) NOT NULL auto_increment,
`a` int(11) default NULL,
`c` int(11) default NULL,
PRIMARY KEY  (`k`),
UNIQUE KEY `idx_1` (`a`)
);
insert into t2 ( a ) values ( 6 ) on duplicate key update c =
ifnull( c,
0 ) + 1;
insert into t2 ( a ) values ( 7 ) on duplicate key update c =
ifnull( c,
0 ) + 1;
select last_insert_id();
last_insert_id()
2
select * from t2;
k	a	c
1	6	NULL
2	7	NULL
insert into t2 ( a ) values ( 6 ) on duplicate key update c =
ifnull( c,
0 ) + 1;
select last_insert_id();
last_insert_id()
2
select last_insert_id(0);
last_insert_id(0)
0
insert into t2 ( a ) values ( 6 ) on duplicate key update c =
ifnull( c,
0 ) + 1;
select last_insert_id();
last_insert_id()
0
select * from t2;
k	a	c
1	6	2
2	7	NULL
insert ignore into t2 values (null,6,1),(10,8,1);
select last_insert_id();
last_insert_id()
0
insert ignore into t2 values (null,6,1),(null,8,1),(null,15,1),(null,20,1);
select last_insert_id();
last_insert_id()
11
select * from t2;
k	a	c
1	6	2
2	7	NULL
10	8	1
11	15	1
12	20	1
insert into t2 ( a ) values ( 6 ) on duplicate key update c =
ifnull( c,
0 ) + 1, k=last_insert_id(k);
select last_insert_id();
last_insert_id()
1
select * from t2;
k	a	c
1	6	3
2	7	NULL
10	8	1
11	15	1
12	20	1
drop table t2;
drop table if exists t1, t2;
create table t1 (i int);
alter table t1 modify i int default 1;
alter table t1 modify i int default 2, rename t2;
lock table t2 write;
alter table t2 modify i int default 3;
unlock tables;
lock table t2 write;
alter table t2 modify i int default 4, rename t1;
unlock tables;
drop table t1;
drop table if exists t1;
create table t1 (i int);
insert into t1 values ();
lock table t1 write;
alter table t1 modify i int default 1;
insert into t1 values ();
select * from t1;
i
NULL
1
alter table t1 change i c char(10) default "Two";
insert into t1 values ();
select * from t1;
c
NULL
1
Two
unlock tables;
select * from t1;
c
NULL
1
Two
drop tables t1;
create table t1(f1 varchar(5) unique, f2 timestamp NOT NULL DEFAULT
CURRENT_TIMESTAMP ON UPDATE CURRENT_TIMESTAMP);
insert into t1(f1) values(1);
select @a:=f2 from t1;
@a:=f2
#
update t1 set f1=1;
select @b:=f2 from t1;
@b:=f2
#
select if(@a=@b,"ok","wrong");
if(@a=@b,"ok","wrong")
ok
insert into t1(f1) values (1) on duplicate key update f1="1";
select @b:=f2 from t1;
@b:=f2
#
select if(@a=@b,"ok","wrong");
if(@a=@b,"ok","wrong")
ok
insert into t1(f1) select f1 from t1 on duplicate key update f1="1";
select @b:=f2 from t1;
@b:=f2
#
select if(@a=@b,"ok","wrong");
if(@a=@b,"ok","wrong")
ok
drop table t1;
SET SESSION AUTOCOMMIT = 0;
SET SESSION TRANSACTION ISOLATION LEVEL READ COMMITTED;
set binlog_format=mixed;
# Switch to connection con1
CREATE TABLE t1 (a INT PRIMARY KEY, b VARCHAR(256))
ENGINE = InnoDB;
INSERT INTO t1 VALUES (1,2);
# 1. test for locking:
BEGIN;
UPDATE t1 SET b = 12 WHERE a = 1;
affected rows: 1
info: Rows matched: 1  Changed: 1  Warnings: 0
SELECT * FROM t1;
a	b
1	12
# Switch to connection con2
UPDATE t1 SET b = 21 WHERE a = 1;
ERROR HY000: Lock wait timeout exceeded; try restarting transaction
# Switch to connection con1
SELECT * FROM t1;
a	b
1	12
ROLLBACK;
# Switch to connection con2
ROLLBACK;
# Switch to connection con1
# 2. test for serialized update:
CREATE TABLE t2 (a INT);
TRUNCATE t1;
INSERT INTO t1 VALUES (1,'init');
CREATE PROCEDURE p1()
BEGIN
UPDATE t1 SET b = CONCAT(b, '+con2')  WHERE a = 1;
INSERT INTO t2 VALUES ();
END|
BEGIN;
UPDATE t1 SET b = CONCAT(b, '+con1') WHERE a = 1;
affected rows: 1
info: Rows matched: 1  Changed: 1  Warnings: 0
SELECT * FROM t1;
a	b
1	init+con1
# Switch to connection con2
CALL p1;;
# Switch to connection con1
SELECT * FROM t1;
a	b
1	init+con1
COMMIT;
SELECT * FROM t1;
a	b
1	init+con1
# Switch to connection con2
SELECT * FROM t1;
a	b
1	init+con1+con2
COMMIT;
# Switch to connection con1
# 3. test for updated key column:
TRUNCATE t1;
TRUNCATE t2;
INSERT INTO t1 VALUES (1,'init');
BEGIN;
UPDATE t1 SET a = 2, b = CONCAT(b, '+con1') WHERE a = 1;
affected rows: 1
info: Rows matched: 1  Changed: 1  Warnings: 0
SELECT * FROM t1;
a	b
2	init+con1
# Switch to connection con2
CALL p1;;
# Switch to connection con1
SELECT * FROM t1;
a	b
2	init+con1
COMMIT;
SELECT * FROM t1;
a	b
2	init+con1
# Switch to connection con2
SELECT * FROM t1;
a	b
2	init+con1
DROP PROCEDURE p1;
DROP TABLE t1, t2;
CREATE TABLE t1 (a INT NOT NULL, b INT NOT NULL, PRIMARY KEY (a,b)) engine=innodb;
CREATE TABLE t2 (c INT NOT NULL, d INT NOT NULL, PRIMARY KEY (c,d),
CONSTRAINT c2 FOREIGN KEY f2 (c) REFERENCES t1 (a,b) ON UPDATE NO ACTION) engine=innodb;
ERROR 42000: Incorrect foreign key definition for 'f2': Key reference and table reference don't match
CREATE TABLE t2 (c INT NOT NULL, d INT NOT NULL, PRIMARY KEY (c,d),
CONSTRAINT c2 FOREIGN KEY (c) REFERENCES t1 (a,b) ON UPDATE NO ACTION) engine=innodb;
ERROR 42000: Incorrect foreign key definition for 'c2': Key reference and table reference don't match
CREATE TABLE t2 (c INT NOT NULL, d INT NOT NULL, PRIMARY KEY (c,d),
CONSTRAINT c1 FOREIGN KEY c2 (c) REFERENCES t1 (a) ON DELETE NO ACTION,
CONSTRAINT c2 FOREIGN KEY (c) REFERENCES t1 (a) ON UPDATE NO ACTION) engine=innodb;
ALTER TABLE t2 DROP FOREIGN KEY c2;
DROP TABLE t2;
CREATE TABLE t2 (c INT NOT NULL, d INT NOT NULL, PRIMARY KEY (c,d),
FOREIGN KEY (c) REFERENCES t1 (a,k) ON UPDATE NO ACTION) engine=innodb;
ERROR 42000: Incorrect foreign key definition for 'foreign key without name': Key reference and table reference don't match
CREATE TABLE t2 (c INT NOT NULL, d INT NOT NULL, PRIMARY KEY (c,d),
FOREIGN KEY f1 (c) REFERENCES t1 (a,k) ON UPDATE NO ACTION) engine=innodb;
ERROR 42000: Incorrect foreign key definition for 'f1': Key reference and table reference don't match
CREATE TABLE t2 (c INT NOT NULL, d INT NOT NULL, PRIMARY KEY (c,d),
CONSTRAINT c1 FOREIGN KEY f1 (c) REFERENCES t1 (a) ON DELETE NO ACTION,
CONSTRAINT c2 FOREIGN KEY (c) REFERENCES t1 (a) ON UPDATE NO ACTION,
FOREIGN KEY f3 (c) REFERENCES t1 (a) ON UPDATE NO ACTION,
FOREIGN KEY (c) REFERENCES t1 (a) ON UPDATE NO ACTION) engine=innodb;
SHOW CREATE TABLE t2;
Table	Create Table
t2	CREATE TABLE `t2` (
  `c` int(11) NOT NULL,
  `d` int(11) NOT NULL,
  PRIMARY KEY (`c`,`d`),
  CONSTRAINT `c1` FOREIGN KEY (`c`) REFERENCES `t1` (`a`) ON DELETE NO ACTION,
  CONSTRAINT `c2` FOREIGN KEY (`c`) REFERENCES `t1` (`a`) ON UPDATE NO ACTION,
  CONSTRAINT `t2_ibfk_1` FOREIGN KEY (`c`) REFERENCES `t1` (`a`) ON UPDATE NO ACTION,
  CONSTRAINT `t2_ibfk_2` FOREIGN KEY (`c`) REFERENCES `t1` (`a`) ON UPDATE NO ACTION
) ENGINE=InnoDB DEFAULT CHARSET=latin1
DROP TABLE t2;
DROP TABLE t1;
create table t1 (a int auto_increment primary key) engine=innodb;
alter table t1 order by a;
Warnings:
Warning	1105	ORDER BY ignored as there is a user-defined clustered index in the table 't1'
drop table t1;
CREATE TABLE t1
(vid integer NOT NULL,
tid integer NOT NULL,
idx integer NOT NULL,
name varchar(128) NOT NULL,
type varchar(128) NULL,
PRIMARY KEY(idx, vid, tid),
UNIQUE(vid, tid, name)
) ENGINE=InnoDB;
INSERT INTO t1 VALUES
(1,1,1,'pk',NULL),(2,1,1,'pk',NULL),(3,1,1,'pk',NULL),(4,1,1,'c1',NULL),
(5,1,1,'pk',NULL),(1,1,2,'c1',NULL),(2,1,2,'c1',NULL),(3,1,2,'c1',NULL),
(4,1,2,'c2',NULL),(5,1,2,'c1',NULL),(2,1,3,'c2',NULL),(3,1,3,'c2',NULL),
(4,1,3,'pk',NULL),(5,1,3,'c2',NULL),
(2,1,4,'c_extra',NULL),(3,1,4,'c_extra',NULL);
EXPLAIN SELECT * FROM t1 FORCE INDEX (PRIMARY) WHERE tid = 1 AND vid = 3 ORDER BY idx DESC;
id	select_type	table	type	possible_keys	key	key_len	ref	rows	Extra
1	SIMPLE	t1	index	NULL	PRIMARY	12	NULL	16	Using where
SELECT * FROM t1 FORCE INDEX (PRIMARY) WHERE tid = 1 AND vid = 3 ORDER BY idx DESC;
vid	tid	idx	name	type
3	1	4	c_extra	NULL
3	1	3	c2	NULL
3	1	2	c1	NULL
3	1	1	pk	NULL
DROP TABLE t1;
#
# Bug #44290: explain crashes for subquery with distinct in
#             SQL_SELECT::test_quick_select
#             (reproduced only with InnoDB tables)
#
CREATE TABLE t1 (c1 INT, c2 INT, c3 INT, KEY (c3), KEY (c2, c3))
ENGINE=InnoDB;
INSERT INTO t1 VALUES (1,1,1), (1,1,1), (1,1,2), (1,1,1), (1,1,2);
SELECT 1 FROM (SELECT COUNT(DISTINCT c1) 
FROM t1 WHERE c2 IN (1, 1) AND c3 = 2 GROUP BY c2) x;
1
1
EXPLAIN 
SELECT 1 FROM (SELECT COUNT(DISTINCT c1) 
FROM t1 WHERE c2 IN (1, 1) AND c3 = 2 GROUP BY c2) x;
id	select_type	table	type	possible_keys	key	key_len	ref	rows	Extra
1	PRIMARY	<derived2>	system	NULL	NULL	NULL	NULL	1	
2	DERIVED	t1	ALL	c3,c2	c3	5	const	5	Using filesort
DROP TABLE t1;
CREATE TABLE t1 (c1 REAL, c2 REAL, c3 REAL, KEY (c3), KEY (c2, c3))
ENGINE=InnoDB;
INSERT INTO t1 VALUES (1,1,1), (1,1,1), (1,1,2), (1,1,1), (1,1,2);
SELECT 1 FROM (SELECT COUNT(DISTINCT c1) 
FROM t1 WHERE c2 IN (1, 1) AND c3 = 2 GROUP BY c2) x;
1
1
EXPLAIN 
SELECT 1 FROM (SELECT COUNT(DISTINCT c1) 
FROM t1 WHERE c2 IN (1, 1) AND c3 = 2 GROUP BY c2) x;
id	select_type	table	type	possible_keys	key	key_len	ref	rows	Extra
1	PRIMARY	<derived2>	system	NULL	NULL	NULL	NULL	1	
2	DERIVED	t1	ALL	c3,c2	c3	9	const	5	Using filesort
DROP TABLE t1;
CREATE TABLE t1 (c1 DECIMAL(12,2), c2 DECIMAL(12,2), c3 DECIMAL(12,2), 
KEY (c3), KEY (c2, c3))
ENGINE=InnoDB;
INSERT INTO t1 VALUES (1,1,1), (1,1,1), (1,1,2), (1,1,1), (1,1,2);
SELECT 1 FROM (SELECT COUNT(DISTINCT c1) 
FROM t1 WHERE c2 IN (1, 1) AND c3 = 2 GROUP BY c2) x;
1
1
EXPLAIN 
SELECT 1 FROM (SELECT COUNT(DISTINCT c1) 
FROM t1 WHERE c2 IN (1, 1) AND c3 = 2 GROUP BY c2) x;
id	select_type	table	type	possible_keys	key	key_len	ref	rows	Extra
1	PRIMARY	<derived2>	system	NULL	NULL	NULL	NULL	1	
2	DERIVED	t1	ALL	c3,c2	c3	7	const	5	Using filesort
DROP TABLE t1;
End of 5.1 tests
#
# Bug#43600: Incorrect type conversion caused wrong result.
#
CREATE TABLE t1 (
a int NOT NULL
) engine= innodb;
CREATE TABLE t2 (
a int NOT NULL,
b int NOT NULL,
filler char(100) DEFAULT NULL,
KEY a (a,b)
) engine= innodb;
insert into t1 values (0),(1),(2),(3),(4);
insert into t2 select A.a + 10 *B.a, 1, 'filler' from t1 A, t1 B;
explain select * from t1, t2 where t2.a=t1.a and t2.b + 1;
id	select_type	table	type	possible_keys	key	key_len	ref	rows	Extra
1	SIMPLE	t1	ALL	NULL	NULL	NULL	NULL	5	
1	SIMPLE	t2	ref	a	a	4	test.t1.a	1	Using index condition
select * from t1, t2 where t2.a=t1.a and t2.b + 1;
a	a	b	filler
0	0	1	filler
1	1	1	filler
2	2	1	filler
3	3	1	filler
4	4	1	filler
drop table t1,t2;
# End of test case for the bug#43600
#
# Bug#42643: InnoDB does not support replication of TRUNCATE TABLE
#
# Check that a TRUNCATE TABLE statement, needing an exclusive meta
# data lock, waits for a shared metadata lock owned by a concurrent
# transaction.
#
CREATE TABLE t1 (a INT) ENGINE=InnoDB;
INSERT INTO t1 VALUES (1),(2),(3);
BEGIN;
SELECT * FROM t1 ORDER BY a;
a
1
2
3
# Connection con1
TRUNCATE TABLE t1;;
# Connection default
SELECT * FROM t1 ORDER BY a;
a
1
2
3
ROLLBACK;
# Connection con1
# Reaping TRUNCATE TABLE
SELECT * FROM t1;
a
# Disconnect con1
# Connection default
DROP TABLE t1;
drop table if exists t1, t2, t3;
create table t1(a int);
insert into t1 values (0),(1),(2),(3),(4),(5),(6),(7),(8),(9);
create table t2 (a int, b int, pk int, key(a,b), primary key(pk)) engine=innodb;
insert into t2 select @a:=A.a+10*(B.a + 10*C.a),@a, @a from t1 A, t1 B, t1 C;
this must use key 'a', not PRIMARY:
explain select a from t2 where a=b;
id	select_type	table	type	possible_keys	key	key_len	ref	rows	Extra
1	SIMPLE	t2	index	NULL	a	10	NULL	#	Using where; Using index
drop table t1, t2;
SET SESSION BINLOG_FORMAT=STATEMENT;
SET SESSION TRANSACTION ISOLATION LEVEL READ COMMITTED;
select @@session.sql_log_bin, @@session.binlog_format, @@session.tx_isolation;
@@session.sql_log_bin	1
@@session.binlog_format	STATEMENT
@@session.tx_isolation	READ-COMMITTED
CREATE TABLE t1 ( a INT ) ENGINE=InnoDB;
INSERT INTO t1 VALUES(1);
DROP TABLE t1;
DROP TABLE IF EXISTS t1;
CREATE TABLE t1 (a char(50)) ENGINE=InnoDB;
CREATE INDEX i1 on t1 (a(3));
SELECT * FROM t1 WHERE a = 'abcde';
a
DROP TABLE t1;
CREATE TABLE foo (a int, b int, c char(10),
PRIMARY KEY (c(3)),
KEY b (b)
) engine=innodb;
CREATE TABLE foo2 (a int, b int, c char(10),
PRIMARY KEY (c),
KEY b (b)
) engine=innodb;
CREATE TABLE bar (a int, b int, c char(10),
PRIMARY KEY (c(3)),
KEY b (b)
) engine=myisam;
INSERT INTO foo VALUES
(1,2,'abcdefghij'), (2,3,''), (3,4,'klmnopqrst'),
(4,5,'uvwxyz'), (5,6,'meotnsyglt'), (4,5,'asfdewe');
INSERT INTO bar SELECT * FROM foo;
INSERT INTO foo2 SELECT * FROM foo;
EXPLAIN SELECT c FROM bar WHERE b>2;;
id	1
select_type	SIMPLE
table	bar
type	ALL
possible_keys	b
key	NULL
key_len	NULL
ref	NULL
rows	6
Extra	Using where
EXPLAIN SELECT c FROM foo WHERE b>2;;
id	1
select_type	SIMPLE
table	foo
type	ALL
possible_keys	b
key	NULL
key_len	NULL
ref	NULL
rows	6
Extra	Using where
EXPLAIN SELECT c FROM foo2 WHERE b>2;;
id	1
select_type	SIMPLE
table	foo2
type	range
possible_keys	b
key	b
key_len	5
ref	NULL
rows	5
Extra	Using where; Using index
EXPLAIN SELECT c FROM bar WHERE c>2;;
id	1
select_type	SIMPLE
table	bar
type	ALL
possible_keys	PRIMARY
key	NULL
key_len	NULL
ref	NULL
rows	6
Extra	Using where
EXPLAIN SELECT c FROM foo WHERE c>2;;
id	1
select_type	SIMPLE
table	foo
type	ALL
possible_keys	PRIMARY
key	NULL
key_len	NULL
ref	NULL
rows	6
Extra	Using where
EXPLAIN SELECT c FROM foo2 WHERE c>2;;
id	1
select_type	SIMPLE
table	foo2
type	index
possible_keys	PRIMARY
key	b
key_len	5
ref	NULL
rows	6
Extra	Using where; Using index
DROP TABLE foo, bar, foo2;
DROP TABLE IF EXISTS t1,t3,t2;
DROP FUNCTION IF EXISTS f1;
CREATE FUNCTION f1() RETURNS VARCHAR(250)
BEGIN
return 'hhhhhhh' ;
END|
CREATE TABLE t1 (a VARCHAR(20), b VARCHAR(20), c VARCHAR(20)) ENGINE=INNODB;
BEGIN WORK;
CREATE TEMPORARY TABLE t2 (a VARCHAR(20), b VARCHAR(20), c varchar(20)) ENGINE=INNODB;
CREATE TEMPORARY TABLE t3 LIKE t2;
INSERT INTO t1 VALUES ('a','b',NULL),('c','d',NULL),('e','f',NULL);
SET @stmt := CONCAT('INSERT INTO t2 SELECT tbl.a, tbl.b, f1()',' FROM t1 tbl');
PREPARE stmt1 FROM @stmt;
SET @stmt := CONCAT('INSERT INTO t3', ' SELECT * FROM t2');
PREPARE stmt3 FROM @stmt;
EXECUTE stmt1;
COMMIT;
DEALLOCATE PREPARE stmt1;
DEALLOCATE PREPARE stmt3;
DROP TABLE t1,t3,t2;
DROP FUNCTION f1;
DROP TABLE IF EXISTS t1,t2;
CREATE TABLE t1 (id INT NOT NULL, PRIMARY KEY (id)) ENGINE=INNODB;
CREATE TABLE t2 (id INT PRIMARY KEY,
t1_id INT, INDEX par_ind (t1_id),
FOREIGN KEY (t1_id) REFERENCES t1(id)) ENGINE=INNODB;
INSERT INTO t1 VALUES (1),(2);
INSERT INTO t2 VALUES (3,2);
SET AUTOCOMMIT = 0;
START TRANSACTION;
TRUNCATE TABLE t1;
ERROR 42000: Cannot truncate a table referenced in a foreign key constraint (`test`.`t2`, CONSTRAINT `t2_ibfk_1` FOREIGN KEY (`t1_id`) REFERENCES `test`.`t1` (`id`))
SELECT * FROM t1;
id
1
2
COMMIT;
SELECT * FROM t1;
id
1
2
START TRANSACTION;
TRUNCATE TABLE t1;
ERROR 42000: Cannot truncate a table referenced in a foreign key constraint (`test`.`t2`, CONSTRAINT `t2_ibfk_1` FOREIGN KEY (`t1_id`) REFERENCES `test`.`t1` (`id`))
SELECT * FROM t1;
id
1
2
ROLLBACK;
SELECT * FROM t1;
id
1
2
SET AUTOCOMMIT = 1;
START TRANSACTION;
SELECT * FROM t1;
id
1
2
COMMIT;
TRUNCATE TABLE t1;
ERROR 42000: Cannot truncate a table referenced in a foreign key constraint (`test`.`t2`, CONSTRAINT `t2_ibfk_1` FOREIGN KEY (`t1_id`) REFERENCES `test`.`t1` (`id`))
SELECT * FROM t1;
id
1
2
DELETE FROM t2 WHERE id = 3;
START TRANSACTION;
SELECT * FROM t1;
id
1
2
TRUNCATE TABLE t1;
ERROR 42000: Cannot truncate a table referenced in a foreign key constraint (`test`.`t2`, CONSTRAINT `t2_ibfk_1` FOREIGN KEY (`t1_id`) REFERENCES `test`.`t1` (`id`))
ROLLBACK;
SELECT * FROM t1;
id
1
2
TRUNCATE TABLE t2;
DROP TABLE t2;
DROP TABLE t1;
#
# Bug#40127 Multiple table DELETE IGNORE hangs on foreign key constraint violation on 5.0
#
CREATE TABLE t1 (
id INT UNSIGNED NOT NULL AUTO_INCREMENT,
PRIMARY KEY (id)
) ENGINE=InnoDB;
CREATE TABLE t2 (
id INT UNSIGNED NOT NULL AUTO_INCREMENT,
aid INT UNSIGNED NOT NULL,
PRIMARY KEY (id),
FOREIGN KEY (aid) REFERENCES t1 (id)
) ENGINE=InnoDB;
CREATE TABLE t3 (
bid INT UNSIGNED NOT NULL,
FOREIGN KEY (bid) REFERENCES t2 (id)
) ENGINE=InnoDB;
CREATE TABLE t4 (
a INT
) ENGINE=InnoDB;
CREATE TABLE t5 (
a INT
) ENGINE=InnoDB;
INSERT INTO t1 (id) VALUES (1);
INSERT INTO t2 (id, aid) VALUES (1, 1),(2,1),(3,1),(4,1);
INSERT INTO t3 (bid) VALUES (1);
INSERT INTO t4 VALUES (1),(2),(3),(4),(5);
INSERT INTO t5 VALUES (1);
DELETE t5 FROM t4 LEFT JOIN t5 ON t4.a= t5.a;
DELETE t2, t1 FROM t2 INNER JOIN t1 ON (t2.aid = t1.id) WHERE t2.id = 1;
ERROR 23000: Cannot delete or update a parent row: a foreign key constraint fails (`test`.`t3`, CONSTRAINT `t3_ibfk_1` FOREIGN KEY (`bid`) REFERENCES `t2` (`id`))
DELETE t2, t1 FROM t2 INNER JOIN t1 ON (t2.aid = t1.id) WHERE t2.id = 1;
ERROR 23000: Cannot delete or update a parent row: a foreign key constraint fails (`test`.`t3`, CONSTRAINT `t3_ibfk_1` FOREIGN KEY (`bid`) REFERENCES `t2` (`id`))
DELETE IGNORE t2, t1 FROM t2 INNER JOIN t1 ON (t2.aid = t1.id) WHERE t2.id = 1;
DROP TABLE t3;
DROP TABLE t2;
DROP TABLE t1;
DROP TABLES t4,t5;
# Bug#40127 Multiple table DELETE IGNORE hangs on foreign key constraint violation on 5.0
# Testing for any side effects of IGNORE on AFTER DELETE triggers used with
# transactional tables.
#
CREATE TABLE t1 (i INT NOT NULL PRIMARY KEY) ENGINE=InnoDB;
CREATE TABLE t2 (a VARCHAR(100)) ENGINE=InnoDB;
CREATE TABLE t3 (i INT NOT NULL PRIMARY KEY) ENGINE=InnoDB;
CREATE TABLE t4 (i INT NOT NULL PRIMARY KEY, t1i INT, 
FOREIGN KEY (t1i) REFERENCES t1(i))
ENGINE=InnoDB;
CREATE TRIGGER trg AFTER DELETE ON t1 FOR EACH ROW
BEGIN
SET @b:='EXECUTED TRIGGER';
INSERT INTO t2 VALUES (@b);
SET @a:= error_happens_here;
END||
SET @b:="";
SET @a:="";
INSERT INTO t1 VALUES (1),(2),(3),(4);
INSERT INTO t3 SELECT * FROM t1;
** An error in a trigger causes rollback of the statement.
DELETE t1 FROM t3 LEFT JOIN t1 ON t1.i=t3.i;
ERROR 42S22: Unknown column 'error_happens_here' in 'field list'
SELECT @a,@b;
@a	@b
	EXECUTED TRIGGER
SELECT * FROM t2;
a
SELECT * FROM t1 LEFT JOIN t3 ON t1.i=t3.i;
i	i
1	1
2	2
3	3
4	4
** Same happens with the IGNORE option
DELETE IGNORE t1 FROM t3 LEFT JOIN t1 ON t1.i=t3.i;
ERROR 42S22: Unknown column 'error_happens_here' in 'field list'
SELECT * FROM t2;
a
SELECT * FROM t1 LEFT JOIN t3 ON t1.i=t3.i;
i	i
1	1
2	2
3	3
4	4
**
** The following is an attempt to demonstrate
** error handling inside a row iteration.
**
DROP TRIGGER trg;
DELETE FROM t1;
DELETE FROM t2;
DELETE FROM t3;
INSERT INTO t1 VALUES (1),(2),(3),(4);
INSERT INTO t3 VALUES (1),(2),(3),(4);
INSERT INTO t4 VALUES (3,3),(4,4);
CREATE TRIGGER trg AFTER DELETE ON t1 FOR EACH ROW
BEGIN
SET @b:= CONCAT('EXECUTED TRIGGER FOR ROW ',CAST(OLD.i AS CHAR));
INSERT INTO t2 VALUES (@b);
END||
** DELETE is prevented by foreign key constrains but errors are silenced.
** The AFTER trigger isn't fired.
DELETE IGNORE t1 FROM t3 LEFT JOIN t1 ON t1.i=t3.i;
** Tables are modified by best effort:
SELECT * FROM t1 LEFT JOIN t3 ON t1.i=t3.i;
i	i
3	3
4	4
** The AFTER trigger was only executed on successful rows:
SELECT * FROM t2;
a
EXECUTED TRIGGER FOR ROW 1
EXECUTED TRIGGER FOR ROW 2
DROP TRIGGER trg;
**
** Induce an error midway through an AFTER-trigger
**
DELETE FROM t4;
DELETE FROM t1;
DELETE FROM t3;
INSERT INTO t1 VALUES (1),(2),(3),(4);
INSERT INTO t3 VALUES (1),(2),(3),(4);
CREATE TRIGGER trg AFTER DELETE ON t1 FOR EACH ROW
BEGIN
SET @a:= @a+1;
IF @a > 2 THEN
INSERT INTO t4 VALUES (5,5);
END IF;
END||
SET @a:=0;
** Errors in the trigger causes the statement to abort.
DELETE IGNORE t1 FROM t3 LEFT JOIN t1 ON t1.i=t3.i;
ERROR 23000: Cannot add or update a child row: a foreign key constraint fails (`test`.`t4`, CONSTRAINT `t4_ibfk_1` FOREIGN KEY (`t1i`) REFERENCES `t1` (`i`))
SELECT * FROM t1 LEFT JOIN t3 ON t1.i=t3.i;
i	i
1	1
2	2
3	3
4	4
SELECT * FROM t4;
i	t1i
DROP TRIGGER trg;
DROP TABLE t4;
DROP TABLE t1;
DROP TABLE t2;
DROP TABLE t3;
CREATE TABLE t1 (a INT, b INT, KEY (a)) ENGINE = INNODB;
CREATE TABLE t2 (a INT KEY, b INT, KEY (b)) ENGINE = INNODB;
CREATE TABLE t3 (a INT, b INT KEY, KEY (a)) ENGINE = INNODB;
CREATE TABLE t4 (a INT KEY, b INT, KEY (b)) ENGINE = INNODB;
INSERT INTO t1 VALUES (1, 1), (2, 2), (3, 3), (4, 4), (5, 5), (6, 6);
INSERT INTO t2 VALUES (1, 1), (2, 2), (3, 3), (4, 4), (5, 5);
INSERT INTO t3 VALUES (1, 101), (2, 102), (3, 103), (4, 104), (5, 105), (6, 106);
INSERT INTO t4 VALUES (1, 1), (2, 2), (3, 3), (4, 4), (5, 5);
UPDATE t1, t2 SET t1.a = t1.a + 100, t2.b = t1.a + 10 
WHERE t1.a BETWEEN 2 AND 4 AND t2.a = t1.b;
SELECT * FROM t2;
a	b
1	1
2	12
3	13
4	14
5	5
UPDATE t3, t4 SET t3.a = t3.a + 100, t4.b = t3.a + 10 
WHERE t3.a BETWEEN 2 AND 4 AND t4.a = t3.b - 100;
SELECT * FROM t4;
a	b
1	1
2	12
3	13
4	14
5	5
DROP TABLE t1, t2, t3, t4;
#
# Bug#44886: SIGSEGV in test_if_skip_sort_order() -
#            uninitialized variable used as subscript 
#
CREATE TABLE t1 (a INT, b INT, c INT, d INT, PRIMARY KEY (b), KEY (a,c))
ENGINE=InnoDB;
INSERT INTO t1 VALUES (1,1,1,0);
CREATE TABLE t2 (a INT, b INT, e INT, KEY (e)) ENGINE=InnoDB;
INSERT INTO t2 VALUES (1,1,2);
CREATE TABLE t3 (a INT, b INT) ENGINE=MyISAM;
INSERT INTO t3 VALUES (1, 1);
SELECT * FROM t1, t2, t3
WHERE t1.a = t3.a AND (t1.b = t3.b OR t1.d) AND t2.b = t1.b AND t2.e = 2
GROUP BY t1.b;
a	b	c	d	a	b	e	a	b
1	1	1	0	1	1	2	1	1
DROP TABLE t1, t2, t3;
#
# Bug #45828: Optimizer won't use partial primary key if another 
# index can prevent filesort
#
CREATE TABLE `t1` (
c1 int NOT NULL,
c2 int NOT NULL,
c3 int NOT NULL,
PRIMARY KEY (c1,c2),
KEY  (c3)
) ENGINE=InnoDB;
INSERT INTO t1 VALUES (5,2,1246276747);
INSERT INTO t1 VALUES (2,1,1246281721);
INSERT INTO t1 VALUES (7,3,1246281756);
INSERT INTO t1 VALUES (4,2,1246282139);
INSERT INTO t1 VALUES (3,1,1246282230);
INSERT INTO t1 VALUES (1,0,1246282712);
INSERT INTO t1 VALUES (8,3,1246282765);
INSERT INTO t1 SELECT c1+10,c2+10,c3+10 FROM t1;
INSERT INTO t1 SELECT c1+100,c2+100,c3+100 from t1;
INSERT INTO t1 SELECT c1+1000,c2+1000,c3+1000 from t1;
INSERT INTO t1 SELECT c1+10000,c2+10000,c3+10000 from t1;
INSERT INTO t1 SELECT c1+100000,c2+100000,c3+100000 from t1;
INSERT INTO t1 SELECT c1+1000000,c2+1000000,c3+1000000 from t1;
SELECT * FROM t1 WHERE c1 = 99999999 AND c3 > 1 ORDER BY c3;
c1	c2	c3
EXPLAIN SELECT * FROM t1 WHERE c1 = 99999999 AND c3 > 1 ORDER BY c3;
id	select_type	table	type	possible_keys	key	key_len	ref	rows	Extra
1	SIMPLE	t1	ref	PRIMARY,c3	PRIMARY	4	const	1	Using where; Using filesort
EXPLAIN SELECT * FROM t1 FORCE INDEX (PRIMARY) WHERE c1 = 99999999 AND c3 > 1 ORDER BY c3;
id	select_type	table	type	possible_keys	key	key_len	ref	rows	Extra
1	SIMPLE	t1	ref	PRIMARY	PRIMARY	4	const	1	Using where; Using filesort
CREATE TABLE t2 (
c1 int NOT NULL,
c2 int NOT NULL,
c3 int NOT NULL,
KEY (c1,c2),
KEY (c3)
) ENGINE=InnoDB;
explain SELECT * FROM t2 WHERE c1 = 99999999 AND c3 > 1 ORDER BY c3;
id	select_type	table	type	possible_keys	key	key_len	ref	rows	Extra
1	SIMPLE	t2	ref	c1,c3	c1	4	const	1	Using where; Using filesort
DROP TABLE t1,t2;
#
# 36259: Optimizing with ORDER BY
#
CREATE TABLE t1 (
a INT NOT NULL AUTO_INCREMENT,
b INT NOT NULL,
c INT NOT NULL,
d VARCHAR(5),
e INT NOT NULL,
PRIMARY KEY (a), KEY i2 (b,c,d)
) ENGINE=InnoDB;
INSERT INTO t1 (b,c,d,e) VALUES (1,1,'a',1), (2,2,'b',2);
INSERT INTO t1 (b,c,d,e) SELECT RAND()*10000, RAND()*10000, d, e FROM t1;
INSERT INTO t1 (b,c,d,e) SELECT RAND()*10000, RAND()*10000, d, e FROM t1;
INSERT INTO t1 (b,c,d,e) SELECT RAND()*10000, RAND()*10000, d, e FROM t1;
INSERT INTO t1 (b,c,d,e) SELECT RAND()*10000, RAND()*10000, d, e FROM t1;
INSERT INTO t1 (b,c,d,e) SELECT RAND()*10000, RAND()*10000, d, e FROM t1;
INSERT INTO t1 (b,c,d,e) SELECT RAND()*10000, RAND()*10000, d, e FROM t1;
EXPLAIN SELECT * FROM t1 WHERE b=1 AND c=1 ORDER BY a;
id	select_type	table	type	possible_keys	key	key_len	ref	rows	Extra
1	SIMPLE	t1	ref	i2	i2	8	const,const	1	Using where; Using filesort
EXPLAIN SELECT * FROM t1 FORCE INDEX(i2) WHERE b=1 and c=1 ORDER BY a;
id	select_type	table	type	possible_keys	key	key_len	ref	rows	Extra
1	SIMPLE	t1	ref	i2	i2	8	const,const	1	Using where; Using filesort
EXPLAIN SELECT * FROM t1 FORCE INDEX(PRIMARY) WHERE b=1 AND c=1 ORDER BY a;
id	select_type	table	type	possible_keys	key	key_len	ref	rows	Extra
1	SIMPLE	t1	index	NULL	PRIMARY	4	NULL	128	Using where
DROP TABLE t1;
#
# Bug #47963: Wrong results when index is used
#
CREATE TABLE t1(
a VARCHAR(5) NOT NULL, 
b VARCHAR(5) NOT NULL,
c DATETIME NOT NULL,
KEY (c) 
) ENGINE=InnoDB;
INSERT INTO t1 VALUES('TEST', 'TEST', '2009-10-09 00:00:00');
SELECT * FROM t1 WHERE a = 'TEST' AND 
c >= '2009-10-09 00:00:00' AND c <= '2009-10-09 00:00:00';
a	b	c
TEST	TEST	2009-10-09 00:00:00
SELECT * FROM t1 WHERE a = 'TEST' AND 
c >= '2009-10-09 00:00:00.0' AND c <= '2009-10-09 00:00:00.0';
a	b	c
TEST	TEST	2009-10-09 00:00:00
SELECT * FROM t1 WHERE a = 'TEST' AND 
c >= '2009-10-09 00:00:00.0' AND c <= '2009-10-09 00:00:00';
a	b	c
TEST	TEST	2009-10-09 00:00:00
SELECT * FROM t1 WHERE a = 'TEST' AND 
c >= '2009-10-09 00:00:00' AND c <= '2009-10-09 00:00:00.0';
a	b	c
TEST	TEST	2009-10-09 00:00:00
SELECT * FROM t1 WHERE a = 'TEST' AND 
c >= '2009-10-09 00:00:00.000' AND c <= '2009-10-09 00:00:00.000';
a	b	c
TEST	TEST	2009-10-09 00:00:00
SELECT * FROM t1 WHERE a = 'TEST' AND 
c >= '2009-10-09 00:00:00.00' AND c <= '2009-10-09 00:00:00.001';
a	b	c
TEST	TEST	2009-10-09 00:00:00
SELECT * FROM t1 WHERE a = 'TEST' AND 
c >= '2009-10-09 00:00:00.001' AND c <= '2009-10-09 00:00:00.00';
a	b	c
EXPLAIN SELECT * FROM t1 WHERE a = 'TEST' AND 
c >= '2009-10-09 00:00:00.001' AND c <= '2009-10-09 00:00:00.00';
id	select_type	table	type	possible_keys	key	key_len	ref	rows	Extra
1	SIMPLE	NULL	NULL	NULL	NULL	NULL	NULL	NULL	Impossible WHERE noticed after reading const tables
DROP TABLE t1;
#
# Bug #46175: NULL read_view and consistent read assertion
#
CREATE TABLE t1(a CHAR(13),KEY(a)) ENGINE=innodb;
CREATE TABLE t2(b DATETIME,KEY(b)) ENGINE=innodb;
INSERT INTO t1 VALUES (),();
INSERT INTO t2 VALUES (),();
CREATE OR REPLACE VIEW v1 AS SELECT 1 FROM t2 
WHERE b =(SELECT a FROM t1 LIMIT 1);
CREATE PROCEDURE p1(num INT)
BEGIN
DECLARE i INT DEFAULT 0;
REPEAT
SHOW CREATE VIEW v1;
SET i:=i+1;
UNTIL i>num END REPEAT;
END|
# Should not crash
# Should not crash
DROP PROCEDURE p1;
DROP VIEW v1;
DROP TABLE t1,t2;
#
# Bug #49324: more valgrind errors in test_if_skip_sort_order
#
CREATE TABLE t1 (a INT PRIMARY KEY) ENGINE=innodb ;
#should not cause valgrind warnings
SELECT 1 FROM t1 JOIN t1 a USING(a) GROUP BY t1.a,t1.a;
1
DROP TABLE t1;
#
# Bug#50843: Filesort used instead of clustered index led to
#            performance degradation.
#
create table t1(f1 int not null primary key, f2 int) engine=innodb;
create table t2(f1 int not null, key (f1)) engine=innodb;
insert into t1 values (1,1),(2,2),(3,3);
insert into t2 values (1),(2),(3);
explain select t1.* from t1 left join t2 using(f1) group by t1.f1;
id	select_type	table	type	possible_keys	key	key_len	ref	rows	Extra
1	SIMPLE	t1	index	NULL	PRIMARY	4	NULL	3	
1	SIMPLE	t2	ref	f1	f1	4	test.t1.f1	1	Using index
drop table t1,t2;
#
#
# Bug #39653: find_shortest_key in sql_select.cc does not consider
#             clustered primary keys
#
CREATE TABLE t1 (a INT PRIMARY KEY, b INT, c INT, d INT, e INT, f INT,
KEY (b,c)) ENGINE=INNODB;
INSERT INTO t1 VALUES (1,1,1,1,1,1), (2,2,2,2,2,2), (3,3,3,3,3,3),
(4,4,4,4,4,4), (5,5,5,5,5,5), (6,6,6,6,6,6),
(7,7,7,7,7,7), (8,8,8,8,8,8), (9,9,9,9,9,9),
(11,11,11,11,11,11);
EXPLAIN SELECT COUNT(*) FROM t1;
id	1
select_type	SIMPLE
table	t1
type	index
possible_keys	NULL
key	b
key_len	10
ref	NULL
rows	10
Extra	Using index
DROP TABLE t1;
#
# Bug #49838: DROP INDEX and ADD UNIQUE INDEX for same index may
#   corrupt definition at engine
#
CREATE TABLE t1 (a INT NOT NULL, b INT NOT NULL, KEY k (a,b)) 
ENGINE=InnoDB;
ALTER TABLE t1 DROP INDEX k, ADD UNIQUE INDEX k (a,b);
SHOW INDEXES FROM t1;;
Table	t1
Non_unique	0
Key_name	k
Seq_in_index	1
Column_name	a
Collation	A
Cardinality	0
Sub_part	NULL
Packed	NULL
Null	
Index_type	BTREE
Comment	
Index_comment	
Table	t1
Non_unique	0
Key_name	k
Seq_in_index	2
Column_name	b
Collation	A
Cardinality	0
Sub_part	NULL
Packed	NULL
Null	
Index_type	BTREE
Comment	
Index_comment	
DROP TABLE t1;
#
# Bug #47453: InnoDB incorrectly changes TIMESTAMP columns when 
#  JOINed during an UPDATE
#
CREATE TABLE t1 (d INT) ENGINE=InnoDB;
CREATE TABLE t2 (a INT, b INT, 
c TIMESTAMP NOT NULL DEFAULT CURRENT_TIMESTAMP
ON UPDATE CURRENT_TIMESTAMP) ENGINE=InnoDB;
set up our data elements
INSERT INTO t1 (d) VALUES (1);
INSERT INTO t2 (a,b) VALUES (1,1);
SELECT SECOND(c) INTO @bug47453 FROM t2;
SELECT SECOND(c)-@bug47453 FROM t1 JOIN t2 ON d=a;
SECOND(c)-@bug47453
0
UPDATE t1 JOIN t2 ON d=a SET b=1 WHERE a=1;
SELECT SECOND(c)-@bug47453 FROM t1 JOIN t2 ON d=a;
SECOND(c)-@bug47453
0
SELECT SLEEP(1);
SLEEP(1)
0
UPDATE t1 JOIN t2 ON d=a SET b=1 WHERE a=1;
#should be 0
SELECT SECOND(c)-@bug47453 FROM t1 JOIN t2 ON d=a;
SECOND(c)-@bug47453
0
DROP TABLE t1, t2;
#
# Bug #53334: wrong result for outer join with impossible ON condition
# (see the same test case for MyISAM in join.test)
#
CREATE TABLE t1 (id INT PRIMARY KEY);
CREATE TABLE t2 (id INT);
INSERT INTO t1 VALUES (75);
INSERT INTO t1 VALUES (79);
INSERT INTO t1 VALUES (78);
INSERT INTO t1 VALUES (77);
REPLACE INTO t1 VALUES (76);
REPLACE INTO t1 VALUES (76);
INSERT INTO t1 VALUES (104);
INSERT INTO t1 VALUES (103);
INSERT INTO t1 VALUES (102);
INSERT INTO t1 VALUES (101);
INSERT INTO t1 VALUES (105);
INSERT INTO t1 VALUES (106);
INSERT INTO t1 VALUES (107);
INSERT INTO t2 VALUES (107),(75),(1000);
SELECT t1.id,t2.id FROM t2 LEFT JOIN t1 ON t1.id>=74 AND t1.id<=0
WHERE t2.id=75 AND t1.id IS NULL;
id	id
NULL	75
EXPLAIN SELECT t1.id,t2.id FROM t2 LEFT JOIN t1 ON t1.id>=74 AND t1.id<=0
WHERE t2.id=75 AND t1.id IS NULL;
id	select_type	table	type	possible_keys	key	key_len	ref	rows	Extra
1	SIMPLE	t1	const	PRIMARY	NULL	NULL	NULL	1	Impossible ON condition
1	SIMPLE	t2	ALL	NULL	NULL	NULL	NULL	3	Using where
DROP TABLE t1,t2;
#
# Bug#38999 valgrind warnings for update statement in function compare_record()
#
CREATE TABLE t1 (a INT PRIMARY KEY) ENGINE=InnoDB;
CREATE TABLE t2 (a INT PRIMARY KEY) ENGINE=InnoDB;
INSERT INTO t1 values (1),(2),(3),(4),(5);
INSERT INTO t2 values (1);
SELECT * FROM t1 WHERE a = 2;
a
2
UPDATE t1,t2 SET t1.a = t1.a + 100 WHERE t1.a = 1;
DROP TABLE t1,t2;
#
# Bug #53830: !table || (!table->read_set || bitmap_is_set(table->read_set, field_index))
#
CREATE TABLE t1 (a INT, b INT, c INT, d INT,
PRIMARY KEY(a,b,c), KEY(b,d))
ENGINE=InnoDB;
INSERT INTO t1 VALUES (0, 77, 1, 3);
UPDATE t1 SET d = 0 WHERE b = 77 AND c = 25;
DROP TABLE t1;
#
# Bug#50389 Using intersect does not return all rows
#
CREATE TABLE t1 (
f1 INT(10) NOT NULL,
f2 INT(10),
f3 INT(10),
f4 TINYINT(4),
f5 VARCHAR(50),
PRIMARY KEY (f1),
KEY idx1 (f2,f5,f4),
KEY idx2 (f2,f4)
) ENGINE=InnoDB;
LOAD DATA INFILE '../../std_data/intersect-bug50389.tsv' INTO TABLE t1;
SELECT * FROM t1 WHERE f1 IN
(3305028,3353871,3772880,3346860,4228206,3336022,
3470988,3305175,3329875,3817277,3856380,3796193,
3784744,4180925,4559596,3963734,3856391,4494153)
AND f5 = 'abcdefghijklmnopwrst' AND f2 = 1221457 AND f4 = 0 ;
f1	f2	f3	f4	f5
3305175	1221457	0	0	abcdefghijklmnopwrst
3329875	1221457	1382427	0	abcdefghijklmnopwrst
3336022	1221457	0	0	abcdefghijklmnopwrst
3346860	1221457	0	0	abcdefghijklmnopwrst
3772880	1221457	0	0	abcdefghijklmnopwrst
3784744	1221457	1382427	0	abcdefghijklmnopwrst
3796193	1221457	0	0	abcdefghijklmnopwrst
4228206	1221457	0	0	abcdefghijklmnopwrst
4494153	1221457	0	0	abcdefghijklmnopwrst
4559596	1221457	0	0	abcdefghijklmnopwrst
EXPLAIN SELECT * FROM t1 WHERE f1 IN
(3305028,3353871,3772880,3346860,4228206,3336022,
3470988,3305175,3329875,3817277,3856380,3796193,
3784744,4180925,4559596,3963734,3856391,4494153)
AND f5 = 'abcdefghijklmnopwrst' AND f2 = 1221457 AND f4 = 0 ;
id	select_type	table	type	possible_keys	key	key_len	ref	rows	Extra
1	SIMPLE	t1	index_merge	PRIMARY,idx1,idx2	idx2,idx1,PRIMARY	7,60,4	NULL	1	Using intersect(idx2,idx1,PRIMARY); Using where
DROP TABLE t1;
#
# Bug#51431 Wrong sort order after import of dump file
#
CREATE TABLE t1 (
f1 INT(11) NOT NULL,
f2 int(11) NOT NULL,
f3 int(11) NOT NULL,
f4 tinyint(1) NOT NULL,
PRIMARY KEY (f1),
UNIQUE KEY (f2, f3),
KEY (f4)
) ENGINE=InnoDB;
INSERT INTO t1 VALUES
(1,1,991,1), (2,1,992,1), (3,1,993,1), (4,1,994,1), (5,1,995,1),
(6,1,996,1), (7,1,997,1), (8,1,998,1), (10,1,999,1), (11,1,9910,1),
(16,1,9911,1), (17,1,9912,1), (18,1,9913,1), (19,1,9914,1), (20,1,9915,1),
(21,1,9916,1), (22,1,9917,1), (23,1,9918,1), (24,1,9919,1), (25,1,9920,1),
(26,1,9921,1), (27,1,9922,1);
FLUSH TABLES;
SELECT * FROM t1 WHERE f2 = 1 AND f4 = TRUE
ORDER BY f1 DESC LIMIT 5;
f1	f2	f3	f4
27	1	9922	1
26	1	9921	1
25	1	9920	1
24	1	9919	1
23	1	9918	1
EXPLAIN SELECT * FROM t1 WHERE f2 = 1 AND f4 = TRUE
ORDER BY f1 DESC LIMIT 5;
id	select_type	table	type	possible_keys	key	key_len	ref	rows	Extra
1	SIMPLE	t1	range	f2,f4	f4	1	NULL	22	Using where
DROP TABLE t1;
#
# Bug#54117 crash in thr_multi_unlock, temporary table
#
CREATE TEMPORARY TABLE t1(a INT) ENGINE = InnoDB;
LOCK TABLES t1 READ;
ALTER TABLE t1 COMMENT 'test';
UNLOCK TABLES;
DROP TABLE t1;
#
# Bug#55656: mysqldump can be slower after bug #39653 fix
#
CREATE TABLE t1 (a INT , b INT, c INT, d INT,
KEY (b), PRIMARY KEY (a,b)) ENGINE=INNODB;
INSERT INTO t1 VALUES (1,1,1,1), (2,2,2,2), (3,3,3,3);
EXPLAIN SELECT COUNT(*) FROM t1;
id	1
select_type	SIMPLE
table	t1
type	index
possible_keys	NULL
key	b
key_len	4
ref	NULL
rows	3
Extra	Using index
DROP INDEX b ON t1;
CREATE INDEX b ON t1(a,b);
EXPLAIN SELECT COUNT(*) FROM t1;
id	1
select_type	SIMPLE
table	t1
type	index
possible_keys	NULL
key	b
key_len	8
ref	NULL
rows	3
Extra	Using index
DROP INDEX b ON t1;
CREATE INDEX b ON t1(a,b,c);
EXPLAIN SELECT COUNT(*) FROM t1;
id	1
select_type	SIMPLE
table	t1
type	index
possible_keys	NULL
key	b
key_len	13
ref	NULL
rows	3
Extra	Using index
DROP INDEX b ON t1;
CREATE INDEX b ON t1(a,b,c,d);
EXPLAIN SELECT COUNT(*) FROM t1;
id	1
select_type	SIMPLE
table	t1
type	index
possible_keys	NULL
key	PRIMARY
key_len	8
ref	NULL
rows	3
Extra	Using index
DROP TABLE t1;
#
#
# Bug#55826: create table .. select crashes with when KILL_BAD_DATA 
#  is returned
#
CREATE TABLE t1(a INT) ENGINE=innodb;
INSERT INTO t1 VALUES (0);
SET SQL_MODE='STRICT_ALL_TABLES';
CREATE TABLE t2 
SELECT LEAST((SELECT '' FROM t1),NOW()) FROM `t1`;
ERROR 22007: Incorrect datetime value: '' for column 'NOW()' at row 2
DROP TABLE t1;
SET SQL_MODE=DEFAULT;
#
# Bug#56862 Execution of a query that uses index merge returns a wrong result
#
CREATE TABLE t1 (
pk int NOT NULL AUTO_INCREMENT PRIMARY KEY,
a int,
b int,
INDEX idx(a))
ENGINE=INNODB;
INSERT INTO t1(a,b) VALUES
(11, 1100), (2, 200), (1, 100), (14, 1400), (5, 500),
(3, 300), (17, 1700), (4, 400), (12, 1200), (8, 800),
(6, 600), (18, 1800), (9, 900), (10, 1000), (7, 700),
(13, 1300), (15, 1500), (19, 1900), (16, 1600), (20, 2000);
INSERT INTO t1(a,b) SELECT a+20, b+2000 FROM t1;
INSERT INTO t1(a,b) SELECT a+40, b+4000 FROM t1;
INSERT INTO t1(a,b) SELECT a+80, b+8000 FROM t1;
INSERT INTO t1(a,b) SELECT a,b FROM t1;
INSERT INTO t1(a,b) SELECT a,b FROM t1;
INSERT INTO t1(a,b) SELECT a,b FROM t1;
INSERT INTO t1(a,b) SELECT a,b FROM t1;
INSERT INTO t1(a,b) SELECT a,b FROM t1;
INSERT INTO t1(a,b) SELECT a,b FROM t1;
INSERT INTO t1(a,b) SELECT a,b FROM t1;
INSERT INTO t1(a,b) SELECT a,b FROM t1;
INSERT INTO t1 VALUES (1000000, 0, 0);
SET SESSION sort_buffer_size = 1024*36;
EXPLAIN
SELECT COUNT(*) FROM
(SELECT * FROM t1 FORCE INDEX (idx,PRIMARY)
WHERE a BETWEEN 2 AND 7 OR pk=1000000) AS t;
id	select_type	table	type	possible_keys	key	key_len	ref	rows	Extra
1	PRIMARY	NULL	NULL	NULL	NULL	NULL	NULL	NULL	Select tables optimized away
2	DERIVED	t1	index_merge	PRIMARY,idx	idx,PRIMARY	5,4	NULL	1536	Using sort_union(idx,PRIMARY); Using where
SELECT COUNT(*) FROM
(SELECT * FROM t1 FORCE INDEX (idx,PRIMARY)
WHERE a BETWEEN 2 AND 7 OR pk=1000000) AS t;
COUNT(*)
1537
SET SESSION sort_buffer_size = DEFAULT;
DROP TABLE t1;
#
# Test for bug #39932 "create table fails if column for FK is in different
#                      case than in corr index".
#
drop tables if exists t1, t2;
create table t1 (pk int primary key) engine=InnoDB;
# Even although the below statement uses uppercased field names in
# foreign key definition it still should be able to find explicitly
# created supporting index. So it should succeed and should not
# create any additional supporting indexes.
create table t2 (fk int, key x (fk),
constraint x foreign key (FK) references t1 (PK)) engine=InnoDB;
show create table t2;
Table	Create Table
t2	CREATE TABLE `t2` (
  `fk` int(11) DEFAULT NULL,
  KEY `x` (`fk`),
  CONSTRAINT `x` FOREIGN KEY (`fk`) REFERENCES `t1` (`pk`)
) ENGINE=InnoDB DEFAULT CHARSET=latin1
drop table t2, t1;
#
<<<<<<< HEAD
# Bug#49604 "6.0 processing compound WHERE clause incorrectly 
#            with Innodb - extra rows"
#
CREATE TABLE t1 (
c1 INT NOT NULL,
c2 INT,
PRIMARY KEY (c1),
KEY k1 (c2)
) ENGINE=InnoDB;
INSERT INTO t1 VALUES (12,1);
INSERT INTO t1 VALUES (15,1);
INSERT INTO t1 VALUES (16,1);
INSERT INTO t1 VALUES (22,1);
INSERT INTO t1 VALUES (20,2);
CREATE TABLE t2 (
c1 INT NOT NULL,
c2 INT,
PRIMARY KEY (c1)
) ENGINE=InnoDB;
INSERT INTO t2 VALUES (1,2);
INSERT INTO t2 VALUES (2,9);
SELECT STRAIGHT_JOIN t2.c2, t1.c2, t2.c1
FROM t1 JOIN t2 ON t1.c2 = t2.c1  
WHERE t2.c1 IN (2, 1, 6) OR t2.c1 NOT IN (1);
c2	c2	c1
2	1	1
2	1	1
2	1	1
2	1	1
9	2	2
DROP TABLE t1, t2;
=======
# Test for bug #11762012 - "54553: INNODB ASSERTS IN HA_INNOBASE::
#                           UPDATE_ROW, TEMPORARY TABLE, TABLE LOCK".
#
DROP TABLE IF EXISTS t1;
CREATE TEMPORARY TABLE t1 (c int) ENGINE = InnoDB;
INSERT INTO t1 VALUES (1);
LOCK TABLES t1 READ;
# Even though temporary table was locked for READ we
# still allow writes to it to be compatible with MyISAM.
# This is possible since due to fact that temporary tables
# are specific to connection and therefore locking for them
# is irrelevant.
UPDATE t1 SET c = 5;
UNLOCK TABLES;
DROP TEMPORARY TABLE t1;
End of 5.1 tests
>>>>>>> 95f6929f
#
# Bug#44613 SELECT statement inside FUNCTION takes a shared lock
#
DROP TABLE IF EXISTS t1;
DROP FUNCTION IF EXISTS f1;
CREATE TABLE t1(x INT PRIMARY KEY, y INT) ENGINE=innodb;
INSERT INTO t1 VALUES (1, 0), (2, 0);
CREATE FUNCTION f1(z INT) RETURNS INT READS SQL DATA
RETURN (SELECT x FROM t1 WHERE x = z);
# Connection default
START TRANSACTION;
SELECT f1(1);
f1(1)
1
# Connection con2
START TRANSACTION;
SELECT f1(1);
f1(1)
1
UPDATE t1 SET y = 1 WHERE x = 1;
COMMIT;
# Connection default
COMMIT;
DROP TABLE t1;
DROP FUNCTION f1;
#
# BUG#42744: Crash when using a join buffer to join a table with a blob
# column and an additional column used for duplicate elimination.
#
CREATE TABLE t1 (a tinyblob) ENGINE=InnoDB;
CREATE TABLE t2 (a int PRIMARY KEY,  b tinyblob) ENGINE=InnoDB;
INSERT INTO t1 VALUES ('1'), (NULL);
INSERT INTO t2 VALUES (1, '1');
set optimizer_join_cache_level=1;
EXPLAIN
SELECT t2.b FROM t1,t2 WHERE t1.a IN (SELECT 1 FROM t2);
id	select_type	table	type	possible_keys	key	key_len	ref	rows	Extra
1	PRIMARY	t2	ALL	NULL	NULL	NULL	NULL	1	
1	PRIMARY	t1	ALL	NULL	NULL	NULL	NULL	2	Using where; Using join buffer (BNL, regular buffers)
2	DEPENDENT SUBQUERY	t2	index	NULL	PRIMARY	4	NULL	1	Using where; Using index
SELECT t2.b FROM t1,t2 WHERE t1.a IN (SELECT 1 FROM t2);
b
1
set optimizer_join_cache_level=default;
DROP TABLE t1,t2;
#
# BUG#48093: 6.0 Server not processing equivalent IN clauses properly 
#            with Innodb tables
#
CREATE TABLE t1 (
i int(11) DEFAULT NULL,
v1 varchar(1) DEFAULT NULL,
v2 varchar(20) DEFAULT NULL,
KEY i (i),
KEY v (v1,i)
) ENGINE=innodb;
INSERT INTO t1 VALUES (1,'f','no');
INSERT INTO t1 VALUES (2,'u','yes-u');
INSERT INTO t1 VALUES (2,'h','yes-h');
INSERT INTO t1 VALUES (3,'d','no');

SELECT v2  
FROM t1
WHERE v1  IN  ('f', 'd', 'h', 'u' ) AND i  =  2;
v2
yes-u
yes-h

# Should not use index_merge
EXPLAIN
SELECT v2  
FROM t1
WHERE v1  IN  ('f', 'd', 'h', 'u' ) AND i  =  2;
id	select_type	table	type	possible_keys	key	key_len	ref	rows	Extra
1	SIMPLE	t1	ref	i,v	i	5	const	2	Using where
DROP TABLE t1;
#
# Bug#54606 innodb fast alter table + pack_keys=0 
#           prevents adding new indexes
#
DROP TABLE IF EXISTS t1;
CREATE TABLE t1 (a INT, b CHAR(9), c INT, key(b)) 
ENGINE=InnoDB 
PACK_KEYS=0;
CREATE INDEX a ON t1 (a);
CREATE INDEX c on t1 (c);
DROP TABLE t1;
#
# Additional coverage for refactoring which is made as part
# of fix for bug #27480 "Extend CREATE TEMPORARY TABLES privilege
# to allow temp table operations".
#
# Check that OPTIMIZE table works for temporary InnoDB tables.
DROP TABLE IF EXISTS t1;
CREATE TEMPORARY TABLE t1 (a INT) ENGINE=InnoDB;
OPTIMIZE TABLE t1;
Table	Op	Msg_type	Msg_text
test.t1	optimize	note	Table does not support optimize, doing recreate + analyze instead
test.t1	optimize	status	OK
DROP TABLE t1;
#
# Bug#11762345 54927: DROPPING AND ADDING AN INDEX IN ONE
#              COMMAND CAN FAIL IN INNODB PLUGIN 1.0
#
DROP TABLE IF EXISTS t1;
CREATE TABLE t1 (id int, a  int, b  int, PRIMARY KEY (id),
INDEX a (a)) ENGINE=innodb;
ALTER TABLE t1 DROP INDEX a, ADD INDEX a (b, a);
ALTER TABLE t1 DROP INDEX a, ADD INDEX (a, b);
DROP TABLE t1;
End of 6.0 tests<|MERGE_RESOLUTION|>--- conflicted
+++ resolved
@@ -2711,7 +2711,23 @@
 ) ENGINE=InnoDB DEFAULT CHARSET=latin1
 drop table t2, t1;
 #
-<<<<<<< HEAD
+# Test for bug #11762012 - "54553: INNODB ASSERTS IN HA_INNOBASE::
+#                           UPDATE_ROW, TEMPORARY TABLE, TABLE LOCK".
+#
+DROP TABLE IF EXISTS t1;
+CREATE TEMPORARY TABLE t1 (c int) ENGINE = InnoDB;
+INSERT INTO t1 VALUES (1);
+LOCK TABLES t1 READ;
+# Even though temporary table was locked for READ we
+# still allow writes to it to be compatible with MyISAM.
+# This is possible since due to fact that temporary tables
+# are specific to connection and therefore locking for them
+# is irrelevant.
+UPDATE t1 SET c = 5;
+UNLOCK TABLES;
+DROP TEMPORARY TABLE t1;
+End of 5.1 tests
+#
 # Bug#49604 "6.0 processing compound WHERE clause incorrectly 
 #            with Innodb - extra rows"
 #
@@ -2743,24 +2759,6 @@
 2	1	1
 9	2	2
 DROP TABLE t1, t2;
-=======
-# Test for bug #11762012 - "54553: INNODB ASSERTS IN HA_INNOBASE::
-#                           UPDATE_ROW, TEMPORARY TABLE, TABLE LOCK".
-#
-DROP TABLE IF EXISTS t1;
-CREATE TEMPORARY TABLE t1 (c int) ENGINE = InnoDB;
-INSERT INTO t1 VALUES (1);
-LOCK TABLES t1 READ;
-# Even though temporary table was locked for READ we
-# still allow writes to it to be compatible with MyISAM.
-# This is possible since due to fact that temporary tables
-# are specific to connection and therefore locking for them
-# is irrelevant.
-UPDATE t1 SET c = 5;
-UNLOCK TABLES;
-DROP TEMPORARY TABLE t1;
-End of 5.1 tests
->>>>>>> 95f6929f
 #
 # Bug#44613 SELECT statement inside FUNCTION takes a shared lock
 #
