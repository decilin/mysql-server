set session innodb_strict_mode=0;
set global innodb_file_per_table=off;
set global innodb_file_format=`0`;
create table t0(a int primary key) engine=innodb row_format=compressed;
Warnings:
Warning	1478	InnoDB: ROW_FORMAT=COMPRESSED requires innodb_file_per_table.
Warning	1478	InnoDB: assuming ROW_FORMAT=COMPACT.
create table t00(a int primary key) engine=innodb
key_block_size=4 row_format=compressed;
Warnings:
Warning	1478	InnoDB: KEY_BLOCK_SIZE requires innodb_file_per_table.
Warning	1478	InnoDB: KEY_BLOCK_SIZE requires innodb_file_format > Antelope.
Warning	1478	InnoDB: ignoring KEY_BLOCK_SIZE=4.
Warning	1478	InnoDB: ROW_FORMAT=COMPRESSED requires innodb_file_per_table.
Warning	1478	InnoDB: assuming ROW_FORMAT=COMPACT.
create table t1(a int primary key) engine=innodb row_format=dynamic;
Warnings:
Warning	1478	InnoDB: ROW_FORMAT=DYNAMIC requires innodb_file_per_table.
Warning	1478	InnoDB: assuming ROW_FORMAT=COMPACT.
create table t2(a int primary key) engine=innodb row_format=redundant;
create table t3(a int primary key) engine=innodb row_format=compact;
create table t4(a int primary key) engine=innodb key_block_size=9;
Warnings:
Warning	1478	InnoDB: KEY_BLOCK_SIZE requires innodb_file_per_table.
Warning	1478	InnoDB: KEY_BLOCK_SIZE requires innodb_file_format > Antelope.
Warning	1478	InnoDB: ignoring KEY_BLOCK_SIZE=9.
create table t5(a int primary key) engine=innodb
key_block_size=1 row_format=redundant;
Warnings:
Warning	1478	InnoDB: KEY_BLOCK_SIZE requires innodb_file_per_table.
Warning	1478	InnoDB: KEY_BLOCK_SIZE requires innodb_file_format > Antelope.
Warning	1478	InnoDB: ignoring KEY_BLOCK_SIZE=1.
set global innodb_file_per_table=on;
create table t6(a int primary key) engine=innodb
key_block_size=1 row_format=redundant;
Warnings:
Warning	1478	InnoDB: KEY_BLOCK_SIZE requires innodb_file_format > Antelope.
Warning	1478	InnoDB: ignoring KEY_BLOCK_SIZE=1.
set global innodb_file_format=`1`;
create table t7(a int primary key) engine=innodb
key_block_size=1 row_format=redundant;
Warnings:
Warning	1478	InnoDB: ignoring KEY_BLOCK_SIZE=1 unless ROW_FORMAT=COMPRESSED.
create table t8(a int primary key) engine=innodb
key_block_size=1 row_format=fixed;
Warnings:
Warning	1478	InnoDB: ignoring KEY_BLOCK_SIZE=1 unless ROW_FORMAT=COMPRESSED.
Warning	1478	InnoDB: assuming ROW_FORMAT=COMPACT.
create table t9(a int primary key) engine=innodb
key_block_size=1 row_format=compact;
Warnings:
Warning	1478	InnoDB: ignoring KEY_BLOCK_SIZE=1 unless ROW_FORMAT=COMPRESSED.
create table t10(a int primary key) engine=innodb
key_block_size=1 row_format=dynamic;
Warnings:
Warning	1478	InnoDB: ignoring KEY_BLOCK_SIZE=1 unless ROW_FORMAT=COMPRESSED.
create table t11(a int primary key) engine=innodb
key_block_size=1 row_format=compressed;
create table t12(a int primary key) engine=innodb
key_block_size=1;
create table t13(a int primary key) engine=innodb
row_format=compressed;
create table t14(a int primary key) engine=innodb key_block_size=9;
Warnings:
Warning	1478	InnoDB: ignoring KEY_BLOCK_SIZE=9.
<<<<<<< HEAD
SELECT table_schema, table_name, row_format FROM information_schema.tables WHERE engine='innodb' AND table_schema != 'mysql';
table_schema	table_name	row_format
test	t0	Compact
test	t00	Compact
test	t1	Compact
test	t10	Dynamic
test	t11	Compressed
test	t12	Compressed
test	t13	Compressed
test	t14	Compact
test	t2	Redundant
test	t3	Compact
test	t4	Compact
test	t5	Redundant
test	t6	Redundant
test	t7	Redundant
test	t8	Compact
test	t9	Compact
drop table t0,t00,t2,t3,t4,t5,t6,t7,t8,t9,t10,t11,t12,t13,t14;
alter table t1 key_block_size=0;
alter table t1 row_format=dynamic;
SELECT table_schema, table_name, row_format FROM information_schema.tables WHERE engine='innodb' AND table_schema != 'mysql';
table_schema	table_name	row_format
test	t1	Dynamic
alter table t1 row_format=compact;
SELECT table_schema, table_name, row_format FROM information_schema.tables WHERE engine='innodb' AND table_schema != 'mysql';
table_schema	table_name	row_format
test	t1	Compact
alter table t1 row_format=redundant;
SELECT table_schema, table_name, row_format FROM information_schema.tables WHERE engine='innodb' AND table_schema != 'mysql';
table_schema	table_name	row_format
test	t1	Redundant
=======
SELECT table_schema, table_name, row_format, data_length, index_length
FROM information_schema.tables WHERE engine='innodb';
table_schema	table_name	row_format	data_length	index_length
test	t0	Compact	16384	0
test	t00	Compact	16384	0
test	t1	Compact	16384	0
test	t10	Dynamic	16384	0
test	t11	Compressed	1024	0
test	t12	Compressed	1024	0
test	t13	Compressed	8192	0
test	t14	Compact	16384	0
test	t2	Redundant	16384	0
test	t3	Compact	16384	0
test	t4	Compact	16384	0
test	t5	Redundant	16384	0
test	t6	Redundant	16384	0
test	t7	Redundant	16384	0
test	t8	Compact	16384	0
test	t9	Compact	16384	0
drop table t0,t00,t2,t3,t4,t5,t6,t7,t8,t9,t10,t11,t12,t13,t14;
alter table t1 key_block_size=0;
alter table t1 row_format=dynamic;
SELECT table_schema, table_name, row_format, data_length, index_length
FROM information_schema.tables WHERE engine='innodb';
table_schema	table_name	row_format	data_length	index_length
test	t1	Dynamic	16384	0
alter table t1 row_format=compact;
SELECT table_schema, table_name, row_format, data_length, index_length
FROM information_schema.tables WHERE engine='innodb';
table_schema	table_name	row_format	data_length	index_length
test	t1	Compact	16384	0
alter table t1 row_format=redundant;
SELECT table_schema, table_name, row_format, data_length, index_length
FROM information_schema.tables WHERE engine='innodb';
table_schema	table_name	row_format	data_length	index_length
test	t1	Redundant	16384	0
>>>>>>> 18760961
drop table t1;
create table t1(a int not null, b text, index(b(10))) engine=innodb
key_block_size=1;
create table t2(b text)engine=innodb;
insert into t2 values(concat('1abcdefghijklmnopqrstuvwxyz', repeat('A',5000)));
insert into t1 select 1, b from t2;
commit;
begin;
update t1 set b=repeat('B',100);
select a,left(b,40) from t1 natural join t2;
a	left(b,40)
1	1abcdefghijklmnopqrstuvwxyzAAAAAAAAAAAAA
rollback;
select a,left(b,40) from t1 natural join t2;
a	left(b,40)
1	1abcdefghijklmnopqrstuvwxyzAAAAAAAAAAAAA
<<<<<<< HEAD
SELECT table_schema, table_name, row_format FROM information_schema.tables WHERE engine='innodb' AND table_schema != 'mysql';
table_schema	table_name	row_format
test	t1	Compressed
test	t2	Compact
=======
SELECT table_schema, table_name, row_format, data_length, index_length
FROM information_schema.tables WHERE engine='innodb';
table_schema	table_name	row_format	data_length	index_length
test	t1	Compressed	2048	1024
test	t2	Compact	16384	0
>>>>>>> 18760961
drop table t1,t2;
SET SESSION innodb_strict_mode = off;
CREATE TABLE t1(
c TEXT NOT NULL, d TEXT NOT NULL,
PRIMARY KEY (c(767),d(767)))
ENGINE=InnoDB ROW_FORMAT=COMPRESSED KEY_BLOCK_SIZE=1 CHARSET=ASCII;
ERROR 42000: Row size too large. The maximum row size for the used table type, not counting BLOBs, is 8126. You have to change some columns to TEXT or BLOBs
CREATE TABLE t1(
c TEXT NOT NULL, d TEXT NOT NULL,
PRIMARY KEY (c(767),d(767)))
ENGINE=InnoDB ROW_FORMAT=COMPRESSED KEY_BLOCK_SIZE=2 CHARSET=ASCII;
ERROR 42000: Row size too large. The maximum row size for the used table type, not counting BLOBs, is 8126. You have to change some columns to TEXT or BLOBs
CREATE TABLE t1(
c TEXT NOT NULL, d TEXT NOT NULL,
PRIMARY KEY (c(767),d(767)))
ENGINE=InnoDB ROW_FORMAT=COMPRESSED KEY_BLOCK_SIZE=4 CHARSET=ASCII;
drop table t1;
CREATE TABLE t1(c TEXT, PRIMARY KEY (c(440)))
ENGINE=InnoDB ROW_FORMAT=COMPRESSED KEY_BLOCK_SIZE=1 CHARSET=ASCII;
ERROR 42000: Row size too large. The maximum row size for the used table type, not counting BLOBs, is 8126. You have to change some columns to TEXT or BLOBs
CREATE TABLE t1(c TEXT, PRIMARY KEY (c(438)))
ENGINE=InnoDB ROW_FORMAT=COMPRESSED KEY_BLOCK_SIZE=1 CHARSET=ASCII;
INSERT INTO t1 VALUES(REPEAT('A',512)),(REPEAT('B',512));
DROP TABLE t1;
create table t1( c1 int not null, c2 blob, c3 blob, c4 blob,
primary key(c1, c2(22), c3(22)))
engine = innodb row_format = dynamic;
begin;
insert into t1 values(1, repeat('A', 20000), repeat('B', 20000),
repeat('C', 20000));
update t1 set c3 = repeat('D', 20000) where c1 = 1;
commit;
select count(*) from t1 where c2 = repeat('A', 20000);
count(*)
1
select count(*) from t1 where c3 = repeat('D', 20000);
count(*)
1
select count(*) from t1 where c4 = repeat('C', 20000);
count(*)
1
update t1 set c3 = repeat('E', 20000) where c1 = 1;
drop table t1;
set global innodb_file_format=`0`;
select @@innodb_file_format;
@@innodb_file_format
Antelope
set global innodb_file_format=`1`;
select @@innodb_file_format;
@@innodb_file_format
Barracuda
set global innodb_file_format=`2`;
ERROR 42000: Variable 'innodb_file_format' can't be set to the value of '2'
set global innodb_file_format=`-1`;
ERROR 42000: Variable 'innodb_file_format' can't be set to the value of '-1'
set global innodb_file_format=`Antelope`;
set global innodb_file_format=`Barracuda`;
set global innodb_file_format=`Cheetah`;
ERROR 42000: Variable 'innodb_file_format' can't be set to the value of 'Cheetah'
set global innodb_file_format=`abc`;
ERROR 42000: Variable 'innodb_file_format' can't be set to the value of 'abc'
set global innodb_file_format=`1a`;
ERROR 42000: Variable 'innodb_file_format' can't be set to the value of '1a'
set global innodb_file_format=``;
ERROR 42000: Variable 'innodb_file_format' can't be set to the value of ''
set global innodb_file_per_table = on;
set global innodb_file_format = `1`;
set innodb_strict_mode = off;
create table t1 (id int primary key) engine = innodb key_block_size = 0;
drop table t1;
set innodb_strict_mode = on;
create table t1 (id int primary key) engine = innodb key_block_size = 0;
create table t2 (id int primary key) engine = innodb key_block_size = 9;
ERROR HY000: Can't create table 'test.t2' (errno: 1478)
show warnings;
Level	Code	Message
Warning	1478	InnoDB: invalid KEY_BLOCK_SIZE = 9. Valid values are [1, 2, 4, 8, 16]
Error	1005	Can't create table 'test.t2' (errno: 1478)
create table t3 (id int primary key) engine = innodb key_block_size = 1;
create table t4 (id int primary key) engine = innodb key_block_size = 2;
create table t5 (id int primary key) engine = innodb key_block_size = 4;
create table t6 (id int primary key) engine = innodb key_block_size = 8;
create table t7 (id int primary key) engine = innodb key_block_size = 16;
create table t8 (id int primary key) engine = innodb row_format = compressed;
create table t9 (id int primary key) engine = innodb row_format = dynamic;
create table t10(id int primary key) engine = innodb row_format = compact;
create table t11(id int primary key) engine = innodb row_format = redundant;
<<<<<<< HEAD
SELECT table_schema, table_name, row_format FROM information_schema.tables WHERE engine='innodb' AND table_schema != 'mysql';
table_schema	table_name	row_format
test	t1	Compact
test	t10	Compact
test	t11	Redundant
test	t3	Compressed
test	t4	Compressed
test	t5	Compressed
test	t6	Compressed
test	t7	Compressed
test	t8	Compressed
test	t9	Dynamic
=======
SELECT table_schema, table_name, row_format, data_length, index_length
FROM information_schema.tables WHERE engine='innodb';
table_schema	table_name	row_format	data_length	index_length
test	t1	Compact	16384	0
test	t10	Compact	16384	0
test	t11	Redundant	16384	0
test	t3	Compressed	1024	0
test	t4	Compressed	2048	0
test	t5	Compressed	4096	0
test	t6	Compressed	8192	0
test	t7	Compressed	16384	0
test	t8	Compressed	8192	0
test	t9	Dynamic	16384	0
>>>>>>> 18760961
drop table t1, t3, t4, t5, t6, t7, t8, t9, t10, t11;
create table t1 (id int primary key) engine = innodb
key_block_size = 8 row_format = compressed;
create table t2 (id int primary key) engine = innodb
key_block_size = 8 row_format = redundant;
ERROR HY000: Can't create table 'test.t2' (errno: 1478)
show warnings;
Level	Code	Message
Warning	1478	InnoDB: cannot specify ROW_FORMAT = REDUNDANT with KEY_BLOCK_SIZE.
Error	1005	Can't create table 'test.t2' (errno: 1478)
create table t3 (id int primary key) engine = innodb
key_block_size = 8 row_format = compact;
ERROR HY000: Can't create table 'test.t3' (errno: 1478)
show warnings;
Level	Code	Message
Warning	1478	InnoDB: cannot specify ROW_FORMAT = COMPACT with KEY_BLOCK_SIZE.
Error	1005	Can't create table 'test.t3' (errno: 1478)
create table t4 (id int primary key) engine = innodb
key_block_size = 8 row_format = dynamic;
ERROR HY000: Can't create table 'test.t4' (errno: 1478)
show warnings;
Level	Code	Message
Warning	1478	InnoDB: cannot specify ROW_FORMAT = DYNAMIC with KEY_BLOCK_SIZE.
Error	1005	Can't create table 'test.t4' (errno: 1478)
create table t5 (id int primary key) engine = innodb
key_block_size = 8 row_format = default;
<<<<<<< HEAD
SELECT table_schema, table_name, row_format FROM information_schema.tables WHERE engine='innodb' AND table_schema != 'mysql';
table_schema	table_name	row_format
test	t1	Compressed
test	t5	Compressed
=======
SELECT table_schema, table_name, row_format, data_length, index_length
FROM information_schema.tables WHERE engine='innodb';
table_schema	table_name	row_format	data_length	index_length
test	t1	Compressed	8192	0
test	t5	Compressed	8192	0
>>>>>>> 18760961
drop table t1, t5;
create table t1 (id int primary key) engine = innodb
key_block_size = 9 row_format = redundant;
ERROR HY000: Can't create table 'test.t1' (errno: 1478)
show warnings;
Level	Code	Message
Warning	1478	InnoDB: invalid KEY_BLOCK_SIZE = 9. Valid values are [1, 2, 4, 8, 16]
Warning	1478	InnoDB: cannot specify ROW_FORMAT = REDUNDANT with KEY_BLOCK_SIZE.
Error	1005	Can't create table 'test.t1' (errno: 1478)
create table t2 (id int primary key) engine = innodb
key_block_size = 9 row_format = compact;
ERROR HY000: Can't create table 'test.t2' (errno: 1478)
show warnings;
Level	Code	Message
Warning	1478	InnoDB: invalid KEY_BLOCK_SIZE = 9. Valid values are [1, 2, 4, 8, 16]
Warning	1478	InnoDB: cannot specify ROW_FORMAT = COMPACT with KEY_BLOCK_SIZE.
Error	1005	Can't create table 'test.t2' (errno: 1478)
create table t2 (id int primary key) engine = innodb
key_block_size = 9 row_format = dynamic;
ERROR HY000: Can't create table 'test.t2' (errno: 1478)
show warnings;
Level	Code	Message
Warning	1478	InnoDB: invalid KEY_BLOCK_SIZE = 9. Valid values are [1, 2, 4, 8, 16]
Warning	1478	InnoDB: cannot specify ROW_FORMAT = DYNAMIC with KEY_BLOCK_SIZE.
Error	1005	Can't create table 'test.t2' (errno: 1478)
<<<<<<< HEAD
SELECT table_schema, table_name, row_format FROM information_schema.tables WHERE engine='innodb' AND table_schema != 'mysql';
table_schema	table_name	row_format
=======
SELECT table_schema, table_name, row_format, data_length, index_length
FROM information_schema.tables WHERE engine='innodb';
table_schema	table_name	row_format	data_length	index_length
>>>>>>> 18760961
set global innodb_file_per_table = off;
create table t1 (id int primary key) engine = innodb key_block_size = 1;
ERROR HY000: Can't create table 'test.t1' (errno: 1478)
show warnings;
Level	Code	Message
Warning	1478	InnoDB: KEY_BLOCK_SIZE requires innodb_file_per_table.
Error	1005	Can't create table 'test.t1' (errno: 1478)
create table t2 (id int primary key) engine = innodb key_block_size = 2;
ERROR HY000: Can't create table 'test.t2' (errno: 1478)
show warnings;
Level	Code	Message
Warning	1478	InnoDB: KEY_BLOCK_SIZE requires innodb_file_per_table.
Error	1005	Can't create table 'test.t2' (errno: 1478)
create table t3 (id int primary key) engine = innodb key_block_size = 4;
ERROR HY000: Can't create table 'test.t3' (errno: 1478)
show warnings;
Level	Code	Message
Warning	1478	InnoDB: KEY_BLOCK_SIZE requires innodb_file_per_table.
Error	1005	Can't create table 'test.t3' (errno: 1478)
create table t4 (id int primary key) engine = innodb key_block_size = 8;
ERROR HY000: Can't create table 'test.t4' (errno: 1478)
show warnings;
Level	Code	Message
Warning	1478	InnoDB: KEY_BLOCK_SIZE requires innodb_file_per_table.
Error	1005	Can't create table 'test.t4' (errno: 1478)
create table t5 (id int primary key) engine = innodb key_block_size = 16;
ERROR HY000: Can't create table 'test.t5' (errno: 1478)
show warnings;
Level	Code	Message
Warning	1478	InnoDB: KEY_BLOCK_SIZE requires innodb_file_per_table.
Error	1005	Can't create table 'test.t5' (errno: 1478)
create table t6 (id int primary key) engine = innodb row_format = compressed;
ERROR HY000: Can't create table 'test.t6' (errno: 1478)
show warnings;
Level	Code	Message
Warning	1478	InnoDB: ROW_FORMAT=COMPRESSED requires innodb_file_per_table.
Error	1005	Can't create table 'test.t6' (errno: 1478)
create table t7 (id int primary key) engine = innodb row_format = dynamic;
ERROR HY000: Can't create table 'test.t7' (errno: 1478)
show warnings;
Level	Code	Message
Warning	1478	InnoDB: ROW_FORMAT=DYNAMIC requires innodb_file_per_table.
Error	1005	Can't create table 'test.t7' (errno: 1478)
create table t8 (id int primary key) engine = innodb row_format = compact;
create table t9 (id int primary key) engine = innodb row_format = redundant;
<<<<<<< HEAD
SELECT table_schema, table_name, row_format FROM information_schema.tables WHERE engine='innodb' AND table_schema != 'mysql';
table_schema	table_name	row_format
test	t8	Compact
test	t9	Redundant
=======
SELECT table_schema, table_name, row_format, data_length, index_length
FROM information_schema.tables WHERE engine='innodb';
table_schema	table_name	row_format	data_length	index_length
test	t8	Compact	16384	0
test	t9	Redundant	16384	0
>>>>>>> 18760961
drop table t8, t9;
set global innodb_file_per_table = on;
set global innodb_file_format = `0`;
create table t1 (id int primary key) engine = innodb key_block_size = 1;
ERROR HY000: Can't create table 'test.t1' (errno: 1478)
show warnings;
Level	Code	Message
Warning	1478	InnoDB: KEY_BLOCK_SIZE requires innodb_file_format > Antelope.
Error	1005	Can't create table 'test.t1' (errno: 1478)
create table t2 (id int primary key) engine = innodb key_block_size = 2;
ERROR HY000: Can't create table 'test.t2' (errno: 1478)
show warnings;
Level	Code	Message
Warning	1478	InnoDB: KEY_BLOCK_SIZE requires innodb_file_format > Antelope.
Error	1005	Can't create table 'test.t2' (errno: 1478)
create table t3 (id int primary key) engine = innodb key_block_size = 4;
ERROR HY000: Can't create table 'test.t3' (errno: 1478)
show warnings;
Level	Code	Message
Warning	1478	InnoDB: KEY_BLOCK_SIZE requires innodb_file_format > Antelope.
Error	1005	Can't create table 'test.t3' (errno: 1478)
create table t4 (id int primary key) engine = innodb key_block_size = 8;
ERROR HY000: Can't create table 'test.t4' (errno: 1478)
show warnings;
Level	Code	Message
Warning	1478	InnoDB: KEY_BLOCK_SIZE requires innodb_file_format > Antelope.
Error	1005	Can't create table 'test.t4' (errno: 1478)
create table t5 (id int primary key) engine = innodb key_block_size = 16;
ERROR HY000: Can't create table 'test.t5' (errno: 1478)
show warnings;
Level	Code	Message
Warning	1478	InnoDB: KEY_BLOCK_SIZE requires innodb_file_format > Antelope.
Error	1005	Can't create table 'test.t5' (errno: 1478)
create table t6 (id int primary key) engine = innodb row_format = compressed;
ERROR HY000: Can't create table 'test.t6' (errno: 1478)
show warnings;
Level	Code	Message
Warning	1478	InnoDB: ROW_FORMAT=COMPRESSED requires innodb_file_format > Antelope.
Error	1005	Can't create table 'test.t6' (errno: 1478)
create table t7 (id int primary key) engine = innodb row_format = dynamic;
ERROR HY000: Can't create table 'test.t7' (errno: 1478)
show warnings;
Level	Code	Message
Warning	1478	InnoDB: ROW_FORMAT=DYNAMIC requires innodb_file_format > Antelope.
Error	1005	Can't create table 'test.t7' (errno: 1478)
create table t8 (id int primary key) engine = innodb row_format = compact;
create table t9 (id int primary key) engine = innodb row_format = redundant;
<<<<<<< HEAD
SELECT table_schema, table_name, row_format FROM information_schema.tables WHERE engine='innodb' AND table_schema != 'mysql';
table_schema	table_name	row_format
test	t8	Compact
test	t9	Redundant
=======
SELECT table_schema, table_name, row_format, data_length, index_length
FROM information_schema.tables WHERE engine='innodb';
table_schema	table_name	row_format	data_length	index_length
test	t8	Compact	16384	0
test	t9	Redundant	16384	0
>>>>>>> 18760961
drop table t8, t9;
set global innodb_file_per_table=0;
set global innodb_file_format=Antelope;
set global innodb_file_per_table=on;
set global innodb_file_format=`Barracuda`;
set global innodb_file_format_max=`Antelope`;
create table normal_table (
c1 int
) engine = innodb;
select @@innodb_file_format_max;
@@innodb_file_format_max
Antelope
create table zip_table (
c1 int
) engine = innodb key_block_size = 8;
select @@innodb_file_format_max;
@@innodb_file_format_max
Barracuda
set global innodb_file_format_max=`Antelope`;
select @@innodb_file_format_max;
@@innodb_file_format_max
Antelope
show table status;
select @@innodb_file_format_max;
@@innodb_file_format_max
Barracuda
drop table normal_table, zip_table;<|MERGE_RESOLUTION|>--- conflicted
+++ resolved
@@ -63,42 +63,7 @@
 create table t14(a int primary key) engine=innodb key_block_size=9;
 Warnings:
 Warning	1478	InnoDB: ignoring KEY_BLOCK_SIZE=9.
-<<<<<<< HEAD
-SELECT table_schema, table_name, row_format FROM information_schema.tables WHERE engine='innodb' AND table_schema != 'mysql';
-table_schema	table_name	row_format
-test	t0	Compact
-test	t00	Compact
-test	t1	Compact
-test	t10	Dynamic
-test	t11	Compressed
-test	t12	Compressed
-test	t13	Compressed
-test	t14	Compact
-test	t2	Redundant
-test	t3	Compact
-test	t4	Compact
-test	t5	Redundant
-test	t6	Redundant
-test	t7	Redundant
-test	t8	Compact
-test	t9	Compact
-drop table t0,t00,t2,t3,t4,t5,t6,t7,t8,t9,t10,t11,t12,t13,t14;
-alter table t1 key_block_size=0;
-alter table t1 row_format=dynamic;
-SELECT table_schema, table_name, row_format FROM information_schema.tables WHERE engine='innodb' AND table_schema != 'mysql';
-table_schema	table_name	row_format
-test	t1	Dynamic
-alter table t1 row_format=compact;
-SELECT table_schema, table_name, row_format FROM information_schema.tables WHERE engine='innodb' AND table_schema != 'mysql';
-table_schema	table_name	row_format
-test	t1	Compact
-alter table t1 row_format=redundant;
-SELECT table_schema, table_name, row_format FROM information_schema.tables WHERE engine='innodb' AND table_schema != 'mysql';
-table_schema	table_name	row_format
-test	t1	Redundant
-=======
-SELECT table_schema, table_name, row_format, data_length, index_length
-FROM information_schema.tables WHERE engine='innodb';
+SELECT table_schema, table_name, row_format, data_length, index_length FROM information_schema.tables WHERE engine='innodb' AND table_schema != 'mysql';
 table_schema	table_name	row_format	data_length	index_length
 test	t0	Compact	16384	0
 test	t00	Compact	16384	0
@@ -119,21 +84,17 @@
 drop table t0,t00,t2,t3,t4,t5,t6,t7,t8,t9,t10,t11,t12,t13,t14;
 alter table t1 key_block_size=0;
 alter table t1 row_format=dynamic;
-SELECT table_schema, table_name, row_format, data_length, index_length
-FROM information_schema.tables WHERE engine='innodb';
+SELECT table_schema, table_name, row_format, data_length, index_length FROM information_schema.tables WHERE engine='innodb' AND table_schema != 'mysql';
 table_schema	table_name	row_format	data_length	index_length
 test	t1	Dynamic	16384	0
 alter table t1 row_format=compact;
-SELECT table_schema, table_name, row_format, data_length, index_length
-FROM information_schema.tables WHERE engine='innodb';
+SELECT table_schema, table_name, row_format, data_length, index_length FROM information_schema.tables WHERE engine='innodb' AND table_schema != 'mysql';
 table_schema	table_name	row_format	data_length	index_length
 test	t1	Compact	16384	0
 alter table t1 row_format=redundant;
-SELECT table_schema, table_name, row_format, data_length, index_length
-FROM information_schema.tables WHERE engine='innodb';
+SELECT table_schema, table_name, row_format, data_length, index_length FROM information_schema.tables WHERE engine='innodb' AND table_schema != 'mysql';
 table_schema	table_name	row_format	data_length	index_length
 test	t1	Redundant	16384	0
->>>>>>> 18760961
 drop table t1;
 create table t1(a int not null, b text, index(b(10))) engine=innodb
 key_block_size=1;
@@ -150,18 +111,10 @@
 select a,left(b,40) from t1 natural join t2;
 a	left(b,40)
 1	1abcdefghijklmnopqrstuvwxyzAAAAAAAAAAAAA
-<<<<<<< HEAD
-SELECT table_schema, table_name, row_format FROM information_schema.tables WHERE engine='innodb' AND table_schema != 'mysql';
-table_schema	table_name	row_format
-test	t1	Compressed
-test	t2	Compact
-=======
-SELECT table_schema, table_name, row_format, data_length, index_length
-FROM information_schema.tables WHERE engine='innodb';
+SELECT table_schema, table_name, row_format, data_length, index_length FROM information_schema.tables WHERE engine='innodb' AND table_schema != 'mysql';
 table_schema	table_name	row_format	data_length	index_length
 test	t1	Compressed	2048	1024
 test	t2	Compact	16384	0
->>>>>>> 18760961
 drop table t1,t2;
 SET SESSION innodb_strict_mode = off;
 CREATE TABLE t1(
@@ -249,22 +202,7 @@
 create table t9 (id int primary key) engine = innodb row_format = dynamic;
 create table t10(id int primary key) engine = innodb row_format = compact;
 create table t11(id int primary key) engine = innodb row_format = redundant;
-<<<<<<< HEAD
-SELECT table_schema, table_name, row_format FROM information_schema.tables WHERE engine='innodb' AND table_schema != 'mysql';
-table_schema	table_name	row_format
-test	t1	Compact
-test	t10	Compact
-test	t11	Redundant
-test	t3	Compressed
-test	t4	Compressed
-test	t5	Compressed
-test	t6	Compressed
-test	t7	Compressed
-test	t8	Compressed
-test	t9	Dynamic
-=======
-SELECT table_schema, table_name, row_format, data_length, index_length
-FROM information_schema.tables WHERE engine='innodb';
+SELECT table_schema, table_name, row_format, data_length, index_length FROM information_schema.tables WHERE engine='innodb' AND table_schema != 'mysql';
 table_schema	table_name	row_format	data_length	index_length
 test	t1	Compact	16384	0
 test	t10	Compact	16384	0
@@ -276,7 +214,6 @@
 test	t7	Compressed	16384	0
 test	t8	Compressed	8192	0
 test	t9	Dynamic	16384	0
->>>>>>> 18760961
 drop table t1, t3, t4, t5, t6, t7, t8, t9, t10, t11;
 create table t1 (id int primary key) engine = innodb
 key_block_size = 8 row_format = compressed;
@@ -303,18 +240,10 @@
 Error	1005	Can't create table 'test.t4' (errno: 1478)
 create table t5 (id int primary key) engine = innodb
 key_block_size = 8 row_format = default;
-<<<<<<< HEAD
-SELECT table_schema, table_name, row_format FROM information_schema.tables WHERE engine='innodb' AND table_schema != 'mysql';
-table_schema	table_name	row_format
-test	t1	Compressed
-test	t5	Compressed
-=======
-SELECT table_schema, table_name, row_format, data_length, index_length
-FROM information_schema.tables WHERE engine='innodb';
+SELECT table_schema, table_name, row_format, data_length, index_length FROM information_schema.tables WHERE engine='innodb' AND table_schema != 'mysql';
 table_schema	table_name	row_format	data_length	index_length
 test	t1	Compressed	8192	0
 test	t5	Compressed	8192	0
->>>>>>> 18760961
 drop table t1, t5;
 create table t1 (id int primary key) engine = innodb
 key_block_size = 9 row_format = redundant;
@@ -340,14 +269,8 @@
 Warning	1478	InnoDB: invalid KEY_BLOCK_SIZE = 9. Valid values are [1, 2, 4, 8, 16]
 Warning	1478	InnoDB: cannot specify ROW_FORMAT = DYNAMIC with KEY_BLOCK_SIZE.
 Error	1005	Can't create table 'test.t2' (errno: 1478)
-<<<<<<< HEAD
-SELECT table_schema, table_name, row_format FROM information_schema.tables WHERE engine='innodb' AND table_schema != 'mysql';
-table_schema	table_name	row_format
-=======
-SELECT table_schema, table_name, row_format, data_length, index_length
-FROM information_schema.tables WHERE engine='innodb';
-table_schema	table_name	row_format	data_length	index_length
->>>>>>> 18760961
+SELECT table_schema, table_name, row_format, data_length, index_length FROM information_schema.tables WHERE engine='innodb' AND table_schema != 'mysql';
+table_schema	table_name	row_format	data_length	index_length
 set global innodb_file_per_table = off;
 create table t1 (id int primary key) engine = innodb key_block_size = 1;
 ERROR HY000: Can't create table 'test.t1' (errno: 1478)
@@ -393,18 +316,10 @@
 Error	1005	Can't create table 'test.t7' (errno: 1478)
 create table t8 (id int primary key) engine = innodb row_format = compact;
 create table t9 (id int primary key) engine = innodb row_format = redundant;
-<<<<<<< HEAD
-SELECT table_schema, table_name, row_format FROM information_schema.tables WHERE engine='innodb' AND table_schema != 'mysql';
-table_schema	table_name	row_format
-test	t8	Compact
-test	t9	Redundant
-=======
-SELECT table_schema, table_name, row_format, data_length, index_length
-FROM information_schema.tables WHERE engine='innodb';
+SELECT table_schema, table_name, row_format, data_length, index_length FROM information_schema.tables WHERE engine='innodb' AND table_schema != 'mysql';
 table_schema	table_name	row_format	data_length	index_length
 test	t8	Compact	16384	0
 test	t9	Redundant	16384	0
->>>>>>> 18760961
 drop table t8, t9;
 set global innodb_file_per_table = on;
 set global innodb_file_format = `0`;
@@ -452,18 +367,10 @@
 Error	1005	Can't create table 'test.t7' (errno: 1478)
 create table t8 (id int primary key) engine = innodb row_format = compact;
 create table t9 (id int primary key) engine = innodb row_format = redundant;
-<<<<<<< HEAD
-SELECT table_schema, table_name, row_format FROM information_schema.tables WHERE engine='innodb' AND table_schema != 'mysql';
-table_schema	table_name	row_format
-test	t8	Compact
-test	t9	Redundant
-=======
-SELECT table_schema, table_name, row_format, data_length, index_length
-FROM information_schema.tables WHERE engine='innodb';
+SELECT table_schema, table_name, row_format, data_length, index_length FROM information_schema.tables WHERE engine='innodb' AND table_schema != 'mysql';
 table_schema	table_name	row_format	data_length	index_length
 test	t8	Compact	16384	0
 test	t9	Redundant	16384	0
->>>>>>> 18760961
 drop table t8, t9;
 set global innodb_file_per_table=0;
 set global innodb_file_format=Antelope;
