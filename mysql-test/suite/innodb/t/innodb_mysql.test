--- conflicted
+++ resolved
@@ -746,6 +746,30 @@
 
 DROP TABLE t1;
 
+--echo #
+--echo # Bug#55656: mysqldump can be slower after bug #39653 fix
+--echo #
+
+CREATE TABLE t1 (a INT , b INT, c INT, d INT,
+  KEY (b), PRIMARY KEY (a,b)) ENGINE=INNODB;
+INSERT INTO t1 VALUES (1,1,1,1), (2,2,2,2), (3,3,3,3);
+--query_vertical EXPLAIN SELECT COUNT(*) FROM t1
+
+DROP INDEX b ON t1;
+CREATE INDEX b ON t1(a,b);
+--query_vertical EXPLAIN SELECT COUNT(*) FROM t1
+
+DROP INDEX b ON t1;
+CREATE INDEX b ON t1(a,b,c);
+--query_vertical EXPLAIN SELECT COUNT(*) FROM t1
+
+DROP INDEX b ON t1;
+CREATE INDEX b ON t1(a,b,c,d);
+--query_vertical EXPLAIN SELECT COUNT(*) FROM t1
+
+DROP TABLE t1;
+
+--echo #
 
 
 --echo End of 5.1 tests
@@ -778,26 +802,11 @@
 DROP FUNCTION IF EXISTS f1;
 --enable_warnings
 
-<<<<<<< HEAD
 CREATE TABLE t1(x INT PRIMARY KEY, y INT) ENGINE=innodb;
 INSERT INTO t1 VALUES (1, 0), (2, 0);
 
 CREATE FUNCTION f1(z INT) RETURNS INT READS SQL DATA
   RETURN (SELECT x FROM t1 WHERE x = z);
-=======
-connection con1;
-let $conn_id= `SELECT CONNECTION_ID()`;
---send SELECT * FROM t1 FOR UPDATE
-
-connection con2;
-let $wait_timeout= 2;
-let $wait_condition= SELECT 1 FROM INFORMATION_SCHEMA.PROCESSLIST
-WHERE ID=$conn_id AND STATE='Sending data';
---source include/wait_condition.inc
---echo # should not crash
---error ER_LOCK_DEADLOCK
-SELECT * FROM t1 GROUP BY (SELECT a FROM t2 LIMIT 1 FOR UPDATE) + t1.a;
->>>>>>> e5aee53d
 
 --echo # Connection default
 START TRANSACTION;
@@ -812,35 +821,7 @@
 # This next statement used to block.
 UPDATE t1 SET y = 1 WHERE x = 1;
 
-<<<<<<< HEAD
 COMMIT;
-=======
---echo #
---echo # Bug#55656: mysqldump can be slower after bug #39653 fix
---echo #
-
-CREATE TABLE t1 (a INT , b INT, c INT, d INT,
-  KEY (b), PRIMARY KEY (a,b)) ENGINE=INNODB;
-INSERT INTO t1 VALUES (1,1,1,1), (2,2,2,2), (3,3,3,3);
---query_vertical EXPLAIN SELECT COUNT(*) FROM t1
-
-DROP INDEX b ON t1;
-CREATE INDEX b ON t1(a,b);
---query_vertical EXPLAIN SELECT COUNT(*) FROM t1
-
-DROP INDEX b ON t1;
-CREATE INDEX b ON t1(a,b,c);
---query_vertical EXPLAIN SELECT COUNT(*) FROM t1
-
-DROP INDEX b ON t1;
-CREATE INDEX b ON t1(a,b,c,d);
---query_vertical EXPLAIN SELECT COUNT(*) FROM t1
-
-DROP TABLE t1;
-
---echo #
-
->>>>>>> e5aee53d
 
 disconnect con2;
 --source include/wait_until_disconnected.inc
