--- conflicted
+++ resolved
@@ -2338,25 +2338,9 @@
 Warnings:
 Note	1003	select `test`.`t`.`pk` AS `pk`,`test`.`t`.`i` AS `i` from `test`.`t` where (`test`.`t`.`i` = (select max(`test`.`t`.`i`) from `test`.`t`))
 drop table t,subq;
-<<<<<<< HEAD
-set @@session.optimizer_switch = @old_ecpd;
-=======
-create table t (pk1 int, pk2 int, primary key(pk1,pk2)) engine = ndb;
-insert into t values (1,0), (2,0), (3,0), (4,0);
-set engine_condition_pushdown=1;
-select table1.pk1, table2.pk1, table1.pk2, table2.pk2
-from t as table1, t as table2
-where table2.pk1 in (0,3) and
-(table1.pk1 = 7 or table2.pk1 = 3);
-pk1	pk1	pk2	pk2
-1	3	0	0
-2	3	0	0
-3	3	0	0
-4	3	0	0
-drop table t;
 create table mytable(i int, s varchar(255) ) engine = ndb;
 insert into mytable values(0,"Text Hej"),(1, "xText aaja");
-set engine_condition_pushdown=1;
+set @@optimizer_switch = 'engine_condition_pushdown=on';
 select * from mytable where s like concat("%Text","%") or s like concat("%Text","%") order by i;
 i	s
 0	Text Hej
@@ -2408,6 +2392,5 @@
 0	Text Hej
 1	xText aaja
 drop table mytable;
-set engine_condition_pushdown = @old_ecpd;
->>>>>>> a0b025d8
+set @@session.optimizer_switch = @old_ecpd;
 DROP TABLE t1,t2,t3,t4,t5;