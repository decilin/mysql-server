DROP TABLE IF EXISTS t1,t2,t3,t4,t5,t6,t7;
drop database if exists mysqltest;
SHOW GLOBAL STATUS LIKE 'ndb\_%';
Variable_name	Value
Ndb_api_bytes_received_count	#
Ndb_api_bytes_received_count_session	#
Ndb_api_bytes_received_count_slave	#
Ndb_api_bytes_sent_count	#
Ndb_api_bytes_sent_count_session	#
Ndb_api_bytes_sent_count_slave	#
Ndb_api_event_bytes_count	#
Ndb_api_event_bytes_count_injector	#
Ndb_api_event_data_count	#
Ndb_api_event_data_count_injector	#
Ndb_api_event_nondata_count	#
Ndb_api_event_nondata_count_injector	#
Ndb_api_pk_op_count	#
Ndb_api_pk_op_count_session	#
Ndb_api_pk_op_count_slave	#
Ndb_api_pruned_scan_count	#
Ndb_api_pruned_scan_count_session	#
Ndb_api_pruned_scan_count_slave	#
Ndb_api_range_scan_count	#
Ndb_api_range_scan_count_session	#
Ndb_api_range_scan_count_slave	#
Ndb_api_read_row_count	#
Ndb_api_read_row_count_session	#
Ndb_api_read_row_count_slave	#
Ndb_api_scan_batch_count	#
Ndb_api_scan_batch_count_session	#
Ndb_api_scan_batch_count_slave	#
Ndb_api_table_scan_count	#
Ndb_api_table_scan_count_session	#
Ndb_api_table_scan_count_slave	#
Ndb_api_trans_abort_count	#
Ndb_api_trans_abort_count_session	#
Ndb_api_trans_abort_count_slave	#
Ndb_api_trans_close_count	#
Ndb_api_trans_close_count_session	#
Ndb_api_trans_close_count_slave	#
Ndb_api_trans_commit_count	#
Ndb_api_trans_commit_count_session	#
Ndb_api_trans_commit_count_slave	#
Ndb_api_trans_local_read_row_count	#
Ndb_api_trans_local_read_row_count_session	#
Ndb_api_trans_local_read_row_count_slave	#
Ndb_api_trans_start_count	#
Ndb_api_trans_start_count_session	#
Ndb_api_trans_start_count_slave	#
Ndb_api_uk_op_count	#
Ndb_api_uk_op_count_session	#
Ndb_api_uk_op_count_slave	#
Ndb_api_wait_exec_complete_count	#
Ndb_api_wait_exec_complete_count_session	#
Ndb_api_wait_exec_complete_count_slave	#
Ndb_api_wait_meta_request_count	#
Ndb_api_wait_meta_request_count_session	#
Ndb_api_wait_meta_request_count_slave	#
Ndb_api_wait_nanos_count	#
Ndb_api_wait_nanos_count_session	#
Ndb_api_wait_nanos_count_slave	#
Ndb_api_wait_scan_result_count	#
Ndb_api_wait_scan_result_count_session	#
Ndb_api_wait_scan_result_count_slave	#
Ndb_cluster_node_id	#
Ndb_config_from_host	#
Ndb_config_from_port	#
Ndb_conflict_fn_max	#
Ndb_conflict_fn_max_del_win	#
Ndb_conflict_fn_old	#
Ndb_connect_count	#
Ndb_execute_count	#
Ndb_index_stat_cache_clean	#
Ndb_index_stat_cache_query	#
Ndb_number_of_data_nodes	#
Ndb_number_of_ready_data_nodes	#
Ndb_pruned_scan_count	#
Ndb_pushed_queries_defined	#
Ndb_pushed_queries_dropped	#
Ndb_pushed_queries_executed	#
Ndb_pushed_reads	#
Ndb_scan_count	#
Ndb_schema_locks_count	#
Ndb_slave_max_replicated_epoch	#
<<<<<<< HEAD
Ndb_sorted_scan_count	#
SHOW GLOBAL VARIABLES LIKE 'ndb\_%';
=======
SHOW GLOBAL VARIABLES WHERE Variable_name LIKE 'ndb\_%' and 
Variable_name NOT LIKE 'ndb_check_shares';
>>>>>>> 354de1a9
Variable_name	Value
ndb_autoincrement_prefetch_sz	#
ndb_batch_size	#
ndb_blob_read_batch_bytes	#
ndb_blob_write_batch_bytes	#
ndb_cache_check_time	#
ndb_cluster_connection_pool	#
ndb_connectstring	#
ndb_deferred_constraints	#
ndb_distribution	#
ndb_extra_logging	#
ndb_force_send	#
ndb_index_stat_cache_entries	#
ndb_index_stat_enable	#
ndb_index_stat_option	#
ndb_index_stat_update_freq	#
ndb_join_pushdown	#
ndb_log_apply_status	#
ndb_log_bin	#
ndb_log_binlog_index	#
ndb_log_empty_epochs	#
ndb_log_orig	#
ndb_log_update_as_write	#
ndb_log_updated_only	#
ndb_mgmd_host	#
ndb_nodeid	#
ndb_optimization_delay	#
ndb_optimized_node_selection	#
ndb_report_thresh_binlog_epoch_slip	#
ndb_report_thresh_binlog_mem_usage	#
ndb_table_no_logging	#
ndb_table_temporary	#
ndb_use_copying_alter_table	#
ndb_use_exact_count	#
ndb_use_transactions	#
ndb_wait_connected	#
ndb_wait_setup	#
CREATE TABLE t1 (
pk1 INT NOT NULL PRIMARY KEY,
attr1 INT NOT NULL,
attr2 INT,
attr3 VARCHAR(10)
) ENGINE=ndbcluster;
SHOW INDEX FROM t1;
Table	Non_unique	Key_name	Seq_in_index	Column_name	Collation	Cardinality	Sub_part	Packed	Null	Index_type	Comment	Index_comment
t1	0	PRIMARY	1	pk1	A	0	NULL	NULL		BTREE		
INSERT INTO t1 VALUES (9410,9412, NULL, '9412'), (9411,9413, 17, '9413');
SHOW INDEX FROM t1;
Table	Non_unique	Key_name	Seq_in_index	Column_name	Collation	Cardinality	Sub_part	Packed	Null	Index_type	Comment	Index_comment
t1	0	PRIMARY	1	pk1	A	2	NULL	NULL		BTREE		
SELECT pk1 FROM t1 ORDER BY pk1;
pk1
9410
9411
SELECT * FROM t1 ORDER BY pk1;
pk1	attr1	attr2	attr3
9410	9412	NULL	9412
9411	9413	17	9413
SELECT t1.* FROM t1 ORDER BY pk1;
pk1	attr1	attr2	attr3
9410	9412	NULL	9412
9411	9413	17	9413
UPDATE t1 SET attr1=1 WHERE pk1=9410;
SELECT * FROM t1 ORDER BY pk1;
pk1	attr1	attr2	attr3
9410	1	NULL	9412
9411	9413	17	9413
UPDATE t1 SET pk1=2 WHERE attr1=1;
SELECT * FROM t1 ORDER BY pk1;
pk1	attr1	attr2	attr3
2	1	NULL	9412
9411	9413	17	9413
UPDATE t1 SET pk1=pk1 + 1;
SELECT * FROM t1 ORDER BY pk1;
pk1	attr1	attr2	attr3
3	1	NULL	9412
9412	9413	17	9413
UPDATE t1 SET pk1=4 WHERE pk1 = 3;
SELECT * FROM t1 ORDER BY pk1;
pk1	attr1	attr2	attr3
4	1	NULL	9412
9412	9413	17	9413
DELETE FROM t1;
SELECT * FROM t1;
pk1	attr1	attr2	attr3
INSERT INTO t1 VALUES (9410,9412, NULL, '9412'), (9408, 8765, NULL, '8765'),
(7,8, NULL, NULL), (8,9, NULL, NULL), (9,10, NULL, NULL), (10,11, NULL, NULL), (11,12, NULL, NULL), (12,13, NULL, NULL), (13,14, NULL, NULL);
UPDATE t1 SET attr1 = 9999;
SELECT * FROM t1 ORDER BY pk1;
pk1	attr1	attr2	attr3
7	9999	NULL	NULL
8	9999	NULL	NULL
9	9999	NULL	NULL
10	9999	NULL	NULL
11	9999	NULL	NULL
12	9999	NULL	NULL
13	9999	NULL	NULL
9408	9999	NULL	8765
9410	9999	NULL	9412
UPDATE t1 SET attr1 = 9998 WHERE pk1 < 1000;
SELECT * FROM t1 ORDER BY pk1;
pk1	attr1	attr2	attr3
7	9998	NULL	NULL
8	9998	NULL	NULL
9	9998	NULL	NULL
10	9998	NULL	NULL
11	9998	NULL	NULL
12	9998	NULL	NULL
13	9998	NULL	NULL
9408	9999	NULL	8765
9410	9999	NULL	9412
UPDATE t1 SET attr1 = 9997 WHERE attr1 = 9999;
SELECT * FROM t1 ORDER BY pk1;
pk1	attr1	attr2	attr3
7	9998	NULL	NULL
8	9998	NULL	NULL
9	9998	NULL	NULL
10	9998	NULL	NULL
11	9998	NULL	NULL
12	9998	NULL	NULL
13	9998	NULL	NULL
9408	9997	NULL	8765
9410	9997	NULL	9412
DELETE FROM t1 WHERE pk1 = 9410;
SELECT * FROM t1 ORDER BY pk1;
pk1	attr1	attr2	attr3
7	9998	NULL	NULL
8	9998	NULL	NULL
9	9998	NULL	NULL
10	9998	NULL	NULL
11	9998	NULL	NULL
12	9998	NULL	NULL
13	9998	NULL	NULL
9408	9997	NULL	8765
DELETE FROM t1;
SELECT * FROM t1;
pk1	attr1	attr2	attr3
INSERT INTO t1 values (1, 4, NULL, NULL), (2, 4, NULL, NULL), (3, 5, NULL, NULL), (4, 4, NULL, NULL), (5, 5, NULL, NULL);
DELETE FROM t1 WHERE attr1=4;
SELECT * FROM t1 order by pk1;
pk1	attr1	attr2	attr3
3	5	NULL	NULL
5	5	NULL	NULL
DELETE FROM t1;
INSERT INTO t1 VALUES (9410,9412, NULL, NULL), (9411, 9413, NULL, NULL);
DELETE FROM t1 WHERE pk1 = 9410;
SELECT * FROM t1;
pk1	attr1	attr2	attr3
9411	9413	NULL	NULL
DROP TABLE t1;
CREATE TABLE t1 (id INT, id2 int) engine=ndbcluster;
INSERT INTO t1 values(3456, 7890);
SELECT * FROM t1;
id	id2
3456	7890
UPDATE t1 SET id=2 WHERE id2=12;
SELECT * FROM t1;
id	id2
3456	7890
UPDATE t1 SET id=1234 WHERE id2=7890;
SELECT * FROM t1;
id	id2
1234	7890
DELETE FROM t1;
INSERT INTO t1 values(3456, 7890), (3456, 7890), (3456, 7890), (3454, 7890);
SELECT * FROM t1 ORDER BY id;
id	id2
3454	7890
3456	7890
3456	7890
3456	7890
DELETE FROM t1 WHERE id = 3456;
SELECT * FROM t1 ORDER BY id;
id	id2
3454	7890
DROP TABLE t1;
CREATE TABLE t1 (
pk1 INT NOT NULL PRIMARY KEY,
attr1 INT NOT NULL
) ENGINE=NDBCLUSTER;
INSERT INTO t1 values(1, 9999);
DROP TABLE t1;
CREATE TABLE t1 (
pk1 INT NOT NULL PRIMARY KEY,
attr1 INT NOT NULL
) ENGINE=NDB;
INSERT INTO t1 values(1, 9999);
DROP TABLE t1;
CREATE TABLE t2 (
a bigint unsigned NOT NULL PRIMARY KEY,
b int unsigned not null,
c int unsigned
) engine=ndbcluster;
CREATE TABLE t3 (
a bigint unsigned NOT NULL,
b bigint unsigned not null,
c bigint unsigned,
PRIMARY KEY(a)
) engine=ndbcluster;
CREATE TABLE t4 (
a bigint unsigned NOT NULL,
b bigint unsigned not null,
c bigint unsigned NOT NULL,
d int unsigned,
PRIMARY KEY(a, b, c)
) engine=ndbcluster;
select * from t2 where a = 7 order by b;
a	b	c
7	16	5
select * from t2 where a = 7 order by a;
a	b	c
7	16	5
select * from t2 where a = 7 order by 2;
a	b	c
7	16	5
select * from t2 where a = 7 order by c;
a	b	c
7	16	5
select * from t2 where a = 7 and b = 16 order by b;
a	b	c
7	16	5
select * from t2 where a = 7 and b = 16 order by a;
a	b	c
7	16	5
select * from t2 where a = 7 and b = 17 order by a;
a	b	c
select * from t2 where a = 7 and b != 16 order by b;
a	b	c
select * from t2 where a = 7 and b = 16 and c = 5 order by b;
a	b	c
7	16	5
select * from t2 where a = 7 and b = 16 and c = 5 order by a;
a	b	c
7	16	5
select * from t2 where a = 7 and b = 16 and c = 6 order by a;
a	b	c
select * from t2 where a = 7 and b != 16 and c = 5 order by b;
a	b	c
select * from t3 where a = 7 order by b;
a	b	c
7	16	5
select * from t3 where a = 7 order by a;
a	b	c
7	16	5
select * from t3 where a = 7 order by 2;
a	b	c
7	16	5
select * from t3 where a = 7 order by c;
a	b	c
7	16	5
select * from t3 where a = 7 and b = 16 order by b;
a	b	c
7	16	5
select * from t3 where a = 7 and b = 16 order by a;
a	b	c
7	16	5
select * from t3 where a = 7 and b = 17 order by a;
a	b	c
select * from t3 where a = 7 and b != 16 order by b;
a	b	c
select * from t4 where a = 7 order by b;
a	b	c	d
7	16	5	26007
select * from t4 where a = 7 order by a;
a	b	c	d
7	16	5	26007
select * from t4 where a = 7 order by 2;
a	b	c	d
7	16	5	26007
select * from t4 where a = 7 order by c;
a	b	c	d
7	16	5	26007
select * from t4 where a = 7 and b = 16 order by b;
a	b	c	d
7	16	5	26007
select * from t4 where a = 7 and b = 16 order by a;
a	b	c	d
7	16	5	26007
select * from t4 where a = 7 and b = 17 order by a;
a	b	c	d
select * from t4 where a = 7 and b != 16 order by b;
a	b	c	d
delete from t2 where a > 5;
select x1.a, x1.b from t2 x1, t2 x2 where x1.b = x2.b order by x1.a;
a	b
1	10
3	12
5	14
select a, b FROM t2 outer_table where
a = (select a from t2 where b = outer_table.b ) order by a;
a	b
1	10
3	12
5	14
delete from t2;
delete from t3;
delete from t4;
drop table t2;
drop table t3;
drop table t4;
CREATE TABLE t5 (
a bigint unsigned NOT NULL,
b bigint unsigned not null,
c bigint unsigned NOT NULL,
d int unsigned,
PRIMARY KEY(a, b, c)
) engine=ndbcluster;
insert into t5 values(10, 19, 5, 26010);
delete from t5 where a=10 and b=19 and c=5;
select * from t5;
a	b	c	d
insert into t5 values(10, 19, 5, 26010);
update t5 set d=21997 where a=10 and b=19 and c=5;
select * from t5;
a	b	c	d
10	19	5	21997
delete from t5;
drop table t5;
CREATE TABLE t6 (
adress char(255),
a int NOT NULL PRIMARY KEY,
b int
) engine = NDB;
insert into t6 values
("Nice road 3456", 1, 23),
("Street Road 78", 3, 92),
("Road street 89C", 5, 71),
(NULL, 7, NULL);
select * from t6 order by a;
adress	a	b
Nice road 3456	1	23
Street Road 78	3	92
Road street 89C	5	71
NULL	7	NULL
select a, b from t6 order by a;
a	b
1	23
3	92
5	71
7	NULL
update t6 set adress="End of road 09" where a=3;
update t6 set b=181, adress="Street 76" where a=7;
select * from t6 order by a;
adress	a	b
Nice road 3456	1	23
End of road 09	3	92
Road street 89C	5	71
Street 76	7	181
select * from t6 where a=1;
adress	a	b
Nice road 3456	1	23
delete from t6 where a=1;
select * from t6 order by a;
adress	a	b
End of road 09	3	92
Road street 89C	5	71
Street 76	7	181
delete from t6 where b=71;
select * from t6 order by a;
adress	a	b
End of road 09	3	92
Street 76	7	181
drop table t6;
CREATE TABLE t7 (
adress char(255),
a int NOT NULL,
b int,
c int NOT NULL,
PRIMARY KEY(a, c)	
) engine = NDB;
insert into t7 values
("Highway 3456", 1, 23, 2),
("Street Road 78", 3, 92, 3),
("Main street 89C", 5, 71, 4),
(NULL, 8, NULL, 12);
select * from t7 order by a;
adress	a	b	c
Highway 3456	1	23	2
Street Road 78	3	92	3
Main street 89C	5	71	4
NULL	8	NULL	12
select a, b from t7 order by a;
a	b
1	23
3	92
5	71
8	NULL
update t7 set adress="End of road 09" where a=3;
update t7 set adress="Gatuvägen 90C" where a=5 and c=4;
update t7 set adress="No adress" where adress is NULL;
select * from t7 order by a;
adress	a	b	c
Highway 3456	1	23	2
End of road 09	3	92	3
Gatuvägen 90C	5	71	4
No adress	8	NULL	12
select * from t7 where a=1 and c=2;
adress	a	b	c
Highway 3456	1	23	2
delete from t7 where a=1;
delete from t7 where a=3 and c=3;
delete from t7 where a=5 and c=4;
select * from t7;
adress	a	b	c
No adress	8	NULL	12
delete from t7 where b=23;
select * from t7;
adress	a	b	c
No adress	8	NULL	12
drop table t7;
CREATE TABLE t1 (
pk1 INT NOT NULL PRIMARY KEY,
attr1 INT NOT NULL,
attr2 INT,
attr3 VARCHAR(10)
) ENGINE=ndbcluster;
INSERT INTO t1 VALUES (9410,9412, NULL, '9412'), (9411,9413, 17, '9413');
create database mysqltest;
use mysqltest;
CREATE TABLE t2 (
a bigint unsigned NOT NULL PRIMARY KEY,
b int unsigned not null,
c int unsigned
) engine=ndbcluster;
insert into t2 select pk1,attr1,attr2 from test.t1;
select * from t2 order by a;
a	b	c
9410	9412	NULL
9411	9413	17
select b from test.t1, t2 where c = test.t1.attr2;
b
9413
select b,test.t1.attr1 from test.t1, t2 where test.t1.pk1 < a;
b	attr1
9413	9412
drop table test.t1, t2;
drop database mysqltest;
drop database if exists ndbtest1;
create database ndbtest1;
use ndbtest1;
create table t1(id int) engine=ndbcluster;
drop database ndbtest1;
drop database ndbtest1;
ERROR HY000: Can't drop database 'ndbtest1'; database doesn't exist
use test;
create table t1 (a int primary key, b char(0));
insert into t1 values (1,"");
insert into t1 values (2,NULL);
select * from t1 order by a;
a	b
1	
2	NULL
select * from t1 order by b;
a	b
2	NULL
1	
select * from t1 where b IS NULL;
a	b
2	NULL
select * from t1 where b IS NOT NULL;
a	b
1	
drop table t1;
create table t1 ( c511 int, c510 int, c509 int, c508 int, c507 int, c506 int, c505 int, c504 int, c503 int, c502 int, c501 int, c500 int, c499 int, c498 int, c497 int, c496 int, c495 int, c494 int, c493 int, c492 int, c491 int, c490 int, c489 int, c488 int, c487 int, c486 int, c485 int, c484 int, c483 int, c482 int, c481 int, c480 int, c479 int, c478 int, c477 int, c476 int, c475 int, c474 int, c473 int, c472 int, c471 int, c470 int, c469 int, c468 int, c467 int, c466 int, c465 int, c464 int, c463 int, c462 int, c461 int, c460 int, c459 int, c458 int, c457 int, c456 int, c455 int, c454 int, c453 int, c452 int, c451 int, c450 int, c449 int, c448 int, c447 int, c446 int, c445 int, c444 int, c443 int, c442 int, c441 int, c440 int, c439 int, c438 int, c437 int, c436 int, c435 int, c434 int, c433 int, c432 int, c431 int, c430 int, c429 int, c428 int, c427 int, c426 int, c425 int, c424 int, c423 int, c422 int, c421 int, c420 int, c419 int, c418 int, c417 int, c416 int, c415 int, c414 int, c413 int, c412 int, c411 int, c410 int, c409 int, c408 int, c407 int, c406 int, c405 int, c404 int, c403 int, c402 int, c401 int, c400 int, c399 int, c398 int, c397 int, c396 int, c395 int, c394 int, c393 int, c392 int, c391 int, c390 int, c389 int, c388 int, c387 int, c386 int, c385 int, c384 int, c383 int, c382 int, c381 int, c380 int, c379 int, c378 int, c377 int, c376 int, c375 int, c374 int, c373 int, c372 int, c371 int, c370 int, c369 int, c368 int, c367 int, c366 int, c365 int, c364 int, c363 int, c362 int, c361 int, c360 int, c359 int, c358 int, c357 int, c356 int, c355 int, c354 int, c353 int, c352 int, c351 int, c350 int, c349 int, c348 int, c347 int, c346 int, c345 int, c344 int, c343 int, c342 int, c341 int, c340 int, c339 int, c338 int, c337 int, c336 int, c335 int, c334 int, c333 int, c332 int, c331 int, c330 int, c329 int, c328 int, c327 int, c326 int, c325 int, c324 int, c323 int, c322 int, c321 int, c320 int, c319 int, c318 int, c317 int, c316 int, c315 int, c314 int, c313 int, c312 int, c311 int, c310 int, c309 int, c308 int, c307 int, c306 int, c305 int, c304 int, c303 int, c302 int, c301 int, c300 int, c299 int, c298 int, c297 int, c296 int, c295 int, c294 int, c293 int, c292 int, c291 int, c290 int, c289 int, c288 int, c287 int, c286 int, c285 int, c284 int, c283 int, c282 int, c281 int, c280 int, c279 int, c278 int, c277 int, c276 int, c275 int, c274 int, c273 int, c272 int, c271 int, c270 int, c269 int, c268 int, c267 int, c266 int, c265 int, c264 int, c263 int, c262 int, c261 int, c260 int, c259 int, c258 int, c257 int, c256 int, c255 int, c254 int, c253 int, c252 int, c251 int, c250 int, c249 int, c248 int, c247 int, c246 int, c245 int, c244 int, c243 int, c242 int, c241 int, c240 int, c239 int, c238 int, c237 int, c236 int, c235 int, c234 int, c233 int, c232 int, c231 int, c230 int, c229 int, c228 int, c227 int, c226 int, c225 int, c224 int, c223 int, c222 int, c221 int, c220 int, c219 int, c218 int, c217 int, c216 int, c215 int, c214 int, c213 int, c212 int, c211 int, c210 int, c209 int, c208 int, c207 int, c206 int, c205 int, c204 int, c203 int, c202 int, c201 int, c200 int, c199 int, c198 int, c197 int, c196 int, c195 int, c194 int, c193 int, c192 int, c191 int, c190 int, c189 int, c188 int, c187 int, c186 int, c185 int, c184 int, c183 int, c182 int, c181 int, c180 int, c179 int, c178 int, c177 int, c176 int, c175 int, c174 int, c173 int, c172 int, c171 int, c170 int, c169 int, c168 int, c167 int, c166 int, c165 int, c164 int, c163 int, c162 int, c161 int, c160 int, c159 int, c158 int, c157 int, c156 int, c155 int, c154 int, c153 int, c152 int, c151 int, c150 int, c149 int, c148 int, c147 int, c146 int, c145 int, c144 int, c143 int, c142 int, c141 int, c140 int, c139 int, c138 int, c137 int, c136 int, c135 int, c134 int, c133 int, c132 int, c131 int, c130 int, c129 int, c128 int, c127 int, c126 int, c125 int, c124 int, c123 int, c122 int, c121 int, c120 int, c119 int, c118 int, c117 int, c116 int, c115 int, c114 int, c113 int, c112 int, c111 int, c110 int, c109 int, c108 int, c107 int, c106 int, c105 int, c104 int, c103 int, c102 int, c101 int, c100 int, c99 int, c98 int, c97 int, c96 int, c95 int, c94 int, c93 int, c92 int, c91 int, c90 int, c89 int, c88 int, c87 int, c86 int, c85 int, c84 int, c83 int, c82 int, c81 int, c80 int, c79 int, c78 int, c77 int, c76 int, c75 int, c74 int, c73 int, c72 int, c71 int, c70 int, c69 int, c68 int, c67 int, c66 int, c65 int, c64 int, c63 int, c62 int, c61 int, c60 int, c59 int, c58 int, c57 int, c56 int, c55 int, c54 int, c53 int, c52 int, c51 int, c50 int, c49 int, c48 int, c47 int, c46 int, c45 int, c44 int, c43 int, c42 int, c41 int, c40 int, c39 int, c38 int, c37 int, c36 int, c35 int, c34 int, c33 int, c32 int, c31 int, c30 int, c29 int, c28 int, c27 int, c26 int, c25 int, c24 int, c23 int, c22 int, c21 int, c20 int, c19 int, c18 int, c17 int, c16 int, c15 int, c14 int, c13 int, c12 int, c11 int, c10 int, c9 int, c8 int, c7 int, c6 int, c5 int, c4 int, c3 int, c2 int, c1 int, c512 varchar(10000), primary key using hash(c1)) engine=ndb partition by key(c1);
set @v10 = '0123456789';
set @v100 = concat(@v10,@v10,@v10,@v10,@v10,@v10,@v10,@v10,@v10,@v10);
set @v1000 =concat(@v100,@v100,@v100,@v100,@v100,@v100,@v100,@v100,@v100,@v100);
set @v10000 = concat(@v1000,@v1000,@v1000,@v1000,@v1000,@v1000,@v1000,@v1000,@v1000,@v1000);
set @v13000 = concat(@v10000, @v1000,@v1000,@v1000);
insert into t1 (c1,c512) values (1,@v10000), (2,@v10000), (3,@v10000);
select c1, length(c512) from t1 order by 1;
c1	length(c512)
1	10000
2	10000
3	10000
delete from t1;
drop table t1;
create table t1 (a int primary key, b varchar(13000)) engine = ndb;
insert into t1 values (1,@v13000), (2,@v13000);
select length(b) from t1 order by 1;
length(b)
13000
13000
drop table t1;
create table `t1` (`a` int, b int, primary key (a,b)) engine=ndb partition by key(`a`,`b`,`a`);
ERROR HY000: Duplicate partition field name 'a'
create table t1 (
a1234567890123456789012345678901234567890 int primary key,
a12345678901234567890123456789a1234567890 int,
index(a12345678901234567890123456789a1234567890)
) engine=ndb;
show tables;
Tables_in_test
t1
insert into t1 values (1,1),(2,1),(3,1),(4,1),(5,2),(6,1),(7,1);
explain select * from t1 where a12345678901234567890123456789a1234567890=2;
id	select_type	table	type	possible_keys	key	key_len	ref	rows	Extra
1	SIMPLE	t1	ref	a12345678901234567890123456789a1234567890	a12345678901234567890123456789a1234567890	5	const	#	Using where with pushed condition
select * from t1 where a12345678901234567890123456789a1234567890=2;
a1234567890123456789012345678901234567890	a12345678901234567890123456789a1234567890
5	2
drop table t1;
create table t1
(a bigint, b bigint, c bigint, d bigint, 
primary key (a,b,c,d)) 
engine=ndb
max_rows=800000000;
Warnings:
Warning	1105	Ndb might have problems storing the max amount of rows specified
insert into t1 values
(1,2,3,4),(2,3,4,5),(3,4,5,6),
(3,2,3,4),(1,3,4,5),(2,4,5,6),
(1,2,3,5),(2,3,4,8),(3,4,5,9),
(3,2,3,5),(1,3,4,8),(2,4,5,9),
(1,2,3,6),(2,3,4,6),(3,4,5,7),
(3,2,3,6),(1,3,4,6),(2,4,5,7),
(1,2,3,7),(2,3,4,7),(3,4,5,8),
(3,2,3,7),(1,3,4,7),(2,4,5,8),
(1,3,3,4),(2,4,4,5),(3,5,5,6),
(3,3,3,4),(1,4,4,5),(2,5,5,6),
(1,3,3,5),(2,4,4,8),(3,5,5,9),
(3,3,3,5),(1,4,4,8),(2,5,5,9),
(1,3,3,6),(2,4,4,6),(3,5,5,7),
(3,3,3,6),(1,4,4,6),(2,5,5,7),
(1,3,3,7),(2,4,4,7),(3,5,5,8),
(3,3,3,7),(1,4,4,7),(2,5,5,8);
select count(*) from t1;
count(*)
48
drop table t1;
create table t1
(a bigint, b bigint, c bigint, d bigint, 
primary key (a)) 
engine=ndb
max_rows=1;
drop table t1;
create table t1
(counter int(64) NOT NULL auto_increment,
datavalue char(40) default 'XXXX',
primary key (counter)
) ENGINE=ndbcluster;
insert into t1 (datavalue) values ('newval');
insert into t1 (datavalue) values ('newval');
select * from t1 order by counter;
counter	datavalue
1	newval
2	newval
insert into t1 (datavalue) select datavalue from t1 where counter < 100;
insert into t1 (datavalue) select datavalue from t1 where counter < 100;
select * from t1 order by counter;
counter	datavalue
1	newval
2	newval
3	newval
4	newval
5	newval
6	newval
7	newval
8	newval
insert into t1 (datavalue) select datavalue from t1 where counter < 100;
insert into t1 (datavalue) select datavalue from t1 where counter < 100;
select * from t1 order by counter;
counter	datavalue
1	newval
2	newval
3	newval
4	newval
5	newval
6	newval
7	newval
8	newval
9	newval
10	newval
11	newval
12	newval
13	newval
14	newval
15	newval
16	newval
17	newval
18	newval
19	newval
20	newval
21	newval
22	newval
23	newval
24	newval
25	newval
26	newval
27	newval
28	newval
29	newval
30	newval
31	newval
32	newval
drop table t1;
create table t1 (a int primary key auto_increment) engine = ndb;
insert into t1() values (),(),(),(),(),(),(),(),(),(),(),();
insert into t1(a) values (20),(28);
insert into t1() values (),(),(),(),(),(),(),(),(),(),(),();
insert into t1() values (21), (22);
drop table t1;
CREATE TABLE t1 ( b INT ) PACK_KEYS = 0 ENGINE = ndb;
select * from t1;
b
drop table t1;
create table t1 (a int) engine=ndb;
create table t2 (a int) engine=ndb;
insert into t1 values (1);
insert into t2 values (1);
delete t1.* from t1, t2 where t1.a = t2.a;
select * from t1;
a
select * from t2;
a
1
drop table t1;
drop table t2;
CREATE TABLE t1 (
i   INT,
j   INT,
x   INT,
y   INT,
z   INT
) engine=ndb;
CREATE TABLE t2 (
i   INT,
k   INT,
x   INT,
y   INT,
z   INT
) engine=ndb;
CREATE TABLE t3 (
j   INT,
k   INT,
x   INT,
y   INT,
z   INT
) engine=ndb;
INSERT INTO t1 VALUES ( 1, 2,13,14,15);
INSERT INTO t2 VALUES ( 1, 3,23,24,25);
INSERT INTO t3 VALUES ( 2, 3, 1,34,35), ( 2, 3, 1,34,36);
UPDATE      t1 AS a
INNER JOIN  t2 AS b
ON a.i = b.i
INNER JOIN  t3 AS c
ON a.j = c.j  AND  b.k = c.k
SET         a.x = b.x,
a.y = b.y,
a.z = (
SELECT  sum(z)
FROM    t3
WHERE   y = 34
)
WHERE       b.x = 23;
select * from t1;
i	j	x	y	z
1	2	23	24	71
drop table t1;
drop table t2;
drop table t3;
create table atablewithareallylongandirritatingname (a int);
insert into atablewithareallylongandirritatingname values (2);
select * from atablewithareallylongandirritatingname;
a
2
drop table atablewithareallylongandirritatingname;
create table t1 (f1 varchar(50), f2 text,f3 int, primary key(f1)) engine=NDB;
insert into t1 (f1,f2,f3)VALUES("111111","aaaaaa",1);
insert into t1 (f1,f2,f3)VALUES("222222","bbbbbb",2);
select * from t1 order by f1;
f1	f2	f3
111111	aaaaaa	1
222222	bbbbbb	2
select * from t1 order by f2;
f1	f2	f3
111111	aaaaaa	1
222222	bbbbbb	2
select * from t1 order by f3;
f1	f2	f3
111111	aaaaaa	1
222222	bbbbbb	2
drop table t1;
Illegal ndb error code: 123456
CREATE TABLE t1 (
a VARBINARY(40) NOT NULL,
b VARCHAR (256) CHARACTER SET UTF8 NOT NULL,
c VARCHAR(256) CHARACTER SET UTF8 NOT NULL,
PRIMARY KEY (b,c))  ENGINE=ndbcluster;
INSERT INTO t1 VALUES
("a","ab","abc"),("b","abc","abcd"),("c","abc","ab"),("d","ab","ab"),("e","abc","abc");
SELECT * FROM t1 ORDER BY a;
a	b	c
a	ab	abc
b	abc	abcd
c	abc	ab
d	ab	ab
e	abc	abc
DROP TABLE t1;
create table t1 (a int not null primary key, b int not null) engine=ndb;
create table t2 (a int not null primary key, b int not null) engine=ndb;
insert into t1 values (1,10), (2,20), (3,30);
insert into t2 values (1,10), (2,20), (3,30);
select * from t1 order by a;
a	b
1	10
2	20
3	30
delete from t1 where a > 0 order by a desc limit 1;
select * from t1 order by a;
a	b
1	10
2	20
delete from t1,t2 using t1,t2 where t1.a = t2.a;
select * from t2 order by a;
a	b
3	30
drop table t1,t2;
create table t1 (a int not null primary key, b int not null) engine=ndb;
insert into t1 values (1,10), (2,20), (3,30);
insert into t1 set a=1, b=100;
ERROR 23000: Duplicate entry '1' for key 'PRIMARY'
insert ignore into t1 set a=1, b=100;
select * from t1 order by a;
a	b
1	10
2	20
3	30
insert into t1 set a=1, b=1000 on duplicate key update b=b+1;
select * from t1 order by a;
a	b
1	11
2	20
3	30
drop table t1;
create table t1 (a int not null primary key, b int not null) engine=ndb;
create table t2 (c int not null primary key, d int not null) engine=ndb;
insert into t1 values (1,10), (2,10), (3,30), (4, 30);
insert into t2 values (1,10), (2,10), (3,30), (4, 30);
update t1 set a = 1 where a = 3;
ERROR 23000: Duplicate entry '1' for key 'PRIMARY'
select * from t1 order by a;
a	b
1	10
2	10
3	30
4	30
update t1 set b = 1 where a > 1 order by a desc limit 1;
select * from t1 order by a;
a	b
1	10
2	10
3	30
4	1
update t1,t2 set a = 1, c = 1 where a = 3 and c = 3;
ERROR 23000: Duplicate entry '1' for key 'PRIMARY'
select * from t1 order by a;
a	b
1	10
2	10
3	30
4	1
update ignore t1,t2 set a = 1, c = 1 where a = 3 and c = 3;
select * from t1 order by a;
a	b
1	10
2	10
3	30
4	1
drop table t1,t2;
create table t1 (a varchar(100) primary key, b varchar(100)) engine = NDB;
insert into t1 values
('a', 'a'),('b','b'),('c', 'c'),('aa', 'aa'),('bb', 'bb'),('cc', 'cc');
replace into t1 values ('a', '-a');
replace into t1 values ('b', '-b');
replace into t1 values ('c', '-c');
replace into t1 values ('aa', '-aa');
replace into t1 values ('bb', '-bb');
replace into t1 values ('cc', '-cc');
replace into t1 values ('aaa', '-aaa');
replace into t1 values ('bbb', '-bbb');
replace into t1 values ('ccc', '-ccc');
select * from t1 order by 1,2;
a	b
a	-a
aa	-aa
aaa	-aaa
b	-b
bb	-bb
bbb	-bbb
c	-c
cc	-cc
ccc	-ccc
drop table t1;
End of 5.0 tests
CREATE TABLE t1 (a VARCHAR(255) NOT NULL,
CONSTRAINT pk_a PRIMARY KEY (a))engine=ndb;
CREATE TABLE t2(a VARCHAR(255) NOT NULL,
b VARCHAR(255) NOT NULL,
c VARCHAR(255) NOT NULL,
CONSTRAINT pk_b_c_id PRIMARY KEY (b,c),
CONSTRAINT fk_a FOREIGN KEY(a) REFERENCES t1(a))engine=ndb;
drop table t1, t2;
create table t1 (a int not null primary key, b int) engine=ndb;
insert into t1 values(1,1),(2,2),(3,3);
create table t2 like t1;
insert into t2 select * from t1;
select * from t1 order by a;
a	b
1	1
2	2
3	3
select * from t2 order by a;
a	b
1	1
2	2
3	3
drop table t1, t2;
create table t1 (a int not null primary key, b int not null default 0, c varchar(254)) engine=ndb;
create table if not exists t1 (a int not null primary key, b int not null default 0, c varchar(254)) engine=ndb;
create table t2 like t1;
rename table t1 to t10, t2 to t20;
drop table t10,t20;
#
# bug #39872 - explain causes segv
# (ndb_index_stat_enable=1 must be set to trigger bug)
# index stats v4: do not set, the v2 setting was local
#
CREATE TABLE `t1` (
`id` int(11) NOT NULL AUTO_INCREMENT,
PRIMARY KEY (`id`)
) ENGINE=ndbcluster DEFAULT CHARSET=utf8;
CREATE TABLE `t2` (
`id` int(11) NOT NULL,
`obj_id` int(11) DEFAULT NULL,
UNIQUE KEY `id` (`id`),
KEY `obj_id` (`obj_id`)
) ENGINE=ndbcluster DEFAULT CHARSET=utf8;
# here we used to segv
explain SELECT t1.id FROM t1 INNER JOIN t2 ON t1.id = t2.id WHERE t2.obj_id=1;
id	select_type	table	type	possible_keys	key	key_len	ref	rows	Extra
1	SIMPLE	t2	ref	id,obj_id	obj_id	5	const	#	Parent of 2 pushed join@1; Using where with pushed condition
1	SIMPLE	t1	eq_ref	PRIMARY	PRIMARY	4	test.t2.id	#	Child of 't2' in pushed join@1
drop table t1, t2;
#
# Bug #47054 Cluster only deletes first matched row in delete with left join
#
CREATE TABLE child
( id INT AUTO_INCREMENT PRIMARY KEY
, parent_id INT
) ENGINE=ndb;
CREATE TABLE parent 
( id INT AUTO_INCREMENT PRIMARY KEY
) ENGINE=ndb;
INSERT INTO parent VALUES (NULL),(NULL),(NULL);
INSERT INTO child VALUES (NULL, 1),(NULL,2),(NULL,3),(NULL,4),(NULL,5);
SELECT * FROM child ORDER BY id;
id	parent_id
1	1
2	2
3	3
4	4
5	5
SELECT * 
FROM child AS c 
LEFT JOIN parent AS p ON c.parent_id = p.id 
WHERE p.id IS NULL AND c.id < 100  ORDER BY c.id;
id	parent_id	id
4	4	NULL
5	5	NULL
DELETE c.* 
FROM child AS c 
LEFT JOIN parent AS p ON c.parent_id = p.id 
WHERE p.id IS NULL AND c.id < 100;
SELECT * FROM child ORDER BY id;
id	parent_id
1	1
2	2
3	3
DROP TABLE child, parent;
CREATE TABLE t1 (a INT PRIMARY KEY, b TEXT)
ENGINE=ndb PARTITION BY KEY(a) PARTITIONS 24;
ERROR HY000: Can't create table 'test.t1' (errno: 140)
show warnings;
Level	Code	Message
Warning	1296	Got error 1224 'Too many fragments' from NDB
Error	1005	Can't create table 'test.t1' (errno: 140)
CREATE TABLE t1 (a INT PRIMARY KEY, b TEXT)
ENGINE=ndb;
show warnings;
Level	Code	Message
drop table t1;
End of 5.1 tests<|MERGE_RESOLUTION|>--- conflicted
+++ resolved
@@ -82,13 +82,9 @@
 Ndb_scan_count	#
 Ndb_schema_locks_count	#
 Ndb_slave_max_replicated_epoch	#
-<<<<<<< HEAD
 Ndb_sorted_scan_count	#
-SHOW GLOBAL VARIABLES LIKE 'ndb\_%';
-=======
 SHOW GLOBAL VARIABLES WHERE Variable_name LIKE 'ndb\_%' and 
 Variable_name NOT LIKE 'ndb_check_shares';
->>>>>>> 354de1a9
 Variable_name	Value
 ndb_autoincrement_prefetch_sz	#
 ndb_batch_size	#
