DROP TABLE IF EXISTS t1,t2;
CREATE LOGFILE GROUP lg1
ADD UNDOFILE 'undofile.dat'
INITIAL_SIZE 16M
UNDO_BUFFER_SIZE = 1M ENGINE=NDB;
CREATE TABLESPACE ts1
ADD DATAFILE 'datafile.dat'
USE LOGFILE GROUP lg1
INITIAL_SIZE 64M
ENGINE NDB;
CREATE TABLE t1 (a int unsigned not null,
b int unsigned not null,
c int unsigned not null,
primary key(a,c),
unique (b))
ENGINE = NDB
COMMENT="NDB_TABLE=FRAGMENT_COUNT_TYPE=ONE_PER_LDM_PER_NODE"
partition by key(a);
CREATE TABLE t2 (a int unsigned not null,
b int unsigned not null,
c int unsigned not null,
primary key(a,b),
unique (b))
ENGINE = NDB
COMMENT="NDB_TABLE=FRAGMENT_COUNT_TYPE=ONE_PER_LDM_PER_NODE"
STORAGE DISK
TABLESPACE ts1
partition by key(a);
CREATE TABLE t3 (a int unsigned not null,
b int unsigned not null,
c int unsigned not null,
primary key(a,b),
unique (b))
MAX_ROWS=50000000
ENGINE = NDB;
CREATE TABLE t4 (a int unsigned not null,
b int unsigned not null,
c int unsigned not null,
primary key(a,b),
unique (b))
ENGINE = NDB
COMMENT="NDB_TABLE=FRAGMENT_COUNT_TYPE=ONE_PER_LDM_PER_NODE";
CREATE TABLE t5 (a int unsigned not null,
b int unsigned not null,
c int unsigned null,
primary key(a,b),
unique (b),
unique (c))
ENGINE = NDB
partition by key(a) partitions 3;
Table: test.t1
FragmentCount: 2
b$unique(b) - UniqueHashIndex
FragmentCount: 2
Table: test.t2
FragmentCount: 2
b$unique(b) - UniqueHashIndex
FragmentCount: 2
Table: test.t3
FragmentCount: 4
b$unique(b) - UniqueHashIndex
FragmentCount: 4
Table: test.t4
FragmentCount: 2
b$unique(b) - UniqueHashIndex
FragmentCount: 2
Table: test.t5
FragmentCount: 3
b$unique(b) - UniqueHashIndex
FragmentCount: 3
c$unique(c) - UniqueHashIndex
FragmentCount: 3
INSERT INTO t1 VALUES
(1,1,1),(2,2,2),(3,3,3),(4,4,4),(5,5,5),
(6,6,6),(7,7,7),(8,8,8),(9,9,9),(10,10,10),
(11,11,11),(12,12,12),(13,13,13),(14,14,14),(15,15,15),
(16,16,16),(17,17,17),(18,18,18),(19,19,19),(20,20,20),
(21,21,21),(22,22,22),(23,23,23),(24,24,24),(25,25,25),
(26,26,26),(27,27,27),(28,28,28),(29,29,29),(30,30,30),
(31,31,31),(32,32,32),(33,33,33),(34,34,34),(35,35,35),
(36,36,36),(37,37,37),(38,38,38),(39,39,39),(40,40,40),
(41,41,41),(42,42,42),(43,43,43),(44,44,44),(45,45,45),
(46,46,46),(47,47,47),(48,48,48),(49,49,49),(50,50,50),
(51,51,51),(52,52,52),(53,53,53),(54,54,54),(55,55,55),
(56,56,56),(57,57,57),(58,58,58),(59,59,59),(60,60,60),
(61,61,61),(62,62,62),(63,63,63),(64,64,64),(65,65,65),
(66,66,66),(67,67,67),(68,68,68),(69,69,69),(70,70,70),
(71,71,71),(72,72,72),(73,73,73),(74,74,74),(75,75,75),
(76,76,76),(77,77,77),(78,78,78),(79,79,79),(80,80,80),
(81,81,81),(82,82,82),(83,83,83),(84,84,84),(85,85,85),
(86,86,86),(87,87,87),(88,88,88),(89,89,89),(90,90,90),
(91,91,91),(92,92,92),(93,93,93),(94,94,94),(95,95,95),
(96,96,96),(97,97,97),(98,98,98),(99,99,99),(100,100,100);
insert into t2 select * from t1;
insert into t3 select * from t1;
insert into t4 select * from t1;
insert into t5 (a,b,c) select a,b,if(a%2,b,NULL) as c from t1;
select count(*) from t1;
count(*)
100
select count(*) from t2;
count(*)
100
select count(*) from t3;
count(*)
100
select count(*) from t4;
count(*)
100
select count(*) from t5;
count(*)
100
select * from t1 where a < 20;
a	b	c
1	1	1
10	10	10
11	11	11
12	12	12
13	13	13
14	14	14
15	15	15
16	16	16
17	17	17
18	18	18
19	19	19
2	2	2
3	3	3
4	4	4
5	5	5
6	6	6
7	7	7
8	8	8
9	9	9
select * from t1 where a = 20;
a	b	c
20	20	20
select * from t1 where a = 30;
a	b	c
30	30	30
select * from t1 where a = 40;
a	b	c
40	40	40
select * from t1 where a = 50;
a	b	c
50	50	50
select * from t1 where b = 20;
a	b	c
20	20	20
select * from t1 where b = 30;
a	b	c
30	30	30
select * from t1 where b = 40;
a	b	c
40	40	40
select * from t1 where b = 50;
a	b	c
50	50	50
select * from t2 where a < 20;
a	b	c
1	1	1
10	10	10
11	11	11
12	12	12
13	13	13
14	14	14
15	15	15
16	16	16
17	17	17
18	18	18
19	19	19
2	2	2
3	3	3
4	4	4
5	5	5
6	6	6
7	7	7
8	8	8
9	9	9
select * from t2 where a = 20;
a	b	c
20	20	20
select * from t2 where a = 30;
a	b	c
30	30	30
select * from t2 where a = 40;
a	b	c
40	40	40
select * from t2 where a = 50;
a	b	c
50	50	50
select * from t2 where b = 20;
a	b	c
20	20	20
select * from t2 where b = 30;
a	b	c
30	30	30
select * from t2 where b = 40;
a	b	c
40	40	40
select * from t2 where b = 50;
a	b	c
50	50	50
select * from t3 where a < 20;
a	b	c
1	1	1
10	10	10
11	11	11
12	12	12
13	13	13
14	14	14
15	15	15
16	16	16
17	17	17
18	18	18
19	19	19
2	2	2
3	3	3
4	4	4
5	5	5
6	6	6
7	7	7
8	8	8
9	9	9
select * from t3 where a = 20;
a	b	c
20	20	20
select * from t3 where a = 30;
a	b	c
30	30	30
select * from t3 where a = 40;
a	b	c
40	40	40
select * from t3 where a = 50;
a	b	c
50	50	50
select * from t3 where b = 20;
a	b	c
20	20	20
select * from t3 where b = 30;
a	b	c
30	30	30
select * from t3 where b = 40;
a	b	c
40	40	40
select * from t3 where b = 50;
a	b	c
50	50	50
select * from t4 where a < 20;
a	b	c
1	1	1
10	10	10
11	11	11
12	12	12
13	13	13
14	14	14
15	15	15
16	16	16
17	17	17
18	18	18
19	19	19
2	2	2
3	3	3
4	4	4
5	5	5
6	6	6
7	7	7
8	8	8
9	9	9
select * from t4 where a = 20;
a	b	c
20	20	20
select * from t4 where a = 30;
a	b	c
30	30	30
select * from t4 where a = 40;
a	b	c
40	40	40
select * from t4 where a = 50;
a	b	c
50	50	50
select * from t4 where b = 20;
a	b	c
20	20	20
select * from t4 where b = 30;
a	b	c
30	30	30
select * from t4 where b = 40;
a	b	c
40	40	40
select * from t4 where b = 50;
a	b	c
50	50	50
alter table t1 algorithm=inplace, reorganize partition;
alter table t2 algorithm=inplace, reorganize partition;
Cannot use inplace reorganize partition on t3 as it has explicit MAX_ROWS set
alter table t3 algorithm=inplace, reorganize partition;
ERROR 0A000: ALGORITHM=INPLACE is not supported. Reason: REORGANIZE of table with MAX_ROWS. Try ALGORITHM=COPY.
show warnings;
Level	Code	Message
Error	1846	ALGORITHM=INPLACE is not supported. Reason: REORGANIZE of table with MAX_ROWS. Try ALGORITHM=COPY.
alter table t3 algorithm=inplace, max_rows=50000000;
alter table t4 algorithm=inplace, reorganize partition;
alter table t5 algorithm=inplace partition by key() partitions 6;
<<<<<<< HEAD
ERROR 0A000: ALGORITHM=INPLACE is not supported for this operation. Try ALGORITHM=COPY.
=======
ERROR 0A000: ALGORITHM=INPLACE is not supported. Reason: Detected unsupported change. Try ALGORITHM=COPY.
>>>>>>> 5b3c9dae
Check partitions added, expect 0 in all cases
partitions added to t1
t1_added
0
partitions added to t2
t2_added
0
partitions added to t3
t3_added
0
partitions added to t4
t4_added
0
alter table t1 algorithm=inplace, add partition partitions 1;
alter table t2 algorithm=inplace, add partition partitions 4;
alter table t3 algorithm=inplace, max_rows=100000000;
alter table t4 algorithm=inplace, max_rows=100000000;
ERROR 0A000: ALGORITHM=INPLACE is not supported. Reason: setting MAX_ROWS on table without MAX_ROWS. Try ALGORITHM=COPY.
partitions added to t1 (expect 1)
t1_added
1
partitions added to t2 (expect 4)
t2_added
4
partitions added to t3 (expect 2)
t3_added
2
partitions added to t4 (expect 0)
t4_added
0
alter table t1 algorithm=inplace, reorganize partition;
ERROR HY000: REORGANIZE PARTITION without parameters can only be used on auto-partitioned tables using HASH PARTITIONs
alter table t3 algorithm=inplace, reorganize partition;
ERROR 0A000: ALGORITHM=INPLACE is not supported. Reason: REORGANIZE of table with MAX_ROWS. Try ALGORITHM=COPY.
show warnings;
Level	Code	Message
Error	1846	ALGORITHM=INPLACE is not supported. Reason: REORGANIZE of table with MAX_ROWS. Try ALGORITHM=COPY.
alter table t4 algorithm=inplace, reorganize partition;
select count(*) from t1;
count(*)
100
select count(*) from t2;
count(*)
100
select * from t1 where a < 20;
a	b	c
1	1	1
10	10	10
11	11	11
12	12	12
13	13	13
14	14	14
15	15	15
16	16	16
17	17	17
18	18	18
19	19	19
2	2	2
3	3	3
4	4	4
5	5	5
6	6	6
7	7	7
8	8	8
9	9	9
select * from t1 where a = 20;
a	b	c
20	20	20
select * from t1 where a = 30;
a	b	c
30	30	30
select * from t1 where a = 40;
a	b	c
40	40	40
select * from t1 where a = 50;
a	b	c
50	50	50
select * from t1 where b = 20;
a	b	c
20	20	20
select * from t1 where b = 30;
a	b	c
30	30	30
select * from t1 where b = 40;
a	b	c
40	40	40
select * from t1 where b = 50;
a	b	c
50	50	50
select * from t2 where a < 20;
a	b	c
1	1	1
10	10	10
11	11	11
12	12	12
13	13	13
14	14	14
15	15	15
16	16	16
17	17	17
18	18	18
19	19	19
2	2	2
3	3	3
4	4	4
5	5	5
6	6	6
7	7	7
8	8	8
9	9	9
select * from t2 where a = 20;
a	b	c
20	20	20
select * from t2 where a = 30;
a	b	c
30	30	30
select * from t2 where a = 40;
a	b	c
40	40	40
select * from t2 where a = 50;
a	b	c
50	50	50
select * from t2 where b = 20;
a	b	c
20	20	20
select * from t2 where b = 30;
a	b	c
30	30	30
select * from t2 where b = 40;
a	b	c
40	40	40
select * from t2 where b = 50;
a	b	c
50	50	50
select * from t3 where a < 20;
a	b	c
1	1	1
10	10	10
11	11	11
12	12	12
13	13	13
14	14	14
15	15	15
16	16	16
17	17	17
18	18	18
19	19	19
2	2	2
3	3	3
4	4	4
5	5	5
6	6	6
7	7	7
8	8	8
9	9	9
select * from t3 where a = 20;
a	b	c
20	20	20
select * from t3 where a = 30;
a	b	c
30	30	30
select * from t3 where a = 40;
a	b	c
40	40	40
select * from t3 where a = 50;
a	b	c
50	50	50
select * from t3 where b = 20;
a	b	c
20	20	20
select * from t3 where b = 30;
a	b	c
30	30	30
select * from t3 where b = 40;
a	b	c
40	40	40
select * from t3 where b = 50;
a	b	c
50	50	50
select * from t4 where a < 20;
a	b	c
1	1	1
10	10	10
11	11	11
12	12	12
13	13	13
14	14	14
15	15	15
16	16	16
17	17	17
18	18	18
19	19	19
2	2	2
3	3	3
4	4	4
5	5	5
6	6	6
7	7	7
8	8	8
9	9	9
select * from t4 where a = 20;
a	b	c
20	20	20
select * from t4 where a = 30;
a	b	c
30	30	30
select * from t4 where a = 40;
a	b	c
40	40	40
select * from t4 where a = 50;
a	b	c
50	50	50
select * from t4 where b = 20;
a	b	c
20	20	20
select * from t4 where b = 30;
a	b	c
30	30	30
select * from t4 where b = 40;
a	b	c
40	40	40
select * from t4 where b = 50;
a	b	c
50	50	50
Table: test.t4
FragmentCount: 2
b$unique(b) - UniqueHashIndex
FragmentCount: 2
drop table t4;
alter table t1 algorithm=inplace, add partition partitions 2;
alter table t2 algorithm=inplace, add partition partitions 1;
alter table t3 algorithm=inplace, max_rows=150000000;
partitions added to t1 (expect 3)
t1_added
3
partitions added to t2 (expect 5)
t2_added
5
partitions added to t3 (expect 4)
t3_added
4
select count(*) from t1;
count(*)
100
select count(*) from t2;
count(*)
100
select * from t1 where a < 20;
a	b	c
1	1	1
10	10	10
11	11	11
12	12	12
13	13	13
14	14	14
15	15	15
16	16	16
17	17	17
18	18	18
19	19	19
2	2	2
3	3	3
4	4	4
5	5	5
6	6	6
7	7	7
8	8	8
9	9	9
select * from t1 where a = 20;
a	b	c
20	20	20
select * from t1 where a = 30;
a	b	c
30	30	30
select * from t1 where a = 40;
a	b	c
40	40	40
select * from t1 where a = 50;
a	b	c
50	50	50
select * from t1 where b = 20;
a	b	c
20	20	20
select * from t1 where b = 30;
a	b	c
30	30	30
select * from t1 where b = 40;
a	b	c
40	40	40
select * from t1 where b = 50;
a	b	c
50	50	50
select * from t2 where a < 20;
a	b	c
1	1	1
10	10	10
11	11	11
12	12	12
13	13	13
14	14	14
15	15	15
16	16	16
17	17	17
18	18	18
19	19	19
2	2	2
3	3	3
4	4	4
5	5	5
6	6	6
7	7	7
8	8	8
9	9	9
select * from t2 where a = 20;
a	b	c
20	20	20
select * from t2 where a = 30;
a	b	c
30	30	30
select * from t2 where a = 40;
a	b	c
40	40	40
select * from t2 where a = 50;
a	b	c
50	50	50
select * from t2 where b = 20;
a	b	c
20	20	20
select * from t2 where b = 30;
a	b	c
30	30	30
select * from t2 where b = 40;
a	b	c
40	40	40
select * from t2 where b = 50;
a	b	c
50	50	50
select * from t3 where a < 20;
a	b	c
1	1	1
10	10	10
11	11	11
12	12	12
13	13	13
14	14	14
15	15	15
16	16	16
17	17	17
18	18	18
19	19	19
2	2	2
3	3	3
4	4	4
5	5	5
6	6	6
7	7	7
8	8	8
9	9	9
select * from t3 where a = 20;
a	b	c
20	20	20
select * from t3 where a = 30;
a	b	c
30	30	30
select * from t3 where a = 40;
a	b	c
40	40	40
select * from t3 where a = 50;
a	b	c
50	50	50
select * from t3 where b = 20;
a	b	c
20	20	20
select * from t3 where b = 30;
a	b	c
30	30	30
select * from t3 where b = 40;
a	b	c
40	40	40
select * from t3 where b = 50;
a	b	c
50	50	50
Table: test.t1
FragmentCount: 5
b$unique(b) - UniqueHashIndex
FragmentCount: 2
Table: test.t2
FragmentCount: 7
b$unique(b) - UniqueHashIndex
FragmentCount: 2
Table: test.t3
FragmentCount: 8
b$unique(b) - UniqueHashIndex
FragmentCount: 4
Table: test.t5
FragmentCount: 3
b$unique(b) - UniqueHashIndex
FragmentCount: 3
c$unique(c) - UniqueHashIndex
FragmentCount: 3
drop table t1,t2,t3,t5;
alter tablespace ts1 drop datafile 'datafile.dat' engine = ndb;
drop tablespace ts1 engine = ndb;
drop logfile group lg1 engine = ndb;<|MERGE_RESOLUTION|>--- conflicted
+++ resolved
@@ -301,11 +301,7 @@
 alter table t3 algorithm=inplace, max_rows=50000000;
 alter table t4 algorithm=inplace, reorganize partition;
 alter table t5 algorithm=inplace partition by key() partitions 6;
-<<<<<<< HEAD
-ERROR 0A000: ALGORITHM=INPLACE is not supported for this operation. Try ALGORITHM=COPY.
-=======
 ERROR 0A000: ALGORITHM=INPLACE is not supported. Reason: Detected unsupported change. Try ALGORITHM=COPY.
->>>>>>> 5b3c9dae
 Check partitions added, expect 0 in all cases
 partitions added to t1
 t1_added
