--- conflicted
+++ resolved
@@ -119,11 +119,7 @@
 CREATE OFFLINE INDEX ci2 on t1(c);
 Warnings:
 Warning	1287	'OFFLINE' is deprecated and will be removed in a future release. Please use ALGORITHM=COPY instead
-<<<<<<< HEAD
 Warning	1831	Duplicate index 'ci2' defined on the table 'test.t1'. This is deprecated and will be disallowed in a future release.
-=======
-Note	1831	Duplicate index 'ci2' defined on the table 'test.t1'. This is deprecated and will be disallowed in a future release.
->>>>>>> d4012067
 
 ndb_show_tables completed.....
 
@@ -685,11 +681,7 @@
 c varchar(20) default null,
 primary key (a) ) engine=ndbcluster;
 alter online table t1 add e varchar(20) default 'x' column_format dynamic;
-<<<<<<< HEAD
-ERROR 42000: This version of MySQL doesn't yet support 'alter online table t1 add e varchar(20) default 'x' column_format dynamic'
-=======
-ERROR 0A000: ALGORITHM=INPLACE is not supported for this operation. Try ALGORITHM=COPY.
->>>>>>> d4012067
+ERROR 0A000: ALGORITHM=INPLACE is not supported for this operation. Try ALGORITHM=COPY.
 alter online table t1 add e varchar(20) default null column_format dynamic;
 Warnings:
 Warning	1287	'ONLINE' is deprecated and will be removed in a future release. Please use ALGORITHM=INPLACE instead
