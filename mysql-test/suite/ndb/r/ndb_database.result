drop database if exists mysqltest;
create database mysqltest;
create table mysqltest.t1 (a int primary key, b int) engine=ndb;
use mysqltest;
show tables;
Tables_in_mysqltest
t1
drop database mysqltest;
create database mysqltest;
use mysqltest;
show tables;
Tables_in_mysqltest
drop database mysqltest;
<<<<<<< HEAD
create database `mysqltest.db`;
create table `mysqltest.db`.t1 (a int primary key, b int) engine=ndb;
alter offline table `mysqltest.db`.t1 add column c int;
alter online table `mysqltest.db`.t1 add column d int column_format dynamic;
drop table `mysqltest.db`.t1;
drop database `mysqltest.db`;
=======
create database newdb;
create table newdb.t1 (a int primary key) engine=myisam;
create table newdb.t1 (a int primary key,
b1  blob,
b2  blob,
b3  blob,
b4  blob,
b5  blob,
b6  blob,
b7  blob,
b8  blob,
b9  blob,
b10 blob,
b11 blob,
b12 blob,
b13 blob,
b14 blob,
b15 blob,
b16 blob,
b17 blob,
b18 blob,
b19 blob,
b20 blob,
b21 blob,
b22 blob,
b23 blob,
b24 blob,
b25 blob,
b26 blob,
b27 blob,
b28 blob,
b29 blob) engine = ndb;
drop database newdb;
create database newdb;
use newdb;
show tables;
Tables_in_newdb
create table newdb.t1(a int primary key) engine=ndb;
show tables;
Tables_in_newdb
t1
drop database newdb;
>>>>>>> 857592e9
<|MERGE_RESOLUTION|>--- conflicted
+++ resolved
@@ -11,14 +11,12 @@
 show tables;
 Tables_in_mysqltest
 drop database mysqltest;
-<<<<<<< HEAD
 create database `mysqltest.db`;
 create table `mysqltest.db`.t1 (a int primary key, b int) engine=ndb;
 alter offline table `mysqltest.db`.t1 add column c int;
 alter online table `mysqltest.db`.t1 add column d int column_format dynamic;
 drop table `mysqltest.db`.t1;
 drop database `mysqltest.db`;
-=======
 create database newdb;
 create table newdb.t1 (a int primary key) engine=myisam;
 create table newdb.t1 (a int primary key,
@@ -60,5 +58,4 @@
 show tables;
 Tables_in_newdb
 t1
-drop database newdb;
->>>>>>> 857592e9
+drop database newdb;