# The include statement below is a temp one for tests that are yet to
#be ported to run with InnoDB,
#but needs to be kept for tests that would need MyISAM in future.
--source include/force_myisam_default.inc

-- source include/have_ndb.inc

--disable_warnings
DROP TABLE IF EXISTS t1,t2,t3,t4;
--enable_warnings

#
# Test of condition pushdown to storage engine
#
CREATE TABLE t1 (
  auto int(5) unsigned NOT NULL auto_increment,
  string char(10),
  vstring varchar(10),
  bin binary(2),
  vbin varbinary(7),	
  tiny tinyint(4) DEFAULT '0' NOT NULL ,
  short smallint(6) DEFAULT '1' NOT NULL ,
  medium mediumint(8) DEFAULT '0' NOT NULL,
  long_int int(11) DEFAULT '0' NOT NULL,
  longlong bigint(13) DEFAULT '0' NOT NULL,
  real_float float(13,1) DEFAULT 0.0 NOT NULL,
  real_double double(16,4),
  real_decimal decimal(16,4),
  utiny tinyint(3) unsigned DEFAULT '0' NOT NULL,
  ushort smallint(5) unsigned zerofill DEFAULT '00000' NOT NULL,
  umedium mediumint(8) unsigned DEFAULT '0' NOT NULL,
  ulong int(11) unsigned DEFAULT '0' NOT NULL,
  ulonglong bigint(13) unsigned DEFAULT '0' NOT NULL,
  bits bit(3),
  options enum('zero','one','two','three','four') not null,
  flags set('zero','one','two','three','four') not null,
  date_field date,
  year_field year,
  time_field time,      
  date_time datetime,
  time_stamp timestamp,
  PRIMARY KEY (auto)
) engine=ndb;

insert into t1 values 
(NULL,"aaaa","aaaa",0xAAAA,0xAAAA,-1,-1,-1,-1,-1,1.1,1.1,1.1,1,1,1,1,1, 
 b'001','one','one',
 '1901-01-01','1901', 
'01:01:01','1901-01-01 01:01:01',NULL),
(NULL,"bbbb","bbbb",0xBBBB,0xBBBB,-2,-2,-2,-2,-2,2.2,2.2,2.2,2,2,2,2,2,
 b'010','two','one,two',
 '1902-02-02','1902', 
'02:02:02','1902-02-02 02:02:02',NULL),
(NULL,"cccc","cccc",0xCCCC,0xCCCC,-3,-3,-3,-3,-3,3.3,3.3,3.3,3,3,3,3,3,
 b'011','three','one,two,three',
 '1903-03-03','1903', 
'03:03:03','1903-03-03 03:03:03',NULL),
(NULL,"dddd","dddd",0xDDDD,0xDDDD,-4,-4,-4,-4,-4,4.4,4.4,4.4,4,4,4,4,4,
 b'100','four','one,two,three,four',
 '1904-04-04','1904', 
'04:04:04','1904-04-04 04:04:04',NULL);

CREATE TABLE t2 (pk1 int unsigned NOT NULL PRIMARY KEY,   attr1 int unsigned NOT NULL,   attr2 int unsigned,   attr3 VARCHAR(10) ) ENGINE=ndbcluster;

insert into t2 values (0,0,0, "a"),(1,1,1,"b"),(2,2,NULL,NULL),(3,3,3,"d"),(4,4,4,"e"),(5,5,5,"f");

CREATE TABLE  t3 (pk1 int unsigned NOT NULL PRIMARY KEY,   attr1 int unsigned NOT NULL,   attr2 bigint unsigned, attr3 tinyint unsigned,  attr4 VARCHAR(10) ) ENGINE=ndbcluster;

insert into t3 values (0,0,0,0,"a"),(1,1,9223372036854775803,1,"b"),(2,2,9223372036854775804,2,"c"),(3,3,9223372036854775805,3,"d"),(4,4,9223372036854775806,4,"e"),(5,5,9223372036854775807,5,"f");

CREATE TABLE  t4 (pk1 int unsigned NOT NULL PRIMARY KEY,   attr1 int unsigned NOT NULL,   attr2 bigint unsigned, attr3 tinyint unsigned,  attr4 VARCHAR(10) , KEY (attr1)) ENGINE=ndbcluster;

insert into t4 values (0,0,0,0,"a"),(1,1,9223372036854775803,1,"b"),(2,2,9223372036854775804,2,"c"),(3,3,9223372036854775805,3,"d"),(4,4,9223372036854775806,4,"e"),(5,5,9223372036854775807,5,"f");

set @old_ecpd = @@session.optimizer_switch;
set @@optimizer_switch = 'engine_condition_pushdown=off';

# Test all types and compare operators
select auto from t1 where 
string = "aaaa" and 
vstring = "aaaa" and 
bin = 0xAAAA and 
vbin = 0xAAAA and 
tiny = -1 and 
short = -1 and 
medium = -1 and 
long_int = -1 and 
longlong = -1 and 
real_float > 1.0 and real_float < 2.0 and 
real_double > 1.0 and real_double < 2.0 and
real_decimal > 1.0 and real_decimal < 2.0 and
utiny = 1 and 
ushort = 1 and 
umedium = 1 and 
ulong = 1 and 
ulonglong = 1 and 
bits = b'001' and
options = 'one' and 
flags = 'one' and 
date_field = '1901-01-01' and
year_field = '1901' and
time_field = '01:01:01' and 
date_time = '1901-01-01 01:01:01' 
order by auto;

select auto from t1 where 
string != "aaaa" and 
vstring != "aaaa" and 
bin != 0xAAAA and 
vbin != 0xAAAA and 
tiny != -1 and 
short != -1 and 
medium != -1 and 
long_int != -1 and 
longlong != -1 and 
(real_float < 1.0 or real_float > 2.0) and 
(real_double < 1.0 or real_double > 2.0) and
(real_decimal < 1.0 or real_decimal > 2.0) and
utiny != 1 and 
ushort != 1 and 
umedium != 1 and 
ulong != 1 and 
ulonglong != 1 and 
bits != b'001' and
options != 'one' and 
flags != 'one' and 
date_field != '1901-01-01' and
year_field != '1901' and
time_field != '01:01:01' and 
date_time != '1901-01-01 01:01:01' 
order by auto;

select auto from t1 where 
string > "aaaa" and 
vstring > "aaaa" and 
bin > 0xAAAA and 
vbin > 0xAAAA and 
tiny < -1 and 
short < -1 and 
medium < -1 and 
long_int < -1 and 
longlong < -1 and 
real_float > 1.1 and 
real_double > 1.1 and 
real_decimal > 1.1 and 
utiny > 1 and 
ushort > 1 and 
umedium > 1 and 
ulong > 1 and 
ulonglong > 1 and
bits > b'001' and
(options = 'two' or options = 'three' or options = 'four') and
(flags = 'one,two' or flags = 'one,two,three' or flags = 'one,two,three,four') and
date_field > '1901-01-01' and
year_field > '1901' and
time_field > '01:01:01' and
date_time > '1901-01-01 01:01:01'
order by auto;

select auto from t1 where 
string >= "aaaa" and 
vstring >= "aaaa" and 
bin >= 0xAAAA and 
vbin >= 0xAAAA and 
tiny <= -1 and 
short <= -1 and 
medium <= -1 and 
long_int <= -1 and 
longlong <= -1 and 
real_float >= 1.0 and 
real_double >= 1.0 and 
real_decimal >= 1.0 and 
utiny >= 1 and 
ushort >= 1 and 
umedium >= 1 and 
ulong >= 1 and 
ulonglong >= 1 and 
bits >= b'001' and
(options = 'one' or options = 'two' or options = 'three' or options = 'four') and
(flags = 'one' or flags = 'one,two' or flags = 'one,two,three' or flags = 'one,two,three,four') and
date_field >= '1901-01-01' and
year_field >= '1901' and
time_field >= '01:01:01' and 
date_time >= '1901-01-01 01:01:01' 
order by auto;

select auto from t1 where 
string < "dddd" and 
vstring < "dddd" and 
bin < 0xDDDD and 
vbin < 0xDDDD and 
tiny > -4 and 
short > -4 and 
medium > -4 and 
long_int > -4 and 
longlong > -4 and 
real_float < 4.4 and 
real_double < 4.4 and
real_decimal < 4.4 and
utiny < 4 and 
ushort < 4 and 
umedium < 4 and 
ulong < 4 and 
ulonglong < 4 and 
bits < b'100' and
(options = 'one' or options = 'two' or options = 'three') and
(flags = 'one' or flags = 'one,two' or flags = 'one,two,three') and
date_field < '1904-01-01' and
year_field < '1904' and
time_field < '04:04:04' and 
date_time < '1904-04-04 04:04:04' 
order by auto;

select auto from t1 where 
string <= "dddd" and 
vstring <= "dddd" and 
bin <= 0xDDDD and 
vbin <= 0xDDDD and 
tiny >= -4 and 
short >= -4 and 
medium >= -4 and 
long_int >= -4 and 
longlong >= -4 and 
real_float <= 4.5 and 
real_double <= 4.5 and 
real_decimal <= 4.5 and 
utiny <= 4 and 
ushort <= 4 and 
umedium <= 4 and 
ulong <= 4 and 
ulonglong <= 4 and 
bits <= b'100' and
(options = 'one' or options = 'two' or options = 'three' or options = 'four') and 
(flags = 'one' or flags = 'one,two' or flags = 'one,two,three' or flags = 'one,two,three,four') and
date_field <= '1904-04-04' and
year_field <= '1904' and
time_field <= '04:04:04' and 
date_time <= '1904-04-04 04:04:04' 
order by auto;

# Test LIKE/NOT LIKE
select auto from t1 where 
string like "b%" and
vstring like "b%" and
bin like concat(0xBB, '%') and
vbin like concat(0xBB, '%')
order by auto;

select auto from t1 where 
string not like "b%" and
vstring not like "b%" and
bin not like concat(0xBB, '%') and
vbin not like concat(0xBB, '%')
order by auto;

# BETWEEN
select auto from t1 where
(string between "aaaa" and "cccc") and 
(vstring between "aaaa" and "cccc") and 
(bin between 0xAAAA and 0xCCCC) and 
(vbin between 0xAAAA and 0xCCCC) and 
(tiny between -3 and -1) and 
(short between -3 and -1) and 
(medium between -3 and -1) and 
(long_int between -3 and -1) and 
(longlong between -3 and -1) and 
(utiny between 1 and 3) and 
(ushort between 1 and 3) and 
(umedium between 1 and 3) and 
(ulong between 1 and 3) and 
(ulonglong between 1 and 3) and 
(bits between b'001' and b'011') and
(options between 'one' and 'three') and 
(flags between 'one' and 'one,two,three') and 
(date_field between '1901-01-01' and '1903-03-03') and
(year_field between '1901' and '1903') and
(time_field between '01:01:01' and '03:03:03') and 
(date_time between '1901-01-01 01:01:01' and '1903-03-03 03:03:03') 
order by auto;

select auto from t1 where
("aaaa" between string and string) and 
("aaaa" between vstring and vstring) and 
(0xAAAA between bin and bin) and 
(0xAAAA between vbin and vbin) and 
(-1 between tiny and tiny) and 
(-1 between short and short) and 
(-1 between medium and medium) and 
(-1 between long_int and long_int) and 
(-1 between longlong and longlong) and 
(1 between utiny and utiny) and 
(1 between ushort and ushort) and 
(1 between umedium and umedium) and 
(1 between ulong and ulong) and 
(1 between ulonglong and ulonglong) and 
(b'001' between bits and bits) and
('one' between options and options) and 
('one' between flags and flags) and 
('1901-01-01' between date_field and date_field) and
('1901' between year_field and year_field) and
('01:01:01' between time_field and time_field) and 
('1901-01-01 01:01:01' between date_time and date_time) 
order by auto;

# NOT BETWEEN
select auto from t1 where
(string not between "aaaa" and "cccc") and 
(vstring not between "aaaa" and "cccc") and 
(bin not between 0xAAAA and 0xCCCC) and 
(vbin not between 0xAAAA and 0xCCCC) and 
(tiny not between -3 and -1) and 
(short not between -3 and -1) and 
(medium not between -3 and -1) and 
(long_int not between -3 and -1) and 
(longlong not between -3 and -1) and 
(utiny not between 1 and 3) and 
(ushort not between 1 and 3) and 
(umedium not between 1 and 3) and 
(ulong not between 1 and 3) and 
(ulonglong not between 1 and 3) and 
(bits not between b'001' and b'011') and
(options not between 'one' and 'three') and 
(flags not between 'one' and 'one,two,three') and 
(date_field not between '1901-01-01' and '1903-03-03') and
(year_field not between '1901' and '1903') and
(time_field not between '01:01:01' and '03:03:03') and 
(date_time not between '1901-01-01 01:01:01' and '1903-03-03 03:03:03') 
order by auto;

select auto from t1 where
("aaaa" not between string and string) and 
("aaaa" not between vstring and vstring) and 
(0xAAAA not between bin and bin) and 
(0xAAAA not between vbin and vbin) and 
(-1 not between tiny and tiny) and 
(-1 not between short and short) and 
(-1 not between medium and medium) and 
(-1 not between long_int and long_int) and 
(-1 not between longlong and longlong) and 
(1 not between utiny and utiny) and 
(1 not between ushort and ushort) and 
(1 not between umedium and umedium) and 
(1 not between ulong and ulong) and 
(1 not between ulonglong and ulonglong) and 
(b'001' not between bits and bits) and
('one' not between options and options) and 
('one' not between flags and flags) and 
('1901-01-01' not between date_field and date_field) and
('1901' not between year_field and year_field) and
('01:01:01' not between time_field and time_field) and 
('1901-01-01 01:01:01' not between date_time and date_time) 
order by auto;

# IN
select auto from t1 where
string in("aaaa","cccc") and 
vstring in("aaaa","cccc") and 
bin in(0xAAAA,0xCCCC) and 
vbin in(0xAAAA,0xCCCC) and 
tiny in(-1,-3) and 
short in(-1,-3) and 
medium in(-1,-3) and 
long_int in(-1,-3) and 
longlong in(-1,-3) and 
utiny in(1,3) and 
ushort in(1,3) and 
umedium in(1,3) and 
ulong in(1,3) and 
ulonglong in(1,3) and 
bits in(b'001',b'011') and
options in('one','three') and 
flags in('one','one,two,three') and 
date_field in('1901-01-01','1903-03-03') and
year_field in('1901','1903') and
time_field in('01:01:01','03:03:03') and 
date_time in('1901-01-01 01:01:01','1903-03-03 03:03:03') 
order by auto;

select auto from t1 where
"aaaa" in(string) and
"aaaa" in(vstring) and
0xAAAA in(bin) and 
0xAAAA in(vbin) and 
(-1 in(tiny)) and
(-1 in(short)) and
(-1 in(medium)) and
(-1 in(long_int)) and
(-1 in(longlong)) and
1 in(utiny) and 
1 in(ushort) and 
1 in(umedium) and 
1 in(ulong) and 
1 in(ulonglong) and 
b'001' in(bits) and
'one' in(options) and 
'one' in(flags) and 
'1901-01-01' in(date_field) and
'1901' in(year_field) and
'01:01:01' in(time_field) and 
'1901-01-01 01:01:01' in(date_time) 
order by auto;

# NOT IN
select auto from t1 where
string not in("aaaa","cccc") and 
vstring not in("aaaa","cccc") and 
bin not in(0xAAAA,0xCCCC) and 
vbin not in(0xAAAA,0xCCCC) and 
tiny not in(-1,-3) and 
short not in(-1,-3) and 
medium not in(-1,-3) and 
long_int not in(-1,-3) and 
longlong not in(-1,-3) and 
utiny not in(1,3) and 
ushort not in(1,3) and 
umedium not in(1,3) and 
ulong not in(1,3) and 
ulonglong not in(1,3) and 
bits not in(b'001',b'011') and
options not in('one','three') and 
flags not in('one','one,two,three') and 
date_field not in('1901-01-01','1903-03-03') and
year_field not in('1901','1903') and
time_field not in('01:01:01','03:03:03') and 
date_time not in('1901-01-01 01:01:01','1903-03-03 03:03:03') 
order by auto;

select auto from t1 where
"aaaa" not in(string) and
"aaaa" not in(vstring) and
0xAAAA not in(bin) and 
0xAAAA not in(vbin) and 
(-1 not in(tiny)) and
(-1 not in(short)) and
(-1 not in(medium)) and
(-1 not in(long_int)) and
(-1 not in(longlong)) and
1 not in(utiny) and 
1 not in(ushort) and 
1 not in(umedium) and 
1 not in(ulong) and 
1 not in(ulonglong) and 
b'001' not in(bits) and
'one' not in(options) and 
'one' not in(flags) and 
'1901-01-01' not in(date_field) and
'1901' not in(year_field) and
'01:01:01' not in(time_field) and 
'1901-01-01 01:01:01' not in(date_time) 
order by auto;

# Various tests 
select * from t2 where attr3 is null or attr1 > 2 and pk1= 3 order by pk1;
select * from t2 where attr3 is not null and attr1 > 2 order by pk1;
select * from t3 where attr2 >  9223372036854775803 and attr3 != 3 order by pk1;
select * from t2,t3 where t2.attr1 < 1 and t2.attr2 = t3.attr2 and t3.attr1 < 5 order by t2.pk1;
select * from t4 where attr1 < 5 and attr2 > 9223372036854775803 and attr3 != 3 order by t4.pk1;
select * from t3,t4 where t4.attr1 > 1 and t4.attr2 = t3.attr2 and t4.attr3 < 5 order by t4.pk1;

set @@optimizer_switch = 'engine_condition_pushdown=on';

# Test all types and compare operators
--replace_column 9 #
explain
select auto from t1 where 
string = "aaaa" and 
vstring = "aaaa" and 
bin = 0xAAAA and 
vbin = 0xAAAA and
tiny = -1 and 
short = -1 and 
medium = -1 and 
long_int = -1 and 
longlong = -1 and 
real_float > 1.0 and real_float < 2.0 and 
real_double > 1.0 and real_double < 2.0 and
real_decimal > 1.0 and real_decimal < 2.0 and
utiny = 1 and 
ushort = 1 and 
umedium = 1 and 
ulong = 1 and 
ulonglong = 1 and 
/* bits = b'001' and */
options = 'one' and 
flags = 'one' and 
date_field = '1901-01-01' and
year_field = '1901' and
time_field = '01:01:01' and 
date_time = '1901-01-01 01:01:01' 
order by auto;

select auto from t1 where 
string = "aaaa" and 
vstring = "aaaa" and 
bin = 0xAAAA and 
vbin = 0xAAAA and
tiny = -1 and 
short = -1 and 
medium = -1 and 
long_int = -1 and 
longlong = -1 and 
real_float > 1.0 and real_float < 2.0 and 
real_double > 1.0 and real_double < 2.0 and
real_decimal > 1.0 and real_decimal < 2.0 and
utiny = 1 and 
ushort = 1 and 
umedium = 1 and 
ulong = 1 and 
ulonglong = 1 and 
/* bits = b'001' and */
options = 'one' and 
flags = 'one' and 
date_field = '1901-01-01' and
year_field = '1901' and
time_field = '01:01:01' and 
date_time = '1901-01-01 01:01:01' 
order by auto;

--replace_column 9 #
explain
select auto from t1 where 
string != "aaaa" and 
vstring != "aaaa" and 
bin != 0xAAAA and 
vbin != 0xAAAA and
tiny != -1 and 
short != -1 and 
medium != -1 and 
long_int != -1 and 
longlong != -1 and 
(real_float < 1.0 or real_float > 2.0) and 
(real_double < 1.0 or real_double > 2.0) and
(real_decimal < 1.0 or real_decimal > 2.0) and
utiny != 1 and 
ushort != 1 and 
umedium != 1 and 
ulong != 1 and 
ulonglong != 1 and 
/* bits != b'001' and */
options != 'one' and 
flags != 'one' and 
date_field != '1901-01-01' and
year_field != '1901' and
time_field != '01:01:01' and 
date_time != '1901-01-01 01:01:01' 
order by auto;

select auto from t1 where 
string != "aaaa" and 
vstring != "aaaa" and 
bin != 0xAAAA and 
vbin != 0xAAAA and
tiny != -1 and 
short != -1 and 
medium != -1 and 
long_int != -1 and 
longlong != -1 and 
(real_float < 1.0 or real_float > 2.0) and 
(real_double < 1.0 or real_double > 2.0) and
(real_decimal < 1.0 or real_decimal > 2.0) and
utiny != 1 and 
ushort != 1 and 
umedium != 1 and 
ulong != 1 and 
ulonglong != 1 and 
/* bits != b'001' and */
options != 'one' and 
flags != 'one' and 
date_field != '1901-01-01' and
year_field != '1901' and
time_field != '01:01:01' and 
date_time != '1901-01-01 01:01:01' 
order by auto;

--replace_column 9 #
explain
select auto from t1 where 
string > "aaaa" and 
vstring > "aaaa" and 
bin > 0xAAAA and 
vbin > 0xAAAA and
tiny < -1 and 
short < -1 and 
medium < -1 and 
long_int < -1 and 
longlong < -1 and 
real_float > 1.1 and 
real_double > 1.1 and 
real_decimal > 1.1 and 
utiny > 1 and 
ushort > 1 and 
umedium > 1 and 
ulong > 1 and 
ulonglong > 1 and
/* bits > b'001' and */
(options = 'two' or options = 'three' or options = 'four') and
(flags = 'one,two' or flags = 'one,two,three' or flags = 'one,two,three,four') and
date_field > '1901-01-01' and
year_field > '1901' and
time_field > '01:01:01' and
date_time > '1901-01-01 01:01:01'
order by auto;

select auto from t1 where 
string > "aaaa" and 
vstring > "aaaa" and 
bin > 0xAAAA and 
vbin > 0xAAAA and
tiny < -1 and 
short < -1 and 
medium < -1 and 
long_int < -1 and 
longlong < -1 and 
real_float > 1.1 and 
real_double > 1.1 and 
real_decimal > 1.1 and 
utiny > 1 and 
ushort > 1 and 
umedium > 1 and 
ulong > 1 and 
ulonglong > 1 and
/* bits > b'001' and */
(options = 'two' or options = 'three' or options = 'four') and
(flags = 'one,two' or flags = 'one,two,three' or flags = 'one,two,three,four') and
date_field > '1901-01-01' and
year_field > '1901' and
time_field > '01:01:01' and
date_time > '1901-01-01 01:01:01'
order by auto;

--replace_column 9 #
explain
select auto from t1 where 
string >= "aaaa" and 
vstring >= "aaaa" and 
bin >= 0xAAAA and 
vbin >= 0xAAAA and
tiny <= -1 and 
short <= -1 and 
medium <= -1 and 
long_int <= -1 and 
longlong <= -1 and 
real_float >= 1.0 and 
real_double >= 1.0 and 
real_decimal >= 1.0 and 
utiny >= 1 and 
ushort >= 1 and 
umedium >= 1 and 
ulong >= 1 and 
ulonglong >= 1 and 
/* bits >= b'001' and */
(options = 'one' or options = 'two' or options = 'three' or options = 'four') and
(flags = 'one' or flags = 'one,two' or flags = 'one,two,three' or flags = 'one,two,three,four') and
date_field >= '1901-01-01' and
year_field >= '1901' and
time_field >= '01:01:01' and 
date_time >= '1901-01-01 01:01:01' 
order by auto;

select auto from t1 where 
string >= "aaaa" and 
vstring >= "aaaa" and 
bin >= 0xAAAA and 
vbin >= 0xAAAA and
tiny <= -1 and 
short <= -1 and 
medium <= -1 and 
long_int <= -1 and 
longlong <= -1 and 
real_float >= 1.0 and 
real_double >= 1.0 and 
real_decimal >= 1.0 and 
utiny >= 1 and 
ushort >= 1 and 
umedium >= 1 and 
ulong >= 1 and 
ulonglong >= 1 and 
/* bits >= b'001' and */
(options = 'one' or options = 'two' or options = 'three' or options = 'four') and
(flags = 'one' or flags = 'one,two' or flags = 'one,two,three' or flags = 'one,two,three,four') and
date_field >= '1901-01-01' and
year_field >= '1901' and
time_field >= '01:01:01' and 
date_time >= '1901-01-01 01:01:01' 
order by auto;

--replace_column 9 #
explain
select auto from t1 where 
string < "dddd" and 
vstring < "dddd" and 
bin < 0xDDDD and 
vbin < 0xDDDD and
tiny > -4 and 
short > -4 and 
medium > -4 and 
long_int > -4 and 
longlong > -4 and 
real_float < 4.4 and 
real_double < 4.4 and
real_decimal < 4.4 and
utiny < 4 and 
ushort < 4 and 
umedium < 4 and 
ulong < 4 and 
ulonglong < 4 and 
/* bits < b'100' and */
(options = 'one' or options = 'two' or options = 'three') and
(flags = 'one' or flags = 'one,two' or flags = 'one,two,three') and
date_field < '1904-01-01' and
year_field < '1904' and
time_field < '04:04:04' and 
date_time < '1904-04-04 04:04:04' 
order by auto;

select auto from t1 where 
string < "dddd" and 
vstring < "dddd" and 
bin < 0xDDDD and 
vbin < 0xDDDD and
tiny > -4 and 
short > -4 and 
medium > -4 and 
long_int > -4 and 
longlong > -4 and 
real_float < 4.4 and 
real_double < 4.4 and
real_decimal < 4.4 and
utiny < 4 and 
ushort < 4 and 
umedium < 4 and 
ulong < 4 and 
ulonglong < 4 and 
/* bits < b'100' and */
(options = 'one' or options = 'two' or options = 'three') and
(flags = 'one' or flags = 'one,two' or flags = 'one,two,three') and
date_field < '1904-01-01' and
year_field < '1904' and
time_field < '04:04:04' and 
date_time < '1904-04-04 04:04:04' 
order by auto;

--replace_column 9 #
explain
select auto from t1 where 
string <= "dddd" and 
vstring <= "dddd" and 
bin <= 0xDDDD and 
vbin <= 0xDDDD and
tiny >= -4 and 
short >= -4 and 
medium >= -4 and 
long_int >= -4 and 
longlong >= -4 and 
real_float <= 4.5 and 
real_double <= 4.5 and 
real_decimal <= 4.5 and 
utiny <= 4 - 1 + 1 and /* Checking function composition */
ushort <= 4 and 
umedium <= 4 and 
ulong <= 4 and 
ulonglong <= 4 and 
/* bits <= b'100' and */
(options = 'one' or options = 'two' or options = 'three' or options = 'four') and 
(flags = 'one' or flags = 'one,two' or flags = 'one,two,three' or flags = 'one,two,three,four') and
date_field <= '1904-04-04' and
year_field <= '1904' and
time_field <= '04:04:04' and 
date_time <= '1904-04-04 04:04:04' 
order by auto;

select auto from t1 where 
string <= "dddd" and 
vstring <= "dddd" and 
bin <= 0xDDDD and 
vbin <= 0xDDDD and
tiny >= -4 and 
short >= -4 and 
medium >= -4 and 
long_int >= -4 and 
longlong >= -4 and 
real_float <= 4.5 and 
real_double <= 4.5 and 
real_decimal <= 4.5 and 
utiny <= 4 - 1 + 1 and /* Checking function composition */
ushort <= 4 and 
umedium <= 4 and 
ulong <= 4 and 
ulonglong <= 4 and 
/* bits <= b'100' and */
(options = 'one' or options = 'two' or options = 'three' or options = 'four') and 
(flags = 'one' or flags = 'one,two' or flags = 'one,two,three' or flags = 'one,two,three,four') and
date_field <= '1904-04-04' and
year_field <= '1904' and
time_field <= '04:04:04' and 
date_time <= '1904-04-04 04:04:04' 
order by auto;

# Test index scan with filter
create index medium_index on t1(medium);

# Test all types and compare operators
--replace_column 9 #
explain
select auto from t1 where 
string = "aaaa" and 
vstring = "aaaa" and 
bin = 0xAAAA and 
vbin = 0xAAAA and
tiny = -1 and 
short = -1 and 
medium = -1 and 
long_int = -1 and 
longlong = -1 and 
real_float > 1.0 and real_float < 2.0 and 
real_double > 1.0 and real_double < 2.0 and
real_decimal > 1.0 and real_decimal < 2.0 and
utiny = 1 and 
ushort = 1 and 
umedium = 1 and 
ulong = 1 and 
ulonglong = 1 and 
/* bits = b'001' and */
options = 'one' and 
flags = 'one' and 
date_field = '1901-01-01' and
year_field = '1901' and
time_field = '01:01:01' and 
date_time = '1901-01-01 01:01:01' 
order by auto;

select auto from t1 where 
string = "aaaa" and 
vstring = "aaaa" and 
bin = 0xAAAA and 
vbin = 0xAAAA and
tiny = -1 and 
short = -1 and 
medium = -1 and 
long_int = -1 and 
longlong = -1 and 
real_float > 1.0 and real_float < 2.0 and 
real_double > 1.0 and real_double < 2.0 and
real_decimal > 1.0 and real_decimal < 2.0 and
utiny = 1 and 
ushort = 1 and 
umedium = 1 and 
ulong = 1 and 
ulonglong = 1 and 
/* bits = b'001' and */
options = 'one' and 
flags = 'one' and 
date_field = '1901-01-01' and
year_field = '1901' and
time_field = '01:01:01' and 
date_time = '1901-01-01 01:01:01' 
order by auto;

--replace_column 9 #
explain
select auto from t1 where 
string != "aaaa" and 
vstring != "aaaa" and 
bin != 0xAAAA and 
vbin != 0xAAAA and
tiny != -1 and 
short != -1 and 
medium != -1 and 
long_int != -1 and 
longlong != -1 and 
(real_float < 1.0 or real_float > 2.0) and 
(real_double < 1.0 or real_double > 2.0) and
(real_decimal < 1.0 or real_decimal > 2.0) and
utiny != 1 and 
ushort != 1 and 
umedium != 1 and 
ulong != 1 and 
ulonglong != 1 and 
/* bits != b'001' and */
options != 'one' and 
flags != 'one' and 
date_field != '1901-01-01' and
year_field != '1901' and
time_field != '01:01:01' and 
date_time != '1901-01-01 01:01:01' 
order by auto;

select auto from t1 where 
string != "aaaa" and 
vstring != "aaaa" and 
bin != 0xAAAA and 
vbin != 0xAAAA and
tiny != -1 and 
short != -1 and 
medium != -1 and 
long_int != -1 and 
longlong != -1 and 
(real_float < 1.0 or real_float > 2.0) and 
(real_double < 1.0 or real_double > 2.0) and
(real_decimal < 1.0 or real_decimal > 2.0) and
utiny != 1 and 
ushort != 1 and 
umedium != 1 and 
ulong != 1 and 
ulonglong != 1 and 
/* bits != b'001' and */
options != 'one' and 
flags != 'one' and 
date_field != '1901-01-01' and
year_field != '1901' and
time_field != '01:01:01' and 
date_time != '1901-01-01 01:01:01' 
order by auto;

--replace_column 9 #
explain
select auto from t1 where 
string > "aaaa" and 
vstring > "aaaa" and 
bin > 0xAAAA and 
vbin > 0xAAAA and
tiny < -1 and 
short < -1 and 
medium < -1 and 
long_int < -1 and 
longlong < -1 and 
real_float > 1.1 and 
real_double > 1.1 and 
real_decimal > 1.1 and 
utiny > 1 and 
ushort > 1 and 
umedium > 1 and 
ulong > 1 and 
ulonglong > 1 and
/* bits > b'001' and */
(options = 'two' or options = 'three' or options = 'four') and
(flags = 'one,two' or flags = 'one,two,three' or flags = 'one,two,three,four') and
date_field > '1901-01-01' and
year_field > '1901' and
time_field > '01:01:01' and
date_time > '1901-01-01 01:01:01'
order by auto;

select auto from t1 where 
string > "aaaa" and 
vstring > "aaaa" and 
bin > 0xAAAA and 
vbin > 0xAAAA and
tiny < -1 and 
short < -1 and 
medium < -1 and 
long_int < -1 and 
longlong < -1 and 
real_float > 1.1 and 
real_double > 1.1 and 
real_decimal > 1.1 and 
utiny > 1 and 
ushort > 1 and 
umedium > 1 and 
ulong > 1 and 
ulonglong > 1 and
/* bits > b'001' and */
(options = 'two' or options = 'three' or options = 'four') and
(flags = 'one,two' or flags = 'one,two,three' or flags = 'one,two,three,four') and
date_field > '1901-01-01' and
year_field > '1901' and
time_field > '01:01:01' and
date_time > '1901-01-01 01:01:01'
order by auto;

--replace_column 9 #
explain
select auto from t1 where 
string >= "aaaa" and 
vstring >= "aaaa" and 
bin >= 0xAAAA and 
vbin >= 0xAAAA and
tiny <= -1 and 
short <= -1 and 
medium <= -1 and 
long_int <= -1 and 
longlong <= -1 and 
real_float >= 1.0 and 
real_double >= 1.0 and 
real_decimal >= 1.0 and 
utiny >= 1 and 
ushort >= 1 and 
umedium >= 1 and 
ulong >= 1 and 
ulonglong >= 1 and 
/* bits >= b'001' and */
(options = 'one' or options = 'two' or options = 'three' or options = 'four') and
(flags = 'one' or flags = 'one,two' or flags = 'one,two,three' or flags = 'one,two,three,four') and
date_field >= '1901-01-01' and
year_field >= '1901' and
time_field >= '01:01:01' and 
date_time >= '1901-01-01 01:01:01' 
order by auto;

select auto from t1 where 
string >= "aaaa" and 
vstring >= "aaaa" and 
bin >= 0xAAAA and 
vbin >= 0xAAAA and
tiny <= -1 and 
short <= -1 and 
medium <= -1 and 
long_int <= -1 and 
longlong <= -1 and 
real_float >= 1.0 and 
real_double >= 1.0 and 
real_decimal >= 1.0 and 
utiny >= 1 and 
ushort >= 1 and 
umedium >= 1 and 
ulong >= 1 and 
ulonglong >= 1 and 
/* bits >= b'001' and */
(options = 'one' or options = 'two' or options = 'three' or options = 'four') and
(flags = 'one' or flags = 'one,two' or flags = 'one,two,three' or flags = 'one,two,three,four') and
date_field >= '1901-01-01' and
year_field >= '1901' and
time_field >= '01:01:01' and 
date_time >= '1901-01-01 01:01:01' 
order by auto;

--replace_column 9 #
explain
select auto from t1 where 
string < "dddd" and 
vstring < "dddd" and 
bin < 0xDDDD and 
vbin < 0xDDDD and
tiny > -4 and 
short > -4 and 
medium > -4 and 
long_int > -4 and 
longlong > -4 and 
real_float < 4.4 and 
real_double < 4.4 and
real_decimal < 4.4 and
utiny < 4 and 
ushort < 4 and 
umedium < 4 and 
ulong < 4 and 
ulonglong < 4 and 
/* bits < b'100' and */
(options = 'one' or options = 'two' or options = 'three') and
(flags = 'one' or flags = 'one,two' or flags = 'one,two,three') and
date_field < '1904-01-01' and
year_field < '1904' and
time_field < '04:04:04' and 
date_time < '1904-04-04 04:04:04' 
order by auto;

select auto from t1 where 
string < "dddd" and 
vstring < "dddd" and 
bin < 0xDDDD and 
vbin < 0xDDDD and
tiny > -4 and 
short > -4 and 
medium > -4 and 
long_int > -4 and 
longlong > -4 and 
real_float < 4.4 and 
real_double < 4.4 and
real_decimal < 4.4 and
utiny < 4 and 
ushort < 4 and 
umedium < 4 and 
ulong < 4 and 
ulonglong < 4 and 
/* bits < b'100' and */
(options = 'one' or options = 'two' or options = 'three') and
(flags = 'one' or flags = 'one,two' or flags = 'one,two,three') and
date_field < '1904-01-01' and
year_field < '1904' and
time_field < '04:04:04' and 
date_time < '1904-04-04 04:04:04' 
order by auto;

--replace_column 9 #
explain
select auto from t1 where 
string <= "dddd" and 
vstring <= "dddd" and 
bin <= 0xDDDD and 
vbin <= 0xDDDD and
tiny >= -4 and 
short >= -4 and 
medium >= -4 and 
long_int >= -4 and 
longlong >= -4 and 
real_float <= 4.5 and 
real_double <= 4.5 and 
real_decimal <= 4.5 and 
utiny <= 4 - 1 + 1 and /* Checking function composition */
ushort <= 4 and 
umedium <= 4 and 
ulong <= 4 and 
ulonglong <= 4 and 
/* bits <= b'100' and */
(options = 'one' or options = 'two' or options = 'three' or options = 'four') and 
(flags = 'one' or flags = 'one,two' or flags = 'one,two,three' or flags = 'one,two,three,four') and
date_field <= '1904-04-04' and
year_field <= '1904' and
time_field <= '04:04:04' and 
date_time <= '1904-04-04 04:04:04' 
order by auto;

select auto from t1 where 
string <= "dddd" and 
vstring <= "dddd" and 
bin <= 0xDDDD and 
vbin <= 0xDDDD and
tiny >= -4 and 
short >= -4 and 
medium >= -4 and 
long_int >= -4 and 
longlong >= -4 and 
real_float <= 4.5 and 
real_double <= 4.5 and 
real_decimal <= 4.5 and 
utiny <= 4 - 1 + 1 and /* Checking function composition */
ushort <= 4 and 
umedium <= 4 and 
ulong <= 4 and 
ulonglong <= 4 and 
/* bits <= b'100' and */
(options = 'one' or options = 'two' or options = 'three' or options = 'four') and 
(flags = 'one' or flags = 'one,two' or flags = 'one,two,three' or flags = 'one,two,three,four') and
date_field <= '1904-04-04' and
year_field <= '1904' and
time_field <= '04:04:04' and 
date_time <= '1904-04-04 04:04:04' 
order by auto;

# Test LIKE/NOT LIKE
--replace_column 9 #
explain
select auto from t1 where 
string like "b%" and
vstring like "b%" and
bin like concat(0xBB, '%') and
vbin like concat(0xBB, '%')
order by auto;

select auto from t1 where 
string like "b%" and
vstring like "b%" and
bin like concat(0xBB, '%') and
vbin like concat(0xBB, '%')
order by auto;

--replace_column 9 #
explain
select auto from t1 where 
string not like "b%" and
vstring not like "b%" and
bin not like concat(0xBB, '%') and
vbin not like concat(0xBB, '%')
order by auto;

select auto from t1 where 
string not like "b%" and
vstring not like "b%" and
bin not like concat(0xBB, '%') and
vbin not like concat(0xBB, '%')
order by auto;

# BETWEEN
--replace_column 9 #
explain 
select auto from t1 where
(string between "aaaa" and "cccc") and 
(vstring between "aaaa" and "cccc") and 
(bin between 0xAAAA and 0xCCCC) and 
(vbin between 0xAAAA and 0xCCCC) and 
(tiny between -3 and -1) and 
(short between -3 and -1) and 
(medium between -3 and -1) and 
(long_int between -3 and -1) and 
(longlong between -3 and -1) and 
(utiny between 1 and 3) and 
(ushort between 1 and 3) and 
(umedium between 1 and 3) and 
(ulong between 1 and 3) and 
(ulonglong between 1 and 3) and 
/* (bits between b'001' and b'011') and */
(options between 'one' and 'three') and 
(flags between 'one' and 'one,two,three') and 
(date_field between '1901-01-01' and '1903-03-03') and
(year_field between '1901' and '1903') and
(time_field between '01:01:01' and '03:03:03') and 
(date_time between '1901-01-01 01:01:01' and '1903-03-03 03:03:03') 
order by auto;

select auto from t1 where
(string between "aaaa" and "cccc") and 
(vstring between "aaaa" and "cccc") and 
(bin between 0xAAAA and 0xCCCC) and 
(vbin between 0xAAAA and 0xCCCC) and 
(tiny between -3 and -1) and 
(short between -3 and -1) and 
(medium between -3 and -1) and 
(long_int between -3 and -1) and 
(longlong between -3 and -1) and 
(utiny between 1 and 3) and 
(ushort between 1 and 3) and 
(umedium between 1 and 3) and 
(ulong between 1 and 3) and 
(ulonglong between 1 and 3) and 
/* (bits between b'001' and b'011') and */
(options between 'one' and 'three') and 
(flags between 'one' and 'one,two,three') and 
(date_field between '1901-01-01' and '1903-03-03') and
(year_field between '1901' and '1903') and
(time_field between '01:01:01' and '03:03:03') and 
(date_time between '1901-01-01 01:01:01' and '1903-03-03 03:03:03') 
order by auto;

--replace_column 9 #
explain
select auto from t1 where
("aaaa" between string and string) and 
("aaaa" between vstring and vstring) and 
(0xAAAA between bin and bin) and 
(0xAAAA between vbin and vbin) and 
(-1 between tiny and tiny) and 
(-1 between short and short) and 
(-1 between medium and medium) and 
(-1 between long_int and long_int) and 
(-1 between longlong and longlong) and 
(1 between utiny and utiny) and 
(1 between ushort and ushort) and 
(1 between umedium and umedium) and 
(1 between ulong and ulong) and 
(1 between ulonglong and ulonglong) and 
/* (b'001' between bits and bits) and */
('one' between options and options) and 
('one' between flags and flags) and 
('1901-01-01' between date_field and date_field) and
('1901' between year_field and year_field) and
('01:01:01' between time_field and time_field) and 
('1901-01-01 01:01:01' between date_time and date_time) 
order by auto;

select auto from t1 where
("aaaa" between string and string) and 
("aaaa" between vstring and vstring) and 
(0xAAAA between bin and bin) and 
(0xAAAA between vbin and vbin) and 
(-1 between tiny and tiny) and 
(-1 between short and short) and 
(-1 between medium and medium) and 
(-1 between long_int and long_int) and 
(-1 between longlong and longlong) and 
(1 between utiny and utiny) and 
(1 between ushort and ushort) and 
(1 between umedium and umedium) and 
(1 between ulong and ulong) and 
(1 between ulonglong and ulonglong) and 
/* (b'001' between bits and bits) and */
('one' between options and options) and 
('one' between flags and flags) and 
('1901-01-01' between date_field and date_field) and
('1901' between year_field and year_field) and
('01:01:01' between time_field and time_field) and 
('1901-01-01 01:01:01' between date_time and date_time) 
order by auto;

# NOT BETWEEN
--replace_column 9 #
explain 
select auto from t1 where
(string not between "aaaa" and "cccc") and 
(vstring not between "aaaa" and "cccc") and 
(bin not between 0xAAAA and 0xCCCC) and 
(vbin not between 0xAAAA and 0xCCCC) and 
(tiny not between -3 and -1) and 
(short not between -3 and -1) and 
(medium not between -3 and -1) and 
(long_int not between -3 and -1) and 
(longlong not between -3 and -1) and 
(utiny not between 1 and 3) and 
(ushort not between 1 and 3) and 
(umedium not between 1 and 3) and 
(ulong not between 1 and 3) and 
(ulonglong not between 1 and 3) and 
/* (bits not between b'001' and b'011') and */
(options not between 'one' and 'three') and 
(flags not between 'one' and 'one,two,three') and 
(date_field not between '1901-01-01' and '1903-03-03') and
(year_field not between '1901' and '1903') and
(time_field not between '01:01:01' and '03:03:03') and 
(date_time not between '1901-01-01 01:01:01' and '1903-03-03 03:03:03') 
order by auto;

select auto from t1 where
(string not between "aaaa" and "cccc") and 
(vstring not between "aaaa" and "cccc") and 
(bin not between 0xAAAA and 0xCCCC) and 
(vbin not between 0xAAAA and 0xCCCC) and 
(tiny not between -3 and -1) and 
(short not between -3 and -1) and 
(medium not between -3 and -1) and 
(long_int not between -3 and -1) and 
(longlong not between -3 and -1) and 
(utiny not between 1 and 3) and 
(ushort not between 1 and 3) and 
(umedium not between 1 and 3) and 
(ulong not between 1 and 3) and 
(ulonglong not between 1 and 3) and 
/* (bits not between b'001' and b'011') and */
(options not between 'one' and 'three') and 
(flags not between 'one' and 'one,two,three') and 
(date_field not between '1901-01-01' and '1903-03-03') and
(year_field not between '1901' and '1903') and
(time_field not between '01:01:01' and '03:03:03') and 
(date_time not between '1901-01-01 01:01:01' and '1903-03-03 03:03:03') 
order by auto;

--replace_column 9 #
explain
select auto from t1 where
("aaaa" not between string and string) and 
("aaaa" not between vstring and vstring) and 
(0xAAAA not between bin and bin) and 
(0xAAAA not between vbin and vbin) and 
(-1 not between tiny and tiny) and 
(-1 not between short and short) and 
(-1 not between medium and medium) and 
(-1 not between long_int and long_int) and 
(-1 not between longlong and longlong) and 
(1 not between utiny and utiny) and 
(1 not between ushort and ushort) and 
(1 not between umedium and umedium) and 
(1 not between ulong and ulong) and 
(1 not between ulonglong and ulonglong) and 
/* (b'001' not between bits and bits) and */
('one' not between options and options) and 
('one' not between flags and flags) and 
('1901-01-01' not between date_field and date_field) and
('1901' not between year_field and year_field) and
('01:01:01' not between time_field and time_field) and 
('1901-01-01 01:01:01' not between date_time and date_time) 
order by auto;

select auto from t1 where
("aaaa" not between string and string) and 
("aaaa" not between vstring and vstring) and 
(0xAAAA not between bin and bin) and 
(0xAAAA not between vbin and vbin) and 
(-1 not between tiny and tiny) and 
(-1 not between short and short) and 
(-1 not between medium and medium) and 
(-1 not between long_int and long_int) and 
(-1 not between longlong and longlong) and 
(1 not between utiny and utiny) and 
(1 not between ushort and ushort) and 
(1 not between umedium and umedium) and 
(1 not between ulong and ulong) and 
(1 not between ulonglong and ulonglong) and 
/* (b'001' not between bits and bits) and */
('one' not between options and options) and 
('one' not between flags and flags) and 
('1901-01-01' not between date_field and date_field) and
('1901' not between year_field and year_field) and
('01:01:01' not between time_field and time_field) and 
('1901-01-01 01:01:01' not between date_time and date_time) 
order by auto;

# IN
--replace_column 9 #
explain
select auto from t1 where
string in("aaaa","cccc") and 
vstring in("aaaa","cccc") and 
bin in(0xAAAA,0xCCCC) and 
vbin in(0xAAAA,0xCCCC) and 
tiny in(-1,-3) and 
short in(-1,-3) and 
medium in(-1,-3) and 
long_int in(-1,-3) and 
longlong in(-1,-3) and 
utiny in(1,3) and 
ushort in(1,3) and 
umedium in(1,3) and 
ulong in(1,3) and 
ulonglong in(1,3) and 
/* bits in(b'001',b'011') and */
options in('one','three') and 
flags in('one','one,two,three') and 
date_field in('1901-01-01','1903-03-03') and
year_field in('1901','1903') and
time_field in('01:01:01','03:03:03') and 
date_time in('1901-01-01 01:01:01','1903-03-03 03:03:03') 
order by auto;

select auto from t1 where
string in("aaaa","cccc") and 
vstring in("aaaa","cccc") and 
bin in(0xAAAA,0xCCCC) and 
vbin in(0xAAAA,0xCCCC) and 
tiny in(-1,-3) and 
short in(-1,-3) and 
medium in(-1,-3) and 
long_int in(-1,-3) and 
longlong in(-1,-3) and 
utiny in(1,3) and 
ushort in(1,3) and 
umedium in(1,3) and 
ulong in(1,3) and 
ulonglong in(1,3) and 
/* bits in(b'001',b'011') and */
options in('one','three') and 
flags in('one','one,two,three') and 
date_field in('1901-01-01','1903-03-03') and
year_field in('1901','1903') and
time_field in('01:01:01','03:03:03') and 
date_time in('1901-01-01 01:01:01','1903-03-03 03:03:03') 
order by auto;

--replace_column 9 #
explain
select auto from t1 where
"aaaa" in(string) and 
"aaaa" in(vstring) and 
0xAAAA in(bin) and 
0xAAAA in(vbin) and 
(-1 in(tiny)) and
(-1 in (short)) and
(-1 in(medium)) and
(-1 in(long_int)) and
(-1 in(longlong)) and
1 in(utiny) and 
1 in(ushort) and 
1 in(umedium) and 
1 in(ulong) and 
1 in(ulonglong) and 
/* b'001' in(bits) and */
'one' in(options) and 
'one' in(flags) and 
'1901-01-01' in(date_field) and
'1901' in(year_field) and
'01:01:01' in(time_field) and 
'1901-01-01 01:01:01' in(date_time) 
order by auto;

select auto from t1 where
"aaaa" in(string) and 
"aaaa" in(vstring) and 
0xAAAA in(bin) and 
0xAAAA in(vbin) and 
(-1 in(tiny)) and
(-1 in (short)) and
(-1 in(medium)) and
(-1 in(long_int)) and
(-1 in(longlong)) and
1 in(utiny) and 
1 in(ushort) and 
1 in(umedium) and 
1 in(ulong) and 
1 in(ulonglong) and 
/* b'001' in(bits) and */
'one' in(options) and 
'one' in(flags) and 
'1901-01-01' in(date_field) and
'1901' in(year_field) and
'01:01:01' in(time_field) and 
'1901-01-01 01:01:01' in(date_time) 
order by auto;

# NOT IN
--replace_column 9 #
explain
select auto from t1 where
string not in("aaaa","cccc") and 
vstring not in("aaaa","cccc") and 
bin not in(0xAAAA,0xCCCC) and 
vbin not in(0xAAAA,0xCCCC) and 
tiny not in(-1,-3) and 
short not in(-1,-3) and 
medium not in(-1,-3) and 
long_int not in(-1,-3) and 
longlong not in(-1,-3) and 
utiny not in(1,3) and 
ushort not in(1,3) and 
umedium not in(1,3) and 
ulong not in(1,3) and 
ulonglong not in(1,3) and 
/* bits not in(b'001',b'011') and */
options not in('one','three') and 
flags not in('one','one,two,three') and 
date_field not in('1901-01-01','1903-03-03') and
year_field not in('1901','1903') and
time_field not in('01:01:01','03:03:03') and 
date_time not in('1901-01-01 01:01:01','1903-03-03 03:03:03') 
order by auto;

select auto from t1 where
string not in("aaaa","cccc") and 
vstring not in("aaaa","cccc") and 
bin not in(0xAAAA,0xCCCC) and 
vbin not in(0xAAAA,0xCCCC) and 
tiny not in(-1,-3) and 
short not in(-1,-3) and 
medium not in(-1,-3) and 
long_int not in(-1,-3) and 
longlong not in(-1,-3) and 
utiny not in(1,3) and 
ushort not in(1,3) and 
umedium not in(1,3) and 
ulong not in(1,3) and 
ulonglong not in(1,3) and 
/* bits not in(b'001',b'011') and */
options not in('one','three') and 
flags not in('one','one,two,three') and 
date_field not in('1901-01-01','1903-03-03') and
year_field not in('1901','1903') and
time_field not in('01:01:01','03:03:03') and 
date_time not in('1901-01-01 01:01:01','1903-03-03 03:03:03') 
order by auto;

--replace_column 9 #
explain
select auto from t1 where
"aaaa" not in(string) and 
"aaaa" not in(vstring) and 
0xAAAA not in(bin) and 
0xAAAA not in(vbin) and 
(-1 not in(tiny)) and
(-1 not in(short)) and
(-1 not in(medium)) and
(-1 not in(long_int)) and
(-1 not in(longlong)) and
1 not in(utiny) and 
1 not in(ushort) and 
1 not in(umedium) and 
1 not in(ulong) and 
1 not in(ulonglong) and 
/* b'001' not in(bits) and */
'one' not in(options) and 
'one' not in(flags) and 
'1901-01-01' not in(date_field) and
'1901' not in(year_field) and
'01:01:01' not in(time_field) and 
'1901-01-01 01:01:01' not in(date_time) 
order by auto;

select auto from t1 where
"aaaa" not in(string) and 
"aaaa" not in(vstring) and 
0xAAAA not in(bin) and 
0xAAAA not in(vbin) and 
(-1 not in(tiny)) and
(-1 not in(short)) and
(-1 not in(medium)) and
(-1 not in(long_int)) and
(-1 not in(longlong)) and
1 not in(utiny) and 
1 not in(ushort) and 
1 not in(umedium) and 
1 not in(ulong) and 
1 not in(ulonglong) and 
/* b'001' not in(bits) and */
'one' not in(options) and 
'one' not in(flags) and 
'1901-01-01' not in(date_field) and
'1901' not in(year_field) and
'01:01:01' not in(time_field) and 
'1901-01-01 01:01:01' not in(date_time) 
order by auto;

# Update test
update t1
set medium = 17
where 
string = "aaaa" and 
vstring = "aaaa" and 
bin = 0xAAAA and 
vbin = 0xAAAA and
tiny = -1 and 
short = -1 and 
medium = -1 and 
long_int = -1 and 
longlong = -1 and 
real_float > 1.0 and real_float < 2.0 and 
real_double > 1.0 and real_double < 2.0 and
real_decimal > 1.0 and real_decimal < 2.0 and
utiny = 1 and 
ushort = 1 and 
umedium = 1 and 
ulong = 1 and 
ulonglong = 1 and 
/* bits = b'001' and */
options = 'one' and 
flags = 'one' and 
date_field = '1901-01-01' and
year_field = '1901' and
time_field = '01:01:01' and 
date_time = '1901-01-01 01:01:01';

# Delete test
delete from t1 
where
string = "aaaa" and 
vstring = "aaaa" and 
bin = 0xAAAA and 
vbin = 0xAAAA and
tiny = -1 and 
short = -1 and 
medium = 17 and 
long_int = -1 and 
longlong = -1 and 
real_float > 1.0 and real_float < 2.0 and 
real_double > 1.0 and real_double < 2.0 and
real_decimal > 1.0 and real_decimal < 2.0 and
utiny = 1 and 
ushort = 1 and 
umedium = 1 and 
ulong = 1 and 
ulonglong = 1 and 
/* bits = b'001' and */
options = 'one' and 
flags = 'one' and 
date_field = '1901-01-01' and
year_field = '1901' and
time_field = '01:01:01' and 
date_time = '1901-01-01 01:01:01';

select count(*) from t1;

# Various tests 
--replace_column 9 #
explain 
select * from t2 where attr3 is null or attr1 > 2 and pk1= 3 order by pk1;
select * from t2 where attr3 is null or attr1 > 2 and pk1= 3 order by pk1;

--replace_column 9 #
explain
select * from t2 where attr3 is not null and attr1 > 2 order by pk1;
select * from t2 where attr3 is not null and attr1 > 2 order by pk1;

--replace_column 9 #
explain
select * from t3 where attr2 >  9223372036854775803 and attr3 != 3 order by pk1;
select * from t3 where attr2 >  9223372036854775803 and attr3 != 3 order by pk1;

--replace_column 9 #
explain
select * from t2,t3 where t2.attr1 < 1 and t2.attr2 = t3.attr2 and t3.attr1 < 5 order by t2.pk1;
select * from t2,t3 where t2.attr1 < 1 and t2.attr2 = t3.attr2 and t3.attr1 < 5 order by t2.pk1;

--replace_column 9 #
explain
select * from t4 where attr1 < 5 and attr2 > 9223372036854775803 and attr3 != 3 order by t4.pk1;
select * from t4 where attr1 < 5 and attr2 > 9223372036854775803 and attr3 != 3 order by t4.pk1;

--replace_column 9 #
explain
select * from t3,t4 where t4.attr1 > 1 and t4.attr2 = t3.attr2 and t4.attr3 < 5 order by t4.pk1;
select * from t3,t4 where t4.attr1 > 1 and t4.attr2 = t3.attr2 and t4.attr3 < 5 order by t4.pk1;

# Some tests that are currently not supported and should not push condition
--replace_column 9 #
explain
select auto from t1 where string = "aaaa" collate latin1_general_ci order by auto;
--replace_column 9 #
explain
select * from t2 where (attr1 < 2) = (attr2 < 2) order by pk1;
--replace_column 9 #
explain
select * from t3 left join t4 on t4.attr2 = t3.attr2 where t4.attr1 > 1 and t4.attr3 < 5 or t4.attr1 is null order by t4.pk1;

# bug#15722
create table t5 (a int primary key auto_increment, b tinytext not null) 
engine = ndb;
insert into t5 (b) values ('jonas'), ('jensing'), ('johan');
set @@optimizer_switch='engine_condition_pushdown=off';
select * from t5 where b like '%jo%' order by a;
set @@optimizer_switch = 'engine_condition_pushdown=on';
--replace_column 9 #
explain select * from t5 where b like '%jo%';
select * from t5 where b like '%jo%' order by a;

# bug#21056  	ndb pushdown equal/setValue error on datetime
set @@optimizer_switch='engine_condition_pushdown=off';
select auto from t1 where date_time like '1902-02-02 %' order by auto;
select auto from t1 where date_time not like '1902-02-02 %' order by auto;
set @@optimizer_switch = 'engine_condition_pushdown=on';
--replace_column 9 #
explain select auto from t1 where date_time like '1902-02-02 %';
select auto from t1 where date_time like '1902-02-02 %' order by auto;
--replace_column 9 #
explain select auto from t1 where date_time not like '1902-02-02 %';
select auto from t1 where date_time not like '1902-02-02 %' order by auto;

# bug#17421 -1
drop table t1;
create table t1 (a int, b varchar(3), primary key using hash(a))
engine=ndb;
insert into t1 values (1,'a'), (2,'ab'), (3,'abc');
# in TUP the constants 'ab' 'abc' were expected in varchar format
# "like" returned error which became "false"
# scan filter negates "or" which exposes the bug
set @@optimizer_switch='engine_condition_pushdown=off';
select * from t1 where b like 'ab';
select * from t1 where b like 'ab' or b like 'ab';
select * from t1 where b like 'abc';
select * from t1 where b like 'abc' or b like 'abc';
set @@optimizer_switch = 'engine_condition_pushdown=on';
select * from t1 where b like 'ab';
select * from t1 where b like 'ab' or b like 'ab';
select * from t1 where b like 'abc';
select * from t1 where b like 'abc' or b like 'abc';

# bug#17421 -2
drop table t1;
create table t1 (a int, b char(3), primary key using hash(a))
engine=ndb;
insert into t1 values (1,'a'), (2,'ab'), (3,'abc');
# test that incorrect MySQL behaviour is preserved
# 'ab ' LIKE 'ab' is true in MySQL
set @@optimizer_switch='engine_condition_pushdown=off';
select * from t1 where b like 'ab';
select * from t1 where b like 'ab' or b like 'ab';
select * from t1 where b like 'abc';
select * from t1 where b like 'abc' or b like 'abc';
set @@optimizer_switch = 'engine_condition_pushdown=on';
select * from t1 where b like 'ab';
select * from t1 where b like 'ab' or b like 'ab';
select * from t1 where b like 'abc';
select * from t1 where b like 'abc' or b like 'abc';

# bug#20406 (maybe same as bug#17421 -1, not seen on 32-bit x86)
drop table t1;
create table  t1 ( fname varchar(255), lname varchar(255) )
engine=ndbcluster;
insert into t1 values ("Young","Foo");

set @@optimizer_switch = 'engine_condition_pushdown=off';
SELECT fname, lname FROM t1 WHERE (fname like 'Y%') or (lname like 'F%');
set @@optimizer_switch = 'engine_condition_pushdown=on';
SELECT fname, lname FROM t1 WHERE (fname like 'Y%') or (lname like 'F%');

# make sure optimizer does not do some crazy shortcut
insert into t1 values ("aaa", "aaa");
insert into t1 values ("bbb", "bbb");
insert into t1 values ("ccc", "ccc");
insert into t1 values ("ddd", "ddd");

set @@optimizer_switch = 'engine_condition_pushdown=off';
SELECT fname, lname FROM t1 WHERE (fname like 'Y%') or (lname like 'F%');
set @@optimizer_switch = 'engine_condition_pushdown=on';
SELECT fname, lname FROM t1 WHERE (fname like 'Y%') or (lname like 'F%');

# bug#29390 (scan filter is too large, discarded)
# bug#34107 (previous limit was too large for TUP)

drop table t1;

# bug#35185  SELECT LIKE gives wrong results when ndbcluster engine is used
 
CREATE TABLE NodeAlias (
id int(10) unsigned NOT NULL AUTO_INCREMENT,
nodeId int(10) unsigned NOT NULL,
displayName varchar(45) DEFAULT NULL,
aliasKey varchar(45) DEFAULT NULL,
objectVersion int(10) unsigned NOT NULL DEFAULT '0',
changed timestamp NOT NULL DEFAULT CURRENT_TIMESTAMP ON UPDATE CURRENT_TIMESTAMP,
PRIMARY KEY (id),
KEY NodeAlias_identifies_1_Node (nodeId),
KEY NodeAlias_KeyIndex (aliasKey)
) engine=ndb;

insert into NodeAlias VALUES(null, 2 , '49', '49',  0,'2008-03-07 14:54:59');
insert into NodeAlias VALUES(null, 3 , '49' , '49' , 0 , '2008-03-07 14:55:24');
insert into NodeAlias VALUES(null, 4 , '49' , '49' , 0 , '2008-03-07 14:55:51');
insert into NodeAlias VALUES(null, 5 , '150' , '150' , 0 , '2008-03-10 10:48:30');
insert into NodeAlias VALUES(null, 6 , '154' , '154' , 0 , '2008-03-10 10:48:43');
insert into NodeAlias VALUES(null, 7 , '158' , '158' , 0 , '2008-03-10 10:48:57');
insert into NodeAlias VALUES(null, 8 , '491803%' , '491803%' , 0 , '2008-03-10
12:22:26');

explain select * from NodeAlias where (aliasKey LIKE '491803%'); 
select * from NodeAlias where (aliasKey LIKE '491803%') order by id; 

explain select * from NodeAlias where ('4918031215220' LIKE aliasKey OR aliasKey LIKE '4918031215220'); 
select * from NodeAlias where ('4918031215220' LIKE aliasKey OR aliasKey LIKE '4918031215220') order by id; 

drop table NodeAlias;

create table t1 (a int, b int, c int, d int, primary key using hash(a))
    engine=ndbcluster;

insert into t1 values (10,1,100,0+0x1111);
insert into t1 values (20,2,200,0+0x2222);
insert into t1 values (30,3,300,0+0x3333);
insert into t1 values (40,4,400,0+0x4444);
insert into t1 values (50,5,500,0+0x5555);

set @@optimizer_switch = 'engine_condition_pushdown=on';

select a,b,d from t1
    where b in (0,1,2,5)
    order by b;

--echo -- big filter just below limit
--disable_query_log
select a,b,d from t1
    where b in (
0,1,2,5,0,1,2,5,0,1,
0,1,2,5,0,1,2,5,0,1,2,5,0,1,2,5,0,1,2,5,0,1,2,5,0,1,2,5,0,1,2,5,0,1,2,5,0,1,2,
0,1,2,5,0,1,2,5,0,1,2,5,0,1,2,5,0,1,2,5,0,1,2,5,0,1,2,5,0,1,2,5,0,1,2,5,0,1,2,
0,1,2,5,0,1,2,5,0,1,2,5,0,1,2,5,0,1,2,5,0,1,2,5,0,1,2,5,0,1,2,5,0,1,2,5,0,1,2,
0,1,2,5,0,1,2,5,0,1,2,5,0,1,2,5,0,1,2,5,0,1,2,5,0,1,2,5,0,1,2,5,0,1,2,5,0,1,2,
0,1,2,5,0,1,2,5,0,1,2,5,0,1,2,5,0,1,2,5,0,1,2,5,0,1,2,5,0,1,2,5,0,1,2,5,0,1,2,
0,1,2,5,0,1,2,5,0,1,2,5,0,1,2,5,0,1,2,5,0,1,2,5,0,1,2,5,0,1,2,5,0,1,2,5,0,1,2,
0,1,2,5,0,1,2,5,0,1,2,5,0,1,2,5,0,1,2,5,0,1,2,5,0,1,2,5,0,1,2,5,0,1,2,5,0,1,2,
0,1,2,5,0,1,2,5,0,1,2,5,0,1,2,5,0,1,2,5,0,1,2,5,0,1,2,5,0,1,2,5,0,1,2,5,0,1,2,
0,1,2,5,0,1,2,5,0,1,2,5,0,1,2,5,0,1,2,5,0,1,2,5,0,1,2,5,0,1,2,5,0,1,2,5,0,1,2,
0,1,2,5,0,1,2,5,0,1,2,5,0,1,2,5,0,1,2,5,0,1,2,5,0,1,2,5,0,1,2,5,0,1,2,5,0,1,2,
0,1,2,5,0,1,2,5,0,1,2,5,0,1,2,5,0,1,2,5,0,1,2,5,0,1,2,5,0,1,2,5,0,1,2,5,0,1,2,
0,1,2,5,0,1,2,5,0,1,2,5,0,1,2,5,0,1,2,5,0,1,2,5,0,1,2,5,0,1,2,5,0,1,2,5,0,1,2,
0,1,2,5,0,1,2,5,0,1,2,5,0,1,2,5,0,1,2,5,0,1,2,5,0,1,2,5,0,1,2,5,0,1,2,5,0,1,2,
0,1,2,5,0,1,2,5,0,1,2,5,0,1,2,5,0,1,2,5,0,1,2,5,0,1,2,5,0,1,2,5,0,1,2,5,0,1,2,
0,1,2,5,0,1,2,5,0,1,2,5,0,1,2,5,0,1,2,5,0,1,2,5,0,1,2,5,0,1,2,5,0,1,2,5,0,1,2,
0,1,2,5,0,1,2,5,0,1,2,5,0,1,2,5,0,1,2,5,0,1,2,5,0,1,2,5,0,1,2,5,0,1,2,5,0,1,2,
0,1,2,5,0,1,2,5,0,1,2,5,0,1,2,5,0,1,2,5,0,1,2,5,0,1,2,5,0,1,2,5,0,1,2,5,0,1,2,
0,1,2,5,0,1,2,5,0,1,2,5,0,1,2,5,0,1,2,5,0,1,2,5,0,1,2,5,0,1,2,5,0,1,2,5,0,1,2,
0,1,2,5,0,1,2,5,0,1,2,5,0,1,2,5,0,1,2,5,0,1,2,5,0,1,2,5,0,1,2,5,0,1,2,5,0,1,2,
0,1,2,5,0,1,2,5,0,1,2,5,0,1,2,5,0,1,2,5,0,1,2,5,0,1,2,5,0,1,2,5,0,1,2,5,0,1,2,
0,1,2,5,0,1,2,5,0,1,2,5,0,1,2,5,0,1,2,5,0,1,2,5,0,1,2,5,0,1,2,5,0,1,2,5,0,1,2,
0,1,2,5,0,1,2,5,0,1,2,5,0,1,2,5,0,1,2,5,0,1,2,5,0,1,2,5,0,1,2,5,0,1,2,5,0,1,2,
0,1,2,5,0,1,2,5,0,1,2,5,0,1,2,5,0,1,2,5,0,1,2,5,0,1,2,5,0,1,2,5,0,1,2,5,0,1,2,
0,1,2,5,0,1,2,5,0,1,2,5,0,1,2,5,0,1,2,5,0,1,2,5,0,1,2,5,0,1,2,5,0,1,2,5,0,1,2,
0,1,2,5,0,1,2,5,0,1,2,5,0,1,2,5,0,1,2,5,0,1,2,5,0,1,2,5,0,1,2,5,0,1,2,5,0,1,2,
0,1,2,5,0,1,2,5,0,1,2,5,0,1,2,5,0,1,2,5,0,1,2,5,0,1,2,5,0,1,2,5,0,1,2,5,0,1,2,
0,1,2,5,0,1,2,5,0,1,2,5,0,1,2,5,0,1,2,5,0,1,2,5,0,1,2,5,0,1,2,5,0,1,2,5,0,1,2,
0,1,2,5,0,1,2,5,0,1,2,5,0,1,2,5,0,1,2,5,0,1,2,5,0,1,2,5,0,1,2,5,0,1,2,5,0,1,2,
0,1,2,5,0,1,2,5,0,1,2,5,0,1,2,5,0,1,2,5,0,1,2,5,0,1,2,5,0,1,2,5,0,1,2,5,0,1,2,
0,1,2,5,0,1,2,5,0,1,2,5,0,1,2,5,0,1,2,5,0,1,2,5,0,1,2,5,0,1,2,5,0,1,2,5,0,1,2,
0,1,2,5,0,1,2,5,0,1,2,5,0,1,2,5,0,1,2,5,0,1,2,5,0,1,2,5,0,1,2,5,0,1,2,5,0,1,2,
0,1,2,5,0,1,2,5,0,1,2,5,0,1,2,5,0,1,2,5,0,1,2,5,0,1,2,5,0,1,2,5,0,1,2,5,0,1,2,
0,1,2,5,0,1,2,5,0,1,2,5,0,1,2,5,0,1,2,5,0,1,2,5,0,1,2,5,0,1,2,5,0,1,2,5,0,1,2,
0,1,2,5,0,1,2,5,0,1,2,5,0,1,2,5,0,1,2,5,0,1,2,5,0,1,2,5,0,1,2,5,0,1,2,5,0,1,2,
0,1,2,5,0,1,2,5,0,1,2,5,0,1,2,5,0,1,2,5,0,1,2,5,0,1,2,5,0,1,2,5,0,1,2,5,0,1,2,
0,1,2,5,0,1,2,5,0,1,2,5,0,1,2,5,0,1,2,5,0,1,2,5,0,1,2,5,0,1,2,5,0,1,2,5,0,1,2,
0,1,2,5,0,1,2,5,0,1,2,5,0,1,2,5,0,1,2,5,0,1,2,5,0,1,2,5,0,1,2,5,0,1,2,5,0,1,2,
0,1,2,5,0,1,2,5,0,1,2,5,0,1,2,5,0,1,2,5,0,1,2,5,0,1,2,5,0,1,2,5,0,1,2,5,0,1,2,
0,1,2,5,0,1,2,5,0,1,2,5,0,1,2,5,0,1,2,5,0,1,2,5,0,1,2,5,0,1,2,5,0,1,2,5,0,1,2,
0,1,2,5,0,1,2,5,0,1,2,5,0,1,2,5,0,1,2,5,0,1,2,5,0,1,2,5,0,1,2,5,0,1,2,5,0,1,2,
0,1,2,5,0,1,2,5,0,1,2,5,0,1,2,5,0,1,2,5,0,1,2,5,0,1,2,5,0,1,2,5,0,1,2,5,0,1,2,
0,1,2,5,0,1,2,5,0,1,2,5,0,1,2,5,0,1,2,5,0,1,2,5,0,1,2,5,0,1,2,5,0,1,2,5,0,1,2,
0,1,2,5,0,1,2,5,0,1,2,5,0,1,2,5,0,1,2,5,0,1,2,5,0,1,2,5,0,1,2,5,0,1,2,5,0,1,2,
0,1,2,5,0,1,2,5,0,1,2,5,0,1,2,5,0,1,2,5,0,1,2,5,0,1,2,5,0,1,2,5,0,1,2,5,0,1,2,
0,1,2,5,0,1,2,5,0,1,2,5,0,1,2,5,0,1,2,5,0,1,2,5,0,1,2,5,0,1,2,5,0,1,2,5,0,1,2,
0,1,2,5,0,1,2,5,0,1,2,5,0,1,2,5,0,1,2,5,0,1,2,5,0,1,2,5,0,1,2,5,0,1,2,5,0,1,2,
0,1,2,5,0,1,2,5,0,1,2,5,0,1,2,5,0,1,2,5,0,1,2,5,0,1,2,5,0,1,2,5,0,1,2,5,0,1,2,
0,1,2,5,0,1,2,5,0,1,2,5,0,1,2,5,0,1,2,5,0,1,2,5,0,1,2,5,0,1,2,5,0,1,2,5,0,1,2,
0,1,2,5,0,1,2,5,0,1,2,5,0,1,2,5,0,1,2,5,0,1,2,5,0,1,2,5,0,1,2,5,0,1,2,5,0,1,2,
0,1,2,5,0,1,2,5,0,1,2,5,0,1,2,5,0,1,2,5,0,1,2,5,0,1,2,5,0,1,2,5,0,1,2,5,0,1,2,
0,1,2,5,0,1,2,5,0,1,2,5,0,1,2,5,0,1,2,5,0,1,2,5,0,1,2,5,0,1,2,5,0,1,2,5,0,1,2,
0,1,2,5,0,1,2,5,0,1,2,5,0,1,2,5,0,1,2,5,0,1,2,5,0,1,2,5,0,1,2,5,0,1,2,5,0,1,2,
0,1,2,5,0,1,2,5,0,1,2,5,0,1,2,5,0,1,2,5,0,1,2,5,0,1,2,5,0,1,2,5,0,1,2,5,0,1,2,
0,1,2,5,0,1,2,5,0,1,2,5,0,1,2,5,0,1,2,5,0,1,2,5,0,1,2,5,0,1,2,5,0,1,2,5,0,1,2,
0,1,2,5,0,1,2,5,0,1,2,5,0,1,2,5,0,1,2,5,0,1,2,5,0,1,2,5,0,1,2,5,0,1,2,5,0,1,2,
0,1,2,5,0,1,2,5,0,1,2,5,0,1,2,5,0,1,2,5,0,1,2,5,0,1,2,5,0,1,2,5,0,1,2,5,0,1,2,
0,1,2,5,0,1,2,5,0,1,2,5,0,1,2,5,0,1,2,5,0,1,2,5,0,1,2,5,0,1,2,5,0,1,2,5,0,1,2,
0,1,2,5,0,1,2,5,0,1,2,5,0,1,2,5,0,1,2,5,0,1,2,5,0,1,2,5,0,1,2,5,0,1,2,5,0,1,2,
0,1,2,5,0,1,2,5,0,1,2,5,0,1,2,5,0,1,2,5,0,1,2,5,0,1,2,5,0,1,2,5,0,1,2,5,0,1,2,
0,1,2,5,0,1,2,5,0,1,2,5,0,1,2,5,0,1,2,5,0,1,2,5,0,1,2,5,0,1,2,5,0,1,2,5,0,1,2,
0,1,2,5,0,1,2,5,0,1,2,5,0,1,2,5,0,1,2,5,0,1,2,5,0,1,2,5,0,1,2,5,0,1,2,5,0,1,2,
0,1,2,5,0,1,2,5,0,1,2,5,0,1,2,5,0,1,2,5,0,1,2,5,0,1,2,5,0,1,2,5,0,1,2,5,0,1,2,
0,1,2,5,0,1,2,5,0,1,2,5,0,1,2,5,0,1,2,5,0,1,2,5,0,1,2,5,0,1,2,5,0,1,2,5,0,1,2,
0,1,2,5,0,1,2,5,0,1,2,5,0,1,2,5,0,1,2,5,0,1,2,5,0,1,2,5,0,1,2,5,0,1,2,5,0,1,2,
0,1,2,5,0,1,2,5,0,1,2,5,0,1,2,5,0,1,2,5,0,1,2,5,0,1,2,5,0,1,2,5,0,1,2,5,0,1,2,
0,1,2,5,0,1,2,5,0,1,2,5,0,1,2,5,0,1,2,5,0,1,2,5,0,1,2,5,0,1,2,5,0,1,2,5,0,1,2,
0,1,2,5,0,1,2,5,0,1,2,5,0,1,2,5,0,1,2,5,0,1,2,5,0,1,2,5,0,1,2,5,0,1,2,5,0,1,2,
0,1,2,5,0,1,2,5,0,1,2,5,0,1,2,5,0,1,2,5,0,1,2,5,0,1,2,5,0,1,2,5,0,1,2,5,0,1,2,
0,1,2,5,0,1,2,5,0,1,2,5,0,1,2,5,0,1,2,5,0,1,2,5,0,1,2,5,0,1,2,5,0,1,2,5,0,1,2,
0,1,2,5,0,1,2,5,0,1,2,5,0,1,2,5,0,1,2,5,0,1,2,5,0,1,2,5,0,1,2,5,0,1,2,5,0,1,2,
0,1,2,5,0,1,2,5,0,1,2,5,0,1,2,5,0,1,2,5,0,1,2,5,0,1,2,5,0,1,2,5,0,1,2,5,0,1,2,
0,1,2,5,0,1,2,5,0,1,2,5,0,1,2,5,0,1,2,5,0,1,2,5,0,1,2,5,0,1,2,5,0,1,2,5,0,1,2,
0,1,2,5,0,1,2,5,0,1,2,5,0,1,2,5,0,1,2,5,0,1,2,5,0,1,2,5,0,1,2,5,0,1,2,5,0,1,2,
0,1,2,5,0,1,2,5,0,1,2,5,0,1,2,5,0,1,2,5,0,1,2,5,0,1,2,5,0,1,2,5,0,1,2,5,0,1,2,
0,1,2,5,0,1,2,5,0,1,2,5,0,1,2,5,0,1,2,5,0,1,2,5,0,1,2,5,0,1,2,5,0,1,2,5,0,1,2,
0,1,2,5,0,1,2,5,0,1,2,5,0,1,2,5,0,1,2,5,0,1,2,5,0,1,2,5,0,1,2,5,0,1,2,5,0,1,2,
0,1,2,5,0,1,2,5,0,1,2,5,0,1,2,5,0,1,2,5,0,1,2,5,0,1,2,5,0,1,2,5,0,1,2,5,0,1,2,
0,1,2,5,0,1,2,5,0,1,2,5,0,1,2,5,0,1,2,5,0,1,2,5,0,1,2,5,0,1,2,5,0,1,2,5,0,1,2,
0,1,2,5,0,1,2,5,0,1,2,5,0,1,2,5,0,1,2,5,0,1,2,5,0,1,2,5,0,1,2,5,0,1,2,5,0,1,2,
0,1,2,5,0,1,2,5,0,1,2,5,0,1,2,5,0,1,2,5,0,1,2,5,0,1,2,5,0,1,2,5,0,1,2,5,0,1,2,
0,1,2,5,0,1,2,5,0,1,2,5,0,1,2,5,0,1,2,5,0,1,2,5,0,1,2,5,0,1,2,5,0,1,2,5,0,1,2,
0,1,2,5,0,1,2,5,0,1,2,5,0,1,2,5,0,1,2,5,0,1,2,5,0,1,2,5,0,1,2,5,0,1,2,5,0,1,2,
0,1,2,5,0,1,2,5,0,1,2,5,0,1,2,5,0,1,2,5,0,1,2,5,0,1,2,5,0,1,2,5,0,1,2,5,0,1,2,
0,1,2,5,0,1,2,5,0,1,2,5,0,1,2,5,0,1,2,5,0,1,2,5,0,1,2,5,0,1,2,5,0,1,2,5,0,1,2,
0,1,2,5,0,1,2,5,0,1,2,5,0,1,2,5,0,1,2,5,0,1,2,5,0,1,2,5,0,1,2,5,0,1,2,5,0,1,2,
0,1,2,5,0,1,2,5,0,1,2,5,0,1,2,5,0,1,2,5,0,1,2,5,0,1,2,5,0,1,2,5,0,1,2,5,0,1,2,
0,1,2,5,0,1,2,5,0,1,2,5,0,1,2,5,0,1,2,5,0,1,2,5,0,1,2,5,0,1,2,5,0,1,2,5,0,1,2,
0,1,2,5,0,1,2,5,0,1,2,5,0,1,2,5,0,1,2,5,0,1,2,5,0,1,2,5,0,1,2,5,0,1,2,5,0,1,2,
0,1,2,5,0,1,2,5,0,1,2,5,0,1,2,5,0,1,2,5,0,1,2,5,0,1,2,5,0,1,2,5,0,1,2,5,0,1,2,
0,1,2,5,0,1,2,5,0,1,2,5,0,1,2,5,0,1,2,5,0,1,2,5,0,1,2,5,0,1,2,5,0,1,2,5,0,1,2,
0,1,2,5,0,1,2,5,0,1,2,5,0,1,2,5,0,1,2,5,0,1,2,5,0,1,2,5,0,1,2,5,0,1,2,5,0,1,2,
0,1,2,5,0,1,2,5,0,1,2,5,0,1,2,5,0,1,2,5,0,1,2,5,0,1,2,5,0,1,2,5,0,1,2,5,0,1,2,
0,1,2,5,0,1,2,5,0,1,2,5,0,1,2,5,0,1,2,5,0,1,2,5,0,1,2,5,0,1,2,5,0,1,2,5,0,1,2,
0,1,2,5,0,1,2,5,0,1,2,5,0,1,2,5,0,1,2,5,0,1,2,5,0,1,2,5,0,1,2,5,0,1,2,5,0,1,2,
0,1,2,5,0,1,2,5,0,1,2,5,0,1,2,5,0,1,2,5,0,1,2,5,0,1,2,5,0,1,2,5,0,1,2,5,0,1,2,
0,1,2,5,0,1,2,5,0,1,2,5,0,1,2,5,0,1,2,5,0,1,2,5,0,1,2,5,0,1,2,5,0,1,2,5,0,1,2,
0,1,2,5,0,1,2,5,0,1,2,5,0,1,2,5,0,1,2,5,0,1,2,5,0,1,2,5,0,1,2,5,0,1,2,5,0,1,2,
0,1,2,5,0,1,2,5,0,1,2,5,0,1,2,5,0,1,2,5,0,1,2,5,0,1,2,5,0,1,2,5,0,1,2,5,0,1,2,
0,1,2,5,0,1,2,5,0,1,2,5,0,1,2,5,0,1,2,5,0,1,2,5,0,1,2,5,0,1,2,5,0,1,2,5,0,1,2,
0,1,2,5,0,1,2,5,0,1,2,5,0,1,2,5,0,1,2,5,0,1,2,5,0,1,2,5,0,1,2,5,0,1,2,5,0,1,2,
0,1,2,5,0,1,2,5,0,1,2,5,0,1,2,5,0,1,2,5,0,1,2,5,0,1,2,5,0,1,2,5,0,1,2,5,0,1,2,
0,1,2,5,0,1,2,5,0,1,2,5,0,1,2,5,0,1,2,5,0,1,2,5,0,1,2,5,0,1,2,5,0,1,2,5,0,1,2,
0,1,2,5,0,1,2,5,0,1,2,5,0,1,2,5,0,1,2,5,0,1,2,5,0,1,2,5,0,1,2,5,0,1,2,5,0,1,2,
0,1,2,5,0,1,2,5,0,1,2,5,0,1,2,5,0,1,2,5,0,1,2,5,0,1,2,5,0,1,2,5,0,1,2,5,0,1,2,
0,1,2,5,0,1,2,5,0,1,2,5,0,1,2,5,0,1,2,5,0,1,2,5,0,1,2,5,0,1,2,5,0,1,2,5,0,1,2,
0,1,2,5,0,1,2,5,0,1,2,5,0,1,2,5,0,1,2,5,0,1,2,5,0,1,2,5,0,1,2,5,0,1,2,5,0,1,2,
0,1,2,5,0,1,2,5,0,1,2,5,0,1,2,5,0,1,2,5,0,1,2,5,0,1,2,5,0,1,2,5,0,1,2,5,0,1,2,
0,1,2,5,0,1,2,5,0,1,2,5,0,1,2,5,0,1,2,5,0,1,2,5,0,1,2,5,0,1,2,5,0,1,2,5,0,1,2,
0,1,2,5,0,1,2,5,0,1,2,5,0,1,2,5,0,1,2,5,0,1,2,5,0,1,2,5,0,1,2,5,0,1,2,5,0,1,2,
0,1,2,5,0,1,2,5,0,1,2,5,0,1,2,5,0,1,2,5,0,1,2,5,0,1,2,5,0,1,2,5,0,1,2,5,0,1,2,
0,1,2,5,0,1,2,5,0,1,2,5,0,1,2,5,0,1,2,5,0,1,2,5,0,1,2,5,0,1,2,5,0,1,2,5,0,1,2,
0,1,2,5,0,1,2,5,0,1,2,5,0,1,2,5,0,1,2,5,0,1,2,5,0,1,2,5,0,1,2,5,0,1,2,5,0,1,2,
0,1,2,5,0,1,2,5,0,1,2,5,0,1,2,5,0,1,2,5,0,1,2,5,0,1,2,5,0,1,2,5,0,1,2,5,0,1,2,
0,1,2,5,0,1,2,5,0,1,2,5,0,1,2,5,0,1,2,5,0,1,2,5,0,1,2,5,0,1,2,5,0,1,2,5,0,1,2,
0,1,2,5,0,1,2,5,0,1,2,5,0,1,2,5,0,1,2,5,0,1,2,5,0,1,2,5,0,1,2,5,0,1,2,5,0,1,2,
0,1,2,5,0,1,2,5,0,1,2,5,0,1,2,5,0,1,2,5,0,1,2,5,0,1,2,5,0,1,2,5,0,1,2,5,0,1,2,
0,1,2,5,0,1,2,5,0,1,2,5,0,1,2,5,0,1,2,5,0,1,2,5,0,1,2,5,0,1,2,5,0,1,2,5,0,1,2,
0,1,2,5,0,1,2,5,0,1,2,5,0,1,2,5,0,1,2,5,0,1,2,5,0,1,2,5,0,1,2,5,0,1,2,5,0,1,2,
0,1,2,5,0,1,2,5,0,1,2,5,0,1,2,5,0,1,2,5,0,1,2,5,0,1,2,5,0,1,2,5,0,1,2,5,0,1,2,
0,1,2,5,0,1,2,5,0,1,2,5,0,1,2,5,0,1,2,5,0,1,2,5,0,1,2,5,0,1,2,5,0,1,2,5,0,1,2,
0,1,2,5,0,1,2,5,0,1,2,5,0,1,2,5,0,1,2,5,0,1,2,5,0,1,2,5,0,1,2,5,0,1,2,5,0,1,2,
0,1,2,5,0,1,2,5,0,1,2,5,0,1,2,5,0,1,2,5,0,1,2,5,0,1,2,5,0,1,2,5,0,1,2,5,0,1,2,
0,1,2,5,0,1,2,5,0,1,2,5,0,1,2,5,0,1,2,5,0,1,2,5,0,1,2,5,0,1,2,5,0,1,2,5,0,1,2,
0,1,2,5,0,1,2,5,0,1,2,5,0,1,2,5,0,1,2,5,0,1,2,5,0,1,2,5,0,1,2,5,0,1,2,5,0,1,2,
0,1,2,5,0,1,2,5,0,1,2,5,0,1,2,5,0,1,2,5,0,1,2,5,0,1,2,5,0,1,2,5,0,1,2,5,0,1,2,
0,1,2,5,0,1,2,5,0,1,2,5,0,1,2,5,0,1,2,5,0,1,2,5,0,1,2,5,0,1,2,5,0,1,2,5,0,1,2,
0,1,2,5,0,1,2,5,0,1,2,5,0,1,2,5,0,1,2,5,0,1,2,5,0,1,2,5,0,1,2,5,0,1,2,5,0,1,2,
0,1,2,5,0,1,2,5,0,1,2,5,0,1,2,5,0,1,2,5,0,1,2,5,0,1,2,5,0,1,2,5,0,1,2,5,0,1,2,
0,1,2,5,0,1,2,5,0,1,2,5,0,1,2,5,0,1,2,5,0,1,2,5,0,1,2,5,0,1,2,5,0,1,2,5,0,1,2,
0,1,2,5,0,1,2,5,0,1,2,5,0,1,2,5,0,1,2,5,0,1,2,5,0,1,2,5,0,1,2,5,0,1,2,5,0,1,2,
0,1,2,5,0,1,2,5,0,1,2,5,0,1,2,5,0,1,2,5,0,1,2,5,0,1,2,5,0,1,2,5,0,1,2,5,0,1)
    order by b;
--enable_query_log

--echo -- big filter just above limit
--disable_query_log
select a,b,d from t1
    where b in (
0,1,2,5,0,1,2,5,0,1,2,
0,1,2,5,0,1,2,5,0,1,2,5,0,1,2,5,0,1,2,5,0,1,2,5,0,1,2,5,0,1,2,5,0,1,2,5,0,1,2,
0,1,2,5,0,1,2,5,0,1,2,5,0,1,2,5,0,1,2,5,0,1,2,5,0,1,2,5,0,1,2,5,0,1,2,5,0,1,2,
0,1,2,5,0,1,2,5,0,1,2,5,0,1,2,5,0,1,2,5,0,1,2,5,0,1,2,5,0,1,2,5,0,1,2,5,0,1,2,
0,1,2,5,0,1,2,5,0,1,2,5,0,1,2,5,0,1,2,5,0,1,2,5,0,1,2,5,0,1,2,5,0,1,2,5,0,1,2,
0,1,2,5,0,1,2,5,0,1,2,5,0,1,2,5,0,1,2,5,0,1,2,5,0,1,2,5,0,1,2,5,0,1,2,5,0,1,2,
0,1,2,5,0,1,2,5,0,1,2,5,0,1,2,5,0,1,2,5,0,1,2,5,0,1,2,5,0,1,2,5,0,1,2,5,0,1,2,
0,1,2,5,0,1,2,5,0,1,2,5,0,1,2,5,0,1,2,5,0,1,2,5,0,1,2,5,0,1,2,5,0,1,2,5,0,1,2,
0,1,2,5,0,1,2,5,0,1,2,5,0,1,2,5,0,1,2,5,0,1,2,5,0,1,2,5,0,1,2,5,0,1,2,5,0,1,2,
0,1,2,5,0,1,2,5,0,1,2,5,0,1,2,5,0,1,2,5,0,1,2,5,0,1,2,5,0,1,2,5,0,1,2,5,0,1,2,
0,1,2,5,0,1,2,5,0,1,2,5,0,1,2,5,0,1,2,5,0,1,2,5,0,1,2,5,0,1,2,5,0,1,2,5,0,1,2,
0,1,2,5,0,1,2,5,0,1,2,5,0,1,2,5,0,1,2,5,0,1,2,5,0,1,2,5,0,1,2,5,0,1,2,5,0,1,2,
0,1,2,5,0,1,2,5,0,1,2,5,0,1,2,5,0,1,2,5,0,1,2,5,0,1,2,5,0,1,2,5,0,1,2,5,0,1,2,
0,1,2,5,0,1,2,5,0,1,2,5,0,1,2,5,0,1,2,5,0,1,2,5,0,1,2,5,0,1,2,5,0,1,2,5,0,1,2,
0,1,2,5,0,1,2,5,0,1,2,5,0,1,2,5,0,1,2,5,0,1,2,5,0,1,2,5,0,1,2,5,0,1,2,5,0,1,2,
0,1,2,5,0,1,2,5,0,1,2,5,0,1,2,5,0,1,2,5,0,1,2,5,0,1,2,5,0,1,2,5,0,1,2,5,0,1,2,
0,1,2,5,0,1,2,5,0,1,2,5,0,1,2,5,0,1,2,5,0,1,2,5,0,1,2,5,0,1,2,5,0,1,2,5,0,1,2,
0,1,2,5,0,1,2,5,0,1,2,5,0,1,2,5,0,1,2,5,0,1,2,5,0,1,2,5,0,1,2,5,0,1,2,5,0,1,2,
0,1,2,5,0,1,2,5,0,1,2,5,0,1,2,5,0,1,2,5,0,1,2,5,0,1,2,5,0,1,2,5,0,1,2,5,0,1,2,
0,1,2,5,0,1,2,5,0,1,2,5,0,1,2,5,0,1,2,5,0,1,2,5,0,1,2,5,0,1,2,5,0,1,2,5,0,1,2,
0,1,2,5,0,1,2,5,0,1,2,5,0,1,2,5,0,1,2,5,0,1,2,5,0,1,2,5,0,1,2,5,0,1,2,5,0,1,2,
0,1,2,5,0,1,2,5,0,1,2,5,0,1,2,5,0,1,2,5,0,1,2,5,0,1,2,5,0,1,2,5,0,1,2,5,0,1,2,
0,1,2,5,0,1,2,5,0,1,2,5,0,1,2,5,0,1,2,5,0,1,2,5,0,1,2,5,0,1,2,5,0,1,2,5,0,1,2,
0,1,2,5,0,1,2,5,0,1,2,5,0,1,2,5,0,1,2,5,0,1,2,5,0,1,2,5,0,1,2,5,0,1,2,5,0,1,2,
0,1,2,5,0,1,2,5,0,1,2,5,0,1,2,5,0,1,2,5,0,1,2,5,0,1,2,5,0,1,2,5,0,1,2,5,0,1,2,
0,1,2,5,0,1,2,5,0,1,2,5,0,1,2,5,0,1,2,5,0,1,2,5,0,1,2,5,0,1,2,5,0,1,2,5,0,1,2,
0,1,2,5,0,1,2,5,0,1,2,5,0,1,2,5,0,1,2,5,0,1,2,5,0,1,2,5,0,1,2,5,0,1,2,5,0,1,2,
0,1,2,5,0,1,2,5,0,1,2,5,0,1,2,5,0,1,2,5,0,1,2,5,0,1,2,5,0,1,2,5,0,1,2,5,0,1,2,
0,1,2,5,0,1,2,5,0,1,2,5,0,1,2,5,0,1,2,5,0,1,2,5,0,1,2,5,0,1,2,5,0,1,2,5,0,1,2,
0,1,2,5,0,1,2,5,0,1,2,5,0,1,2,5,0,1,2,5,0,1,2,5,0,1,2,5,0,1,2,5,0,1,2,5,0,1,2,
0,1,2,5,0,1,2,5,0,1,2,5,0,1,2,5,0,1,2,5,0,1,2,5,0,1,2,5,0,1,2,5,0,1,2,5,0,1,2,
0,1,2,5,0,1,2,5,0,1,2,5,0,1,2,5,0,1,2,5,0,1,2,5,0,1,2,5,0,1,2,5,0,1,2,5,0,1,2,
0,1,2,5,0,1,2,5,0,1,2,5,0,1,2,5,0,1,2,5,0,1,2,5,0,1,2,5,0,1,2,5,0,1,2,5,0,1,2,
0,1,2,5,0,1,2,5,0,1,2,5,0,1,2,5,0,1,2,5,0,1,2,5,0,1,2,5,0,1,2,5,0,1,2,5,0,1,2,
0,1,2,5,0,1,2,5,0,1,2,5,0,1,2,5,0,1,2,5,0,1,2,5,0,1,2,5,0,1,2,5,0,1,2,5,0,1,2,
0,1,2,5,0,1,2,5,0,1,2,5,0,1,2,5,0,1,2,5,0,1,2,5,0,1,2,5,0,1,2,5,0,1,2,5,0,1,2,
0,1,2,5,0,1,2,5,0,1,2,5,0,1,2,5,0,1,2,5,0,1,2,5,0,1,2,5,0,1,2,5,0,1,2,5,0,1,2,
0,1,2,5,0,1,2,5,0,1,2,5,0,1,2,5,0,1,2,5,0,1,2,5,0,1,2,5,0,1,2,5,0,1,2,5,0,1,2,
0,1,2,5,0,1,2,5,0,1,2,5,0,1,2,5,0,1,2,5,0,1,2,5,0,1,2,5,0,1,2,5,0,1,2,5,0,1,2,
0,1,2,5,0,1,2,5,0,1,2,5,0,1,2,5,0,1,2,5,0,1,2,5,0,1,2,5,0,1,2,5,0,1,2,5,0,1,2,
0,1,2,5,0,1,2,5,0,1,2,5,0,1,2,5,0,1,2,5,0,1,2,5,0,1,2,5,0,1,2,5,0,1,2,5,0,1,2,
0,1,2,5,0,1,2,5,0,1,2,5,0,1,2,5,0,1,2,5,0,1,2,5,0,1,2,5,0,1,2,5,0,1,2,5,0,1,2,
0,1,2,5,0,1,2,5,0,1,2,5,0,1,2,5,0,1,2,5,0,1,2,5,0,1,2,5,0,1,2,5,0,1,2,5,0,1,2,
0,1,2,5,0,1,2,5,0,1,2,5,0,1,2,5,0,1,2,5,0,1,2,5,0,1,2,5,0,1,2,5,0,1,2,5,0,1,2,
0,1,2,5,0,1,2,5,0,1,2,5,0,1,2,5,0,1,2,5,0,1,2,5,0,1,2,5,0,1,2,5,0,1,2,5,0,1,2,
0,1,2,5,0,1,2,5,0,1,2,5,0,1,2,5,0,1,2,5,0,1,2,5,0,1,2,5,0,1,2,5,0,1,2,5,0,1,2,
0,1,2,5,0,1,2,5,0,1,2,5,0,1,2,5,0,1,2,5,0,1,2,5,0,1,2,5,0,1,2,5,0,1,2,5,0,1,2,
0,1,2,5,0,1,2,5,0,1,2,5,0,1,2,5,0,1,2,5,0,1,2,5,0,1,2,5,0,1,2,5,0,1,2,5,0,1,2,
0,1,2,5,0,1,2,5,0,1,2,5,0,1,2,5,0,1,2,5,0,1,2,5,0,1,2,5,0,1,2,5,0,1,2,5,0,1,2,
0,1,2,5,0,1,2,5,0,1,2,5,0,1,2,5,0,1,2,5,0,1,2,5,0,1,2,5,0,1,2,5,0,1,2,5,0,1,2,
0,1,2,5,0,1,2,5,0,1,2,5,0,1,2,5,0,1,2,5,0,1,2,5,0,1,2,5,0,1,2,5,0,1,2,5,0,1,2,
0,1,2,5,0,1,2,5,0,1,2,5,0,1,2,5,0,1,2,5,0,1,2,5,0,1,2,5,0,1,2,5,0,1,2,5,0,1,2,
0,1,2,5,0,1,2,5,0,1,2,5,0,1,2,5,0,1,2,5,0,1,2,5,0,1,2,5,0,1,2,5,0,1,2,5,0,1,2,
0,1,2,5,0,1,2,5,0,1,2,5,0,1,2,5,0,1,2,5,0,1,2,5,0,1,2,5,0,1,2,5,0,1,2,5,0,1,2,
0,1,2,5,0,1,2,5,0,1,2,5,0,1,2,5,0,1,2,5,0,1,2,5,0,1,2,5,0,1,2,5,0,1,2,5,0,1,2,
0,1,2,5,0,1,2,5,0,1,2,5,0,1,2,5,0,1,2,5,0,1,2,5,0,1,2,5,0,1,2,5,0,1,2,5,0,1,2,
0,1,2,5,0,1,2,5,0,1,2,5,0,1,2,5,0,1,2,5,0,1,2,5,0,1,2,5,0,1,2,5,0,1,2,5,0,1,2,
0,1,2,5,0,1,2,5,0,1,2,5,0,1,2,5,0,1,2,5,0,1,2,5,0,1,2,5,0,1,2,5,0,1,2,5,0,1,2,
0,1,2,5,0,1,2,5,0,1,2,5,0,1,2,5,0,1,2,5,0,1,2,5,0,1,2,5,0,1,2,5,0,1,2,5,0,1,2,
0,1,2,5,0,1,2,5,0,1,2,5,0,1,2,5,0,1,2,5,0,1,2,5,0,1,2,5,0,1,2,5,0,1,2,5,0,1,2,
0,1,2,5,0,1,2,5,0,1,2,5,0,1,2,5,0,1,2,5,0,1,2,5,0,1,2,5,0,1,2,5,0,1,2,5,0,1,2,
0,1,2,5,0,1,2,5,0,1,2,5,0,1,2,5,0,1,2,5,0,1,2,5,0,1,2,5,0,1,2,5,0,1,2,5,0,1,2,
0,1,2,5,0,1,2,5,0,1,2,5,0,1,2,5,0,1,2,5,0,1,2,5,0,1,2,5,0,1,2,5,0,1,2,5,0,1,2,
0,1,2,5,0,1,2,5,0,1,2,5,0,1,2,5,0,1,2,5,0,1,2,5,0,1,2,5,0,1,2,5,0,1,2,5,0,1,2,
0,1,2,5,0,1,2,5,0,1,2,5,0,1,2,5,0,1,2,5,0,1,2,5,0,1,2,5,0,1,2,5,0,1,2,5,0,1,2,
0,1,2,5,0,1,2,5,0,1,2,5,0,1,2,5,0,1,2,5,0,1,2,5,0,1,2,5,0,1,2,5,0,1,2,5,0,1,2,
0,1,2,5,0,1,2,5,0,1,2,5,0,1,2,5,0,1,2,5,0,1,2,5,0,1,2,5,0,1,2,5,0,1,2,5,0,1,2,
0,1,2,5,0,1,2,5,0,1,2,5,0,1,2,5,0,1,2,5,0,1,2,5,0,1,2,5,0,1,2,5,0,1,2,5,0,1,2,
0,1,2,5,0,1,2,5,0,1,2,5,0,1,2,5,0,1,2,5,0,1,2,5,0,1,2,5,0,1,2,5,0,1,2,5,0,1,2,
0,1,2,5,0,1,2,5,0,1,2,5,0,1,2,5,0,1,2,5,0,1,2,5,0,1,2,5,0,1,2,5,0,1,2,5,0,1,2,
0,1,2,5,0,1,2,5,0,1,2,5,0,1,2,5,0,1,2,5,0,1,2,5,0,1,2,5,0,1,2,5,0,1,2,5,0,1,2,
0,1,2,5,0,1,2,5,0,1,2,5,0,1,2,5,0,1,2,5,0,1,2,5,0,1,2,5,0,1,2,5,0,1,2,5,0,1,2,
0,1,2,5,0,1,2,5,0,1,2,5,0,1,2,5,0,1,2,5,0,1,2,5,0,1,2,5,0,1,2,5,0,1,2,5,0,1,2,
0,1,2,5,0,1,2,5,0,1,2,5,0,1,2,5,0,1,2,5,0,1,2,5,0,1,2,5,0,1,2,5,0,1,2,5,0,1,2,
0,1,2,5,0,1,2,5,0,1,2,5,0,1,2,5,0,1,2,5,0,1,2,5,0,1,2,5,0,1,2,5,0,1,2,5,0,1,2,
0,1,2,5,0,1,2,5,0,1,2,5,0,1,2,5,0,1,2,5,0,1,2,5,0,1,2,5,0,1,2,5,0,1,2,5,0,1,2,
0,1,2,5,0,1,2,5,0,1,2,5,0,1,2,5,0,1,2,5,0,1,2,5,0,1,2,5,0,1,2,5,0,1,2,5,0,1,2,
0,1,2,5,0,1,2,5,0,1,2,5,0,1,2,5,0,1,2,5,0,1,2,5,0,1,2,5,0,1,2,5,0,1,2,5,0,1,2,
0,1,2,5,0,1,2,5,0,1,2,5,0,1,2,5,0,1,2,5,0,1,2,5,0,1,2,5,0,1,2,5,0,1,2,5,0,1,2,
0,1,2,5,0,1,2,5,0,1,2,5,0,1,2,5,0,1,2,5,0,1,2,5,0,1,2,5,0,1,2,5,0,1,2,5,0,1,2,
0,1,2,5,0,1,2,5,0,1,2,5,0,1,2,5,0,1,2,5,0,1,2,5,0,1,2,5,0,1,2,5,0,1,2,5,0,1,2,
0,1,2,5,0,1,2,5,0,1,2,5,0,1,2,5,0,1,2,5,0,1,2,5,0,1,2,5,0,1,2,5,0,1,2,5,0,1,2,
0,1,2,5,0,1,2,5,0,1,2,5,0,1,2,5,0,1,2,5,0,1,2,5,0,1,2,5,0,1,2,5,0,1,2,5,0,1,2,
0,1,2,5,0,1,2,5,0,1,2,5,0,1,2,5,0,1,2,5,0,1,2,5,0,1,2,5,0,1,2,5,0,1,2,5,0,1,2,
0,1,2,5,0,1,2,5,0,1,2,5,0,1,2,5,0,1,2,5,0,1,2,5,0,1,2,5,0,1,2,5,0,1,2,5,0,1,2,
0,1,2,5,0,1,2,5,0,1,2,5,0,1,2,5,0,1,2,5,0,1,2,5,0,1,2,5,0,1,2,5,0,1,2,5,0,1,2,
0,1,2,5,0,1,2,5,0,1,2,5,0,1,2,5,0,1,2,5,0,1,2,5,0,1,2,5,0,1,2,5,0,1,2,5,0,1,2,
0,1,2,5,0,1,2,5,0,1,2,5,0,1,2,5,0,1,2,5,0,1,2,5,0,1,2,5,0,1,2,5,0,1,2,5,0,1,2,
0,1,2,5,0,1,2,5,0,1,2,5,0,1,2,5,0,1,2,5,0,1,2,5,0,1,2,5,0,1,2,5,0,1,2,5,0,1,2,
0,1,2,5,0,1,2,5,0,1,2,5,0,1,2,5,0,1,2,5,0,1,2,5,0,1,2,5,0,1,2,5,0,1,2,5,0,1,2,
0,1,2,5,0,1,2,5,0,1,2,5,0,1,2,5,0,1,2,5,0,1,2,5,0,1,2,5,0,1,2,5,0,1,2,5,0,1,2,
0,1,2,5,0,1,2,5,0,1,2,5,0,1,2,5,0,1,2,5,0,1,2,5,0,1,2,5,0,1,2,5,0,1,2,5,0,1,2,
0,1,2,5,0,1,2,5,0,1,2,5,0,1,2,5,0,1,2,5,0,1,2,5,0,1,2,5,0,1,2,5,0,1,2,5,0,1,2,
0,1,2,5,0,1,2,5,0,1,2,5,0,1,2,5,0,1,2,5,0,1,2,5,0,1,2,5,0,1,2,5,0,1,2,5,0,1,2,
0,1,2,5,0,1,2,5,0,1,2,5,0,1,2,5,0,1,2,5,0,1,2,5,0,1,2,5,0,1,2,5,0,1,2,5,0,1,2,
0,1,2,5,0,1,2,5,0,1,2,5,0,1,2,5,0,1,2,5,0,1,2,5,0,1,2,5,0,1,2,5,0,1,2,5,0,1,2,
0,1,2,5,0,1,2,5,0,1,2,5,0,1,2,5,0,1,2,5,0,1,2,5,0,1,2,5,0,1,2,5,0,1,2,5,0,1,2,
0,1,2,5,0,1,2,5,0,1,2,5,0,1,2,5,0,1,2,5,0,1,2,5,0,1,2,5,0,1,2,5,0,1,2,5,0,1,2,
0,1,2,5,0,1,2,5,0,1,2,5,0,1,2,5,0,1,2,5,0,1,2,5,0,1,2,5,0,1,2,5,0,1,2,5,0,1,2,
0,1,2,5,0,1,2,5,0,1,2,5,0,1,2,5,0,1,2,5,0,1,2,5,0,1,2,5,0,1,2,5,0,1,2,5,0,1,2,
0,1,2,5,0,1,2,5,0,1,2,5,0,1,2,5,0,1,2,5,0,1,2,5,0,1,2,5,0,1,2,5,0,1,2,5,0,1,2,
0,1,2,5,0,1,2,5,0,1,2,5,0,1,2,5,0,1,2,5,0,1,2,5,0,1,2,5,0,1,2,5,0,1,2,5,0,1,2,
0,1,2,5,0,1,2,5,0,1,2,5,0,1,2,5,0,1,2,5,0,1,2,5,0,1,2,5,0,1,2,5,0,1,2,5,0,1,2,
0,1,2,5,0,1,2,5,0,1,2,5,0,1,2,5,0,1,2,5,0,1,2,5,0,1,2,5,0,1,2,5,0,1,2,5,0,1,2,
0,1,2,5,0,1,2,5,0,1,2,5,0,1,2,5,0,1,2,5,0,1,2,5,0,1,2,5,0,1,2,5,0,1,2,5,0,1,2,
0,1,2,5,0,1,2,5,0,1,2,5,0,1,2,5,0,1,2,5,0,1,2,5,0,1,2,5,0,1,2,5,0,1,2,5,0,1,2,
0,1,2,5,0,1,2,5,0,1,2,5,0,1,2,5,0,1,2,5,0,1,2,5,0,1,2,5,0,1,2,5,0,1,2,5,0,1,2,
0,1,2,5,0,1,2,5,0,1,2,5,0,1,2,5,0,1,2,5,0,1,2,5,0,1,2,5,0,1,2,5,0,1,2,5,0,1,2,
0,1,2,5,0,1,2,5,0,1,2,5,0,1,2,5,0,1,2,5,0,1,2,5,0,1,2,5,0,1,2,5,0,1,2,5,0,1,2,
0,1,2,5,0,1,2,5,0,1,2,5,0,1,2,5,0,1,2,5,0,1,2,5,0,1,2,5,0,1,2,5,0,1,2,5,0,1,2,
0,1,2,5,0,1,2,5,0,1,2,5,0,1,2,5,0,1,2,5,0,1,2,5,0,1,2,5,0,1,2,5,0,1,2,5,0,1,2,
0,1,2,5,0,1,2,5,0,1,2,5,0,1,2,5,0,1,2,5,0,1,2,5,0,1,2,5,0,1,2,5,0,1,2,5,0,1,2,
0,1,2,5,0,1,2,5,0,1,2,5,0,1,2,5,0,1,2,5,0,1,2,5,0,1,2,5,0,1,2,5,0,1,2,5,0,1,2,
0,1,2,5,0,1,2,5,0,1,2,5,0,1,2,5,0,1,2,5,0,1,2,5,0,1,2,5,0,1,2,5,0,1,2,5,0,1,2,
0,1,2,5,0,1,2,5,0,1,2,5,0,1,2,5,0,1,2,5,0,1,2,5,0,1,2,5,0,1,2,5,0,1,2,5,0,1,2,
0,1,2,5,0,1,2,5,0,1,2,5,0,1,2,5,0,1,2,5,0,1,2,5,0,1,2,5,0,1,2,5,0,1,2,5,0,1,2,
0,1,2,5,0,1,2,5,0,1,2,5,0,1,2,5,0,1,2,5,0,1,2,5,0,1,2,5,0,1,2,5,0,1,2,5,0,1,2,
0,1,2,5,0,1,2,5,0,1,2,5,0,1,2,5,0,1,2,5,0,1,2,5,0,1,2,5,0,1,2,5,0,1,2,5,0,1,2,
0,1,2,5,0,1,2,5,0,1,2,5,0,1,2,5,0,1,2,5,0,1,2,5,0,1,2,5,0,1,2,5,0,1,2,5,0,1,2,
0,1,2,5,0,1,2,5,0,1,2,5,0,1,2,5,0,1,2,5,0,1,2,5,0,1,2,5,0,1,2,5,0,1,2,5,0,1,2,
0,1,2,5,0,1,2,5,0,1,2,5,0,1,2,5,0,1,2,5,0,1,2,5,0,1,2,5,0,1,2,5,0,1,2,5,0,1,2,
0,1,2,5,0,1,2,5,0,1,2,5,0,1,2,5,0,1,2,5,0,1,2,5,0,1,2,5,0,1,2,5,0,1,2,5,0,1,2,
0,1,2,5,0,1,2,5,0,1,2,5,0,1,2,5,0,1,2,5,0,1,2,5,0,1,2,5,0,1,2,5,0,1,2,5,0,1,2,
0,1,2,5,0,1,2,5,0,1,2,5,0,1,2,5,0,1,2,5,0,1,2,5,0,1,2,5,0,1,2,5,0,1,2,5,0,1,2,
0,1,2,5,0,1,2,5,0,1,2,5,0,1,2,5,0,1,2,5,0,1,2,5,0,1,2,5,0,1,2,5,0,1,2,5,0,1,2,
0,1,2,5,0,1,2,5,0,1,2,5,0,1,2,5,0,1,2,5,0,1,2,5,0,1,2,5,0,1,2,5,0,1,2,5,0,1,2,
0,1,2,5,0,1,2,5,0,1,2,5,0,1,2,5,0,1,2,5,0,1,2,5,0,1,2,5,0,1,2,5,0,1,2,5,0,1,2,
0,1,2,5,0,1,2,5,0,1,2,5,0,1,2,5,0,1,2,5,0,1,2,5,0,1,2,5,0,1,2,5,0,1,2,5,0,1,2,
0,1,2,5,0,1,2,5,0,1,2,5,0,1,2,5,0,1,2,5,0,1,2,5,0,1,2,5,0,1,2,5,0,1,2,5,0,1,2,
0,1,2,5,0,1,2,5,0,1,2,5,0,1,2,5,0,1,2,5,0,1,2,5,0,1,2,5,0,1,2,5,0,1,2,5,0,1,2,
0,1,2,5,0,1,2,5,0,1,2,5,0,1,2,5,0,1,2,5,0,1,2,5,0,1,2,5,0,1,2,5,0,1,2,5,0,1,2,
0,1,2,5,0,1,2,5,0,1,2,5,0,1,2,5,0,1,2,5,0,1,2,5,0,1,2,5,0,1,2,5,0,1,2,5,0,1,2)
    order by b;
--enable_query_log


# Bug 35413, NdbInterpretedCode buffer extension problem
drop table t1;

create table t1 (a int primary key, b varchar(5000) character set latin1) engine=ndb;
insert into t1 values (0, 'I just cant beg you, any-more');
select * from t1 where b="value";

# Bug 35393, Sending irrelevant data for var length comparison
drop table t1;

create table t1 (a int primary key, b varchar(5000) character set latin1) engine=ndb;
insert into t1 values(0, 'Edinburgh'),(1, 'Glasgow'),(2,'Aberdeen');
select * from t1 where b in ('0', '1', '2','3','4','5','6','7','8','9',
'10', '11', '12', '13', '14', '15', '16', '17', '18', '19', '20', 'Aberdeen');

show warnings;

# Test large SCANTABREQ
create table balerno (a int primary key, 
                      b varchar(2000), 
                      c varchar(2000)) engine=ndb;

alter table balerno add index (b);

show warnings;

insert into balerno values (1, repeat('BA', 1000), repeat('CA', 1000));
insert into balerno values (2, repeat('BB', 1000), repeat('CB', 1000));
insert into balerno values (3, repeat('BC', 1000), repeat('CC', 1000));
insert into balerno values (4, repeat('BD', 1000), repeat('CD', 1000));
insert into balerno values (5, repeat('BE', 1000), repeat('CE', 1000));

# Large query with potential to generate large ATTRINFO from 
# ScanFilter and large KEYINFO from index bounds with matching
# condition at end of candidates.
#
# Use bounds + ScanFilter to select
set @@optimizer_switch = 'engine_condition_pushdown=on';

select a from balerno where b in (
  repeat('10', 1000),
  repeat('11', 1000),
  repeat('12', 1000),
  repeat('13', 1000),
  repeat('14', 1000),
  repeat('15', 1000),
  repeat('16', 1000),
  repeat('17', 1000),
  repeat('18', 1000),
  repeat('19', 1000),
  repeat('20', 1000),
  repeat('21', 1000),
  repeat('22', 1000),
  repeat('23', 1000),
  repeat('24', 1000),
  repeat('25', 1000),
  repeat('26', 1000),
  repeat('27', 1000),
  repeat('28', 1000),
  repeat('29', 1000),
  repeat('30', 1000),
  repeat('31', 1000),
  repeat('32', 1000),
  repeat('33', 1000),
  repeat('34', 1000),
  repeat('35', 1000),
  repeat('36', 1000),
  repeat('37', 1000),
  repeat('38', 1000),
  repeat('BA', 1000));

show warnings;

# Just use ScanFilter to select

select a from balerno ignore index(b) where b in (
  repeat('10', 1000),
  repeat('11', 1000),
  repeat('12', 1000),
  repeat('13', 1000),
  repeat('14', 1000),
  repeat('15', 1000),
  repeat('16', 1000),
  repeat('17', 1000),
  repeat('18', 1000),
  repeat('19', 1000),
  repeat('20', 1000),
  repeat('21', 1000),
  repeat('22', 1000),
  repeat('23', 1000),
  repeat('24', 1000),
  repeat('25', 1000),
  repeat('26', 1000),
  repeat('27', 1000),
  repeat('28', 1000),
  repeat('29', 1000),
  repeat('30', 1000),
  repeat('31', 1000),
  repeat('32', 1000),
  repeat('33', 1000),
  repeat('34', 1000),
  repeat('35', 1000),
  repeat('36', 1000),
  repeat('37', 1000),
  repeat('38', 1000),
  repeat('BA', 1000));

show warnings;

set @@optimizer_switch='engine_condition_pushdown=off';

# Just use Index bounds to select
select a from balerno where b in (
  repeat('10', 1000),
  repeat('11', 1000),
  repeat('12', 1000),
  repeat('13', 1000),
  repeat('14', 1000),
  repeat('15', 1000),
  repeat('16', 1000),
  repeat('17', 1000),
  repeat('18', 1000),
  repeat('19', 1000),
  repeat('20', 1000),
  repeat('21', 1000),
  repeat('22', 1000),
  repeat('23', 1000),
  repeat('24', 1000),
  repeat('25', 1000),
  repeat('26', 1000),
  repeat('27', 1000),
  repeat('28', 1000),
  repeat('29', 1000),
  repeat('30', 1000),
  repeat('31', 1000),
  repeat('32', 1000),
  repeat('33', 1000),
  repeat('34', 1000),
  repeat('35', 1000),
  repeat('36', 1000),
  repeat('37', 1000),
  repeat('38', 1000),
  repeat('BA', 1000));

show warnings;

drop table balerno;

# bug#49459 Incorrect handling of too long string in condition pushdown
create table t (pk int primary key, x varchar(1)) engine = ndb;
insert into t values (0,"a");
set @@optimizer_switch='engine_condition_pushdown=off';
select * from t where x <> "aa";
select * from t where "aa" <> x;
select * from t where x between "" and "bb";
select * from t where x not between "" and "bb";
select * from t where x in ("","aa","b");
select * from t where x not in ("","aa","b");
select * from t where x like "aa?";
set @@optimizer_switch = 'engine_condition_pushdown=on';
explain select * from t where x <> "aa";
select * from t where x <> "aa";
explain select * from t where "aa" <> x;
select * from t where "aa" <> x;
explain select * from t where x between "" and "bb";
select * from t where x between "" and "bb";
explain select * from t where x not between "" and "bb";
select * from t where x not between "" and "bb";
explain select * from t where x in ("","aa","b");
select * from t where x in ("","aa","b");
explain select * from t where x not in ("","aa","b");
select * from t where x not in ("","aa","b");
explain select * from t where x like "aa?";
select * from t where x like "aa?";
explain select * from t where x not like "aa?";
select * from t where x not like "aa?";
select * from t where x like "%a%";
select * from t where x not like "%b%";
select * from t where x like replace(concat("%", "b%"),"b","a");
select * from t where x not like replace(concat("%", "a%"),"a","b");
select * from t where x like concat("%", replace("b%","b","a"));
select * from t where x not like concat("%", replace("a%","a","b"));
drop table t;

# Bug#57735 BETWEEN in pushed condition cause garbage to be read in ::unpack_record() 
create table t (pk int primary key, x int) engine = ndb;
insert into t values (0,0),(1,1),(2,2),(3,3),(4,4),(5,5);
set @@optimizer_switch = 'engine_condition_pushdown=on';
explain select * from t where 3 between 1+1 and x order by pk; 
select * from t where 3 between 1+1 and x order by pk; 
explain select * from t where 3 between -1 and x order by pk; 
select * from t where 3 between -1 and x order by pk; 
drop table t;

# Bug#53360 No result for requests using LIKE condition on ENUM fields
set @@optimizer_switch = 'engine_condition_pushdown=on';
create table t (x enum ('yes','yep','no')) engine = ndb;
insert into t values ('yes'),('yep'),('no');
--replace_column 9 #
explain select * from t where x like 'yes' order by x;
select * from t where x like 'yes' order by x;
--replace_column 9 #
explain select * from t where x like 'ye%' order by x;
select * from t where x like 'ye%' order by x;
--replace_column 9 #
explain select * from t where x not like 'ye%' order by x;
select * from t where x not like 'ye%' order by x;
drop table t;

# Bug#58553 Queries with pushed conditions causes 'explain extended' to crash mysqld
create table tx (
  a int not null,
  b int not null,
  c int not null,
  d int not null,
  primary key (`a`,`b`)
) engine = ndb;

explain extended select * from tx join tx as t2 on tx.c=1 where t2.c=1;

explain extended
select straight_join *
from tx
 join tx as t2 on t2.a = tx.a and t2.b = tx.b
 join tx as t3 on t3.a = tx.c and t3.b = tx.d
 join tx as t4 on t4.a = t3.b and t4.b = t2.c;

explain extended
select t2.c, count(distinct t2.a)
from tx
join tx as t2 on tx.a = t2.c and tx.b = t2.d
where t2.a = 4
group by t2.c;

explain extended select * from tx join tx as t2 on tx.c=1 where t2.c=1;

explain extended
select t2.c, count(distinct t2.a)
from tx
join tx as t2 on tx.a = t2.c and tx.b = t2.d
where t2.a = 4
group by t2.c;

drop table tx;

# Bug#58134: Incorrectly condition pushdown inside subquery to NDB engine
set @@optimizer_switch = 'engine_condition_pushdown=on';

create table t (pk int, i int) engine = ndb;
insert into t values (1,3), (3,6), (6,9), (9,1);
create table subq (pk int, i int) engine = ndb;
insert into subq values (1,3), (3,6), (6,9), (9,1);

# 'Explain extended' to verify that only 'subq.i=3' is pushed
explain extended 
select * from t where exists
  (select * from t as subq where subq.i=3 and t.i=3);
explain extended 
  select * from t where exists
    (select * from subq where subq.i=3 and t.i=3);

--sorted_result
select * from t where exists
  (select * from t as subq where subq.i=3 and t.i=3);
--sorted_result
select * from t where exists
  (select * from subq where subq.i=3 and t.i=3);

drop table t,subq;



# Bug#58791 Incorrect result as Cluster may fail to reject an unpushable condition

create table t (pk1 int, pk2 int, primary key(pk1,pk2)) engine = ndb;
insert into t values (1,0), (2,0), (3,0), (4,0);

set @@optimizer_switch='engine_condition_pushdown=on';

# Multiple instances of same table (t as table<n>, ) confused 
# ha_ndbcluster::cond_push() which accepted
# '(table1.pk1 = 7 or table2.pk1 = 3)' as a pushable cond.
# for 'table2'
#

--sorted_result
select table1.pk1, table2.pk1, table1.pk2, table2.pk2
 from t as table1, t as table2
 where table2.pk1 in (0,3) and
   (table1.pk1 = 7 or table2.pk1 = 3);

drop table t;

# Bug#11765142 58073: CONCAT AND OR GIVE INCORRECT QUERY RESULTS
create table mytable(i int, s varchar(255) ) engine = ndb;
insert into mytable values(0,"Text Hej"),(1, "xText aaja");
set @@optimizer_switch = 'engine_condition_pushdown=on';

 select * from mytable where s like concat("%Text","%") or s like concat("%Text","%") order by i;
 select * from mytable where s like concat("%Text","%") or s like "%Text%" order by i;
 select * from mytable where s like concat("%Text","%") or s like concat("%Text1","%") order by i;
 select * from mytable where s like concat("%Text","%") or s like "%Text1%" order by i;
 select * from mytable where s not like concat("%Text","%") or s not like concat("%Text","%") order by i;
 select * from mytable where s not like concat("%Text1","%") or s not like concat("%Text","%") order by i;
 select * from mytable where s like concat("%Text","%") or s not like "%Text%" order by i;
 select * from mytable where s like concat("%Text1","%") or s not like "%Text%" order by i;


 select * from mytable where s like concat("%Text","%") and s like concat("%Text","%") order by i;
 select * from mytable where s like concat("%Text","%") and s like "%Text%" order by i;
 select * from mytable where s like concat("%Text","%") and s like concat("%Text1","%") order by i;
 select * from mytable where s like concat("%Text","%") and s like "%Text1%" order by i;
 select * from mytable where s not like concat("%Text","%") and s not like concat("%Text","%") order by i;
 select * from mytable where s not like concat("%Text","%") and s not like concat("%Text1","%") order by i;
 select * from mytable where s like concat("%Text","%") and s not like "%Text%" order by i;
 select * from mytable where s like concat("%Text","%") and s not like "%Text1%" order by i;

 select * from mytable where s like replace(concat("%Xext","%"),"X", "T") order by i;
 select * from mytable where s not like replace(concat("%Text","%"),"T", "X") order by i;
 select * from mytable where s like concat(replace("%Xext","X", "T"),"%") order by i;
 select * from mytable where s not like concat(replace("%Text","T", "X"),"%") order by i;


drop table mytable;

# Bug #13400970   CRASH WITH ICP AND NULL FIELDS
create table mytab(a char(20),b char(20),
key a (a)) engine=ndbcluster default charset=latin1;
insert into mytab values (null,null),(-1,1);
select b from mytab where a like -1 having `b` like 1;

drop table mytab;

# Bug #13579318 LIKE SEARCH DOESN'T MATCH ANY ROWS ON A MULTI BYTE CHARSET COLUMN
create table t(a bigint unsigned not null primary key auto_increment, b varchar(100)) character set utf8 engine ndb;

insert into t (b) values('abc'),('aaa'),('bbb'),('ccc');
--sorted_result
select * from t where b like 'a%';
--sorted_result
select * from t where b not like 'a%';
drop table t;
<<<<<<< HEAD

# Bug #13604447 61064: SELECT QUERIES USING ESCAPE SYNTAX FAIL
create table escapetest ( emailaddress varchar(255) default null, id int not
null default '0') engine=ndbcluster;
insert into escapetest values('test_data@test.org', 1);
explain select * from escapetest where emailaddress like "test_%";
select * from escapetest where emailaddress like "test_%";
explain select * from escapetest where emailaddress like "test|_%" escape '|';
select * from escapetest where emailaddress like "test|_%" escape '|';
drop table escapetest;
=======

# Bug #13604447 61064: SELECT QUERIES USING ESCAPE SYNTAX FAIL
create table escapetest ( emailaddress varchar(255) default null, id int not
null default '0') engine=ndbcluster;
insert into escapetest values('test_data@test.org', 1);
explain select * from escapetest where emailaddress like "test_%";
select * from escapetest where emailaddress like "test_%";
explain select * from escapetest where emailaddress like "test|_%" escape '|';
select * from escapetest where emailaddress like "test|_%" escape '|';
drop table escapetest;

# Bug#15923467 LIKE FUNCTION NOT WORK.

create table a(a varchar(7)) engine=ndb charset=utf8;

insert into a values ('abcdefg');

select * from a;                        

explain extended select * from a where a like 'abcdefg%'; 

select * from a where a like 'abcdefg%'; 

drop table a;
>>>>>>> d4012067

set @@session.optimizer_switch = @old_ecpd;
DROP TABLE t1,t2,t3,t4,t5;

--echo #
--echo # Bug#14106592  DEBUG BUILD CRASH IN NDB_SERIALIZE_COND()
--echo #
create table t1(a time) engine=ndbcluster;
insert into t1 values ('00:00:00'),('01:01:01');
select 1 from t1 where a >= geomfromtext('1');
drop table t1;
<|MERGE_RESOLUTION|>--- conflicted
+++ resolved
@@ -2428,7 +2428,6 @@
 --sorted_result
 select * from t where b not like 'a%';
 drop table t;
-<<<<<<< HEAD
 
 # Bug #13604447 61064: SELECT QUERIES USING ESCAPE SYNTAX FAIL
 create table escapetest ( emailaddress varchar(255) default null, id int not
@@ -2439,17 +2438,6 @@
 explain select * from escapetest where emailaddress like "test|_%" escape '|';
 select * from escapetest where emailaddress like "test|_%" escape '|';
 drop table escapetest;
-=======
-
-# Bug #13604447 61064: SELECT QUERIES USING ESCAPE SYNTAX FAIL
-create table escapetest ( emailaddress varchar(255) default null, id int not
-null default '0') engine=ndbcluster;
-insert into escapetest values('test_data@test.org', 1);
-explain select * from escapetest where emailaddress like "test_%";
-select * from escapetest where emailaddress like "test_%";
-explain select * from escapetest where emailaddress like "test|_%" escape '|';
-select * from escapetest where emailaddress like "test|_%" escape '|';
-drop table escapetest;
 
 # Bug#15923467 LIKE FUNCTION NOT WORK.
 
@@ -2464,7 +2452,6 @@
 select * from a where a like 'abcdefg%'; 
 
 drop table a;
->>>>>>> d4012067
 
 set @@session.optimizer_switch = @old_ecpd;
 DROP TABLE t1,t2,t3,t4,t5;
