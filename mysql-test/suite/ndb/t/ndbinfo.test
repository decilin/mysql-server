--- conflicted
+++ resolved
@@ -196,7 +196,6 @@
 --error ER_TABLE_CANT_HANDLE_AUTO_INCREMENT
 CREATE TABLE ndb$test (node_id int AUTO_INCREMENT) ENGINE = ndbinfo;
 
-<<<<<<< HEAD
 ## Restore original ndb$test table to avoid test side-effects
 CREATE TABLE ndb$test (
   node_id int(10) unsigned DEFAULT NULL,
@@ -206,16 +205,6 @@
   counter2 bigint(20) unsigned DEFAULT NULL
 ) ENGINE=NDBINFO DEFAULT CHARSET=latin1 COMMENT='for testing';
 
-=======
-## Restore original allowing repeated test execution
-CREATE TABLE `ndb$test` (
-  `node_id` int unsigned DEFAULT NULL,
-  `block_number` int unsigned DEFAULT NULL,
-  `block_instance` int unsigned DEFAULT NULL,
-  `counter` int unsigned DEFAULT NULL,
-  `counter2` bigint unsigned DEFAULT NULL
-) ENGINE=NDBINFO COMMENT='for testing';
->>>>>>> 710e81aa
 
 # wl#5567 - exercise table...
 #   only node_id is guranteed to be same...
@@ -791,7 +780,7 @@
 drop table t2;
 
 
-<<<<<<< HEAD
+
 #
 # WL#7575 Remove ndbinfo's usage of other engine
 # - the five lookup tables which resided in another engine
@@ -820,20 +809,6 @@
   where table_schema = 'ndbinfo' and engine != 'ndbinfo';
 
 #
-# BUG#20075747 RND_INIT() ON AN OPEN SCAN IS USED TO REPOSITION THE CURSOR
-# - rnd_init() on an open scan is used to reposition the "cursor"
-#   back to first row
-#
-set @@optimizer_switch='block_nested_loop=off';
-create temporary table old_count
-       select counter_name, sum(val) as val
-       from ndbinfo.counters
-       where block_name='DBSPJ'
-       group by counter_name;
-drop table old_count;
-set @@optimizer_switch=default;
-
-#
 # Bug#16731538 MYSQLD CRITICAL FAILURE DURING ORDERED SELECT FROM NDBINFO.CLUSTER_OPERATIONS
 #  - ha_ndbinfo::estimate_rows_upper_bound() returned 0 rows
 #
@@ -873,6 +848,3 @@
   from ndbinfo.config_values
   where config_param = 112 /* DataMemory */
   order by node_id;
-=======
---source ndbinfo_drop.inc
->>>>>>> 710e81aa
