--- conflicted
+++ resolved
@@ -162,12 +162,7 @@
 # ((TIME_TO_SEC(TIMEDIFF(NOW(), i.startup_time)) * 1000) / SUM(TIMER_WAIT)) * 100 WAIT_PERCENTAGE
 FROM performance_schema.EVENTS_WAITS_HISTORY_LONG h
 INNER JOIN performance_schema.THREADS p USING (THREAD_ID)
-<<<<<<< HEAD
 GROUP BY p.processlist_user
-=======
-LEFT JOIN information_schema.PROCESSLIST i USING (ID)
-GROUP BY i.user
->>>>>>> 10944bdf
 ORDER BY SUM_WAIT DESC
 LIMIT 20;
 --enable_result_log
@@ -179,11 +174,7 @@
 SELECT h.EVENT_NAME, SUM(h.TIMER_WAIT) TOTAL_WAIT
 FROM performance_schema.EVENTS_WAITS_HISTORY_LONG h
 INNER JOIN performance_schema.THREADS p USING (THREAD_ID)
-<<<<<<< HEAD
 WHERE p.PROCESSLIST_ID = 1
-=======
-WHERE p.ID = 1
->>>>>>> 10944bdf
 GROUP BY h.EVENT_NAME
 HAVING TOTAL_WAIT > 0;
 --enable_result_log
@@ -196,12 +187,7 @@
 SELECT p.processlist_user, h.operation, SUM(NUMBER_OF_BYTES) bytes
 FROM performance_schema.EVENTS_WAITS_HISTORY_LONG h
 INNER JOIN performance_schema.THREADS p USING (THREAD_ID)
-<<<<<<< HEAD
 GROUP BY p.processlist_user, h.operation
-=======
-LEFT JOIN information_schema.PROCESSLIST i USING (ID)
-GROUP BY i.user, h.operation
->>>>>>> 10944bdf
 HAVING BYTES > 0
 ORDER BY p.processlist_user, h.operation;
 --enable_result_log
