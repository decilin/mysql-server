select * from information_schema.columns where table_schema="performance_schema"
   order by table_name, ordinal_position;
TABLE_CATALOG	TABLE_SCHEMA	TABLE_NAME	COLUMN_NAME	ORDINAL_POSITION	COLUMN_DEFAULT	IS_NULLABLE	DATA_TYPE	CHARACTER_MAXIMUM_LENGTH	CHARACTER_OCTET_LENGTH	NUMERIC_PRECISION	NUMERIC_SCALE	CHARACTER_SET_NAME	COLLATION_NAME	COLUMN_TYPE	COLUMN_KEY	EXTRA	PRIVILEGES	COLUMN_COMMENT
def	performance_schema	accounts	USER	1	NULL	YES	char	16	48	NULL	NULL	utf8	utf8_bin	char(16)			select,insert,update,references	
def	performance_schema	accounts	HOST	2	NULL	YES	char	60	180	NULL	NULL	utf8	utf8_bin	char(60)			select,insert,update,references	
def	performance_schema	accounts	CURRENT_CONNECTIONS	3	NULL	NO	bigint	NULL	NULL	19	0	NULL	NULL	bigint(20)			select,insert,update,references	
def	performance_schema	accounts	TOTAL_CONNECTIONS	4	NULL	NO	bigint	NULL	NULL	19	0	NULL	NULL	bigint(20)			select,insert,update,references	
def	performance_schema	cond_instances	NAME	1	NULL	NO	varchar	128	384	NULL	NULL	utf8	utf8_general_ci	varchar(128)			select,insert,update,references	
def	performance_schema	cond_instances	OBJECT_INSTANCE_BEGIN	2	NULL	NO	bigint	NULL	NULL	20	0	NULL	NULL	bigint(20) unsigned			select,insert,update,references	
def	performance_schema	events_stages_current	THREAD_ID	1	NULL	NO	int	NULL	NULL	10	0	NULL	NULL	int(11)			select,insert,update,references	
def	performance_schema	events_stages_current	EVENT_ID	2	NULL	NO	bigint	NULL	NULL	20	0	NULL	NULL	bigint(20) unsigned			select,insert,update,references	
def	performance_schema	events_stages_current	EVENT_NAME	3	NULL	NO	varchar	128	384	NULL	NULL	utf8	utf8_general_ci	varchar(128)			select,insert,update,references	
def	performance_schema	events_stages_current	SOURCE	4	NULL	YES	varchar	64	192	NULL	NULL	utf8	utf8_general_ci	varchar(64)			select,insert,update,references	
def	performance_schema	events_stages_current	TIMER_START	5	NULL	YES	bigint	NULL	NULL	20	0	NULL	NULL	bigint(20) unsigned			select,insert,update,references	
def	performance_schema	events_stages_current	TIMER_END	6	NULL	YES	bigint	NULL	NULL	20	0	NULL	NULL	bigint(20) unsigned			select,insert,update,references	
def	performance_schema	events_stages_current	TIMER_WAIT	7	NULL	YES	bigint	NULL	NULL	20	0	NULL	NULL	bigint(20) unsigned			select,insert,update,references	
def	performance_schema	events_stages_current	NESTING_EVENT_ID	8	NULL	YES	bigint	NULL	NULL	20	0	NULL	NULL	bigint(20) unsigned			select,insert,update,references	
def	performance_schema	events_stages_current	NESTING_EVENT_TYPE	9	NULL	YES	enum	9	27	NULL	NULL	utf8	utf8_general_ci	enum('STATEMENT','STAGE','WAIT')			select,insert,update,references	
def	performance_schema	events_stages_history	THREAD_ID	1	NULL	NO	int	NULL	NULL	10	0	NULL	NULL	int(11)			select,insert,update,references	
def	performance_schema	events_stages_history	EVENT_ID	2	NULL	NO	bigint	NULL	NULL	20	0	NULL	NULL	bigint(20) unsigned			select,insert,update,references	
def	performance_schema	events_stages_history	EVENT_NAME	3	NULL	NO	varchar	128	384	NULL	NULL	utf8	utf8_general_ci	varchar(128)			select,insert,update,references	
def	performance_schema	events_stages_history	SOURCE	4	NULL	YES	varchar	64	192	NULL	NULL	utf8	utf8_general_ci	varchar(64)			select,insert,update,references	
def	performance_schema	events_stages_history	TIMER_START	5	NULL	YES	bigint	NULL	NULL	20	0	NULL	NULL	bigint(20) unsigned			select,insert,update,references	
def	performance_schema	events_stages_history	TIMER_END	6	NULL	YES	bigint	NULL	NULL	20	0	NULL	NULL	bigint(20) unsigned			select,insert,update,references	
def	performance_schema	events_stages_history	TIMER_WAIT	7	NULL	YES	bigint	NULL	NULL	20	0	NULL	NULL	bigint(20) unsigned			select,insert,update,references	
def	performance_schema	events_stages_history	NESTING_EVENT_ID	8	NULL	YES	bigint	NULL	NULL	20	0	NULL	NULL	bigint(20) unsigned			select,insert,update,references	
def	performance_schema	events_stages_history	NESTING_EVENT_TYPE	9	NULL	YES	enum	9	27	NULL	NULL	utf8	utf8_general_ci	enum('STATEMENT','STAGE','WAIT')			select,insert,update,references	
def	performance_schema	events_stages_history_long	THREAD_ID	1	NULL	NO	int	NULL	NULL	10	0	NULL	NULL	int(11)			select,insert,update,references	
def	performance_schema	events_stages_history_long	EVENT_ID	2	NULL	NO	bigint	NULL	NULL	20	0	NULL	NULL	bigint(20) unsigned			select,insert,update,references	
def	performance_schema	events_stages_history_long	EVENT_NAME	3	NULL	NO	varchar	128	384	NULL	NULL	utf8	utf8_general_ci	varchar(128)			select,insert,update,references	
def	performance_schema	events_stages_history_long	SOURCE	4	NULL	YES	varchar	64	192	NULL	NULL	utf8	utf8_general_ci	varchar(64)			select,insert,update,references	
def	performance_schema	events_stages_history_long	TIMER_START	5	NULL	YES	bigint	NULL	NULL	20	0	NULL	NULL	bigint(20) unsigned			select,insert,update,references	
def	performance_schema	events_stages_history_long	TIMER_END	6	NULL	YES	bigint	NULL	NULL	20	0	NULL	NULL	bigint(20) unsigned			select,insert,update,references	
def	performance_schema	events_stages_history_long	TIMER_WAIT	7	NULL	YES	bigint	NULL	NULL	20	0	NULL	NULL	bigint(20) unsigned			select,insert,update,references	
def	performance_schema	events_stages_history_long	NESTING_EVENT_ID	8	NULL	YES	bigint	NULL	NULL	20	0	NULL	NULL	bigint(20) unsigned			select,insert,update,references	
def	performance_schema	events_stages_history_long	NESTING_EVENT_TYPE	9	NULL	YES	enum	9	27	NULL	NULL	utf8	utf8_general_ci	enum('STATEMENT','STAGE','WAIT')			select,insert,update,references	
def	performance_schema	events_stages_summary_by_account_by_event_name	USER	1	NULL	YES	char	16	48	NULL	NULL	utf8	utf8_bin	char(16)			select,insert,update,references	
def	performance_schema	events_stages_summary_by_account_by_event_name	HOST	2	NULL	YES	char	60	180	NULL	NULL	utf8	utf8_bin	char(60)			select,insert,update,references	
def	performance_schema	events_stages_summary_by_account_by_event_name	EVENT_NAME	3	NULL	NO	varchar	128	384	NULL	NULL	utf8	utf8_general_ci	varchar(128)			select,insert,update,references	
def	performance_schema	events_stages_summary_by_account_by_event_name	COUNT_STAR	4	NULL	NO	bigint	NULL	NULL	20	0	NULL	NULL	bigint(20) unsigned			select,insert,update,references	
def	performance_schema	events_stages_summary_by_account_by_event_name	SUM_TIMER_WAIT	5	NULL	NO	bigint	NULL	NULL	20	0	NULL	NULL	bigint(20) unsigned			select,insert,update,references	
def	performance_schema	events_stages_summary_by_account_by_event_name	MIN_TIMER_WAIT	6	NULL	NO	bigint	NULL	NULL	20	0	NULL	NULL	bigint(20) unsigned			select,insert,update,references	
def	performance_schema	events_stages_summary_by_account_by_event_name	AVG_TIMER_WAIT	7	NULL	NO	bigint	NULL	NULL	20	0	NULL	NULL	bigint(20) unsigned			select,insert,update,references	
def	performance_schema	events_stages_summary_by_account_by_event_name	MAX_TIMER_WAIT	8	NULL	NO	bigint	NULL	NULL	20	0	NULL	NULL	bigint(20) unsigned			select,insert,update,references	
def	performance_schema	events_stages_summary_by_host_by_event_name	HOST	1	NULL	YES	char	60	180	NULL	NULL	utf8	utf8_bin	char(60)			select,insert,update,references	
def	performance_schema	events_stages_summary_by_host_by_event_name	EVENT_NAME	2	NULL	NO	varchar	128	384	NULL	NULL	utf8	utf8_general_ci	varchar(128)			select,insert,update,references	
def	performance_schema	events_stages_summary_by_host_by_event_name	COUNT_STAR	3	NULL	NO	bigint	NULL	NULL	20	0	NULL	NULL	bigint(20) unsigned			select,insert,update,references	
def	performance_schema	events_stages_summary_by_host_by_event_name	SUM_TIMER_WAIT	4	NULL	NO	bigint	NULL	NULL	20	0	NULL	NULL	bigint(20) unsigned			select,insert,update,references	
def	performance_schema	events_stages_summary_by_host_by_event_name	MIN_TIMER_WAIT	5	NULL	NO	bigint	NULL	NULL	20	0	NULL	NULL	bigint(20) unsigned			select,insert,update,references	
def	performance_schema	events_stages_summary_by_host_by_event_name	AVG_TIMER_WAIT	6	NULL	NO	bigint	NULL	NULL	20	0	NULL	NULL	bigint(20) unsigned			select,insert,update,references	
def	performance_schema	events_stages_summary_by_host_by_event_name	MAX_TIMER_WAIT	7	NULL	NO	bigint	NULL	NULL	20	0	NULL	NULL	bigint(20) unsigned			select,insert,update,references	
def	performance_schema	events_stages_summary_by_thread_by_event_name	THREAD_ID	1	NULL	NO	int	NULL	NULL	10	0	NULL	NULL	int(11)			select,insert,update,references	
def	performance_schema	events_stages_summary_by_thread_by_event_name	EVENT_NAME	2	NULL	NO	varchar	128	384	NULL	NULL	utf8	utf8_general_ci	varchar(128)			select,insert,update,references	
def	performance_schema	events_stages_summary_by_thread_by_event_name	COUNT_STAR	3	NULL	NO	bigint	NULL	NULL	20	0	NULL	NULL	bigint(20) unsigned			select,insert,update,references	
def	performance_schema	events_stages_summary_by_thread_by_event_name	SUM_TIMER_WAIT	4	NULL	NO	bigint	NULL	NULL	20	0	NULL	NULL	bigint(20) unsigned			select,insert,update,references	
def	performance_schema	events_stages_summary_by_thread_by_event_name	MIN_TIMER_WAIT	5	NULL	NO	bigint	NULL	NULL	20	0	NULL	NULL	bigint(20) unsigned			select,insert,update,references	
def	performance_schema	events_stages_summary_by_thread_by_event_name	AVG_TIMER_WAIT	6	NULL	NO	bigint	NULL	NULL	20	0	NULL	NULL	bigint(20) unsigned			select,insert,update,references	
def	performance_schema	events_stages_summary_by_thread_by_event_name	MAX_TIMER_WAIT	7	NULL	NO	bigint	NULL	NULL	20	0	NULL	NULL	bigint(20) unsigned			select,insert,update,references	
def	performance_schema	events_stages_summary_by_user_by_event_name	USER	1	NULL	YES	char	16	48	NULL	NULL	utf8	utf8_bin	char(16)			select,insert,update,references	
def	performance_schema	events_stages_summary_by_user_by_event_name	EVENT_NAME	2	NULL	NO	varchar	128	384	NULL	NULL	utf8	utf8_general_ci	varchar(128)			select,insert,update,references	
def	performance_schema	events_stages_summary_by_user_by_event_name	COUNT_STAR	3	NULL	NO	bigint	NULL	NULL	20	0	NULL	NULL	bigint(20) unsigned			select,insert,update,references	
def	performance_schema	events_stages_summary_by_user_by_event_name	SUM_TIMER_WAIT	4	NULL	NO	bigint	NULL	NULL	20	0	NULL	NULL	bigint(20) unsigned			select,insert,update,references	
def	performance_schema	events_stages_summary_by_user_by_event_name	MIN_TIMER_WAIT	5	NULL	NO	bigint	NULL	NULL	20	0	NULL	NULL	bigint(20) unsigned			select,insert,update,references	
def	performance_schema	events_stages_summary_by_user_by_event_name	AVG_TIMER_WAIT	6	NULL	NO	bigint	NULL	NULL	20	0	NULL	NULL	bigint(20) unsigned			select,insert,update,references	
def	performance_schema	events_stages_summary_by_user_by_event_name	MAX_TIMER_WAIT	7	NULL	NO	bigint	NULL	NULL	20	0	NULL	NULL	bigint(20) unsigned			select,insert,update,references	
def	performance_schema	events_stages_summary_global_by_event_name	EVENT_NAME	1	NULL	NO	varchar	128	384	NULL	NULL	utf8	utf8_general_ci	varchar(128)			select,insert,update,references	
def	performance_schema	events_stages_summary_global_by_event_name	COUNT_STAR	2	NULL	NO	bigint	NULL	NULL	20	0	NULL	NULL	bigint(20) unsigned			select,insert,update,references	
def	performance_schema	events_stages_summary_global_by_event_name	SUM_TIMER_WAIT	3	NULL	NO	bigint	NULL	NULL	20	0	NULL	NULL	bigint(20) unsigned			select,insert,update,references	
def	performance_schema	events_stages_summary_global_by_event_name	MIN_TIMER_WAIT	4	NULL	NO	bigint	NULL	NULL	20	0	NULL	NULL	bigint(20) unsigned			select,insert,update,references	
def	performance_schema	events_stages_summary_global_by_event_name	AVG_TIMER_WAIT	5	NULL	NO	bigint	NULL	NULL	20	0	NULL	NULL	bigint(20) unsigned			select,insert,update,references	
def	performance_schema	events_stages_summary_global_by_event_name	MAX_TIMER_WAIT	6	NULL	NO	bigint	NULL	NULL	20	0	NULL	NULL	bigint(20) unsigned			select,insert,update,references	
def	performance_schema	events_statements_current	THREAD_ID	1	NULL	NO	int	NULL	NULL	10	0	NULL	NULL	int(11)			select,insert,update,references	
def	performance_schema	events_statements_current	EVENT_ID	2	NULL	NO	bigint	NULL	NULL	20	0	NULL	NULL	bigint(20) unsigned			select,insert,update,references	
def	performance_schema	events_statements_current	EVENT_NAME	3	NULL	NO	varchar	128	384	NULL	NULL	utf8	utf8_general_ci	varchar(128)			select,insert,update,references	
def	performance_schema	events_statements_current	SOURCE	4	NULL	YES	varchar	64	192	NULL	NULL	utf8	utf8_general_ci	varchar(64)			select,insert,update,references	
def	performance_schema	events_statements_current	TIMER_START	5	NULL	YES	bigint	NULL	NULL	20	0	NULL	NULL	bigint(20) unsigned			select,insert,update,references	
def	performance_schema	events_statements_current	TIMER_END	6	NULL	YES	bigint	NULL	NULL	20	0	NULL	NULL	bigint(20) unsigned			select,insert,update,references	
def	performance_schema	events_statements_current	TIMER_WAIT	7	NULL	YES	bigint	NULL	NULL	20	0	NULL	NULL	bigint(20) unsigned			select,insert,update,references	
def	performance_schema	events_statements_current	LOCK_TIME	8	NULL	NO	bigint	NULL	NULL	20	0	NULL	NULL	bigint(20) unsigned			select,insert,update,references	
def	performance_schema	events_statements_current	SQL_TEXT	9	NULL	YES	longtext	4294967295	4294967295	NULL	NULL	utf8	utf8_general_ci	longtext			select,insert,update,references	
def	performance_schema	events_statements_current	CURRENT_SCHEMA	10	NULL	YES	varchar	64	192	NULL	NULL	utf8	utf8_general_ci	varchar(64)			select,insert,update,references	
def	performance_schema	events_statements_current	OBJECT_TYPE	11	NULL	YES	varchar	64	192	NULL	NULL	utf8	utf8_general_ci	varchar(64)			select,insert,update,references	
def	performance_schema	events_statements_current	OBJECT_SCHEMA	12	NULL	YES	varchar	64	192	NULL	NULL	utf8	utf8_general_ci	varchar(64)			select,insert,update,references	
def	performance_schema	events_statements_current	OBJECT_NAME	13	NULL	YES	varchar	64	192	NULL	NULL	utf8	utf8_general_ci	varchar(64)			select,insert,update,references	
def	performance_schema	events_statements_current	OBJECT_INSTANCE_BEGIN	14	NULL	YES	bigint	NULL	NULL	20	0	NULL	NULL	bigint(20) unsigned			select,insert,update,references	
def	performance_schema	events_statements_current	MYSQL_ERRNO	15	NULL	YES	int	NULL	NULL	10	0	NULL	NULL	int(11)			select,insert,update,references	
def	performance_schema	events_statements_current	RETURNED_SQLSTATE	16	NULL	YES	varchar	5	15	NULL	NULL	utf8	utf8_general_ci	varchar(5)			select,insert,update,references	
def	performance_schema	events_statements_current	MESSAGE_TEXT	17	NULL	YES	varchar	128	384	NULL	NULL	utf8	utf8_general_ci	varchar(128)			select,insert,update,references	
def	performance_schema	events_statements_current	ERRORS	18	NULL	NO	bigint	NULL	NULL	20	0	NULL	NULL	bigint(20) unsigned			select,insert,update,references	
def	performance_schema	events_statements_current	WARNINGS	19	NULL	NO	bigint	NULL	NULL	20	0	NULL	NULL	bigint(20) unsigned			select,insert,update,references	
def	performance_schema	events_statements_current	ROWS_AFFECTED	20	NULL	NO	bigint	NULL	NULL	20	0	NULL	NULL	bigint(20) unsigned			select,insert,update,references	
def	performance_schema	events_statements_current	ROWS_SENT	21	NULL	NO	bigint	NULL	NULL	20	0	NULL	NULL	bigint(20) unsigned			select,insert,update,references	
def	performance_schema	events_statements_current	ROWS_EXAMINED	22	NULL	NO	bigint	NULL	NULL	20	0	NULL	NULL	bigint(20) unsigned			select,insert,update,references	
def	performance_schema	events_statements_current	CREATED_TMP_DISK_TABLES	23	NULL	NO	bigint	NULL	NULL	20	0	NULL	NULL	bigint(20) unsigned			select,insert,update,references	
def	performance_schema	events_statements_current	CREATED_TMP_TABLES	24	NULL	NO	bigint	NULL	NULL	20	0	NULL	NULL	bigint(20) unsigned			select,insert,update,references	
def	performance_schema	events_statements_current	SELECT_FULL_JOIN	25	NULL	NO	bigint	NULL	NULL	20	0	NULL	NULL	bigint(20) unsigned			select,insert,update,references	
def	performance_schema	events_statements_current	SELECT_FULL_RANGE_JOIN	26	NULL	NO	bigint	NULL	NULL	20	0	NULL	NULL	bigint(20) unsigned			select,insert,update,references	
def	performance_schema	events_statements_current	SELECT_RANGE	27	NULL	NO	bigint	NULL	NULL	20	0	NULL	NULL	bigint(20) unsigned			select,insert,update,references	
def	performance_schema	events_statements_current	SELECT_RANGE_CHECK	28	NULL	NO	bigint	NULL	NULL	20	0	NULL	NULL	bigint(20) unsigned			select,insert,update,references	
def	performance_schema	events_statements_current	SELECT_SCAN	29	NULL	NO	bigint	NULL	NULL	20	0	NULL	NULL	bigint(20) unsigned			select,insert,update,references	
def	performance_schema	events_statements_current	SORT_MERGE_PASSES	30	NULL	NO	bigint	NULL	NULL	20	0	NULL	NULL	bigint(20) unsigned			select,insert,update,references	
def	performance_schema	events_statements_current	SORT_RANGE	31	NULL	NO	bigint	NULL	NULL	20	0	NULL	NULL	bigint(20) unsigned			select,insert,update,references	
def	performance_schema	events_statements_current	SORT_ROWS	32	NULL	NO	bigint	NULL	NULL	20	0	NULL	NULL	bigint(20) unsigned			select,insert,update,references	
def	performance_schema	events_statements_current	SORT_SCAN	33	NULL	NO	bigint	NULL	NULL	20	0	NULL	NULL	bigint(20) unsigned			select,insert,update,references	
def	performance_schema	events_statements_current	NO_INDEX_USED	34	NULL	NO	bigint	NULL	NULL	20	0	NULL	NULL	bigint(20) unsigned			select,insert,update,references	
def	performance_schema	events_statements_current	NO_GOOD_INDEX_USED	35	NULL	NO	bigint	NULL	NULL	20	0	NULL	NULL	bigint(20) unsigned			select,insert,update,references	
def	performance_schema	events_statements_current	NESTING_EVENT_ID	36	NULL	YES	bigint	NULL	NULL	20	0	NULL	NULL	bigint(20) unsigned			select,insert,update,references	
def	performance_schema	events_statements_current	NESTING_EVENT_TYPE	37	NULL	YES	enum	9	27	NULL	NULL	utf8	utf8_general_ci	enum('STATEMENT','STAGE','WAIT')			select,insert,update,references	
def	performance_schema	events_statements_history	THREAD_ID	1	NULL	NO	int	NULL	NULL	10	0	NULL	NULL	int(11)			select,insert,update,references	
def	performance_schema	events_statements_history	EVENT_ID	2	NULL	NO	bigint	NULL	NULL	20	0	NULL	NULL	bigint(20) unsigned			select,insert,update,references	
def	performance_schema	events_statements_history	EVENT_NAME	3	NULL	NO	varchar	128	384	NULL	NULL	utf8	utf8_general_ci	varchar(128)			select,insert,update,references	
def	performance_schema	events_statements_history	SOURCE	4	NULL	YES	varchar	64	192	NULL	NULL	utf8	utf8_general_ci	varchar(64)			select,insert,update,references	
def	performance_schema	events_statements_history	TIMER_START	5	NULL	YES	bigint	NULL	NULL	20	0	NULL	NULL	bigint(20) unsigned			select,insert,update,references	
def	performance_schema	events_statements_history	TIMER_END	6	NULL	YES	bigint	NULL	NULL	20	0	NULL	NULL	bigint(20) unsigned			select,insert,update,references	
def	performance_schema	events_statements_history	TIMER_WAIT	7	NULL	YES	bigint	NULL	NULL	20	0	NULL	NULL	bigint(20) unsigned			select,insert,update,references	
def	performance_schema	events_statements_history	LOCK_TIME	8	NULL	NO	bigint	NULL	NULL	20	0	NULL	NULL	bigint(20) unsigned			select,insert,update,references	
def	performance_schema	events_statements_history	SQL_TEXT	9	NULL	YES	longtext	4294967295	4294967295	NULL	NULL	utf8	utf8_general_ci	longtext			select,insert,update,references	
def	performance_schema	events_statements_history	CURRENT_SCHEMA	10	NULL	YES	varchar	64	192	NULL	NULL	utf8	utf8_general_ci	varchar(64)			select,insert,update,references	
def	performance_schema	events_statements_history	OBJECT_TYPE	11	NULL	YES	varchar	64	192	NULL	NULL	utf8	utf8_general_ci	varchar(64)			select,insert,update,references	
def	performance_schema	events_statements_history	OBJECT_SCHEMA	12	NULL	YES	varchar	64	192	NULL	NULL	utf8	utf8_general_ci	varchar(64)			select,insert,update,references	
def	performance_schema	events_statements_history	OBJECT_NAME	13	NULL	YES	varchar	64	192	NULL	NULL	utf8	utf8_general_ci	varchar(64)			select,insert,update,references	
def	performance_schema	events_statements_history	OBJECT_INSTANCE_BEGIN	14	NULL	YES	bigint	NULL	NULL	20	0	NULL	NULL	bigint(20) unsigned			select,insert,update,references	
def	performance_schema	events_statements_history	MYSQL_ERRNO	15	NULL	YES	int	NULL	NULL	10	0	NULL	NULL	int(11)			select,insert,update,references	
def	performance_schema	events_statements_history	RETURNED_SQLSTATE	16	NULL	YES	varchar	5	15	NULL	NULL	utf8	utf8_general_ci	varchar(5)			select,insert,update,references	
def	performance_schema	events_statements_history	MESSAGE_TEXT	17	NULL	YES	varchar	128	384	NULL	NULL	utf8	utf8_general_ci	varchar(128)			select,insert,update,references	
def	performance_schema	events_statements_history	ERRORS	18	NULL	NO	bigint	NULL	NULL	20	0	NULL	NULL	bigint(20) unsigned			select,insert,update,references	
def	performance_schema	events_statements_history	WARNINGS	19	NULL	NO	bigint	NULL	NULL	20	0	NULL	NULL	bigint(20) unsigned			select,insert,update,references	
def	performance_schema	events_statements_history	ROWS_AFFECTED	20	NULL	NO	bigint	NULL	NULL	20	0	NULL	NULL	bigint(20) unsigned			select,insert,update,references	
def	performance_schema	events_statements_history	ROWS_SENT	21	NULL	NO	bigint	NULL	NULL	20	0	NULL	NULL	bigint(20) unsigned			select,insert,update,references	
def	performance_schema	events_statements_history	ROWS_EXAMINED	22	NULL	NO	bigint	NULL	NULL	20	0	NULL	NULL	bigint(20) unsigned			select,insert,update,references	
def	performance_schema	events_statements_history	CREATED_TMP_DISK_TABLES	23	NULL	NO	bigint	NULL	NULL	20	0	NULL	NULL	bigint(20) unsigned			select,insert,update,references	
def	performance_schema	events_statements_history	CREATED_TMP_TABLES	24	NULL	NO	bigint	NULL	NULL	20	0	NULL	NULL	bigint(20) unsigned			select,insert,update,references	
def	performance_schema	events_statements_history	SELECT_FULL_JOIN	25	NULL	NO	bigint	NULL	NULL	20	0	NULL	NULL	bigint(20) unsigned			select,insert,update,references	
def	performance_schema	events_statements_history	SELECT_FULL_RANGE_JOIN	26	NULL	NO	bigint	NULL	NULL	20	0	NULL	NULL	bigint(20) unsigned			select,insert,update,references	
def	performance_schema	events_statements_history	SELECT_RANGE	27	NULL	NO	bigint	NULL	NULL	20	0	NULL	NULL	bigint(20) unsigned			select,insert,update,references	
def	performance_schema	events_statements_history	SELECT_RANGE_CHECK	28	NULL	NO	bigint	NULL	NULL	20	0	NULL	NULL	bigint(20) unsigned			select,insert,update,references	
def	performance_schema	events_statements_history	SELECT_SCAN	29	NULL	NO	bigint	NULL	NULL	20	0	NULL	NULL	bigint(20) unsigned			select,insert,update,references	
def	performance_schema	events_statements_history	SORT_MERGE_PASSES	30	NULL	NO	bigint	NULL	NULL	20	0	NULL	NULL	bigint(20) unsigned			select,insert,update,references	
def	performance_schema	events_statements_history	SORT_RANGE	31	NULL	NO	bigint	NULL	NULL	20	0	NULL	NULL	bigint(20) unsigned			select,insert,update,references	
def	performance_schema	events_statements_history	SORT_ROWS	32	NULL	NO	bigint	NULL	NULL	20	0	NULL	NULL	bigint(20) unsigned			select,insert,update,references	
def	performance_schema	events_statements_history	SORT_SCAN	33	NULL	NO	bigint	NULL	NULL	20	0	NULL	NULL	bigint(20) unsigned			select,insert,update,references	
def	performance_schema	events_statements_history	NO_INDEX_USED	34	NULL	NO	bigint	NULL	NULL	20	0	NULL	NULL	bigint(20) unsigned			select,insert,update,references	
def	performance_schema	events_statements_history	NO_GOOD_INDEX_USED	35	NULL	NO	bigint	NULL	NULL	20	0	NULL	NULL	bigint(20) unsigned			select,insert,update,references	
def	performance_schema	events_statements_history	NESTING_EVENT_ID	36	NULL	YES	bigint	NULL	NULL	20	0	NULL	NULL	bigint(20) unsigned			select,insert,update,references	
def	performance_schema	events_statements_history	NESTING_EVENT_TYPE	37	NULL	YES	enum	9	27	NULL	NULL	utf8	utf8_general_ci	enum('STATEMENT','STAGE','WAIT')			select,insert,update,references	
def	performance_schema	events_statements_history_long	THREAD_ID	1	NULL	NO	int	NULL	NULL	10	0	NULL	NULL	int(11)			select,insert,update,references	
def	performance_schema	events_statements_history_long	EVENT_ID	2	NULL	NO	bigint	NULL	NULL	20	0	NULL	NULL	bigint(20) unsigned			select,insert,update,references	
def	performance_schema	events_statements_history_long	EVENT_NAME	3	NULL	NO	varchar	128	384	NULL	NULL	utf8	utf8_general_ci	varchar(128)			select,insert,update,references	
def	performance_schema	events_statements_history_long	SOURCE	4	NULL	YES	varchar	64	192	NULL	NULL	utf8	utf8_general_ci	varchar(64)			select,insert,update,references	
def	performance_schema	events_statements_history_long	TIMER_START	5	NULL	YES	bigint	NULL	NULL	20	0	NULL	NULL	bigint(20) unsigned			select,insert,update,references	
def	performance_schema	events_statements_history_long	TIMER_END	6	NULL	YES	bigint	NULL	NULL	20	0	NULL	NULL	bigint(20) unsigned			select,insert,update,references	
def	performance_schema	events_statements_history_long	TIMER_WAIT	7	NULL	YES	bigint	NULL	NULL	20	0	NULL	NULL	bigint(20) unsigned			select,insert,update,references	
def	performance_schema	events_statements_history_long	LOCK_TIME	8	NULL	NO	bigint	NULL	NULL	20	0	NULL	NULL	bigint(20) unsigned			select,insert,update,references	
def	performance_schema	events_statements_history_long	SQL_TEXT	9	NULL	YES	longtext	4294967295	4294967295	NULL	NULL	utf8	utf8_general_ci	longtext			select,insert,update,references	
def	performance_schema	events_statements_history_long	CURRENT_SCHEMA	10	NULL	YES	varchar	64	192	NULL	NULL	utf8	utf8_general_ci	varchar(64)			select,insert,update,references	
def	performance_schema	events_statements_history_long	OBJECT_TYPE	11	NULL	YES	varchar	64	192	NULL	NULL	utf8	utf8_general_ci	varchar(64)			select,insert,update,references	
def	performance_schema	events_statements_history_long	OBJECT_SCHEMA	12	NULL	YES	varchar	64	192	NULL	NULL	utf8	utf8_general_ci	varchar(64)			select,insert,update,references	
def	performance_schema	events_statements_history_long	OBJECT_NAME	13	NULL	YES	varchar	64	192	NULL	NULL	utf8	utf8_general_ci	varchar(64)			select,insert,update,references	
def	performance_schema	events_statements_history_long	OBJECT_INSTANCE_BEGIN	14	NULL	YES	bigint	NULL	NULL	20	0	NULL	NULL	bigint(20) unsigned			select,insert,update,references	
def	performance_schema	events_statements_history_long	MYSQL_ERRNO	15	NULL	YES	int	NULL	NULL	10	0	NULL	NULL	int(11)			select,insert,update,references	
def	performance_schema	events_statements_history_long	RETURNED_SQLSTATE	16	NULL	YES	varchar	5	15	NULL	NULL	utf8	utf8_general_ci	varchar(5)			select,insert,update,references	
def	performance_schema	events_statements_history_long	MESSAGE_TEXT	17	NULL	YES	varchar	128	384	NULL	NULL	utf8	utf8_general_ci	varchar(128)			select,insert,update,references	
def	performance_schema	events_statements_history_long	ERRORS	18	NULL	NO	bigint	NULL	NULL	20	0	NULL	NULL	bigint(20) unsigned			select,insert,update,references	
def	performance_schema	events_statements_history_long	WARNINGS	19	NULL	NO	bigint	NULL	NULL	20	0	NULL	NULL	bigint(20) unsigned			select,insert,update,references	
def	performance_schema	events_statements_history_long	ROWS_AFFECTED	20	NULL	NO	bigint	NULL	NULL	20	0	NULL	NULL	bigint(20) unsigned			select,insert,update,references	
def	performance_schema	events_statements_history_long	ROWS_SENT	21	NULL	NO	bigint	NULL	NULL	20	0	NULL	NULL	bigint(20) unsigned			select,insert,update,references	
def	performance_schema	events_statements_history_long	ROWS_EXAMINED	22	NULL	NO	bigint	NULL	NULL	20	0	NULL	NULL	bigint(20) unsigned			select,insert,update,references	
def	performance_schema	events_statements_history_long	CREATED_TMP_DISK_TABLES	23	NULL	NO	bigint	NULL	NULL	20	0	NULL	NULL	bigint(20) unsigned			select,insert,update,references	
def	performance_schema	events_statements_history_long	CREATED_TMP_TABLES	24	NULL	NO	bigint	NULL	NULL	20	0	NULL	NULL	bigint(20) unsigned			select,insert,update,references	
def	performance_schema	events_statements_history_long	SELECT_FULL_JOIN	25	NULL	NO	bigint	NULL	NULL	20	0	NULL	NULL	bigint(20) unsigned			select,insert,update,references	
def	performance_schema	events_statements_history_long	SELECT_FULL_RANGE_JOIN	26	NULL	NO	bigint	NULL	NULL	20	0	NULL	NULL	bigint(20) unsigned			select,insert,update,references	
def	performance_schema	events_statements_history_long	SELECT_RANGE	27	NULL	NO	bigint	NULL	NULL	20	0	NULL	NULL	bigint(20) unsigned			select,insert,update,references	
def	performance_schema	events_statements_history_long	SELECT_RANGE_CHECK	28	NULL	NO	bigint	NULL	NULL	20	0	NULL	NULL	bigint(20) unsigned			select,insert,update,references	
def	performance_schema	events_statements_history_long	SELECT_SCAN	29	NULL	NO	bigint	NULL	NULL	20	0	NULL	NULL	bigint(20) unsigned			select,insert,update,references	
def	performance_schema	events_statements_history_long	SORT_MERGE_PASSES	30	NULL	NO	bigint	NULL	NULL	20	0	NULL	NULL	bigint(20) unsigned			select,insert,update,references	
def	performance_schema	events_statements_history_long	SORT_RANGE	31	NULL	NO	bigint	NULL	NULL	20	0	NULL	NULL	bigint(20) unsigned			select,insert,update,references	
def	performance_schema	events_statements_history_long	SORT_ROWS	32	NULL	NO	bigint	NULL	NULL	20	0	NULL	NULL	bigint(20) unsigned			select,insert,update,references	
def	performance_schema	events_statements_history_long	SORT_SCAN	33	NULL	NO	bigint	NULL	NULL	20	0	NULL	NULL	bigint(20) unsigned			select,insert,update,references	
def	performance_schema	events_statements_history_long	NO_INDEX_USED	34	NULL	NO	bigint	NULL	NULL	20	0	NULL	NULL	bigint(20) unsigned			select,insert,update,references	
def	performance_schema	events_statements_history_long	NO_GOOD_INDEX_USED	35	NULL	NO	bigint	NULL	NULL	20	0	NULL	NULL	bigint(20) unsigned			select,insert,update,references	
def	performance_schema	events_statements_history_long	NESTING_EVENT_ID	36	NULL	YES	bigint	NULL	NULL	20	0	NULL	NULL	bigint(20) unsigned			select,insert,update,references	
def	performance_schema	events_statements_history_long	NESTING_EVENT_TYPE	37	NULL	YES	enum	9	27	NULL	NULL	utf8	utf8_general_ci	enum('STATEMENT','STAGE','WAIT')			select,insert,update,references	
def	performance_schema	events_statements_summary_by_account_by_event_name	USER	1	NULL	YES	char	16	48	NULL	NULL	utf8	utf8_bin	char(16)			select,insert,update,references	
def	performance_schema	events_statements_summary_by_account_by_event_name	HOST	2	NULL	YES	char	60	180	NULL	NULL	utf8	utf8_bin	char(60)			select,insert,update,references	
def	performance_schema	events_statements_summary_by_account_by_event_name	EVENT_NAME	3	NULL	NO	varchar	128	384	NULL	NULL	utf8	utf8_general_ci	varchar(128)			select,insert,update,references	
def	performance_schema	events_statements_summary_by_account_by_event_name	COUNT_STAR	4	NULL	NO	bigint	NULL	NULL	20	0	NULL	NULL	bigint(20) unsigned			select,insert,update,references	
def	performance_schema	events_statements_summary_by_account_by_event_name	SUM_TIMER_WAIT	5	NULL	NO	bigint	NULL	NULL	20	0	NULL	NULL	bigint(20) unsigned			select,insert,update,references	
def	performance_schema	events_statements_summary_by_account_by_event_name	MIN_TIMER_WAIT	6	NULL	NO	bigint	NULL	NULL	20	0	NULL	NULL	bigint(20) unsigned			select,insert,update,references	
def	performance_schema	events_statements_summary_by_account_by_event_name	AVG_TIMER_WAIT	7	NULL	NO	bigint	NULL	NULL	20	0	NULL	NULL	bigint(20) unsigned			select,insert,update,references	
def	performance_schema	events_statements_summary_by_account_by_event_name	MAX_TIMER_WAIT	8	NULL	NO	bigint	NULL	NULL	20	0	NULL	NULL	bigint(20) unsigned			select,insert,update,references	
def	performance_schema	events_statements_summary_by_account_by_event_name	SUM_LOCK_TIME	9	NULL	NO	bigint	NULL	NULL	20	0	NULL	NULL	bigint(20) unsigned			select,insert,update,references	
def	performance_schema	events_statements_summary_by_account_by_event_name	SUM_ERRORS	10	NULL	NO	bigint	NULL	NULL	20	0	NULL	NULL	bigint(20) unsigned			select,insert,update,references	
def	performance_schema	events_statements_summary_by_account_by_event_name	SUM_WARNINGS	11	NULL	NO	bigint	NULL	NULL	20	0	NULL	NULL	bigint(20) unsigned			select,insert,update,references	
def	performance_schema	events_statements_summary_by_account_by_event_name	SUM_ROWS_AFFECTED	12	NULL	NO	bigint	NULL	NULL	20	0	NULL	NULL	bigint(20) unsigned			select,insert,update,references	
def	performance_schema	events_statements_summary_by_account_by_event_name	SUM_ROWS_SENT	13	NULL	NO	bigint	NULL	NULL	20	0	NULL	NULL	bigint(20) unsigned			select,insert,update,references	
def	performance_schema	events_statements_summary_by_account_by_event_name	SUM_ROWS_EXAMINED	14	NULL	NO	bigint	NULL	NULL	20	0	NULL	NULL	bigint(20) unsigned			select,insert,update,references	
def	performance_schema	events_statements_summary_by_account_by_event_name	SUM_CREATED_TMP_DISK_TABLES	15	NULL	NO	bigint	NULL	NULL	20	0	NULL	NULL	bigint(20) unsigned			select,insert,update,references	
def	performance_schema	events_statements_summary_by_account_by_event_name	SUM_CREATED_TMP_TABLES	16	NULL	NO	bigint	NULL	NULL	20	0	NULL	NULL	bigint(20) unsigned			select,insert,update,references	
def	performance_schema	events_statements_summary_by_account_by_event_name	SUM_SELECT_FULL_JOIN	17	NULL	NO	bigint	NULL	NULL	20	0	NULL	NULL	bigint(20) unsigned			select,insert,update,references	
def	performance_schema	events_statements_summary_by_account_by_event_name	SUM_SELECT_FULL_RANGE_JOIN	18	NULL	NO	bigint	NULL	NULL	20	0	NULL	NULL	bigint(20) unsigned			select,insert,update,references	
def	performance_schema	events_statements_summary_by_account_by_event_name	SUM_SELECT_RANGE	19	NULL	NO	bigint	NULL	NULL	20	0	NULL	NULL	bigint(20) unsigned			select,insert,update,references	
def	performance_schema	events_statements_summary_by_account_by_event_name	SUM_SELECT_RANGE_CHECK	20	NULL	NO	bigint	NULL	NULL	20	0	NULL	NULL	bigint(20) unsigned			select,insert,update,references	
def	performance_schema	events_statements_summary_by_account_by_event_name	SUM_SELECT_SCAN	21	NULL	NO	bigint	NULL	NULL	20	0	NULL	NULL	bigint(20) unsigned			select,insert,update,references	
def	performance_schema	events_statements_summary_by_account_by_event_name	SUM_SORT_MERGE_PASSES	22	NULL	NO	bigint	NULL	NULL	20	0	NULL	NULL	bigint(20) unsigned			select,insert,update,references	
def	performance_schema	events_statements_summary_by_account_by_event_name	SUM_SORT_RANGE	23	NULL	NO	bigint	NULL	NULL	20	0	NULL	NULL	bigint(20) unsigned			select,insert,update,references	
def	performance_schema	events_statements_summary_by_account_by_event_name	SUM_SORT_ROWS	24	NULL	NO	bigint	NULL	NULL	20	0	NULL	NULL	bigint(20) unsigned			select,insert,update,references	
def	performance_schema	events_statements_summary_by_account_by_event_name	SUM_SORT_SCAN	25	NULL	NO	bigint	NULL	NULL	20	0	NULL	NULL	bigint(20) unsigned			select,insert,update,references	
def	performance_schema	events_statements_summary_by_account_by_event_name	SUM_NO_INDEX_USED	26	NULL	NO	bigint	NULL	NULL	20	0	NULL	NULL	bigint(20) unsigned			select,insert,update,references	
def	performance_schema	events_statements_summary_by_account_by_event_name	SUM_NO_GOOD_INDEX_USED	27	NULL	NO	bigint	NULL	NULL	20	0	NULL	NULL	bigint(20) unsigned			select,insert,update,references	
def	performance_schema	events_statements_summary_by_host_by_event_name	HOST	1	NULL	YES	char	60	180	NULL	NULL	utf8	utf8_bin	char(60)			select,insert,update,references	
def	performance_schema	events_statements_summary_by_host_by_event_name	EVENT_NAME	2	NULL	NO	varchar	128	384	NULL	NULL	utf8	utf8_general_ci	varchar(128)			select,insert,update,references	
def	performance_schema	events_statements_summary_by_host_by_event_name	COUNT_STAR	3	NULL	NO	bigint	NULL	NULL	20	0	NULL	NULL	bigint(20) unsigned			select,insert,update,references	
def	performance_schema	events_statements_summary_by_host_by_event_name	SUM_TIMER_WAIT	4	NULL	NO	bigint	NULL	NULL	20	0	NULL	NULL	bigint(20) unsigned			select,insert,update,references	
def	performance_schema	events_statements_summary_by_host_by_event_name	MIN_TIMER_WAIT	5	NULL	NO	bigint	NULL	NULL	20	0	NULL	NULL	bigint(20) unsigned			select,insert,update,references	
def	performance_schema	events_statements_summary_by_host_by_event_name	AVG_TIMER_WAIT	6	NULL	NO	bigint	NULL	NULL	20	0	NULL	NULL	bigint(20) unsigned			select,insert,update,references	
def	performance_schema	events_statements_summary_by_host_by_event_name	MAX_TIMER_WAIT	7	NULL	NO	bigint	NULL	NULL	20	0	NULL	NULL	bigint(20) unsigned			select,insert,update,references	
def	performance_schema	events_statements_summary_by_host_by_event_name	SUM_LOCK_TIME	8	NULL	NO	bigint	NULL	NULL	20	0	NULL	NULL	bigint(20) unsigned			select,insert,update,references	
def	performance_schema	events_statements_summary_by_host_by_event_name	SUM_ERRORS	9	NULL	NO	bigint	NULL	NULL	20	0	NULL	NULL	bigint(20) unsigned			select,insert,update,references	
def	performance_schema	events_statements_summary_by_host_by_event_name	SUM_WARNINGS	10	NULL	NO	bigint	NULL	NULL	20	0	NULL	NULL	bigint(20) unsigned			select,insert,update,references	
def	performance_schema	events_statements_summary_by_host_by_event_name	SUM_ROWS_AFFECTED	11	NULL	NO	bigint	NULL	NULL	20	0	NULL	NULL	bigint(20) unsigned			select,insert,update,references	
def	performance_schema	events_statements_summary_by_host_by_event_name	SUM_ROWS_SENT	12	NULL	NO	bigint	NULL	NULL	20	0	NULL	NULL	bigint(20) unsigned			select,insert,update,references	
def	performance_schema	events_statements_summary_by_host_by_event_name	SUM_ROWS_EXAMINED	13	NULL	NO	bigint	NULL	NULL	20	0	NULL	NULL	bigint(20) unsigned			select,insert,update,references	
def	performance_schema	events_statements_summary_by_host_by_event_name	SUM_CREATED_TMP_DISK_TABLES	14	NULL	NO	bigint	NULL	NULL	20	0	NULL	NULL	bigint(20) unsigned			select,insert,update,references	
def	performance_schema	events_statements_summary_by_host_by_event_name	SUM_CREATED_TMP_TABLES	15	NULL	NO	bigint	NULL	NULL	20	0	NULL	NULL	bigint(20) unsigned			select,insert,update,references	
def	performance_schema	events_statements_summary_by_host_by_event_name	SUM_SELECT_FULL_JOIN	16	NULL	NO	bigint	NULL	NULL	20	0	NULL	NULL	bigint(20) unsigned			select,insert,update,references	
def	performance_schema	events_statements_summary_by_host_by_event_name	SUM_SELECT_FULL_RANGE_JOIN	17	NULL	NO	bigint	NULL	NULL	20	0	NULL	NULL	bigint(20) unsigned			select,insert,update,references	
def	performance_schema	events_statements_summary_by_host_by_event_name	SUM_SELECT_RANGE	18	NULL	NO	bigint	NULL	NULL	20	0	NULL	NULL	bigint(20) unsigned			select,insert,update,references	
def	performance_schema	events_statements_summary_by_host_by_event_name	SUM_SELECT_RANGE_CHECK	19	NULL	NO	bigint	NULL	NULL	20	0	NULL	NULL	bigint(20) unsigned			select,insert,update,references	
def	performance_schema	events_statements_summary_by_host_by_event_name	SUM_SELECT_SCAN	20	NULL	NO	bigint	NULL	NULL	20	0	NULL	NULL	bigint(20) unsigned			select,insert,update,references	
def	performance_schema	events_statements_summary_by_host_by_event_name	SUM_SORT_MERGE_PASSES	21	NULL	NO	bigint	NULL	NULL	20	0	NULL	NULL	bigint(20) unsigned			select,insert,update,references	
def	performance_schema	events_statements_summary_by_host_by_event_name	SUM_SORT_RANGE	22	NULL	NO	bigint	NULL	NULL	20	0	NULL	NULL	bigint(20) unsigned			select,insert,update,references	
def	performance_schema	events_statements_summary_by_host_by_event_name	SUM_SORT_ROWS	23	NULL	NO	bigint	NULL	NULL	20	0	NULL	NULL	bigint(20) unsigned			select,insert,update,references	
def	performance_schema	events_statements_summary_by_host_by_event_name	SUM_SORT_SCAN	24	NULL	NO	bigint	NULL	NULL	20	0	NULL	NULL	bigint(20) unsigned			select,insert,update,references	
def	performance_schema	events_statements_summary_by_host_by_event_name	SUM_NO_INDEX_USED	25	NULL	NO	bigint	NULL	NULL	20	0	NULL	NULL	bigint(20) unsigned			select,insert,update,references	
def	performance_schema	events_statements_summary_by_host_by_event_name	SUM_NO_GOOD_INDEX_USED	26	NULL	NO	bigint	NULL	NULL	20	0	NULL	NULL	bigint(20) unsigned			select,insert,update,references	
def	performance_schema	events_statements_summary_by_thread_by_event_name	THREAD_ID	1	NULL	NO	int	NULL	NULL	10	0	NULL	NULL	int(11)			select,insert,update,references	
def	performance_schema	events_statements_summary_by_thread_by_event_name	EVENT_NAME	2	NULL	NO	varchar	128	384	NULL	NULL	utf8	utf8_general_ci	varchar(128)			select,insert,update,references	
def	performance_schema	events_statements_summary_by_thread_by_event_name	COUNT_STAR	3	NULL	NO	bigint	NULL	NULL	20	0	NULL	NULL	bigint(20) unsigned			select,insert,update,references	
def	performance_schema	events_statements_summary_by_thread_by_event_name	SUM_TIMER_WAIT	4	NULL	NO	bigint	NULL	NULL	20	0	NULL	NULL	bigint(20) unsigned			select,insert,update,references	
def	performance_schema	events_statements_summary_by_thread_by_event_name	MIN_TIMER_WAIT	5	NULL	NO	bigint	NULL	NULL	20	0	NULL	NULL	bigint(20) unsigned			select,insert,update,references	
def	performance_schema	events_statements_summary_by_thread_by_event_name	AVG_TIMER_WAIT	6	NULL	NO	bigint	NULL	NULL	20	0	NULL	NULL	bigint(20) unsigned			select,insert,update,references	
def	performance_schema	events_statements_summary_by_thread_by_event_name	MAX_TIMER_WAIT	7	NULL	NO	bigint	NULL	NULL	20	0	NULL	NULL	bigint(20) unsigned			select,insert,update,references	
def	performance_schema	events_statements_summary_by_thread_by_event_name	SUM_LOCK_TIME	8	NULL	NO	bigint	NULL	NULL	20	0	NULL	NULL	bigint(20) unsigned			select,insert,update,references	
def	performance_schema	events_statements_summary_by_thread_by_event_name	SUM_ERRORS	9	NULL	NO	bigint	NULL	NULL	20	0	NULL	NULL	bigint(20) unsigned			select,insert,update,references	
def	performance_schema	events_statements_summary_by_thread_by_event_name	SUM_WARNINGS	10	NULL	NO	bigint	NULL	NULL	20	0	NULL	NULL	bigint(20) unsigned			select,insert,update,references	
def	performance_schema	events_statements_summary_by_thread_by_event_name	SUM_ROWS_AFFECTED	11	NULL	NO	bigint	NULL	NULL	20	0	NULL	NULL	bigint(20) unsigned			select,insert,update,references	
def	performance_schema	events_statements_summary_by_thread_by_event_name	SUM_ROWS_SENT	12	NULL	NO	bigint	NULL	NULL	20	0	NULL	NULL	bigint(20) unsigned			select,insert,update,references	
def	performance_schema	events_statements_summary_by_thread_by_event_name	SUM_ROWS_EXAMINED	13	NULL	NO	bigint	NULL	NULL	20	0	NULL	NULL	bigint(20) unsigned			select,insert,update,references	
def	performance_schema	events_statements_summary_by_thread_by_event_name	SUM_CREATED_TMP_DISK_TABLES	14	NULL	NO	bigint	NULL	NULL	20	0	NULL	NULL	bigint(20) unsigned			select,insert,update,references	
def	performance_schema	events_statements_summary_by_thread_by_event_name	SUM_CREATED_TMP_TABLES	15	NULL	NO	bigint	NULL	NULL	20	0	NULL	NULL	bigint(20) unsigned			select,insert,update,references	
def	performance_schema	events_statements_summary_by_thread_by_event_name	SUM_SELECT_FULL_JOIN	16	NULL	NO	bigint	NULL	NULL	20	0	NULL	NULL	bigint(20) unsigned			select,insert,update,references	
def	performance_schema	events_statements_summary_by_thread_by_event_name	SUM_SELECT_FULL_RANGE_JOIN	17	NULL	NO	bigint	NULL	NULL	20	0	NULL	NULL	bigint(20) unsigned			select,insert,update,references	
def	performance_schema	events_statements_summary_by_thread_by_event_name	SUM_SELECT_RANGE	18	NULL	NO	bigint	NULL	NULL	20	0	NULL	NULL	bigint(20) unsigned			select,insert,update,references	
def	performance_schema	events_statements_summary_by_thread_by_event_name	SUM_SELECT_RANGE_CHECK	19	NULL	NO	bigint	NULL	NULL	20	0	NULL	NULL	bigint(20) unsigned			select,insert,update,references	
def	performance_schema	events_statements_summary_by_thread_by_event_name	SUM_SELECT_SCAN	20	NULL	NO	bigint	NULL	NULL	20	0	NULL	NULL	bigint(20) unsigned			select,insert,update,references	
def	performance_schema	events_statements_summary_by_thread_by_event_name	SUM_SORT_MERGE_PASSES	21	NULL	NO	bigint	NULL	NULL	20	0	NULL	NULL	bigint(20) unsigned			select,insert,update,references	
def	performance_schema	events_statements_summary_by_thread_by_event_name	SUM_SORT_RANGE	22	NULL	NO	bigint	NULL	NULL	20	0	NULL	NULL	bigint(20) unsigned			select,insert,update,references	
def	performance_schema	events_statements_summary_by_thread_by_event_name	SUM_SORT_ROWS	23	NULL	NO	bigint	NULL	NULL	20	0	NULL	NULL	bigint(20) unsigned			select,insert,update,references	
def	performance_schema	events_statements_summary_by_thread_by_event_name	SUM_SORT_SCAN	24	NULL	NO	bigint	NULL	NULL	20	0	NULL	NULL	bigint(20) unsigned			select,insert,update,references	
def	performance_schema	events_statements_summary_by_thread_by_event_name	SUM_NO_INDEX_USED	25	NULL	NO	bigint	NULL	NULL	20	0	NULL	NULL	bigint(20) unsigned			select,insert,update,references	
def	performance_schema	events_statements_summary_by_thread_by_event_name	SUM_NO_GOOD_INDEX_USED	26	NULL	NO	bigint	NULL	NULL	20	0	NULL	NULL	bigint(20) unsigned			select,insert,update,references	
def	performance_schema	events_statements_summary_by_user_by_event_name	USER	1	NULL	YES	char	16	48	NULL	NULL	utf8	utf8_bin	char(16)			select,insert,update,references	
def	performance_schema	events_statements_summary_by_user_by_event_name	EVENT_NAME	2	NULL	NO	varchar	128	384	NULL	NULL	utf8	utf8_general_ci	varchar(128)			select,insert,update,references	
def	performance_schema	events_statements_summary_by_user_by_event_name	COUNT_STAR	3	NULL	NO	bigint	NULL	NULL	20	0	NULL	NULL	bigint(20) unsigned			select,insert,update,references	
def	performance_schema	events_statements_summary_by_user_by_event_name	SUM_TIMER_WAIT	4	NULL	NO	bigint	NULL	NULL	20	0	NULL	NULL	bigint(20) unsigned			select,insert,update,references	
def	performance_schema	events_statements_summary_by_user_by_event_name	MIN_TIMER_WAIT	5	NULL	NO	bigint	NULL	NULL	20	0	NULL	NULL	bigint(20) unsigned			select,insert,update,references	
def	performance_schema	events_statements_summary_by_user_by_event_name	AVG_TIMER_WAIT	6	NULL	NO	bigint	NULL	NULL	20	0	NULL	NULL	bigint(20) unsigned			select,insert,update,references	
def	performance_schema	events_statements_summary_by_user_by_event_name	MAX_TIMER_WAIT	7	NULL	NO	bigint	NULL	NULL	20	0	NULL	NULL	bigint(20) unsigned			select,insert,update,references	
def	performance_schema	events_statements_summary_by_user_by_event_name	SUM_LOCK_TIME	8	NULL	NO	bigint	NULL	NULL	20	0	NULL	NULL	bigint(20) unsigned			select,insert,update,references	
def	performance_schema	events_statements_summary_by_user_by_event_name	SUM_ERRORS	9	NULL	NO	bigint	NULL	NULL	20	0	NULL	NULL	bigint(20) unsigned			select,insert,update,references	
def	performance_schema	events_statements_summary_by_user_by_event_name	SUM_WARNINGS	10	NULL	NO	bigint	NULL	NULL	20	0	NULL	NULL	bigint(20) unsigned			select,insert,update,references	
def	performance_schema	events_statements_summary_by_user_by_event_name	SUM_ROWS_AFFECTED	11	NULL	NO	bigint	NULL	NULL	20	0	NULL	NULL	bigint(20) unsigned			select,insert,update,references	
def	performance_schema	events_statements_summary_by_user_by_event_name	SUM_ROWS_SENT	12	NULL	NO	bigint	NULL	NULL	20	0	NULL	NULL	bigint(20) unsigned			select,insert,update,references	
def	performance_schema	events_statements_summary_by_user_by_event_name	SUM_ROWS_EXAMINED	13	NULL	NO	bigint	NULL	NULL	20	0	NULL	NULL	bigint(20) unsigned			select,insert,update,references	
def	performance_schema	events_statements_summary_by_user_by_event_name	SUM_CREATED_TMP_DISK_TABLES	14	NULL	NO	bigint	NULL	NULL	20	0	NULL	NULL	bigint(20) unsigned			select,insert,update,references	
def	performance_schema	events_statements_summary_by_user_by_event_name	SUM_CREATED_TMP_TABLES	15	NULL	NO	bigint	NULL	NULL	20	0	NULL	NULL	bigint(20) unsigned			select,insert,update,references	
def	performance_schema	events_statements_summary_by_user_by_event_name	SUM_SELECT_FULL_JOIN	16	NULL	NO	bigint	NULL	NULL	20	0	NULL	NULL	bigint(20) unsigned			select,insert,update,references	
def	performance_schema	events_statements_summary_by_user_by_event_name	SUM_SELECT_FULL_RANGE_JOIN	17	NULL	NO	bigint	NULL	NULL	20	0	NULL	NULL	bigint(20) unsigned			select,insert,update,references	
def	performance_schema	events_statements_summary_by_user_by_event_name	SUM_SELECT_RANGE	18	NULL	NO	bigint	NULL	NULL	20	0	NULL	NULL	bigint(20) unsigned			select,insert,update,references	
def	performance_schema	events_statements_summary_by_user_by_event_name	SUM_SELECT_RANGE_CHECK	19	NULL	NO	bigint	NULL	NULL	20	0	NULL	NULL	bigint(20) unsigned			select,insert,update,references	
def	performance_schema	events_statements_summary_by_user_by_event_name	SUM_SELECT_SCAN	20	NULL	NO	bigint	NULL	NULL	20	0	NULL	NULL	bigint(20) unsigned			select,insert,update,references	
def	performance_schema	events_statements_summary_by_user_by_event_name	SUM_SORT_MERGE_PASSES	21	NULL	NO	bigint	NULL	NULL	20	0	NULL	NULL	bigint(20) unsigned			select,insert,update,references	
def	performance_schema	events_statements_summary_by_user_by_event_name	SUM_SORT_RANGE	22	NULL	NO	bigint	NULL	NULL	20	0	NULL	NULL	bigint(20) unsigned			select,insert,update,references	
def	performance_schema	events_statements_summary_by_user_by_event_name	SUM_SORT_ROWS	23	NULL	NO	bigint	NULL	NULL	20	0	NULL	NULL	bigint(20) unsigned			select,insert,update,references	
def	performance_schema	events_statements_summary_by_user_by_event_name	SUM_SORT_SCAN	24	NULL	NO	bigint	NULL	NULL	20	0	NULL	NULL	bigint(20) unsigned			select,insert,update,references	
def	performance_schema	events_statements_summary_by_user_by_event_name	SUM_NO_INDEX_USED	25	NULL	NO	bigint	NULL	NULL	20	0	NULL	NULL	bigint(20) unsigned			select,insert,update,references	
def	performance_schema	events_statements_summary_by_user_by_event_name	SUM_NO_GOOD_INDEX_USED	26	NULL	NO	bigint	NULL	NULL	20	0	NULL	NULL	bigint(20) unsigned			select,insert,update,references	
def	performance_schema	events_statements_summary_global_by_event_name	EVENT_NAME	1	NULL	NO	varchar	128	384	NULL	NULL	utf8	utf8_general_ci	varchar(128)			select,insert,update,references	
def	performance_schema	events_statements_summary_global_by_event_name	COUNT_STAR	2	NULL	NO	bigint	NULL	NULL	20	0	NULL	NULL	bigint(20) unsigned			select,insert,update,references	
def	performance_schema	events_statements_summary_global_by_event_name	SUM_TIMER_WAIT	3	NULL	NO	bigint	NULL	NULL	20	0	NULL	NULL	bigint(20) unsigned			select,insert,update,references	
def	performance_schema	events_statements_summary_global_by_event_name	MIN_TIMER_WAIT	4	NULL	NO	bigint	NULL	NULL	20	0	NULL	NULL	bigint(20) unsigned			select,insert,update,references	
def	performance_schema	events_statements_summary_global_by_event_name	AVG_TIMER_WAIT	5	NULL	NO	bigint	NULL	NULL	20	0	NULL	NULL	bigint(20) unsigned			select,insert,update,references	
def	performance_schema	events_statements_summary_global_by_event_name	MAX_TIMER_WAIT	6	NULL	NO	bigint	NULL	NULL	20	0	NULL	NULL	bigint(20) unsigned			select,insert,update,references	
def	performance_schema	events_statements_summary_global_by_event_name	SUM_LOCK_TIME	7	NULL	NO	bigint	NULL	NULL	20	0	NULL	NULL	bigint(20) unsigned			select,insert,update,references	
def	performance_schema	events_statements_summary_global_by_event_name	SUM_ERRORS	8	NULL	NO	bigint	NULL	NULL	20	0	NULL	NULL	bigint(20) unsigned			select,insert,update,references	
def	performance_schema	events_statements_summary_global_by_event_name	SUM_WARNINGS	9	NULL	NO	bigint	NULL	NULL	20	0	NULL	NULL	bigint(20) unsigned			select,insert,update,references	
def	performance_schema	events_statements_summary_global_by_event_name	SUM_ROWS_AFFECTED	10	NULL	NO	bigint	NULL	NULL	20	0	NULL	NULL	bigint(20) unsigned			select,insert,update,references	
def	performance_schema	events_statements_summary_global_by_event_name	SUM_ROWS_SENT	11	NULL	NO	bigint	NULL	NULL	20	0	NULL	NULL	bigint(20) unsigned			select,insert,update,references	
def	performance_schema	events_statements_summary_global_by_event_name	SUM_ROWS_EXAMINED	12	NULL	NO	bigint	NULL	NULL	20	0	NULL	NULL	bigint(20) unsigned			select,insert,update,references	
def	performance_schema	events_statements_summary_global_by_event_name	SUM_CREATED_TMP_DISK_TABLES	13	NULL	NO	bigint	NULL	NULL	20	0	NULL	NULL	bigint(20) unsigned			select,insert,update,references	
def	performance_schema	events_statements_summary_global_by_event_name	SUM_CREATED_TMP_TABLES	14	NULL	NO	bigint	NULL	NULL	20	0	NULL	NULL	bigint(20) unsigned			select,insert,update,references	
def	performance_schema	events_statements_summary_global_by_event_name	SUM_SELECT_FULL_JOIN	15	NULL	NO	bigint	NULL	NULL	20	0	NULL	NULL	bigint(20) unsigned			select,insert,update,references	
def	performance_schema	events_statements_summary_global_by_event_name	SUM_SELECT_FULL_RANGE_JOIN	16	NULL	NO	bigint	NULL	NULL	20	0	NULL	NULL	bigint(20) unsigned			select,insert,update,references	
def	performance_schema	events_statements_summary_global_by_event_name	SUM_SELECT_RANGE	17	NULL	NO	bigint	NULL	NULL	20	0	NULL	NULL	bigint(20) unsigned			select,insert,update,references	
def	performance_schema	events_statements_summary_global_by_event_name	SUM_SELECT_RANGE_CHECK	18	NULL	NO	bigint	NULL	NULL	20	0	NULL	NULL	bigint(20) unsigned			select,insert,update,references	
def	performance_schema	events_statements_summary_global_by_event_name	SUM_SELECT_SCAN	19	NULL	NO	bigint	NULL	NULL	20	0	NULL	NULL	bigint(20) unsigned			select,insert,update,references	
def	performance_schema	events_statements_summary_global_by_event_name	SUM_SORT_MERGE_PASSES	20	NULL	NO	bigint	NULL	NULL	20	0	NULL	NULL	bigint(20) unsigned			select,insert,update,references	
def	performance_schema	events_statements_summary_global_by_event_name	SUM_SORT_RANGE	21	NULL	NO	bigint	NULL	NULL	20	0	NULL	NULL	bigint(20) unsigned			select,insert,update,references	
def	performance_schema	events_statements_summary_global_by_event_name	SUM_SORT_ROWS	22	NULL	NO	bigint	NULL	NULL	20	0	NULL	NULL	bigint(20) unsigned			select,insert,update,references	
def	performance_schema	events_statements_summary_global_by_event_name	SUM_SORT_SCAN	23	NULL	NO	bigint	NULL	NULL	20	0	NULL	NULL	bigint(20) unsigned			select,insert,update,references	
def	performance_schema	events_statements_summary_global_by_event_name	SUM_NO_INDEX_USED	24	NULL	NO	bigint	NULL	NULL	20	0	NULL	NULL	bigint(20) unsigned			select,insert,update,references	
def	performance_schema	events_statements_summary_global_by_event_name	SUM_NO_GOOD_INDEX_USED	25	NULL	NO	bigint	NULL	NULL	20	0	NULL	NULL	bigint(20) unsigned			select,insert,update,references	
def	performance_schema	events_waits_current	THREAD_ID	1	NULL	NO	int	NULL	NULL	10	0	NULL	NULL	int(11)			select,insert,update,references	
def	performance_schema	events_waits_current	EVENT_ID	2	NULL	NO	bigint	NULL	NULL	20	0	NULL	NULL	bigint(20) unsigned			select,insert,update,references	
def	performance_schema	events_waits_current	EVENT_NAME	3	NULL	NO	varchar	128	384	NULL	NULL	utf8	utf8_general_ci	varchar(128)			select,insert,update,references	
def	performance_schema	events_waits_current	SOURCE	4	NULL	YES	varchar	64	192	NULL	NULL	utf8	utf8_general_ci	varchar(64)			select,insert,update,references	
def	performance_schema	events_waits_current	TIMER_START	5	NULL	YES	bigint	NULL	NULL	20	0	NULL	NULL	bigint(20) unsigned			select,insert,update,references	
def	performance_schema	events_waits_current	TIMER_END	6	NULL	YES	bigint	NULL	NULL	20	0	NULL	NULL	bigint(20) unsigned			select,insert,update,references	
def	performance_schema	events_waits_current	TIMER_WAIT	7	NULL	YES	bigint	NULL	NULL	20	0	NULL	NULL	bigint(20) unsigned			select,insert,update,references	
def	performance_schema	events_waits_current	SPINS	8	NULL	YES	int	NULL	NULL	10	0	NULL	NULL	int(10) unsigned			select,insert,update,references	
def	performance_schema	events_waits_current	OBJECT_SCHEMA	9	NULL	YES	varchar	64	192	NULL	NULL	utf8	utf8_general_ci	varchar(64)			select,insert,update,references	
def	performance_schema	events_waits_current	OBJECT_NAME	10	NULL	YES	varchar	512	1536	NULL	NULL	utf8	utf8_general_ci	varchar(512)			select,insert,update,references	
def	performance_schema	events_waits_current	INDEX_NAME	11	NULL	YES	varchar	64	192	NULL	NULL	utf8	utf8_general_ci	varchar(64)			select,insert,update,references	
def	performance_schema	events_waits_current	OBJECT_TYPE	12	NULL	YES	varchar	64	192	NULL	NULL	utf8	utf8_general_ci	varchar(64)			select,insert,update,references	
def	performance_schema	events_waits_current	OBJECT_INSTANCE_BEGIN	13	NULL	NO	bigint	NULL	NULL	20	0	NULL	NULL	bigint(20) unsigned			select,insert,update,references	
def	performance_schema	events_waits_current	NESTING_EVENT_ID	14	NULL	YES	bigint	NULL	NULL	20	0	NULL	NULL	bigint(20) unsigned			select,insert,update,references	
def	performance_schema	events_waits_current	NESTING_EVENT_TYPE	15	NULL	YES	enum	9	27	NULL	NULL	utf8	utf8_general_ci	enum('STATEMENT','STAGE','WAIT')			select,insert,update,references	
def	performance_schema	events_waits_current	OPERATION	16	NULL	NO	varchar	32	96	NULL	NULL	utf8	utf8_general_ci	varchar(32)			select,insert,update,references	
def	performance_schema	events_waits_current	NUMBER_OF_BYTES	17	NULL	YES	bigint	NULL	NULL	19	0	NULL	NULL	bigint(20)			select,insert,update,references	
def	performance_schema	events_waits_current	FLAGS	18	NULL	YES	int	NULL	NULL	10	0	NULL	NULL	int(10) unsigned			select,insert,update,references	
def	performance_schema	events_waits_history	THREAD_ID	1	NULL	NO	int	NULL	NULL	10	0	NULL	NULL	int(11)			select,insert,update,references	
def	performance_schema	events_waits_history	EVENT_ID	2	NULL	NO	bigint	NULL	NULL	20	0	NULL	NULL	bigint(20) unsigned			select,insert,update,references	
def	performance_schema	events_waits_history	EVENT_NAME	3	NULL	NO	varchar	128	384	NULL	NULL	utf8	utf8_general_ci	varchar(128)			select,insert,update,references	
def	performance_schema	events_waits_history	SOURCE	4	NULL	YES	varchar	64	192	NULL	NULL	utf8	utf8_general_ci	varchar(64)			select,insert,update,references	
def	performance_schema	events_waits_history	TIMER_START	5	NULL	YES	bigint	NULL	NULL	20	0	NULL	NULL	bigint(20) unsigned			select,insert,update,references	
def	performance_schema	events_waits_history	TIMER_END	6	NULL	YES	bigint	NULL	NULL	20	0	NULL	NULL	bigint(20) unsigned			select,insert,update,references	
def	performance_schema	events_waits_history	TIMER_WAIT	7	NULL	YES	bigint	NULL	NULL	20	0	NULL	NULL	bigint(20) unsigned			select,insert,update,references	
def	performance_schema	events_waits_history	SPINS	8	NULL	YES	int	NULL	NULL	10	0	NULL	NULL	int(10) unsigned			select,insert,update,references	
def	performance_schema	events_waits_history	OBJECT_SCHEMA	9	NULL	YES	varchar	64	192	NULL	NULL	utf8	utf8_general_ci	varchar(64)			select,insert,update,references	
def	performance_schema	events_waits_history	OBJECT_NAME	10	NULL	YES	varchar	512	1536	NULL	NULL	utf8	utf8_general_ci	varchar(512)			select,insert,update,references	
def	performance_schema	events_waits_history	INDEX_NAME	11	NULL	YES	varchar	64	192	NULL	NULL	utf8	utf8_general_ci	varchar(64)			select,insert,update,references	
def	performance_schema	events_waits_history	OBJECT_TYPE	12	NULL	YES	varchar	64	192	NULL	NULL	utf8	utf8_general_ci	varchar(64)			select,insert,update,references	
def	performance_schema	events_waits_history	OBJECT_INSTANCE_BEGIN	13	NULL	NO	bigint	NULL	NULL	20	0	NULL	NULL	bigint(20) unsigned			select,insert,update,references	
def	performance_schema	events_waits_history	NESTING_EVENT_ID	14	NULL	YES	bigint	NULL	NULL	20	0	NULL	NULL	bigint(20) unsigned			select,insert,update,references	
def	performance_schema	events_waits_history	NESTING_EVENT_TYPE	15	NULL	YES	enum	9	27	NULL	NULL	utf8	utf8_general_ci	enum('STATEMENT','STAGE','WAIT')			select,insert,update,references	
def	performance_schema	events_waits_history	OPERATION	16	NULL	NO	varchar	32	96	NULL	NULL	utf8	utf8_general_ci	varchar(32)			select,insert,update,references	
def	performance_schema	events_waits_history	NUMBER_OF_BYTES	17	NULL	YES	bigint	NULL	NULL	19	0	NULL	NULL	bigint(20)			select,insert,update,references	
def	performance_schema	events_waits_history	FLAGS	18	NULL	YES	int	NULL	NULL	10	0	NULL	NULL	int(10) unsigned			select,insert,update,references	
def	performance_schema	events_waits_history_long	THREAD_ID	1	NULL	NO	int	NULL	NULL	10	0	NULL	NULL	int(11)			select,insert,update,references	
def	performance_schema	events_waits_history_long	EVENT_ID	2	NULL	NO	bigint	NULL	NULL	20	0	NULL	NULL	bigint(20) unsigned			select,insert,update,references	
def	performance_schema	events_waits_history_long	EVENT_NAME	3	NULL	NO	varchar	128	384	NULL	NULL	utf8	utf8_general_ci	varchar(128)			select,insert,update,references	
def	performance_schema	events_waits_history_long	SOURCE	4	NULL	YES	varchar	64	192	NULL	NULL	utf8	utf8_general_ci	varchar(64)			select,insert,update,references	
def	performance_schema	events_waits_history_long	TIMER_START	5	NULL	YES	bigint	NULL	NULL	20	0	NULL	NULL	bigint(20) unsigned			select,insert,update,references	
def	performance_schema	events_waits_history_long	TIMER_END	6	NULL	YES	bigint	NULL	NULL	20	0	NULL	NULL	bigint(20) unsigned			select,insert,update,references	
def	performance_schema	events_waits_history_long	TIMER_WAIT	7	NULL	YES	bigint	NULL	NULL	20	0	NULL	NULL	bigint(20) unsigned			select,insert,update,references	
def	performance_schema	events_waits_history_long	SPINS	8	NULL	YES	int	NULL	NULL	10	0	NULL	NULL	int(10) unsigned			select,insert,update,references	
def	performance_schema	events_waits_history_long	OBJECT_SCHEMA	9	NULL	YES	varchar	64	192	NULL	NULL	utf8	utf8_general_ci	varchar(64)			select,insert,update,references	
def	performance_schema	events_waits_history_long	OBJECT_NAME	10	NULL	YES	varchar	512	1536	NULL	NULL	utf8	utf8_general_ci	varchar(512)			select,insert,update,references	
def	performance_schema	events_waits_history_long	INDEX_NAME	11	NULL	YES	varchar	64	192	NULL	NULL	utf8	utf8_general_ci	varchar(64)			select,insert,update,references	
def	performance_schema	events_waits_history_long	OBJECT_TYPE	12	NULL	YES	varchar	64	192	NULL	NULL	utf8	utf8_general_ci	varchar(64)			select,insert,update,references	
def	performance_schema	events_waits_history_long	OBJECT_INSTANCE_BEGIN	13	NULL	NO	bigint	NULL	NULL	20	0	NULL	NULL	bigint(20) unsigned			select,insert,update,references	
def	performance_schema	events_waits_history_long	NESTING_EVENT_ID	14	NULL	YES	bigint	NULL	NULL	20	0	NULL	NULL	bigint(20) unsigned			select,insert,update,references	
def	performance_schema	events_waits_history_long	NESTING_EVENT_TYPE	15	NULL	YES	enum	9	27	NULL	NULL	utf8	utf8_general_ci	enum('STATEMENT','STAGE','WAIT')			select,insert,update,references	
def	performance_schema	events_waits_history_long	OPERATION	16	NULL	NO	varchar	32	96	NULL	NULL	utf8	utf8_general_ci	varchar(32)			select,insert,update,references	
def	performance_schema	events_waits_history_long	NUMBER_OF_BYTES	17	NULL	YES	bigint	NULL	NULL	19	0	NULL	NULL	bigint(20)			select,insert,update,references	
def	performance_schema	events_waits_history_long	FLAGS	18	NULL	YES	int	NULL	NULL	10	0	NULL	NULL	int(10) unsigned			select,insert,update,references	
def	performance_schema	events_waits_summary_by_account_by_event_name	USER	1	NULL	YES	char	16	48	NULL	NULL	utf8	utf8_bin	char(16)			select,insert,update,references	
def	performance_schema	events_waits_summary_by_account_by_event_name	HOST	2	NULL	YES	char	60	180	NULL	NULL	utf8	utf8_bin	char(60)			select,insert,update,references	
def	performance_schema	events_waits_summary_by_account_by_event_name	EVENT_NAME	3	NULL	NO	varchar	128	384	NULL	NULL	utf8	utf8_general_ci	varchar(128)			select,insert,update,references	
def	performance_schema	events_waits_summary_by_account_by_event_name	COUNT_STAR	4	NULL	NO	bigint	NULL	NULL	20	0	NULL	NULL	bigint(20) unsigned			select,insert,update,references	
def	performance_schema	events_waits_summary_by_account_by_event_name	SUM_TIMER_WAIT	5	NULL	NO	bigint	NULL	NULL	20	0	NULL	NULL	bigint(20) unsigned			select,insert,update,references	
def	performance_schema	events_waits_summary_by_account_by_event_name	MIN_TIMER_WAIT	6	NULL	NO	bigint	NULL	NULL	20	0	NULL	NULL	bigint(20) unsigned			select,insert,update,references	
def	performance_schema	events_waits_summary_by_account_by_event_name	AVG_TIMER_WAIT	7	NULL	NO	bigint	NULL	NULL	20	0	NULL	NULL	bigint(20) unsigned			select,insert,update,references	
def	performance_schema	events_waits_summary_by_account_by_event_name	MAX_TIMER_WAIT	8	NULL	NO	bigint	NULL	NULL	20	0	NULL	NULL	bigint(20) unsigned			select,insert,update,references	
def	performance_schema	events_waits_summary_by_host_by_event_name	HOST	1	NULL	YES	char	60	180	NULL	NULL	utf8	utf8_bin	char(60)			select,insert,update,references	
def	performance_schema	events_waits_summary_by_host_by_event_name	EVENT_NAME	2	NULL	NO	varchar	128	384	NULL	NULL	utf8	utf8_general_ci	varchar(128)			select,insert,update,references	
def	performance_schema	events_waits_summary_by_host_by_event_name	COUNT_STAR	3	NULL	NO	bigint	NULL	NULL	20	0	NULL	NULL	bigint(20) unsigned			select,insert,update,references	
def	performance_schema	events_waits_summary_by_host_by_event_name	SUM_TIMER_WAIT	4	NULL	NO	bigint	NULL	NULL	20	0	NULL	NULL	bigint(20) unsigned			select,insert,update,references	
def	performance_schema	events_waits_summary_by_host_by_event_name	MIN_TIMER_WAIT	5	NULL	NO	bigint	NULL	NULL	20	0	NULL	NULL	bigint(20) unsigned			select,insert,update,references	
def	performance_schema	events_waits_summary_by_host_by_event_name	AVG_TIMER_WAIT	6	NULL	NO	bigint	NULL	NULL	20	0	NULL	NULL	bigint(20) unsigned			select,insert,update,references	
def	performance_schema	events_waits_summary_by_host_by_event_name	MAX_TIMER_WAIT	7	NULL	NO	bigint	NULL	NULL	20	0	NULL	NULL	bigint(20) unsigned			select,insert,update,references	
def	performance_schema	events_waits_summary_by_instance	EVENT_NAME	1	NULL	NO	varchar	128	384	NULL	NULL	utf8	utf8_general_ci	varchar(128)			select,insert,update,references	
def	performance_schema	events_waits_summary_by_instance	OBJECT_INSTANCE_BEGIN	2	NULL	NO	bigint	NULL	NULL	20	0	NULL	NULL	bigint(20) unsigned			select,insert,update,references	
def	performance_schema	events_waits_summary_by_instance	COUNT_STAR	3	NULL	NO	bigint	NULL	NULL	20	0	NULL	NULL	bigint(20) unsigned			select,insert,update,references	
def	performance_schema	events_waits_summary_by_instance	SUM_TIMER_WAIT	4	NULL	NO	bigint	NULL	NULL	20	0	NULL	NULL	bigint(20) unsigned			select,insert,update,references	
def	performance_schema	events_waits_summary_by_instance	MIN_TIMER_WAIT	5	NULL	NO	bigint	NULL	NULL	20	0	NULL	NULL	bigint(20) unsigned			select,insert,update,references	
def	performance_schema	events_waits_summary_by_instance	AVG_TIMER_WAIT	6	NULL	NO	bigint	NULL	NULL	20	0	NULL	NULL	bigint(20) unsigned			select,insert,update,references	
def	performance_schema	events_waits_summary_by_instance	MAX_TIMER_WAIT	7	NULL	NO	bigint	NULL	NULL	20	0	NULL	NULL	bigint(20) unsigned			select,insert,update,references	
def	performance_schema	events_waits_summary_by_thread_by_event_name	THREAD_ID	1	NULL	NO	int	NULL	NULL	10	0	NULL	NULL	int(11)			select,insert,update,references	
def	performance_schema	events_waits_summary_by_thread_by_event_name	EVENT_NAME	2	NULL	NO	varchar	128	384	NULL	NULL	utf8	utf8_general_ci	varchar(128)			select,insert,update,references	
def	performance_schema	events_waits_summary_by_thread_by_event_name	COUNT_STAR	3	NULL	NO	bigint	NULL	NULL	20	0	NULL	NULL	bigint(20) unsigned			select,insert,update,references	
def	performance_schema	events_waits_summary_by_thread_by_event_name	SUM_TIMER_WAIT	4	NULL	NO	bigint	NULL	NULL	20	0	NULL	NULL	bigint(20) unsigned			select,insert,update,references	
def	performance_schema	events_waits_summary_by_thread_by_event_name	MIN_TIMER_WAIT	5	NULL	NO	bigint	NULL	NULL	20	0	NULL	NULL	bigint(20) unsigned			select,insert,update,references	
def	performance_schema	events_waits_summary_by_thread_by_event_name	AVG_TIMER_WAIT	6	NULL	NO	bigint	NULL	NULL	20	0	NULL	NULL	bigint(20) unsigned			select,insert,update,references	
def	performance_schema	events_waits_summary_by_thread_by_event_name	MAX_TIMER_WAIT	7	NULL	NO	bigint	NULL	NULL	20	0	NULL	NULL	bigint(20) unsigned			select,insert,update,references	
def	performance_schema	events_waits_summary_by_user_by_event_name	USER	1	NULL	YES	char	16	48	NULL	NULL	utf8	utf8_bin	char(16)			select,insert,update,references	
def	performance_schema	events_waits_summary_by_user_by_event_name	EVENT_NAME	2	NULL	NO	varchar	128	384	NULL	NULL	utf8	utf8_general_ci	varchar(128)			select,insert,update,references	
def	performance_schema	events_waits_summary_by_user_by_event_name	COUNT_STAR	3	NULL	NO	bigint	NULL	NULL	20	0	NULL	NULL	bigint(20) unsigned			select,insert,update,references	
def	performance_schema	events_waits_summary_by_user_by_event_name	SUM_TIMER_WAIT	4	NULL	NO	bigint	NULL	NULL	20	0	NULL	NULL	bigint(20) unsigned			select,insert,update,references	
def	performance_schema	events_waits_summary_by_user_by_event_name	MIN_TIMER_WAIT	5	NULL	NO	bigint	NULL	NULL	20	0	NULL	NULL	bigint(20) unsigned			select,insert,update,references	
def	performance_schema	events_waits_summary_by_user_by_event_name	AVG_TIMER_WAIT	6	NULL	NO	bigint	NULL	NULL	20	0	NULL	NULL	bigint(20) unsigned			select,insert,update,references	
def	performance_schema	events_waits_summary_by_user_by_event_name	MAX_TIMER_WAIT	7	NULL	NO	bigint	NULL	NULL	20	0	NULL	NULL	bigint(20) unsigned			select,insert,update,references	
def	performance_schema	events_waits_summary_global_by_event_name	EVENT_NAME	1	NULL	NO	varchar	128	384	NULL	NULL	utf8	utf8_general_ci	varchar(128)			select,insert,update,references	
def	performance_schema	events_waits_summary_global_by_event_name	COUNT_STAR	2	NULL	NO	bigint	NULL	NULL	20	0	NULL	NULL	bigint(20) unsigned			select,insert,update,references	
def	performance_schema	events_waits_summary_global_by_event_name	SUM_TIMER_WAIT	3	NULL	NO	bigint	NULL	NULL	20	0	NULL	NULL	bigint(20) unsigned			select,insert,update,references	
def	performance_schema	events_waits_summary_global_by_event_name	MIN_TIMER_WAIT	4	NULL	NO	bigint	NULL	NULL	20	0	NULL	NULL	bigint(20) unsigned			select,insert,update,references	
def	performance_schema	events_waits_summary_global_by_event_name	AVG_TIMER_WAIT	5	NULL	NO	bigint	NULL	NULL	20	0	NULL	NULL	bigint(20) unsigned			select,insert,update,references	
def	performance_schema	events_waits_summary_global_by_event_name	MAX_TIMER_WAIT	6	NULL	NO	bigint	NULL	NULL	20	0	NULL	NULL	bigint(20) unsigned			select,insert,update,references	
def	performance_schema	file_instances	FILE_NAME	1	NULL	NO	varchar	512	1536	NULL	NULL	utf8	utf8_general_ci	varchar(512)			select,insert,update,references	
def	performance_schema	file_instances	EVENT_NAME	2	NULL	NO	varchar	128	384	NULL	NULL	utf8	utf8_general_ci	varchar(128)			select,insert,update,references	
def	performance_schema	file_instances	OPEN_COUNT	3	NULL	NO	int	NULL	NULL	10	0	NULL	NULL	int(10) unsigned			select,insert,update,references	
def	performance_schema	file_summary_by_event_name	EVENT_NAME	1	NULL	NO	varchar	128	384	NULL	NULL	utf8	utf8_general_ci	varchar(128)			select,insert,update,references	
def	performance_schema	file_summary_by_event_name	COUNT_READ	2	NULL	NO	bigint	NULL	NULL	20	0	NULL	NULL	bigint(20) unsigned			select,insert,update,references	
def	performance_schema	file_summary_by_event_name	COUNT_WRITE	3	NULL	NO	bigint	NULL	NULL	20	0	NULL	NULL	bigint(20) unsigned			select,insert,update,references	
def	performance_schema	file_summary_by_event_name	SUM_NUMBER_OF_BYTES_READ	4	NULL	NO	bigint	NULL	NULL	19	0	NULL	NULL	bigint(20)			select,insert,update,references	
def	performance_schema	file_summary_by_event_name	SUM_NUMBER_OF_BYTES_WRITE	5	NULL	NO	bigint	NULL	NULL	19	0	NULL	NULL	bigint(20)			select,insert,update,references	
def	performance_schema	file_summary_by_instance	FILE_NAME	1	NULL	NO	varchar	512	1536	NULL	NULL	utf8	utf8_general_ci	varchar(512)			select,insert,update,references	
def	performance_schema	file_summary_by_instance	EVENT_NAME	2	NULL	NO	varchar	128	384	NULL	NULL	utf8	utf8_general_ci	varchar(128)			select,insert,update,references	
def	performance_schema	file_summary_by_instance	COUNT_READ	3	NULL	NO	bigint	NULL	NULL	20	0	NULL	NULL	bigint(20) unsigned			select,insert,update,references	
def	performance_schema	file_summary_by_instance	COUNT_WRITE	4	NULL	NO	bigint	NULL	NULL	20	0	NULL	NULL	bigint(20) unsigned			select,insert,update,references	
def	performance_schema	file_summary_by_instance	SUM_NUMBER_OF_BYTES_READ	5	NULL	NO	bigint	NULL	NULL	19	0	NULL	NULL	bigint(20)			select,insert,update,references	
def	performance_schema	file_summary_by_instance	SUM_NUMBER_OF_BYTES_WRITE	6	NULL	NO	bigint	NULL	NULL	19	0	NULL	NULL	bigint(20)			select,insert,update,references	
<<<<<<< HEAD
def	performance_schema	host_cache	IP	1	NULL	NO	varchar	64	192	NULL	NULL	utf8	utf8_general_ci	varchar(64)			select,insert,update,references	
def	performance_schema	host_cache	HOST	2	NULL	YES	varchar	255	765	NULL	NULL	utf8	utf8_bin	varchar(255)			select,insert,update,references	
def	performance_schema	host_cache	SUM_BLOCKING_ERRORS	3	NULL	NO	bigint	NULL	NULL	19	0	NULL	NULL	bigint(20)			select,insert,update,references	
def	performance_schema	host_cache	COUNT_NAMEINFO_ERRORS	4	NULL	NO	bigint	NULL	NULL	19	0	NULL	NULL	bigint(20)			select,insert,update,references	
def	performance_schema	host_cache	COUNT_FORMAT_ERRORS	5	NULL	NO	bigint	NULL	NULL	19	0	NULL	NULL	bigint(20)			select,insert,update,references	
def	performance_schema	host_cache	COUNT_ADDRINFO_ERRORS	6	NULL	NO	bigint	NULL	NULL	19	0	NULL	NULL	bigint(20)			select,insert,update,references	
def	performance_schema	host_cache	COUNT_FCRDNS_ERRORS	7	NULL	NO	bigint	NULL	NULL	19	0	NULL	NULL	bigint(20)			select,insert,update,references	
def	performance_schema	host_cache	COUNT_HOST_ACL_ERRORS	8	NULL	NO	bigint	NULL	NULL	19	0	NULL	NULL	bigint(20)			select,insert,update,references	
def	performance_schema	host_cache	COUNT_USER_ACL_ERRORS	9	NULL	NO	bigint	NULL	NULL	19	0	NULL	NULL	bigint(20)			select,insert,update,references	
=======
def	performance_schema	hosts	HOST	1	NULL	YES	char	60	180	NULL	NULL	utf8	utf8_bin	char(60)			select,insert,update,references	
def	performance_schema	hosts	CURRENT_CONNECTIONS	2	NULL	NO	bigint	NULL	NULL	19	0	NULL	NULL	bigint(20)			select,insert,update,references	
def	performance_schema	hosts	TOTAL_CONNECTIONS	3	NULL	NO	bigint	NULL	NULL	19	0	NULL	NULL	bigint(20)			select,insert,update,references	
>>>>>>> 69a0b47e
def	performance_schema	mutex_instances	NAME	1	NULL	NO	varchar	128	384	NULL	NULL	utf8	utf8_general_ci	varchar(128)			select,insert,update,references	
def	performance_schema	mutex_instances	OBJECT_INSTANCE_BEGIN	2	NULL	NO	bigint	NULL	NULL	20	0	NULL	NULL	bigint(20) unsigned			select,insert,update,references	
def	performance_schema	mutex_instances	LOCKED_BY_THREAD_ID	3	NULL	YES	int	NULL	NULL	10	0	NULL	NULL	int(11)			select,insert,update,references	
def	performance_schema	objects_summary_global_by_type	OBJECT_TYPE	1	NULL	YES	varchar	64	192	NULL	NULL	utf8	utf8_general_ci	varchar(64)			select,insert,update,references	
def	performance_schema	objects_summary_global_by_type	OBJECT_SCHEMA	2	NULL	YES	varchar	64	192	NULL	NULL	utf8	utf8_general_ci	varchar(64)			select,insert,update,references	
def	performance_schema	objects_summary_global_by_type	OBJECT_NAME	3	NULL	YES	varchar	64	192	NULL	NULL	utf8	utf8_general_ci	varchar(64)			select,insert,update,references	
def	performance_schema	objects_summary_global_by_type	COUNT_STAR	4	NULL	NO	bigint	NULL	NULL	20	0	NULL	NULL	bigint(20) unsigned			select,insert,update,references	
def	performance_schema	objects_summary_global_by_type	SUM_TIMER_WAIT	5	NULL	NO	bigint	NULL	NULL	20	0	NULL	NULL	bigint(20) unsigned			select,insert,update,references	
def	performance_schema	objects_summary_global_by_type	MIN_TIMER_WAIT	6	NULL	NO	bigint	NULL	NULL	20	0	NULL	NULL	bigint(20) unsigned			select,insert,update,references	
def	performance_schema	objects_summary_global_by_type	AVG_TIMER_WAIT	7	NULL	NO	bigint	NULL	NULL	20	0	NULL	NULL	bigint(20) unsigned			select,insert,update,references	
def	performance_schema	objects_summary_global_by_type	MAX_TIMER_WAIT	8	NULL	NO	bigint	NULL	NULL	20	0	NULL	NULL	bigint(20) unsigned			select,insert,update,references	
def	performance_schema	performance_timers	TIMER_NAME	1	NULL	NO	enum	11	33	NULL	NULL	utf8	utf8_general_ci	enum('CYCLE','NANOSECOND','MICROSECOND','MILLISECOND','TICK')			select,insert,update,references	
def	performance_schema	performance_timers	TIMER_FREQUENCY	2	NULL	YES	bigint	NULL	NULL	19	0	NULL	NULL	bigint(20)			select,insert,update,references	
def	performance_schema	performance_timers	TIMER_RESOLUTION	3	NULL	YES	bigint	NULL	NULL	19	0	NULL	NULL	bigint(20)			select,insert,update,references	
def	performance_schema	performance_timers	TIMER_OVERHEAD	4	NULL	YES	bigint	NULL	NULL	19	0	NULL	NULL	bigint(20)			select,insert,update,references	
def	performance_schema	rwlock_instances	NAME	1	NULL	NO	varchar	128	384	NULL	NULL	utf8	utf8_general_ci	varchar(128)			select,insert,update,references	
def	performance_schema	rwlock_instances	OBJECT_INSTANCE_BEGIN	2	NULL	NO	bigint	NULL	NULL	20	0	NULL	NULL	bigint(20) unsigned			select,insert,update,references	
def	performance_schema	rwlock_instances	WRITE_LOCKED_BY_THREAD_ID	3	NULL	YES	int	NULL	NULL	10	0	NULL	NULL	int(11)			select,insert,update,references	
def	performance_schema	rwlock_instances	READ_LOCKED_BY_COUNT	4	NULL	NO	int	NULL	NULL	10	0	NULL	NULL	int(10) unsigned			select,insert,update,references	
def	performance_schema	setup_actors	HOST	1	%	NO	char	60	180	NULL	NULL	utf8	utf8_bin	char(60)			select,insert,update,references	
def	performance_schema	setup_actors	USER	2	%	NO	char	16	48	NULL	NULL	utf8	utf8_bin	char(16)			select,insert,update,references	
def	performance_schema	setup_actors	ROLE	3	%	NO	char	16	48	NULL	NULL	utf8	utf8_bin	char(16)			select,insert,update,references	
def	performance_schema	setup_consumers	NAME	1	NULL	NO	varchar	64	192	NULL	NULL	utf8	utf8_general_ci	varchar(64)			select,insert,update,references	
def	performance_schema	setup_consumers	ENABLED	2	NULL	NO	enum	3	9	NULL	NULL	utf8	utf8_general_ci	enum('YES','NO')			select,insert,update,references	
def	performance_schema	setup_instruments	NAME	1	NULL	NO	varchar	128	384	NULL	NULL	utf8	utf8_general_ci	varchar(128)			select,insert,update,references	
def	performance_schema	setup_instruments	ENABLED	2	NULL	NO	enum	3	9	NULL	NULL	utf8	utf8_general_ci	enum('YES','NO')			select,insert,update,references	
def	performance_schema	setup_instruments	TIMED	3	NULL	NO	enum	3	9	NULL	NULL	utf8	utf8_general_ci	enum('YES','NO')			select,insert,update,references	
def	performance_schema	setup_objects	OBJECT_TYPE	1	TABLE	NO	enum	5	15	NULL	NULL	utf8	utf8_general_ci	enum('TABLE')			select,insert,update,references	
def	performance_schema	setup_objects	OBJECT_SCHEMA	2	%	YES	varchar	64	192	NULL	NULL	utf8	utf8_general_ci	varchar(64)			select,insert,update,references	
def	performance_schema	setup_objects	OBJECT_NAME	3	%	NO	varchar	64	192	NULL	NULL	utf8	utf8_general_ci	varchar(64)			select,insert,update,references	
def	performance_schema	setup_objects	ENABLED	4	YES	NO	enum	3	9	NULL	NULL	utf8	utf8_general_ci	enum('YES','NO')			select,insert,update,references	
def	performance_schema	setup_objects	TIMED	5	YES	NO	enum	3	9	NULL	NULL	utf8	utf8_general_ci	enum('YES','NO')			select,insert,update,references	
def	performance_schema	setup_timers	NAME	1	NULL	NO	varchar	64	192	NULL	NULL	utf8	utf8_general_ci	varchar(64)			select,insert,update,references	
def	performance_schema	setup_timers	TIMER_NAME	2	NULL	NO	enum	11	33	NULL	NULL	utf8	utf8_general_ci	enum('CYCLE','NANOSECOND','MICROSECOND','MILLISECOND','TICK')			select,insert,update,references	
def	performance_schema	table_io_waits_summary_by_index_usage	OBJECT_TYPE	1	NULL	YES	varchar	64	192	NULL	NULL	utf8	utf8_general_ci	varchar(64)			select,insert,update,references	
def	performance_schema	table_io_waits_summary_by_index_usage	OBJECT_SCHEMA	2	NULL	YES	varchar	64	192	NULL	NULL	utf8	utf8_general_ci	varchar(64)			select,insert,update,references	
def	performance_schema	table_io_waits_summary_by_index_usage	OBJECT_NAME	3	NULL	YES	varchar	64	192	NULL	NULL	utf8	utf8_general_ci	varchar(64)			select,insert,update,references	
def	performance_schema	table_io_waits_summary_by_index_usage	INDEX_NAME	4	NULL	YES	varchar	64	192	NULL	NULL	utf8	utf8_general_ci	varchar(64)			select,insert,update,references	
def	performance_schema	table_io_waits_summary_by_index_usage	COUNT_STAR	5	NULL	NO	bigint	NULL	NULL	20	0	NULL	NULL	bigint(20) unsigned			select,insert,update,references	
def	performance_schema	table_io_waits_summary_by_index_usage	SUM_TIMER_WAIT	6	NULL	NO	bigint	NULL	NULL	20	0	NULL	NULL	bigint(20) unsigned			select,insert,update,references	
def	performance_schema	table_io_waits_summary_by_index_usage	MIN_TIMER_WAIT	7	NULL	NO	bigint	NULL	NULL	20	0	NULL	NULL	bigint(20) unsigned			select,insert,update,references	
def	performance_schema	table_io_waits_summary_by_index_usage	AVG_TIMER_WAIT	8	NULL	NO	bigint	NULL	NULL	20	0	NULL	NULL	bigint(20) unsigned			select,insert,update,references	
def	performance_schema	table_io_waits_summary_by_index_usage	MAX_TIMER_WAIT	9	NULL	NO	bigint	NULL	NULL	20	0	NULL	NULL	bigint(20) unsigned			select,insert,update,references	
def	performance_schema	table_io_waits_summary_by_index_usage	COUNT_READ	10	NULL	NO	bigint	NULL	NULL	20	0	NULL	NULL	bigint(20) unsigned			select,insert,update,references	
def	performance_schema	table_io_waits_summary_by_index_usage	SUM_TIMER_READ	11	NULL	NO	bigint	NULL	NULL	20	0	NULL	NULL	bigint(20) unsigned			select,insert,update,references	
def	performance_schema	table_io_waits_summary_by_index_usage	MIN_TIMER_READ	12	NULL	NO	bigint	NULL	NULL	20	0	NULL	NULL	bigint(20) unsigned			select,insert,update,references	
def	performance_schema	table_io_waits_summary_by_index_usage	AVG_TIMER_READ	13	NULL	NO	bigint	NULL	NULL	20	0	NULL	NULL	bigint(20) unsigned			select,insert,update,references	
def	performance_schema	table_io_waits_summary_by_index_usage	MAX_TIMER_READ	14	NULL	NO	bigint	NULL	NULL	20	0	NULL	NULL	bigint(20) unsigned			select,insert,update,references	
def	performance_schema	table_io_waits_summary_by_index_usage	COUNT_WRITE	15	NULL	NO	bigint	NULL	NULL	20	0	NULL	NULL	bigint(20) unsigned			select,insert,update,references	
def	performance_schema	table_io_waits_summary_by_index_usage	SUM_TIMER_WRITE	16	NULL	NO	bigint	NULL	NULL	20	0	NULL	NULL	bigint(20) unsigned			select,insert,update,references	
def	performance_schema	table_io_waits_summary_by_index_usage	MIN_TIMER_WRITE	17	NULL	NO	bigint	NULL	NULL	20	0	NULL	NULL	bigint(20) unsigned			select,insert,update,references	
def	performance_schema	table_io_waits_summary_by_index_usage	AVG_TIMER_WRITE	18	NULL	NO	bigint	NULL	NULL	20	0	NULL	NULL	bigint(20) unsigned			select,insert,update,references	
def	performance_schema	table_io_waits_summary_by_index_usage	MAX_TIMER_WRITE	19	NULL	NO	bigint	NULL	NULL	20	0	NULL	NULL	bigint(20) unsigned			select,insert,update,references	
def	performance_schema	table_io_waits_summary_by_index_usage	COUNT_FETCH	20	NULL	NO	bigint	NULL	NULL	20	0	NULL	NULL	bigint(20) unsigned			select,insert,update,references	
def	performance_schema	table_io_waits_summary_by_index_usage	SUM_TIMER_FETCH	21	NULL	NO	bigint	NULL	NULL	20	0	NULL	NULL	bigint(20) unsigned			select,insert,update,references	
def	performance_schema	table_io_waits_summary_by_index_usage	MIN_TIMER_FETCH	22	NULL	NO	bigint	NULL	NULL	20	0	NULL	NULL	bigint(20) unsigned			select,insert,update,references	
def	performance_schema	table_io_waits_summary_by_index_usage	AVG_TIMER_FETCH	23	NULL	NO	bigint	NULL	NULL	20	0	NULL	NULL	bigint(20) unsigned			select,insert,update,references	
def	performance_schema	table_io_waits_summary_by_index_usage	MAX_TIMER_FETCH	24	NULL	NO	bigint	NULL	NULL	20	0	NULL	NULL	bigint(20) unsigned			select,insert,update,references	
def	performance_schema	table_io_waits_summary_by_index_usage	COUNT_INSERT	25	NULL	NO	bigint	NULL	NULL	20	0	NULL	NULL	bigint(20) unsigned			select,insert,update,references	
def	performance_schema	table_io_waits_summary_by_index_usage	SUM_TIMER_INSERT	26	NULL	NO	bigint	NULL	NULL	20	0	NULL	NULL	bigint(20) unsigned			select,insert,update,references	
def	performance_schema	table_io_waits_summary_by_index_usage	MIN_TIMER_INSERT	27	NULL	NO	bigint	NULL	NULL	20	0	NULL	NULL	bigint(20) unsigned			select,insert,update,references	
def	performance_schema	table_io_waits_summary_by_index_usage	AVG_TIMER_INSERT	28	NULL	NO	bigint	NULL	NULL	20	0	NULL	NULL	bigint(20) unsigned			select,insert,update,references	
def	performance_schema	table_io_waits_summary_by_index_usage	MAX_TIMER_INSERT	29	NULL	NO	bigint	NULL	NULL	20	0	NULL	NULL	bigint(20) unsigned			select,insert,update,references	
def	performance_schema	table_io_waits_summary_by_index_usage	COUNT_UPDATE	30	NULL	NO	bigint	NULL	NULL	20	0	NULL	NULL	bigint(20) unsigned			select,insert,update,references	
def	performance_schema	table_io_waits_summary_by_index_usage	SUM_TIMER_UPDATE	31	NULL	NO	bigint	NULL	NULL	20	0	NULL	NULL	bigint(20) unsigned			select,insert,update,references	
def	performance_schema	table_io_waits_summary_by_index_usage	MIN_TIMER_UPDATE	32	NULL	NO	bigint	NULL	NULL	20	0	NULL	NULL	bigint(20) unsigned			select,insert,update,references	
def	performance_schema	table_io_waits_summary_by_index_usage	AVG_TIMER_UPDATE	33	NULL	NO	bigint	NULL	NULL	20	0	NULL	NULL	bigint(20) unsigned			select,insert,update,references	
def	performance_schema	table_io_waits_summary_by_index_usage	MAX_TIMER_UPDATE	34	NULL	NO	bigint	NULL	NULL	20	0	NULL	NULL	bigint(20) unsigned			select,insert,update,references	
def	performance_schema	table_io_waits_summary_by_index_usage	COUNT_DELETE	35	NULL	NO	bigint	NULL	NULL	20	0	NULL	NULL	bigint(20) unsigned			select,insert,update,references	
def	performance_schema	table_io_waits_summary_by_index_usage	SUM_TIMER_DELETE	36	NULL	NO	bigint	NULL	NULL	20	0	NULL	NULL	bigint(20) unsigned			select,insert,update,references	
def	performance_schema	table_io_waits_summary_by_index_usage	MIN_TIMER_DELETE	37	NULL	NO	bigint	NULL	NULL	20	0	NULL	NULL	bigint(20) unsigned			select,insert,update,references	
def	performance_schema	table_io_waits_summary_by_index_usage	AVG_TIMER_DELETE	38	NULL	NO	bigint	NULL	NULL	20	0	NULL	NULL	bigint(20) unsigned			select,insert,update,references	
def	performance_schema	table_io_waits_summary_by_index_usage	MAX_TIMER_DELETE	39	NULL	NO	bigint	NULL	NULL	20	0	NULL	NULL	bigint(20) unsigned			select,insert,update,references	
def	performance_schema	table_io_waits_summary_by_table	OBJECT_TYPE	1	NULL	YES	varchar	64	192	NULL	NULL	utf8	utf8_general_ci	varchar(64)			select,insert,update,references	
def	performance_schema	table_io_waits_summary_by_table	OBJECT_SCHEMA	2	NULL	YES	varchar	64	192	NULL	NULL	utf8	utf8_general_ci	varchar(64)			select,insert,update,references	
def	performance_schema	table_io_waits_summary_by_table	OBJECT_NAME	3	NULL	YES	varchar	64	192	NULL	NULL	utf8	utf8_general_ci	varchar(64)			select,insert,update,references	
def	performance_schema	table_io_waits_summary_by_table	COUNT_STAR	4	NULL	NO	bigint	NULL	NULL	20	0	NULL	NULL	bigint(20) unsigned			select,insert,update,references	
def	performance_schema	table_io_waits_summary_by_table	SUM_TIMER_WAIT	5	NULL	NO	bigint	NULL	NULL	20	0	NULL	NULL	bigint(20) unsigned			select,insert,update,references	
def	performance_schema	table_io_waits_summary_by_table	MIN_TIMER_WAIT	6	NULL	NO	bigint	NULL	NULL	20	0	NULL	NULL	bigint(20) unsigned			select,insert,update,references	
def	performance_schema	table_io_waits_summary_by_table	AVG_TIMER_WAIT	7	NULL	NO	bigint	NULL	NULL	20	0	NULL	NULL	bigint(20) unsigned			select,insert,update,references	
def	performance_schema	table_io_waits_summary_by_table	MAX_TIMER_WAIT	8	NULL	NO	bigint	NULL	NULL	20	0	NULL	NULL	bigint(20) unsigned			select,insert,update,references	
def	performance_schema	table_io_waits_summary_by_table	COUNT_READ	9	NULL	NO	bigint	NULL	NULL	20	0	NULL	NULL	bigint(20) unsigned			select,insert,update,references	
def	performance_schema	table_io_waits_summary_by_table	SUM_TIMER_READ	10	NULL	NO	bigint	NULL	NULL	20	0	NULL	NULL	bigint(20) unsigned			select,insert,update,references	
def	performance_schema	table_io_waits_summary_by_table	MIN_TIMER_READ	11	NULL	NO	bigint	NULL	NULL	20	0	NULL	NULL	bigint(20) unsigned			select,insert,update,references	
def	performance_schema	table_io_waits_summary_by_table	AVG_TIMER_READ	12	NULL	NO	bigint	NULL	NULL	20	0	NULL	NULL	bigint(20) unsigned			select,insert,update,references	
def	performance_schema	table_io_waits_summary_by_table	MAX_TIMER_READ	13	NULL	NO	bigint	NULL	NULL	20	0	NULL	NULL	bigint(20) unsigned			select,insert,update,references	
def	performance_schema	table_io_waits_summary_by_table	COUNT_WRITE	14	NULL	NO	bigint	NULL	NULL	20	0	NULL	NULL	bigint(20) unsigned			select,insert,update,references	
def	performance_schema	table_io_waits_summary_by_table	SUM_TIMER_WRITE	15	NULL	NO	bigint	NULL	NULL	20	0	NULL	NULL	bigint(20) unsigned			select,insert,update,references	
def	performance_schema	table_io_waits_summary_by_table	MIN_TIMER_WRITE	16	NULL	NO	bigint	NULL	NULL	20	0	NULL	NULL	bigint(20) unsigned			select,insert,update,references	
def	performance_schema	table_io_waits_summary_by_table	AVG_TIMER_WRITE	17	NULL	NO	bigint	NULL	NULL	20	0	NULL	NULL	bigint(20) unsigned			select,insert,update,references	
def	performance_schema	table_io_waits_summary_by_table	MAX_TIMER_WRITE	18	NULL	NO	bigint	NULL	NULL	20	0	NULL	NULL	bigint(20) unsigned			select,insert,update,references	
def	performance_schema	table_io_waits_summary_by_table	COUNT_FETCH	19	NULL	NO	bigint	NULL	NULL	20	0	NULL	NULL	bigint(20) unsigned			select,insert,update,references	
def	performance_schema	table_io_waits_summary_by_table	SUM_TIMER_FETCH	20	NULL	NO	bigint	NULL	NULL	20	0	NULL	NULL	bigint(20) unsigned			select,insert,update,references	
def	performance_schema	table_io_waits_summary_by_table	MIN_TIMER_FETCH	21	NULL	NO	bigint	NULL	NULL	20	0	NULL	NULL	bigint(20) unsigned			select,insert,update,references	
def	performance_schema	table_io_waits_summary_by_table	AVG_TIMER_FETCH	22	NULL	NO	bigint	NULL	NULL	20	0	NULL	NULL	bigint(20) unsigned			select,insert,update,references	
def	performance_schema	table_io_waits_summary_by_table	MAX_TIMER_FETCH	23	NULL	NO	bigint	NULL	NULL	20	0	NULL	NULL	bigint(20) unsigned			select,insert,update,references	
def	performance_schema	table_io_waits_summary_by_table	COUNT_INSERT	24	NULL	NO	bigint	NULL	NULL	20	0	NULL	NULL	bigint(20) unsigned			select,insert,update,references	
def	performance_schema	table_io_waits_summary_by_table	SUM_TIMER_INSERT	25	NULL	NO	bigint	NULL	NULL	20	0	NULL	NULL	bigint(20) unsigned			select,insert,update,references	
def	performance_schema	table_io_waits_summary_by_table	MIN_TIMER_INSERT	26	NULL	NO	bigint	NULL	NULL	20	0	NULL	NULL	bigint(20) unsigned			select,insert,update,references	
def	performance_schema	table_io_waits_summary_by_table	AVG_TIMER_INSERT	27	NULL	NO	bigint	NULL	NULL	20	0	NULL	NULL	bigint(20) unsigned			select,insert,update,references	
def	performance_schema	table_io_waits_summary_by_table	MAX_TIMER_INSERT	28	NULL	NO	bigint	NULL	NULL	20	0	NULL	NULL	bigint(20) unsigned			select,insert,update,references	
def	performance_schema	table_io_waits_summary_by_table	COUNT_UPDATE	29	NULL	NO	bigint	NULL	NULL	20	0	NULL	NULL	bigint(20) unsigned			select,insert,update,references	
def	performance_schema	table_io_waits_summary_by_table	SUM_TIMER_UPDATE	30	NULL	NO	bigint	NULL	NULL	20	0	NULL	NULL	bigint(20) unsigned			select,insert,update,references	
def	performance_schema	table_io_waits_summary_by_table	MIN_TIMER_UPDATE	31	NULL	NO	bigint	NULL	NULL	20	0	NULL	NULL	bigint(20) unsigned			select,insert,update,references	
def	performance_schema	table_io_waits_summary_by_table	AVG_TIMER_UPDATE	32	NULL	NO	bigint	NULL	NULL	20	0	NULL	NULL	bigint(20) unsigned			select,insert,update,references	
def	performance_schema	table_io_waits_summary_by_table	MAX_TIMER_UPDATE	33	NULL	NO	bigint	NULL	NULL	20	0	NULL	NULL	bigint(20) unsigned			select,insert,update,references	
def	performance_schema	table_io_waits_summary_by_table	COUNT_DELETE	34	NULL	NO	bigint	NULL	NULL	20	0	NULL	NULL	bigint(20) unsigned			select,insert,update,references	
def	performance_schema	table_io_waits_summary_by_table	SUM_TIMER_DELETE	35	NULL	NO	bigint	NULL	NULL	20	0	NULL	NULL	bigint(20) unsigned			select,insert,update,references	
def	performance_schema	table_io_waits_summary_by_table	MIN_TIMER_DELETE	36	NULL	NO	bigint	NULL	NULL	20	0	NULL	NULL	bigint(20) unsigned			select,insert,update,references	
def	performance_schema	table_io_waits_summary_by_table	AVG_TIMER_DELETE	37	NULL	NO	bigint	NULL	NULL	20	0	NULL	NULL	bigint(20) unsigned			select,insert,update,references	
def	performance_schema	table_io_waits_summary_by_table	MAX_TIMER_DELETE	38	NULL	NO	bigint	NULL	NULL	20	0	NULL	NULL	bigint(20) unsigned			select,insert,update,references	
def	performance_schema	table_lock_waits_summary_by_table	OBJECT_TYPE	1	NULL	YES	varchar	64	192	NULL	NULL	utf8	utf8_general_ci	varchar(64)			select,insert,update,references	
def	performance_schema	table_lock_waits_summary_by_table	OBJECT_SCHEMA	2	NULL	YES	varchar	64	192	NULL	NULL	utf8	utf8_general_ci	varchar(64)			select,insert,update,references	
def	performance_schema	table_lock_waits_summary_by_table	OBJECT_NAME	3	NULL	YES	varchar	64	192	NULL	NULL	utf8	utf8_general_ci	varchar(64)			select,insert,update,references	
def	performance_schema	table_lock_waits_summary_by_table	COUNT_STAR	4	NULL	NO	bigint	NULL	NULL	20	0	NULL	NULL	bigint(20) unsigned			select,insert,update,references	
def	performance_schema	table_lock_waits_summary_by_table	SUM_TIMER_WAIT	5	NULL	NO	bigint	NULL	NULL	20	0	NULL	NULL	bigint(20) unsigned			select,insert,update,references	
def	performance_schema	table_lock_waits_summary_by_table	MIN_TIMER_WAIT	6	NULL	NO	bigint	NULL	NULL	20	0	NULL	NULL	bigint(20) unsigned			select,insert,update,references	
def	performance_schema	table_lock_waits_summary_by_table	AVG_TIMER_WAIT	7	NULL	NO	bigint	NULL	NULL	20	0	NULL	NULL	bigint(20) unsigned			select,insert,update,references	
def	performance_schema	table_lock_waits_summary_by_table	MAX_TIMER_WAIT	8	NULL	NO	bigint	NULL	NULL	20	0	NULL	NULL	bigint(20) unsigned			select,insert,update,references	
def	performance_schema	table_lock_waits_summary_by_table	COUNT_READ	9	NULL	NO	bigint	NULL	NULL	20	0	NULL	NULL	bigint(20) unsigned			select,insert,update,references	
def	performance_schema	table_lock_waits_summary_by_table	SUM_TIMER_READ	10	NULL	NO	bigint	NULL	NULL	20	0	NULL	NULL	bigint(20) unsigned			select,insert,update,references	
def	performance_schema	table_lock_waits_summary_by_table	MIN_TIMER_READ	11	NULL	NO	bigint	NULL	NULL	20	0	NULL	NULL	bigint(20) unsigned			select,insert,update,references	
def	performance_schema	table_lock_waits_summary_by_table	AVG_TIMER_READ	12	NULL	NO	bigint	NULL	NULL	20	0	NULL	NULL	bigint(20) unsigned			select,insert,update,references	
def	performance_schema	table_lock_waits_summary_by_table	MAX_TIMER_READ	13	NULL	NO	bigint	NULL	NULL	20	0	NULL	NULL	bigint(20) unsigned			select,insert,update,references	
def	performance_schema	table_lock_waits_summary_by_table	COUNT_WRITE	14	NULL	NO	bigint	NULL	NULL	20	0	NULL	NULL	bigint(20) unsigned			select,insert,update,references	
def	performance_schema	table_lock_waits_summary_by_table	SUM_TIMER_WRITE	15	NULL	NO	bigint	NULL	NULL	20	0	NULL	NULL	bigint(20) unsigned			select,insert,update,references	
def	performance_schema	table_lock_waits_summary_by_table	MIN_TIMER_WRITE	16	NULL	NO	bigint	NULL	NULL	20	0	NULL	NULL	bigint(20) unsigned			select,insert,update,references	
def	performance_schema	table_lock_waits_summary_by_table	AVG_TIMER_WRITE	17	NULL	NO	bigint	NULL	NULL	20	0	NULL	NULL	bigint(20) unsigned			select,insert,update,references	
def	performance_schema	table_lock_waits_summary_by_table	MAX_TIMER_WRITE	18	NULL	NO	bigint	NULL	NULL	20	0	NULL	NULL	bigint(20) unsigned			select,insert,update,references	
def	performance_schema	table_lock_waits_summary_by_table	COUNT_READ_NORMAL	19	NULL	NO	bigint	NULL	NULL	20	0	NULL	NULL	bigint(20) unsigned			select,insert,update,references	
def	performance_schema	table_lock_waits_summary_by_table	SUM_TIMER_READ_NORMAL	20	NULL	NO	bigint	NULL	NULL	20	0	NULL	NULL	bigint(20) unsigned			select,insert,update,references	
def	performance_schema	table_lock_waits_summary_by_table	MIN_TIMER_READ_NORMAL	21	NULL	NO	bigint	NULL	NULL	20	0	NULL	NULL	bigint(20) unsigned			select,insert,update,references	
def	performance_schema	table_lock_waits_summary_by_table	AVG_TIMER_READ_NORMAL	22	NULL	NO	bigint	NULL	NULL	20	0	NULL	NULL	bigint(20) unsigned			select,insert,update,references	
def	performance_schema	table_lock_waits_summary_by_table	MAX_TIMER_READ_NORMAL	23	NULL	NO	bigint	NULL	NULL	20	0	NULL	NULL	bigint(20) unsigned			select,insert,update,references	
def	performance_schema	table_lock_waits_summary_by_table	COUNT_READ_WITH_SHARED_LOCKS	24	NULL	NO	bigint	NULL	NULL	20	0	NULL	NULL	bigint(20) unsigned			select,insert,update,references	
def	performance_schema	table_lock_waits_summary_by_table	SUM_TIMER_READ_WITH_SHARED_LOCKS	25	NULL	NO	bigint	NULL	NULL	20	0	NULL	NULL	bigint(20) unsigned			select,insert,update,references	
def	performance_schema	table_lock_waits_summary_by_table	MIN_TIMER_READ_WITH_SHARED_LOCKS	26	NULL	NO	bigint	NULL	NULL	20	0	NULL	NULL	bigint(20) unsigned			select,insert,update,references	
def	performance_schema	table_lock_waits_summary_by_table	AVG_TIMER_READ_WITH_SHARED_LOCKS	27	NULL	NO	bigint	NULL	NULL	20	0	NULL	NULL	bigint(20) unsigned			select,insert,update,references	
def	performance_schema	table_lock_waits_summary_by_table	MAX_TIMER_READ_WITH_SHARED_LOCKS	28	NULL	NO	bigint	NULL	NULL	20	0	NULL	NULL	bigint(20) unsigned			select,insert,update,references	
def	performance_schema	table_lock_waits_summary_by_table	COUNT_READ_HIGH_PRIORITY	29	NULL	NO	bigint	NULL	NULL	20	0	NULL	NULL	bigint(20) unsigned			select,insert,update,references	
def	performance_schema	table_lock_waits_summary_by_table	SUM_TIMER_READ_HIGH_PRIORITY	30	NULL	NO	bigint	NULL	NULL	20	0	NULL	NULL	bigint(20) unsigned			select,insert,update,references	
def	performance_schema	table_lock_waits_summary_by_table	MIN_TIMER_READ_HIGH_PRIORITY	31	NULL	NO	bigint	NULL	NULL	20	0	NULL	NULL	bigint(20) unsigned			select,insert,update,references	
def	performance_schema	table_lock_waits_summary_by_table	AVG_TIMER_READ_HIGH_PRIORITY	32	NULL	NO	bigint	NULL	NULL	20	0	NULL	NULL	bigint(20) unsigned			select,insert,update,references	
def	performance_schema	table_lock_waits_summary_by_table	MAX_TIMER_READ_HIGH_PRIORITY	33	NULL	NO	bigint	NULL	NULL	20	0	NULL	NULL	bigint(20) unsigned			select,insert,update,references	
def	performance_schema	table_lock_waits_summary_by_table	COUNT_READ_NO_INSERT	34	NULL	NO	bigint	NULL	NULL	20	0	NULL	NULL	bigint(20) unsigned			select,insert,update,references	
def	performance_schema	table_lock_waits_summary_by_table	SUM_TIMER_READ_NO_INSERT	35	NULL	NO	bigint	NULL	NULL	20	0	NULL	NULL	bigint(20) unsigned			select,insert,update,references	
def	performance_schema	table_lock_waits_summary_by_table	MIN_TIMER_READ_NO_INSERT	36	NULL	NO	bigint	NULL	NULL	20	0	NULL	NULL	bigint(20) unsigned			select,insert,update,references	
def	performance_schema	table_lock_waits_summary_by_table	AVG_TIMER_READ_NO_INSERT	37	NULL	NO	bigint	NULL	NULL	20	0	NULL	NULL	bigint(20) unsigned			select,insert,update,references	
def	performance_schema	table_lock_waits_summary_by_table	MAX_TIMER_READ_NO_INSERT	38	NULL	NO	bigint	NULL	NULL	20	0	NULL	NULL	bigint(20) unsigned			select,insert,update,references	
def	performance_schema	table_lock_waits_summary_by_table	COUNT_READ_EXTERNAL	39	NULL	NO	bigint	NULL	NULL	20	0	NULL	NULL	bigint(20) unsigned			select,insert,update,references	
def	performance_schema	table_lock_waits_summary_by_table	SUM_TIMER_READ_EXTERNAL	40	NULL	NO	bigint	NULL	NULL	20	0	NULL	NULL	bigint(20) unsigned			select,insert,update,references	
def	performance_schema	table_lock_waits_summary_by_table	MIN_TIMER_READ_EXTERNAL	41	NULL	NO	bigint	NULL	NULL	20	0	NULL	NULL	bigint(20) unsigned			select,insert,update,references	
def	performance_schema	table_lock_waits_summary_by_table	AVG_TIMER_READ_EXTERNAL	42	NULL	NO	bigint	NULL	NULL	20	0	NULL	NULL	bigint(20) unsigned			select,insert,update,references	
def	performance_schema	table_lock_waits_summary_by_table	MAX_TIMER_READ_EXTERNAL	43	NULL	NO	bigint	NULL	NULL	20	0	NULL	NULL	bigint(20) unsigned			select,insert,update,references	
def	performance_schema	table_lock_waits_summary_by_table	COUNT_WRITE_ALLOW_WRITE	44	NULL	NO	bigint	NULL	NULL	20	0	NULL	NULL	bigint(20) unsigned			select,insert,update,references	
def	performance_schema	table_lock_waits_summary_by_table	SUM_TIMER_WRITE_ALLOW_WRITE	45	NULL	NO	bigint	NULL	NULL	20	0	NULL	NULL	bigint(20) unsigned			select,insert,update,references	
def	performance_schema	table_lock_waits_summary_by_table	MIN_TIMER_WRITE_ALLOW_WRITE	46	NULL	NO	bigint	NULL	NULL	20	0	NULL	NULL	bigint(20) unsigned			select,insert,update,references	
def	performance_schema	table_lock_waits_summary_by_table	AVG_TIMER_WRITE_ALLOW_WRITE	47	NULL	NO	bigint	NULL	NULL	20	0	NULL	NULL	bigint(20) unsigned			select,insert,update,references	
def	performance_schema	table_lock_waits_summary_by_table	MAX_TIMER_WRITE_ALLOW_WRITE	48	NULL	NO	bigint	NULL	NULL	20	0	NULL	NULL	bigint(20) unsigned			select,insert,update,references	
def	performance_schema	table_lock_waits_summary_by_table	COUNT_WRITE_CONCURRENT_INSERT	49	NULL	NO	bigint	NULL	NULL	20	0	NULL	NULL	bigint(20) unsigned			select,insert,update,references	
def	performance_schema	table_lock_waits_summary_by_table	SUM_TIMER_WRITE_CONCURRENT_INSERT	50	NULL	NO	bigint	NULL	NULL	20	0	NULL	NULL	bigint(20) unsigned			select,insert,update,references	
def	performance_schema	table_lock_waits_summary_by_table	MIN_TIMER_WRITE_CONCURRENT_INSERT	51	NULL	NO	bigint	NULL	NULL	20	0	NULL	NULL	bigint(20) unsigned			select,insert,update,references	
def	performance_schema	table_lock_waits_summary_by_table	AVG_TIMER_WRITE_CONCURRENT_INSERT	52	NULL	NO	bigint	NULL	NULL	20	0	NULL	NULL	bigint(20) unsigned			select,insert,update,references	
def	performance_schema	table_lock_waits_summary_by_table	MAX_TIMER_WRITE_CONCURRENT_INSERT	53	NULL	NO	bigint	NULL	NULL	20	0	NULL	NULL	bigint(20) unsigned			select,insert,update,references	
def	performance_schema	table_lock_waits_summary_by_table	COUNT_WRITE_DELAYED	54	NULL	NO	bigint	NULL	NULL	20	0	NULL	NULL	bigint(20) unsigned			select,insert,update,references	
def	performance_schema	table_lock_waits_summary_by_table	SUM_TIMER_WRITE_DELAYED	55	NULL	NO	bigint	NULL	NULL	20	0	NULL	NULL	bigint(20) unsigned			select,insert,update,references	
def	performance_schema	table_lock_waits_summary_by_table	MIN_TIMER_WRITE_DELAYED	56	NULL	NO	bigint	NULL	NULL	20	0	NULL	NULL	bigint(20) unsigned			select,insert,update,references	
def	performance_schema	table_lock_waits_summary_by_table	AVG_TIMER_WRITE_DELAYED	57	NULL	NO	bigint	NULL	NULL	20	0	NULL	NULL	bigint(20) unsigned			select,insert,update,references	
def	performance_schema	table_lock_waits_summary_by_table	MAX_TIMER_WRITE_DELAYED	58	NULL	NO	bigint	NULL	NULL	20	0	NULL	NULL	bigint(20) unsigned			select,insert,update,references	
def	performance_schema	table_lock_waits_summary_by_table	COUNT_WRITE_LOW_PRIORITY	59	NULL	NO	bigint	NULL	NULL	20	0	NULL	NULL	bigint(20) unsigned			select,insert,update,references	
def	performance_schema	table_lock_waits_summary_by_table	SUM_TIMER_WRITE_LOW_PRIORITY	60	NULL	NO	bigint	NULL	NULL	20	0	NULL	NULL	bigint(20) unsigned			select,insert,update,references	
def	performance_schema	table_lock_waits_summary_by_table	MIN_TIMER_WRITE_LOW_PRIORITY	61	NULL	NO	bigint	NULL	NULL	20	0	NULL	NULL	bigint(20) unsigned			select,insert,update,references	
def	performance_schema	table_lock_waits_summary_by_table	AVG_TIMER_WRITE_LOW_PRIORITY	62	NULL	NO	bigint	NULL	NULL	20	0	NULL	NULL	bigint(20) unsigned			select,insert,update,references	
def	performance_schema	table_lock_waits_summary_by_table	MAX_TIMER_WRITE_LOW_PRIORITY	63	NULL	NO	bigint	NULL	NULL	20	0	NULL	NULL	bigint(20) unsigned			select,insert,update,references	
def	performance_schema	table_lock_waits_summary_by_table	COUNT_WRITE_NORMAL	64	NULL	NO	bigint	NULL	NULL	20	0	NULL	NULL	bigint(20) unsigned			select,insert,update,references	
def	performance_schema	table_lock_waits_summary_by_table	SUM_TIMER_WRITE_NORMAL	65	NULL	NO	bigint	NULL	NULL	20	0	NULL	NULL	bigint(20) unsigned			select,insert,update,references	
def	performance_schema	table_lock_waits_summary_by_table	MIN_TIMER_WRITE_NORMAL	66	NULL	NO	bigint	NULL	NULL	20	0	NULL	NULL	bigint(20) unsigned			select,insert,update,references	
def	performance_schema	table_lock_waits_summary_by_table	AVG_TIMER_WRITE_NORMAL	67	NULL	NO	bigint	NULL	NULL	20	0	NULL	NULL	bigint(20) unsigned			select,insert,update,references	
def	performance_schema	table_lock_waits_summary_by_table	MAX_TIMER_WRITE_NORMAL	68	NULL	NO	bigint	NULL	NULL	20	0	NULL	NULL	bigint(20) unsigned			select,insert,update,references	
def	performance_schema	table_lock_waits_summary_by_table	COUNT_WRITE_EXTERNAL	69	NULL	NO	bigint	NULL	NULL	20	0	NULL	NULL	bigint(20) unsigned			select,insert,update,references	
def	performance_schema	table_lock_waits_summary_by_table	SUM_TIMER_WRITE_EXTERNAL	70	NULL	NO	bigint	NULL	NULL	20	0	NULL	NULL	bigint(20) unsigned			select,insert,update,references	
def	performance_schema	table_lock_waits_summary_by_table	MIN_TIMER_WRITE_EXTERNAL	71	NULL	NO	bigint	NULL	NULL	20	0	NULL	NULL	bigint(20) unsigned			select,insert,update,references	
def	performance_schema	table_lock_waits_summary_by_table	AVG_TIMER_WRITE_EXTERNAL	72	NULL	NO	bigint	NULL	NULL	20	0	NULL	NULL	bigint(20) unsigned			select,insert,update,references	
def	performance_schema	table_lock_waits_summary_by_table	MAX_TIMER_WRITE_EXTERNAL	73	NULL	NO	bigint	NULL	NULL	20	0	NULL	NULL	bigint(20) unsigned			select,insert,update,references	
def	performance_schema	threads	THREAD_ID	1	NULL	NO	int	NULL	NULL	10	0	NULL	NULL	int(11)			select,insert,update,references	
def	performance_schema	threads	NAME	2	NULL	NO	varchar	128	384	NULL	NULL	utf8	utf8_general_ci	varchar(128)			select,insert,update,references	
def	performance_schema	threads	TYPE	3	NULL	NO	varchar	10	30	NULL	NULL	utf8	utf8_general_ci	varchar(10)			select,insert,update,references	
def	performance_schema	threads	PROCESSLIST_ID	4	NULL	YES	int	NULL	NULL	10	0	NULL	NULL	int(11)			select,insert,update,references	
def	performance_schema	threads	PROCESSLIST_USER	5	NULL	YES	varchar	16	48	NULL	NULL	utf8	utf8_general_ci	varchar(16)			select,insert,update,references	
def	performance_schema	threads	PROCESSLIST_HOST	6	NULL	YES	varchar	60	180	NULL	NULL	utf8	utf8_general_ci	varchar(60)			select,insert,update,references	
def	performance_schema	threads	PROCESSLIST_DB	7	NULL	YES	varchar	64	192	NULL	NULL	utf8	utf8_general_ci	varchar(64)			select,insert,update,references	
def	performance_schema	threads	PROCESSLIST_COMMAND	8	NULL	YES	varchar	16	48	NULL	NULL	utf8	utf8_general_ci	varchar(16)			select,insert,update,references	
def	performance_schema	threads	PROCESSLIST_TIME	9	NULL	YES	bigint	NULL	NULL	19	0	NULL	NULL	bigint(20)			select,insert,update,references	
def	performance_schema	threads	PROCESSLIST_STATE	10	NULL	YES	varchar	64	192	NULL	NULL	utf8	utf8_general_ci	varchar(64)			select,insert,update,references	
def	performance_schema	threads	PROCESSLIST_INFO	11	NULL	YES	longtext	4294967295	4294967295	NULL	NULL	utf8	utf8_general_ci	longtext			select,insert,update,references	
def	performance_schema	threads	PARENT_THREAD_ID	12	NULL	YES	int	NULL	NULL	10	0	NULL	NULL	int(11)			select,insert,update,references	
def	performance_schema	threads	ROLE	13	NULL	YES	varchar	64	192	NULL	NULL	utf8	utf8_general_ci	varchar(64)			select,insert,update,references	
def	performance_schema	threads	INSTRUMENTED	14	NULL	NO	enum	3	9	NULL	NULL	utf8	utf8_general_ci	enum('YES','NO')			select,insert,update,references	
def	performance_schema	users	USER	1	NULL	YES	char	16	48	NULL	NULL	utf8	utf8_bin	char(16)			select,insert,update,references	
def	performance_schema	users	CURRENT_CONNECTIONS	2	NULL	NO	bigint	NULL	NULL	19	0	NULL	NULL	bigint(20)			select,insert,update,references	
def	performance_schema	users	TOTAL_CONNECTIONS	3	NULL	NO	bigint	NULL	NULL	19	0	NULL	NULL	bigint(20)			select,insert,update,references	
select count(*) from information_schema.columns
where table_schema="performance_schema" and data_type = "bigint"
   and column_name like "%number_of_bytes" into @count_byte_columns;
select @count_byte_columns > 0;
@count_byte_columns > 0
1
select count(*) from information_schema.columns
where table_schema="performance_schema" and data_type="bigint"
   and column_name like "%number_of_bytes"
   and column_type not like "%unsigned" into @count_byte_signed;
select (@count_byte_columns - @count_byte_signed) = 0;
(@count_byte_columns - @count_byte_signed) = 0
1
select count(*) from information_schema.columns
where table_schema="performance_schema" and data_type = "bigint"
   and column_name like "%object_instance_begin" into @count_object_columns;
select @count_object_columns > 0;
@count_object_columns > 0
1
select count(*) from information_schema.columns
where table_schema="performance_schema" and data_type="bigint"
   and column_name like "%object_instance_begin"
   and column_type like "%unsigned" into @count_object_unsigned;
select (@count_object_columns - @count_object_unsigned) = 0;
(@count_object_columns - @count_object_unsigned) = 0
1<|MERGE_RESOLUTION|>--- conflicted
+++ resolved
@@ -420,7 +420,9 @@
 def	performance_schema	file_summary_by_instance	COUNT_WRITE	4	NULL	NO	bigint	NULL	NULL	20	0	NULL	NULL	bigint(20) unsigned			select,insert,update,references	
 def	performance_schema	file_summary_by_instance	SUM_NUMBER_OF_BYTES_READ	5	NULL	NO	bigint	NULL	NULL	19	0	NULL	NULL	bigint(20)			select,insert,update,references	
 def	performance_schema	file_summary_by_instance	SUM_NUMBER_OF_BYTES_WRITE	6	NULL	NO	bigint	NULL	NULL	19	0	NULL	NULL	bigint(20)			select,insert,update,references	
-<<<<<<< HEAD
+def	performance_schema	hosts	HOST	1	NULL	YES	char	60	180	NULL	NULL	utf8	utf8_bin	char(60)			select,insert,update,references	
+def	performance_schema	hosts	CURRENT_CONNECTIONS	2	NULL	NO	bigint	NULL	NULL	19	0	NULL	NULL	bigint(20)			select,insert,update,references	
+def	performance_schema	hosts	TOTAL_CONNECTIONS	3	NULL	NO	bigint	NULL	NULL	19	0	NULL	NULL	bigint(20)			select,insert,update,references	
 def	performance_schema	host_cache	IP	1	NULL	NO	varchar	64	192	NULL	NULL	utf8	utf8_general_ci	varchar(64)			select,insert,update,references	
 def	performance_schema	host_cache	HOST	2	NULL	YES	varchar	255	765	NULL	NULL	utf8	utf8_bin	varchar(255)			select,insert,update,references	
 def	performance_schema	host_cache	SUM_BLOCKING_ERRORS	3	NULL	NO	bigint	NULL	NULL	19	0	NULL	NULL	bigint(20)			select,insert,update,references	
@@ -430,11 +432,6 @@
 def	performance_schema	host_cache	COUNT_FCRDNS_ERRORS	7	NULL	NO	bigint	NULL	NULL	19	0	NULL	NULL	bigint(20)			select,insert,update,references	
 def	performance_schema	host_cache	COUNT_HOST_ACL_ERRORS	8	NULL	NO	bigint	NULL	NULL	19	0	NULL	NULL	bigint(20)			select,insert,update,references	
 def	performance_schema	host_cache	COUNT_USER_ACL_ERRORS	9	NULL	NO	bigint	NULL	NULL	19	0	NULL	NULL	bigint(20)			select,insert,update,references	
-=======
-def	performance_schema	hosts	HOST	1	NULL	YES	char	60	180	NULL	NULL	utf8	utf8_bin	char(60)			select,insert,update,references	
-def	performance_schema	hosts	CURRENT_CONNECTIONS	2	NULL	NO	bigint	NULL	NULL	19	0	NULL	NULL	bigint(20)			select,insert,update,references	
-def	performance_schema	hosts	TOTAL_CONNECTIONS	3	NULL	NO	bigint	NULL	NULL	19	0	NULL	NULL	bigint(20)			select,insert,update,references	
->>>>>>> 69a0b47e
 def	performance_schema	mutex_instances	NAME	1	NULL	NO	varchar	128	384	NULL	NULL	utf8	utf8_general_ci	varchar(128)			select,insert,update,references	
 def	performance_schema	mutex_instances	OBJECT_INSTANCE_BEGIN	2	NULL	NO	bigint	NULL	NULL	20	0	NULL	NULL	bigint(20) unsigned			select,insert,update,references	
 def	performance_schema	mutex_instances	LOCKED_BY_THREAD_ID	3	NULL	YES	int	NULL	NULL	10	0	NULL	NULL	int(11)			select,insert,update,references	
