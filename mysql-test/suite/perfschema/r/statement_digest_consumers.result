####################################
# SETUP
####################################
CREATE DATABASE statements_digest;
USE statements_digest;
CREATE TABLE t1(a int);
CREATE TABLE t2(a int);
CREATE TABLE t3(a int, b int);
CREATE TABLE t4(a int, b int);
CREATE TABLE t5(a int, b int, c int);
CREATE TABLE t6(a int, b int, c int, d int);
CREATE TABLE t11 (c CHAR(4));
CREATE TABLE t12 (c CHAR(4));
SELECT * FROM performance_schema.setup_consumers;
NAME	ENABLED
events_stages_current	YES
events_stages_history	YES
events_stages_history_long	YES
events_statements_current	NO
events_statements_history	YES
events_statements_history_long	YES
events_transactions_current	YES
events_transactions_history	YES
events_transactions_history_long	YES
events_waits_current	YES
events_waits_history	YES
events_waits_history_long	YES
global_instrumentation	YES
thread_instrumentation	YES
statements_digest	YES
TRUNCATE TABLE performance_schema.events_statements_summary_by_digest;
####################################
# EXECUTION
####################################
SELECT 1 FROM t1;
1
SELECT 1 FROM `t1`;
1
SELECT 1,2 FROM t1;
1	2
SELECT 1, 2, 3, 4 FROM t1;
1	2	3	4
SELECT 1 FROM t2;
1
SELECT 1,2 FROM t2;
1	2
SELECT 1, 2, 3, 4 FROM t2;
1	2	3	4
INSERT INTO t1 VALUES (1);
INSERT INTO t2 VALUES (1);
INSERT INTO t3 VALUES (1, 2);
INSERT INTO t4 VALUES (1, 2);
INSERT INTO t5 VALUES (1, 2, 3);
INSERT INTO t1 VALUES (1), (2), (3);
INSERT INTO t1 VALUES (1), (2), (3), (4);
INSERT INTO t3 VALUES (1, 2), (3, 4), (5, 6);
INSERT INTO t5 VALUES (1, 2, 3), (4, 5, 6), (7, 8, 9);
INSERT INTO t1 VALUES (NULL);
INSERT INTO t3 VALUES (NULL,NULL);
INSERT INTO t3 VALUES (1,NULL);
INSERT INTO t3 VALUES (NULL,1);
INSERT INTO t6 VALUES (NULL, NULL, NULL, NULL);
INSERT INTO t6 VALUES (1, NULL, NULL, NULL);
INSERT INTO t6 VALUES (NULL, 2, NULL, NULL);
INSERT INTO t6 VALUES (1, 2, 3, NULL);
INSERT INTO t6 VALUES (1, 2, NULL, 4);
SELECT                                          1           +        1;
1           +        1
2
SELECT 1;
1
1
SELECT 1 /* This is an inline comment */ + 1;
1 /* This is an inline comment */ + 1
2
SELECT 1+
/*
this is a
multiple-line comment
*/
1;
1+
/*
this is a
multiple-line comment
*/
1
2
CREATE SCHEMA statements_digest_temp;
DROP SCHEMA statements_digest_temp;
CREATE DATABASE statements_digest_temp;
DROP DATABASE statements_digest_temp;
SELECT 1 FROM no_such_table;
ERROR 42S02: Table 'statements_digest.no_such_table' doesn't exist
CREATE TABLE dup_table (c char(4));
CREATE TABLE dup_table (c char(4));
ERROR 42S01: Table 'dup_table' already exists
DROP TABLE dup_table;
INSERT IGNORE INTO t11 VALUES("MySQL");
Warnings:
Warning	1265	Data truncated for column 'c' at row 1
PREPARE stmt FROM "SELECT * FROM t12";
EXECUTE stmt;
c
EXECUTE stmt;
c
DEALLOCATE PREPARE stmt;
CREATE PROCEDURE p1() BEGIN SELECT * FROM t12; END//
CALL p1();
c
CALL p1();
c
DROP PROCEDURE p1;
CREATE FUNCTION `func`(a INT, b INT) RETURNS int(11) RETURN a+b //
select func(3,4);
func(3,4)
7
select func(13,42);
func(13,42)
55
DROP FUNCTION func;
CREATE TRIGGER trg BEFORE INSERT ON t12 FOR EACH ROW SET @a:=1;
INSERT INTO t12 VALUES ("abc");
INSERT INTO t12 VALUES ("def");
DROP TRIGGER trg;
####################################
# QUERYING PS STATEMENT DIGEST
####################################
SELECT schema_name, digest, digest_text, count_star FROM performance_schema.events_statements_summary_by_digest;
schema_name	digest	digest_text	count_star
<<<<<<< HEAD
statements_digest	13612ddfac096a0d8fc84dfca6298585	TRUNCATE TABLE performance_schema . events_statements_summary_by_digest 	1
statements_digest	e004973f33873b5c10e0b7f145ed264e	SELECT ? FROM t1 	1
statements_digest	c8b5406bd140116e0947692450c5bc14	SELECT ? FROM `t1` 	1
statements_digest	e912728e5bd55f96cdbe8eae97108220	SELECT ?, ... FROM t1 	2
statements_digest	55f6aa2af104a2e8db99b79d8eb120f8	SELECT ? FROM t2 	1
statements_digest	905d954abf2a80986d5bcbfb7022a151	SELECT ?, ... FROM t2 	2
statements_digest	6710dd378c2a52446a5deb86b80c9f6f	INSERT INTO t1 VALUES (?) 	1
statements_digest	4159165c8ae6d10d806548719e8ff500	INSERT INTO t2 VALUES (?) 	1
statements_digest	5a72323b955675b0bc21fce2e7eed1cd	INSERT INTO t3 VALUES (...) 	4
statements_digest	69c5c0d84f60e87bf85f0ed50f584120	INSERT INTO t4 VALUES (...) 	1
statements_digest	cc859114b136eeee948fc5e48f644da3	INSERT INTO t5 VALUES (...) 	1
statements_digest	7241727a9d72bf3c45c5f06c1a1af11f	INSERT INTO t1 VALUES (?) /* , ... */ 	2
statements_digest	2a8cb993ddadf0458f3a612cbf7a926e	INSERT INTO t3 VALUES (...) /* , ... */ 	1
statements_digest	df447cf0d5519aecbf39525ae26ab667	INSERT INTO t5 VALUES (...) /* , ... */ 	1
statements_digest	c3016c49a3731225633cda65aa4a7413	INSERT INTO t1 VALUES ( NULL ) 	1
statements_digest	b344cca7615fbacb3d2e3b673234a5ef	INSERT INTO t6 VALUES (...) 	5
statements_digest	6b8d1ccb722aa9d1b1626087df7e8c75	SELECT ? + ? 	3
statements_digest	7008434d63e1beb77ddff08d04277941	SELECT ? 	1
statements_digest	600031113deb17ca04efbceeb8da7331	CREATE SCHEMA statements_digest_temp 	2
statements_digest	c443ca7e6d664c25388f860403a45002	DROP SCHEMA statements_digest_temp 	2
statements_digest	17af2032a35cfbeca1e65305205408e2	SELECT ? FROM no_such_table 	1
statements_digest	62f0d7bc523eb4db7f789bef53b62dc5	CREATE TABLE dup_table ( c CHARACTER (?) ) 	2
statements_digest	ec06e0d9069a6485618024b52d6b06a2	DROP TABLE dup_table 	1
statements_digest	f076085fcc439c80695b28596480939a	INSERT INTO t11 VALUES (?) 	1
statements_digest	32a06bfa93118f6a2f6c9559e344d9f9	SHOW WARNINGS 	1
statements_digest	a05a3963957485973dab11554dada8af	PREPARE stmt FROM ? 	1
statements_digest	831d16e0dc294be8eabbdf3e5f579cab	EXECUTE stmt 	2
statements_digest	9c10bb476d92817a25c8bf4ad466cf08	DEALLOCATE PREPARE stmt 	1
statements_digest	993ee5fa539d611907c6e9005107220d	CREATE PROCEDURE p1 ( ) BEGIN SELECT * FROM t12 ; END 	1
statements_digest	4e4c63cb4c560d3c81c87154cfa91bb2	CALL p1 ( ) 	2
statements_digest	9bc10d24804688898050760c456162f9	DROP PROCEDURE p1 	1
statements_digest	4212f11df19cb3947e1deffd48df8837	CREATE FUNCTION `func` ( a INTEGER , b INTEGER ) RETURNS INTEGER (?) RETURN a + b 	1
statements_digest	5abfca98d895342bd5aec36d6eb4301e	SELECT func (...) 	2
statements_digest	c11d790caeeeda091f66694224ccdc50	DROP FUNCTION func 	1
statements_digest	c52c907a7d312fe9985d2bcca08c3976	CREATE TRIGGER trg BEFORE INSERT ON t12 FOR EACH ROW SET @? := ? 	1
statements_digest	df095d08161992400773b02d97b0fc5b	INSERT INTO t12 VALUES (?) 	2
statements_digest	7ec4d46f93d30b4274061a1abbc71bd3	DROP TRIGGER trg 	1
=======
statements_digest	eed7e04cbba55015979c7e0144720d20	TRUNCATE TABLE performance_schema . events_statements_summary_by_digest 	1
statements_digest	e4f74e36242a1845b50a95947e2a2207	SELECT ? FROM t1 	1
statements_digest	afc93a8bd3f2a1cbdc1d83ad2c5434ad	SELECT ? FROM `t1` 	1
statements_digest	ac3d6fe0aa8e03dc30461e6bc656fcde	SELECT ?, ... FROM t1 	2
statements_digest	74f6362d05cb0488115d46bea22dca71	SELECT ? FROM t2 	1
statements_digest	c711072022875a454f9d967d49e58b1a	SELECT ?, ... FROM t2 	2
statements_digest	37baee255103083e5608dd893ebf1282	INSERT INTO t1 VALUES (?) 	1
statements_digest	5462af0df967aa92e6dab6a205eff514	INSERT INTO t2 VALUES (?) 	1
statements_digest	6a5180f92d808268fd52e292691756b4	INSERT INTO t3 VALUES (...) 	4
statements_digest	428417563393960bcea862bb0942a3c3	INSERT INTO t4 VALUES (...) 	1
statements_digest	1406833de8b0bd971b4ed4a8a812c2a6	INSERT INTO t5 VALUES (...) 	1
statements_digest	9cd87a128f42563e408470beabce0c67	INSERT INTO t1 VALUES (?) /* , ... */ 	2
statements_digest	ad1d1fe91d9a162e932c9ea1f3a608fd	INSERT INTO t3 VALUES (...) /* , ... */ 	1
statements_digest	ce69c038025346ca067c89642c2f52cf	INSERT INTO t5 VALUES (...) /* , ... */ 	1
statements_digest	b79f3a1cfcbb7f00a003e0188d65def2	INSERT INTO t1 VALUES ( NULL ) 	1
statements_digest	287b8c44a891b5493d66f7415a8fd66f	INSERT INTO t6 VALUES (...) 	5
statements_digest	6b8d1ccb722aa9d1b1626087df7e8c75	SELECT ? + ? 	3
statements_digest	7008434d63e1beb77ddff08d04277941	SELECT ? 	1
statements_digest	918970552d725ac63aa6110b10d9e016	CREATE SCHEMA statements_digest_temp 	2
statements_digest	fd673eff746778302416b6dcc29ed9fa	DROP SCHEMA statements_digest_temp 	2
statements_digest	70338854a230244d7471b4216ed34286	SELECT ? FROM no_such_table 	1
statements_digest	bca52158ca42a81cc284368a33d8af20	CREATE TABLE dup_table ( c CHARACTER (?) ) 	2
statements_digest	c28c8c445b70aceb0cd0c7326402a026	DROP TABLE dup_table 	1
statements_digest	b4502f9354ff2ee4fb6d67ca1e3153dc	INSERT IGNORE INTO t11 VALUES (?) 	1
statements_digest	32a06bfa93118f6a2f6c9559e344d9f9	SHOW WARNINGS 	1
statements_digest	b480d4ca5174d6e7c1e3d46a17f0824d	PREPARE stmt FROM ? 	1
statements_digest	6b343ebf720214f641d3955a6fbf520f	EXECUTE stmt 	2
statements_digest	c8308af88ea2a3bb1b488499156d8999	DEALLOCATE PREPARE stmt 	1
statements_digest	c58e428c96fe77026d9f59fdde6f0de3	CREATE PROCEDURE p1 ( ) BEGIN SELECT * FROM t12 ; END 	1
statements_digest	41aeaff9006e79233b372bc3f25ec796	CALL p1 ( ) 	2
statements_digest	0c90c632580c8caf6869aa08dcf46beb	DROP PROCEDURE p1 	1
statements_digest	dcd538bf118d546183a5d437eafe17d1	CREATE FUNCTION `func` ( a INTEGER , b INTEGER ) RETURNS INTEGER (?) RETURN a + b 	1
statements_digest	d85a51663d5a6b99c81e896a0af4e764	SELECT func (...) 	2
statements_digest	4b86074b9884872fa2f2796a16bdff0a	DROP FUNCTION func 	1
statements_digest	08baa1ccc7d336a98e6f42932aa35444	CREATE TRIGGER trg BEFORE INSERT ON t12 FOR EACH ROW SET @? := ? 	1
statements_digest	1b60f2b7f0a0e834558b396acd888012	INSERT INTO t12 VALUES (?) 	2
statements_digest	cc7ff3bd3e5e7c6836cbb89b7c9eec48	DROP TRIGGER trg 	1
>>>>>>> 35bfe5cb
SELECT digest, digest_text FROM performance_schema.events_statements_current;
digest	digest_text
####################################
# CLEANUP
####################################
DROP TABLE IF EXISTS t1;
DROP TABLE IF EXISTS t2;
DROP TABLE IF EXISTS t3;
DROP TABLE IF EXISTS t4;
DROP TABLE IF EXISTS t5;
DROP TABLE IF EXISTS t6;
DROP TABLE IF EXISTS t11;
DROP TABLE IF EXISTS t12;
DROP DATABASE IF EXISTS statements_digest;<|MERGE_RESOLUTION|>--- conflicted
+++ resolved
@@ -128,83 +128,43 @@
 ####################################
 SELECT schema_name, digest, digest_text, count_star FROM performance_schema.events_statements_summary_by_digest;
 schema_name	digest	digest_text	count_star
-<<<<<<< HEAD
-statements_digest	13612ddfac096a0d8fc84dfca6298585	TRUNCATE TABLE performance_schema . events_statements_summary_by_digest 	1
-statements_digest	e004973f33873b5c10e0b7f145ed264e	SELECT ? FROM t1 	1
-statements_digest	c8b5406bd140116e0947692450c5bc14	SELECT ? FROM `t1` 	1
-statements_digest	e912728e5bd55f96cdbe8eae97108220	SELECT ?, ... FROM t1 	2
-statements_digest	55f6aa2af104a2e8db99b79d8eb120f8	SELECT ? FROM t2 	1
-statements_digest	905d954abf2a80986d5bcbfb7022a151	SELECT ?, ... FROM t2 	2
-statements_digest	6710dd378c2a52446a5deb86b80c9f6f	INSERT INTO t1 VALUES (?) 	1
-statements_digest	4159165c8ae6d10d806548719e8ff500	INSERT INTO t2 VALUES (?) 	1
-statements_digest	5a72323b955675b0bc21fce2e7eed1cd	INSERT INTO t3 VALUES (...) 	4
-statements_digest	69c5c0d84f60e87bf85f0ed50f584120	INSERT INTO t4 VALUES (...) 	1
-statements_digest	cc859114b136eeee948fc5e48f644da3	INSERT INTO t5 VALUES (...) 	1
-statements_digest	7241727a9d72bf3c45c5f06c1a1af11f	INSERT INTO t1 VALUES (?) /* , ... */ 	2
-statements_digest	2a8cb993ddadf0458f3a612cbf7a926e	INSERT INTO t3 VALUES (...) /* , ... */ 	1
-statements_digest	df447cf0d5519aecbf39525ae26ab667	INSERT INTO t5 VALUES (...) /* , ... */ 	1
-statements_digest	c3016c49a3731225633cda65aa4a7413	INSERT INTO t1 VALUES ( NULL ) 	1
-statements_digest	b344cca7615fbacb3d2e3b673234a5ef	INSERT INTO t6 VALUES (...) 	5
-statements_digest	6b8d1ccb722aa9d1b1626087df7e8c75	SELECT ? + ? 	3
-statements_digest	7008434d63e1beb77ddff08d04277941	SELECT ? 	1
+statements_digest	1ca25caec65bd97a972ab99653e7c3f2	TRUNCATE TABLE performance_schema . events_statements_summary_by_digest 	1
+statements_digest	b63ae97ae392c47b01f8af67977f9a83	SELECT ? FROM t1 	1
+statements_digest	1d586bf7df836cc468523cacbcd25a20	SELECT ? FROM `t1` 	1
+statements_digest	96d29d65e33072869362062bd7cd459d	SELECT ?, ... FROM t1 	2
+statements_digest	e192920cabb63a285c09ed36ccb6b6b3	SELECT ? FROM t2 	1
+statements_digest	9ace11d43372a66d3cc862e221a83193	SELECT ?, ... FROM t2 	2
+statements_digest	b32845ef28201450210dc7ef5d2d61f9	INSERT INTO t1 VALUES (?) 	1
+statements_digest	7140960464089bc07cae3927d843e14d	INSERT INTO t2 VALUES (?) 	1
+statements_digest	45d2527e8b5c9a721bf32d54ec00a426	INSERT INTO t3 VALUES (...) 	4
+statements_digest	3c85a551926b5f649f90ece645931e7f	INSERT INTO t4 VALUES (...) 	1
+statements_digest	e0093e03ea9f9e90ae45f0f8e0142f53	INSERT INTO t5 VALUES (...) 	1
+statements_digest	25e42a67aa98be3291fc18b18440d10a	INSERT INTO t1 VALUES (?) /* , ... */ 	2
+statements_digest	cc019e579e744746068991cb2958d0bd	INSERT INTO t3 VALUES (...) /* , ... */ 	1
+statements_digest	8ae831cfa824e66e4a915dc6fc024dd0	INSERT INTO t5 VALUES (...) /* , ... */ 	1
+statements_digest	8a7c64aaf07688af4d0ba406364c93f0	INSERT INTO t1 VALUES ( NULL ) 	1
+statements_digest	735c7b6b595e5291348c1e269bbddc58	INSERT INTO t6 VALUES (...) 	5
+statements_digest	772f22c3ca1b998449570d41d677b739	SELECT ? + ? 	3
+statements_digest	4077abb1c6924eb2e61a4e6b5832e610	SELECT ? 	1
 statements_digest	600031113deb17ca04efbceeb8da7331	CREATE SCHEMA statements_digest_temp 	2
 statements_digest	c443ca7e6d664c25388f860403a45002	DROP SCHEMA statements_digest_temp 	2
-statements_digest	17af2032a35cfbeca1e65305205408e2	SELECT ? FROM no_such_table 	1
-statements_digest	62f0d7bc523eb4db7f789bef53b62dc5	CREATE TABLE dup_table ( c CHARACTER (?) ) 	2
-statements_digest	ec06e0d9069a6485618024b52d6b06a2	DROP TABLE dup_table 	1
-statements_digest	f076085fcc439c80695b28596480939a	INSERT INTO t11 VALUES (?) 	1
-statements_digest	32a06bfa93118f6a2f6c9559e344d9f9	SHOW WARNINGS 	1
-statements_digest	a05a3963957485973dab11554dada8af	PREPARE stmt FROM ? 	1
+statements_digest	1a1717efbd9bf8adb77cea1ab7b618cf	SELECT ? FROM no_such_table 	1
+statements_digest	d9b53d260cb6f183863f708349f18653	CREATE TABLE dup_table ( c CHARACTER (?) ) 	2
+statements_digest	863d4064ce079a6c98232dc79fea6915	DROP TABLE dup_table 	1
+statements_digest	415169f60a242a4ce8c6c7941015cd67	INSERT IGNORE INTO t11 VALUES (?) 	1
+statements_digest	7e373ad52d83b2e2424326700eda788e	SHOW WARNINGS 	1
+statements_digest	00e57cb396d69d5a3a40a169712f09ce	PREPARE stmt FROM ? 	1
 statements_digest	831d16e0dc294be8eabbdf3e5f579cab	EXECUTE stmt 	2
-statements_digest	9c10bb476d92817a25c8bf4ad466cf08	DEALLOCATE PREPARE stmt 	1
-statements_digest	993ee5fa539d611907c6e9005107220d	CREATE PROCEDURE p1 ( ) BEGIN SELECT * FROM t12 ; END 	1
+statements_digest	a5766a5f971cb1e554b4182aaae73278	DEALLOCATE PREPARE stmt 	1
+statements_digest	c77353197e744dae2f9b50bbabc7adce	CREATE PROCEDURE p1 ( ) BEGIN SELECT * FROM t12 ; END 	1
 statements_digest	4e4c63cb4c560d3c81c87154cfa91bb2	CALL p1 ( ) 	2
-statements_digest	9bc10d24804688898050760c456162f9	DROP PROCEDURE p1 	1
-statements_digest	4212f11df19cb3947e1deffd48df8837	CREATE FUNCTION `func` ( a INTEGER , b INTEGER ) RETURNS INTEGER (?) RETURN a + b 	1
-statements_digest	5abfca98d895342bd5aec36d6eb4301e	SELECT func (...) 	2
+statements_digest	ac5a274ca12a31568ebe7126b3ad4693	DROP PROCEDURE p1 	1
+statements_digest	0b37c80a29bb7d4afb42833baa58b38a	CREATE FUNCTION `func` ( a INTEGER , b INTEGER ) RETURNS INTEGER (?) RETURN a + b 	1
+statements_digest	d5a841331a209ce07cd16e3dd871d560	SELECT func (...) 	2
 statements_digest	c11d790caeeeda091f66694224ccdc50	DROP FUNCTION func 	1
-statements_digest	c52c907a7d312fe9985d2bcca08c3976	CREATE TRIGGER trg BEFORE INSERT ON t12 FOR EACH ROW SET @? := ? 	1
-statements_digest	df095d08161992400773b02d97b0fc5b	INSERT INTO t12 VALUES (?) 	2
-statements_digest	7ec4d46f93d30b4274061a1abbc71bd3	DROP TRIGGER trg 	1
-=======
-statements_digest	eed7e04cbba55015979c7e0144720d20	TRUNCATE TABLE performance_schema . events_statements_summary_by_digest 	1
-statements_digest	e4f74e36242a1845b50a95947e2a2207	SELECT ? FROM t1 	1
-statements_digest	afc93a8bd3f2a1cbdc1d83ad2c5434ad	SELECT ? FROM `t1` 	1
-statements_digest	ac3d6fe0aa8e03dc30461e6bc656fcde	SELECT ?, ... FROM t1 	2
-statements_digest	74f6362d05cb0488115d46bea22dca71	SELECT ? FROM t2 	1
-statements_digest	c711072022875a454f9d967d49e58b1a	SELECT ?, ... FROM t2 	2
-statements_digest	37baee255103083e5608dd893ebf1282	INSERT INTO t1 VALUES (?) 	1
-statements_digest	5462af0df967aa92e6dab6a205eff514	INSERT INTO t2 VALUES (?) 	1
-statements_digest	6a5180f92d808268fd52e292691756b4	INSERT INTO t3 VALUES (...) 	4
-statements_digest	428417563393960bcea862bb0942a3c3	INSERT INTO t4 VALUES (...) 	1
-statements_digest	1406833de8b0bd971b4ed4a8a812c2a6	INSERT INTO t5 VALUES (...) 	1
-statements_digest	9cd87a128f42563e408470beabce0c67	INSERT INTO t1 VALUES (?) /* , ... */ 	2
-statements_digest	ad1d1fe91d9a162e932c9ea1f3a608fd	INSERT INTO t3 VALUES (...) /* , ... */ 	1
-statements_digest	ce69c038025346ca067c89642c2f52cf	INSERT INTO t5 VALUES (...) /* , ... */ 	1
-statements_digest	b79f3a1cfcbb7f00a003e0188d65def2	INSERT INTO t1 VALUES ( NULL ) 	1
-statements_digest	287b8c44a891b5493d66f7415a8fd66f	INSERT INTO t6 VALUES (...) 	5
-statements_digest	6b8d1ccb722aa9d1b1626087df7e8c75	SELECT ? + ? 	3
-statements_digest	7008434d63e1beb77ddff08d04277941	SELECT ? 	1
-statements_digest	918970552d725ac63aa6110b10d9e016	CREATE SCHEMA statements_digest_temp 	2
-statements_digest	fd673eff746778302416b6dcc29ed9fa	DROP SCHEMA statements_digest_temp 	2
-statements_digest	70338854a230244d7471b4216ed34286	SELECT ? FROM no_such_table 	1
-statements_digest	bca52158ca42a81cc284368a33d8af20	CREATE TABLE dup_table ( c CHARACTER (?) ) 	2
-statements_digest	c28c8c445b70aceb0cd0c7326402a026	DROP TABLE dup_table 	1
-statements_digest	b4502f9354ff2ee4fb6d67ca1e3153dc	INSERT IGNORE INTO t11 VALUES (?) 	1
-statements_digest	32a06bfa93118f6a2f6c9559e344d9f9	SHOW WARNINGS 	1
-statements_digest	b480d4ca5174d6e7c1e3d46a17f0824d	PREPARE stmt FROM ? 	1
-statements_digest	6b343ebf720214f641d3955a6fbf520f	EXECUTE stmt 	2
-statements_digest	c8308af88ea2a3bb1b488499156d8999	DEALLOCATE PREPARE stmt 	1
-statements_digest	c58e428c96fe77026d9f59fdde6f0de3	CREATE PROCEDURE p1 ( ) BEGIN SELECT * FROM t12 ; END 	1
-statements_digest	41aeaff9006e79233b372bc3f25ec796	CALL p1 ( ) 	2
-statements_digest	0c90c632580c8caf6869aa08dcf46beb	DROP PROCEDURE p1 	1
-statements_digest	dcd538bf118d546183a5d437eafe17d1	CREATE FUNCTION `func` ( a INTEGER , b INTEGER ) RETURNS INTEGER (?) RETURN a + b 	1
-statements_digest	d85a51663d5a6b99c81e896a0af4e764	SELECT func (...) 	2
-statements_digest	4b86074b9884872fa2f2796a16bdff0a	DROP FUNCTION func 	1
-statements_digest	08baa1ccc7d336a98e6f42932aa35444	CREATE TRIGGER trg BEFORE INSERT ON t12 FOR EACH ROW SET @? := ? 	1
-statements_digest	1b60f2b7f0a0e834558b396acd888012	INSERT INTO t12 VALUES (?) 	2
-statements_digest	cc7ff3bd3e5e7c6836cbb89b7c9eec48	DROP TRIGGER trg 	1
->>>>>>> 35bfe5cb
+statements_digest	f2407bb75c4559f6ad42427702595cc6	CREATE TRIGGER trg BEFORE INSERT ON t12 FOR EACH ROW SET @? := ? 	1
+statements_digest	3cb32ff5e2b10a70e1a128dc1f6eeb64	INSERT INTO t12 VALUES (?) 	2
+statements_digest	c5d126cbf922f147d72849e50a011f92	DROP TRIGGER trg 	1
 SELECT digest, digest_text FROM performance_schema.events_statements_current;
 digest	digest_text
 ####################################
