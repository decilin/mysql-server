--- conflicted
+++ resolved
@@ -128,83 +128,43 @@
 ####################################
 SELECT schema_name, digest, digest_text, count_star FROM performance_schema.events_statements_summary_by_digest;
 schema_name	digest	digest_text	count_star
-<<<<<<< HEAD
-statements_digest	1ca25caec65bd97a972ab99653e7c3f2	TRUNCATE TABLE performance_schema . events_statements_summary_by_digest 	1
-statements_digest	b63ae97ae392c47b01f8af67977f9a83	SELECT ? FROM t1 	1
-statements_digest	1d586bf7df836cc468523cacbcd25a20	SELECT ? FROM `t1` 	1
-statements_digest	96d29d65e33072869362062bd7cd459d	SELECT ?, ... FROM t1 	2
-statements_digest	e192920cabb63a285c09ed36ccb6b6b3	SELECT ? FROM t2 	1
-statements_digest	9ace11d43372a66d3cc862e221a83193	SELECT ?, ... FROM t2 	2
-statements_digest	b32845ef28201450210dc7ef5d2d61f9	INSERT INTO t1 VALUES (?) 	1
-statements_digest	7140960464089bc07cae3927d843e14d	INSERT INTO t2 VALUES (?) 	1
-statements_digest	45d2527e8b5c9a721bf32d54ec00a426	INSERT INTO t3 VALUES (...) 	4
-statements_digest	3c85a551926b5f649f90ece645931e7f	INSERT INTO t4 VALUES (...) 	1
-statements_digest	e0093e03ea9f9e90ae45f0f8e0142f53	INSERT INTO t5 VALUES (...) 	1
-statements_digest	25e42a67aa98be3291fc18b18440d10a	INSERT INTO t1 VALUES (?) /* , ... */ 	2
-statements_digest	cc019e579e744746068991cb2958d0bd	INSERT INTO t3 VALUES (...) /* , ... */ 	1
-statements_digest	8ae831cfa824e66e4a915dc6fc024dd0	INSERT INTO t5 VALUES (...) /* , ... */ 	1
-statements_digest	8a7c64aaf07688af4d0ba406364c93f0	INSERT INTO t1 VALUES ( NULL ) 	1
-statements_digest	735c7b6b595e5291348c1e269bbddc58	INSERT INTO t6 VALUES (...) 	5
-statements_digest	772f22c3ca1b998449570d41d677b739	SELECT ? + ? 	3
-statements_digest	4077abb1c6924eb2e61a4e6b5832e610	SELECT ? 	1
-statements_digest	600031113deb17ca04efbceeb8da7331	CREATE SCHEMA statements_digest_temp 	2
-statements_digest	c443ca7e6d664c25388f860403a45002	DROP SCHEMA statements_digest_temp 	2
-statements_digest	1a1717efbd9bf8adb77cea1ab7b618cf	SELECT ? FROM no_such_table 	1
-statements_digest	d9b53d260cb6f183863f708349f18653	CREATE TABLE dup_table ( c CHARACTER (?) ) 	2
-statements_digest	863d4064ce079a6c98232dc79fea6915	DROP TABLE dup_table 	1
-statements_digest	415169f60a242a4ce8c6c7941015cd67	INSERT IGNORE INTO t11 VALUES (?) 	1
-statements_digest	7e373ad52d83b2e2424326700eda788e	SHOW WARNINGS 	1
-statements_digest	00e57cb396d69d5a3a40a169712f09ce	PREPARE stmt FROM ? 	1
-statements_digest	831d16e0dc294be8eabbdf3e5f579cab	EXECUTE stmt 	2
-statements_digest	a5766a5f971cb1e554b4182aaae73278	DEALLOCATE PREPARE stmt 	1
-statements_digest	c77353197e744dae2f9b50bbabc7adce	CREATE PROCEDURE p1 ( ) BEGIN SELECT * FROM t12 ; END 	1
-statements_digest	4e4c63cb4c560d3c81c87154cfa91bb2	CALL p1 ( ) 	2
-statements_digest	ac5a274ca12a31568ebe7126b3ad4693	DROP PROCEDURE p1 	1
-statements_digest	0b37c80a29bb7d4afb42833baa58b38a	CREATE FUNCTION `func` ( a INTEGER , b INTEGER ) RETURNS INTEGER (?) RETURN a + b 	1
-statements_digest	d5a841331a209ce07cd16e3dd871d560	SELECT func (...) 	2
-statements_digest	c11d790caeeeda091f66694224ccdc50	DROP FUNCTION func 	1
-statements_digest	f2407bb75c4559f6ad42427702595cc6	CREATE TRIGGER trg BEFORE INSERT ON t12 FOR EACH ROW SET @? := ? 	1
-statements_digest	3cb32ff5e2b10a70e1a128dc1f6eeb64	INSERT INTO t12 VALUES (?) 	2
-statements_digest	c5d126cbf922f147d72849e50a011f92	DROP TRIGGER trg 	1
-=======
-statements_digest	13612ddfac096a0d8fc84dfca6298585	TRUNCATE TABLE performance_schema . events_statements_summary_by_digest 	1
-statements_digest	e0352badb8ecfbe02fbd4780a42287e0	SELECT ? FROM t1 	1
-statements_digest	fb04d665f1fdef0a6df1c06a84896f88	SELECT ? FROM `t1` 	1
-statements_digest	fb0e8e406d80b1519edad8210ef1d13f	SELECT ?, ... FROM t1 	2
-statements_digest	d5de6fe73e9ed2527e68e09ba113eb1c	SELECT ? FROM t2 	1
-statements_digest	44b894d9377cedf7dbde657d5fe54edc	SELECT ?, ... FROM t2 	2
-statements_digest	6710dd378c2a52446a5deb86b80c9f6f	INSERT INTO t1 VALUES (?) 	1
-statements_digest	4159165c8ae6d10d806548719e8ff500	INSERT INTO t2 VALUES (?) 	1
-statements_digest	5a72323b955675b0bc21fce2e7eed1cd	INSERT INTO t3 VALUES (...) 	4
-statements_digest	69c5c0d84f60e87bf85f0ed50f584120	INSERT INTO t4 VALUES (...) 	1
-statements_digest	cc859114b136eeee948fc5e48f644da3	INSERT INTO t5 VALUES (...) 	1
-statements_digest	7241727a9d72bf3c45c5f06c1a1af11f	INSERT INTO t1 VALUES (?) /* , ... */ 	2
-statements_digest	2a8cb993ddadf0458f3a612cbf7a926e	INSERT INTO t3 VALUES (...) /* , ... */ 	1
-statements_digest	df447cf0d5519aecbf39525ae26ab667	INSERT INTO t5 VALUES (...) /* , ... */ 	1
-statements_digest	c3016c49a3731225633cda65aa4a7413	INSERT INTO t1 VALUES ( NULL ) 	1
-statements_digest	b344cca7615fbacb3d2e3b673234a5ef	INSERT INTO t6 VALUES (...) 	5
-statements_digest	68eac68f1671670ca2e2a551d1fe51c1	SELECT ? + ? 	3
-statements_digest	ed0f18e9ad39bba6ff1d44b6a248dba7	SELECT ? 	1
-statements_digest	66b101a5a4f54ea2133504892aebe286	CREATE SCHEMA statements_digest_temp 	2
-statements_digest	a0d0e81f34159610efa77abec392d4b2	DROP SCHEMA statements_digest_temp 	2
-statements_digest	b592751f26bde66139057b6b5a1ce8c6	SELECT ? FROM no_such_table 	1
-statements_digest	a7cd54d66b9ef3c7b62a641237fcb6b8	CREATE TABLE dup_table ( c CHARACTER (?) ) 	2
-statements_digest	6ff346135c511edc9fdc47ba2a619444	DROP TABLE dup_table 	1
-statements_digest	c1c23462cb69791775b237628ae6d306	INSERT IGNORE INTO t11 VALUES (?) 	1
-statements_digest	0046c017f50499e1a8ec771b350b1d4e	SHOW WARNINGS 	1
-statements_digest	b59936a06074394a49fdcf53b7cf3ca5	PREPARE stmt FROM ? 	1
-statements_digest	31fe466395e1cfec6b1fa74eaa54c8d1	EXECUTE stmt 	2
-statements_digest	cedc81c97e66a3f82299f1923ed98791	DEALLOCATE PREPARE stmt 	1
-statements_digest	40b1b550edb60229a535e40f66faba57	CREATE PROCEDURE p1 ( ) BEGIN SELECT * FROM t12 ; END 	1
-statements_digest	4e4c63cb4c560d3c81c87154cfa91bb2	CALL p1 ( ) 	2
-statements_digest	4ec3f45c88907896c59a6e9845607dea	DROP PROCEDURE p1 	1
-statements_digest	e380e2c88e170d831091f9899ba321c9	CREATE FUNCTION `func` ( a INTEGER , b INTEGER ) RETURNS INTEGER (?) RETURN a + b 	1
-statements_digest	4a50e639ed820c30f0670b72b7732cbd	SELECT func (...) 	2
-statements_digest	9ff4201a119720312c232ba7642bd8fa	DROP FUNCTION func 	1
-statements_digest	696e252cbcd7efb0d19bc556f82eeecc	CREATE TRIGGER trg BEFORE INSERT ON t12 FOR EACH ROW SET @? := ? 	1
-statements_digest	df095d08161992400773b02d97b0fc5b	INSERT INTO t12 VALUES (?) 	2
-statements_digest	29365103cffb96418bc561bf1bcc9b74	DROP TRIGGER trg 	1
->>>>>>> 39e6e3d0
+statements_digest	eeb7fd258d9b094f7db1650b872441fd	TRUNCATE TABLE performance_schema . events_statements_summary_by_digest 	1
+statements_digest	71c54b05293ed77eafbd81ff602463d8	SELECT ? FROM t1 	1
+statements_digest	c9f8bb641303574f4a89010bb11ada6c	SELECT ? FROM `t1` 	1
+statements_digest	a1351ba9a6f696162fe58f1fedb5ed72	SELECT ?, ... FROM t1 	2
+statements_digest	62fce6054eab17c288c3de33b78b70f2	SELECT ? FROM t2 	1
+statements_digest	3c6a4a9f020d8d6d7d5fb799f32bd574	SELECT ?, ... FROM t2 	2
+statements_digest	865efa7cb468eb17dee0146811547dbf	INSERT INTO t1 VALUES (?) 	1
+statements_digest	aed5187e5945fcb78bc536610da5b758	INSERT INTO t2 VALUES (?) 	1
+statements_digest	7890410cc1c86f45b734107f7c33d459	INSERT INTO t3 VALUES (...) 	4
+statements_digest	9e674a7901b0b86bb6135a537d74210d	INSERT INTO t4 VALUES (...) 	1
+statements_digest	61e93b23cb4d560ca2c425361117870f	INSERT INTO t5 VALUES (...) 	1
+statements_digest	e1d79ad0c422e5e29fefce11b61fcff3	INSERT INTO t1 VALUES (?) /* , ... */ 	2
+statements_digest	1db24d4330f78954033c42732998d161	INSERT INTO t3 VALUES (...) /* , ... */ 	1
+statements_digest	c0eaa5d4f0fb6a1bc5fe770c26aa3bd7	INSERT INTO t5 VALUES (...) /* , ... */ 	1
+statements_digest	bcde39e0de6087bbdd0912e804d2941b	INSERT INTO t1 VALUES ( NULL ) 	1
+statements_digest	06ec7e52d50b366f858b38abc499d840	INSERT INTO t6 VALUES (...) 	5
+statements_digest	27c870e9b26347cdfd70cbc2f1dfdb18	SELECT ? + ? 	3
+statements_digest	789f69c33aa940fb39303bc4c2f534a7	SELECT ? 	1
+statements_digest	c8cc3158584fa42c43f42331853f74d3	CREATE SCHEMA statements_digest_temp 	2
+statements_digest	240f463863fa8ae53b94a46ed6fd19be	DROP SCHEMA statements_digest_temp 	2
+statements_digest	2f5c90c3707a71d5a4e149049885ed91	SELECT ? FROM no_such_table 	1
+statements_digest	af260969b664bc6097de39024bb8207d	CREATE TABLE dup_table ( c CHARACTER (?) ) 	2
+statements_digest	2b13d4a4b822ae0807e9ef34d27d9fa1	DROP TABLE dup_table 	1
+statements_digest	b444eead42ce331c6f00e591205b2139	INSERT IGNORE INTO t11 VALUES (?) 	1
+statements_digest	7e7e7844372e28826fe08fe9a20cbbb1	SHOW WARNINGS 	1
+statements_digest	f6ff1291134853803e73312150f9c0ba	PREPARE stmt FROM ? 	1
+statements_digest	2324acea1f673c8d6ba192da6ef1f4e2	EXECUTE stmt 	2
+statements_digest	62090ce11e9e0dc8dcc7ba4a13bd14ad	DEALLOCATE PREPARE stmt 	1
+statements_digest	185f32567a35145733dcc4162988e24b	CREATE PROCEDURE p1 ( ) BEGIN SELECT * FROM t12 ; END 	1
+statements_digest	7925e400e376bd23ffdcb0086d25b7b1	CALL p1 ( ) 	2
+statements_digest	7b575ba4822a5d247df85733013a1f5f	DROP PROCEDURE p1 	1
+statements_digest	cc70b25848b2111d09ca018b09d9342b	CREATE FUNCTION `func` ( a INTEGER , b INTEGER ) RETURNS INTEGER (?) RETURN a + b 	1
+statements_digest	0738bd874ce0e31f67105f0060d62f6a	SELECT func (...) 	2
+statements_digest	68e2c848ec3fee55900d51d065edfb1c	DROP FUNCTION func 	1
+statements_digest	42bc6b8f2f2164b8f290254d24192a9d	CREATE TRIGGER trg BEFORE INSERT ON t12 FOR EACH ROW SET @? := ? 	1
+statements_digest	5145b18ef7d6d43ce76c0a0d76bd166c	INSERT INTO t12 VALUES (?) 	2
+statements_digest	53e2962d86d2dd9440dfd3c06860f966	DROP TRIGGER trg 	1
 SELECT digest, digest_text FROM performance_schema.events_statements_current;
 digest	digest_text
 ####################################
