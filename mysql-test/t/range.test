--- conflicted
+++ resolved
@@ -1046,7 +1046,6 @@
 
 drop table t1, t2;
 
-<<<<<<< HEAD
 #
 # Bug#42846: wrong result returned for range scan when using covering index
 #
@@ -1172,7 +1171,7 @@
 a < 10;
 
 DROP TABLE t1, t2, t3;
-=======
+
 --echo #
 --echo # Bug #47123: Endless 100% CPU loop with STRAIGHT_JOIN
 --echo #
@@ -1182,5 +1181,4 @@
 SELECT * FROM t1 WHERE a <> NULL and (a <> NULL or a <= NULL);
 DROP TABLE t1;
 
---echo # End of 5.1 tests
->>>>>>> 5db734a8
+--echo End of 5.1 tests