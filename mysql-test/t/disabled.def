--- conflicted
+++ resolved
@@ -14,10 +14,6 @@
 sp_sync                  : Bug#48157 2010-02-06 5.5-m3 demands a differnt solution
 plugin_load              : Bug#42144 2009-12-21 alik plugin_load fails
 partition_innodb_plugin  : Bug#53307 2010-04-30 VasilDimov valgrind warnings
-<<<<<<< HEAD
 mysqlhotcopy_myisam      : bug#54129 2010-06-04 Horst
 mysqlhotcopy_archive     : bug#54129 2010-06-04 Horst
-=======
-ps_3innodb               : Bug#38999 2010-04-30 VasilDimov valgrind warnings (Andrei corrected to the right bug)
-xa			 : Bug#54549 2010-06-17 Andrei
->>>>>>> 4577c361
+xa			 : Bug#54549 2010-06-17 Andrei