--- conflicted
+++ resolved
@@ -1461,7 +1461,6 @@
 --echo # End of test for Bug#18109609
 
 --echo #
-<<<<<<< HEAD
 --echo # Bug#22661012 - "USING INDEX FOR GROUP-BY" QUERIES CAN RETURN
 --echo #                NO DATA WITH LE/LEQ AND ROUNDING
 --echo #
@@ -1642,7 +1641,8 @@
 DROP TABLE t2;
 
 --echo # End of test for Bug#24657798
-=======
+
+--echo #
 --echo # Bug#24423143 - WRONG RESULTS FOR AGGREGATE QUERY
 --echo #
 
@@ -1819,5 +1819,4 @@
 
 DROP TABLE A;
 
---echo # End of test for Bug#24423143
->>>>>>> ebce2b52
+--echo # End of test for Bug#24423143