--- conflicted
+++ resolved
@@ -39,17 +39,7 @@
 create table t1 (a int) engine=ndbcluster;
 insert into t1 value (2);
 connection server1;
-<<<<<<< HEAD
-## Currently a retry is required remotely
-#--error 1412
-#select * from t1;
-#show warnings;
-#flush table t1;
-# Table definition change should be propagated automatically
-=======
 select * from t1;
-flush table t1;
->>>>>>> 42e64673
 select * from t1;
 
 # Connect to server2 and use the tables from there
@@ -88,23 +78,6 @@
 connection server1;
 alter table t1 engine=ndb;
 
-<<<<<<< HEAD
-=======
-# bug#21378
-connection server1;
-create table t1(c1 int key)ENGINE=MyISAM;
-insert into t1 values(1),(3),(5);
-select * from t1 order by c1;
-
-connection server2;
-create table t1(c1 int key)ENGINE=MyISAM;
-insert into t1 values(100),(344),(533);
-select * from t1 order by c1;
-
-connection server1;
-alter table t1 engine=ndb;
-
->>>>>>> 42e64673
 connection server2;
 show tables;
 select * from t1 order by c1;
