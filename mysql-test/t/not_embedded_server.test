#
# Here we collect tests that doesn't work with the embedded server
#

-- source include/not_embedded.inc

#
# Show full process list with prepare
# To not show other connections, this must be the first test and we must
# have a server restart before this one
#
# We don't have any 4.1 tests as we use I_S to query the PROCESSLIST to
# exclude system threads that may/may not be active in the server
# (namely the ndb injector thread)
#
# End of 4.1 tests

prepare stmt1 from ' SELECT * FROM INFORMATION_SCHEMA.PROCESSLIST WHERE COMMAND!=\'Daemon\' ';
--replace_column 1 number 6 time 3 localhost
execute stmt1;
deallocate prepare stmt1;

<<<<<<< HEAD
=======
# End of 4.1 tests
>>>>>>> da76220b

#
# Bug#31222: com_% global status counters behave randomly with
# mysql_change_user.
#
<<<<<<< HEAD
# Moved from change_user.test due to Bug#34517: SHOW GLOBAL STATUS does not
# work properly in embedded server.
#
# TODO: move it back when Bug#34517 is fixed.
#
=======
>>>>>>> da76220b

FLUSH STATUS;

--disable_result_log
--disable_query_log

let $i = 100;

while ($i)
{
  dec $i;

  SELECT 1;
}

--enable_query_log
--enable_result_log

SHOW GLOBAL STATUS LIKE 'com_select';

--change_user

<<<<<<< HEAD
SHOW GLOBAL STATUS LIKE 'com_select';

# End of 5.1 tests
=======
SHOW GLOBAL STATUS LIKE 'com_select';
>>>>>>> da76220b
<|MERGE_RESOLUTION|>--- conflicted
+++ resolved
@@ -20,49 +20,4 @@
 execute stmt1;
 deallocate prepare stmt1;
 
-<<<<<<< HEAD
-=======
-# End of 4.1 tests
->>>>>>> da76220b
-
-#
-# Bug#31222: com_% global status counters behave randomly with
-# mysql_change_user.
-#
-<<<<<<< HEAD
-# Moved from change_user.test due to Bug#34517: SHOW GLOBAL STATUS does not
-# work properly in embedded server.
-#
-# TODO: move it back when Bug#34517 is fixed.
-#
-=======
->>>>>>> da76220b
-
-FLUSH STATUS;
-
---disable_result_log
---disable_query_log
-
-let $i = 100;
-
-while ($i)
-{
-  dec $i;
-
-  SELECT 1;
-}
-
---enable_query_log
---enable_result_log
-
-SHOW GLOBAL STATUS LIKE 'com_select';
-
---change_user
-
-<<<<<<< HEAD
-SHOW GLOBAL STATUS LIKE 'com_select';
-
-# End of 5.1 tests
-=======
-SHOW GLOBAL STATUS LIKE 'com_select';
->>>>>>> da76220b
+# End of 5.1 tests