# Description
# -----------
# Numeric floating point.

--disable_warnings
drop table if exists t1;
--enable_warnings

--replace_result e-0 e- e+0 e+
SELECT 10,10.0,10.,.1e+2,100.0e-1;
--replace_result e-00 e-0 
SELECT 6e-05, -6e-05, --6e-05, -6e-05+1.000000;
SELECT 1e1,1.e1,1.0e1,1e+1,1.e+1,1.0e+1,1e-1,1.e-1,1.0e-1;

create table t1 (f1 float(24),f2 float(52));
show full columns from t1;
insert into t1 values(10,10),(1e+5,1e+5),(1234567890,1234567890),(1e+10,1e+10),(1e+15,1e+15),(1e+20,1e+20),(1e+50,1e+50),(1e+150,1e+150);
insert into t1 values(-10,-10),(1e-5,1e-5),(1e-10,1e-10),(1e-15,1e-15),(1e-20,1e-20),(1e-50,1e-50),(1e-150,1e-150);
--replace_result e-0 e- e+0 e+
select * from t1;
drop table t1;

create table t1 (datum double);
insert into t1 values (0.5),(1.0),(1.5),(2.0),(2.5);
select * from t1;
select * from t1 where datum < 1.5;
select * from t1 where datum > 1.5;
select * from t1 where datum = 1.5;
drop table t1;

create table t1 (a  decimal(7,3) not null, key (a));
insert into t1 values ("0"),("-0.00"),("-0.01"),("-0.002"),("1");
select a from t1 order by a;
select min(a) from t1;
drop table t1;

#
# BUG#3612, BUG#4393, BUG#4356, BUG#4394
#

create table t1 (c1 double, c2 varchar(20));
insert t1 values (121,"16");
select c1 + c1 * (c2 / 100) as col from t1;
create table t2 select c1 + c1 * (c2 / 100) as col1, round(c1, 5) as col2, round(c1, 35) as col3, sqrt(c1*1e-15) col4 from t1;
# Floats are a bit different in PS
--disable_ps_protocol
select * from t2;
--enable_ps_protocol
show create table t2;
drop table t1,t2;

# Bug #1022: When a table contains a 'float' field, 
# and one of the functions MAX, MIN, or AVG is used on that field,
# the system crashes.

create table t1 (a float);
insert into t1 values (1);
select max(a),min(a),avg(a) from t1;
drop table t1;

#
# FLOAT/DOUBLE/DECIMAL handling
#

create table t1 (f float, f2 float(24), f3 float(6,2), d double, d2 float(53), d3 double(10,3), de decimal, de2 decimal(6), de3 decimal(5,2), n numeric, n2 numeric(8), n3 numeric(5,6));
show full columns from t1;
drop table t1;

create table t1 (a  decimal(7,3) not null, key (a));
insert into t1 values ("0"),("-0.00"),("-0.01"),("-0.002"),("1");
select a from t1 order by a;
select min(a) from t1;
drop table t1;

create table t1 (a float(200,100), b double(200,100));
insert t1 values (1.0, 2.0);
select * from t1;
show create table t1;
drop table t1;

#
# float in a char(1) field
#
create table t1 (c20 char);
insert into t1 values (5000.0);
drop table t1;

# Errors

--error 1063
create table t1 (f float(54));	# Should give an error
--disable_warnings
drop table if exists t1;
<<<<<<< HEAD
--enable_warnings

# Ensure that maximum values as the result of number of decimals
# being specified in table schema are enforced (Bug #7361)
create table t1 (f float(4,3));
insert into t1 values (-11.0),(-11),("-11"),(11.0),(11),("11");
select * from t1;
drop table if exists t1;
create table t1 (f double(4,3));
insert into t1 values (-11.0),(-11),("-11"),(11.0),(11),("11");
select * from t1;
drop table if exists t1;

# Check conversion of floats to character field (Bug #7774)
create table t1 (c char(20));
insert into t1 values (5e-28);
select * from t1;
drop table t1;
create table t1 (c char(6));
insert into t1 values (2e5),(2e6),(2e-4),(2e-5);
=======

# Don't allow 'double unsigned' to be set to a negative value (Bug #7700)
create table t1 (d1 double, d2 double unsigned);
insert into t1 set d1 = -1.0;
update t1 set d2 = d1;
>>>>>>> bc35532b
select * from t1;
drop table t1;<|MERGE_RESOLUTION|>--- conflicted
+++ resolved
@@ -91,8 +91,14 @@
 create table t1 (f float(54));	# Should give an error
 --disable_warnings
 drop table if exists t1;
-<<<<<<< HEAD
 --enable_warnings
+
+# Don't allow 'double unsigned' to be set to a negative value (Bug #7700)
+create table t1 (d1 double, d2 double unsigned);
+insert into t1 set d1 = -1.0;
+update t1 set d2 = d1;
+select * from t1;
+drop table t1;
 
 # Ensure that maximum values as the result of number of decimals
 # being specified in table schema are enforced (Bug #7361)
@@ -112,12 +118,5 @@
 drop table t1;
 create table t1 (c char(6));
 insert into t1 values (2e5),(2e6),(2e-4),(2e-5);
-=======
-
-# Don't allow 'double unsigned' to be set to a negative value (Bug #7700)
-create table t1 (d1 double, d2 double unsigned);
-insert into t1 set d1 = -1.0;
-update t1 set d2 = d1;
->>>>>>> bc35532b
 select * from t1;
 drop table t1;