--- conflicted
+++ resolved
@@ -650,12 +650,7 @@
 INSERT INTO t1 VALUES (0), (1);
 CREATE VIEW v1 AS SELECT t11.a, t12.a AS b FROM t1 t11, t1 t12;
 SET SESSION sql_safe_updates = 1;
-<<<<<<< HEAD
---error ER_UPDATE_WITHOUT_KEY_IN_SAFE_MODE
 EXPLAIN UPDATE IGNORE v1 SET a = 1;
-=======
-EXPLAIN EXTENDED UPDATE IGNORE v1 SET a = 1;
->>>>>>> 192ed2ba
 --error ER_UPDATE_WITHOUT_KEY_IN_SAFE_MODE
 UPDATE IGNORE v1 SET a = 1;
 SET SESSION sql_safe_updates = DEFAULT;
