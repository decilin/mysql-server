--- conflicted
+++ resolved
@@ -1,8 +1,4 @@
-<<<<<<< HEAD
-# Copyright (c) 2009, 2013, Oracle and/or its affiliates. All rights reserved.
-=======
 # Copyright (c) 2009, 2014, Oracle and/or its affiliates. All rights reserved.
->>>>>>> 871dd169
 # 
 # This program is free software; you can redistribute it and/or modify
 # it under the terms of the GNU General Public License as published by
@@ -166,36 +162,6 @@
        FORCE)
     ENDIF()
 
-<<<<<<< HEAD
-    IF(NOT ARG_NOT_FOR_EMBEDDED)
-      IF(ARG_MANDATORY)
-        SET (mysql_mandatory_plugins  
-          "${mysql_mandatory_plugins} builtin_${target}_plugin," 
-        PARENT_SCOPE)
-      ELSE()
-        SET (mysql_optional_plugins  
-          "${mysql_optional_plugins} builtin_${target}_plugin,"
-        PARENT_SCOPE)
-      ENDIF()
-    ELSE()
-      IF(ARG_MANDATORY)
-        SET (mysql_mandatory_plugins  
-          "${mysql_mandatory_plugins}
-#ifndef EMBEDDED_LIBRARY
-  builtin_${target}_plugin,
-#endif
-" 
-        PARENT_SCOPE)
-      ELSE()
-        SET (mysql_optional_plugins  
-          "${mysql_optional_plugins}
-#ifndef EMBEDDED_LIBRARY
-  builtin_${target}_plugin,
-#endif
-"
-        PARENT_SCOPE)
-      ENDIF()
-=======
     SET(THIS_PLUGIN_REFERENCE " builtin_${target}_plugin,")
     IF(ARG_NOT_FOR_EMBEDDED)
       SET(THIS_PLUGIN_REFERENCE "
@@ -215,7 +181,6 @@
       SET (mysql_optional_plugins  
         "${mysql_optional_plugins} ${PLUGINS_IN_THIS_SCOPE}"
         PARENT_SCOPE)
->>>>>>> 871dd169
     ENDIF()
 
   ELSEIF(NOT WITHOUT_${plugin} AND NOT ARG_STATIC_ONLY  AND NOT WITHOUT_DYNAMIC_PLUGINS)
