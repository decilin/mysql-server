#!/usr/bin/make -f

# Copyright (c) 2015, 2018, Oracle and/or its affiliates. All rights reserved.
#
# This program is free software; you can redistribute it and/or modify
# it under the terms of the GNU General Public License, version 2.0,
# as published by the Free Software Foundation.
#
# This program is also distributed with certain software (including
# but not limited to OpenSSL) that is licensed under separate terms,
# as designated in a particular file or component or in included license
# documentation.  The authors of MySQL hereby grant you an additional
# permission to link the program and your derivative works with the
# separately licensed software that they have included with MySQL.
#
# This program is distributed in the hope that it will be useful,
# but WITHOUT ANY WARRANTY; without even the implied warranty of
# MERCHANTABILITY or FITNESS FOR A PARTICULAR PURPOSE.  See the
# GNU General Public License, version 2.0, for more details.
#
# You should have received a copy of the GNU General Public License
# along with this program; if not, write to the Free Software
# Foundation, Inc., 51 Franklin St, Fifth Floor, Boston, MA 02110-1301  USA

%:
	dh $@

export DH_VERBOSE=1
export CFLAGS=
export CXXFLAGS=

override_dh_auto_configure:
	@echo "RULES.$@"

	@DEB_RULES_DEBUG_CMAKE@

	mkdir release && cd release && \
	cmake .. \
		-DBUILD_CONFIG=mysql_release \
		-DCMAKE_INSTALL_PREFIX=/usr \
		-DINSTALL_DOCDIR=share/mysql/docs \
		-DINSTALL_DOCREADMEDIR=share/mysql \
		-DINSTALL_INCLUDEDIR=include/mysql \
		-DINSTALL_INFODIR=share/mysql/docs \
		-DINSTALL_LIBDIR=lib/$(DEB_HOST_MULTIARCH) \
		-DINSTALL_MANDIR=share/man \
		-DINSTALL_MYSQLSHAREDIR=share/mysql \
		-DINSTALL_MYSQLTESTDIR=lib/mysql-test \
		-DINSTALL_PLUGINDIR=lib/mysql/plugin \
		-DINSTALL_SBINDIR=sbin \
		-DINSTALL_SUPPORTFILESDIR=share/mysql \
		-DSYSCONFDIR=/etc/mysql \
		-DMYSQL_UNIX_ADDR=/var/run/mysqld/mysqld.sock \
		-DWITH_SSL=bundled \
		-DWITH_INNODB_MEMCACHED=1 \
		-DWITH_MECAB=system \
		-DWITH_NUMA=ON \
		-DCOMPILATION_COMMENT="MySQL @DEB_PRODUCTNAMEC@ Server (@DEB_LICENSENAME@)" \
		-DINSTALL_LAYOUT=DEB \
		-DDEB_PRODUCT=@DEB_PRODUCT@ \
		@DEB_CMAKE_EXTRAS@

	touch $@

override_dh_auto_build:
	@echo "RULES.$@"
	@DEB_RULES_DEBUG_MAKE@
	cd release && \
	$(MAKE) -j8 VERBOSE=1
	touch $@

override_dh_auto_test:
	@echo "RULES.$@"
	touch $@

@DEB_RULES_STRIP@

override_dh_auto_install:

	@echo "RULES.$@"
	# complete install first
	cd release && \
	$(MAKE) install DESTDIR=../debian/tmp
	@DEB_RULES_DEBUG_EXTRA@
	# Add helper functions for maintainer scripts
	install -m 0644 debian/extra/mysql-helpers debian/tmp/usr/share/mysql/
	# add apparmor profile
	@DEB_RULES_INSTALL_APPARMOR@
	# add systemd script
	@DEB_RULES_INSTALL_SYSTEMD@
	touch $@

override_dh_installinit:
	@echo "RULES.$@"
	@DEB_RULES_APPARMOR_LOAD@
	@DEB_RULES_SYSTEMD_ENABLE@
	dh_installinit --name=mysql -- defaults 19 21
	dh_installinit --name=mysql@ -- disable
	@DEB_RULES_SYSTEMD_START@
	touch $@

override_dh_install:
	dh_install --fail-missing \
		-Xusr/bin/i_mysql_client_test \
		-Xusr/share/mysql/mysql.server \
		-Xusr/share/mysql/LICENSE-test \
		-Xusr/share/mysql/README-test \
		-Xusr/share/mysql/docs/mysql.info \
		-Xusr/share/man/man1/mysql_client_test.1 \
		-Xusr/share/man/man1/mysqlman.1 \
<<<<<<< HEAD
		-Xusr/share/man/man1/mysql-stress-test.pl.1 \
		-Xusr/share/man/man1/mysql-test-run.pl.1 \
		-Xusr/share/man/man1/mysqltest.1
=======
		-X.h.pp
>>>>>>> 785e1a9e
<|MERGE_RESOLUTION|>--- conflicted
+++ resolved
@@ -106,12 +106,4 @@
 		-Xusr/share/mysql/LICENSE-test \
 		-Xusr/share/mysql/README-test \
 		-Xusr/share/mysql/docs/mysql.info \
-		-Xusr/share/man/man1/mysql_client_test.1 \
-		-Xusr/share/man/man1/mysqlman.1 \
-<<<<<<< HEAD
-		-Xusr/share/man/man1/mysql-stress-test.pl.1 \
-		-Xusr/share/man/man1/mysql-test-run.pl.1 \
-		-Xusr/share/man/man1/mysqltest.1
-=======
-		-X.h.pp
->>>>>>> 785e1a9e
+		-Xusr/share/man/man1/mysqlman.1