--- conflicted
+++ resolved
@@ -308,11 +308,7 @@
             SetError(YasslError(err));
             return;
         }
-<<<<<<< HEAD
-        else if (serverSide && !(ctx->GetCiphers().setSuites_)) {
-=======
         else if (serverSide && ctx->GetCiphers().setSuites_ == 0) {
->>>>>>> 9ce88060
             // remove RSA or DSA suites depending on cert key type
             // but don't override user sets
             ProtocolVersion pv = secure_.get_connection().version_;
