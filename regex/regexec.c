/*
 * the outer shell of regexec()
 *
 * This file includes engine.c *twice*, after muchos fiddling with the
 * macros that code uses.  This lets the same code operate on two different
 * representations for state sets.
 */
#include <my_global.h>
#include <m_string.h>
#include <m_ctype.h>
#ifdef __WIN__
#include  <limits.h>
#endif
#include "my_regex.h"
#include "utils.h"
#include "regex2.h"

/* for use in asserts */
#define nope 0

/* macros for manipulating states, small version */
#define	states	long
#define	states1	long		/* for later use in regexec() decision. Ensure Win64 definition is correct.*/
#define	CLEAR(v)	((v) = 0)
#define	SET0(v, n)	((v) &= ~((states) 1 << (n)))
#define	SET1(v, n)	((v) |= (states) 1 << (n))
#define	ISSET(v, n)	((v) & ((states) 1 << (n)))
#define	ASSIGN(d, s)	((d) = (s))
#define	EQ(a, b)	((a) == (b))
#define	STATEVARS	int dummy	/* dummy version */
#define	STATESETUP(m, n)	/* nothing */
#define	STATETEARDOWN(m)	/* nothing */
#define	SETUP(v)	((v) = 0)
#define	onestate	long			/* Changed from int by Monty */
#define	INIT(o, n)	((o) = (unsigned states)1 << (n))
#define	INC(o)	((o) <<= 1)
#define	ISSTATEIN(v, o)	((v) & (o))
/* some abbreviations; note that some of these know variable names! */
/* do "if I'm here, I can also be there" etc without branches */
#define	FWD(dst, src, n)	((dst) |= ((unsigned states)(src)&(here)) << (n))
#define	BACK(dst, src, n)	((dst) |= ((unsigned states)(src)&(here)) >> (n))
#define	ISSETBACK(v, n)	((v) & ((unsigned states)here >> (n)))
/* function names */
#define SNAMES			/* engine.c looks after details */

#include "engine.c"

/* now undo things */
#undef	states
#undef	CLEAR
#undef	SET0
#undef	SET1
#undef	ISSET
#undef	ASSIGN
#undef	EQ
#undef	STATEVARS
#undef	STATESETUP
#undef	STATETEARDOWN
#undef	SETUP
#undef	onestate
#undef	INIT
#undef	INC
#undef	ISSTATEIN
#undef	FWD
#undef	BACK
#undef	ISSETBACK
#undef	SNAMES

/* macros for manipulating states, large version */
#define	states	char *
#define	CLEAR(v)	memset(v, 0, m->g->nstates)
#define	SET0(v, n)	((v)[n] = 0)
#define	SET1(v, n)	((v)[n] = 1)
#define	ISSET(v, n)	((v)[n])
#define	ASSIGN(d, s)	memcpy(d, s, m->g->nstates)
#define	EQ(a, b)	(memcmp(a, b, m->g->nstates) == 0)
#define	STATEVARS	int vn; char *space
#define	STATESETUP(m, nv)	{ (m)->space = malloc((nv)*(m)->g->nstates); \
				if ((m)->space == NULL) return(MY_REG_ESPACE); \
				(m)->vn = 0; }
#define	STATETEARDOWN(m)	{ free((m)->space); }
#define	SETUP(v)	((v) = &m->space[m->vn++ * m->g->nstates])
#define	onestate	int
#define	INIT(o, n)	((o) = (n))
#define	INC(o)	((o)++)
#define	ISSTATEIN(v, o)	((v)[o])
/* some abbreviations; note that some of these know variable names! */
/* do "if I'm here, I can also be there" etc without branches */
#define	FWD(dst, src, n)	((dst)[here+(n)] |= (src)[here])
#define	BACK(dst, src, n)	((dst)[here-(n)] |= (src)[here])
#define	ISSETBACK(v, n)	((v)[here - (n)])
/* function names */
#define	LNAMES			/* flag */

#include "engine.c"

/*
 - regexec - interface for matching
 = extern int regexec(const regex_t *, const char *, size_t, \
 =					regmatch_t [], int);
 = #define	MY_REG_NOTBOL	00001
 = #define	MY_REG_NOTEOL	00002
 = #define	MY_REG_STARTEND	00004
 = #define	MY_REG_TRACE	00400	// tracing of execution
 = #define	MY_REG_LARGE	01000	// force large representation
 = #define	MY_REG_BACKR	02000	// force use of backref code
 *
 * We put this here so we can exploit knowledge of the state representation
 * when choosing which matcher to call.  Also, by this point the matchers
 * have been prototyped.
 */
int				/* 0 success, MY_REG_NOMATCH failure */
my_regexec(preg, str, nmatch, pmatch, eflags)
const my_regex_t *preg;
const char *str;
size_t nmatch;
my_regmatch_t pmatch[];
int eflags;
{
	char *pstr = (char *) str;
	register struct re_guts *g = preg->re_g;
#ifdef REDEBUG
#	define	GOODFLAGS(f)	(f)
#else
#	define	GOODFLAGS(f)	((f)&(MY_REG_NOTBOL|MY_REG_NOTEOL|MY_REG_STARTEND))
#endif

	if (preg->re_magic != MAGIC1 || g->magic != MAGIC2)
		return(MY_REG_BADPAT);
	assert(!(g->iflags&BAD));
	if (g->iflags&BAD)		/* backstop for no-debug case */
		return(MY_REG_BADPAT);
	eflags = GOODFLAGS(eflags);

	if ((size_t) g->nstates <= CHAR_BIT*sizeof(states1) &&
<<<<<<< HEAD
	    !(eflags&MY_REG_LARGE))
		return(smatcher(preg->charset, g, (char *)str, nmatch, pmatch, eflags));
=======
	    !(eflags&REG_LARGE))
		return(smatcher(preg->charset, g, pstr, nmatch, pmatch, eflags));
>>>>>>> 2495e10c
	else
		return(lmatcher(preg->charset, g, pstr, nmatch, pmatch, eflags));
}<|MERGE_RESOLUTION|>--- conflicted
+++ resolved
@@ -133,13 +133,8 @@
 	eflags = GOODFLAGS(eflags);
 
 	if ((size_t) g->nstates <= CHAR_BIT*sizeof(states1) &&
-<<<<<<< HEAD
 	    !(eflags&MY_REG_LARGE))
-		return(smatcher(preg->charset, g, (char *)str, nmatch, pmatch, eflags));
-=======
-	    !(eflags&REG_LARGE))
 		return(smatcher(preg->charset, g, pstr, nmatch, pmatch, eflags));
->>>>>>> 2495e10c
 	else
 		return(lmatcher(preg->charset, g, pstr, nmatch, pmatch, eflags));
 }