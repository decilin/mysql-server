/* Copyright (C) 2003 MySQL AB

   This program is free software; you can redistribute it and/or modify
   it under the terms of the GNU General Public License as published by
   the Free Software Foundation; either version 2 of the License, or
   (at your option) any later version.

   This program is distributed in the hope that it will be useful,
   but WITHOUT ANY WARRANTY; without even the implied warranty of
   MERCHANTABILITY or FITNESS FOR A PARTICULAR PURPOSE.  See the
   GNU General Public License for more details.

   You should have received a copy of the GNU General Public License
   along with this program; if not, write to the Free Software
   Foundation, Inc., 59 Temple Place, Suite 330, Boston, MA  02111-1307  USA */




/*****************************************************************************
Name:          Ndb.cpp
******************************************************************************/

#include <ndb_global.h>


#include "NdbApiSignal.hpp"
#include "NdbImpl.hpp"
#include <NdbOperation.hpp>
#include <NdbTransaction.hpp>
#include <NdbEventOperation.hpp>
#include <NdbRecAttr.hpp>
#include <md5_hash.hpp>
#include <NdbSleep.h>
#include <NdbOut.hpp>
#include <ndb_limits.h>
#include "API.hpp"
#include <NdbEnv.h>
#include <BaseString.hpp>

/****************************************************************************
void connect();

Connect to any node which has no connection at the moment.
****************************************************************************/
NdbTransaction* Ndb::doConnect(Uint32 tConNode) 
{
  Uint32        tNode;
  Uint32        tAnyAlive = 0;
  int TretCode= 0;

  DBUG_ENTER("Ndb::doConnect");

  if (tConNode != 0) {
    TretCode = NDB_connect(tConNode);
    if ((TretCode == 1) || (TretCode == 2)) {
//****************************************************************************
// We have connections now to the desired node. Return
//****************************************************************************
      DBUG_RETURN(getConnectedNdbTransaction(tConNode));
    } else if (TretCode != 0) {
      tAnyAlive = 1;
    }//if
  }//if
//****************************************************************************
// We will connect to any node. Make sure that we have connections to all
// nodes.
//****************************************************************************
  if (theImpl->m_optimized_node_selection)
  {
    Ndb_cluster_connection_node_iter &node_iter= 
      theImpl->m_node_iter;
    theImpl->m_ndb_cluster_connection.init_get_next_node(node_iter);
    while ((tNode= theImpl->m_ndb_cluster_connection.get_next_node(node_iter)))
    {
      TretCode= NDB_connect(tNode);
      if ((TretCode == 1) ||
	  (TretCode == 2))
      {
//****************************************************************************
// We have connections now to the desired node. Return
//****************************************************************************
	DBUG_RETURN(getConnectedNdbTransaction(tNode));
      } else if (TretCode != 0) {
	tAnyAlive= 1;
      }//if
      DBUG_PRINT("info",("tried node %d, TretCode %d, error code %d, %s",
			 tNode, TretCode, getNdbError().code,
			 getNdbError().message));
    }
  }
  else // just do a regular round robin
  {
    Uint32 tNoOfDbNodes= theImpl->theNoOfDBnodes;
    Uint32 &theCurrentConnectIndex= theImpl->theCurrentConnectIndex;
    UintR Tcount = 0;
    do {
      theCurrentConnectIndex++;
      if (theCurrentConnectIndex >= tNoOfDbNodes)
	theCurrentConnectIndex = 0;

      Tcount++;
      tNode= theImpl->theDBnodes[theCurrentConnectIndex];
      TretCode= NDB_connect(tNode);
      if ((TretCode == 1) ||
	  (TretCode == 2))
      {
//****************************************************************************
// We have connections now to the desired node. Return
//****************************************************************************
	DBUG_RETURN(getConnectedNdbTransaction(tNode));
      } else if (TretCode != 0) {
	tAnyAlive= 1;
      }//if
      DBUG_PRINT("info",("tried node %d TretCode %d", tNode, TretCode));
    } while (Tcount < tNoOfDbNodes);
  }
//****************************************************************************
// We were unable to find a free connection. If no node alive we will report
// error code for cluster failure otherwise connection failure.
//****************************************************************************
  if (tAnyAlive == 1) {
#ifdef VM_TRACE
    ndbout << "TretCode = " << TretCode << endl;
#endif
    theError.code = 4006;
  } else {
    theError.code = 4009;
  }//if
  DBUG_RETURN(NULL);
}

int 
Ndb::NDB_connect(Uint32 tNode) 
{
//****************************************************************************
// We will perform seize of a transaction record in DBTC in the specified node.
//***************************************************************************
  
  int	         tReturnCode;
  TransporterFacade *tp = TransporterFacade::instance();

  DBUG_ENTER("Ndb::NDB_connect");

  bool nodeAvail = tp->get_node_alive(tNode);
  if(nodeAvail == false){
    DBUG_RETURN(0);
  }
  
  NdbTransaction * tConArray = theConnectionArray[tNode];
  if (tConArray != NULL) {
    DBUG_RETURN(2);
  }
  
  NdbTransaction * tNdbCon = getNdbCon();	// Get free connection object.
  if (tNdbCon == NULL) {
    DBUG_RETURN(4);
  }//if
  NdbApiSignal*	tSignal = getSignal();		// Get signal object
  if (tSignal == NULL) {
    releaseNdbCon(tNdbCon);
    DBUG_RETURN(4);
  }//if
  if (tSignal->setSignal(GSN_TCSEIZEREQ) == -1) {
    releaseNdbCon(tNdbCon);
    releaseSignal(tSignal);
    DBUG_RETURN(4);
  }//if
  tSignal->setData(tNdbCon->ptr2int(), 1);
//************************************************
// Set connection pointer as NdbTransaction object
//************************************************
  tSignal->setData(theMyRef, 2);	// Set my block reference
  tNdbCon->Status(NdbTransaction::Connecting); // Set status to connecting
  Uint32 nodeSequence;
  { // send and receive signal
    Guard guard(tp->theMutexPtr);
    nodeSequence = tp->getNodeSequence(tNode);
    bool node_is_alive = tp->get_node_alive(tNode);
    if (node_is_alive) { 
      tReturnCode = tp->sendSignal(tSignal, tNode);  
      releaseSignal(tSignal); 
      if (tReturnCode != -1) {
        theImpl->theWaiter.m_node = tNode;  
        theImpl->theWaiter.m_state = WAIT_TC_SEIZE;  
        tReturnCode = receiveResponse(); 
      }//if
    } else {
      releaseSignal(tSignal);
      tReturnCode = -1;
    }//if
  }
  if ((tReturnCode == 0) && (tNdbCon->Status() == NdbTransaction::Connected)) {
    //************************************************
    // Send and receive was successful
    //************************************************
    NdbTransaction* tPrevFirst = theConnectionArray[tNode];
    tNdbCon->setConnectedNodeId(tNode, nodeSequence);
    
    tNdbCon->setMyBlockReference(theMyRef);
    theConnectionArray[tNode] = tNdbCon;
    tNdbCon->theNext = tPrevFirst;
    DBUG_RETURN(1);
  } else {
    releaseNdbCon(tNdbCon);
//****************************************************************************
// Unsuccessful connect is indicated by 3.
//****************************************************************************
    DBUG_PRINT("info",
	       ("unsuccessful connect tReturnCode %d, tNdbCon->Status() %d",
		tReturnCode, tNdbCon->Status()));
    DBUG_RETURN(3);
  }//if
}//Ndb::NDB_connect()

NdbTransaction *
Ndb::getConnectedNdbTransaction(Uint32 nodeId){
  NdbTransaction* next = theConnectionArray[nodeId];
  theConnectionArray[nodeId] = next->theNext;
  next->theNext = NULL;

  return next;
}//Ndb::getConnectedNdbTransaction()

/*****************************************************************************
disconnect();

Remark:        Disconnect all connections to the database. 
*****************************************************************************/
void 
Ndb::doDisconnect()
{
  NdbTransaction* tNdbCon;
  CHECK_STATUS_MACRO_VOID;
  /* DBUG_ENTER must be after CHECK_STATUS_MACRO_VOID because of 'return' */
  DBUG_ENTER("Ndb::doDisconnect");

  Uint32 tNoOfDbNodes = theImpl->theNoOfDBnodes;
  Uint8 *theDBnodes= theImpl->theDBnodes;
  DBUG_PRINT("info", ("theNoOfDBnodes=%d", tNoOfDbNodes));
  UintR i;
  for (i = 0; i < tNoOfDbNodes; i++) {
    Uint32 tNode = theDBnodes[i];
    tNdbCon = theConnectionArray[tNode];
    while (tNdbCon != NULL) {
      NdbTransaction* tmpNdbCon = tNdbCon;
      tNdbCon = tNdbCon->theNext;
      releaseConnectToNdb(tmpNdbCon);
    }//while
  }//for
  tNdbCon = theTransactionList;
  while (tNdbCon != NULL) {
    NdbTransaction* tmpNdbCon = tNdbCon;
    tNdbCon = tNdbCon->theNext;
    releaseConnectToNdb(tmpNdbCon);
  }//while
  DBUG_VOID_RETURN;
}//Ndb::disconnect()

/*****************************************************************************
int waitUntilReady(int timeout);

Return Value:   Returns 0 if the Ndb is ready within timeout seconds.
                Returns -1 otherwise.
Remark:         Waits until a node has status != 0
*****************************************************************************/ 
int
Ndb::waitUntilReady(int timeout)
{
  DBUG_ENTER("Ndb::waitUntilReady");
  int secondsCounter = 0;
  int milliCounter = 0;
  int noChecksSinceFirstAliveFound = 0;
  int id;

  if (theInitState != Initialised) {
    // Ndb::init is not called
    theError.code = 4256;
    DBUG_RETURN(-1);
  }

  while (theNode == 0) {
    if (secondsCounter >= timeout)
    {
      theError.code = 4269;
      DBUG_RETURN(-1);
    }
    NdbSleep_MilliSleep(100);
    milliCounter += 100;
    if (milliCounter >= 1000) {
      secondsCounter++;
      milliCounter = 0;
    }//if
  }

  if (theImpl->m_ndb_cluster_connection.wait_until_ready
      (timeout-secondsCounter,30) < 0)
  {
    theError.code = 4009;
    DBUG_RETURN(-1);
  }

  DBUG_RETURN(0);
}

/*****************************************************************************
NdbTransaction* startTransaction();

Return Value:   Returns a pointer to a connection object.
                Return NULL otherwise.
Remark:         Start transaction. Synchronous.
*****************************************************************************/ 
NdbTransaction* 
Ndb::startTransaction(const NdbDictionary::Table *table,
		      const char * keyData, Uint32 keyLen)
{
  DBUG_ENTER("Ndb::startTransaction");

  if (theInitState == Initialised) {
    theError.code = 0;
    checkFailedNode();
    /**
     * If the user supplied key data
     * We will make a qualified quess to which node is the primary for the
     * the fragment and contact that node
     */
    Uint32 nodeId;
    NdbTableImpl* impl;
    if(table != 0 && keyData != 0 && (impl= &NdbTableImpl::getImpl(*table))) 
    {
      Uint32 hashValue;
      {
	Uint32 buf[4];
	if((UintPtr(keyData) & 7) == 0 && (keyLen & 3) == 0)
	{
	  md5_hash(buf, (const Uint64*)keyData, keyLen >> 2);
	}
	else
	{
	  Uint64 tmp[1000];
	  tmp[keyLen/8] = 0;
	  memcpy(tmp, keyData, keyLen);
	  md5_hash(buf, tmp, (keyLen+3) >> 2);	  
	}
	hashValue= buf[1];
      }
      const Uint16 *nodes;
      Uint32 cnt= impl->get_nodes(hashValue, &nodes);
      if(cnt)
	nodeId= nodes[0];
      else
	nodeId= 0;
    } else {
      nodeId = 0;
    }//if

    {
      NdbTransaction *trans= startTransactionLocal(0, nodeId);
      DBUG_PRINT("exit",("start trans: 0x%x transid: 0x%llx",
			 trans, trans ? trans->getTransactionId() : 0));
      DBUG_RETURN(trans);
    }
  } else {
    DBUG_RETURN(NULL);
  }//if
}//Ndb::startTransaction()

/*****************************************************************************
NdbTransaction* hupp(NdbTransaction* pBuddyTrans);

Return Value:   Returns a pointer to a connection object.
                Connected to the same node as pBuddyTrans
                and also using the same transction id
Remark:         Start transaction. Synchronous.
*****************************************************************************/ 
NdbTransaction* 
Ndb::hupp(NdbTransaction* pBuddyTrans)
{
  DBUG_ENTER("Ndb::hupp");

  DBUG_PRINT("enter", ("trans: 0x%x",pBuddyTrans));

  Uint32 aPriority = 0;
  if (pBuddyTrans == NULL){
    DBUG_RETURN(startTransaction());
  }

  if (theInitState == Initialised) {
    theError.code = 0;
    checkFailedNode();

    Uint32 nodeId = pBuddyTrans->getConnectedNodeId();
    NdbTransaction* pCon = startTransactionLocal(aPriority, nodeId);
    if(pCon == NULL)
      DBUG_RETURN(NULL);

    if (pCon->getConnectedNodeId() != nodeId){
      // We could not get a connection to the desired node
      // release the connection and return NULL
      closeTransaction(pCon);
      theError.code = 4006;
      DBUG_RETURN(NULL);
    }
    pCon->setTransactionId(pBuddyTrans->getTransactionId());
    pCon->setBuddyConPtr((Uint32)pBuddyTrans->getTC_ConnectPtr());
    DBUG_PRINT("exit", ("hupp trans: 0x%x transid: 0x%llx",
			pCon, pCon ? pCon->getTransactionId() : 0));
    DBUG_RETURN(pCon);
  } else {
    DBUG_RETURN(NULL);
  }//if
}//Ndb::hupp()

NdbTransaction* 
Ndb::startTransactionLocal(Uint32 aPriority, Uint32 nodeId)
{
#ifdef VM_TRACE
  char buf[255];
  const char* val = NdbEnv_GetEnv("NDB_TRANSACTION_NODE_ID", buf, 255);
  if(val != 0){
    nodeId = atoi(val);
  }
#endif

  DBUG_ENTER("Ndb::startTransactionLocal");
  DBUG_PRINT("enter", ("nodeid: %d", nodeId));

<<<<<<< HEAD
  NdbTransaction* tConnection;
=======
  if(unlikely(theRemainingStartTransactions == 0))
  {
    theError.code = 4006;
    DBUG_RETURN(0);
  }
  
  theRemainingStartTransactions--;

  NdbConnection* tConnection;
>>>>>>> c0d17a9b
  Uint64 tFirstTransId = theFirstTransId;
  tConnection = doConnect(nodeId);
  if (tConnection == NULL) {
    DBUG_RETURN(NULL);
  }//if
  NdbTransaction* tConNext = theTransactionList;
  tConnection->init();
  theTransactionList = tConnection;        // into a transaction list.
  tConnection->next(tConNext);   // Add the active connection object
  tConnection->setTransactionId(tFirstTransId);
  tConnection->thePriority = aPriority;
  if ((tFirstTransId & 0xFFFFFFFF) == 0xFFFFFFFF) {
    //---------------------------------------------------
// Transaction id rolling round. We will start from
// consecutive identity 0 again.
//---------------------------------------------------
    theFirstTransId = ((tFirstTransId >> 32) << 32);      
  } else {
    theFirstTransId = tFirstTransId + 1;
  }//if
#ifdef VM_TRACE
  if (tConnection->theListState != NdbTransaction::NotInList) {
    printState("startTransactionLocal %x", tConnection);
    abort();
  }
#endif
  DBUG_RETURN(tConnection);
}//Ndb::startTransactionLocal()

/*****************************************************************************
void closeTransaction(NdbTransaction* aConnection);

Parameters:     aConnection: the connection used in the transaction.
Remark:         Close transaction by releasing the connection and all operations.
*****************************************************************************/
void
Ndb::closeTransaction(NdbTransaction* aConnection)
{
  DBUG_ENTER("Ndb::closeTransaction");
  NdbTransaction* tCon;
  NdbTransaction* tPreviousCon;

  if (aConnection == NULL) {
//-----------------------------------------------------
// closeTransaction called on NULL pointer, destructive
// application behaviour.
//-----------------------------------------------------
#ifdef VM_TRACE
    printf("NULL into closeTransaction\n");
#endif
    DBUG_VOID_RETURN;
  }//if
  CHECK_STATUS_MACRO_VOID;
  
  tCon = theTransactionList;
  theRemainingStartTransactions++;
  
  DBUG_PRINT("info",("close trans: 0x%x transid: 0x%llx",
		     aConnection, aConnection->getTransactionId()));
  DBUG_PRINT("info",("magic number: 0x%x TCConPtr: 0x%x theMyRef: 0x%x 0x%x",
		     aConnection->theMagicNumber, aConnection->theTCConPtr,
		     aConnection->theMyRef, getReference()));

  if (aConnection == tCon) {		// Remove the active connection object
    theTransactionList = tCon->next();	// from the transaction list.
  } else { 
    while (aConnection != tCon) {
      if (tCon == NULL) {
//-----------------------------------------------------
// closeTransaction called on non-existing transaction
//-----------------------------------------------------

	if(aConnection->theError.code == 4008){
	  /**
	   * When a SCAN timed-out, returning the NdbTransaction leads
	   * to reuse. And TC crashes when the API tries to reuse it to
	   * something else...
	   */
#ifdef VM_TRACE
	  printf("Scan timeout:ed NdbTransaction-> "
		 "not returning it-> memory leak\n");
#endif
	  DBUG_VOID_RETURN;
	}

#ifdef VM_TRACE
	printf("Non-existing transaction into closeTransaction\n");
	abort();
#endif
	DBUG_VOID_RETURN;
      }//if
      tPreviousCon = tCon;
      tCon = tCon->next();
    }//while
    tPreviousCon->next(tCon->next());
  }//if
  
  aConnection->release();
  
  if(aConnection->theError.code == 4008){
    /**
     * Something timed-out, returning the NdbTransaction leads
     * to reuse. And TC crashes when the API tries to reuse it to
     * something else...
     */
#ifdef VM_TRACE
    printf("Con timeout:ed NdbTransaction-> not returning it-> memory leak\n");
#endif
    DBUG_VOID_RETURN;
  }
  
  if (aConnection->theReleaseOnClose == false) {
    /**
     * Put it back in idle list for that node
     */
    Uint32 nodeId = aConnection->getConnectedNodeId();
    aConnection->theNext = theConnectionArray[nodeId];
    theConnectionArray[nodeId] = aConnection;
    DBUG_VOID_RETURN;
  } else {
    aConnection->theReleaseOnClose = false;
    releaseNdbCon(aConnection);
  }//if
  DBUG_VOID_RETURN;
}//Ndb::closeTransaction()

/*****************************************************************************
int* NdbTamper(int aAction, int aNode);

Parameters: aAction     Specifies what action to be taken
            1: Lock global checkpointing    Can only be sent to master DIH, Parameter aNode ignored.
            2: UnLock global checkpointing    Can only be sent to master DIH, Parameter aNode ignored.
	    3: Crash node

           aNode        Specifies which node the action will be taken
     	  -1: Master DIH 
       	0-16: Nodnumber

Return Value: -1 Error  .
                
Remark:         Sends a signal to DIH.
*****************************************************************************/ 
int 
Ndb::NdbTamper(TamperType aAction, int aNode)
{
  NdbTransaction*	tNdbConn;
  NdbApiSignal		tSignal(theMyRef);
  int			tNode;
  int                   tAction;
  int			ret_code;

#ifdef CUSTOMER_RELEASE
  return -1;
#else
  CHECK_STATUS_MACRO;
  checkFailedNode();

  theRestartGCI = 0;
  switch (aAction) {
// Translate enum to integer. This is done because the SCI layer
// expects integers. 
     case LockGlbChp:
        tAction = 1;
        break;
     case UnlockGlbChp:
        tAction = 2;
	break;
     case CrashNode:
        tAction = 3;
        break;
     case ReadRestartGCI:
	tAction = 4;
	break;
     default:
        theError.code = 4102;
        return -1;
  }

  tNdbConn = getNdbCon();	// Get free connection object
  if (tNdbConn == NULL) {
    theError.code = 4000;
    return -1;
  }
  tSignal.setSignal(GSN_DIHNDBTAMPER);
  tSignal.setData (tAction, 1);
  tSignal.setData(tNdbConn->ptr2int(),2);
  tSignal.setData(theMyRef,3);		// Set return block reference
  tNdbConn->Status(NdbTransaction::Connecting); // Set status to connecting
  TransporterFacade *tp = TransporterFacade::instance();
  if (tAction == 3) {
    tp->lock_mutex();
    tp->sendSignal(&tSignal, aNode);
    tp->unlock_mutex();
    releaseNdbCon(tNdbConn);
  } else if ( (tAction == 2) || (tAction == 1) ) {
    tp->lock_mutex();
    tNode = tp->get_an_alive_node();
    if (tNode == 0) {
      theError.code = 4002;
      releaseNdbCon(tNdbConn);
      return -1;
    }//if
    ret_code = tp->sendSignal(&tSignal,aNode);
    tp->unlock_mutex();
    releaseNdbCon(tNdbConn);
    return ret_code;
  } else {
    do {
      tp->lock_mutex();
      // Start protected area
      tNode = tp->get_an_alive_node();
      tp->unlock_mutex();
      // End protected area
      if (tNode == 0) {
        theError.code = 4009;
        releaseNdbCon(tNdbConn);
        return -1;
      }//if
      ret_code = sendRecSignal(tNode, WAIT_NDB_TAMPER, &tSignal, 0);
      if (ret_code == 0) {  
        if (tNdbConn->Status() != NdbTransaction::Connected) {
          theRestartGCI = 0;
        }//if
        releaseNdbCon(tNdbConn);
        return theRestartGCI;
      } else if ((ret_code == -5) || (ret_code == -2)) {
        TRACE_DEBUG("Continue DIHNDBTAMPER when node failed/stopping");
      } else {
        return -1;
      }//if
    } while (1);
  }
  return 0;
#endif
}
#if 0
/****************************************************************************
NdbSchemaCon* startSchemaTransaction();

Return Value:   Returns a pointer to a schema connection object.
                Return NULL otherwise.
Remark:         Start schema transaction. Synchronous.
****************************************************************************/ 
NdbSchemaCon* 
Ndb::startSchemaTransaction()
{
  NdbSchemaCon* tSchemaCon;
  if (theSchemaConToNdbList != NULL) {
    theError.code = 4321;
    return NULL;
  }//if
  tSchemaCon = new NdbSchemaCon(this);
  if (tSchemaCon == NULL) {
    theError.code = 4000;
    return NULL;
  }//if 
  theSchemaConToNdbList = tSchemaCon;
  return tSchemaCon;  
}
/*****************************************************************************
void closeSchemaTransaction(NdbSchemaCon* aSchemaCon);

Parameters:     aSchemaCon: the schemacon used in the transaction.
Remark:         Close transaction by releasing the schemacon and all schemaop.
*****************************************************************************/
void
Ndb::closeSchemaTransaction(NdbSchemaCon* aSchemaCon)
{
  if (theSchemaConToNdbList != aSchemaCon) {
    abort();
    return;
  }//if
  aSchemaCon->release();
  delete aSchemaCon;
  theSchemaConToNdbList = NULL;
  return;
}//Ndb::closeSchemaTransaction()
#endif

/*****************************************************************************
void RestartGCI(int aRestartGCI);

Remark:		Set theRestartGCI on the NDB object
*****************************************************************************/
void
Ndb::RestartGCI(int aRestartGCI)
{
  theRestartGCI = aRestartGCI;
}

/****************************************************************************
int getBlockNumber(void);

Remark:		
****************************************************************************/
int
Ndb::getBlockNumber()
{
  return theNdbBlockNumber;
}

NdbDictionary::Dictionary *
Ndb::getDictionary() const {
  return theDictionary;
}

/****************************************************************************
int getNodeId();

Remark:		
****************************************************************************/
int
Ndb::getNodeId()
{
  return theNode;
}

/****************************************************************************
Uint64 getTupleIdFromNdb( Uint32 aTableId, Uint32 cacheSize );

Parameters:     aTableId : The TableId.
                cacheSize: Prefetch this many values
Remark:		Returns a new TupleId to the application.
                The TupleId comes from SYSTAB_0 where SYSKEY_0 = TableId.
                It is initialized to (TableId << 48) + 1 in NdbcntrMain.cpp.
****************************************************************************/
#define DEBUG_TRACE(msg) \
//  ndbout << __FILE__ << " line: " << __LINE__ << " msg: " << msg << endl

Uint64
Ndb::getAutoIncrementValue(const char* aTableName, Uint32 cacheSize)
{
  DBUG_ENTER("getAutoIncrementValue");
  const char * internalTableName = internalizeTableName(aTableName);
  Ndb_local_table_info *info=
    theDictionary->get_local_table_info(internalTableName, false);
  if (info == 0)
    DBUG_RETURN(~(Uint64)0);
  const NdbTableImpl *table= info->m_table_impl;
  Uint64 tupleId = getTupleIdFromNdb(table->m_tableId, cacheSize);
  DBUG_PRINT("info", ("value %ul", (ulong) tupleId));
  DBUG_RETURN(tupleId);
}

Uint64
Ndb::getAutoIncrementValue(const NdbDictionary::Table * aTable, Uint32 cacheSize)
{
  DBUG_ENTER("getAutoIncrementValue");
  if (aTable == 0)
    DBUG_RETURN(~(Uint64)0);
  const NdbTableImpl* table = & NdbTableImpl::getImpl(*aTable);
  Uint64 tupleId = getTupleIdFromNdb(table->m_tableId, cacheSize);
  DBUG_PRINT("info", ("value %ul", (ulong) tupleId));
  DBUG_RETURN(tupleId);
}

Uint64 
Ndb::getTupleIdFromNdb(const char* aTableName, Uint32 cacheSize)
{
  const NdbTableImpl* table = theDictionary->getTable(aTableName);
  if (table == 0)
    return ~(Uint64)0;
  return getTupleIdFromNdb(table->m_tableId, cacheSize);
}

Uint64
Ndb::getTupleIdFromNdb(Uint32 aTableId, Uint32 cacheSize)
{
  DBUG_ENTER("getTupleIdFromNdb");
  if ( theFirstTupleId[aTableId] != theLastTupleId[aTableId] )
  {
    theFirstTupleId[aTableId]++;
    DBUG_PRINT("info", ("next cached value %ul", 
                        (ulong) theFirstTupleId[aTableId]));
    DBUG_RETURN(theFirstTupleId[aTableId]);
  }
  else // theFirstTupleId == theLastTupleId
  {
    DBUG_PRINT("info",("reading %u values from database", 
                       (cacheSize == 0) ? 1 : cacheSize));
    DBUG_RETURN(opTupleIdOnNdb(aTableId, (cacheSize == 0) ? 1 : cacheSize, 0));
  }
}

Uint64
Ndb::readAutoIncrementValue(const char* aTableName)
{
  DBUG_ENTER("readtAutoIncrementValue");
  const NdbTableImpl* table = theDictionary->getTable(aTableName);
  if (table == 0) {
    theError= theDictionary->getNdbError();
    DBUG_RETURN(~(Uint64)0);
  }
  Uint64 tupleId = readTupleIdFromNdb(table->m_tableId);
  DBUG_PRINT("info", ("value %ul", (ulong) tupleId));
  DBUG_RETURN(tupleId);
}

Uint64
Ndb::readAutoIncrementValue(const NdbDictionary::Table * aTable)
{
  DBUG_ENTER("readtAutoIncrementValue");
  if (aTable == 0)
    DBUG_RETURN(~(Uint64)0);
  const NdbTableImpl* table = & NdbTableImpl::getImpl(*aTable);
  Uint64 tupleId = readTupleIdFromNdb(table->m_tableId);
  DBUG_PRINT("info", ("value %ul", (ulong) tupleId));
  DBUG_RETURN(tupleId);
}

Uint64
Ndb::readTupleIdFromNdb(Uint32 aTableId)
{
  if ( theFirstTupleId[aTableId] == theLastTupleId[aTableId] )
    // Cache is empty, check next in database
    return opTupleIdOnNdb(aTableId, 0, 3);

  return theFirstTupleId[aTableId] + 1;
}

bool
Ndb::setAutoIncrementValue(const char* aTableName, Uint64 val, bool increase)
{
  DEBUG_TRACE("setAutoIncrementValue " << val);
  const char * internalTableName= internalizeTableName(aTableName);
  Ndb_local_table_info *info=
    theDictionary->get_local_table_info(internalTableName, false);
  if (info == 0) {
    theError= theDictionary->getNdbError();
    return false;
  }
  const NdbTableImpl* table= info->m_table_impl;
  return setTupleIdInNdb(table->m_tableId, val, increase);
}

bool
Ndb::setAutoIncrementValue(const NdbDictionary::Table * aTable, Uint64 val, bool increase)
{
  DEBUG_TRACE("setAutoIncrementValue " << val);
  if (aTable == 0)
    return ~(Uint64)0;
  const NdbTableImpl* table = & NdbTableImpl::getImpl(*aTable);
  return setTupleIdInNdb(table->m_tableId, val, increase);
}

bool 
Ndb::setTupleIdInNdb(const char* aTableName, Uint64 val, bool increase )
{
  DEBUG_TRACE("setTupleIdInNdb");
  const NdbTableImpl* table = theDictionary->getTable(aTableName);
  if (table == 0) {
    theError= theDictionary->getNdbError();
    return false;
  }
  return setTupleIdInNdb(table->m_tableId, val, increase);
}

bool
Ndb::setTupleIdInNdb(Uint32 aTableId, Uint64 val, bool increase )
{
  DEBUG_TRACE("setTupleIdInNdb");
  if (increase)
  {
    if (theFirstTupleId[aTableId] != theLastTupleId[aTableId])
    {
      // We have a cache sequence
      if (val <= theFirstTupleId[aTableId]+1)
	return false;
      if (val <= theLastTupleId[aTableId])
      {
	theFirstTupleId[aTableId] = val - 1;
	return true;
      }
      // else continue;
    }    
    return (opTupleIdOnNdb(aTableId, val, 2) == val);
  }
  else
    return (opTupleIdOnNdb(aTableId, val, 1) == val);
}

Uint64
Ndb::opTupleIdOnNdb(Uint32 aTableId, Uint64 opValue, Uint32 op)
{
  DBUG_ENTER("Ndb::opTupleIdOnNdb");
  DBUG_PRINT("enter", ("table=%u value=%llu op=%u", aTableId, opValue, op));

  NdbTransaction*     tConnection;
  NdbOperation*      tOperation= 0; // Compiler warning if not initialized
  Uint64             tValue;
  NdbRecAttr*        tRecAttrResult;
  int                result;
  Uint64 ret;

  CHECK_STATUS_MACRO_ZERO;

  BaseString currentDb(getDatabaseName());
  BaseString currentSchema(getDatabaseSchemaName());

  setDatabaseName("sys");
  setDatabaseSchemaName("def");
  tConnection = this->startTransaction();
  if (tConnection == NULL)
    goto error_return;

  if (usingFullyQualifiedNames())
    tOperation = tConnection->getNdbOperation("SYSTAB_0");
  else
    tOperation = tConnection->getNdbOperation("sys/def/SYSTAB_0");
  if (tOperation == NULL)
    goto error_handler;

  switch (op)
    {
    case 0:
      tOperation->interpretedUpdateTuple();
      tOperation->equal("SYSKEY_0", aTableId );
      tOperation->incValue("NEXTID", opValue);
      tRecAttrResult = tOperation->getValue("NEXTID");

      if (tConnection->execute( Commit ) == -1 )
        goto error_handler;

      tValue = tRecAttrResult->u_64_value();

      theFirstTupleId[aTableId] = tValue - opValue;
      theLastTupleId[aTableId]  = tValue - 1;
      ret = theFirstTupleId[aTableId];
      break;
    case 1:
      tOperation->updateTuple();
      tOperation->equal("SYSKEY_0", aTableId );
      tOperation->setValue("NEXTID", opValue);

      if (tConnection->execute( Commit ) == -1 )
        goto error_handler;

      theFirstTupleId[aTableId] = ~(Uint64)0;
      theLastTupleId[aTableId]  = ~(Uint64)0;
      ret = opValue;
      break;
    case 2:
      tOperation->interpretedUpdateTuple();
      tOperation->equal("SYSKEY_0", aTableId );
      tOperation->load_const_u64(1, opValue);
      tOperation->read_attr("NEXTID", 2);
      tOperation->branch_le(2, 1, 0);
      tOperation->write_attr("NEXTID", 1);
      tOperation->interpret_exit_ok();
      tOperation->def_label(0);
      tOperation->interpret_exit_nok(9999);
      
      if ( (result = tConnection->execute( Commit )) == -1 )
        goto error_handler;
      
      if (result == 9999)
        ret = ~(Uint64)0;
      else
      {
        theFirstTupleId[aTableId] = theLastTupleId[aTableId] = opValue - 1;
	ret = opValue;
      }
      break;
    case 3:
      tOperation->readTuple();
      tOperation->equal("SYSKEY_0", aTableId );
      tRecAttrResult = tOperation->getValue("NEXTID");
      if (tConnection->execute( Commit ) == -1 )
        goto error_handler;
      ret = tRecAttrResult->u_64_value();
      break;
    default:
      goto error_handler;
    }

  this->closeTransaction(tConnection);

  // Restore current name space
  setDatabaseName(currentDb.c_str());
  setDatabaseSchemaName(currentSchema.c_str());

  DBUG_RETURN(ret);

  error_handler:
    theError.code = tConnection->theError.code;
    this->closeTransaction(tConnection);
  error_return:
    // Restore current name space
    setDatabaseName(currentDb.c_str());
    setDatabaseSchemaName(currentSchema.c_str());

  DBUG_PRINT("error", ("ndb=%d con=%d op=%d",
             theError.code,
             tConnection ? tConnection->theError.code : -1,
             tOperation ? tOperation->theError.code : -1));
  DBUG_RETURN(~(Uint64)0);
}

Uint32
convertEndian(Uint32 Data)
{
#ifdef WORDS_BIGENDIAN
  Uint32 t1, t2, t3, t4;
  t4 = (Data >> 24) & 255;
  t3 = (Data >> 16) & 255;
  t4 = t4 + (t3 << 8);
  t2 = (Data >> 8) & 255;
  t4 = t4 + (t2 << 16);
  t1 = Data & 255;
  t4 = t4 + (t1 << 24);
  return t4;
#else
  return Data;
#endif
}
const char * Ndb::getCatalogName() const
{
  return theImpl->m_dbname.c_str();
}


void Ndb::setCatalogName(const char * a_catalog_name)
{
  if (a_catalog_name)
  {
    theImpl->m_dbname.assign(a_catalog_name);
    theImpl->update_prefix();
  }
}


const char * Ndb::getSchemaName() const
{
  return theImpl->m_schemaname.c_str();
}


void Ndb::setSchemaName(const char * a_schema_name)
{
  if (a_schema_name) {
    theImpl->m_schemaname.assign(a_schema_name);
    theImpl->update_prefix();
  }
}
 
/*
Deprecated functions
*/
const char * Ndb::getDatabaseName() const
{
  return getCatalogName();
}
 
void Ndb::setDatabaseName(const char * a_catalog_name)
{
  setCatalogName(a_catalog_name);
}
 
const char * Ndb::getDatabaseSchemaName() const
{
  return getSchemaName();
}
 
void Ndb::setDatabaseSchemaName(const char * a_schema_name)
{
  setSchemaName(a_schema_name);
}
 
bool Ndb::usingFullyQualifiedNames()
{
  return fullyQualifiedNames;
}
 
const char *
Ndb::externalizeTableName(const char * internalTableName, bool fullyQualifiedNames)
{
  if (fullyQualifiedNames) {
    register const char *ptr = internalTableName;
   
    // Skip database name
    while (*ptr && *ptr++ != table_name_separator);
    // Skip schema name
    while (*ptr && *ptr++ != table_name_separator);
    return ptr;
  }
  else
    return internalTableName;
}

const char *
Ndb::externalizeTableName(const char * internalTableName)
{
  return externalizeTableName(internalTableName, usingFullyQualifiedNames());
}

const char *
Ndb::externalizeIndexName(const char * internalIndexName, bool fullyQualifiedNames)
{
  if (fullyQualifiedNames) {
    register const char *ptr = internalIndexName;
   
    // Scan name from the end
    while (*ptr++); ptr--; // strend
    while (ptr >= internalIndexName && *ptr != table_name_separator)
      ptr--;
     
    return ptr + 1;
  }
  else
    return internalIndexName;
}

const char *
Ndb::externalizeIndexName(const char * internalIndexName)
{
  return externalizeIndexName(internalIndexName, usingFullyQualifiedNames());
}

const char *
Ndb::internalizeTableName(const char * externalTableName)
{
  if (fullyQualifiedNames)
    return theImpl->internalize_table_name(externalTableName);
  else
    return externalTableName;
}
 
const char *
Ndb::internalizeIndexName(const NdbTableImpl * table,
                          const char * externalIndexName)
{
  if (fullyQualifiedNames)
    return theImpl->internalize_index_name(table, externalIndexName);
  else
    return externalIndexName;
}

const BaseString
Ndb::getDatabaseFromInternalName(const char * internalName)
{
  char * databaseName = new char[strlen(internalName) + 1];
  strcpy(databaseName, internalName);
  register char *ptr = databaseName;
   
  /* Scan name for the first table_name_separator */
  while (*ptr && *ptr != table_name_separator)
    ptr++;
  *ptr = '\0';
  BaseString ret = BaseString(databaseName);
  delete [] databaseName;
  return ret;
}
 
const BaseString
Ndb::getSchemaFromInternalName(const char * internalName)
{
  char * schemaName = new char[strlen(internalName)];
  register const char *ptr1 = internalName;
   
  /* Scan name for the second table_name_separator */
  while (*ptr1 && *ptr1 != table_name_separator)
    ptr1++;
  strcpy(schemaName, ptr1 + 1);
  register char *ptr = schemaName;
  while (*ptr && *ptr != table_name_separator)
    ptr++;
  *ptr = '\0';
  BaseString ret = BaseString(schemaName);
  delete [] schemaName;
  return ret;
}

NdbEventOperation* Ndb::createEventOperation(const char* eventName,
					     const int bufferLength)
{
  NdbEventOperation* tOp;

  tOp = new NdbEventOperation(this, eventName, bufferLength);

  if (tOp == 0)
  {
    theError.code= 4000;
    return NULL;
  }

  if (tOp->getState() != NdbEventOperation::EO_CREATED) {
    theError.code= tOp->getNdbError().code;
    delete tOp;
    tOp = NULL;
  }

  //now we have to look up this event in dict

  return tOp;
}

int Ndb::dropEventOperation(NdbEventOperation* op) {
  delete op;
  return 0;
}

NdbGlobalEventBufferHandle* Ndb::getGlobalEventBufferHandle()
{
  return theGlobalEventBufferHandle;
}

//void Ndb::monitorEvent(NdbEventOperation *op, NdbEventCallback cb, void* rs)
//{
//}

int
Ndb::pollEvents(int aMillisecondNumber)
{
  return NdbEventOperation::wait(theGlobalEventBufferHandle,
				 aMillisecondNumber);
}

#ifdef VM_TRACE
#include <NdbMutex.h>
extern NdbMutex *ndb_print_state_mutex;

static bool
checkdups(NdbTransaction** list, unsigned no)
{
  for (unsigned i = 0; i < no; i++)
    for (unsigned j = i + 1; j < no; j++)
      if (list[i] == list[j])
        return true;
  return false;
}
void
Ndb::printState(const char* fmt, ...)
{
  char buf[200];
  va_list ap;
  va_start(ap, fmt);
  vsprintf(buf, fmt, ap);
  va_end(ap);
  NdbMutex_Lock(ndb_print_state_mutex);
  bool dups = false;
  unsigned i;
  ndbout << buf << " ndb=" << hex << this << dec;
#ifndef NDB_WIN32
  ndbout << " thread=" << (int)pthread_self();
#endif
  ndbout << endl;
  for (unsigned n = 0; n < MAX_NDB_NODES; n++) {
    NdbTransaction* con = theConnectionArray[n];
    if (con != 0) {
      ndbout << "conn " << n << ":" << endl;
      while (con != 0) {
        con->printState();
        con = con->theNext;
      }
    }
  }
  ndbout << "prepared: " << theNoOfPreparedTransactions<< endl;
  if (checkdups(thePreparedTransactionsArray, theNoOfPreparedTransactions)) {
    ndbout << "!! DUPS !!" << endl;
    dups = true;
  }
  for (i = 0; i < theNoOfPreparedTransactions; i++)
    thePreparedTransactionsArray[i]->printState();
  ndbout << "sent: " << theNoOfSentTransactions<< endl;
  if (checkdups(theSentTransactionsArray, theNoOfSentTransactions)) {
    ndbout << "!! DUPS !!" << endl;
    dups = true;
  }
  for (i = 0; i < theNoOfSentTransactions; i++)
    theSentTransactionsArray[i]->printState();
  ndbout << "completed: " << theNoOfCompletedTransactions<< endl;
  if (checkdups(theCompletedTransactionsArray, theNoOfCompletedTransactions)) {
    ndbout << "!! DUPS !!" << endl;
    dups = true;
  }
  for (i = 0; i < theNoOfCompletedTransactions; i++)
    theCompletedTransactionsArray[i]->printState();
  NdbMutex_Unlock(ndb_print_state_mutex);
}
#endif

<|MERGE_RESOLUTION|>--- conflicted
+++ resolved
@@ -425,24 +425,20 @@
   DBUG_ENTER("Ndb::startTransactionLocal");
   DBUG_PRINT("enter", ("nodeid: %d", nodeId));
 
-<<<<<<< HEAD
-  NdbTransaction* tConnection;
-=======
   if(unlikely(theRemainingStartTransactions == 0))
   {
     theError.code = 4006;
     DBUG_RETURN(0);
   }
   
-  theRemainingStartTransactions--;
-
-  NdbConnection* tConnection;
->>>>>>> c0d17a9b
+  NdbTransaction* tConnection;
   Uint64 tFirstTransId = theFirstTransId;
   tConnection = doConnect(nodeId);
   if (tConnection == NULL) {
     DBUG_RETURN(NULL);
   }//if
+
+  theRemainingStartTransactions--;
   NdbTransaction* tConNext = theTransactionList;
   tConnection->init();
   theTransactionList = tConnection;        // into a transaction list.
