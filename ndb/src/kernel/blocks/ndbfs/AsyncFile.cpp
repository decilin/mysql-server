--- conflicted
+++ resolved
@@ -228,15 +228,11 @@
       abort();
       break;
     }//switch
-<<<<<<< HEAD
     m_last_request= request;
     m_current_request= 0;
-    theReportTo->writeChannel(request);
-=======
     
     // No need to signal as ndbfs only uses tryRead
     theReportTo->writeChannelNoSignal(request);
->>>>>>> 6a9ecf1f
   }//while
 }//AsyncFile::run()
 
