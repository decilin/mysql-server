--- conflicted
+++ resolved
@@ -419,8 +419,6 @@
   dom= Json_dom::parse(half_array_item, std::strlen(half_array_item),
                        nullptr, nullptr);
   EXPECT_EQ(nullptr, dom);
-<<<<<<< HEAD
-=======
 }
 
 /*
@@ -445,7 +443,6 @@
   // Expect to get the same string back, including all the special characters.
   const Json_string *str2= down_cast<const Json_string *>(dom.get());
   EXPECT_EQ(str.value(), str2->value());
->>>>>>> 57c4f9ca
 }
 
 void vet_wrapper_length(const THD *thd, const char *text,
@@ -1459,8 +1456,6 @@
 }
 BENCHMARK(BM_JsonBinarySearchKey);
 
-<<<<<<< HEAD
-=======
 /**
   Microbenchmark which tests the performance of
   Json_wrapper::to_string() when it's called on a JSON string value
@@ -1553,5 +1548,4 @@
 }
 BENCHMARK(BM_JsonObjectToString);
 
->>>>>>> 57c4f9ca
 }  // namespace