--- conflicted
+++ resolved
@@ -41,22 +41,16 @@
   EXPECT_EQ(expected_error, err) << str;
 }
 
-char *secure_file_priv_arg;
 void setup_server_for_unit_tests()
 {
   static char *my_name= strdup(my_progname);
-<<<<<<< HEAD
-  secure_file_priv_arg= strdup("--secure-file-priv=NULL");
-  char *argv[] = { my_name, secure_file_priv_arg, 0 };
-  set_remaining_args(2, argv);
-=======
   char *argv[] = { my_name,
+                   const_cast<char*>("--secure-file-priv=NULL"),
                    const_cast<char*>("--log_syslog=0"),
                    const_cast<char*>("--explicit_defaults_for_timestamp"),
                    const_cast<char*>("--datadir=" DATA_DIR),
                    const_cast<char*>("--lc-messages-dir=" ERRMSG_DIR), 0 };
-  set_remaining_args(5, argv);
->>>>>>> 68974516
+  set_remaining_args(6, argv);
   mysql_mutex_init(key_LOCK_error_log, &LOCK_error_log, MY_MUTEX_INIT_FAST);
   system_charset_info= &my_charset_utf8_general_ci;
   sys_var_init();
@@ -81,7 +75,6 @@
   mysql_mutex_destroy(&LOCK_error_log);
   query_logger.cleanup();
   delete_optimizer_cost_module();
-  free(secure_file_priv_arg);
 }
 
 void Server_initializer::set_expected_error(uint val)
