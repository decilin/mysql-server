--- conflicted
+++ resolved
@@ -247,11 +247,8 @@
   item
   my_decimal
   opt_range
-<<<<<<< HEAD
   opt_trace
-=======
   rpl_group_set
->>>>>>> 71d53474
 )
 
 FOREACH(test ${TESTS})
