--- conflicted
+++ resolved
@@ -981,11 +981,11 @@
         overestimating the total cost of scanning, the heuristic used
         here has to assume that the ratio is 1. A more fine-grained
         cost comparison will be done later in this function.
-    (2) This doesn't hold: the best way to perform table scan is to to perform
-        'range' access using index IDX, and the best way to perform 'ref'
-        access is to use the same index IDX, with the same or more key parts.
-        (note: it is not clear how this rule is/should be extended to
-        index_merge quick selects)
+    (2) The best way to perform table or index scan is to use 'range' access
+        using index IDX. If it is a 'tight range' scan (i.e not a loose index
+        scan' or 'index merge'), then ref access on the same index will
+        perform equal or better if ref access can use the same or more number
+        of key parts.
     (3) See above note about InnoDB.
     (4) NOT ("FORCE INDEX(...)" is used for table and there is 'ref' access
              path, but there is no quick select)
@@ -1015,7 +1015,9 @@
   }
   else if (tab->quick() && best_ref &&                              // (2)
       tab->quick()->index == best_ref->key &&                       // (2)
-      (used_key_parts >= table->quick_key_parts[best_ref->key]))  // (2)
+      (used_key_parts >= table->quick_key_parts[best_ref->key]) &&  // (2)
+      (tab->quick()->get_type() !=
+       QUICK_SELECT_I::QS_TYPE_GROUP_MIN_MAX))                      // (2)
   {
     trace_access_scan.add_alnum("access_type", "range");
     tab->quick()->trace_quick_description(trace);
@@ -1308,47 +1310,14 @@
     tab->quick()->get_fields_used(&table->tmp_set);
 
   /*
-<<<<<<< HEAD
     Early exit if the only conditions for the table refers to columns
     used by the access method.
-=======
-    Don't test table scan if it can't be better.
-    Prefer key lookup if we would use the same key for scanning.
-
-    Don't do a table scan on InnoDB tables, if we can read the used
-    parts of the row from any of the used index.
-    This is because table scans uses index and we would not win
-    anything by using a table scan. The only exception is INDEX_MERGE
-    quick select. We can not say for sure that INDEX_MERGE quick select
-    is always faster than ref access. So it's necessary to check if
-    ref access is more expensive.
-
-    A word for word translation of the below if-statement in sergefp's
-    understanding: we check if we should use table scan if:
-    (1) The found 'ref' access produces more records than a table scan
-        (or index scan, or quick select), or 'ref' is more expensive than
-        any of them.
-    (2) The best way to perform table or index scan is to use 'range' access
-        using index IDX. If it is a 'tight range' scan (i.e not a loose index
-        scan' or 'index merge'), then ref access on the same index will
-        perform equal or better if ref access can use the same or more number
-        of key parts.
-    (3) See above note about InnoDB.
-    (4) NOT ("FORCE INDEX(...)" is used for table and there is 'ref' access
-             path, but there is no quick select)
-        If the condition in the above brackets holds, then the only possible
-        "table scan" access method is ALL/index (there is no quick select).
-        Since we have a 'ref' access path, and FORCE INDEX instructs us to
-        choose it over ALL/index, there is no need to consider a full table
-        scan.
->>>>>>> 0c1fc7ed
   */
   if (bitmap_is_subset(&table->cond_set, &table->tmp_set))
   {
     DBUG_ASSERT(filter == COND_FILTER_ALLPASS);
     goto cleanup;
   }
-<<<<<<< HEAD
   /*
     If the range optimizer has made row estimates for predicates that
     are not used by the chosen access method, the estimate from the
@@ -1357,13 +1326,6 @@
     statistics.
   */
   if (!table->quick_keys.is_clear_all())
-=======
-
-  if ((s->quick && best_key && s->quick->index == best_key->key &&      // (2)
-       best_max_key_part >= s->table->quick_key_parts[best_key->key]) &&  // (2)
-      (s->quick->get_type() !=
-       QUICK_SELECT_I::QS_TYPE_GROUP_MIN_MAX))                      // (2)
->>>>>>> 0c1fc7ed
   {
     char buf[MAX_FIELDS/8];
     my_bitmap_map* bitbuf=
