/* Copyright (c) 2014, 2017, Oracle and/or its affiliates. All rights reserved.

   This program is free software; you can redistribute it and/or modify
   it under the terms of the GNU General Public License as published by
   the Free Software Foundation; version 2 of the License.

   This program is distributed in the hope that it will be useful,
   but WITHOUT ANY WARRANTY; without even the implied warranty of
   MERCHANTABILITY or FITNESS FOR A PARTICULAR PURPOSE.  See the
   GNU General Public License for more details.

   You should have received a copy of the GNU General Public License
   along with this program; if not, write to the Free Software Foundation,
   51 Franklin Street, Suite 500, Boston, MA 02110-1335 USA */

#include "dd/impl/system_registry.h"

#include "dd/impl/system_views/character_sets.h"     // Character_sets
#include "dd/impl/system_views/collation_charset_applicability.h" // Collati...
#include "dd/impl/system_views/collations.h"         // Collations
#include "dd/impl/system_views/column_statistics.h"  // Column_statistics
#include "dd/impl/system_views/columns.h"            // Columns
#include "dd/impl/system_views/events.h"             // Events
#include "dd/impl/system_views/key_column_usage.h"   // key_column_usage
#include "dd/impl/system_views/parameters.h"         // Parameters
#include "dd/impl/system_views/routines.h"           // Routines
#include "dd/impl/system_views/schemata.h"           // Schemata
#include "dd/impl/system_views/st_geometry_columns.h"// st_geometry_columns
#include "dd/impl/system_views/st_spatial_reference_systems.h" // St_spatial...
#include "dd/impl/system_views/statistics.h"         // Statistics
#include "dd/impl/system_views/table_constraints.h"  // Table_constraints
#include "dd/impl/system_views/tables.h"             // Tables
#include "dd/impl/system_views/triggers.h"           // Triggers
#include "dd/impl/system_views/views.h"              // Views
<<<<<<< HEAD
#include "dd/impl/system_views/innodb_foreign.h"     // Innodb_foreign
#include "dd/impl/system_views/innodb_foreign_cols.h"// Innodb_foreign_cols
#include "dd/impl/system_views/innodb_fields.h"      // Innodb_fields
#include "dd/impl/system_views/innodb_datafiles.h"   // Innodb_datafiles
#include "dd/impl/system_views/innodb_tablespace_brief.h"   // Innodb_tablespace_brief

=======
>>>>>>> 417caf79
#include "dd/impl/tables/catalogs.h"                 // Catalog
#include "dd/impl/tables/character_sets.h"           // Character_sets
#include "dd/impl/tables/collations.h"               // Collations
#include "dd/impl/tables/column_statistics.h"        // Column_statistics
#include "dd/impl/tables/column_type_elements.h"     // Column_type_elements
#include "dd/impl/tables/columns.h"                  // Columns
#include "dd/impl/tables/dd_properties.h"            // DD_properties
#include "dd/impl/tables/events.h"                   // Events
#include "dd/impl/tables/foreign_key_column_usage.h" // Foreign_key_column_usage
#include "dd/impl/tables/foreign_keys.h"             // Foreign_keys
#include "dd/impl/tables/index_column_usage.h"       // Index_column_usage
#include "dd/impl/tables/index_partitions.h"         // Index_partitions
#include "dd/impl/tables/index_stats.h"              // Index_stats
#include "dd/impl/tables/indexes.h"                  // Indexes
#include "dd/impl/tables/parameter_type_elements.h"  // Parameter_type_elements
#include "dd/impl/tables/parameters.h"               // Parameters
#include "dd/impl/tables/routines.h"                 // Routines
#include "dd/impl/tables/schemata.h"                 // Schemata
#include "dd/impl/tables/spatial_reference_systems.h"// Spatial_reference_systems
#include "dd/impl/tables/table_partition_values.h"   // Table_partition_values
#include "dd/impl/tables/table_partitions.h"         // Table_partitions
#include "dd/impl/tables/table_stats.h"              // Table_stats
#include "dd/impl/tables/tables.h"                   // Tables
#include "dd/impl/tables/tablespace_files.h"         // Tablespace_files
#include "dd/impl/tables/tablespaces.h"              // Tablespaces
#include "dd/impl/tables/triggers.h"                 // Triggers
#include "dd/impl/tables/view_routine_usage.h"       // View_routine_usage
#include "dd/impl/tables/view_table_usage.h"         // View_table_usage
#include "lex_string.h"
#include "table.h"                                   // MYSQL_SYSTEM_SCHEMA

using namespace dd::tables;

///////////////////////////////////////////////////////////////////////////

namespace {
template <typename X>
void register_table(dd::System_tables::Types type)
{
  dd::System_tables::instance()->add(MYSQL_SCHEMA_NAME.str,
                                     X::instance().table_name(),
                                     type, &X::instance());
}

template <typename X>
void register_view(dd::System_views::Types type)
{
  DBUG_EXECUTE_IF("test_i_s_metadata_version",
                  {
                    if (X::view_name() == "EVENTS")
                      return;
                  });

  dd::System_views::instance()->add(INFORMATION_SCHEMA_NAME.str,
                                    X::instance().name(),
                                    type, &X::instance());
}
}

namespace dd {

System_tables * System_tables::instance()
{
  static System_tables s_instance;
  return &s_instance;
}

System_views * System_views::instance()
{
  static System_views s_instance;
  return &s_instance;
}

System_tablespaces * System_tablespaces::instance()
{
  static System_tablespaces s_instance;
  return &s_instance;
}


void System_tables::init()
{
  // Se header file for explanation of table categories.
  dd::System_tables::Types inert=  dd::System_tables::Types::INERT;
  dd::System_tables::Types core=   dd::System_tables::Types::CORE;
  dd::System_tables::Types second= dd::System_tables::Types::SECOND;

  // Order below is dictated by the foreign key constraints.
  register_table<DD_properties>(inert);

  register_table<Character_sets>(core);
  register_table<Collations>(core);
  register_table<Tablespaces>(core);
  register_table<Tablespace_files>(core);
  register_table<Catalogs>(core);
  register_table<dd::tables::Column_statistics>(core);
  register_table<Schemata>(core);
  register_table<Spatial_reference_systems>(second);
  register_table<Tables>(core);
  register_table<View_table_usage>(core);
  register_table<View_routine_usage>(core);
  register_table<Columns>(core);
  register_table<Indexes>(core);
  register_table<Index_column_usage>(core);
  register_table<Column_type_elements>(core);
  register_table<Foreign_keys>(core);
  register_table<Foreign_key_column_usage>(core);
  register_table<Table_partitions>(core);
  register_table<Table_partition_values>(core);
  register_table<Index_partitions>(core);

  register_table<Table_stats>(second);
  register_table<Index_stats>(second);
  register_table<Events>(second);
  register_table<Routines>(second);
  register_table<Parameters>(second);
  register_table<Parameter_type_elements>(second);
  register_table<Triggers>(core);
}

void System_views::init()
{
  // Register system views with the server.
  dd::System_views::Types is=  dd::System_views::Types::INFORMATION_SCHEMA;

  register_view<dd::system_views::Character_sets>(is);
  register_view<dd::system_views::Collations>(is);
  register_view<dd::system_views::Collation_charset_applicability>(is);
  register_view<dd::system_views::Columns>(is);
  register_view<dd::system_views::Column_statistics>(is);
  register_view<dd::system_views::Events>(is);
  register_view<dd::system_views::Key_column_usage>(is);
  register_view<dd::system_views::Parameters>(is);
  register_view<dd::system_views::Routines>(is);
  register_view<dd::system_views::Schemata>(is);
  register_view<dd::system_views::Show_statistics>(is);
  register_view<dd::system_views::Show_statistics_dynamic>(is);
  register_view<dd::system_views::St_spatial_reference_systems>(is);
  register_view<dd::system_views::St_geometry_columns>(is);
  register_view<dd::system_views::Statistics>(is);
  register_view<dd::system_views::Statistics_dynamic>(is);
  register_view<dd::system_views::Table_constraints>(is);
  register_view<dd::system_views::Tables>(is);
  register_view<dd::system_views::Tables_dynamic>(is);
  register_view<dd::system_views::Triggers>(is);
  register_view<dd::system_views::Views>(is);
  register_view<dd::system_views::Innodb_foreign>(is);
  register_view<dd::system_views::Innodb_foreign_cols>(is);
  register_view<dd::system_views::Innodb_fields>(is);
  register_view<dd::system_views::Innodb_datafiles>(is);
  register_view<dd::system_views::Innodb_tablespace_brief>(is);
}

} // namespace dd
<|MERGE_RESOLUTION|>--- conflicted
+++ resolved
@@ -32,15 +32,12 @@
 #include "dd/impl/system_views/tables.h"             // Tables
 #include "dd/impl/system_views/triggers.h"           // Triggers
 #include "dd/impl/system_views/views.h"              // Views
-<<<<<<< HEAD
 #include "dd/impl/system_views/innodb_foreign.h"     // Innodb_foreign
 #include "dd/impl/system_views/innodb_foreign_cols.h"// Innodb_foreign_cols
 #include "dd/impl/system_views/innodb_fields.h"      // Innodb_fields
 #include "dd/impl/system_views/innodb_datafiles.h"   // Innodb_datafiles
 #include "dd/impl/system_views/innodb_tablespace_brief.h"   // Innodb_tablespace_brief
 
-=======
->>>>>>> 417caf79
 #include "dd/impl/tables/catalogs.h"                 // Catalog
 #include "dd/impl/tables/character_sets.h"           // Character_sets
 #include "dd/impl/tables/collations.h"               // Collations
