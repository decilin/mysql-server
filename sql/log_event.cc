/* Copyright (C) 2000-2004 MySQL AB

   This program is free software; you can redistribute it and/or modify
   it under the terms of the GNU General Public License as published by
   the Free Software Foundation; either version 2 of the License, or
   (at your option) any later version.

   This program is distributed in the hope that it will be useful,
   but WITHOUT ANY WARRANTY; without even the implied warranty of
   MERCHANTABILITY or FITNESS FOR A PARTICULAR PURPOSE.  See the
   GNU General Public License for more details.

   You should have received a copy of the GNU General Public License
   along with this program; if not, write to the Free Software
   Foundation, Inc., 59 Temple Place, Suite 330, Boston, MA  02111-1307  USA */


#ifndef MYSQL_CLIENT

#ifdef USE_PRAGMA_IMPLEMENTATION
#pragma implementation				// gcc: Class implementation
#endif

#include "mysql_priv.h"
#include "slave.h"
#include "rpl_filter.h"
#include "rpl_utility.h"
#include <my_dir.h>
#endif /* MYSQL_CLIENT */
#include <base64.h>
#include <my_bitmap.h>

#define log_cs	&my_charset_latin1

/*
  Cache that will automatically be written to a dedicated file on
  destruction.

  DESCRIPTION

 */
class Write_on_release_cache
{
public:
  enum flag
  {
    FLUSH_F
  };

  typedef unsigned short flag_set;

  /*
    Constructor.

    SYNOPSIS
      Write_on_release_cache
      cache  Pointer to cache to use
      file   File to write cache to upon destruction
      flags  Flags for the cache

    DESCRIPTION

      Class used to guarantee copy of cache to file before exiting the
      current block.  On successful copy of the cache, the cache will
      be reinited as a WRITE_CACHE.

      Currently, a pointer to the cache is provided in the
      constructor, but it would be possible to create a subclass
      holding the IO_CACHE itself.
   */
  Write_on_release_cache(IO_CACHE *cache, FILE *file, flag_set flags = 0)
    : m_cache(cache), m_file(file), m_flags(flags)
  {
    reinit_io_cache(m_cache, WRITE_CACHE, 0L, FALSE, TRUE);
  }

  ~Write_on_release_cache()
  {
    if (!my_b_copy_to_file(m_cache, m_file))
      reinit_io_cache(m_cache, WRITE_CACHE, 0L, FALSE, TRUE);
    if (m_flags | FLUSH_F)
      fflush(m_file);
  }

  /*
    Return a pointer to the internal IO_CACHE.

    SYNOPSIS
      operator&()

    DESCRIPTION
      Function to return a pointer to the internal, so that the object
      can be treated as a IO_CACHE and used with the my_b_* IO_CACHE
      functions

    RETURN VALUE
      A pointer to the internal IO_CACHE.
   */
  IO_CACHE *operator&()
  {
    return m_cache;
  }

private:
  // Hidden, to prevent usage.
  Write_on_release_cache(Write_on_release_cache const&);

  IO_CACHE *m_cache;
  FILE *m_file;
  flag_set m_flags;
};


/*
  pretty_print_str()
*/

#ifdef MYSQL_CLIENT
static void pretty_print_str(IO_CACHE* cache, char* str, int len)
{
  char* end = str + len;
  my_b_printf(cache, "\'");
  while (str < end)
  {
    char c;
    switch ((c=*str++)) {
    case '\n': my_b_printf(cache, "\\n"); break;
    case '\r': my_b_printf(cache, "\\r"); break;
    case '\\': my_b_printf(cache, "\\\\"); break;
    case '\b': my_b_printf(cache, "\\b"); break;
    case '\t': my_b_printf(cache, "\\t"); break;
    case '\'': my_b_printf(cache, "\\'"); break;
    case 0   : my_b_printf(cache, "\\0"); break;
    default:
      my_b_printf(cache, "%c", c);
      break;
    }
  }
  my_b_printf(cache, "\'");
}
#endif /* MYSQL_CLIENT */

#ifdef HAVE_purify
static void
valgrind_check_mem(void *ptr, size_t len)
{
  static volatile uchar dummy;
  for (volatile uchar *p= (uchar*) ptr ; p != (uchar*) ptr + len ; ++p)
  {
    int const c = *p;
    if (c < 128)
      dummy= c + 1;
    else
      dummy = c - 1;
  }
}
#endif

#if defined(HAVE_REPLICATION) && !defined(MYSQL_CLIENT)

static void clear_all_errors(THD *thd, struct st_relay_log_info *rli)
{
  thd->query_error = 0;
  thd->clear_error();
  *rli->last_slave_error = 0;
  rli->last_slave_errno = 0;
}


/*
  Ignore error code specified on command line
*/

inline int ignored_error_code(int err_code)
{
#ifdef HAVE_NDB_BINLOG
  /*
    The following error codes are hard-coded and will always be ignored.
  */
  switch (err_code)
  {
  case ER_DB_CREATE_EXISTS:
  case ER_DB_DROP_EXISTS:
    return 1;
  default:
    /* Nothing to do */
    break;
  }
#endif
  return ((err_code == ER_SLAVE_IGNORED_TABLE) ||
          (use_slave_mask && bitmap_is_set(&slave_error_mask, err_code)));
}
#endif


/*
  pretty_print_str()
*/

#if defined(HAVE_REPLICATION) && !defined(MYSQL_CLIENT)
static char *pretty_print_str(char *packet, char *str, int len)
{
  char *end= str + len;
  char *pos= packet;
  *pos++= '\'';
  while (str < end)
  {
    char c;
    switch ((c=*str++)) {
    case '\n': *pos++= '\\'; *pos++= 'n'; break;
    case '\r': *pos++= '\\'; *pos++= 'r'; break;
    case '\\': *pos++= '\\'; *pos++= '\\'; break;
    case '\b': *pos++= '\\'; *pos++= 'b'; break;
    case '\t': *pos++= '\\'; *pos++= 't'; break;
    case '\'': *pos++= '\\'; *pos++= '\''; break;
    case 0   : *pos++= '\\'; *pos++= '0'; break;
    default:
      *pos++= c;
      break;
    }
  }
  *pos++= '\'';
  return pos;
}
#endif /* !MYSQL_CLIENT */


/*
  Creates a temporary name for load data infile:

  SYNOPSIS
    slave_load_file_stem()
    buf		      Store new filename here
    file_id	      File_id (part of file name)
    event_server_id   Event_id (part of file name)
    ext		      Extension for file name

  RETURN
    Pointer to start of extension
*/

#if defined(HAVE_REPLICATION) && !defined(MYSQL_CLIENT)
static char *slave_load_file_stem(char *buf, uint file_id,
                                  int event_server_id, const char *ext)
{
  char *res;
  fn_format(buf,"SQL_LOAD-",slave_load_tmpdir, "", MY_UNPACK_FILENAME);
  to_unix_path(buf);

  buf = strend(buf);
  buf = int10_to_str(::server_id, buf, 10);
  *buf++ = '-';
  buf = int10_to_str(event_server_id, buf, 10);
  *buf++ = '-';
  res= int10_to_str(file_id, buf, 10);
  strmov(res, ext);                             // Add extension last
  return res;                                   // Pointer to extension
}
#endif


/*
  Delete all temporary files used for SQL_LOAD.

  SYNOPSIS
    cleanup_load_tmpdir()
*/

#if defined(HAVE_REPLICATION) && !defined(MYSQL_CLIENT)
static void cleanup_load_tmpdir()
{
  MY_DIR *dirp;
  FILEINFO *file;
  uint i;
  char fname[FN_REFLEN], prefbuf[31], *p;

  if (!(dirp=my_dir(slave_load_tmpdir,MYF(MY_WME))))
    return;

  /* 
     When we are deleting temporary files, we should only remove
     the files associated with the server id of our server.
     We don't use event_server_id here because since we've disabled
     direct binlogging of Create_file/Append_file/Exec_load events
     we cannot meet Start_log event in the middle of events from one 
     LOAD DATA.
  */
  p= strmake(prefbuf, STRING_WITH_LEN("SQL_LOAD-"));
  p= int10_to_str(::server_id, p, 10);
  *(p++)= '-';
  *p= 0;

  for (i=0 ; i < (uint)dirp->number_off_files; i++)
  {
    file=dirp->dir_entry+i;
    if (is_prefix(file->name, prefbuf))
    {
      fn_format(fname,file->name,slave_load_tmpdir,"",MY_UNPACK_FILENAME);
      my_delete(fname, MYF(0));
    }
  }

  my_dirend(dirp);
}
#endif


/*
  write_str()
*/

static bool write_str(IO_CACHE *file, char *str, uint length)
{
  byte tmp[1];
  tmp[0]= (byte) length;
  return (my_b_safe_write(file, tmp, sizeof(tmp)) ||
	  my_b_safe_write(file, (byte*) str, length));
}


/*
  read_str()
*/

static inline int read_str(char **buf, char *buf_end, char **str,
			   uint8 *len)
{
  if (*buf + ((uint) (uchar) **buf) >= buf_end)
    return 1;
  *len= (uint8) **buf;
  *str= (*buf)+1;
  (*buf)+= (uint) *len+1;
  return 0;
}


/*
  Transforms a string into "" or its expression in 0x... form.
*/

char *str_to_hex(char *to, const char *from, uint len)
{
  if (len)
  {
    *to++= '0';
    *to++= 'x';
    to= octet2hex(to, from, len);
  }
  else
    to= strmov(to, "\"\"");
  return to;                               // pointer to end 0 of 'to'
}

/*
  Append a version of the 'from' string suitable for use in a query to
  the 'to' string.  To generate a correct escaping, the character set
  information in 'csinfo' is used.
 */
#ifndef MYSQL_CLIENT
int
append_query_string(CHARSET_INFO *csinfo,
                    String const *from, String *to)
{
  char *beg, *ptr;
  uint32 const orig_len= to->length();
  if (to->reserve(orig_len + from->length()*2+3))
    return 1;

  beg= to->c_ptr_quick() + to->length();
  ptr= beg;
  if (csinfo->escape_with_backslash_is_dangerous)
    ptr= str_to_hex(ptr, from->ptr(), from->length());
  else
  {
    *ptr++= '\'';
    ptr+= escape_string_for_mysql(csinfo, ptr, 0,
                                  from->ptr(), from->length());
    *ptr++='\'';
  }
  to->length(orig_len + ptr - beg);
  return 0;
}
#endif

/*
  Prints a "session_var=value" string. Used by mysqlbinlog to print some SET
  commands just before it prints a query.
*/

#ifdef MYSQL_CLIENT
static void print_set_option(IO_CACHE* file, uint32 bits_changed,
                             uint32 option, uint32 flags, const char* name,
                             bool* need_comma)
{
  if (bits_changed & option)
  {
    if (*need_comma)
      my_b_printf(file,", ");
    my_b_printf(file,"%s=%d", name, test(flags & option));
    *need_comma= 1;
  }
}
#endif

/**************************************************************************
	Log_event methods (= the parent class of all events)
**************************************************************************/

/*
  Log_event::get_type_str()
*/

const char* Log_event::get_type_str()
{
  switch(get_type_code()) {
  case START_EVENT_V3:  return "Start_v3";
  case STOP_EVENT:   return "Stop";
  case QUERY_EVENT:  return "Query";
  case ROTATE_EVENT: return "Rotate";
  case INTVAR_EVENT: return "Intvar";
  case LOAD_EVENT:   return "Load";
  case NEW_LOAD_EVENT:   return "New_load";
  case SLAVE_EVENT:  return "Slave";
  case CREATE_FILE_EVENT: return "Create_file";
  case APPEND_BLOCK_EVENT: return "Append_block";
  case DELETE_FILE_EVENT: return "Delete_file";
  case EXEC_LOAD_EVENT: return "Exec_load";
  case RAND_EVENT: return "RAND";
  case XID_EVENT: return "Xid";
  case USER_VAR_EVENT: return "User var";
  case FORMAT_DESCRIPTION_EVENT: return "Format_desc";
  case TABLE_MAP_EVENT: return "Table_map";
  case WRITE_ROWS_EVENT: return "Write_rows";
  case UPDATE_ROWS_EVENT: return "Update_rows";
  case DELETE_ROWS_EVENT: return "Delete_rows";
  case BEGIN_LOAD_QUERY_EVENT: return "Begin_load_query";
  case EXECUTE_LOAD_QUERY_EVENT: return "Execute_load_query";
  default: return "Unknown";				/* impossible */
  }
}


/*
  Log_event::Log_event()
*/

#ifndef MYSQL_CLIENT
Log_event::Log_event(THD* thd_arg, uint16 flags_arg, bool using_trans)
  :log_pos(0), temp_buf(0), exec_time(0), flags(flags_arg), thd(thd_arg)
{
  server_id=	thd->server_id;
  when=		thd->start_time;
  cache_stmt=	using_trans;
}


/*
  This minimal constructor is for when you are not even sure that there
  is a valid THD. For example in the server when we are shutting down or
  flushing logs after receiving a SIGHUP (then we must write a Rotate to
  the binlog but we have no THD, so we need this minimal constructor).
*/

Log_event::Log_event()
  :temp_buf(0), exec_time(0), flags(0), cache_stmt(0),
   thd(0)
{
  server_id=	::server_id;
  when=		time(NULL);
  log_pos=	0;
}
#endif /* !MYSQL_CLIENT */


/*
  Log_event::Log_event()
*/

Log_event::Log_event(const char* buf,
                     const Format_description_log_event* description_event)
  :temp_buf(0), cache_stmt(0)
{
#ifndef MYSQL_CLIENT
  thd = 0;
#endif
  when = uint4korr(buf);
  server_id = uint4korr(buf + SERVER_ID_OFFSET);
  if (description_event->binlog_version==1)
  {
    log_pos= 0;
    flags= 0;
    return;
  }
  /* 4.0 or newer */
  log_pos= uint4korr(buf + LOG_POS_OFFSET);
  /*
    If the log is 4.0 (so here it can only be a 4.0 relay log read by
    the SQL thread or a 4.0 master binlog read by the I/O thread),
    log_pos is the beginning of the event: we transform it into the end
    of the event, which is more useful.
    But how do you know that the log is 4.0: you know it if
    description_event is version 3 *and* you are not reading a
    Format_desc (remember that mysqlbinlog starts by assuming that 5.0
    logs are in 4.0 format, until it finds a Format_desc).
  */
  if (description_event->binlog_version==3 &&
      buf[EVENT_TYPE_OFFSET]<FORMAT_DESCRIPTION_EVENT && log_pos)
  {
      /*
        If log_pos=0, don't change it. log_pos==0 is a marker to mean
        "don't change rli->group_master_log_pos" (see
        inc_group_relay_log_pos()). As it is unreal log_pos, adding the
        event len's is nonsense. For example, a fake Rotate event should
        not have its log_pos (which is 0) changed or it will modify
        Exec_master_log_pos in SHOW SLAVE STATUS, displaying a nonsense
        value of (a non-zero offset which does not exist in the master's
        binlog, so which will cause problems if the user uses this value
        in CHANGE MASTER).
      */
    log_pos+= uint4korr(buf + EVENT_LEN_OFFSET);
  }
  DBUG_PRINT("info", ("log_pos: %lu", (ulong) log_pos));

  flags= uint2korr(buf + FLAGS_OFFSET);
  if ((buf[EVENT_TYPE_OFFSET] == FORMAT_DESCRIPTION_EVENT) ||
      (buf[EVENT_TYPE_OFFSET] == ROTATE_EVENT))
  {
    /*
      These events always have a header which stops here (i.e. their
      header is FROZEN).
    */
    /*
      Initialization to zero of all other Log_event members as they're
      not specified. Currently there are no such members; in the future
      there will be an event UID (but Format_description and Rotate
      don't need this UID, as they are not propagated through
      --log-slave-updates (remember the UID is used to not play a query
      twice when you have two masters which are slaves of a 3rd master).
      Then we are done.
    */
    return;
  }
  /* otherwise, go on with reading the header from buf (nothing now) */
}

#ifndef MYSQL_CLIENT
#ifdef HAVE_REPLICATION

/*
  Log_event::exec_event()
*/

int Log_event::exec_event(struct st_relay_log_info* rli)
{
  DBUG_ENTER("Log_event::exec_event");

  /*
    rli is null when (as far as I (Guilhem) know)
    the caller is
    Load_log_event::exec_event *and* that one is called from
    Execute_load_log_event::exec_event. 
    In this case, we don't do anything here ;
    Execute_load_log_event::exec_event will call Log_event::exec_event
    again later with the proper rli.
    Strictly speaking, if we were sure that rli is null
    only in the case discussed above, 'if (rli)' is useless here.
    But as we are not 100% sure, keep it for now.
  */
  if (rli)
  {
    /*
      If in a transaction, and if the slave supports transactions, just
      inc_event_relay_log_pos(). We only have to check for OPTION_BEGIN
      (not OPTION_NOT_AUTOCOMMIT) as transactions are logged with
      BEGIN/COMMIT, not with SET AUTOCOMMIT= .

      CAUTION: opt_using_transactions means
      innodb || bdb ; suppose the master supports InnoDB and BDB,
      but the slave supports only BDB, problems
      will arise:
      - suppose an InnoDB table is created on the master,
      - then it will be MyISAM on the slave
      - but as opt_using_transactions is true, the slave will believe he
      is transactional with the MyISAM table. And problems will come
      when one does START SLAVE; STOP SLAVE; START SLAVE; (the slave
      will resume at BEGIN whereas there has not been any rollback).
      This is the problem of using opt_using_transactions instead of a
      finer "does the slave support
      _the_transactional_handler_used_on_the_master_".

      More generally, we'll have problems when a query mixes a
      transactional handler and MyISAM and STOP SLAVE is issued in the
      middle of the "transaction". START SLAVE will resume at BEGIN
      while the MyISAM table has already been updated.
    */
    if ((thd->options & OPTION_BEGIN) && opt_using_transactions)
      rli->inc_event_relay_log_pos();
    else
    {
      rli->inc_group_relay_log_pos(log_pos);
      flush_relay_log_info(rli);
      /* 
         Note that Rotate_log_event::exec_event() does not call this
         function, so there is no chance that a fake rotate event resets
         last_master_timestamp.
         Note that we update without mutex (probably ok - except in some very
         rare cases, only consequence is that value may take some time to
         display in Seconds_Behind_Master - not critical).
      */
      rli->last_master_timestamp= when;
    }
  }
  DBUG_RETURN(0);
}


/*
  Log_event::pack_info()
*/

void Log_event::pack_info(Protocol *protocol)
{
  protocol->store("", &my_charset_bin);
}


/*
  Log_event::net_send()

  Only called by SHOW BINLOG EVENTS
*/

int Log_event::net_send(Protocol *protocol, const char* log_name, my_off_t pos)
{
  const char *p= strrchr(log_name, FN_LIBCHAR);
  const char *event_type;
  if (p)
    log_name = p + 1;
  
  protocol->prepare_for_resend();
  protocol->store(log_name, &my_charset_bin);
  protocol->store((ulonglong) pos);
  event_type = get_type_str();
  protocol->store(event_type, strlen(event_type), &my_charset_bin);
  protocol->store((uint32) server_id);
  protocol->store((ulonglong) log_pos);
  pack_info(protocol);
  return protocol->write();
}
#endif /* HAVE_REPLICATION */


/*
  Log_event::init_show_field_list()
*/

void Log_event::init_show_field_list(List<Item>* field_list)
{
  field_list->push_back(new Item_empty_string("Log_name", 20));
  field_list->push_back(new Item_return_int("Pos", 11,
					    MYSQL_TYPE_LONGLONG));
  field_list->push_back(new Item_empty_string("Event_type", 20));
  field_list->push_back(new Item_return_int("Server_id", 10,
					    MYSQL_TYPE_LONG));
  field_list->push_back(new Item_return_int("End_log_pos", 11,
					    MYSQL_TYPE_LONGLONG));
  field_list->push_back(new Item_empty_string("Info", 20));
}


/*
  Log_event::write()
*/

bool Log_event::write_header(IO_CACHE* file, ulong event_data_length)
{
  byte header[LOG_EVENT_HEADER_LEN];
  DBUG_ENTER("Log_event::write_header");

  /* Store number of bytes that will be written by this event */
  data_written= event_data_length + sizeof(header);

  /*
    log_pos != 0 if this is relay-log event. In this case we should not
    change the position
  */

  if (is_artificial_event())
  {
    /*
      We should not do any cleanup on slave when reading this. We
      mark this by setting log_pos to 0.  Start_log_event_v3() will
      detect this on reading and set artificial_event=1 for the event.
    */
    log_pos= 0;
  }
  else  if (!log_pos)
  {
    /*
      Calculate position of end of event

      Note that with a SEQ_READ_APPEND cache, my_b_tell() does not
      work well.  So this will give slightly wrong positions for the
      Format_desc/Rotate/Stop events which the slave writes to its
      relay log. For example, the initial Format_desc will have
      end_log_pos=91 instead of 95. Because after writing the first 4
      bytes of the relay log, my_b_tell() still reports 0. Because
      my_b_append() does not update the counter which my_b_tell()
      later uses (one should probably use my_b_append_tell() to work
      around this).  To get right positions even when writing to the
      relay log, we use the (new) my_b_safe_tell().

      Note that this raises a question on the correctness of all these
      DBUG_ASSERT(my_b_tell()=rli->event_relay_log_pos).

      If in a transaction, the log_pos which we calculate below is not
      very good (because then my_b_safe_tell() returns start position
      of the BEGIN, so it's like the statement was at the BEGIN's
      place), but it's not a very serious problem (as the slave, when
      it is in a transaction, does not take those end_log_pos into
      account (as it calls inc_event_relay_log_pos()). To be fixed
      later, so that it looks less strange. But not bug.
    */

    log_pos= my_b_safe_tell(file)+data_written;
  }

  /*
    Header will be of size LOG_EVENT_HEADER_LEN for all events, except for
    FORMAT_DESCRIPTION_EVENT and ROTATE_EVENT, where it will be
    LOG_EVENT_MINIMAL_HEADER_LEN (remember these 2 have a frozen header,
    because we read them before knowing the format).
  */

  int4store(header, (ulong) when);              // timestamp
  header[EVENT_TYPE_OFFSET]= get_type_code();
  int4store(header+ SERVER_ID_OFFSET, server_id);
  int4store(header+ EVENT_LEN_OFFSET, data_written);
  int4store(header+ LOG_POS_OFFSET, log_pos);
  int2store(header+ FLAGS_OFFSET, flags);

  DBUG_RETURN(my_b_safe_write(file, header, sizeof(header)) != 0);
}


/*
  Log_event::read_log_event()

  This needn't be format-tolerant, because we only read
  LOG_EVENT_MINIMAL_HEADER_LEN (we just want to read the event's length).

*/

int Log_event::read_log_event(IO_CACHE* file, String* packet,
			      pthread_mutex_t* log_lock)
{
  ulong data_len;
  int result=0;
  char buf[LOG_EVENT_MINIMAL_HEADER_LEN];
  DBUG_ENTER("read_log_event");

  if (log_lock)
    pthread_mutex_lock(log_lock);
  if (my_b_read(file, (byte*) buf, sizeof(buf)))
  {
    /*
      If the read hits eof, we must report it as eof so the caller
      will know it can go into cond_wait to be woken up on the next
      update to the log.
    */
    DBUG_PRINT("error",("file->error: %d", file->error));
    if (!file->error)
      result= LOG_READ_EOF;
    else
      result= (file->error > 0 ? LOG_READ_TRUNC : LOG_READ_IO);
    goto end;
  }
  data_len= uint4korr(buf + EVENT_LEN_OFFSET);
  if (data_len < LOG_EVENT_MINIMAL_HEADER_LEN ||
      data_len > current_thd->variables.max_allowed_packet)
  {
    DBUG_PRINT("error",("data_len: %ld", data_len));
    result= ((data_len < LOG_EVENT_MINIMAL_HEADER_LEN) ? LOG_READ_BOGUS :
	     LOG_READ_TOO_LARGE);
    goto end;
  }
  packet->append(buf, sizeof(buf));
  data_len-= LOG_EVENT_MINIMAL_HEADER_LEN;
  if (data_len)
  {
    if (packet->append(file, data_len))
    {
      /*
	Here if we hit EOF it's really an error: as data_len is >=0
        there's supposed to be more bytes available. 
	EOF means we are reading the event partially, which should
	never happen: either we read badly or the binlog is truncated.
      */
      result= file->error >= 0 ? LOG_READ_TRUNC: LOG_READ_IO;
      /* Implicit goto end; */
    }
  }

end:
  if (log_lock)
    pthread_mutex_unlock(log_lock);
  DBUG_RETURN(result);
}
#endif /* !MYSQL_CLIENT */

#ifndef MYSQL_CLIENT
#define UNLOCK_MUTEX if (log_lock) pthread_mutex_unlock(log_lock);
#define LOCK_MUTEX if (log_lock) pthread_mutex_lock(log_lock);
#else
#define UNLOCK_MUTEX
#define LOCK_MUTEX
#endif

/*
  Log_event::read_log_event()

  NOTE:
    Allocates memory;  The caller is responsible for clean-up.
*/

#ifndef MYSQL_CLIENT
Log_event* Log_event::read_log_event(IO_CACHE* file,
				     pthread_mutex_t* log_lock,
                                     const Format_description_log_event *description_event)
#else
Log_event* Log_event::read_log_event(IO_CACHE* file,
                                     const Format_description_log_event *description_event)
#endif
{
  DBUG_ENTER("Log_event::read_log_event(IO_CACHE *, Format_description_log_event *");
  DBUG_ASSERT(description_event != 0);
  char head[LOG_EVENT_MINIMAL_HEADER_LEN];
  /*
    First we only want to read at most LOG_EVENT_MINIMAL_HEADER_LEN, just to
    check the event for sanity and to know its length; no need to really parse
    it. We say "at most" because this could be a 3.23 master, which has header
    of 13 bytes, whereas LOG_EVENT_MINIMAL_HEADER_LEN is 19 bytes (it's
    "minimal" over the set {MySQL >=4.0}).
  */
  uint header_size= min(description_event->common_header_len,
                        LOG_EVENT_MINIMAL_HEADER_LEN);

  LOCK_MUTEX;
  DBUG_PRINT("info", ("my_b_tell: %lu", (ulong) my_b_tell(file)));
  if (my_b_read(file, (byte *) head, header_size))
  {
    DBUG_PRINT("info", ("Log_event::read_log_event(IO_CACHE*,Format_desc*) \
failed my_b_read"));
    UNLOCK_MUTEX;
    /*
      No error here; it could be that we are at the file's end. However
      if the next my_b_read() fails (below), it will be an error as we
      were able to read the first bytes.
    */
    DBUG_RETURN(0);
  }
  uint data_len = uint4korr(head + EVENT_LEN_OFFSET);
  char *buf= 0;
  const char *error= 0;
  Log_event *res=  0;
#ifndef max_allowed_packet
  THD *thd=current_thd;
  uint max_allowed_packet= thd ? thd->variables.max_allowed_packet : ~(ulong)0;
#endif

  if (data_len > max_allowed_packet)
  {
    error = "Event too big";
    goto err;
  }

  if (data_len < header_size)
  {
    error = "Event too small";
    goto err;
  }

  // some events use the extra byte to null-terminate strings
  if (!(buf = my_malloc(data_len+1, MYF(MY_WME))))
  {
    error = "Out of memory";
    goto err;
  }
  buf[data_len] = 0;
  memcpy(buf, head, header_size);
  if (my_b_read(file, (byte*) buf + header_size, data_len - header_size))
  {
    error = "read error";
    goto err;
  }
  if ((res= read_log_event(buf, data_len, &error, description_event)))
    res->register_temp_buf(buf);

err:
  UNLOCK_MUTEX;
  if (!res)
  {
    DBUG_ASSERT(error != 0);
    sql_print_error("Error in Log_event::read_log_event(): "
                    "'%s', data_len: %d, event_type: %d",
		    error,data_len,head[EVENT_TYPE_OFFSET]);
    my_free(buf, MYF(MY_ALLOW_ZERO_PTR));
    /*
      The SQL slave thread will check if file->error<0 to know
      if there was an I/O error. Even if there is no "low-level" I/O errors
      with 'file', any of the high-level above errors is worrying
      enough to stop the SQL thread now ; as we are skipping the current event,
      going on with reading and successfully executing other events can
      only corrupt the slave's databases. So stop.
    */
    file->error= -1;
  }
  DBUG_RETURN(res);
}


/*
  Log_event::read_log_event()
  Binlog format tolerance is in (buf, event_len, description_event)
  constructors.
*/

Log_event* Log_event::read_log_event(const char* buf, uint event_len,
				     const char **error,
                                     const Format_description_log_event *description_event)
{
  Log_event* ev;
  DBUG_ENTER("Log_event::read_log_event(char*,...)");
  DBUG_ASSERT(description_event != 0);
  DBUG_PRINT("info", ("binlog_version: %d", description_event->binlog_version));
  if (event_len < EVENT_LEN_OFFSET ||
      (uint) event_len != uint4korr(buf+EVENT_LEN_OFFSET))
  {
    *error="Sanity check failed";		// Needed to free buffer
    DBUG_RETURN(NULL); // general sanity check - will fail on a partial read
  }

  /* To check the integrity of the Log_event_type enumeration */
  DBUG_ASSERT(buf[EVENT_TYPE_OFFSET] < ENUM_END_EVENT);

  switch(buf[EVENT_TYPE_OFFSET]) {
  case QUERY_EVENT:
    ev  = new Query_log_event(buf, event_len, description_event, QUERY_EVENT);
    break;
  case LOAD_EVENT:
    ev = new Load_log_event(buf, event_len, description_event);
    break;
  case NEW_LOAD_EVENT:
    ev = new Load_log_event(buf, event_len, description_event);
    break;
  case ROTATE_EVENT:
    ev = new Rotate_log_event(buf, event_len, description_event);
    break;
#ifdef HAVE_REPLICATION
  case SLAVE_EVENT: /* can never happen (unused event) */
    ev = new Slave_log_event(buf, event_len);
    break;
#endif /* HAVE_REPLICATION */
  case CREATE_FILE_EVENT:
    ev = new Create_file_log_event(buf, event_len, description_event);
    break;
  case APPEND_BLOCK_EVENT:
    ev = new Append_block_log_event(buf, event_len, description_event);
    break;
  case DELETE_FILE_EVENT:
    ev = new Delete_file_log_event(buf, event_len, description_event);
    break;
  case EXEC_LOAD_EVENT:
    ev = new Execute_load_log_event(buf, event_len, description_event);
    break;
  case START_EVENT_V3: /* this is sent only by MySQL <=4.x */
    ev = new Start_log_event_v3(buf, description_event);
    break;
  case STOP_EVENT:
    ev = new Stop_log_event(buf, description_event);
    break;
  case INTVAR_EVENT:
    ev = new Intvar_log_event(buf, description_event);
    break;
  case XID_EVENT:
    ev = new Xid_log_event(buf, description_event);
    break;
  case RAND_EVENT:
    ev = new Rand_log_event(buf, description_event);
    break;
  case USER_VAR_EVENT:
    ev = new User_var_log_event(buf, description_event);
    break;
  case FORMAT_DESCRIPTION_EVENT:
    ev = new Format_description_log_event(buf, event_len, description_event); 
    break;
#if defined(HAVE_REPLICATION) 
  case WRITE_ROWS_EVENT:
    ev = new Write_rows_log_event(buf, event_len, description_event);
    break;
  case UPDATE_ROWS_EVENT:
    ev = new Update_rows_log_event(buf, event_len, description_event);
    break;
  case DELETE_ROWS_EVENT:
    ev = new Delete_rows_log_event(buf, event_len, description_event);
    break;
  case TABLE_MAP_EVENT:
    ev = new Table_map_log_event(buf, event_len, description_event);
    break;
#endif
  case BEGIN_LOAD_QUERY_EVENT:
    ev = new Begin_load_query_log_event(buf, event_len, description_event);
    break;
  case EXECUTE_LOAD_QUERY_EVENT:
    ev = new Execute_load_query_log_event(buf, event_len, description_event);
    break;
  default:
    DBUG_PRINT("error",("Unknown evernt code: %d",(int) buf[EVENT_TYPE_OFFSET]));
    ev= NULL;
    break;
  }

  /*
    is_valid() are small event-specific sanity tests which are
    important; for example there are some my_malloc() in constructors
    (e.g. Query_log_event::Query_log_event(char*...)); when these
    my_malloc() fail we can't return an error out of the constructor
    (because constructor is "void") ; so instead we leave the pointer we
    wanted to allocate (e.g. 'query') to 0 and we test it in is_valid().
    Same for Format_description_log_event, member 'post_header_len'.
  */
  if (!ev || !ev->is_valid())
  {
    DBUG_PRINT("error",("Found invalid event in binary log"));

    delete ev;
#ifdef MYSQL_CLIENT
    if (!force_opt) /* then mysqlbinlog dies */
    {
      *error= "Found invalid event in binary log";
      DBUG_RETURN(0);
    }
    ev= new Unknown_log_event(buf, description_event);
#else
    *error= "Found invalid event in binary log";
    DBUG_RETURN(0);
#endif
  }
  DBUG_RETURN(ev);  
}

#ifdef MYSQL_CLIENT

/*
  Log_event::print_header()
*/

void Log_event::print_header(IO_CACHE* file,
                             PRINT_EVENT_INFO* print_event_info,
                             bool is_more __attribute__((unused)))
{
  char llbuff[22];
  my_off_t hexdump_from= print_event_info->hexdump_from;
  DBUG_ENTER("Log_event::print_header");

  my_b_printf(file, "#");
  print_timestamp(file);
  my_b_printf(file, " server id %d  end_log_pos %s ", server_id,
              llstr(log_pos,llbuff));

  /* mysqlbinlog --hexdump */
  if (print_event_info->hexdump_from)
  {
    my_b_printf(file, "\n");
    uchar *ptr= (uchar*)temp_buf;
    my_off_t size=
      uint4korr(ptr + EVENT_LEN_OFFSET) - LOG_EVENT_MINIMAL_HEADER_LEN;
    my_off_t i;

    /* Header len * 4 >= header len * (2 chars + space + extra space) */
    char *h, hex_string[LOG_EVENT_MINIMAL_HEADER_LEN*4]= {0};
    char *c, char_string[16+1]= {0};

    /* Pretty-print event common header if header is exactly 19 bytes */
    if (print_event_info->common_header_len == LOG_EVENT_MINIMAL_HEADER_LEN)
    {
      char emit_buf[256];               // Enough for storing one line
      my_b_printf(file, "# Position  Timestamp   Type   Master ID        "
                  "Size      Master Pos    Flags \n");
      int const bytes_written=
        my_snprintf(emit_buf, sizeof(emit_buf),
                    "# %8.8lx %02x %02x %02x %02x   %02x   "
                    "%02x %02x %02x %02x   %02x %02x %02x %02x   "
                    "%02x %02x %02x %02x   %02x %02x\n",
                    (unsigned long) hexdump_from,
                    ptr[0], ptr[1], ptr[2], ptr[3], ptr[4], ptr[5], ptr[6],
                    ptr[7], ptr[8], ptr[9], ptr[10], ptr[11], ptr[12], ptr[13],
                    ptr[14], ptr[15], ptr[16], ptr[17], ptr[18]);
      DBUG_ASSERT(bytes_written >= 0);
      DBUG_ASSERT(static_cast<my_size_t>(bytes_written) < sizeof(emit_buf));
      my_b_write(file, (byte*) emit_buf, bytes_written);
      ptr += LOG_EVENT_MINIMAL_HEADER_LEN;
      hexdump_from += LOG_EVENT_MINIMAL_HEADER_LEN;
    }

    /* Rest of event (without common header) */
    for (i= 0, c= char_string, h=hex_string;
	 i < size;
	 i++, ptr++)
    {
      my_snprintf(h, 4, "%02x ", *ptr);
      h += 3;

      *c++= my_isalnum(&my_charset_bin, *ptr) ? *ptr : '.';

      if (i % 16 == 15)
      {
        /*
          my_b_printf() does not support full printf() formats, so we
          have to do it this way.

          TODO: Rewrite my_b_printf() to support full printf() syntax.
         */
        char emit_buf[256];
        int const bytes_written=
          my_snprintf(emit_buf, sizeof(emit_buf),
                      "# %8.8lx %-48.48s |%16s|\n",
                      (unsigned long) (hexdump_from + (i & 0xfffffff0)),
                      hex_string, char_string);
        DBUG_ASSERT(bytes_written >= 0);
        DBUG_ASSERT(static_cast<my_size_t>(bytes_written) < sizeof(emit_buf));
	my_b_write(file, (byte*) emit_buf, bytes_written);
	hex_string[0]= 0;
	char_string[0]= 0;
	c= char_string;
	h= hex_string;
      }
      else if (i % 8 == 7) *h++ = ' ';
    }
    *c= '\0';

    /* Non-full last line */
    if (hex_string[0])
    {
      char emit_buf[256];
      int const bytes_written=
        my_snprintf(emit_buf, sizeof(emit_buf),
                    "# %8.8lx %-48.48s |%s|\n# ",
                    (unsigned long) (hexdump_from + (i & 0xfffffff0)),
                    hex_string, char_string);
      DBUG_ASSERT(bytes_written >= 0);
      DBUG_ASSERT(static_cast<my_size_t>(bytes_written) < sizeof(emit_buf));
      my_b_write(file, (byte*) emit_buf, bytes_written);
    }
  }
  DBUG_VOID_RETURN;
}


void Log_event::print_base64(IO_CACHE* file,
                             PRINT_EVENT_INFO* print_event_info,
                             bool more)
{
  const uchar *ptr= (const uchar *)temp_buf;
  uint32 size= uint4korr(ptr + EVENT_LEN_OFFSET);

  DBUG_ENTER("Log_event::print_base64");

  size_t const tmp_str_sz= base64_needed_encoded_length((int) size);
  char *const tmp_str= (char *) my_malloc(tmp_str_sz, MYF(MY_WME));
  if (!tmp_str) {
    fprintf(stderr, "\nError: Out of memory. "
            "Could not print correct binlog event.\n");
    DBUG_VOID_RETURN;
  }

  int const res= base64_encode(ptr, (size_t) size, tmp_str);
  DBUG_ASSERT(res == 0);

  if (my_b_tell(file) == 0)
    my_b_printf(file, "\nBINLOG '\n");

  my_b_printf(file, "%s\n", tmp_str);

  if (!more)
    my_b_printf(file, "'%s\n", print_event_info->delimiter);

  my_free(tmp_str, MYF(0));
  DBUG_VOID_RETURN;
}


/*
  Log_event::print_timestamp()
*/

void Log_event::print_timestamp(IO_CACHE* file, time_t* ts)
{
  struct tm *res;
  DBUG_ENTER("Log_event::print_timestamp");
  if (!ts)
    ts = &when;
#ifdef MYSQL_SERVER				// This is always false
  struct tm tm_tmp;
  localtime_r(ts,(res= &tm_tmp));
#else
  res=localtime(ts);
#endif

  my_b_printf(file,"%02d%02d%02d %2d:%02d:%02d",
              res->tm_year % 100,
              res->tm_mon+1,
              res->tm_mday,
              res->tm_hour,
              res->tm_min,
              res->tm_sec);
  DBUG_VOID_RETURN;
}

#endif /* MYSQL_CLIENT */


/**************************************************************************
	Query_log_event methods
**************************************************************************/

#if defined(HAVE_REPLICATION) && !defined(MYSQL_CLIENT)

/*
  Query_log_event::pack_info()
  This (which is used only for SHOW BINLOG EVENTS) could be updated to
  print SET @@session_var=. But this is not urgent, as SHOW BINLOG EVENTS is
  only an information, it does not produce suitable queries to replay (for
  example it does not print LOAD DATA INFILE).
*/

void Query_log_event::pack_info(Protocol *protocol)
{
  // TODO: show the catalog ??
  char *buf, *pos;
  if (!(buf= my_malloc(9 + db_len + q_len, MYF(MY_WME))))
    return;
  pos= buf;
  if (!(flags & LOG_EVENT_SUPPRESS_USE_F)
      && db && db_len)
  {
    pos= strmov(buf, "use `");
    memcpy(pos, db, db_len);
    pos= strmov(pos+db_len, "`; ");
  }
  if (query && q_len)
  {
    memcpy(pos, query, q_len);
    pos+= q_len;
  }
  protocol->store(buf, pos-buf, &my_charset_bin);
  my_free(buf, MYF(MY_ALLOW_ZERO_PTR));
}
#endif

#ifndef MYSQL_CLIENT

/* Utility function for the next method */
static void write_str_with_code_and_len(char **dst, const char *src,
                                        int len, uint code)
{
  DBUG_ASSERT(src);
  *((*dst)++)= code;
  *((*dst)++)= (uchar) len;
  bmove(*dst, src, len);
  (*dst)+= len;
}


/*
  Query_log_event::write()

  NOTES:
    In this event we have to modify the header to have the correct
    EVENT_LEN_OFFSET as we don't yet know how many status variables we
    will print!
*/

bool Query_log_event::write(IO_CACHE* file)
{
  uchar buf[QUERY_HEADER_LEN+
            1+4+           // code of flags2 and flags2
            1+8+           // code of sql_mode and sql_mode
            1+1+FN_REFLEN+ // code of catalog and catalog length and catalog
            1+4+           // code of autoinc and the 2 autoinc variables
            1+6+           // code of charset and charset
            1+1+MAX_TIME_ZONE_NAME_LENGTH+ // code of tz and tz length and tz name
            1+2            // code of lc_time_names and lc_time_names_number
            ], *start, *start_of_status;
  ulong event_length;

  if (!query)
    return 1;                                   // Something wrong with event

  /*
    We want to store the thread id:
    (- as an information for the user when he reads the binlog)
    - if the query uses temporary table: for the slave SQL thread to know to
    which master connection the temp table belongs.
    Now imagine we (write()) are called by the slave SQL thread (we are
    logging a query executed by this thread; the slave runs with
    --log-slave-updates). Then this query will be logged with
    thread_id=the_thread_id_of_the_SQL_thread. Imagine that 2 temp tables of
    the same name were created simultaneously on the master (in the master
    binlog you have
    CREATE TEMPORARY TABLE t; (thread 1)
    CREATE TEMPORARY TABLE t; (thread 2)
    ...)
    then in the slave's binlog there will be
    CREATE TEMPORARY TABLE t; (thread_id_of_the_slave_SQL_thread)
    CREATE TEMPORARY TABLE t; (thread_id_of_the_slave_SQL_thread)
    which is bad (same thread id!).

    To avoid this, we log the thread's thread id EXCEPT for the SQL
    slave thread for which we log the original (master's) thread id.
    Now this moves the bug: what happens if the thread id on the
    master was 10 and when the slave replicates the query, a
    connection number 10 is opened by a normal client on the slave,
    and updates a temp table of the same name? We get a problem
    again. To avoid this, in the handling of temp tables (sql_base.cc)
    we use thread_id AND server_id.  TODO when this is merged into
    4.1: in 4.1, slave_proxy_id has been renamed to pseudo_thread_id
    and is a session variable: that's to make mysqlbinlog work with
    temp tables. We probably need to introduce

    SET PSEUDO_SERVER_ID
    for mysqlbinlog in 4.1. mysqlbinlog would print:
    SET PSEUDO_SERVER_ID=
    SET PSEUDO_THREAD_ID=
    for each query using temp tables.
  */
  int4store(buf + Q_THREAD_ID_OFFSET, slave_proxy_id);
  int4store(buf + Q_EXEC_TIME_OFFSET, exec_time);
  buf[Q_DB_LEN_OFFSET] = (char) db_len;
  int2store(buf + Q_ERR_CODE_OFFSET, error_code);

  /*
    You MUST always write status vars in increasing order of code. This
    guarantees that a slightly older slave will be able to parse those he
    knows.
  */
  start_of_status= start= buf+QUERY_HEADER_LEN;
  if (flags2_inited)
  {
    *start++= Q_FLAGS2_CODE;
    int4store(start, flags2);
    start+= 4;
  }
  if (sql_mode_inited)
  {
    *start++= Q_SQL_MODE_CODE;
    int8store(start, (ulonglong)sql_mode);
    start+= 8;
  }
  if (catalog_len) // i.e. this var is inited (false for 4.0 events)
  {
    write_str_with_code_and_len((char **)(&start),
                                catalog, catalog_len, Q_CATALOG_NZ_CODE);
    /*
      In 5.0.x where x<4 masters we used to store the end zero here. This was
      a waste of one byte so we don't do it in x>=4 masters. We change code to
      Q_CATALOG_NZ_CODE, because re-using the old code would make x<4 slaves
      of this x>=4 master segfault (expecting a zero when there is
      none). Remaining compatibility problems are: the older slave will not
      find the catalog; but it is will not crash, and it's not an issue
      that it does not find the catalog as catalogs were not used in these
      older MySQL versions (we store it in binlog and read it from relay log
      but do nothing useful with it). What is an issue is that the older slave
      will stop processing the Q_* blocks (and jumps to the db/query) as soon
      as it sees unknown Q_CATALOG_NZ_CODE; so it will not be able to read
      Q_AUTO_INCREMENT*, Q_CHARSET and so replication will fail silently in
      various ways. Documented that you should not mix alpha/beta versions if
      they are not exactly the same version, with example of 5.0.3->5.0.2 and
      5.0.4->5.0.3. If replication is from older to new, the new will
      recognize Q_CATALOG_CODE and have no problem.
    */
  }
  if (auto_increment_increment != 1)
  {
    *start++= Q_AUTO_INCREMENT;
    int2store(start, auto_increment_increment);
    int2store(start+2, auto_increment_offset);
    start+= 4;
  }
  if (charset_inited)
  {
    *start++= Q_CHARSET_CODE;
    memcpy(start, charset, 6);
    start+= 6;
  }
  if (time_zone_len)
  {
    /* In the TZ sys table, column Name is of length 64 so this should be ok */
    DBUG_ASSERT(time_zone_len <= MAX_TIME_ZONE_NAME_LENGTH);
    *start++= Q_TIME_ZONE_CODE;
    *start++= time_zone_len;
    memcpy(start, time_zone_str, time_zone_len);
    start+= time_zone_len;
  }
  if (lc_time_names_number)
  {
    DBUG_ASSERT(lc_time_names_number <= 0xFFFF);
    *start++= Q_LC_TIME_NAMES_CODE;
    int2store(start, lc_time_names_number);
    start+= 2;
  }
  /*
    Here there could be code like
    if (command-line-option-which-says-"log_this_variable" && inited)
    {
    *start++= Q_THIS_VARIABLE_CODE;
    int4store(start, this_variable);
    start+= 4;
    }
  */
  
  /* Store length of status variables */
  status_vars_len= (uint) (start-start_of_status);
  DBUG_ASSERT(status_vars_len <= MAX_SIZE_LOG_EVENT_STATUS);
  int2store(buf + Q_STATUS_VARS_LEN_OFFSET, status_vars_len);

  /*
    Calculate length of whole event
    The "1" below is the \0 in the db's length
  */
  event_length= (uint) (start-buf) + get_post_header_size_for_derived() + db_len + 1 + q_len;

  return (write_header(file, event_length) ||
          my_b_safe_write(file, (byte*) buf, QUERY_HEADER_LEN) ||
          write_post_header_for_derived(file) ||
          my_b_safe_write(file, (byte*) start_of_status,
                          (uint) (start-start_of_status)) ||
          my_b_safe_write(file, (db) ? (byte*) db : (byte*)"", db_len + 1) ||
          my_b_safe_write(file, (byte*) query, q_len)) ? 1 : 0;
}

/*
  Query_log_event::Query_log_event()
 
  The simplest constructor that could possibly work.  This is used for
  creating static objects that have a special meaning and are invisible
  to the log.  
*/
Query_log_event::Query_log_event()
  :Log_event(), data_buf(0)
{
}


/*
  Query_log_event::Query_log_event()
*/
Query_log_event::Query_log_event(THD* thd_arg, const char* query_arg,
				 ulong query_length, bool using_trans,
				 bool suppress_use)
  :Log_event(thd_arg,
	     ((thd_arg->tmp_table_used ? LOG_EVENT_THREAD_SPECIFIC_F : 0)
	      | (suppress_use          ? LOG_EVENT_SUPPRESS_USE_F    : 0)),
	     using_trans),
   data_buf(0), query(query_arg), catalog(thd_arg->catalog),
   db(thd_arg->db), q_len((uint32) query_length),
   error_code((thd_arg->killed != THD::NOT_KILLED) ?
              ((thd_arg->system_thread & SYSTEM_THREAD_DELAYED_INSERT) ?
               0 : thd->killed_errno()) : thd_arg->net.last_errno),
   thread_id(thd_arg->thread_id),
   /* save the original thread id; we already know the server id */
   slave_proxy_id(thd_arg->variables.pseudo_thread_id),
   flags2_inited(1), sql_mode_inited(1), charset_inited(1),
   sql_mode(thd_arg->variables.sql_mode),
   auto_increment_increment(thd_arg->variables.auto_increment_increment),
   auto_increment_offset(thd_arg->variables.auto_increment_offset),
   lc_time_names_number(thd_arg->variables.lc_time_names->number)
{
  time_t end_time;
  time(&end_time);
  exec_time = (ulong) (end_time  - thd->start_time);
  catalog_len = (catalog) ? (uint32) strlen(catalog) : 0;
  /* status_vars_len is set just before writing the event */
  db_len = (db) ? (uint32) strlen(db) : 0;
  /*
    If we don't use flags2 for anything else than options contained in
    thd->options, it would be more efficient to flags2=thd_arg->options
    (OPTIONS_WRITTEN_TO_BINLOG would be used only at reading time).
    But it's likely that we don't want to use 32 bits for 3 bits; in the future
    we will probably want to reclaim the 29 bits. So we need the &.
  */
  flags2= (uint32) (thd_arg->options & OPTIONS_WRITTEN_TO_BIN_LOG);
  DBUG_ASSERT(thd->variables.character_set_client->number < 256*256);
  DBUG_ASSERT(thd->variables.collation_connection->number < 256*256);
  DBUG_ASSERT(thd->variables.collation_server->number < 256*256);
  int2store(charset, thd_arg->variables.character_set_client->number);
  int2store(charset+2, thd_arg->variables.collation_connection->number);
  int2store(charset+4, thd_arg->variables.collation_server->number);
  if (thd_arg->time_zone_used)
  {
    /*
      Note that our event becomes dependent on the Time_zone object
      representing the time zone. Fortunately such objects are never deleted
      or changed during mysqld's lifetime.
    */
    time_zone_len= thd_arg->variables.time_zone->get_name()->length();
    time_zone_str= thd_arg->variables.time_zone->get_name()->ptr();
  }
  else
    time_zone_len= 0;
  DBUG_PRINT("info",("Query_log_event has flags2: %lu  sql_mode: %lu",
                     (ulong) flags2, sql_mode));
}
#endif /* MYSQL_CLIENT */


/* 2 utility functions for the next method */

static void get_str_len_and_pointer(const char **dst, const char **src, uint *len)
{
  if ((*len= **src))
    *dst= *src + 1;                          // Will be copied later
  (*src)+= *len+1;
}


static void copy_str_and_move(char **dst, const char **src, uint len)
{
  memcpy(*dst, *src, len);
  *src= *dst;
  (*dst)+= len;
  *(*dst)++= 0;
}


/*
  Query_log_event::Query_log_event()
  This is used by the SQL slave thread to prepare the event before execution.
*/

Query_log_event::Query_log_event(const char* buf, uint event_len,
                                 const Format_description_log_event *description_event,
                                 Log_event_type event_type)
  :Log_event(buf, description_event), data_buf(0), query(NullS),
   db(NullS), catalog_len(0), status_vars_len(0),
   flags2_inited(0), sql_mode_inited(0), charset_inited(0),
   auto_increment_increment(1), auto_increment_offset(1),
   time_zone_len(0), lc_time_names_number(0)
{
  ulong data_len;
  uint32 tmp;
  uint8 common_header_len, post_header_len;
  char *start;
  const char *end;
  bool catalog_nz= 1;
  DBUG_ENTER("Query_log_event::Query_log_event(char*,...)");

  common_header_len= description_event->common_header_len;
  post_header_len= description_event->post_header_len[event_type-1];
  DBUG_PRINT("info",("event_len: %u  common_header_len: %d  post_header_len: %d",
                     event_len, common_header_len, post_header_len));
  
  /*
    We test if the event's length is sensible, and if so we compute data_len.
    We cannot rely on QUERY_HEADER_LEN here as it would not be format-tolerant.
    We use QUERY_HEADER_MINIMAL_LEN which is the same for 3.23, 4.0 & 5.0.
  */
  if (event_len < (uint)(common_header_len + post_header_len))
    DBUG_VOID_RETURN;				
  data_len = event_len - (common_header_len + post_header_len);
  buf+= common_header_len;
  
  slave_proxy_id= thread_id = uint4korr(buf + Q_THREAD_ID_OFFSET);
  exec_time = uint4korr(buf + Q_EXEC_TIME_OFFSET);
  db_len = (uint)buf[Q_DB_LEN_OFFSET]; // TODO: add a check of all *_len vars
  error_code = uint2korr(buf + Q_ERR_CODE_OFFSET);

  /*
    5.0 format starts here.
    Depending on the format, we may or not have affected/warnings etc
    The remnent post-header to be parsed has length:
  */
  tmp= post_header_len - QUERY_HEADER_MINIMAL_LEN; 
  if (tmp)
  {
    status_vars_len= uint2korr(buf + Q_STATUS_VARS_LEN_OFFSET);
    data_len-= status_vars_len;
    DBUG_PRINT("info", ("Query_log_event has status_vars_len: %u",
                        (uint) status_vars_len));
    tmp-= 2;
  }
  /*
    We have parsed everything we know in the post header for QUERY_EVENT,
    the rest of post header is either comes from older version MySQL or
    dedicated to derived events (e.g. Execute_load_query...)
  */

  /* variable-part: the status vars; only in MySQL 5.0  */
  
  start= (char*) (buf+post_header_len);
  end= (const char*) (start+status_vars_len);
  for (const uchar* pos= (const uchar*) start; pos < (const uchar*) end;)
  {
    switch (*pos++) {
    case Q_FLAGS2_CODE:
      flags2_inited= 1;
      flags2= uint4korr(pos);
      DBUG_PRINT("info",("In Query_log_event, read flags2: %lu", (ulong) flags2));
      pos+= 4;
      break;
    case Q_SQL_MODE_CODE:
    {
#ifndef DBUG_OFF
      char buff[22];
#endif
      sql_mode_inited= 1;
      sql_mode= (ulong) uint8korr(pos); // QQ: Fix when sql_mode is ulonglong
      DBUG_PRINT("info",("In Query_log_event, read sql_mode: %s",
			 llstr(sql_mode, buff)));
      pos+= 8;
      break;
    }
    case Q_CATALOG_NZ_CODE:
      get_str_len_and_pointer(&catalog, (const char **)(&pos), &catalog_len);
      break;
    case Q_AUTO_INCREMENT:
      auto_increment_increment= uint2korr(pos);
      auto_increment_offset=    uint2korr(pos+2);
      pos+= 4;
      break;
    case Q_CHARSET_CODE:
    {
      charset_inited= 1;
      memcpy(charset, pos, 6);
      pos+= 6;
      break;
    }
    case Q_TIME_ZONE_CODE:
    {
      get_str_len_and_pointer(&time_zone_str, (const char **)(&pos), &time_zone_len);
      break;
    }
    case Q_CATALOG_CODE: /* for 5.0.x where 0<=x<=3 masters */
      if ((catalog_len= *pos))
        catalog= (char*) pos+1;                           // Will be copied later
      pos+= catalog_len+2; // leap over end 0
      catalog_nz= 0; // catalog has end 0 in event
      break;
    case Q_LC_TIME_NAMES_CODE:
      lc_time_names_number= uint2korr(pos);
      pos+= 2;
      break;
    default:
      /* That's why you must write status vars in growing order of code */
      DBUG_PRINT("info",("Query_log_event has unknown status vars (first has\
 code: %u), skipping the rest of them", (uint) *(pos-1)));
      pos= (const uchar*) end;                         // Break loop
    }
  }
  
#if !defined(MYSQL_CLIENT) && defined(HAVE_QUERY_CACHE)
  if (!(start= data_buf = (char*) my_malloc(catalog_len + 1 +
                                            time_zone_len + 1 +
                                            data_len + 1 +
					    QUERY_CACHE_FLAGS_SIZE +
					    db_len + 1,
					    MYF(MY_WME))))
#else
  if (!(start= data_buf = (char*) my_malloc(catalog_len + 1 +
                                            time_zone_len + 1 +
                                            data_len + 1,
					    MYF(MY_WME))))
#endif
      DBUG_VOID_RETURN;
  if (catalog_len)                                  // If catalog is given
  {
    if (likely(catalog_nz)) // true except if event comes from 5.0.0|1|2|3.
      copy_str_and_move(&start, &catalog, catalog_len);
    else
    {
      memcpy(start, catalog, catalog_len+1); // copy end 0
      catalog= start;
      start+= catalog_len+1;
    }
  }
  if (time_zone_len)
    copy_str_and_move(&start, &time_zone_str, time_zone_len);

  /* A 2nd variable part; this is common to all versions */ 
  memcpy((char*) start, end, data_len);          // Copy db and query
  start[data_len]= '\0';              // End query with \0 (For safetly)
  db= start;
  query= start + db_len + 1;
  q_len= data_len - db_len -1;
  DBUG_VOID_RETURN;
}


/*
  Query_log_event::print()
*/

#ifdef MYSQL_CLIENT
void Query_log_event::print_query_header(IO_CACHE* file,
					 PRINT_EVENT_INFO* print_event_info)
{
  // TODO: print the catalog ??
  char buff[40],*end;				// Enough for SET TIMESTAMP
  bool different_db= 1;
  uint32 tmp;

  if (!print_event_info->short_form)
  {
    print_header(file, print_event_info, FALSE);
    my_b_printf(file, "\t%s\tthread_id=%lu\texec_time=%lu\terror_code=%d\n",
                get_type_str(), (ulong) thread_id, (ulong) exec_time,
                error_code);
  }

  if (!(flags & LOG_EVENT_SUPPRESS_USE_F) && db)
  {
    if (different_db= memcmp(print_event_info->db, db, db_len + 1))
      memcpy(print_event_info->db, db, db_len + 1);
    if (db[0] && different_db) 
      my_b_printf(file, "use %s%s\n", db, print_event_info->delimiter);
  }

  end=int10_to_str((long) when, strmov(buff,"SET TIMESTAMP="),10);
  end= strmov(end, print_event_info->delimiter);
  *end++='\n';
  my_b_write(file, (byte*) buff, (uint) (end-buff));
  if (flags & LOG_EVENT_THREAD_SPECIFIC_F)
    my_b_printf(file,"SET @@session.pseudo_thread_id=%lu%s\n",
                (ulong)thread_id, print_event_info->delimiter);

  /*
    If flags2_inited==0, this is an event from 3.23 or 4.0; nothing to
    print (remember we don't produce mixed relay logs so there cannot be
    5.0 events before that one so there is nothing to reset).
  */
  if (likely(flags2_inited)) /* likely as this will mainly read 5.0 logs */
  {
    /* tmp is a bitmask of bits which have changed. */
    if (likely(print_event_info->flags2_inited)) 
      /* All bits which have changed */
      tmp= (print_event_info->flags2) ^ flags2;
    else /* that's the first Query event we read */
    {
      print_event_info->flags2_inited= 1;
      tmp= ~((uint32)0); /* all bits have changed */
    }

    if (unlikely(tmp)) /* some bits have changed */
    {
      bool need_comma= 0;
      my_b_printf(file, "SET ");
      print_set_option(file, tmp, OPTION_NO_FOREIGN_KEY_CHECKS, ~flags2,
                   "@@session.foreign_key_checks", &need_comma);
      print_set_option(file, tmp, OPTION_AUTO_IS_NULL, flags2,
                   "@@session.sql_auto_is_null", &need_comma);
      print_set_option(file, tmp, OPTION_RELAXED_UNIQUE_CHECKS, ~flags2,
                   "@@session.unique_checks", &need_comma);
      my_b_printf(file,"%s\n", print_event_info->delimiter);
      print_event_info->flags2= flags2;
    }
  }

  /*
    Now the session variables;
    it's more efficient to pass SQL_MODE as a number instead of a
    comma-separated list.
    FOREIGN_KEY_CHECKS, SQL_AUTO_IS_NULL, UNIQUE_CHECKS are session-only
    variables (they have no global version; they're not listed in
    sql_class.h), The tests below work for pure binlogs or pure relay
    logs. Won't work for mixed relay logs but we don't create mixed
    relay logs (that is, there is no relay log with a format change
    except within the 3 first events, which mysqlbinlog handles
    gracefully). So this code should always be good.
  */

  if (likely(sql_mode_inited))
  {
    if (unlikely(!print_event_info->sql_mode_inited)) /* first Query event */
    {
      print_event_info->sql_mode_inited= 1;
      /* force a difference to force write */
      print_event_info->sql_mode= ~sql_mode;
    }
    if (unlikely(print_event_info->sql_mode != sql_mode))
    {
      my_b_printf(file,"SET @@session.sql_mode=%lu%s\n",
                  (ulong)sql_mode, print_event_info->delimiter);
      print_event_info->sql_mode= sql_mode;
    }
  }
  if (print_event_info->auto_increment_increment != auto_increment_increment ||
      print_event_info->auto_increment_offset != auto_increment_offset)
  {
    my_b_printf(file,"SET @@session.auto_increment_increment=%lu, @@session.auto_increment_offset=%lu%s\n",
                auto_increment_increment,auto_increment_offset,
                print_event_info->delimiter);
    print_event_info->auto_increment_increment= auto_increment_increment;
    print_event_info->auto_increment_offset=    auto_increment_offset;
  }

  /* TODO: print the catalog when we feature SET CATALOG */

  if (likely(charset_inited))
  {
    if (unlikely(!print_event_info->charset_inited)) /* first Query event */
    {
      print_event_info->charset_inited= 1;
      print_event_info->charset[0]= ~charset[0]; // force a difference to force write
    }
    if (unlikely(bcmp(print_event_info->charset, charset, 6)))
    {
      CHARSET_INFO *cs_info= get_charset(uint2korr(charset), MYF(MY_WME));
      if (cs_info)
      {
        /* for mysql client */
        my_b_printf(file, "/*!\\C %s */%s\n",
                    cs_info->csname, print_event_info->delimiter);
      }
      my_b_printf(file,"SET "
                  "@@session.character_set_client=%d,"
                  "@@session.collation_connection=%d,"
                  "@@session.collation_server=%d"
                  "%s\n",
                  uint2korr(charset),
                  uint2korr(charset+2),
                  uint2korr(charset+4),
                  print_event_info->delimiter);
      memcpy(print_event_info->charset, charset, 6);
    }
  }
  if (time_zone_len)
  {
    if (bcmp(print_event_info->time_zone_str, time_zone_str, time_zone_len+1))
    {
      my_b_printf(file,"SET @@session.time_zone='%s'%s\n",
                  time_zone_str, print_event_info->delimiter);
      memcpy(print_event_info->time_zone_str, time_zone_str, time_zone_len+1);
    }
  }
  if (lc_time_names_number != print_event_info->lc_time_names_number)
  {
<<<<<<< HEAD
    my_b_printf(file, "SET @@session.lc_time_names=%d;\n", lc_time_names_number);
=======
    fprintf(file, "SET @@session.lc_time_names=%d%s\n",
            lc_time_names_number, print_event_info->delimiter);
>>>>>>> 21ae90fb
    print_event_info->lc_time_names_number= lc_time_names_number;
  }
}


void Query_log_event::print(FILE* file, PRINT_EVENT_INFO* print_event_info)
{
  Write_on_release_cache cache(&print_event_info->head_cache, file);

  print_query_header(&cache, print_event_info);
  my_b_write(&cache, (byte*) query, q_len);
  my_b_printf(&cache, "%s\n", print_event_info->delimiter);
}
#endif /* MYSQL_CLIENT */


/*
  Query_log_event::exec_event()
*/

#if defined(HAVE_REPLICATION) && !defined(MYSQL_CLIENT)

int Query_log_event::exec_event(struct st_relay_log_info* rli)
{
  return exec_event(rli, query, q_len);
}


int Query_log_event::exec_event(struct st_relay_log_info* rli,
                                const char *query_arg, uint32 q_len_arg)
{
  LEX_STRING new_db;
  int expected_error,actual_error= 0;
  /*
    Colleagues: please never free(thd->catalog) in MySQL. This would lead to
    bugs as here thd->catalog is a part of an alloced block, not an entire
    alloced block (see Query_log_event::exec_event()). Same for thd->db.
    Thank you.
  */
  thd->catalog= catalog_len ? (char *) catalog : (char *)"";
  new_db.length= db_len;
  new_db.str= (char *) rpl_filter->get_rewrite_db(db, &new_db.length);
  thd->set_db(new_db.str, new_db.length);       /* allocates a copy of 'db' */
  thd->variables.auto_increment_increment= auto_increment_increment;
  thd->variables.auto_increment_offset=    auto_increment_offset;

  /*
    InnoDB internally stores the master log position it has executed so far,
    i.e. the position just after the COMMIT event.
    When InnoDB will want to store, the positions in rli won't have
    been updated yet, so group_master_log_* will point to old BEGIN
    and event_master_log* will point to the beginning of current COMMIT.
    But log_pos of the COMMIT Query event is what we want, i.e. the pos of the
    END of the current log event (COMMIT). We save it in rli so that InnoDB can
    access it.
  */
  rli->future_group_master_log_pos= log_pos;
  DBUG_PRINT("info", ("log_pos: %lu", (ulong) log_pos));

  clear_all_errors(thd, rli);
  rli->clear_tables_to_lock();

  /*
    Note:   We do not need to execute reset_one_shot_variables() if this
            db_ok() test fails.
    Reason: The db stored in binlog events is the same for SET and for
            its companion query.  If the SET is ignored because of
            db_ok(), the companion query will also be ignored, and if
            the companion query is ignored in the db_ok() test of
            ::exec_event(), then the companion SET also have so we
            don't need to reset_one_shot_variables().
  */
  if (rpl_filter->db_ok(thd->db))
  {
    thd->set_time((time_t)when);
    thd->query_length= q_len_arg;
    thd->query= (char*)query_arg;
    VOID(pthread_mutex_lock(&LOCK_thread_count));
    thd->query_id = next_query_id();
    VOID(pthread_mutex_unlock(&LOCK_thread_count));
    thd->variables.pseudo_thread_id= thread_id;		// for temp tables
    DBUG_PRINT("query",("%s",thd->query));

    if (ignored_error_code((expected_error= error_code)) ||
	!check_expected_error(thd,rli,expected_error))
    {
      if (flags2_inited)
        /*
          all bits of thd->options which are 1 in OPTIONS_WRITTEN_TO_BIN_LOG
          must take their value from flags2.
        */
        thd->options= flags2|(thd->options & ~OPTIONS_WRITTEN_TO_BIN_LOG);
      /*
        else, we are in a 3.23/4.0 binlog; we previously received a
        Rotate_log_event which reset thd->options and sql_mode etc, so
        nothing to do.
      */
      /*
        We do not replicate IGNORE_DIR_IN_CREATE. That is, if the master is a
        slave which runs with SQL_MODE=IGNORE_DIR_IN_CREATE, this should not
        force us to ignore the dir too. Imagine you are a ring of machines, and
        one has a disk problem so that you temporarily need
        IGNORE_DIR_IN_CREATE on this machine; you don't want it to propagate
        elsewhere (you don't want all slaves to start ignoring the dirs).
      */
      if (sql_mode_inited)
        thd->variables.sql_mode=
          (ulong) ((thd->variables.sql_mode & MODE_NO_DIR_IN_CREATE) |
                   (sql_mode & ~(ulong) MODE_NO_DIR_IN_CREATE));
      if (charset_inited)
      {
        if (rli->cached_charset_compare(charset))
        {
          /* Verify that we support the charsets found in the event. */
          if (!(thd->variables.character_set_client=
                get_charset(uint2korr(charset), MYF(MY_WME))) ||
              !(thd->variables.collation_connection=
                get_charset(uint2korr(charset+2), MYF(MY_WME))) ||
              !(thd->variables.collation_server=
                get_charset(uint2korr(charset+4), MYF(MY_WME))))
          {
            /*
              We updated the thd->variables with nonsensical values (0). Let's
              set them to something safe (i.e. which avoids crash), and we'll
              stop with EE_UNKNOWN_CHARSET in compare_errors (unless set to
              ignore this error).
            */
            set_slave_thread_default_charset(thd, rli);
            goto compare_errors;
          }
          thd->update_charset(); // for the charset change to take effect
        }
      }
      if (time_zone_len)
      {
        String tmp(time_zone_str, time_zone_len, &my_charset_bin);
        if (!(thd->variables.time_zone=
              my_tz_find_with_opening_tz_tables(thd, &tmp)))
        {
          my_error(ER_UNKNOWN_TIME_ZONE, MYF(0), tmp.c_ptr());
          thd->variables.time_zone= global_system_variables.time_zone;
          goto compare_errors;
        }
      }
      if (lc_time_names_number)
      {
        if (!(thd->variables.lc_time_names=
              my_locale_by_number(lc_time_names_number)))
        {
          my_printf_error(ER_UNKNOWN_ERROR,
                      "Unknown locale: '%d'", MYF(0), lc_time_names_number);
          thd->variables.lc_time_names= &my_locale_en_US;
          goto compare_errors;
        }
      }
      else
        thd->variables.lc_time_names= &my_locale_en_US;

      /* Execute the query (note that we bypass dispatch_command()) */
      mysql_parse(thd, thd->query, thd->query_length);

    }
    else
    {
      /*
        The query got a really bad error on the master (thread killed etc),
        which could be inconsistent. Parse it to test the table names: if the
        replicate-*-do|ignore-table rules say "this query must be ignored" then
        we exit gracefully; otherwise we warn about the bad error and tell DBA
        to check/fix it.
      */
      if (mysql_test_parse_for_slave(thd, thd->query, thd->query_length))
        clear_all_errors(thd, rli);        /* Can ignore query */
      else
      {
        slave_print_msg(ERROR_LEVEL, rli, expected_error, 
                          "\
Query partially completed on the master (error on master: %d) \
and was aborted. There is a chance that your master is inconsistent at this \
point. If you are sure that your master is ok, run this query manually on the \
slave and then restart the slave with SET GLOBAL SQL_SLAVE_SKIP_COUNTER=1; \
START SLAVE; . Query: '%s'", expected_error, thd->query);
        thd->query_error= 1;
      }
      goto end;
    }

    /* If the query was not ignored, it is printed to the general log */
    if (thd->net.last_errno != ER_SLAVE_IGNORED_TABLE)
      general_log_print(thd, COM_QUERY, "%s", thd->query);

compare_errors:

     /*
      If we expected a non-zero error code, and we don't get the same error
      code, and none of them should be ignored.
    */
    DBUG_PRINT("info",("expected_error: %d  last_errno: %d",
 		       expected_error, thd->net.last_errno));
    if ((expected_error != (actual_error= thd->net.last_errno)) &&
 	expected_error &&
 	!ignored_error_code(actual_error) &&
 	!ignored_error_code(expected_error))
    {
      slave_print_msg(ERROR_LEVEL, rli, 0,
                      "\
Query caused different errors on master and slave.     \
Error on master: '%s' (%d), Error on slave: '%s' (%d). \
Default database: '%s'. Query: '%s'",
                      ER_SAFE(expected_error),
                      expected_error,
                      actual_error ? thd->net.last_error: "no error",
                      actual_error,
                      print_slave_db_safe(db), query_arg);
      thd->query_error= 1;
    }
    /*
      If we get the same error code as expected, or they should be ignored. 
    */
    else if (expected_error == actual_error ||
 	     ignored_error_code(actual_error))
    {
      DBUG_PRINT("info",("error ignored"));
      clear_all_errors(thd, rli);
    }
    /*
      Other cases: mostly we expected no error and get one.
    */
    else if (thd->query_error || thd->is_fatal_error)
    {
      slave_print_msg(ERROR_LEVEL, rli, actual_error,
                      "Error '%s' on query. Default database: '%s'. Query: '%s'",
                      (actual_error ? thd->net.last_error :
                       "unexpected success or fatal error"),
                      print_slave_db_safe(thd->db), query_arg);
      thd->query_error= 1;
    }

    /*
      TODO: compare the values of "affected rows" around here. Something
      like:
      if ((uint32) affected_in_event != (uint32) affected_on_slave)
      {
      sql_print_error("Slave: did not get the expected number of affected \
      rows running query from master - expected %d, got %d (this numbers \
      should have matched modulo 4294967296).", 0, ...);
      thd->query_error = 1;
      }
      We may also want an option to tell the slave to ignore "affected"
      mismatch. This mismatch could be implemented with a new ER_ code, and
      to ignore it you would use --slave-skip-errors...

      To do the comparison we need to know the value of "affected" which the
      above mysql_parse() computed. And we need to know the value of
      "affected" in the master's binlog. Both will be implemented later. The
      important thing is that we now have the format ready to log the values
      of "affected" in the binlog. So we can release 5.0.0 before effectively
      logging "affected" and effectively comparing it.
    */
  } /* End of if (db_ok(... */

end:
  VOID(pthread_mutex_lock(&LOCK_thread_count));
  /*
    Probably we have set thd->query, thd->db, thd->catalog to point to places
    in the data_buf of this event. Now the event is going to be deleted
    probably, so data_buf will be freed, so the thd->... listed above will be
    pointers to freed memory. 
    So we must set them to 0, so that those bad pointers values are not later
    used. Note that "cleanup" queries like automatic DROP TEMPORARY TABLE
    don't suffer from these assignments to 0 as DROP TEMPORARY
    TABLE uses the db.table syntax.
  */
  thd->catalog= 0;
  thd->set_db(NULL, 0);                 /* will free the current database */
  thd->query= 0;			// just to be sure
  thd->query_length= 0;
  VOID(pthread_mutex_unlock(&LOCK_thread_count));
  close_thread_tables(thd);      
  /*
    As a disk space optimization, future masters will not log an event for
    LAST_INSERT_ID() if that function returned 0 (and thus they will be able
    to replace the THD::stmt_depends_on_first_successful_insert_id_in_prev_stmt
    variable by (THD->first_successful_insert_id_in_prev_stmt > 0) ; with the
    resetting below we are ready to support that.
  */
  thd->first_successful_insert_id_in_prev_stmt_for_binlog= 0;
  thd->first_successful_insert_id_in_prev_stmt= 0;
  thd->stmt_depends_on_first_successful_insert_id_in_prev_stmt= 0;
  free_root(thd->mem_root,MYF(MY_KEEP_PREALLOC));
  /*
    If there was an error we stop. Otherwise we increment positions. Note that
    we will not increment group* positions if we are just after a SET
    ONE_SHOT, because SET ONE_SHOT should not be separated from its following
    updating query.
  */
  return (thd->query_error ? thd->query_error : 
          (thd->one_shot_set ? (rli->inc_event_relay_log_pos(),0) :
           Log_event::exec_event(rli))); 
}
#endif


/**************************************************************************
	Muted_query_log_event methods
**************************************************************************/

#ifndef MYSQL_CLIENT
/*
  Muted_query_log_event::Muted_query_log_event()
*/
Muted_query_log_event::Muted_query_log_event()
  :Query_log_event()
{
}
#endif


/**************************************************************************
	Start_log_event_v3 methods
**************************************************************************/

#ifndef MYSQL_CLIENT
Start_log_event_v3::Start_log_event_v3() :Log_event(), binlog_version(BINLOG_VERSION), artificial_event(0)
{
  created= when;
  memcpy(server_version, ::server_version, ST_SERVER_VER_LEN);
}
#endif

/*
  Start_log_event_v3::pack_info()
*/

#if defined(HAVE_REPLICATION) && !defined(MYSQL_CLIENT)
void Start_log_event_v3::pack_info(Protocol *protocol)
{
  char buf[12 + ST_SERVER_VER_LEN + 14 + 22], *pos;
  pos= strmov(buf, "Server ver: ");
  pos= strmov(pos, server_version);
  pos= strmov(pos, ", Binlog ver: ");
  pos= int10_to_str(binlog_version, pos, 10);
  protocol->store(buf, (uint) (pos-buf), &my_charset_bin);
}
#endif


/*
  Start_log_event_v3::print()
*/

#ifdef MYSQL_CLIENT
void Start_log_event_v3::print(FILE* file, PRINT_EVENT_INFO* print_event_info)
{
  DBUG_ENTER("Start_log_event_v3::print");

  Write_on_release_cache cache(&print_event_info->head_cache, file,
                               Write_on_release_cache::FLUSH_F);

  if (!print_event_info->short_form)
  {
    print_header(&cache, print_event_info, FALSE);
    my_b_printf(&cache, "\tStart: binlog v %d, server v %s created ",
                binlog_version, server_version);
    print_timestamp(&cache);
    if (created)
      my_b_printf(&cache," at startup");
    my_b_printf(&cache, "\n");
    if (flags & LOG_EVENT_BINLOG_IN_USE_F)
      my_b_printf(&cache, "# Warning: this binlog was not closed properly. "
                  "Most probably mysqld crashed writing it.\n");
  }
  if (!artificial_event && created)
  {
#ifdef WHEN_WE_HAVE_THE_RESET_CONNECTION_SQL_COMMAND
    /*
      This is for mysqlbinlog: like in replication, we want to delete the stale
      tmp files left by an unclean shutdown of mysqld (temporary tables)
      and rollback unfinished transaction.
      Probably this can be done with RESET CONNECTION (syntax to be defined).
    */
    my_b_printf(&cache,"RESET CONNECTION%s\n", print_event_info->delimiter);
#else
    my_b_printf(&cache,"ROLLBACK%s\n", print_event_info->delimiter);
#endif
  }
  DBUG_VOID_RETURN;
}
#endif /* MYSQL_CLIENT */

/*
  Start_log_event_v3::Start_log_event_v3()
*/

Start_log_event_v3::Start_log_event_v3(const char* buf,
                                       const Format_description_log_event* description_event)
  :Log_event(buf, description_event)
{
  buf+= description_event->common_header_len;
  binlog_version= uint2korr(buf+ST_BINLOG_VER_OFFSET);
  memcpy(server_version, buf+ST_SERVER_VER_OFFSET,
	 ST_SERVER_VER_LEN);
  created= uint4korr(buf+ST_CREATED_OFFSET);
  /* We use log_pos to mark if this was an artificial event or not */
  artificial_event= (log_pos == 0);
}


/*
  Start_log_event_v3::write()
*/

#ifndef MYSQL_CLIENT
bool Start_log_event_v3::write(IO_CACHE* file)
{
  char buff[START_V3_HEADER_LEN];
  int2store(buff + ST_BINLOG_VER_OFFSET,binlog_version);
  memcpy(buff + ST_SERVER_VER_OFFSET,server_version,ST_SERVER_VER_LEN);
  int4store(buff + ST_CREATED_OFFSET,created);
  return (write_header(file, sizeof(buff)) ||
          my_b_safe_write(file, (byte*) buff, sizeof(buff)));
}
#endif


/*
  Start_log_event_v3::exec_event()

  The master started

  IMPLEMENTATION
    - To handle the case where the master died without having time to write
      DROP TEMPORARY TABLE, DO RELEASE_LOCK (prepared statements' deletion is
      TODO), we clean up all temporary tables that we got, if we are sure we
      can (see below).

  TODO
    - Remove all active user locks.
      Guilhem 2003-06: this is true but not urgent: the worst it can cause is
      the use of a bit of memory for a user lock which will not be used
      anymore. If the user lock is later used, the old one will be released. In
      other words, no deadlock problem.
*/

#if defined(HAVE_REPLICATION) && !defined(MYSQL_CLIENT)
int Start_log_event_v3::exec_event(struct st_relay_log_info* rli)
{
  DBUG_ENTER("Start_log_event_v3::exec_event");
  switch (binlog_version)
  {
  case 3:
  case 4:
    /*
      This can either be 4.x (then a Start_log_event_v3 is only at master
      startup so we are sure the master has restarted and cleared his temp
      tables; the event always has 'created'>0) or 5.0 (then we have to test
      'created').
    */
    if (created)
    {
      close_temporary_tables(thd);
      cleanup_load_tmpdir();
    }
    break;

    /*
       Now the older formats; in that case load_tmpdir is cleaned up by the I/O
       thread.
    */
  case 1:
    if (strncmp(rli->relay_log.description_event_for_exec->server_version,
                "3.23.57",7) >= 0 && created)
    {
      /*
        Can distinguish, based on the value of 'created': this event was
        generated at master startup.
      */
      close_temporary_tables(thd);
    }
    /*
      Otherwise, can't distinguish a Start_log_event generated at
      master startup and one generated by master FLUSH LOGS, so cannot
      be sure temp tables have to be dropped. So do nothing.
    */
    break;
  default:
    /* this case is impossible */
    DBUG_RETURN(1);
  }
  DBUG_RETURN(Log_event::exec_event(rli));
}
#endif /* defined(HAVE_REPLICATION) && !defined(MYSQL_CLIENT) */

/***************************************************************************
       Format_description_log_event methods
****************************************************************************/

/*
  Format_description_log_event 1st ctor.

  SYNOPSIS
    Format_description_log_event::Format_description_log_event
      binlog_version              the binlog version for which we want to build
                                  an event. Can be 1 (=MySQL 3.23), 3 (=4.0.x
                                  x>=2 and 4.1) or 4 (MySQL 5.0). Note that the
                                  old 4.0 (binlog version 2) is not supported;
                                  it should not be used for replication with
                                  5.0.

  DESCRIPTION
    Ctor. Can be used to create the event to write to the binary log (when the
    server starts or when FLUSH LOGS), or to create artificial events to parse
    binlogs from MySQL 3.23 or 4.x.
    When in a client, only the 2nd use is possible.
*/

Format_description_log_event::
Format_description_log_event(uint8 binlog_ver, const char* server_ver)
  :Start_log_event_v3()
{
  created= when;
  binlog_version= binlog_ver;
  switch (binlog_ver) {
  case 4: /* MySQL 5.0 */
    memcpy(server_version, ::server_version, ST_SERVER_VER_LEN);
    common_header_len= LOG_EVENT_HEADER_LEN;
    number_of_event_types= LOG_EVENT_TYPES;
    /* we'll catch my_malloc() error in is_valid() */
    post_header_len=(uint8*) my_malloc(number_of_event_types*sizeof(uint8),
                                       MYF(MY_ZEROFILL));
    /*
      This long list of assignments is not beautiful, but I see no way to
      make it nicer, as the right members are #defines, not array members, so
      it's impossible to write a loop.
    */
    if (post_header_len)
    {
      post_header_len[START_EVENT_V3-1]= START_V3_HEADER_LEN;
      post_header_len[QUERY_EVENT-1]= QUERY_HEADER_LEN;
      post_header_len[ROTATE_EVENT-1]= ROTATE_HEADER_LEN;
      post_header_len[LOAD_EVENT-1]= LOAD_HEADER_LEN;
      post_header_len[CREATE_FILE_EVENT-1]= CREATE_FILE_HEADER_LEN;
      post_header_len[APPEND_BLOCK_EVENT-1]= APPEND_BLOCK_HEADER_LEN;
      post_header_len[EXEC_LOAD_EVENT-1]= EXEC_LOAD_HEADER_LEN;
      post_header_len[DELETE_FILE_EVENT-1]= DELETE_FILE_HEADER_LEN;
      post_header_len[NEW_LOAD_EVENT-1]= post_header_len[LOAD_EVENT-1];
      post_header_len[FORMAT_DESCRIPTION_EVENT-1]= FORMAT_DESCRIPTION_HEADER_LEN;
      post_header_len[TABLE_MAP_EVENT-1]=    TABLE_MAP_HEADER_LEN;
      post_header_len[WRITE_ROWS_EVENT-1]=   ROWS_HEADER_LEN;
      post_header_len[UPDATE_ROWS_EVENT-1]=  ROWS_HEADER_LEN;
      post_header_len[DELETE_ROWS_EVENT-1]=  ROWS_HEADER_LEN;
      /*
        We here have the possibility to simulate a master of before we changed
        the table map id to be stored in 6 bytes: when it was stored in 4
        bytes (=> post_header_len was 6). This is used to test backward
        compatibility.
        This code can be removed after a few months (today is Dec 21st 2005),
        when we know that the 4-byte masters are not deployed anymore (check
        with Tomas Ulin first!), and the accompanying test (rpl_row_4_bytes)
        too.
      */
      DBUG_EXECUTE_IF("old_row_based_repl_4_byte_map_id_master",
                      post_header_len[TABLE_MAP_EVENT-1]=
                      post_header_len[WRITE_ROWS_EVENT-1]=
                      post_header_len[UPDATE_ROWS_EVENT-1]=
                      post_header_len[DELETE_ROWS_EVENT-1]= 6;);
      post_header_len[BEGIN_LOAD_QUERY_EVENT-1]= post_header_len[APPEND_BLOCK_EVENT-1];
      post_header_len[EXECUTE_LOAD_QUERY_EVENT-1]= EXECUTE_LOAD_QUERY_HEADER_LEN;
    }
    break;

  case 1: /* 3.23 */
  case 3: /* 4.0.x x>=2 */
    /*
      We build an artificial (i.e. not sent by the master) event, which
      describes what those old master versions send.
    */
    if (binlog_ver==1)
      strmov(server_version, server_ver ? server_ver : "3.23");
    else
      strmov(server_version, server_ver ? server_ver : "4.0");
    common_header_len= binlog_ver==1 ? OLD_HEADER_LEN :
      LOG_EVENT_MINIMAL_HEADER_LEN;
    /*
      The first new event in binlog version 4 is Format_desc. So any event type
      after that does not exist in older versions. We use the events known by
      version 3, even if version 1 had only a subset of them (this is not a
      problem: it uses a few bytes for nothing but unifies code; it does not
      make the slave detect less corruptions).
    */
    number_of_event_types= FORMAT_DESCRIPTION_EVENT - 1;
    post_header_len=(uint8*) my_malloc(number_of_event_types*sizeof(uint8),
                                       MYF(0));
    if (post_header_len)
    {
      post_header_len[START_EVENT_V3-1]= START_V3_HEADER_LEN;
      post_header_len[QUERY_EVENT-1]= QUERY_HEADER_MINIMAL_LEN;
      post_header_len[STOP_EVENT-1]= 0;
      post_header_len[ROTATE_EVENT-1]= (binlog_ver==1) ? 0 : ROTATE_HEADER_LEN;
      post_header_len[INTVAR_EVENT-1]= 0;
      post_header_len[LOAD_EVENT-1]= LOAD_HEADER_LEN;
      post_header_len[SLAVE_EVENT-1]= 0;
      post_header_len[CREATE_FILE_EVENT-1]= CREATE_FILE_HEADER_LEN;
      post_header_len[APPEND_BLOCK_EVENT-1]= APPEND_BLOCK_HEADER_LEN;
      post_header_len[EXEC_LOAD_EVENT-1]= EXEC_LOAD_HEADER_LEN;
      post_header_len[DELETE_FILE_EVENT-1]= DELETE_FILE_HEADER_LEN;
      post_header_len[NEW_LOAD_EVENT-1]= post_header_len[LOAD_EVENT-1];
      post_header_len[RAND_EVENT-1]= 0;
      post_header_len[USER_VAR_EVENT-1]= 0;
    }
    break;
  default: /* Includes binlog version 2 i.e. 4.0.x x<=1 */
    post_header_len= 0; /* will make is_valid() fail */
    break;
  }
}


/*
  The problem with this constructor is that the fixed header may have a
  length different from this version, but we don't know this length as we
  have not read the Format_description_log_event which says it, yet. This
  length is in the post-header of the event, but we don't know where the
  post-header starts.
  So this type of event HAS to:
  - either have the header's length at the beginning (in the header, at a
  fixed position which will never be changed), not in the post-header. That
  would make the header be "shifted" compared to other events.
  - or have a header of size LOG_EVENT_MINIMAL_HEADER_LEN (19), in all future
  versions, so that we know for sure.
  I (Guilhem) chose the 2nd solution. Rotate has the same constraint (because
  it is sent before Format_description_log_event).
*/

Format_description_log_event::
Format_description_log_event(const char* buf,
                             uint event_len,
                             const
                             Format_description_log_event*
                             description_event)
  :Start_log_event_v3(buf, description_event)
{
  DBUG_ENTER("Format_description_log_event::Format_description_log_event(char*,...)");
  buf+= LOG_EVENT_MINIMAL_HEADER_LEN;
  if ((common_header_len=buf[ST_COMMON_HEADER_LEN_OFFSET]) < OLD_HEADER_LEN)
    DBUG_VOID_RETURN; /* sanity check */
  number_of_event_types=
    event_len-(LOG_EVENT_MINIMAL_HEADER_LEN+ST_COMMON_HEADER_LEN_OFFSET+1);
  DBUG_PRINT("info", ("common_header_len=%d number_of_event_types=%d",
                      common_header_len, number_of_event_types));
  /* If alloc fails, we'll detect it in is_valid() */
  post_header_len= (uint8*) my_memdup((byte*)buf+ST_COMMON_HEADER_LEN_OFFSET+1,
                                      number_of_event_types*
                                      sizeof(*post_header_len), MYF(0));
  DBUG_VOID_RETURN;
}

#ifndef MYSQL_CLIENT
bool Format_description_log_event::write(IO_CACHE* file)
{
  /*
    We don't call Start_log_event_v3::write() because this would make 2
    my_b_safe_write().
  */
  byte buff[FORMAT_DESCRIPTION_HEADER_LEN];
  int2store(buff + ST_BINLOG_VER_OFFSET,binlog_version);
  memcpy((char*) buff + ST_SERVER_VER_OFFSET,server_version,ST_SERVER_VER_LEN);
  int4store(buff + ST_CREATED_OFFSET,created);
  buff[ST_COMMON_HEADER_LEN_OFFSET]= LOG_EVENT_HEADER_LEN;
  memcpy((char*) buff+ST_COMMON_HEADER_LEN_OFFSET+1, (byte*) post_header_len,
         LOG_EVENT_TYPES);
  return (write_header(file, sizeof(buff)) ||
          my_b_safe_write(file, buff, sizeof(buff)));
}
#endif

/*
  SYNOPSIS
    Format_description_log_event::exec_event()

  IMPLEMENTATION
    Save the information which describes the binlog's format, to be able to
    read all coming events.
    Call Start_log_event_v3::exec_event().
*/

#if defined(HAVE_REPLICATION) && !defined(MYSQL_CLIENT)
int Format_description_log_event::exec_event(struct st_relay_log_info* rli)
{
  DBUG_ENTER("Format_description_log_event::exec_event");

  /* save the information describing this binlog */
  delete rli->relay_log.description_event_for_exec;
  rli->relay_log.description_event_for_exec= this;

#ifdef USING_TRANSACTIONS
  /*
    As a transaction NEVER spans on 2 or more binlogs:
    if we have an active transaction at this point, the master died
    while writing the transaction to the binary log, i.e. while
    flushing the binlog cache to the binlog. XA guarantees that master has
    rolled back. So we roll back.
    Note: this event could be sent by the master to inform us of the
    format of its binlog; in other words maybe it is not at its
    original place when it comes to us; we'll know this by checking
    log_pos ("artificial" events have log_pos == 0).
  */
  if (!artificial_event && created && thd->transaction.all.nht)
  {
    /* This is not an error (XA is safe), just an information */
    slave_print_msg(INFORMATION_LEVEL, rli, 0,
                    "Rolling back unfinished transaction (no COMMIT "
                    "or ROLLBACK in relay log). A probable cause is that "
                    "the master died while writing the transaction to "
                    "its binary log, thus rolled back too."); 
    rli->cleanup_context(thd, 1);
  }
#endif
  /*
    If this event comes from ourselves, there is no cleaning task to perform,
    we don't call Start_log_event_v3::exec_event() (this was just to update the
    log's description event).
  */
  if (server_id == (uint32) ::server_id)
  {
    /*
      We only increase the relay log position if we are skipping
      events and do not touch any group_* variables, nor flush the
      relay log info.  If there is a crash, we will have to re-skip
      the events again, but that is a minor issue.

      If we do not skip stepping the group log position (and the
      server id was changed when restarting the server), it might well
      be that we start executing at a position that is invalid, e.g.,
      at a Rows_log_event or a Query_log_event preceeded by a
      Intvar_log_event instead of starting at a Table_map_log_event or
      the Intvar_log_event respectively.
     */
    rli->inc_event_relay_log_pos();
    DBUG_RETURN(0);
  }

  /*
    If the event was not requested by the slave i.e. the master sent it while
    the slave asked for a position >4, the event will make
    rli->group_master_log_pos advance. Say that the slave asked for position
    1000, and the Format_desc event's end is 96. Then in the beginning of
    replication rli->group_master_log_pos will be 0, then 96, then jump to
    first really asked event (which is >96). So this is ok.
  */
  DBUG_RETURN(Start_log_event_v3::exec_event(rli));
}
#endif

  /**************************************************************************
        Load_log_event methods
   General note about Load_log_event: the binlogging of LOAD DATA INFILE is
   going to be changed in 5.0 (or maybe in 5.1; not decided yet).
   However, the 5.0 slave could still have to read such events (from a 4.x
   master), convert them (which just means maybe expand the header, when 5.0
   servers have a UID in events) (remember that whatever is after the header
   will be like in 4.x, as this event's format is not modified in 5.0 as we
   will use new types of events to log the new LOAD DATA INFILE features).
   To be able to read/convert, we just need to not assume that the common
   header is of length LOG_EVENT_HEADER_LEN (we must use the description
   event).
   Note that I (Guilhem) manually tested replication of a big LOAD DATA INFILE
   between 3.23 and 5.0, and between 4.0 and 5.0, and it works fine (and the
   positions displayed in SHOW SLAVE STATUS then are fine too).
  **************************************************************************/

/*
  Load_log_event::pack_info()
*/

#if defined(HAVE_REPLICATION) && !defined(MYSQL_CLIENT)
uint Load_log_event::get_query_buffer_length()
{
  return
    5 + db_len + 3 +                        // "use DB; "
    18 + fname_len + 2 +                    // "LOAD DATA INFILE 'file''"
    7 +					    // LOCAL
    9 +                                     // " REPLACE or IGNORE "
    13 + table_name_len*2 +                 // "INTO TABLE `table`"
    21 + sql_ex.field_term_len*4 + 2 +      // " FIELDS TERMINATED BY 'str'"
    23 + sql_ex.enclosed_len*4 + 2 +        // " OPTIONALLY ENCLOSED BY 'str'"
    12 + sql_ex.escaped_len*4 + 2 +         // " ESCAPED BY 'str'"
    21 + sql_ex.line_term_len*4 + 2 +       // " FIELDS TERMINATED BY 'str'"
    19 + sql_ex.line_start_len*4 + 2 +      // " LINES STARTING BY 'str'"
    15 + 22 +                               // " IGNORE xxx  LINES"
    3 + (num_fields-1)*2 + field_block_len; // " (field1, field2, ...)"
}


void Load_log_event::print_query(bool need_db, char *buf,
                                 char **end, char **fn_start, char **fn_end)
{
  char *pos= buf;

  if (need_db && db && db_len)
  {
    pos= strmov(pos, "use `");
    memcpy(pos, db, db_len);
    pos= strmov(pos+db_len, "`; ");
  }

  pos= strmov(pos, "LOAD DATA ");

  if (fn_start)
    *fn_start= pos;

  if (check_fname_outside_temp_buf())
    pos= strmov(pos, "LOCAL ");
  pos= strmov(pos, "INFILE '");
  memcpy(pos, fname, fname_len);
  pos= strmov(pos+fname_len, "' ");

  if (sql_ex.opt_flags & REPLACE_FLAG)
    pos= strmov(pos, " REPLACE ");
  else if (sql_ex.opt_flags & IGNORE_FLAG)
    pos= strmov(pos, " IGNORE ");

  pos= strmov(pos ,"INTO");

  if (fn_end)
    *fn_end= pos;

  pos= strmov(pos ," TABLE `");
  memcpy(pos, table_name, table_name_len);
  pos+= table_name_len;

  /* We have to create all optinal fields as the default is not empty */
  pos= strmov(pos, "` FIELDS TERMINATED BY ");
  pos= pretty_print_str(pos, sql_ex.field_term, sql_ex.field_term_len);
  if (sql_ex.opt_flags & OPT_ENCLOSED_FLAG)
    pos= strmov(pos, " OPTIONALLY ");
  pos= strmov(pos, " ENCLOSED BY ");
  pos= pretty_print_str(pos, sql_ex.enclosed, sql_ex.enclosed_len);

  pos= strmov(pos, " ESCAPED BY ");
  pos= pretty_print_str(pos, sql_ex.escaped, sql_ex.escaped_len);

  pos= strmov(pos, " LINES TERMINATED BY ");
  pos= pretty_print_str(pos, sql_ex.line_term, sql_ex.line_term_len);
  if (sql_ex.line_start_len)
  {
    pos= strmov(pos, " STARTING BY ");
    pos= pretty_print_str(pos, sql_ex.line_start, sql_ex.line_start_len);
  }

  if ((long) skip_lines > 0)
  {
    pos= strmov(pos, " IGNORE ");
    pos= longlong10_to_str((longlong) skip_lines, pos, 10);
    pos= strmov(pos," LINES ");    
  }

  if (num_fields)
  {
    uint i;
    const char *field= fields;
    pos= strmov(pos, " (");
    for (i = 0; i < num_fields; i++)
    {
      if (i)
      {
        *pos++= ' ';
        *pos++= ',';
      }
      memcpy(pos, field, field_lens[i]);
      pos+=   field_lens[i];
      field+= field_lens[i]  + 1;
    }
    *pos++= ')';
  }

  *end= pos;
}


void Load_log_event::pack_info(Protocol *protocol)
{
  char *buf, *end;

  if (!(buf= my_malloc(get_query_buffer_length(), MYF(MY_WME))))
    return;
  print_query(TRUE, buf, &end, 0, 0);
  protocol->store(buf, end-buf, &my_charset_bin);
  my_free(buf, MYF(0));
}
#endif /* defined(HAVE_REPLICATION) && !defined(MYSQL_CLIENT) */


#ifndef MYSQL_CLIENT

/*
  Load_log_event::write_data_header()
*/

bool Load_log_event::write_data_header(IO_CACHE* file)
{
  char buf[LOAD_HEADER_LEN];
  int4store(buf + L_THREAD_ID_OFFSET, slave_proxy_id);
  int4store(buf + L_EXEC_TIME_OFFSET, exec_time);
  int4store(buf + L_SKIP_LINES_OFFSET, skip_lines);
  buf[L_TBL_LEN_OFFSET] = (char)table_name_len;
  buf[L_DB_LEN_OFFSET] = (char)db_len;
  int4store(buf + L_NUM_FIELDS_OFFSET, num_fields);
  return my_b_safe_write(file, (byte*)buf, LOAD_HEADER_LEN) != 0;
}


/*
  Load_log_event::write_data_body()
*/

bool Load_log_event::write_data_body(IO_CACHE* file)
{
  if (sql_ex.write_data(file))
    return 1;
  if (num_fields && fields && field_lens)
  {
    if (my_b_safe_write(file, (byte*)field_lens, num_fields) ||
	my_b_safe_write(file, (byte*)fields, field_block_len))
      return 1;
  }
  return (my_b_safe_write(file, (byte*)table_name, table_name_len + 1) ||
	  my_b_safe_write(file, (byte*)db, db_len + 1) ||
	  my_b_safe_write(file, (byte*)fname, fname_len));
}


/*
  Load_log_event::Load_log_event()
*/

Load_log_event::Load_log_event(THD *thd_arg, sql_exchange *ex,
			       const char *db_arg, const char *table_name_arg,
			       List<Item> &fields_arg,
			       enum enum_duplicates handle_dup,
			       bool ignore, bool using_trans)
  :Log_event(thd_arg, !thd_arg->tmp_table_used ?
	     0 : LOG_EVENT_THREAD_SPECIFIC_F, using_trans),
   thread_id(thd_arg->thread_id),
   slave_proxy_id(thd_arg->variables.pseudo_thread_id),
   num_fields(0),fields(0),
   field_lens(0),field_block_len(0),
   table_name(table_name_arg ? table_name_arg : ""),
   db(db_arg), fname(ex->file_name), local_fname(FALSE)
{
  time_t end_time;
  time(&end_time);
  exec_time = (ulong) (end_time  - thd_arg->start_time);
  /* db can never be a zero pointer in 4.0 */
  db_len = (uint32) strlen(db);
  table_name_len = (uint32) strlen(table_name);
  fname_len = (fname) ? (uint) strlen(fname) : 0;
  sql_ex.field_term = (char*) ex->field_term->ptr();
  sql_ex.field_term_len = (uint8) ex->field_term->length();
  sql_ex.enclosed = (char*) ex->enclosed->ptr();
  sql_ex.enclosed_len = (uint8) ex->enclosed->length();
  sql_ex.line_term = (char*) ex->line_term->ptr();
  sql_ex.line_term_len = (uint8) ex->line_term->length();
  sql_ex.line_start = (char*) ex->line_start->ptr();
  sql_ex.line_start_len = (uint8) ex->line_start->length();
  sql_ex.escaped = (char*) ex->escaped->ptr();
  sql_ex.escaped_len = (uint8) ex->escaped->length();
  sql_ex.opt_flags = 0;
  sql_ex.cached_new_format = -1;
    
  if (ex->dumpfile)
    sql_ex.opt_flags|= DUMPFILE_FLAG;
  if (ex->opt_enclosed)
    sql_ex.opt_flags|= OPT_ENCLOSED_FLAG;

  sql_ex.empty_flags= 0;

  switch (handle_dup) {
  case DUP_REPLACE:
    sql_ex.opt_flags|= REPLACE_FLAG;
    break;
  case DUP_UPDATE:				// Impossible here
  case DUP_ERROR:
    break;	
  }
  if (ignore)
    sql_ex.opt_flags|= IGNORE_FLAG;

  if (!ex->field_term->length())
    sql_ex.empty_flags |= FIELD_TERM_EMPTY;
  if (!ex->enclosed->length())
    sql_ex.empty_flags |= ENCLOSED_EMPTY;
  if (!ex->line_term->length())
    sql_ex.empty_flags |= LINE_TERM_EMPTY;
  if (!ex->line_start->length())
    sql_ex.empty_flags |= LINE_START_EMPTY;
  if (!ex->escaped->length())
    sql_ex.empty_flags |= ESCAPED_EMPTY;
    
  skip_lines = ex->skip_lines;

  List_iterator<Item> li(fields_arg);
  field_lens_buf.length(0);
  fields_buf.length(0);
  Item* item;
  while ((item = li++))
  {
    num_fields++;
    uchar len = (uchar) strlen(item->name);
    field_block_len += len + 1;
    fields_buf.append(item->name, len + 1);
    field_lens_buf.append((char*)&len, 1);
  }

  field_lens = (const uchar*)field_lens_buf.ptr();
  fields = fields_buf.ptr();
}
#endif /* !MYSQL_CLIENT */


/*
  Load_log_event::Load_log_event()

  NOTE
    The caller must do buf[event_len] = 0 before he starts using the
    constructed event.
*/

Load_log_event::Load_log_event(const char *buf, uint event_len,
                               const Format_description_log_event *description_event)
  :Log_event(buf, description_event), num_fields(0), fields(0),
   field_lens(0),field_block_len(0),
   table_name(0), db(0), fname(0), local_fname(FALSE)
{
  DBUG_ENTER("Load_log_event");
  /*
    I (Guilhem) manually tested replication of LOAD DATA INFILE for 3.23->5.0,
    4.0->5.0 and 5.0->5.0 and it works.
  */
  if (event_len)
    copy_log_event(buf, event_len,
                   ((buf[EVENT_TYPE_OFFSET] == LOAD_EVENT) ?
                    LOAD_HEADER_LEN + 
                    description_event->common_header_len :
                    LOAD_HEADER_LEN + LOG_EVENT_HEADER_LEN),
                   description_event);
  /* otherwise it's a derived class, will call copy_log_event() itself */
  DBUG_VOID_RETURN;
}


/*
  Load_log_event::copy_log_event()
*/

int Load_log_event::copy_log_event(const char *buf, ulong event_len,
                                   int body_offset,
                                   const Format_description_log_event *description_event)
{
  DBUG_ENTER("Load_log_event::copy_log_event");
  uint data_len;
  char* buf_end = (char*)buf + event_len;
  /* this is the beginning of the post-header */
  const char* data_head = buf + description_event->common_header_len;
  slave_proxy_id= thread_id= uint4korr(data_head + L_THREAD_ID_OFFSET);
  exec_time = uint4korr(data_head + L_EXEC_TIME_OFFSET);
  skip_lines = uint4korr(data_head + L_SKIP_LINES_OFFSET);
  table_name_len = (uint)data_head[L_TBL_LEN_OFFSET];
  db_len = (uint)data_head[L_DB_LEN_OFFSET];
  num_fields = uint4korr(data_head + L_NUM_FIELDS_OFFSET);
	  
  if ((int) event_len < body_offset)
    DBUG_RETURN(1);
  /*
    Sql_ex.init() on success returns the pointer to the first byte after
    the sql_ex structure, which is the start of field lengths array.
  */
  if (!(field_lens= (uchar*)sql_ex.init((char*)buf + body_offset,
                                        buf_end,
                                        buf[EVENT_TYPE_OFFSET] != LOAD_EVENT)))
    DBUG_RETURN(1);
  
  data_len = event_len - body_offset;
  if (num_fields > data_len) // simple sanity check against corruption
    DBUG_RETURN(1);
  for (uint i = 0; i < num_fields; i++)
    field_block_len += (uint)field_lens[i] + 1;

  fields = (char*)field_lens + num_fields;
  table_name  = fields + field_block_len;
  db = table_name + table_name_len + 1;
  fname = db + db_len + 1;
  fname_len = strlen(fname);
  // null termination is accomplished by the caller doing buf[event_len]=0

  DBUG_RETURN(0);
}


/*
  Load_log_event::print()
*/

#ifdef MYSQL_CLIENT
void Load_log_event::print(FILE* file, PRINT_EVENT_INFO* print_event_info)
{
  print(file, print_event_info, 0);
}


void Load_log_event::print(FILE* file_arg, PRINT_EVENT_INFO* print_event_info,
			   bool commented)
{
  Write_on_release_cache cache(&print_event_info->head_cache, file_arg);

  DBUG_ENTER("Load_log_event::print");
  if (!print_event_info->short_form)
  {
    print_header(&cache, print_event_info, FALSE);
    my_b_printf(&cache, "\tQuery\tthread_id=%ld\texec_time=%ld\n",
                thread_id, exec_time);
  }

  bool different_db= 1;
  if (db)
  {
    /*
      If the database is different from the one of the previous statement, we
      need to print the "use" command, and we update the last_db.
      But if commented, the "use" is going to be commented so we should not
      update the last_db.
    */
    if ((different_db= memcmp(print_event_info->db, db, db_len + 1)) &&
        !commented)
      memcpy(print_event_info->db, db, db_len + 1);
  }
  
  if (db && db[0] && different_db)
    my_b_printf(&cache, "%suse %s%s\n", 
            commented ? "# " : "",
            db, print_event_info->delimiter);

  if (flags & LOG_EVENT_THREAD_SPECIFIC_F)
    my_b_printf(&cache,"%sSET @@session.pseudo_thread_id=%lu%s\n",
            commented ? "# " : "", (ulong)thread_id,
            print_event_info->delimiter);
  my_b_printf(&cache, "%sLOAD DATA ",
              commented ? "# " : "");
  if (check_fname_outside_temp_buf())
    my_b_printf(&cache, "LOCAL ");
  my_b_printf(&cache, "INFILE '%-*s' ", fname_len, fname);

  if (sql_ex.opt_flags & REPLACE_FLAG)
    my_b_printf(&cache," REPLACE ");
  else if (sql_ex.opt_flags & IGNORE_FLAG)
    my_b_printf(&cache," IGNORE ");
  
  my_b_printf(&cache, "INTO TABLE `%s`", table_name);
  my_b_printf(&cache, " FIELDS TERMINATED BY ");
  pretty_print_str(&cache, sql_ex.field_term, sql_ex.field_term_len);

  if (sql_ex.opt_flags & OPT_ENCLOSED_FLAG)
    my_b_printf(&cache," OPTIONALLY ");
  my_b_printf(&cache, " ENCLOSED BY ");
  pretty_print_str(&cache, sql_ex.enclosed, sql_ex.enclosed_len);
     
  my_b_printf(&cache, " ESCAPED BY ");
  pretty_print_str(&cache, sql_ex.escaped, sql_ex.escaped_len);
     
  my_b_printf(&cache," LINES TERMINATED BY ");
  pretty_print_str(&cache, sql_ex.line_term, sql_ex.line_term_len);


  if (sql_ex.line_start)
  {
    my_b_printf(&cache," STARTING BY ");
    pretty_print_str(&cache, sql_ex.line_start, sql_ex.line_start_len);
  }
  if ((long) skip_lines > 0)
    my_b_printf(&cache, " IGNORE %ld LINES", (long) skip_lines);

  if (num_fields)
  {
    uint i;
    const char* field = fields;
    my_b_printf(&cache, " (");
    for (i = 0; i < num_fields; i++)
    {
      if (i)
	my_b_printf(&cache, ",");
      my_b_printf(&cache, field);
	  
      field += field_lens[i]  + 1;
    }
    my_b_printf(&cache, ")");
  }

  my_b_printf(&cache, "%s\n", print_event_info->delimiter);
  DBUG_VOID_RETURN;
}
#endif /* MYSQL_CLIENT */


/*
  Load_log_event::set_fields()

  Note that this function can not use the member variable 
  for the database, since LOAD DATA INFILE on the slave
  can be for a different database than the current one.
  This is the reason for the affected_db argument to this method.
*/

#ifndef MYSQL_CLIENT
void Load_log_event::set_fields(const char* affected_db, 
				List<Item> &field_list,
                                Name_resolution_context *context)
{
  uint i;
  const char* field = fields;
  for (i= 0; i < num_fields; i++)
  {
    field_list.push_back(new Item_field(context,
                                        affected_db, table_name, field));
    field+= field_lens[i]  + 1;
  }
}
#endif /* !MYSQL_CLIENT */


#if defined(HAVE_REPLICATION) && !defined(MYSQL_CLIENT)
/*
  Does the data loading job when executing a LOAD DATA on the slave

  SYNOPSIS
    Load_log_event::exec_event
      net  
      rli                             
      use_rli_only_for_errors	  - if set to 1, rli is provided to 
                                  Load_log_event::exec_event only for this 
				  function to have RPL_LOG_NAME and 
				  rli->last_slave_error, both being used by 
				  error reports. rli's position advancing
				  is skipped (done by the caller which is
				  Execute_load_log_event::exec_event).
				  - if set to 0, rli is provided for full use,
				  i.e. for error reports and position
				  advancing.

  DESCRIPTION
    Does the data loading job when executing a LOAD DATA on the slave
 
  RETURN VALUE
    0           Success                                                 
    1    	Failure
*/

int Load_log_event::exec_event(NET* net, struct st_relay_log_info* rli, 
			       bool use_rli_only_for_errors)
{
  LEX_STRING new_db;
  new_db.length= db_len;
  new_db.str= (char *) rpl_filter->get_rewrite_db(db, &new_db.length);
  thd->set_db(new_db.str, new_db.length);
  DBUG_ASSERT(thd->query == 0);
  thd->query_length= 0;                         // Should not be needed
  thd->query_error= 0;
  clear_all_errors(thd, rli);

  /* see Query_log_event::exec_event() and BUG#13360 */
  DBUG_ASSERT(!rli->m_table_map.count());
  /*
    Usually mysql_init_query() is called by mysql_parse(), but we need it here
    as the present method does not call mysql_parse().
  */
  mysql_init_query(thd, 0, 0);
  if (!use_rli_only_for_errors)
  {
    /* Saved for InnoDB, see comment in Query_log_event::exec_event() */
    rli->future_group_master_log_pos= log_pos;
    DBUG_PRINT("info", ("log_pos: %lu", (ulong) log_pos));
  }
 
   /*
    We test replicate_*_db rules. Note that we have already prepared the file
    to load, even if we are going to ignore and delete it now. So it is
    possible that we did a lot of disk writes for nothing. In other words, a
    big LOAD DATA INFILE on the master will still consume a lot of space on
    the slave (space in the relay log + space of temp files: twice the space
    of the file to load...) even if it will finally be ignored.
    TODO: fix this; this can be done by testing rules in
    Create_file_log_event::exec_event() and then discarding Append_block and
    al. Another way is do the filtering in the I/O thread (more efficient: no
    disk writes at all).


    Note:   We do not need to execute reset_one_shot_variables() if this
            db_ok() test fails.
    Reason: The db stored in binlog events is the same for SET and for
            its companion query.  If the SET is ignored because of
            db_ok(), the companion query will also be ignored, and if
            the companion query is ignored in the db_ok() test of
            ::exec_event(), then the companion SET also have so we
            don't need to reset_one_shot_variables().
  */
  if (rpl_filter->db_ok(thd->db))
  {
    thd->set_time((time_t)when);
    VOID(pthread_mutex_lock(&LOCK_thread_count));
    thd->query_id = next_query_id();
    VOID(pthread_mutex_unlock(&LOCK_thread_count));
    /*
      Initing thd->row_count is not necessary in theory as this variable has no
      influence in the case of the slave SQL thread (it is used to generate a
      "data truncated" warning but which is absorbed and never gets to the
      error log); still we init it to avoid a Valgrind message.
    */
    mysql_reset_errors(thd, 0);

    TABLE_LIST tables;
    bzero((char*) &tables,sizeof(tables));
    tables.db= thd->strmake(thd->db, thd->db_length);
    tables.alias = tables.table_name = (char*) table_name;
    tables.lock_type = TL_WRITE;
    tables.updating= 1;

    // the table will be opened in mysql_load    
    if (rpl_filter->is_on() && !rpl_filter->tables_ok(thd->db, &tables))
    {
      // TODO: this is a bug - this needs to be moved to the I/O thread
      if (net)
        skip_load_data_infile(net);
    }
    else
    {
      char llbuff[22];
      char *end;
      enum enum_duplicates handle_dup;
      bool ignore= 0;
      char *load_data_query;

      /*
        Forge LOAD DATA INFILE query which will be used in SHOW PROCESS LIST
        and written to slave's binlog if binlogging is on.
      */
      if (!(load_data_query= (char *)thd->alloc(get_query_buffer_length() + 1)))
      {
        /*
          This will set thd->fatal_error in case of OOM. So we surely will notice
          that something is wrong.
        */
        goto error;
      }

      print_query(FALSE, load_data_query, &end, (char **)&thd->lex->fname_start,
                  (char **)&thd->lex->fname_end);
      *end= 0;
      thd->query_length= end - load_data_query;
      thd->query= load_data_query;

      if (sql_ex.opt_flags & REPLACE_FLAG)
      {
	handle_dup= DUP_REPLACE;
      }
      else if (sql_ex.opt_flags & IGNORE_FLAG)
      {
        ignore= 1;
        handle_dup= DUP_ERROR;
      }
      else
      {
        /*
	  When replication is running fine, if it was DUP_ERROR on the
          master then we could choose IGNORE here, because if DUP_ERROR
          suceeded on master, and data is identical on the master and slave,
          then there should be no uniqueness errors on slave, so IGNORE is
          the same as DUP_ERROR. But in the unlikely case of uniqueness errors
          (because the data on the master and slave happen to be different
	  (user error or bug), we want LOAD DATA to print an error message on
	  the slave to discover the problem.

          If reading from net (a 3.23 master), mysql_load() will change this
          to IGNORE.
        */
        handle_dup= DUP_ERROR;
      }
      /*
        We need to set thd->lex->sql_command and thd->lex->duplicates
        since InnoDB tests these variables to decide if this is a LOAD
        DATA ... REPLACE INTO ... statement even though mysql_parse()
        is not called.  This is not needed in 5.0 since there the LOAD
        DATA ... statement is replicated using mysql_parse(), which
        sets the thd->lex fields correctly.
      */
      thd->lex->sql_command= SQLCOM_LOAD;
      thd->lex->duplicates= handle_dup;

      sql_exchange ex((char*)fname, sql_ex.opt_flags & DUMPFILE_FLAG);
      String field_term(sql_ex.field_term,sql_ex.field_term_len,log_cs);
      String enclosed(sql_ex.enclosed,sql_ex.enclosed_len,log_cs);
      String line_term(sql_ex.line_term,sql_ex.line_term_len,log_cs);
      String line_start(sql_ex.line_start,sql_ex.line_start_len,log_cs);
      String escaped(sql_ex.escaped,sql_ex.escaped_len, log_cs);
      ex.field_term= &field_term;
      ex.enclosed= &enclosed;
      ex.line_term= &line_term;
      ex.line_start= &line_start;
      ex.escaped= &escaped;

      ex.opt_enclosed = (sql_ex.opt_flags & OPT_ENCLOSED_FLAG);
      if (sql_ex.empty_flags & FIELD_TERM_EMPTY)
	ex.field_term->length(0);

      ex.skip_lines = skip_lines;
      List<Item> field_list;
      thd->main_lex.select_lex.context.resolve_in_table_list_only(&tables);
      set_fields(tables.db, field_list, &thd->main_lex.select_lex.context);
      thd->variables.pseudo_thread_id= thread_id;
      List<Item> set_fields;
      if (net)
      {
	// mysql_load will use thd->net to read the file
	thd->net.vio = net->vio;
	/*
	  Make sure the client does not get confused about the packet sequence
	*/
	thd->net.pkt_nr = net->pkt_nr;
      }
      /*
        It is safe to use set_fields twice because we are not going to
        update it inside mysql_load().
      */
      if (mysql_load(thd, &ex, &tables, field_list, set_fields, set_fields,
                     handle_dup, ignore, net != 0))
        thd->query_error= 1;
      if (thd->cuted_fields)
      {
	/* log_pos is the position of the LOAD event in the master log */
        sql_print_warning("Slave: load data infile on table '%s' at "
                          "log position %s in log '%s' produced %ld "
                          "warning(s). Default database: '%s'",
                          (char*) table_name,
                          llstr(log_pos,llbuff), RPL_LOG_NAME, 
                          (ulong) thd->cuted_fields,
                          print_slave_db_safe(thd->db));
      }
      if (net)
        net->pkt_nr= thd->net.pkt_nr;
    }
  }
  else
  {
    /*
      We will just ask the master to send us /dev/null if we do not
      want to load the data.
      TODO: this a bug - needs to be done in I/O thread
    */
    if (net)
      skip_load_data_infile(net);
  }

error:
  thd->net.vio = 0; 
  const char *remember_db= thd->db;
  VOID(pthread_mutex_lock(&LOCK_thread_count));
  thd->catalog= 0;
  thd->set_db(NULL, 0);                   /* will free the current database */
  thd->query= 0;
  thd->query_length= 0;
  VOID(pthread_mutex_unlock(&LOCK_thread_count));
  close_thread_tables(thd);
  if (thd->query_error)
  {
    /* this err/sql_errno code is copy-paste from net_send_error() */
    const char *err;
    int sql_errno;
    if ((err=thd->net.last_error)[0])
      sql_errno=thd->net.last_errno;
    else
    {
      sql_errno=ER_UNKNOWN_ERROR;
      err=ER(sql_errno);       
    }
    slave_print_msg(ERROR_LEVEL, rli, sql_errno,"\
Error '%s' running LOAD DATA INFILE on table '%s'. Default database: '%s'",
                    err, (char*)table_name, print_slave_db_safe(remember_db));
    free_root(thd->mem_root,MYF(MY_KEEP_PREALLOC));
    return 1;
  }
  free_root(thd->mem_root,MYF(MY_KEEP_PREALLOC));
	    
  if (thd->is_fatal_error)
  {
    slave_print_msg(ERROR_LEVEL, rli, ER_UNKNOWN_ERROR, "\
Fatal error running LOAD DATA INFILE on table '%s'. Default database: '%s'",
                    (char*)table_name, print_slave_db_safe(remember_db));
    return 1;
  }

  return ( use_rli_only_for_errors ? 0 : Log_event::exec_event(rli) ); 
}
#endif


/**************************************************************************
  Rotate_log_event methods
**************************************************************************/

/*
  Rotate_log_event::pack_info()
*/

#if defined(HAVE_REPLICATION) && !defined(MYSQL_CLIENT)
void Rotate_log_event::pack_info(Protocol *protocol)
{
  char buf1[256], buf[22];
  String tmp(buf1, sizeof(buf1), log_cs);
  tmp.length(0);
  tmp.append(new_log_ident, ident_len);
  tmp.append(STRING_WITH_LEN(";pos="));
  tmp.append(llstr(pos,buf));
  protocol->store(tmp.ptr(), tmp.length(), &my_charset_bin);
}
#endif


/*
  Rotate_log_event::print()
*/

#ifdef MYSQL_CLIENT
void Rotate_log_event::print(FILE* file, PRINT_EVENT_INFO* print_event_info)
{
  char buf[22];
  Write_on_release_cache cache(&print_event_info->head_cache, file,
                               Write_on_release_cache::FLUSH_F);

  if (print_event_info->short_form)
    return;
  print_header(&cache, print_event_info, FALSE);
  my_b_printf(&cache, "\tRotate to ");
  if (new_log_ident)
    my_b_write(&cache, (byte*) new_log_ident, (uint)ident_len);
  my_b_printf(&cache, "  pos: %s\n", llstr(pos, buf));
}
#endif /* MYSQL_CLIENT */



/*
  Rotate_log_event::Rotate_log_event() (2 constructors)
*/


#ifndef MYSQL_CLIENT
Rotate_log_event::Rotate_log_event(const char* new_log_ident_arg,
                                   uint ident_len_arg, ulonglong pos_arg,
                                   uint flags_arg)
  :Log_event(), new_log_ident(new_log_ident_arg),
   pos(pos_arg),ident_len(ident_len_arg ? ident_len_arg :
                          (uint) strlen(new_log_ident_arg)), flags(flags_arg)
{
#ifndef DBUG_OFF
  char buff[22];
  DBUG_ENTER("Rotate_log_event::Rotate_log_event(...,flags)");
  DBUG_PRINT("enter",("new_log_ident: %s  pos: %s  flags: %lu", new_log_ident_arg,
                      llstr(pos_arg, buff), (ulong) flags));
#endif
  if (flags & DUP_NAME)
    new_log_ident= my_strndup(new_log_ident_arg, ident_len, MYF(MY_WME));
  DBUG_VOID_RETURN;
}
#endif


Rotate_log_event::Rotate_log_event(const char* buf, uint event_len,
                                   const Format_description_log_event* description_event)
  :Log_event(buf, description_event) ,new_log_ident(0), flags(DUP_NAME)
{
  DBUG_ENTER("Rotate_log_event::Rotate_log_event(char*,...)");
  // The caller will ensure that event_len is what we have at EVENT_LEN_OFFSET
  uint8 header_size= description_event->common_header_len;
  uint8 post_header_len= description_event->post_header_len[ROTATE_EVENT-1];
  uint ident_offset;
  if (event_len < header_size)
    DBUG_VOID_RETURN;
  buf += header_size;
  pos = post_header_len ? uint8korr(buf + R_POS_OFFSET) : 4;
  ident_len = (uint)(event_len -
                     (header_size+post_header_len)); 
  ident_offset = post_header_len; 
  set_if_smaller(ident_len,FN_REFLEN-1);
  new_log_ident= my_strndup(buf + ident_offset, (uint) ident_len, MYF(MY_WME));
  DBUG_VOID_RETURN;
}


/*
  Rotate_log_event::write()
*/

#ifndef MYSQL_CLIENT
bool Rotate_log_event::write(IO_CACHE* file)
{
  char buf[ROTATE_HEADER_LEN];
  int8store(buf + R_POS_OFFSET, pos);
  return (write_header(file, ROTATE_HEADER_LEN + ident_len) ||
          my_b_safe_write(file, (byte*)buf, ROTATE_HEADER_LEN) ||
          my_b_safe_write(file, (byte*)new_log_ident, (uint) ident_len));
}
#endif

/*
  Rotate_log_event::exec_event()

  Got a rotate log event from the master

  IMPLEMENTATION
    This is mainly used so that we can later figure out the logname and
    position for the master.

    We can't rotate the slave's BINlog as this will cause infinitive rotations
    in a A -> B -> A setup.
    The NOTES below is a wrong comment which will disappear when 4.1 is merged.

  RETURN VALUES
    0	ok
*/

#if defined(HAVE_REPLICATION) && !defined(MYSQL_CLIENT)
int Rotate_log_event::exec_event(struct st_relay_log_info* rli)
{
  DBUG_ENTER("Rotate_log_event::exec_event");

  pthread_mutex_lock(&rli->data_lock);
  rli->event_relay_log_pos= my_b_tell(rli->cur_log);
  /*
    If we are in a transaction: the only normal case is when the I/O thread was
    copying a big transaction, then it was stopped and restarted: we have this
    in the relay log:
    BEGIN
    ...
    ROTATE (a fake one)
    ...
    COMMIT or ROLLBACK
    In that case, we don't want to touch the coordinates which correspond to
    the beginning of the transaction.
    Starting from 5.0.0, there also are some rotates from the slave itself, in
    the relay log.
  */
  if (!(thd->options & OPTION_BEGIN))
  {
    memcpy(rli->group_master_log_name, new_log_ident, ident_len+1);
    rli->notify_group_master_log_name_update();
    rli->group_master_log_pos= pos;
    rli->group_relay_log_pos= rli->event_relay_log_pos;
    DBUG_PRINT("info", ("group_master_log_name: '%s'  "
                        "group_master_log_pos: %lu",
                        rli->group_master_log_name,
                        (ulong) rli->group_master_log_pos));
    /*
      Reset thd->options and sql_mode etc, because this could be the signal of
      a master's downgrade from 5.0 to 4.0.
      However, no need to reset description_event_for_exec: indeed, if the next
      master is 5.0 (even 5.0.1) we will soon get a Format_desc; if the next
      master is 4.0 then the events are in the slave's format (conversion).
    */
    set_slave_thread_options(thd);
    set_slave_thread_default_charset(thd, rli);
    thd->variables.sql_mode= global_system_variables.sql_mode;
    thd->variables.auto_increment_increment=
      thd->variables.auto_increment_offset= 1;
  }
  pthread_mutex_unlock(&rli->data_lock);
  pthread_cond_broadcast(&rli->data_cond);
  flush_relay_log_info(rli);
  DBUG_RETURN(0);
}
#endif


/**************************************************************************
	Intvar_log_event methods
**************************************************************************/

/*
  Intvar_log_event::pack_info()
*/

#if defined(HAVE_REPLICATION) && !defined(MYSQL_CLIENT)
void Intvar_log_event::pack_info(Protocol *protocol)
{
  char buf[256], *pos;
  pos= strmake(buf, get_var_type_name(), sizeof(buf)-23);
  *pos++= '=';
  pos= longlong10_to_str(val, pos, -10);
  protocol->store(buf, (uint) (pos-buf), &my_charset_bin);
}
#endif


/*
  Intvar_log_event::Intvar_log_event()
*/

Intvar_log_event::Intvar_log_event(const char* buf,
                                   const Format_description_log_event* description_event)
  :Log_event(buf, description_event)
{
  buf+= description_event->common_header_len;
  type= buf[I_TYPE_OFFSET];
  val= uint8korr(buf+I_VAL_OFFSET);
}


/*
  Intvar_log_event::get_var_type_name()
*/

const char* Intvar_log_event::get_var_type_name()
{
  switch(type) {
  case LAST_INSERT_ID_EVENT: return "LAST_INSERT_ID";
  case INSERT_ID_EVENT: return "INSERT_ID";
  default: /* impossible */ return "UNKNOWN";
  }
}


/*
  Intvar_log_event::write()
*/

#ifndef MYSQL_CLIENT
bool Intvar_log_event::write(IO_CACHE* file)
{
  byte buf[9];
  buf[I_TYPE_OFFSET]= (byte) type;
  int8store(buf + I_VAL_OFFSET, val);
  return (write_header(file, sizeof(buf)) ||
          my_b_safe_write(file, buf, sizeof(buf)));
}
#endif


/*
  Intvar_log_event::print()
*/

#ifdef MYSQL_CLIENT
void Intvar_log_event::print(FILE* file, PRINT_EVENT_INFO* print_event_info)
{
  char llbuff[22];
  const char *msg;
  LINT_INIT(msg);
  Write_on_release_cache cache(&print_event_info->head_cache, file,
                               Write_on_release_cache::FLUSH_F);

  if (!print_event_info->short_form)
  {
    print_header(&cache, print_event_info, FALSE);
    my_b_printf(&cache, "\tIntvar\n");
  }

  my_b_printf(&cache, "SET ");
  switch (type) {
  case LAST_INSERT_ID_EVENT:
    msg="LAST_INSERT_ID";
    break;
  case INSERT_ID_EVENT:
    msg="INSERT_ID";
    break;
  case INVALID_INT_EVENT:
  default: // cannot happen
    msg="INVALID_INT";
    break;
  }
  my_b_printf(&cache, "%s=%s%s\n",
              msg, llstr(val,llbuff), print_event_info->delimiter);
}
#endif


/*
  Intvar_log_event::exec_event()
*/

#if defined(HAVE_REPLICATION)&& !defined(MYSQL_CLIENT)
int Intvar_log_event::exec_event(struct st_relay_log_info* rli)
{
  switch (type) {
  case LAST_INSERT_ID_EVENT:
    thd->stmt_depends_on_first_successful_insert_id_in_prev_stmt= 1;
    thd->first_successful_insert_id_in_prev_stmt= val;
    break;
  case INSERT_ID_EVENT:
    thd->force_one_auto_inc_interval(val);
    break;
  }
  rli->inc_event_relay_log_pos();
  return 0;
}
#endif


/**************************************************************************
  Rand_log_event methods
**************************************************************************/

#if defined(HAVE_REPLICATION) && !defined(MYSQL_CLIENT)
void Rand_log_event::pack_info(Protocol *protocol)
{
  char buf1[256], *pos;
  pos= strmov(buf1,"rand_seed1=");
  pos= int10_to_str((long) seed1, pos, 10);
  pos= strmov(pos, ",rand_seed2=");
  pos= int10_to_str((long) seed2, pos, 10);
  protocol->store(buf1, (uint) (pos-buf1), &my_charset_bin);
}
#endif


Rand_log_event::Rand_log_event(const char* buf,
                               const Format_description_log_event* description_event)
  :Log_event(buf, description_event)
{
  buf+= description_event->common_header_len;
  seed1= uint8korr(buf+RAND_SEED1_OFFSET);
  seed2= uint8korr(buf+RAND_SEED2_OFFSET);
}


#ifndef MYSQL_CLIENT
bool Rand_log_event::write(IO_CACHE* file)
{
  byte buf[16];
  int8store(buf + RAND_SEED1_OFFSET, seed1);
  int8store(buf + RAND_SEED2_OFFSET, seed2);
  return (write_header(file, sizeof(buf)) ||
          my_b_safe_write(file, buf, sizeof(buf)));
}
#endif


#ifdef MYSQL_CLIENT
void Rand_log_event::print(FILE* file, PRINT_EVENT_INFO* print_event_info)
{
  Write_on_release_cache cache(&print_event_info->head_cache, file,
                               Write_on_release_cache::FLUSH_F);

  char llbuff[22],llbuff2[22];
  if (!print_event_info->short_form)
  {
    print_header(&cache, print_event_info, FALSE);
    my_b_printf(&cache, "\tRand\n");
  }
  my_b_printf(&cache, "SET @@RAND_SEED1=%s, @@RAND_SEED2=%s%s\n",
              llstr(seed1, llbuff),llstr(seed2, llbuff2),
              print_event_info->delimiter);
}
#endif /* MYSQL_CLIENT */


#if defined(HAVE_REPLICATION) && !defined(MYSQL_CLIENT)
int Rand_log_event::exec_event(struct st_relay_log_info* rli)
{
  thd->rand.seed1= (ulong) seed1;
  thd->rand.seed2= (ulong) seed2;
  rli->inc_event_relay_log_pos();
  return 0;
}
#endif /* !MYSQL_CLIENT */


/**************************************************************************
  Xid_log_event methods
**************************************************************************/

#if defined(HAVE_REPLICATION) && !defined(MYSQL_CLIENT)
void Xid_log_event::pack_info(Protocol *protocol)
{
  char buf[128], *pos;
  pos= strmov(buf, "COMMIT /* xid=");
  pos= longlong10_to_str(xid, pos, 10);
  pos= strmov(pos, " */");
  protocol->store(buf, (uint) (pos-buf), &my_charset_bin);
}
#endif

/*
  NOTE it's ok not to use int8store here,
  as long as xid_t::set(ulonglong) and
  xid_t::get_my_xid doesn't do it either

  we don't care about actual values of xids as long as
  identical numbers compare identically
*/

Xid_log_event::
Xid_log_event(const char* buf,
              const Format_description_log_event *description_event)
  :Log_event(buf, description_event)
{
  buf+= description_event->common_header_len;
  memcpy((char*) &xid, buf, sizeof(xid));
}


#ifndef MYSQL_CLIENT
bool Xid_log_event::write(IO_CACHE* file)
{
  return write_header(file, sizeof(xid)) ||
         my_b_safe_write(file, (byte*) &xid, sizeof(xid));
}
#endif


#ifdef MYSQL_CLIENT
void Xid_log_event::print(FILE* file, PRINT_EVENT_INFO* print_event_info)
{
  Write_on_release_cache cache(&print_event_info->head_cache, file,
                               Write_on_release_cache::FLUSH_F);

  if (!print_event_info->short_form)
  {
    char buf[64];
    longlong10_to_str(xid, buf, 10);

    print_header(&cache, print_event_info, FALSE);
    my_b_printf(&cache, "\tXid = %s\n", buf);
  }
  my_b_printf(&cache, "COMMIT%s\n", print_event_info->delimiter);
}
#endif /* MYSQL_CLIENT */


#if defined(HAVE_REPLICATION) && !defined(MYSQL_CLIENT)
int Xid_log_event::exec_event(struct st_relay_log_info* rli)
{
  /* For a slave Xid_log_event is COMMIT */
  general_log_print(thd, COM_QUERY,
                    "COMMIT /* implicit, from Xid_log_event */");
  return end_trans(thd, COMMIT) || Log_event::exec_event(rli);
}
#endif /* !MYSQL_CLIENT */


/**************************************************************************
  User_var_log_event methods
**************************************************************************/

#if defined(HAVE_REPLICATION) && !defined(MYSQL_CLIENT)
void User_var_log_event::pack_info(Protocol* protocol)
{
  char *buf= 0;
  uint val_offset= 4 + name_len;
  uint event_len= val_offset;

  if (is_null)
  {
    buf= my_malloc(val_offset + 5, MYF(MY_WME));
    strmov(buf + val_offset, "NULL");
    event_len= val_offset + 4;
  }
  else
  {
    switch (type) {
    case REAL_RESULT:
      double real_val;
      float8get(real_val, val);
      buf= my_malloc(val_offset + FLOATING_POINT_BUFFER, MYF(MY_WME));
      event_len+= my_sprintf(buf + val_offset,
			     (buf + val_offset, "%.14g", real_val));
      break;
    case INT_RESULT:
      buf= my_malloc(val_offset + 22, MYF(MY_WME));
      event_len= longlong10_to_str(uint8korr(val), buf + val_offset,-10)-buf;
      break;
    case DECIMAL_RESULT:
    {
      buf= my_malloc(val_offset + DECIMAL_MAX_STR_LENGTH, MYF(MY_WME));
      String str(buf+val_offset, DECIMAL_MAX_STR_LENGTH, &my_charset_bin);
      my_decimal dec;
      binary2my_decimal(E_DEC_FATAL_ERROR, val+2, &dec, val[0], val[1]);
      my_decimal2string(E_DEC_FATAL_ERROR, &dec, 0, 0, 0, &str);
      event_len= str.length() + val_offset;
      break;
    } 
    case STRING_RESULT:
      /* 15 is for 'COLLATE' and other chars */
      buf= my_malloc(event_len+val_len*2+1+2*MY_CS_NAME_SIZE+15, MYF(MY_WME));
      CHARSET_INFO *cs;
      if (!(cs= get_charset(charset_number, MYF(0))))
      {
        strmov(buf+val_offset, "???");
        event_len+= 3;
      }
      else
      {
        char *p= strxmov(buf + val_offset, "_", cs->csname, " ", NullS);
        p= str_to_hex(p, val, val_len);
        p= strxmov(p, " COLLATE ", cs->name, NullS);
        event_len= p-buf;
      }
      break;
    case ROW_RESULT:
    default:
      DBUG_ASSERT(1);
      return;
    }
  }
  buf[0]= '@';
  buf[1]= '`';
  buf[2+name_len]= '`';
  buf[3+name_len]= '=';
  memcpy(buf+2, name, name_len);
  protocol->store(buf, event_len, &my_charset_bin);
  my_free(buf, MYF(MY_ALLOW_ZERO_PTR));
}
#endif /* !MYSQL_CLIENT */


User_var_log_event::
User_var_log_event(const char* buf,
                   const Format_description_log_event* description_event)
  :Log_event(buf, description_event)
{
  buf+= description_event->common_header_len;
  name_len= uint4korr(buf);
  name= (char *) buf + UV_NAME_LEN_SIZE;
  buf+= UV_NAME_LEN_SIZE + name_len;
  is_null= (bool) *buf;
  if (is_null)
  {
    type= STRING_RESULT;
    charset_number= my_charset_bin.number;
    val_len= 0;
    val= 0;  
  }
  else
  {
    type= (Item_result) buf[UV_VAL_IS_NULL];
    charset_number= uint4korr(buf + UV_VAL_IS_NULL + UV_VAL_TYPE_SIZE);
    val_len= uint4korr(buf + UV_VAL_IS_NULL + UV_VAL_TYPE_SIZE + 
		       UV_CHARSET_NUMBER_SIZE);
    val= (char *) (buf + UV_VAL_IS_NULL + UV_VAL_TYPE_SIZE +
		   UV_CHARSET_NUMBER_SIZE + UV_VAL_LEN_SIZE);
  }
}


#ifndef MYSQL_CLIENT
bool User_var_log_event::write(IO_CACHE* file)
{
  char buf[UV_NAME_LEN_SIZE];
  char buf1[UV_VAL_IS_NULL + UV_VAL_TYPE_SIZE + 
	    UV_CHARSET_NUMBER_SIZE + UV_VAL_LEN_SIZE];
  char buf2[max(8, DECIMAL_MAX_FIELD_SIZE + 2)], *pos= buf2;
  uint buf1_length;
  ulong event_length;

  int4store(buf, name_len);
  
  if ((buf1[0]= is_null))
  {
    buf1_length= 1;
    val_len= 0;
  }    
  else
  {
    buf1[1]= type;
    int4store(buf1 + 2, charset_number);

    switch (type) {
    case REAL_RESULT:
      float8store(buf2, *(double*) val);
      break;
    case INT_RESULT:
      int8store(buf2, *(longlong*) val);
      break;
    case DECIMAL_RESULT:
    {
      my_decimal *dec= (my_decimal *)val;
      dec->fix_buffer_pointer();
      buf2[0]= (char)(dec->intg + dec->frac);
      buf2[1]= (char)dec->frac;
      decimal2bin((decimal_t*)val, buf2+2, buf2[0], buf2[1]);
      val_len= decimal_bin_size(buf2[0], buf2[1]) + 2;
      break;
    }
    case STRING_RESULT:
      pos= val;
      break;
    case ROW_RESULT:
    default:
      DBUG_ASSERT(1);
      return 0;
    }
    int4store(buf1 + 2 + UV_CHARSET_NUMBER_SIZE, val_len);
    buf1_length= 10;
  }

  /* Length of the whole event */
  event_length= sizeof(buf)+ name_len + buf1_length + val_len;

  return (write_header(file, event_length) ||
          my_b_safe_write(file, (byte*) buf, sizeof(buf))   ||
	  my_b_safe_write(file, (byte*) name, name_len)     ||
	  my_b_safe_write(file, (byte*) buf1, buf1_length) ||
	  my_b_safe_write(file, (byte*) pos, val_len));
}
#endif


/*
  User_var_log_event::print()
*/

#ifdef MYSQL_CLIENT
void User_var_log_event::print(FILE* file, PRINT_EVENT_INFO* print_event_info)
{
  Write_on_release_cache cache(&print_event_info->head_cache, file,
                               Write_on_release_cache::FLUSH_F);

  if (!print_event_info->short_form)
  {
    print_header(&cache, print_event_info, FALSE);
    my_b_printf(&cache, "\tUser_var\n");
  }

  my_b_printf(&cache, "SET @`");
  my_b_write(&cache, (byte*) name, (uint) (name_len));
  my_b_printf(&cache, "`");

  if (is_null)
  {
    my_b_printf(&cache, ":=NULL%s\n", print_event_info->delimiter);
  }
  else
  {
    switch (type) {
    case REAL_RESULT:
      double real_val;
      float8get(real_val, val);
      my_b_printf(&cache, ":=%.14g%s\n", real_val, print_event_info->delimiter);
      break;
    case INT_RESULT:
      char int_buf[22];
      longlong10_to_str(uint8korr(val), int_buf, -10);
      my_b_printf(&cache, ":=%s%s\n", int_buf, print_event_info->delimiter);
      break;
    case DECIMAL_RESULT:
    {
      char str_buf[200];
      int str_len= sizeof(str_buf) - 1;
      int precision= (int)val[0];
      int scale= (int)val[1];
      decimal_digit_t dec_buf[10];
      decimal_t dec;
      dec.len= 10;
      dec.buf= dec_buf;

      bin2decimal(val+2, &dec, precision, scale);
      decimal2string(&dec, str_buf, &str_len, 0, 0, 0);
      str_buf[str_len]= 0;
      my_b_printf(&cache, ":=%s%s\n", str_buf, print_event_info->delimiter);
      break;
    }
    case STRING_RESULT:
    {
      /*
        Let's express the string in hex. That's the most robust way. If we
        print it in character form instead, we need to escape it with
        character_set_client which we don't know (we will know it in 5.0, but
        in 4.1 we don't know it easily when we are printing
        User_var_log_event). Explanation why we would need to bother with
        character_set_client (quoting Bar):
        > Note, the parser doesn't switch to another unescaping mode after
        > it has met a character set introducer.
        > For example, if an SJIS client says something like:
        > SET @a= _ucs2 \0a\0b'
        > the string constant is still unescaped according to SJIS, not
        > according to UCS2.
      */
      char *hex_str;
      CHARSET_INFO *cs;

      if (!(hex_str= (char *)my_alloca(2*val_len+1+2))) // 2 hex digits / byte
        break; // no error, as we are 'void'
      str_to_hex(hex_str, val, val_len);
      /*
        For proper behaviour when mysqlbinlog|mysql, we need to explicitely
        specify the variable's collation. It will however cause problems when
        people want to mysqlbinlog|mysql into another server not supporting the
        character set. But there's not much to do about this and it's unlikely.
      */
      if (!(cs= get_charset(charset_number, MYF(0))))
        /*
          Generate an unusable command (=> syntax error) is probably the best
          thing we can do here.
        */
        my_b_printf(&cache, ":=???%s\n", print_event_info->delimiter);
      else
        my_b_printf(&cache, ":=_%s %s COLLATE `%s`%s\n",
                    cs->csname, hex_str, cs->name,
                    print_event_info->delimiter);
      my_afree(hex_str);
    }
      break;
    case ROW_RESULT:
    default:
      DBUG_ASSERT(1);
      return;
    }
  }
}
#endif


/*
  User_var_log_event::exec_event()
*/

#if defined(HAVE_REPLICATION) && !defined(MYSQL_CLIENT)
int User_var_log_event::exec_event(struct st_relay_log_info* rli)
{
  Item *it= 0;
  CHARSET_INFO *charset;
  if (!(charset= get_charset(charset_number, MYF(MY_WME))))
    return 1;
  LEX_STRING user_var_name;
  user_var_name.str= name;
  user_var_name.length= name_len;
  double real_val;
  longlong int_val;

  if (is_null)
  {
    it= new Item_null();
  }
  else
  {
    switch (type) {
    case REAL_RESULT:
      float8get(real_val, val);
      it= new Item_float(real_val);
      val= (char*) &real_val;		// Pointer to value in native format
      val_len= 8;
      break;
    case INT_RESULT:
      int_val= (longlong) uint8korr(val);
      it= new Item_int(int_val);
      val= (char*) &int_val;		// Pointer to value in native format
      val_len= 8;
      break;
    case DECIMAL_RESULT:
    {
      Item_decimal *dec= new Item_decimal(val+2, val[0], val[1]);
      it= dec;
      val= (char *)dec->val_decimal(NULL);
      val_len= sizeof(my_decimal);
      break;
    }
    case STRING_RESULT:
      it= new Item_string(val, val_len, charset);
      break;
    case ROW_RESULT:
    default:
      DBUG_ASSERT(1);
      return 0;
    }
  }
  Item_func_set_user_var e(user_var_name, it);
  /*
    Item_func_set_user_var can't substitute something else on its place =>
    0 can be passed as last argument (reference on item)
  */
  e.fix_fields(thd, 0);
  /*
    A variable can just be considered as a table with
    a single record and with a single column. Thus, like
    a column value, it could always have IMPLICIT derivation.
   */
  e.update_hash(val, val_len, type, charset, DERIVATION_IMPLICIT, 0);
  free_root(thd->mem_root,0);

  rli->inc_event_relay_log_pos();
  return 0;
}
#endif /* !MYSQL_CLIENT */


/**************************************************************************
  Slave_log_event methods
**************************************************************************/

#ifdef HAVE_REPLICATION
#ifdef MYSQL_CLIENT
void Unknown_log_event::print(FILE* file_arg, PRINT_EVENT_INFO* print_event_info)
{
  Write_on_release_cache cache(&print_event_info->head_cache, file_arg);

  if (print_event_info->short_form)
    return;
  print_header(&cache, print_event_info, FALSE);
  my_b_printf(&cache, "\n# %s", "Unknown event\n");
}
#endif  

#ifndef MYSQL_CLIENT
void Slave_log_event::pack_info(Protocol *protocol)
{
  char buf[256+HOSTNAME_LENGTH], *pos;
  pos= strmov(buf, "host=");
  pos= strnmov(pos, master_host, HOSTNAME_LENGTH);
  pos= strmov(pos, ",port=");
  pos= int10_to_str((long) master_port, pos, 10);
  pos= strmov(pos, ",log=");
  pos= strmov(pos, master_log);
  pos= strmov(pos, ",pos=");
  pos= longlong10_to_str(master_pos, pos, 10);
  protocol->store(buf, pos-buf, &my_charset_bin);
}
#endif /* !MYSQL_CLIENT */


#ifndef MYSQL_CLIENT
Slave_log_event::Slave_log_event(THD* thd_arg,
				 struct st_relay_log_info* rli)
  :Log_event(thd_arg, 0, 0) , mem_pool(0), master_host(0)
{
  DBUG_ENTER("Slave_log_event");
  if (!rli->inited)				// QQ When can this happen ?
    DBUG_VOID_RETURN;

  MASTER_INFO* mi = rli->mi;
  // TODO: re-write this better without holding both locks at the same time
  pthread_mutex_lock(&mi->data_lock);
  pthread_mutex_lock(&rli->data_lock);
  master_host_len = strlen(mi->host);
  master_log_len = strlen(rli->group_master_log_name);
  // on OOM, just do not initialize the structure and print the error
  if ((mem_pool = (char*)my_malloc(get_data_size() + 1,
				   MYF(MY_WME))))
  {
    master_host = mem_pool + SL_MASTER_HOST_OFFSET ;
    memcpy(master_host, mi->host, master_host_len + 1);
    master_log = master_host + master_host_len + 1;
    memcpy(master_log, rli->group_master_log_name, master_log_len + 1);
    master_port = mi->port;
    master_pos = rli->group_master_log_pos;
    DBUG_PRINT("info", ("master_log: %s  pos: %lu", master_log,
			(ulong) master_pos));
  }
  else
    sql_print_error("Out of memory while recording slave event");
  pthread_mutex_unlock(&rli->data_lock);
  pthread_mutex_unlock(&mi->data_lock);
  DBUG_VOID_RETURN;
}
#endif /* !MYSQL_CLIENT */


Slave_log_event::~Slave_log_event()
{
  my_free(mem_pool, MYF(MY_ALLOW_ZERO_PTR));
}


#ifdef MYSQL_CLIENT
void Slave_log_event::print(FILE* file, PRINT_EVENT_INFO* print_event_info)
{
  Write_on_release_cache cache(&print_event_info->head_cache, file);

  char llbuff[22];
  if (print_event_info->short_form)
    return;
  print_header(&cache, print_event_info, FALSE);
  my_b_printf(&cache, "\n\
Slave: master_host: '%s'  master_port: %d  master_log: '%s'  master_pos: %s\n",
	  master_host, master_port, master_log, llstr(master_pos, llbuff));
}
#endif /* MYSQL_CLIENT */


int Slave_log_event::get_data_size()
{
  return master_host_len + master_log_len + 1 + SL_MASTER_HOST_OFFSET;
}


#ifndef MYSQL_CLIENT
bool Slave_log_event::write(IO_CACHE* file)
{
  ulong event_length= get_data_size();
  int8store(mem_pool + SL_MASTER_POS_OFFSET, master_pos);
  int2store(mem_pool + SL_MASTER_PORT_OFFSET, master_port);
  // log and host are already there

  return (write_header(file, event_length) ||
          my_b_safe_write(file, (byte*) mem_pool, event_length));
}
#endif


void Slave_log_event::init_from_mem_pool(int data_size)
{
  master_pos = uint8korr(mem_pool + SL_MASTER_POS_OFFSET);
  master_port = uint2korr(mem_pool + SL_MASTER_PORT_OFFSET);
  master_host = mem_pool + SL_MASTER_HOST_OFFSET;
  master_host_len = strlen(master_host);
  // safety
  master_log = master_host + master_host_len + 1;
  if (master_log > mem_pool + data_size)
  {
    master_host = 0;
    return;
  }
  master_log_len = strlen(master_log);
}


/* This code is not used, so has not been updated to be format-tolerant */
Slave_log_event::Slave_log_event(const char* buf, uint event_len)
  :Log_event(buf,0) /*unused event*/ ,mem_pool(0),master_host(0)
{
  if (event_len < LOG_EVENT_HEADER_LEN)
    return;
  event_len -= LOG_EVENT_HEADER_LEN;
  if (!(mem_pool = (char*) my_malloc(event_len + 1, MYF(MY_WME))))
    return;
  memcpy(mem_pool, buf + LOG_EVENT_HEADER_LEN, event_len);
  mem_pool[event_len] = 0;
  init_from_mem_pool(event_len);
}


#ifndef MYSQL_CLIENT
int Slave_log_event::exec_event(struct st_relay_log_info* rli)
{
  if (mysql_bin_log.is_open())
    mysql_bin_log.write(this);
  return Log_event::exec_event(rli);
}
#endif /* !MYSQL_CLIENT */


/**************************************************************************
	Stop_log_event methods
**************************************************************************/

/*
  Stop_log_event::print()
*/

#ifdef MYSQL_CLIENT
void Stop_log_event::print(FILE* file, PRINT_EVENT_INFO* print_event_info)
{
  Write_on_release_cache cache(&print_event_info->head_cache, file,
                               Write_on_release_cache::FLUSH_F);

  if (print_event_info->short_form)
    return;

  print_header(&cache, print_event_info, FALSE);
  my_b_printf(&cache, "\tStop\n");
}
#endif /* MYSQL_CLIENT */


/*
  Stop_log_event::exec_event()

  The master stopped.
  We used to clean up all temporary tables but this is useless as, as the
  master has shut down properly, it has written all DROP TEMPORARY TABLE
  (prepared statements' deletion is TODO only when we binlog prep stmts).
  We used to clean up slave_load_tmpdir, but this is useless as it has been
  cleared at the end of LOAD DATA INFILE.
  So we have nothing to do here.
  The place were we must do this cleaning is in Start_log_event_v3::exec_event(),
  not here. Because if we come here, the master was sane.
*/

#ifndef MYSQL_CLIENT
int Stop_log_event::exec_event(struct st_relay_log_info* rli)
{
  /*
    We do not want to update master_log pos because we get a rotate event
    before stop, so by now group_master_log_name is set to the next log.
    If we updated it, we will have incorrect master coordinates and this
    could give false triggers in MASTER_POS_WAIT() that we have reached
    the target position when in fact we have not.
  */
  if (thd->options & OPTION_BEGIN)
    rli->inc_event_relay_log_pos();
  else
  {
    rli->inc_group_relay_log_pos(0);
    flush_relay_log_info(rli);
  }
  return 0;
}
#endif /* !MYSQL_CLIENT */
#endif /* HAVE_REPLICATION */


/**************************************************************************
	Create_file_log_event methods
**************************************************************************/

/*
  Create_file_log_event ctor
*/

#ifndef MYSQL_CLIENT
Create_file_log_event::
Create_file_log_event(THD* thd_arg, sql_exchange* ex,
		      const char* db_arg, const char* table_name_arg,
		      List<Item>& fields_arg, enum enum_duplicates handle_dup,
                      bool ignore,
		      char* block_arg, uint block_len_arg, bool using_trans)
  :Load_log_event(thd_arg,ex,db_arg,table_name_arg,fields_arg,handle_dup, ignore,
		  using_trans),
   fake_base(0), block(block_arg), event_buf(0), block_len(block_len_arg),
   file_id(thd_arg->file_id = mysql_bin_log.next_file_id())
{
  DBUG_ENTER("Create_file_log_event");
  sql_ex.force_new_format();
  DBUG_VOID_RETURN;
}


/*
  Create_file_log_event::write_data_body()
*/

bool Create_file_log_event::write_data_body(IO_CACHE* file)
{
  bool res;
  if ((res= Load_log_event::write_data_body(file)) || fake_base)
    return res;
  return (my_b_safe_write(file, (byte*) "", 1) ||
          my_b_safe_write(file, (byte*) block, block_len));
}


/*
  Create_file_log_event::write_data_header()
*/

bool Create_file_log_event::write_data_header(IO_CACHE* file)
{
  bool res;
  byte buf[CREATE_FILE_HEADER_LEN];
  if ((res= Load_log_event::write_data_header(file)) || fake_base)
    return res;
  int4store(buf + CF_FILE_ID_OFFSET, file_id);
  return my_b_safe_write(file, buf, CREATE_FILE_HEADER_LEN) != 0;
}


/*
  Create_file_log_event::write_base()
*/

bool Create_file_log_event::write_base(IO_CACHE* file)
{
  bool res;
  fake_base= 1;                                 // pretend we are Load event
  res= write(file);
  fake_base= 0;
  return res;
}

#endif /* !MYSQL_CLIENT */

/*
  Create_file_log_event ctor
*/

Create_file_log_event::Create_file_log_event(const char* buf, uint len,
                                             const Format_description_log_event* description_event)
  :Load_log_event(buf,0,description_event),fake_base(0),block(0),inited_from_old(0)
{
  DBUG_ENTER("Create_file_log_event::Create_file_log_event(char*,...)");
  uint block_offset;
  uint header_len= description_event->common_header_len;
  uint8 load_header_len= description_event->post_header_len[LOAD_EVENT-1];
  uint8 create_file_header_len= description_event->post_header_len[CREATE_FILE_EVENT-1];
  if (!(event_buf= my_memdup((byte*) buf, len, MYF(MY_WME))) ||
      copy_log_event(event_buf,len,
                     ((buf[EVENT_TYPE_OFFSET] == LOAD_EVENT) ?
                      load_header_len + header_len :
                      (fake_base ? (header_len+load_header_len) :
                       (header_len+load_header_len) +
                       create_file_header_len)),
                     description_event))
    DBUG_VOID_RETURN;
  if (description_event->binlog_version!=1)
  {
    file_id= uint4korr(buf + 
                       header_len +
		       load_header_len + CF_FILE_ID_OFFSET);
    /*
      Note that it's ok to use get_data_size() below, because it is computed
      with values we have already read from this event (because we called
      copy_log_event()); we are not using slave's format info to decode
      master's format, we are really using master's format info.
      Anyway, both formats should be identical (except the common_header_len)
      as these Load events are not changed between 4.0 and 5.0 (as logging of
      LOAD DATA INFILE does not use Load_log_event in 5.0).

      The + 1 is for \0 terminating fname  
    */
    block_offset= (description_event->common_header_len +
                   Load_log_event::get_data_size() +
                   create_file_header_len + 1);
    if (len < block_offset)
      return;
    block = (char*)buf + block_offset;
    block_len = len - block_offset;
  }
  else
  {
    sql_ex.force_new_format();
    inited_from_old = 1;
  }
  DBUG_VOID_RETURN;
}


/*
  Create_file_log_event::print()
*/

#ifdef MYSQL_CLIENT
void Create_file_log_event::print(FILE* file, PRINT_EVENT_INFO* print_event_info,
				  bool enable_local)
{
  Write_on_release_cache cache(&print_event_info->head_cache, file);

  if (print_event_info->short_form)
  {
    if (enable_local && check_fname_outside_temp_buf())
      Load_log_event::print(file, print_event_info);
    return;
  }

  if (enable_local)
  {
    Load_log_event::print(file, print_event_info,
			  !check_fname_outside_temp_buf());
    /* 
       That one is for "file_id: etc" below: in mysqlbinlog we want the #, in
       SHOW BINLOG EVENTS we don't.
    */
    my_b_printf(&cache, "#"); 
  }

  my_b_printf(&cache, " file_id: %d  block_len: %d\n", file_id, block_len);
}


void Create_file_log_event::print(FILE* file, PRINT_EVENT_INFO* print_event_info)
{
  print(file, print_event_info, 0);
}
#endif /* MYSQL_CLIENT */


/*
  Create_file_log_event::pack_info()
*/

#if defined(HAVE_REPLICATION) && !defined(MYSQL_CLIENT)
void Create_file_log_event::pack_info(Protocol *protocol)
{
  char buf[NAME_LEN*2 + 30 + 21*2], *pos;
  pos= strmov(buf, "db=");
  memcpy(pos, db, db_len);
  pos= strmov(pos + db_len, ";table=");
  memcpy(pos, table_name, table_name_len);
  pos= strmov(pos + table_name_len, ";file_id=");
  pos= int10_to_str((long) file_id, pos, 10);
  pos= strmov(pos, ";block_len=");
  pos= int10_to_str((long) block_len, pos, 10);
  protocol->store(buf, (uint) (pos-buf), &my_charset_bin);
}
#endif /* defined(HAVE_REPLICATION) && !defined(MYSQL_CLIENT) */


/*
  Create_file_log_event::exec_event()
*/

#if defined(HAVE_REPLICATION) && !defined(MYSQL_CLIENT)
int Create_file_log_event::exec_event(struct st_relay_log_info* rli)
{
  char proc_info[17+FN_REFLEN+10], *fname_buf;
  char *ext;
  int fd = -1;
  IO_CACHE file;
  int error = 1;

  bzero((char*)&file, sizeof(file));
  fname_buf= strmov(proc_info, "Making temp file ");
  ext= slave_load_file_stem(fname_buf, file_id, server_id, ".info");
  thd->proc_info= proc_info;
  my_delete(fname_buf, MYF(0)); // old copy may exist already
  if ((fd= my_create(fname_buf, CREATE_MODE,
		     O_WRONLY | O_BINARY | O_EXCL | O_NOFOLLOW,
		     MYF(MY_WME))) < 0 ||
      init_io_cache(&file, fd, IO_SIZE, WRITE_CACHE, (my_off_t)0, 0,
		    MYF(MY_WME|MY_NABP)))
  {
    slave_print_msg(ERROR_LEVEL, rli, my_errno, "Error in Create_file event: "
                    "could not open file '%s'", fname_buf);
    goto err;
  }
  
  // a trick to avoid allocating another buffer
  fname= fname_buf;
  fname_len= (uint) (strmov(ext, ".data") - fname);
  if (write_base(&file))
  {
    strmov(ext, ".info"); // to have it right in the error message
    slave_print_msg(ERROR_LEVEL, rli, my_errno,
                    "Error in Create_file event: could not write to file '%s'",
                    fname_buf);
    goto err;
  }
  end_io_cache(&file);
  my_close(fd, MYF(0));
  
  // fname_buf now already has .data, not .info, because we did our trick
  my_delete(fname_buf, MYF(0)); // old copy may exist already
  if ((fd= my_create(fname_buf, CREATE_MODE,
		     O_WRONLY | O_BINARY | O_EXCL | O_NOFOLLOW,
		     MYF(MY_WME))) < 0)
  {
    slave_print_msg(ERROR_LEVEL, rli, my_errno, "Error in Create_file event: "
                    "could not open file '%s'", fname_buf);
    goto err;
  }
  if (my_write(fd, (byte*) block, block_len, MYF(MY_WME+MY_NABP)))
  {
    slave_print_msg(ERROR_LEVEL, rli, my_errno, "Error in Create_file event: "
                    "write to '%s' failed", fname_buf);
    goto err;
  }
  error=0;					// Everything is ok

err:
  if (error)
    end_io_cache(&file);
  if (fd >= 0)
    my_close(fd, MYF(0));
  thd->proc_info= 0;
  return error ? 1 : Log_event::exec_event(rli);
}
#endif /* defined(HAVE_REPLICATION) && !defined(MYSQL_CLIENT) */


/**************************************************************************
	Append_block_log_event methods
**************************************************************************/

/*
  Append_block_log_event ctor
*/

#ifndef MYSQL_CLIENT  
Append_block_log_event::Append_block_log_event(THD* thd_arg, const char* db_arg,
					       char* block_arg,
					       uint block_len_arg,
					       bool using_trans)
  :Log_event(thd_arg,0, using_trans), block(block_arg),
   block_len(block_len_arg), file_id(thd_arg->file_id), db(db_arg)
{
}
#endif


/*
  Append_block_log_event ctor
*/

Append_block_log_event::Append_block_log_event(const char* buf, uint len,
                                               const Format_description_log_event* description_event)
  :Log_event(buf, description_event),block(0)
{
  DBUG_ENTER("Append_block_log_event::Append_block_log_event(char*,...)");
  uint8 common_header_len= description_event->common_header_len; 
  uint8 append_block_header_len=
    description_event->post_header_len[APPEND_BLOCK_EVENT-1];
  uint total_header_len= common_header_len+append_block_header_len;
  if (len < total_header_len)
    DBUG_VOID_RETURN;
  file_id= uint4korr(buf + common_header_len + AB_FILE_ID_OFFSET);
  block= (char*)buf + total_header_len;
  block_len= len - total_header_len;
  DBUG_VOID_RETURN;
}


/*
  Append_block_log_event::write()
*/

#ifndef MYSQL_CLIENT
bool Append_block_log_event::write(IO_CACHE* file)
{
  byte buf[APPEND_BLOCK_HEADER_LEN];
  int4store(buf + AB_FILE_ID_OFFSET, file_id);
  return (write_header(file, APPEND_BLOCK_HEADER_LEN + block_len) ||
          my_b_safe_write(file, buf, APPEND_BLOCK_HEADER_LEN) ||
	  my_b_safe_write(file, (byte*) block, block_len));
}
#endif


/*
  Append_block_log_event::print()
*/

#ifdef MYSQL_CLIENT  
void Append_block_log_event::print(FILE* file,
				   PRINT_EVENT_INFO* print_event_info)
{
  Write_on_release_cache cache(&print_event_info->head_cache, file);

  if (print_event_info->short_form)
    return;
  print_header(&cache, print_event_info, FALSE);
  my_b_printf(&cache, "\n#%s: file_id: %d  block_len: %d\n",
              get_type_str(), file_id, block_len);
}
#endif /* MYSQL_CLIENT */


/*
  Append_block_log_event::pack_info()
*/

#if defined(HAVE_REPLICATION) && !defined(MYSQL_CLIENT)
void Append_block_log_event::pack_info(Protocol *protocol)
{
  char buf[256];
  uint length;
  length= (uint) my_sprintf(buf,
			    (buf, ";file_id=%u;block_len=%u", file_id,
			     block_len));
  protocol->store(buf, length, &my_charset_bin);
}


/*
  Append_block_log_event::get_create_or_append()
*/

int Append_block_log_event::get_create_or_append() const
{
  return 0; /* append to the file, fail if not exists */
}

/*
  Append_block_log_event::exec_event()
*/

int Append_block_log_event::exec_event(struct st_relay_log_info* rli)
{
  char proc_info[17+FN_REFLEN+10], *fname= proc_info+17;
  int fd;
  int error = 1;
  DBUG_ENTER("Append_block_log_event::exec_event");

  fname= strmov(proc_info, "Making temp file ");
  slave_load_file_stem(fname, file_id, server_id, ".data");
  thd->proc_info= proc_info;
  if (get_create_or_append())
  {
    my_delete(fname, MYF(0)); // old copy may exist already
    if ((fd= my_create(fname, CREATE_MODE,
		       O_WRONLY | O_BINARY | O_EXCL | O_NOFOLLOW,
		       MYF(MY_WME))) < 0)
    {
      slave_print_msg(ERROR_LEVEL, rli, my_errno,
                      "Error in %s event: could not create file '%s'",
                      get_type_str(), fname);
      goto err;
    }
  }
  else if ((fd = my_open(fname, O_WRONLY | O_APPEND | O_BINARY | O_NOFOLLOW,
                         MYF(MY_WME))) < 0)
  {
    slave_print_msg(ERROR_LEVEL, rli, my_errno,
                    "Error in %s event: could not open file '%s'",
                    get_type_str(), fname);
    goto err;
  }
  if (my_write(fd, (byte*) block, block_len, MYF(MY_WME+MY_NABP)))
  {
    slave_print_msg(ERROR_LEVEL, rli, my_errno,
                    "Error in %s event: write to '%s' failed",
                    get_type_str(), fname);
    goto err;
  }
  error=0;

err:
  if (fd >= 0)
    my_close(fd, MYF(0));
  thd->proc_info= 0;
  DBUG_RETURN(error ? error : Log_event::exec_event(rli));
}
#endif


/**************************************************************************
	Delete_file_log_event methods
**************************************************************************/

/*
  Delete_file_log_event ctor
*/

#ifndef MYSQL_CLIENT
Delete_file_log_event::Delete_file_log_event(THD *thd_arg, const char* db_arg,
					     bool using_trans)
  :Log_event(thd_arg, 0, using_trans), file_id(thd_arg->file_id), db(db_arg)
{
}
#endif

/*
  Delete_file_log_event ctor
*/

Delete_file_log_event::Delete_file_log_event(const char* buf, uint len,
                                             const Format_description_log_event* description_event)
  :Log_event(buf, description_event),file_id(0)
{
  uint8 common_header_len= description_event->common_header_len;
  uint8 delete_file_header_len= description_event->post_header_len[DELETE_FILE_EVENT-1];
  if (len < (uint)(common_header_len + delete_file_header_len))
    return;
  file_id= uint4korr(buf + common_header_len + DF_FILE_ID_OFFSET);
}


/*
  Delete_file_log_event::write()
*/

#ifndef MYSQL_CLIENT
bool Delete_file_log_event::write(IO_CACHE* file)
{
 byte buf[DELETE_FILE_HEADER_LEN];
 int4store(buf + DF_FILE_ID_OFFSET, file_id);
 return (write_header(file, sizeof(buf)) ||
         my_b_safe_write(file, buf, sizeof(buf)));
}
#endif


/*
  Delete_file_log_event::print()
*/

#ifdef MYSQL_CLIENT  
void Delete_file_log_event::print(FILE* file,
				  PRINT_EVENT_INFO* print_event_info)
{
  Write_on_release_cache cache(&print_event_info->head_cache, file);

  if (print_event_info->short_form)
    return;
  print_header(&cache, print_event_info, FALSE);
  my_b_printf(&cache, "\n#Delete_file: file_id=%u\n", file_id);
}
#endif /* MYSQL_CLIENT */

/*
  Delete_file_log_event::pack_info()
*/

#if defined(HAVE_REPLICATION) && !defined(MYSQL_CLIENT)
void Delete_file_log_event::pack_info(Protocol *protocol)
{
  char buf[64];
  uint length;
  length= (uint) my_sprintf(buf, (buf, ";file_id=%u", (uint) file_id));
  protocol->store(buf, (int32) length, &my_charset_bin);
}
#endif

/*
  Delete_file_log_event::exec_event()
*/

#if defined(HAVE_REPLICATION) && !defined(MYSQL_CLIENT)
int Delete_file_log_event::exec_event(struct st_relay_log_info* rli)
{
  char fname[FN_REFLEN+10];
  char *ext= slave_load_file_stem(fname, file_id, server_id, ".data");
  (void) my_delete(fname, MYF(MY_WME));
  strmov(ext, ".info");
  (void) my_delete(fname, MYF(MY_WME));
  return Log_event::exec_event(rli);
}
#endif /* defined(HAVE_REPLICATION) && !defined(MYSQL_CLIENT) */


/**************************************************************************
	Execute_load_log_event methods
**************************************************************************/

/*
  Execute_load_log_event ctor
*/

#ifndef MYSQL_CLIENT  
Execute_load_log_event::Execute_load_log_event(THD *thd_arg, const char* db_arg,
					       bool using_trans)
  :Log_event(thd_arg, 0, using_trans), file_id(thd_arg->file_id), db(db_arg)
{
}
#endif
  

/*
  Execute_load_log_event ctor
*/

Execute_load_log_event::Execute_load_log_event(const char* buf, uint len,
                                               const Format_description_log_event* description_event)
  :Log_event(buf, description_event), file_id(0)
{
  uint8 common_header_len= description_event->common_header_len;
  uint8 exec_load_header_len= description_event->post_header_len[EXEC_LOAD_EVENT-1];
  if (len < (uint)(common_header_len+exec_load_header_len))
    return;
  file_id= uint4korr(buf + common_header_len + EL_FILE_ID_OFFSET);
}


/*
  Execute_load_log_event::write()
*/

#ifndef MYSQL_CLIENT
bool Execute_load_log_event::write(IO_CACHE* file)
{
  byte buf[EXEC_LOAD_HEADER_LEN];
  int4store(buf + EL_FILE_ID_OFFSET, file_id);
  return (write_header(file, sizeof(buf)) || 
          my_b_safe_write(file, buf, sizeof(buf)));
}
#endif


/*
  Execute_load_log_event::print()
*/

#ifdef MYSQL_CLIENT  
void Execute_load_log_event::print(FILE* file,
				   PRINT_EVENT_INFO* print_event_info)
{
  Write_on_release_cache cache(&print_event_info->head_cache, file);

  if (print_event_info->short_form)
    return;
  print_header(&cache, print_event_info, FALSE);
  my_b_printf(&cache, "\n#Exec_load: file_id=%d\n",
              file_id);
}
#endif

/*
  Execute_load_log_event::pack_info()
*/

#if defined(HAVE_REPLICATION) && !defined(MYSQL_CLIENT)
void Execute_load_log_event::pack_info(Protocol *protocol)
{
  char buf[64];
  uint length;
  length= (uint) my_sprintf(buf, (buf, ";file_id=%u", (uint) file_id));
  protocol->store(buf, (int32) length, &my_charset_bin);
}


/*
  Execute_load_log_event::exec_event()
*/

int Execute_load_log_event::exec_event(struct st_relay_log_info* rli)
{
  char fname[FN_REFLEN+10];
  char *ext;
  int fd;
  int error= 1;
  IO_CACHE file;
  Load_log_event *lev= 0;

  ext= slave_load_file_stem(fname, file_id, server_id, ".info");
  if ((fd = my_open(fname, O_RDONLY | O_BINARY | O_NOFOLLOW,
                    MYF(MY_WME))) < 0 ||
      init_io_cache(&file, fd, IO_SIZE, READ_CACHE, (my_off_t)0, 0,
		    MYF(MY_WME|MY_NABP)))
  {
    slave_print_msg(ERROR_LEVEL, rli, my_errno, "Error in Exec_load event: "
                    "could not open file '%s'", fname);
    goto err;
  }
  if (!(lev = (Load_log_event*)Log_event::read_log_event(&file,
                                                         (pthread_mutex_t*)0,
                                                         rli->relay_log.description_event_for_exec)) ||
      lev->get_type_code() != NEW_LOAD_EVENT)
  {
    slave_print_msg(ERROR_LEVEL, rli, 0, "Error in Exec_load event: "
                    "file '%s' appears corrupted", fname);
    goto err;
  }

  lev->thd = thd;
  /*
    lev->exec_event should use rli only for errors
    i.e. should not advance rli's position.
    lev->exec_event is the place where the table is loaded (it calls
    mysql_load()).
  */

  rli->future_group_master_log_pos= log_pos;
  if (lev->exec_event(0,rli,1)) 
  {
    /*
      We want to indicate the name of the file that could not be loaded
      (SQL_LOADxxx).
      But as we are here we are sure the error is in rli->last_slave_error and
      rli->last_slave_errno (example of error: duplicate entry for key), so we
      don't want to overwrite it with the filename.
      What we want instead is add the filename to the current error message.
    */
    char *tmp= my_strdup(rli->last_slave_error,MYF(MY_WME));
    if (tmp)
    {
      slave_print_msg(ERROR_LEVEL, rli,
                      rli->last_slave_errno, /* ok to re-use error code */
                      "%s. Failed executing load from '%s'", 
                      tmp, fname);
      my_free(tmp,MYF(0));
    }
    goto err;
  }
  /*
    We have an open file descriptor to the .info file; we need to close it
    or Windows will refuse to delete the file in my_delete().
  */
  if (fd >= 0)
  {
    my_close(fd, MYF(0));
    end_io_cache(&file);
    fd= -1;
  }
  (void) my_delete(fname, MYF(MY_WME));
  memcpy(ext, ".data", 6);
  (void) my_delete(fname, MYF(MY_WME));
  error = 0;

err:
  delete lev;
  if (fd >= 0)
  {
    my_close(fd, MYF(0));
    end_io_cache(&file);
  }
  return error ? error : Log_event::exec_event(rli);
}

#endif /* defined(HAVE_REPLICATION) && !defined(MYSQL_CLIENT) */


/**************************************************************************
	Begin_load_query_log_event methods
**************************************************************************/

#ifndef MYSQL_CLIENT
Begin_load_query_log_event::
Begin_load_query_log_event(THD* thd_arg, const char* db_arg, char* block_arg,
                           uint block_len_arg, bool using_trans)
  :Append_block_log_event(thd_arg, db_arg, block_arg, block_len_arg,
                          using_trans)
{
   file_id= thd_arg->file_id= mysql_bin_log.next_file_id();
}
#endif


Begin_load_query_log_event::
Begin_load_query_log_event(const char* buf, uint len,
                           const Format_description_log_event* desc_event)
  :Append_block_log_event(buf, len, desc_event)
{
}


#if defined( HAVE_REPLICATION) && !defined(MYSQL_CLIENT)
int Begin_load_query_log_event::get_create_or_append() const
{
  return 1; /* create the file */
}
#endif /* defined( HAVE_REPLICATION) && !defined(MYSQL_CLIENT) */


/**************************************************************************
	Execute_load_query_log_event methods
**************************************************************************/


#ifndef MYSQL_CLIENT
Execute_load_query_log_event::
Execute_load_query_log_event(THD* thd_arg, const char* query_arg,
                     ulong query_length_arg, uint fn_pos_start_arg,
                     uint fn_pos_end_arg,
                     enum_load_dup_handling dup_handling_arg,
                     bool using_trans, bool suppress_use):
  Query_log_event(thd_arg, query_arg, query_length_arg, using_trans,
                  suppress_use),
  file_id(thd_arg->file_id), fn_pos_start(fn_pos_start_arg),
  fn_pos_end(fn_pos_end_arg), dup_handling(dup_handling_arg)
{
}
#endif /* !MYSQL_CLIENT */


Execute_load_query_log_event::
Execute_load_query_log_event(const char* buf, uint event_len,
                             const Format_description_log_event* desc_event):
  Query_log_event(buf, event_len, desc_event, EXECUTE_LOAD_QUERY_EVENT),
  file_id(0), fn_pos_start(0), fn_pos_end(0)
{
  if (!Query_log_event::is_valid())
    return;

  buf+= desc_event->common_header_len;

  fn_pos_start= uint4korr(buf + ELQ_FN_POS_START_OFFSET);
  fn_pos_end= uint4korr(buf + ELQ_FN_POS_END_OFFSET);
  dup_handling= (enum_load_dup_handling)(*(buf + ELQ_DUP_HANDLING_OFFSET));

  if (fn_pos_start > q_len || fn_pos_end > q_len ||
      dup_handling > LOAD_DUP_REPLACE)
    return;

  file_id= uint4korr(buf + ELQ_FILE_ID_OFFSET);
}


ulong Execute_load_query_log_event::get_post_header_size_for_derived()
{
  return EXECUTE_LOAD_QUERY_EXTRA_HEADER_LEN;
}


#ifndef MYSQL_CLIENT
bool
Execute_load_query_log_event::write_post_header_for_derived(IO_CACHE* file)
{
  char buf[EXECUTE_LOAD_QUERY_EXTRA_HEADER_LEN];
  int4store(buf, file_id);
  int4store(buf + 4, fn_pos_start);
  int4store(buf + 4 + 4, fn_pos_end);
  *(buf + 4 + 4 + 4)= (char)dup_handling;
  return my_b_safe_write(file, (byte*) buf, EXECUTE_LOAD_QUERY_EXTRA_HEADER_LEN);
}
#endif


#ifdef MYSQL_CLIENT
void Execute_load_query_log_event::print(FILE* file,
                                         PRINT_EVENT_INFO* print_event_info)
{
  print(file, print_event_info, 0);
}


void Execute_load_query_log_event::print(FILE* file,
                                         PRINT_EVENT_INFO* print_event_info,
                                         const char *local_fname)
{
  Write_on_release_cache cache(&print_event_info->head_cache, file);

  print_query_header(&cache, print_event_info);

  if (local_fname)
  {
    my_b_write(&cache, (byte*) query, fn_pos_start);
    my_b_printf(&cache, " LOCAL INFILE \'");
    my_b_printf(&cache, local_fname);
    my_b_printf(&cache, "\'");
    if (dup_handling == LOAD_DUP_REPLACE)
      my_b_printf(&cache, " REPLACE");
    my_b_printf(&cache, " INTO");
    my_b_write(&cache, (byte*) query + fn_pos_end, q_len-fn_pos_end);
    my_b_printf(&cache, "%s\n", print_event_info->delimiter);
  }
  else
  {
    my_b_write(&cache, (byte*) query, q_len);
    my_b_printf(&cache, "%s\n", print_event_info->delimiter);
  }

  if (!print_event_info->short_form)
    my_b_printf(&cache, "# file_id: %d \n", file_id);
}
#endif


#if defined(HAVE_REPLICATION) && !defined(MYSQL_CLIENT)
void Execute_load_query_log_event::pack_info(Protocol *protocol)
{
  char *buf, *pos;
  if (!(buf= my_malloc(9 + db_len + q_len + 10 + 21, MYF(MY_WME))))
    return;
  pos= buf;
  if (db && db_len)
  {
    pos= strmov(buf, "use `");
    memcpy(pos, db, db_len);
    pos= strmov(pos+db_len, "`; ");
  }
  if (query && q_len)
  {
    memcpy(pos, query, q_len);
    pos+= q_len;
  }
  pos= strmov(pos, " ;file_id=");
  pos= int10_to_str((long) file_id, pos, 10);
  protocol->store(buf, pos-buf, &my_charset_bin);
  my_free(buf, MYF(MY_ALLOW_ZERO_PTR));
}


int
Execute_load_query_log_event::exec_event(struct st_relay_log_info* rli)
{
  char *p;
  char *buf;
  char *fname;
  char *fname_end;
  int error;

  /* Replace filename and LOCAL keyword in query before executing it */
  if (!(buf = my_malloc(q_len + 1 - (fn_pos_end - fn_pos_start) +
                        (FN_REFLEN + 10) + 10 + 8 + 5, MYF(MY_WME))))
  {
    slave_print_msg(ERROR_LEVEL, rli, my_errno, "Not enough memory");
    return 1;
  }

  p= buf;
  memcpy(p, query, fn_pos_start);
  p+= fn_pos_start;
  fname= (p= strmake(p, STRING_WITH_LEN(" INFILE \'")));
  p= slave_load_file_stem(p, file_id, server_id, ".data");
  fname_end= p= strend(p);                      // Safer than p=p+5
  *(p++)='\'';
  switch (dup_handling) {
  case LOAD_DUP_IGNORE:
    p= strmake(p, STRING_WITH_LEN(" IGNORE"));
    break;
  case LOAD_DUP_REPLACE:
    p= strmake(p, STRING_WITH_LEN(" REPLACE"));
    break;
  default:
    /* Ordinary load data */
    break;
  }
  p= strmake(p, STRING_WITH_LEN(" INTO"));
  p= strmake(p, query+fn_pos_end, q_len-fn_pos_end);

  error= Query_log_event::exec_event(rli, buf, p-buf);

  /* Forging file name for deletion in same buffer */
  *fname_end= 0;

  /*
    If there was an error the slave is going to stop, leave the
    file so that we can re-execute this event at START SLAVE.
  */
  if (!error)
    (void) my_delete(fname, MYF(MY_WME));

  my_free(buf, MYF(MY_ALLOW_ZERO_PTR));
  return error;
}
#endif


/**************************************************************************
	sql_ex_info methods
**************************************************************************/

/*
  sql_ex_info::write_data()
*/

bool sql_ex_info::write_data(IO_CACHE* file)
{
  if (new_format())
  {
    return (write_str(file, field_term, (uint) field_term_len) ||
	    write_str(file, enclosed,   (uint) enclosed_len) ||
	    write_str(file, line_term,  (uint) line_term_len) ||
	    write_str(file, line_start, (uint) line_start_len) ||
	    write_str(file, escaped,    (uint) escaped_len) ||
	    my_b_safe_write(file,(byte*) &opt_flags,1));
  }
  else
  {
    old_sql_ex old_ex;
    old_ex.field_term= *field_term;
    old_ex.enclosed=   *enclosed;
    old_ex.line_term=  *line_term;
    old_ex.line_start= *line_start;
    old_ex.escaped=    *escaped;
    old_ex.opt_flags=  opt_flags;
    old_ex.empty_flags=empty_flags;
    return my_b_safe_write(file, (byte*) &old_ex, sizeof(old_ex)) != 0;
  }
}


/*
  sql_ex_info::init()
*/

char* sql_ex_info::init(char* buf,char* buf_end,bool use_new_format)
{
  cached_new_format = use_new_format;
  if (use_new_format)
  {
    empty_flags=0;
    /*
      The code below assumes that buf will not disappear from
      under our feet during the lifetime of the event. This assumption
      holds true in the slave thread if the log is in new format, but is not
      the case when we have old format because we will be reusing net buffer
      to read the actual file before we write out the Create_file event.
    */
    if (read_str(&buf, buf_end, &field_term, &field_term_len) ||
	read_str(&buf, buf_end, &enclosed,   &enclosed_len) ||
	read_str(&buf, buf_end, &line_term,  &line_term_len) ||
	read_str(&buf, buf_end, &line_start, &line_start_len) ||
	read_str(&buf, buf_end, &escaped,    &escaped_len))
      return 0;
    opt_flags = *buf++;
  }
  else
  {
    field_term_len= enclosed_len= line_term_len= line_start_len= escaped_len=1;
    field_term = buf++;			// Use first byte in string
    enclosed=	 buf++;
    line_term=   buf++;
    line_start=  buf++;
    escaped=     buf++;
    opt_flags =  *buf++;
    empty_flags= *buf++;
    if (empty_flags & FIELD_TERM_EMPTY)
      field_term_len=0;
    if (empty_flags & ENCLOSED_EMPTY)
      enclosed_len=0;
    if (empty_flags & LINE_TERM_EMPTY)
      line_term_len=0;
    if (empty_flags & LINE_START_EMPTY)
      line_start_len=0;
    if (empty_flags & ESCAPED_EMPTY)
      escaped_len=0;
  }
  return buf;
}


/**************************************************************************
	Rows_log_event member functions
**************************************************************************/

#ifndef MYSQL_CLIENT
Rows_log_event::Rows_log_event(THD *thd_arg, TABLE *tbl_arg, ulong tid,
                               MY_BITMAP const *cols, bool is_transactional)
  : Log_event(thd_arg, 0, is_transactional),
    m_row_count(0),
    m_table(tbl_arg),
    m_table_id(tid),
    m_width(tbl_arg ? tbl_arg->s->fields : 1),
    m_rows_buf(0), m_rows_cur(0), m_rows_end(0),
    m_flags(0)
{
  /*
    We allow a special form of dummy event when the table, and cols
    are null and the table id is ~0UL.  This is a temporary
    solution, to be able to terminate a started statement in the
    binary log: the extreneous events will be removed in the future.
   */
  DBUG_ASSERT(tbl_arg && tbl_arg->s && tid != ~0UL ||
              !tbl_arg && !cols && tid == ~0UL);

  if (thd_arg->options & OPTION_NO_FOREIGN_KEY_CHECKS)
      set_flags(NO_FOREIGN_KEY_CHECKS_F);
  if (thd_arg->options & OPTION_RELAXED_UNIQUE_CHECKS)
      set_flags(RELAXED_UNIQUE_CHECKS_F);
  /* if bitmap_init fails, catched in is_valid() */
  if (likely(!bitmap_init(&m_cols,
                          m_width <= sizeof(m_bitbuf)*8 ? m_bitbuf : NULL,
                          (m_width + 7) & ~7UL,
                          false)))
  {
    /* Cols can be zero if this is a dummy binrows event */
    if (likely(cols != NULL))
      memcpy(m_cols.bitmap, cols->bitmap, no_bytes_in_map(cols));
  }
  else
    m_cols.bitmap= 0; // to not free it
}
#endif

Rows_log_event::Rows_log_event(const char *buf, uint event_len,
                               Log_event_type event_type,
                               const Format_description_log_event
                               *description_event)
  : Log_event(buf, description_event),
    m_row_count(0),
    m_rows_buf(0), m_rows_cur(0), m_rows_end(0)
{
  DBUG_ENTER("Rows_log_event::Rows_log_event(const char*,...)");
  uint8 const common_header_len= description_event->common_header_len;
  uint8 const post_header_len= description_event->post_header_len[event_type-1];

  DBUG_PRINT("enter",("event_len: %u  common_header_len: %d  "
		      "post_header_len: %d",
		      event_len, common_header_len,
		      post_header_len));

  const char *post_start= buf + common_header_len;
  post_start+= RW_MAPID_OFFSET;
  if (post_header_len == 6)
  {
    /* Master is of an intermediate source tree before 5.1.4. Id is 4 bytes */
    m_table_id= uint4korr(post_start);
    post_start+= 4;
  }
  else
  {
    m_table_id= (ulong) uint6korr(post_start);
    post_start+= RW_FLAGS_OFFSET;
  }

  m_flags= uint2korr(post_start);

  byte const *const var_start= (const byte *)buf + common_header_len + 
    post_header_len;
  byte const *const ptr_width= var_start;
  uchar *ptr_after_width= (uchar*) ptr_width;
  m_width = net_field_length(&ptr_after_width);

  const uint byte_count= (m_width + 7) / 8;
  const byte* const ptr_rows_data= var_start + byte_count + 1;

  my_size_t const data_size= event_len - (ptr_rows_data - (const byte *) buf);
  DBUG_PRINT("info",("m_table_id: %lu  m_flags: %d  m_width: %lu  data_size: %lu",
                     m_table_id, m_flags, m_width, data_size));

  m_rows_buf= (byte*)my_malloc(data_size, MYF(MY_WME));
  if (likely((bool)m_rows_buf))
  {
    /* if bitmap_init fails, catched in is_valid() */
    if (likely(!bitmap_init(&m_cols,
                            m_width <= sizeof(m_bitbuf)*8 ? m_bitbuf : NULL,
                            (m_width + 7) & ~7UL,
                            false)))
      memcpy(m_cols.bitmap, ptr_after_width, byte_count);
    m_rows_end= m_rows_buf + data_size;
    m_rows_cur= m_rows_end;
    memcpy(m_rows_buf, ptr_rows_data, data_size);
  }
  else
    m_cols.bitmap= 0; // to not free it

  DBUG_VOID_RETURN;
}

Rows_log_event::~Rows_log_event()
{
  if (m_cols.bitmap == m_bitbuf) // no my_malloc happened
    m_cols.bitmap= 0; // so no my_free in bitmap_free
  bitmap_free(&m_cols); // To pair with bitmap_init().
  my_free((gptr)m_rows_buf, MYF(MY_ALLOW_ZERO_PTR));
}

#ifndef MYSQL_CLIENT
int Rows_log_event::do_add_row_data(byte *const row_data,
                                    my_size_t const length)
{
  /*
    When the table has a primary key, we would probably want, by default, to
    log only the primary key value instead of the entire "before image". This
    would save binlog space. TODO
  */
  DBUG_ENTER("Rows_log_event::do_add_row_data");
  DBUG_PRINT("enter", ("row_data: 0x%lx  length: %lu", (ulong) row_data,
                       (ulong) length));
  /*
    Don't print debug messages when running valgrind since they can
    trigger false warnings.
   */
#ifndef HAVE_purify
  DBUG_DUMP("row_data", (const char*)row_data, min(length, 32));
#endif

  DBUG_ASSERT(m_rows_buf <= m_rows_cur);
  DBUG_ASSERT(!m_rows_buf || m_rows_end && m_rows_buf < m_rows_end);
  DBUG_ASSERT(m_rows_cur <= m_rows_end);

  /* The cast will always work since m_rows_cur <= m_rows_end */
  if (static_cast<my_size_t>(m_rows_end - m_rows_cur) < length)
  {
    my_size_t const block_size= 1024;
    my_ptrdiff_t const old_alloc= m_rows_end - m_rows_buf;
    my_ptrdiff_t const cur_size= m_rows_cur - m_rows_buf;
    my_ptrdiff_t const new_alloc= 
        block_size * ((cur_size + length) / block_size + block_size - 1);

    byte* const new_buf= (byte*)my_realloc((gptr)m_rows_buf, new_alloc,
                                           MYF(MY_ALLOW_ZERO_PTR|MY_WME));
    if (unlikely(!new_buf))
      DBUG_RETURN(HA_ERR_OUT_OF_MEM);

    /* If the memory moved, we need to move the pointers */
    if (new_buf != m_rows_buf)
    {
      m_rows_buf= new_buf;
      m_rows_cur= m_rows_buf + cur_size;
    }

    /*
       The end pointer should always be changed to point to the end of
       the allocated memory.
    */
    m_rows_end= m_rows_buf + new_alloc;
  }

  DBUG_ASSERT(m_rows_cur + length < m_rows_end);
  memcpy(m_rows_cur, row_data, length);
  m_rows_cur+= length;
  m_row_count++;
  DBUG_RETURN(0);
}
#endif

#if !defined(MYSQL_CLIENT) && defined(HAVE_REPLICATION)
/*
  Unpack a row into table->record[0].
  
  SYNOPSIS
    unpack_row()
    rli     Relay log info
    table   Table to unpack into
    colcnt  Number of columns to read from record
    row     Packed row data
    cols    Pointer to columns data to fill in
    row_end Pointer to variable that will hold the value of the
            one-after-end position for the row
    master_reclength
            Pointer to variable that will be set to the length of the
            record on the master side
    rw_set  Pointer to bitmap that holds either the read_set or the
            write_set of the table

  DESCRIPTION

      The function will always unpack into the table->record[0]
      record.  This is because there are too many dependencies on
      where the various member functions of Field and subclasses
      expect to write.

      The row is assumed to only consist of the fields for which the
      bitset represented by 'arr' and 'bits'; the other parts of the
      record are left alone.

      At most 'colcnt' columns are read: if the table is larger than
      that, the remaining fields are not filled in.

  RETURN VALUE

      Error code, or zero if no error. The following error codes can
      be returned:

      ER_NO_DEFAULT_FOR_FIELD
        Returned if one of the fields existing on the slave but not on
        the master does not have a default value (and isn't nullable)
 */
static int
unpack_row(RELAY_LOG_INFO *rli,
           TABLE *table, uint const colcnt,
           char const *row, MY_BITMAP const *cols,
           char const **row_end, ulong *master_reclength,
           MY_BITMAP* const rw_set, Log_event_type const event_type)
{
  byte *const record= table->record[0];
  DBUG_ENTER("unpack_row");
  DBUG_ASSERT(record && row);
  DBUG_PRINT("enter", ("row: 0x%lx  table->record[0]: 0x%lx", (long) row, (long) record));
  my_size_t master_null_bytes= table->s->null_bytes;

  if (colcnt != table->s->fields)
  {
    Field **fptr= &table->field[colcnt-1];
    do
      master_null_bytes= (*fptr)->last_null_byte();
    while (master_null_bytes == Field::LAST_NULL_BYTE_UNDEF &&
           fptr-- > table->field);

    /*
      If master_null_bytes is LAST_NULL_BYTE_UNDEF (0) at this time,
      there were no nullable fields nor BIT fields at all in the
      columns that are common to the master and the slave. In that
      case, there is only one null byte holding the X bit.

      OBSERVE! There might still be nullable columns following the
      common columns, so table->s->null_bytes might be greater than 1.
     */
    if (master_null_bytes == Field::LAST_NULL_BYTE_UNDEF)
      master_null_bytes= 1;
  }

  DBUG_ASSERT(master_null_bytes <= table->s->null_bytes);
  memcpy(record, row, master_null_bytes);            // [1]
  int error= 0;

  bitmap_set_all(rw_set);

  Field **const begin_ptr = table->field;
  Field **field_ptr;
  char const *ptr= row + master_null_bytes;
  Field **const end_ptr= begin_ptr + colcnt;
  for (field_ptr= begin_ptr ; field_ptr < end_ptr ; ++field_ptr)
  {
    Field *const f= *field_ptr;

    if (bitmap_is_set(cols, field_ptr -  begin_ptr))
    {
      DBUG_ASSERT((char *)table->record[0] <= f->ptr);
      DBUG_ASSERT(f->ptr < (char *)table->record[0] + table->s->reclength + 
                           (f->pack_length_in_rec() == 0));
      DBUG_PRINT("info", ("unpacking column '%s' to 0x%lx", f->field_name,
                          (long) f->ptr));
      ptr= f->unpack(f->ptr, ptr);
      /* Field...::unpack() cannot return 0 */
      DBUG_ASSERT(ptr != NULL);
    }
    else
      bitmap_clear_bit(rw_set, field_ptr - begin_ptr);
  }

  *row_end = ptr;
  if (master_reclength)
  {
    if (*field_ptr)
      *master_reclength = (*field_ptr)->ptr - (char*) table->record[0];
    else
      *master_reclength = table->s->reclength;
  }

  /*
    Set properties for remaining columns, if there are any. We let the
    corresponding bit in the write_set be set, to write the value if
    it was not there already. We iterate over all remaining columns,
    even if there were an error, to get as many error messages as
    possible.  We are still able to return a pointer to the next row,
    so redo that.

    This generation of error messages is only relevant when inserting
    new rows.
   */
  for ( ; *field_ptr ; ++field_ptr)
  {
    uint32 const mask= NOT_NULL_FLAG | NO_DEFAULT_VALUE_FLAG;
    Field *const f= *field_ptr;

    DBUG_PRINT("info", ("processing column '%s' @ 0x%lx", f->field_name,
                        (long) f->ptr));
    if (event_type == WRITE_ROWS_EVENT && (f->flags & mask) == mask)
    {
      slave_print_msg(ERROR_LEVEL, rli, ER_NO_DEFAULT_FOR_FIELD,
                      "Field `%s` of table `%s`.`%s` "
                      "has no default value and cannot be NULL",
                      (*field_ptr)->field_name, table->s->db.str,
                      table->s->table_name.str);
      error = ER_NO_DEFAULT_FOR_FIELD;
    }
    else
      f->set_default();
  }

  DBUG_RETURN(error);
}

int Rows_log_event::exec_event(st_relay_log_info *rli)
{
  DBUG_ENTER("Rows_log_event::exec_event(st_relay_log_info*)");
  int error= 0;
  char const *row_start= (char const *)m_rows_buf;

  /*
    If m_table_id == ~0UL, then we have a dummy event that does
    not contain any data.  In that case, we just remove all tables in
    the tables_to_lock list, close the thread tables, step the relay
    log position, and return with success.
   */
  if (m_table_id == ~0UL)
  {
    /*
       This one is supposed to be set: just an extra check so that
       nothing strange has happened.
     */
    DBUG_ASSERT(get_flags(STMT_END_F));

    rli->clear_tables_to_lock();
    close_thread_tables(thd);
    thd->clear_error();
    rli->inc_event_relay_log_pos();
    DBUG_RETURN(0);
  }

  /*
    'thd' has been set by exec_relay_log_event(), just before calling
    exec_event(). We still check here to prevent future coding errors.
  */
  DBUG_ASSERT(rli->sql_thd == thd);

  /*
    If there is no locks taken, this is the first binrow event seen
    after the table map events.  We should then lock all the tables
    used in the transaction and proceed with execution of the actual
    event.
  */
  if (!thd->lock)
  {
    bool need_reopen= 1; /* To execute the first lap of the loop below */

    /*
      lock_tables() reads the contents of thd->lex, so they must be
      initialized. Contrary to in Table_map_log_event::exec_event() we don't
      call mysql_init_query() as that may reset the binlog format.
    */
    lex_start(thd, NULL, 0);

    while ((error= lock_tables(thd, rli->tables_to_lock,
                               rli->tables_to_lock_count, &need_reopen)))
    {
      if (!need_reopen)
      {
        slave_print_msg(ERROR_LEVEL, rli, error,
                        "Error in %s event: when locking tables",
                        get_type_str());
        rli->clear_tables_to_lock();
        DBUG_RETURN(error);
      }

      /*
        So we need to reopen the tables.

        We need to flush the pending RBR event, since it keeps a
        pointer to an open table.

        ALTERNATIVE SOLUTION (not implemented): Extract a pointer to
        the pending RBR event and reset the table pointer after the
        tables has been reopened.

        NOTE: For this new scheme there should be no pending event:
        need to add code to assert that is the case.
       */
      thd->binlog_flush_pending_rows_event(false);
      close_tables_for_reopen(thd, &rli->tables_to_lock);

      if ((error= open_tables(thd, &rli->tables_to_lock,
                              &rli->tables_to_lock_count, 0)))
      {
        if (thd->query_error || thd->is_fatal_error)
        {
          /*
            Error reporting borrowed from Query_log_event with many excessive
            simplifications (we don't honour --slave-skip-errors)
          */
          uint actual_error= thd->net.last_errno;
          slave_print_msg(ERROR_LEVEL, rli, actual_error,
                          "Error '%s' on reopening tables",
                          (actual_error ? thd->net.last_error :
                           "unexpected success or fatal error"));
          thd->query_error= 1;
        }
        rli->clear_tables_to_lock();
        DBUG_RETURN(error);
      }
    }
    /*
      When the open and locking succeeded, we add all the tables to
      the table map and remove them from tables to lock.

      We also invalidate the query cache for all the tables, since
      they will now be changed.
     */
    TABLE_LIST *ptr;
    for (ptr= rli->tables_to_lock ; ptr ; ptr= ptr->next_global)
    {
      rli->m_table_map.set_table(ptr->table_id, ptr->table);
    }
#ifdef HAVE_QUERY_CACHE
    query_cache.invalidate_locked_for_write(rli->tables_to_lock);
#endif
    rli->clear_tables_to_lock();
  }

  DBUG_ASSERT(rli->tables_to_lock == NULL && rli->tables_to_lock_count == 0);

  TABLE* table= rli->m_table_map.get_table(m_table_id);

  if (table)
  {
    /*
      table == NULL means that this table should not be replicated
      (this was set up by Table_map_log_event::exec_event() which
      tested replicate-* rules).
    */

    /*
      It's not needed to set_time() but
      1) it continues the property that "Time" in SHOW PROCESSLIST shows how
      much slave is behind
      2) it will be needed when we allow replication from a table with no
      TIMESTAMP column to a table with one.
      So we call set_time(), like in SBR. Presently it changes nothing.
    */
    thd->set_time((time_t)when);
    /*
      There are a few flags that are replicated with each row event.
      Make sure to set/clear them before executing the main body of
      the event.
    */
    if (get_flags(NO_FOREIGN_KEY_CHECKS_F))
        thd->options|= OPTION_NO_FOREIGN_KEY_CHECKS;
    else
        thd->options&= ~OPTION_NO_FOREIGN_KEY_CHECKS;

    if (get_flags(RELAXED_UNIQUE_CHECKS_F))
        thd->options|= OPTION_RELAXED_UNIQUE_CHECKS;
    else
        thd->options&= ~OPTION_RELAXED_UNIQUE_CHECKS;
    /* A small test to verify that objects have consistent types */
    DBUG_ASSERT(sizeof(thd->options) == sizeof(OPTION_RELAXED_UNIQUE_CHECKS));

    error= do_before_row_operations(table);
    while (error == 0 && row_start < (const char*) m_rows_end)
    {
      char const *row_end= NULL;
      if ((error= do_prepare_row(thd, rli, table, row_start, &row_end)))
        break; // We should perform the after-row operation even in
               // the case of error

      DBUG_ASSERT(row_end != NULL); // cannot happen
      DBUG_ASSERT(row_end <= (const char*)m_rows_end);

      /* in_use can have been set to NULL in close_tables_for_reopen */
      THD* old_thd= table->in_use;
      if (!table->in_use)
        table->in_use= thd;
      error= do_exec_row(table);
      table->in_use = old_thd;
      switch (error)
      {
        /* Some recoverable errors */
      case HA_ERR_RECORD_CHANGED:
      case HA_ERR_KEY_NOT_FOUND:	/* Idempotency support: OK if
                                           tuple does not exist */
	error= 0;
      case 0:
	break;

      default:
	slave_print_msg(ERROR_LEVEL, rli, error,
                        "Error in %s event: row application failed",
                        get_type_str());
	thd->query_error= 1;
	break;
      }

      row_start= row_end;
    }
    DBUG_EXECUTE_IF("STOP_SLAVE_after_first_Rows_event",
                    rli->abort_slave=1;);
    error= do_after_row_operations(table, error);
    if (!cache_stmt)
    {
      DBUG_PRINT("info", ("Marked that we need to keep log"));
      thd->options|= OPTION_KEEP_LOG;
    }
  }

  if (error)
  {                     /* error has occured during the transaction */
    slave_print_msg(ERROR_LEVEL, rli, error,
                    "Error in %s event: error during transaction execution "
                    "on table %s.%s",
                    get_type_str(), table->s->db.str, 
                    table->s->table_name.str);
     /*
      If one day we honour --skip-slave-errors in row-based replication, and
      the error should be skipped, then we would clear mappings, rollback,
      close tables, but the slave SQL thread would not stop and then may
      assume the mapping is still available, the tables are still open...
      So then we should clear mappings/rollback/close here only if this is a
      STMT_END_F.
      For now we code, knowing that error is not skippable and so slave SQL
      thread is certainly going to stop.
      rollback at the caller along with sbr.
    */
    thd->reset_current_stmt_binlog_row_based();
    rli->cleanup_context(thd, 0);  /* rollback at caller in step with sbr */
    thd->query_error= 1;
    DBUG_RETURN(error);
  }

  if (get_flags(STMT_END_F))
  {
    /*
      This is the end of a statement or transaction, so close (and
      unlock) the tables we opened when processing the
      Table_map_log_event starting the statement.

      OBSERVER.  This will clear *all* mappings, not only those that
      are open for the table. There is not good handle for on-close
      actions for tables.

      NOTE. Even if we have no table ('table' == 0) we still need to be
      here, so that we increase the group relay log position. If we didn't, we
      could have a group relay log position which lags behind "forever"
      (assume the last master's transaction is ignored by the slave because of
      replicate-ignore rules).
    */
    thd->binlog_flush_pending_rows_event(true);
    /*
      If this event is not in a transaction, the call below will, if some
      transactional storage engines are involved, commit the statement into
      them and flush the pending event to binlog.
      If this event is in a transaction, the call will do nothing, but a
      Xid_log_event will come next which will, if some transactional engines
      are involved, commit the transaction and flush the pending event to the
      binlog.
    */
    error= ha_autocommit_or_rollback(thd, 0);
    /*
      Now what if this is not a transactional engine? we still need to
      flush the pending event to the binlog; we did it with
      thd->binlog_flush_pending_rows_event(). Note that we imitate
      what is done for real queries: a call to
      ha_autocommit_or_rollback() (sometimes only if involves a
      transactional engine), and a call to be sure to have the pending
      event flushed.
    */

    thd->reset_current_stmt_binlog_row_based();
    rli->cleanup_context(thd, 0);
    rli->transaction_end(thd);

    if (error == 0)
    {
      /*
        Clear any errors pushed in thd->net.last_err* if for example "no key
        found" (as this is allowed). This is a safety measure; apparently
        those errors (e.g. when executing a Delete_rows_log_event of a
        non-existing row, like in rpl_row_mystery22.test,
        thd->net.last_error = "Can't find record in 't1'" and last_errno=1032)
        do not become visible. We still prefer to wipe them out.
      */
      thd->clear_error();
      error= Log_event::exec_event(rli);
    }
    else
      slave_print_msg(ERROR_LEVEL, rli, error,
                      "Error in %s event: commit of row events failed, "
                      "table `%s`.`%s`",
                      get_type_str(), table->s->db.str, 
                      table->s->table_name.str);
    DBUG_RETURN(error);
  }

  if (table && (table->s->primary_key == MAX_KEY) && !cache_stmt)
  {
    /*
      ------------ Temporary fix until WL#2975 is implemented ---------

      This event is not the last one (no STMT_END_F). If we stop now
      (in case of terminate_slave_thread()), how will we restart? We
      have to restart from Table_map_log_event, but as this table is
      not transactional, the rows already inserted will still be
      present, and idempotency is not guaranteed (no PK) so we risk
      that repeating leads to double insert. So we desperately try to
      continue, hope we'll eventually leave this buggy situation (by
      executing the final Rows_log_event). If we are in a hopeless
      wait (reached end of last relay log and nothing gets appended
      there), we timeout after one minute, and notify DBA about the
      problem.  When WL#2975 is implemented, just remove the member
      st_relay_log_info::unsafe_to_stop_at and all its occurences.
    */
    rli->unsafe_to_stop_at= time(0);
  }

  DBUG_ASSERT(error == 0);
  thd->clear_error();
  rli->inc_event_relay_log_pos();
  
  DBUG_RETURN(0);
}
#endif /* !defined(MYSQL_CLIENT) && defined(HAVE_REPLICATION) */

#ifndef MYSQL_CLIENT
bool Rows_log_event::write_data_header(IO_CACHE *file)
{
  byte buf[ROWS_HEADER_LEN];	// No need to init the buffer
  DBUG_ASSERT(m_table_id != ~0UL);
  DBUG_EXECUTE_IF("old_row_based_repl_4_byte_map_id_master",
                  {
                    int4store(buf + 0, m_table_id);
                    int2store(buf + 4, m_flags);
                    return (my_b_safe_write(file, buf, 6));
                  });
  int6store(buf + RW_MAPID_OFFSET, (ulonglong)m_table_id);
  int2store(buf + RW_FLAGS_OFFSET, m_flags);
  return (my_b_safe_write(file, buf, ROWS_HEADER_LEN));
}

bool Rows_log_event::write_data_body(IO_CACHE*file)
{
  /*
     Note that this should be the number of *bits*, not the number of
     bytes.
  */
  char sbuf[sizeof(m_width)];
  my_ptrdiff_t const data_size= m_rows_cur - m_rows_buf;

  char *const sbuf_end= net_store_length((char*) sbuf, (uint) m_width);
  DBUG_ASSERT(static_cast<my_size_t>(sbuf_end - sbuf) <= sizeof(sbuf));

  return (my_b_safe_write(file, reinterpret_cast<byte*>(sbuf),
                          sbuf_end - sbuf) ||
          my_b_safe_write(file, reinterpret_cast<byte*>(m_cols.bitmap),
                          no_bytes_in_map(&m_cols)) ||
          my_b_safe_write(file, m_rows_buf, data_size));
}
#endif

#if defined(HAVE_REPLICATION) && !defined(MYSQL_CLIENT)
void Rows_log_event::pack_info(Protocol *protocol)
{
  char buf[256];
  char const *const flagstr=
    get_flags(STMT_END_F) ? " flags: STMT_END_F" : "";
  my_size_t bytes= my_snprintf(buf, sizeof(buf),
                               "table_id: %lu%s", m_table_id, flagstr);
  protocol->store(buf, bytes, &my_charset_bin);
}
#endif

#ifdef MYSQL_CLIENT
void Rows_log_event::print_helper(FILE *file,
                                  PRINT_EVENT_INFO *print_event_info,
                                  char const *const name)
{
  IO_CACHE *const head= &print_event_info->head_cache;
  IO_CACHE *const body= &print_event_info->body_cache;
  if (!print_event_info->short_form)
  {
    bool const last_stmt_event= get_flags(STMT_END_F);
    print_header(head, print_event_info, !last_stmt_event);
    my_b_printf(head, "\t%s: table id %lu", name, m_table_id);
    print_base64(body, print_event_info, !last_stmt_event);
  }

  if (get_flags(STMT_END_F))
  {
    my_b_copy_to_file(head, file);
    my_b_copy_to_file(body, file);
    reinit_io_cache(head, WRITE_CACHE, 0, FALSE, TRUE);
    reinit_io_cache(body, WRITE_CACHE, 0, FALSE, TRUE);
  }
}
#endif

/**************************************************************************
	Table_map_log_event member functions and support functions
**************************************************************************/

/*
  Constructor used to build an event for writing to the binary log.
  Mats says tbl->s lives longer than this event so it's ok to copy pointers
  (tbl->s->db etc) and not pointer content.
 */
#if !defined(MYSQL_CLIENT)
Table_map_log_event::Table_map_log_event(THD *thd, TABLE *tbl, ulong tid,
                                         bool is_transactional, uint16 flags)
  : Log_event(thd, 0, is_transactional),
    m_table(tbl),
    m_dbnam(tbl->s->db.str),
    m_dblen(m_dbnam ? tbl->s->db.length : 0),
    m_tblnam(tbl->s->table_name.str),
    m_tbllen(tbl->s->table_name.length),
    m_colcnt(tbl->s->fields), m_coltype(0),
    m_table_id(tid),
    m_flags(flags)
{
  DBUG_ASSERT(m_table_id != ~0UL);
  /*
    In TABLE_SHARE, "db" and "table_name" are 0-terminated (see this comment in
    table.cc / alloc_table_share():
      Use the fact the key is db/0/table_name/0
    As we rely on this let's assert it.
  */
  DBUG_ASSERT((tbl->s->db.str == 0) ||
              (tbl->s->db.str[tbl->s->db.length] == 0));
  DBUG_ASSERT(tbl->s->table_name.str[tbl->s->table_name.length] == 0);


  m_data_size=  TABLE_MAP_HEADER_LEN;
  DBUG_EXECUTE_IF("old_row_based_repl_4_byte_map_id_master", m_data_size= 6;);
  m_data_size+= m_dblen + 2;	// Include length and terminating \0
  m_data_size+= m_tbllen + 2;	// Include length and terminating \0
  m_data_size+= 1 + m_colcnt;	// COLCNT and column types

  /* If malloc fails, catched in is_valid() */
  if ((m_memory= my_malloc(m_colcnt, MYF(MY_WME))))
  {
    m_coltype= reinterpret_cast<uchar*>(m_memory);
    for (unsigned int i= 0 ; i < m_table->s->fields ; ++i)
      m_coltype[i]= m_table->field[i]->type();
  }
}
#endif /* !defined(MYSQL_CLIENT) */

/*
  Constructor used by slave to read the event from the binary log.
 */
#if defined(HAVE_REPLICATION)
Table_map_log_event::Table_map_log_event(const char *buf, uint event_len,
                                         const Format_description_log_event
                                         *description_event)

  : Log_event(buf, description_event),
#ifndef MYSQL_CLIENT
  m_table(NULL),
#endif
  m_memory(NULL)
{
  DBUG_ENTER("Table_map_log_event::Table_map_log_event(const char*,uint,...)");

  uint8 common_header_len= description_event->common_header_len;
  uint8 post_header_len= description_event->post_header_len[TABLE_MAP_EVENT-1];
  DBUG_PRINT("info",("event_len: %u  common_header_len: %d  post_header_len: %d",
                     event_len, common_header_len, post_header_len));

  /*
    Don't print debug messages when running valgrind since they can
    trigger false warnings.
   */
#ifndef HAVE_purify
  DBUG_DUMP("event buffer", buf, event_len);
#endif

  /* Read the post-header */
  const char *post_start= buf + common_header_len;

  post_start+= TM_MAPID_OFFSET;
  if (post_header_len == 6)
  {
    /* Master is of an intermediate source tree before 5.1.4. Id is 4 bytes */
    m_table_id= uint4korr(post_start);
    post_start+= 4;
  }
  else
  {
    DBUG_ASSERT(post_header_len == TABLE_MAP_HEADER_LEN);
    m_table_id= (ulong) uint6korr(post_start);
    post_start+= TM_FLAGS_OFFSET;
  }

  DBUG_ASSERT(m_table_id != ~0UL);

  m_flags= uint2korr(post_start);

  /* Read the variable part of the event */
  const char *const vpart= buf + common_header_len + post_header_len;

  /* Extract the length of the various parts from the buffer */
  byte const* const ptr_dblen= (byte const*)vpart + 0;
  m_dblen= *(uchar*) ptr_dblen;

  /* Length of database name + counter + terminating null */
  byte const* const ptr_tbllen= ptr_dblen + m_dblen + 2;
  m_tbllen= *(uchar*) ptr_tbllen;

  /* Length of table name + counter + terminating null */
  byte const* const ptr_colcnt= ptr_tbllen + m_tbllen + 2;
  uchar *ptr_after_colcnt= (uchar*) ptr_colcnt;
  m_colcnt= net_field_length(&ptr_after_colcnt);

  DBUG_PRINT("info",("m_dblen: %lu  off: %ld  m_tbllen: %lu  off: %ld  m_colcnt: %lu  off: %ld",
                     m_dblen, (long) (ptr_dblen-(const byte*)vpart), 
                     m_tbllen, (long) (ptr_tbllen-(const byte*)vpart),
                     m_colcnt, (long) (ptr_colcnt-(const byte*)vpart)));

  /* Allocate mem for all fields in one go. If fails, catched in is_valid() */
  m_memory= my_multi_malloc(MYF(MY_WME),
			    &m_dbnam, m_dblen + 1,
			    &m_tblnam, m_tbllen + 1,
			    &m_coltype, m_colcnt,
			    NULL);

  if (m_memory)
  {
    /* Copy the different parts into their memory */
    strncpy(const_cast<char*>(m_dbnam), (const char*)ptr_dblen  + 1, m_dblen + 1);
    strncpy(const_cast<char*>(m_tblnam), (const char*)ptr_tbllen + 1, m_tbllen + 1);
    memcpy(m_coltype, ptr_after_colcnt, m_colcnt);
  }

  DBUG_VOID_RETURN;
}
#endif

Table_map_log_event::~Table_map_log_event()
{
  my_free(m_memory, MYF(MY_ALLOW_ZERO_PTR));
}

/*
  Return value is an error code, one of:

      -1     Failure to open table   [from open_tables()]
       0     Success
       1     No room for more tables [from set_table()]
       2     Out of memory           [from set_table()]
       3     Wrong table definition
       4     Daisy-chaining RBR with SBR not possible
 */

#if !defined(MYSQL_CLIENT) && defined(HAVE_REPLICATION)
int Table_map_log_event::exec_event(st_relay_log_info *rli)
{
  DBUG_ENTER("Table_map_log_event::exec_event(st_relay_log_info*)");

  DBUG_ASSERT(rli->sql_thd == thd);

  /* Step the query id to mark what columns that are actually used. */
  pthread_mutex_lock(&LOCK_thread_count);
  thd->query_id= next_query_id();
  pthread_mutex_unlock(&LOCK_thread_count);

  TABLE_LIST *table_list;
  char *db_mem, *tname_mem;
  void *const memory=
    my_multi_malloc(MYF(MY_WME),
                    &table_list, sizeof(TABLE_LIST),
                    &db_mem, NAME_LEN + 1,
                    &tname_mem, NAME_LEN + 1,
                    NULL);

  if (memory == NULL)
    DBUG_RETURN(HA_ERR_OUT_OF_MEM);

  uint dummy_len;
  bzero(table_list, sizeof(*table_list));
  table_list->db = db_mem;
  table_list->alias= table_list->table_name = tname_mem;
  table_list->lock_type= TL_WRITE;
  table_list->next_global= table_list->next_local= 0;
  table_list->table_id= m_table_id;
  table_list->updating= 1;
  strmov(table_list->db, rpl_filter->get_rewrite_db(m_dbnam, &dummy_len));
  strmov(table_list->table_name, m_tblnam);

  int error= 0;

  if (!rpl_filter->db_ok(table_list->db) ||
      (rpl_filter->is_on() && !rpl_filter->tables_ok("", table_list)))
  {
    my_free((gptr) memory, MYF(MY_WME));
  }
  else
  {
    /*
      open_tables() reads the contents of thd->lex, so they must be
      initialized, so we should call lex_start(); to be even safer, we
      call mysql_init_query() which does a more complete set of inits.
    */
    mysql_init_query(thd, NULL, 0);
    /*
      Check if the slave is set to use SBR.  If so, it should switch
      to using RBR until the end of the "statement", i.e., next
      STMT_END_F or next error.
    */
    if (!thd->current_stmt_binlog_row_based &&
        mysql_bin_log.is_open() && (thd->options & OPTION_BIN_LOG))
    {
      thd->set_current_stmt_binlog_row_based();
    }

    /*
      Open the table if it is not already open and add the table to table map.
      Note that for any table that should not be replicated, a filter is needed.
    */
    uint count;
    if ((error= open_tables(thd, &table_list, &count, 0)))
    {
      if (thd->query_error || thd->is_fatal_error)
      {
        /*
          Error reporting borrowed from Query_log_event with many excessive
          simplifications (we don't honour --slave-skip-errors)
        */
        uint actual_error= thd->net.last_errno;
        slave_print_msg(ERROR_LEVEL, rli, actual_error,
                        "Error '%s' on opening table `%s`.`%s`",
                        (actual_error ? thd->net.last_error :
                         "unexpected success or fatal error"),
                        table_list->db, table_list->table_name);
        thd->query_error= 1;
      }
      goto err;
    }

    m_table= table_list->table;

    /*
      This will fail later otherwise, the 'in_use' field should be
      set to the current thread.
    */
    DBUG_ASSERT(m_table->in_use);

    table_def const def(m_coltype, m_colcnt);
    if (def.compatible_with(rli, m_table))
    {
      thd->query_error= 1;
      error= ERR_BAD_TABLE_DEF;
      goto err;
      /* purecov: end */
    }

    /*
      We record in the slave's information that the table should be
      locked by linking the table into the list of tables to lock.
    */
    table_list->next_global= table_list->next_local= rli->tables_to_lock;
    rli->tables_to_lock= table_list;
    rli->tables_to_lock_count++;
    /* 'memory' is freed in clear_tables_to_lock */
  }

  /*
    We explicitly do not call Log_event::exec_event() here since we do not
    want the relay log position to be flushed to disk. The flushing will be
    done by the last Rows_log_event that either ends a statement (outside a
    transaction) or a transaction.

    A table map event can *never* end a transaction or a statement, so we
    just step the relay log position.
  */

  if (likely(!error))
    rli->inc_event_relay_log_pos();
  DBUG_RETURN(error);

err:
  my_free((gptr) memory, MYF(MY_WME));
  DBUG_RETURN(error);
}
#endif /* !defined(MYSQL_CLIENT) && defined(HAVE_REPLICATION) */

#ifndef MYSQL_CLIENT
bool Table_map_log_event::write_data_header(IO_CACHE *file)
{
  DBUG_ASSERT(m_table_id != ~0UL);
  byte buf[TABLE_MAP_HEADER_LEN];
  DBUG_EXECUTE_IF("old_row_based_repl_4_byte_map_id_master",
                  {
                    int4store(buf + 0, m_table_id);
                    int2store(buf + 4, m_flags);
                    return (my_b_safe_write(file, buf, 6));
                  });
  int6store(buf + TM_MAPID_OFFSET, (ulonglong)m_table_id);
  int2store(buf + TM_FLAGS_OFFSET, m_flags);
  return (my_b_safe_write(file, buf, TABLE_MAP_HEADER_LEN));
}

bool Table_map_log_event::write_data_body(IO_CACHE *file)
{
  DBUG_ASSERT(m_dbnam != NULL);
  DBUG_ASSERT(m_tblnam != NULL);
  /* We use only one byte per length for storage in event: */
  DBUG_ASSERT(m_dblen < 128);
  DBUG_ASSERT(m_tbllen < 128);

  byte const dbuf[]= { m_dblen };
  byte const tbuf[]= { m_tbllen };

  char cbuf[sizeof(m_colcnt)];
  char *const cbuf_end= net_store_length((char*) cbuf, (uint) m_colcnt);
  DBUG_ASSERT(static_cast<my_size_t>(cbuf_end - cbuf) <= sizeof(cbuf));

  return (my_b_safe_write(file, dbuf,      sizeof(dbuf)) ||
          my_b_safe_write(file, (const byte*)m_dbnam,   m_dblen+1) ||
          my_b_safe_write(file, tbuf,      sizeof(tbuf)) ||
          my_b_safe_write(file, (const byte*)m_tblnam,  m_tbllen+1) ||
          my_b_safe_write(file, reinterpret_cast<byte*>(cbuf),
                          cbuf_end - (char*) cbuf) ||
          my_b_safe_write(file, reinterpret_cast<byte*>(m_coltype), m_colcnt));
 }
#endif

#if defined(HAVE_REPLICATION) && !defined(MYSQL_CLIENT)

/*
  Print some useful information for the SHOW BINARY LOG information
  field.
 */

#if defined(HAVE_REPLICATION) && !defined(MYSQL_CLIENT)
void Table_map_log_event::pack_info(Protocol *protocol)
{
    char buf[256];
    my_size_t bytes= my_snprintf(buf, sizeof(buf),
                                 "table_id: %lu (%s.%s)",
                              m_table_id, m_dbnam, m_tblnam);
    protocol->store(buf, bytes, &my_charset_bin);
}
#endif


#endif


#ifdef MYSQL_CLIENT
void Table_map_log_event::print(FILE *file, PRINT_EVENT_INFO *print_event_info)
{
  if (!print_event_info->short_form)
  {
    print_header(&print_event_info->head_cache, print_event_info, TRUE);
    my_b_printf(&print_event_info->head_cache,
                "\tTable_map: `%s`.`%s` mapped to number %lu\n",
                m_dbnam, m_tblnam, m_table_id);
    print_base64(&print_event_info->body_cache, print_event_info, TRUE);
  }
}
#endif

/**************************************************************************
	Write_rows_log_event member functions
**************************************************************************/

/*
  Constructor used to build an event for writing to the binary log.
 */
#if !defined(MYSQL_CLIENT)
Write_rows_log_event::Write_rows_log_event(THD *thd_arg, TABLE *tbl_arg,
                                           ulong tid_arg,
                                           MY_BITMAP const *cols,
                                           bool is_transactional)
  : Rows_log_event(thd_arg, tbl_arg, tid_arg, cols, is_transactional)
{
}
#endif

/*
  Constructor used by slave to read the event from the binary log.
 */
#ifdef HAVE_REPLICATION
Write_rows_log_event::Write_rows_log_event(const char *buf, uint event_len,
                                           const Format_description_log_event
                                           *description_event)
: Rows_log_event(buf, event_len, WRITE_ROWS_EVENT, description_event)
{
}
#endif

#if !defined(MYSQL_CLIENT) && defined(HAVE_REPLICATION)
int Write_rows_log_event::do_before_row_operations(TABLE *table)
{
  int error= 0;

  /*
    We are using REPLACE semantics and not INSERT IGNORE semantics
    when writing rows, that is: new rows replace old rows.  We need to
    inform the storage engine that it should use this behaviour.
  */

  /* Tell the storage engine that we are using REPLACE semantics. */
  thd->lex->duplicates= DUP_REPLACE;

  /*
    Pretend we're executing a REPLACE command: this is needed for
    InnoDB and NDB Cluster since they are not (properly) checking the
    lex->duplicates flag.
  */
  thd->lex->sql_command= SQLCOM_REPLACE;

  table->file->extra(HA_EXTRA_IGNORE_DUP_KEY);  // Needed for ndbcluster
  table->file->extra(HA_EXTRA_WRITE_CAN_REPLACE);  // Needed for ndbcluster
  table->file->extra(HA_EXTRA_IGNORE_NO_KEY);   // Needed for ndbcluster
  /*
    TODO: the cluster team (Tomas?) says that it's better if the engine knows
    how many rows are going to be inserted, then it can allocate needed memory
    from the start.
  */
  table->file->ha_start_bulk_insert(0);
  /*
    We need TIMESTAMP_NO_AUTO_SET otherwise ha_write_row() will not use fill
    any TIMESTAMP column with data from the row but instead will use
    the event's current time.
    As we replicate from TIMESTAMP to TIMESTAMP and slave has no extra
    columns, we know that all TIMESTAMP columns on slave will receive explicit
    data from the row, so TIMESTAMP_NO_AUTO_SET is ok.
    When we allow a table without TIMESTAMP to be replicated to a table having
    more columns including a TIMESTAMP column, or when we allow a TIMESTAMP
    column to be replicated into a BIGINT column and the slave's table has a
    TIMESTAMP column, then the slave's TIMESTAMP column will take its value
    from set_time() which we called earlier (consistent with SBR). And then in
    some cases we won't want TIMESTAMP_NO_AUTO_SET (will require some code to
    analyze if explicit data is provided for slave's TIMESTAMP columns).
  */
  table->timestamp_field_type= TIMESTAMP_NO_AUTO_SET;
  return error;
}

int Write_rows_log_event::do_after_row_operations(TABLE *table, int error)
{
  if (error == 0)
    error= table->file->ha_end_bulk_insert();
  return error;
}

int Write_rows_log_event::do_prepare_row(THD *thd, RELAY_LOG_INFO *rli,
                                         TABLE *table,
                                         char const *const row_start,
                                         char const **const row_end)
{
  DBUG_ASSERT(table != NULL);
  DBUG_ASSERT(row_start && row_end);

  int error;
  error= unpack_row(rli, table, m_width, row_start, &m_cols, row_end,
                    &m_master_reclength, table->write_set, WRITE_ROWS_EVENT);
  bitmap_copy(table->read_set, table->write_set);
  return error;
}

/*
  Check if there are more UNIQUE keys after the given key.
*/
static int
last_uniq_key(TABLE *table, uint keyno)
{
  while (++keyno < table->s->keys)
    if (table->key_info[keyno].flags & HA_NOSAME)
      return 0;
  return 1;
}

/* Anonymous namespace for template functions/classes */
namespace {

  /*
    Smart pointer that will automatically call my_afree (a macro) when
    the pointer goes out of scope.  This is used so that I do not have
    to remember to call my_afree() before each return.  There is no
    overhead associated with this, since all functions are inline.

    I (Matz) would prefer to use the free function as a template
    parameter, but that is not possible when the "function" is a
    macro.
  */
  template <class Obj>
  class auto_afree_ptr
  {
    Obj* m_ptr;
  public:
    auto_afree_ptr(Obj* ptr) : m_ptr(ptr) { }
    ~auto_afree_ptr() { if (m_ptr) my_afree(m_ptr); }
    void assign(Obj* ptr) {
      /* Only to be called if it hasn't been given a value before. */
      DBUG_ASSERT(m_ptr == NULL);
      m_ptr= ptr;
    }
    Obj* get() { return m_ptr; }
  };

}


/*
  Copy "extra" columns from record[1] to record[0].

  Copy the extra fields that are not present on the master but are
  present on the slave from record[1] to record[0].  This is used
  after fetching a record that are to be updated, either inside
  replace_record() or as part of executing an update_row().
 */
static int
copy_extra_record_fields(TABLE *table,
                         my_size_t master_reclength,
                         my_ptrdiff_t master_fields)
{
  DBUG_PRINT("info", ("Copying to 0x%lx "
                      "from field %lu at offset %lu "
                      "to field %d at offset %lu",
                      (long) table->record[0],
                      (ulong) master_fields, (ulong) master_reclength,
                      table->s->fields, table->s->reclength));
  /*
    Copying the extra fields of the slave that does not exist on
    master into record[0] (which are basically the default values).
  */
  DBUG_ASSERT(master_reclength <= table->s->reclength);
  if (master_reclength < table->s->reclength)
    bmove_align(table->record[0] + master_reclength,
                table->record[1] + master_reclength,
                table->s->reclength - master_reclength);
    
  /*
    Bit columns are special.  We iterate over all the remaining
    columns and copy the "extra" bits to the new record.  This is
    not a very good solution: it should be refactored on
    opportunity.

    REFACTORING SUGGESTION (Matz).  Introduce a member function
    similar to move_field_offset() called copy_field_offset() to
    copy field values and implement it for all Field subclasses. Use
    this function to copy data from the found record to the record
    that are going to be inserted.

    The copy_field_offset() function need to be a virtual function,
    which in this case will prevent copying an entire range of
    fields efficiently.
  */
  {
    Field **field_ptr= table->field + master_fields;
    for ( ; *field_ptr ; ++field_ptr)
    {
      /*
        Set the null bit according to the values in record[1]
       */
      if ((*field_ptr)->maybe_null() &&
          (*field_ptr)->is_null_in_record(reinterpret_cast<uchar*>(table->record[1])))
        (*field_ptr)->set_null();
      else
        (*field_ptr)->set_notnull();

      /*
        Do the extra work for special columns.
       */
      switch ((*field_ptr)->real_type())
      {
      default:
        /* Nothing to do */
        break;

      case FIELD_TYPE_BIT:
        Field_bit *f= static_cast<Field_bit*>(*field_ptr);
        if (f->bit_len > 0)
        {
          my_ptrdiff_t const offset= table->record[1] - table->record[0];
          uchar const bits=
            get_rec_bits(f->bit_ptr + offset, f->bit_ofs, f->bit_len);
          set_rec_bits(bits, f->bit_ptr, f->bit_ofs, f->bit_len);
        }
        break;
      }
    }
  }
  return 0;                                     // All OK
}

/*
  Replace the provided record in the database.

  SYNOPSIS
      replace_record()
      thd    Thread context for writing the record.
      table  Table to which record should be written.
      master_reclength
             Offset to first column that is not present on the master,
             alternatively the length of the record on the master
             side.

  RETURN VALUE
      Error code on failure, 0 on success.

  DESCRIPTION
      Similar to how it is done in mysql_insert(), we first try to do
      a ha_write_row() and of that fails due to duplicated keys (or
      indices), we do an ha_update_row() or a ha_delete_row() instead.
 */
static int
replace_record(THD *thd, TABLE *table,
               ulong const master_reclength,
               uint const master_fields)
{
  DBUG_ENTER("replace_record");
  DBUG_ASSERT(table != NULL && thd != NULL);

  int error;
  int keynum;
  auto_afree_ptr<char> key(NULL);

  while ((error= table->file->ha_write_row(table->record[0])))
  {
    if (error == HA_ERR_LOCK_DEADLOCK || error == HA_ERR_LOCK_WAIT_TIMEOUT)
    {
      table->file->print_error(error, MYF(0)); /* to check at exec_relay_log_event */
      DBUG_RETURN(error);
    }
    if ((keynum= table->file->get_dup_key(error)) < 0)
    {
      /* We failed to retrieve the duplicate key */
      DBUG_RETURN(HA_ERR_FOUND_DUPP_KEY);
    }

    /*
       We need to retrieve the old row into record[1] to be able to
       either update or delete the offending record.  We either:

       - use rnd_pos() with a row-id (available as dupp_row) to the
         offending row, if that is possible (MyISAM and Blackhole), or else

       - use index_read_idx() with the key that is duplicated, to
         retrieve the offending row.
     */
    if (table->file->ha_table_flags() & HA_DUPLICATE_POS)
    {
      error= table->file->rnd_pos(table->record[1], table->file->dup_ref);
      if (error)
        DBUG_RETURN(error);
    }
    else
    {
      if (table->file->extra(HA_EXTRA_FLUSH_CACHE))
      {
        DBUG_RETURN(my_errno);
      }

      if (key.get() == NULL)
      {
        key.assign(static_cast<char*>(my_alloca(table->s->max_unique_length)));
        if (key.get() == NULL)
          DBUG_RETURN(ENOMEM);
      }

      key_copy((byte*)key.get(), table->record[0], table->key_info + keynum, 0);
      error= table->file->index_read_idx(table->record[1], keynum, 
                                         (const byte*)key.get(),
                                         table->key_info[keynum].key_length,
                                         HA_READ_KEY_EXACT);
      if (error)
        DBUG_RETURN(error);
    }

    /*
       Now, table->record[1] should contain the offending row.  That
       will enable us to update it or, alternatively, delete it (so
       that we can insert the new row afterwards).

       First we copy the columns into table->record[0] that are not
       present on the master from table->record[1], if there are any.
    */
    copy_extra_record_fields(table, master_reclength, master_fields);

    /*
       REPLACE is defined as either INSERT or DELETE + INSERT.  If
       possible, we can replace it with an UPDATE, but that will not
       work on InnoDB if FOREIGN KEY checks are necessary.

       I (Matz) am not sure of the reason for the last_uniq_key()
       check as, but I'm guessing that it's something along the
       following lines.

       Suppose that we got the duplicate key to be a key that is not
       the last unique key for the table and we perform an update:
       then there might be another key for which the unique check will
       fail, so we're better off just deleting the row and inserting
       the correct row.
     */
    if (last_uniq_key(table, keynum) &&
        !table->file->referenced_by_foreign_key())
    {
      error=table->file->ha_update_row(table->record[1],
                                       table->record[0]);
      DBUG_RETURN(error);
    }
    else
    {
      if ((error= table->file->ha_delete_row(table->record[1])))
        DBUG_RETURN(error);
      /* Will retry ha_write_row() with the offending row removed. */
    }
  }
  DBUG_RETURN(error);
}

int Write_rows_log_event::do_exec_row(TABLE *table)
{
  DBUG_ASSERT(table != NULL);
  int error= replace_record(thd, table, m_master_reclength, m_width);
  return error;
}
#endif /* !defined(MYSQL_CLIENT) && defined(HAVE_REPLICATION) */

#ifdef MYSQL_CLIENT
void Write_rows_log_event::print(FILE *file, PRINT_EVENT_INFO* print_event_info)
{
  Rows_log_event::print_helper(file, print_event_info, "Write_rows");
}
#endif

/**************************************************************************
	Delete_rows_log_event member functions
**************************************************************************/

#if !defined(MYSQL_CLIENT) && defined(HAVE_REPLICATION)
/*
  Compares table->record[0] and table->record[1]

  Returns TRUE if different.
*/
static bool record_compare(TABLE *table)
{
  if (table->s->blob_fields + table->s->varchar_fields == 0)
    return cmp_record(table,record[1]);
  /* Compare null bits */
  if (memcmp(table->null_flags,
	     table->null_flags+table->s->rec_buff_length,
	     table->s->null_bytes))
    return TRUE;				// Diff in NULL value
  /* Compare updated fields */
  for (Field **ptr=table->field ; *ptr ; ptr++)
  {
    if ((*ptr)->cmp_binary_offset(table->s->rec_buff_length))
      return TRUE;
  }
  return FALSE;
}


/*
  Find the row given by 'key', if the table has keys, or else use a table scan
  to find (and fetch) the row.

  If the engine allows random access of the records, a combination of
  position() and rnd_pos() will be used.

  @param table Pointer to table to search
  @param key   Pointer to key to use for search, if table has key

  @pre <code>table->record[0]</code> shall contain the row to locate
  and <code>key</code> shall contain a key to use for searching, if
  the engine has a key.

  @post If the return value is zero, <code>table->record[1]</code>
  will contain the fetched row and the internal "cursor" will refer to
  the row. If the return value is non-zero,
  <code>table->record[1]</code> is undefined.  In either case,
  <code>table->record[0]</code> is undefined.

  @return Zero if the row was successfully fetched into
  <code>table->record[1]</code>, error code otherwise.
 */

static int find_and_fetch_row(TABLE *table, byte *key)
{
  DBUG_ENTER("find_and_fetch_row(TABLE *table, byte *key, byte *record)");
  DBUG_PRINT("enter", ("table: 0x%lx, key: 0x%lx  record: 0x%lx",
		       (long) table, (long) key, (long) table->record[1]));

  DBUG_ASSERT(table->in_use != NULL);

  if ((table->file->ha_table_flags() & HA_PRIMARY_KEY_REQUIRED_FOR_POSITION) &&
      table->s->primary_key < MAX_KEY)
  {
    /*
      Use a more efficient method to fetch the record given by
      table->record[0] if the engine allows it.  We first compute a
      row reference using the position() member function (it will be
      stored in table->file->ref) and the use rnd_pos() to position
      the "cursor" (i.e., record[0] in this case) at the correct row.

      TODO: Add a check that the correct record has been fetched by
      comparing with the original record. Take into account that the
      record on the master and slave can be of different
      length. Something along these lines should work:

      ADD>>>  store_record(table,record[1]);
              int error= table->file->rnd_pos(table->record[0], table->file->ref);
      ADD>>>  DBUG_ASSERT(memcmp(table->record[1], table->record[0],
                                 table->s->reclength) == 0);

    */
    table->file->position(table->record[0]);
    int error= table->file->rnd_pos(table->record[0], table->file->ref);
    /*
      rnd_pos() returns the record in table->record[0], so we have to
      move it to table->record[1].
     */
    bmove_align(table->record[1], table->record[0], table->s->reclength);
    DBUG_RETURN(error);
  }

  /* We need to retrieve all fields */
  /* TODO: Move this out from this function to main loop */
  table->use_all_columns();

  if (table->s->keys > 0)
  {
    int error;
    /* We have a key: search the table using the index */
    if (!table->file->inited && (error= table->file->ha_index_init(0, FALSE)))
      DBUG_RETURN(error);

  /*
    Don't print debug messages when running valgrind since they can
    trigger false warnings.
   */
#ifndef HAVE_purify
    DBUG_DUMP("table->record[0]", (char *)table->record[0], table->s->reclength);
    DBUG_DUMP("table->record[1]", (char *)table->record[1], table->s->reclength);
#endif

    /*
      We need to set the null bytes to ensure that the filler bit are
      all set when returning.  There are storage engines that just set
      the necessary bits on the bytes and don't set the filler bits
      correctly.
    */
    my_ptrdiff_t const pos=
      table->s->null_bytes > 0 ? table->s->null_bytes - 1 : 0;
    table->record[1][pos]= 0xFF;
    if ((error= table->file->index_read(table->record[1], key,
                                        table->key_info->key_length,
                                        HA_READ_KEY_EXACT)))
    {
      table->file->print_error(error, MYF(0));
      table->file->ha_index_end();
      DBUG_RETURN(error);
    }

  /*
    Don't print debug messages when running valgrind since they can
    trigger false warnings.
   */
#ifndef HAVE_purify
    DBUG_DUMP("table->record[0]", (char *)table->record[0], table->s->reclength);
    DBUG_DUMP("table->record[1]", (char *)table->record[1], table->s->reclength);
#endif
    /*
      Below is a minor "optimization".  If the key (i.e., key number
      0) has the HA_NOSAME flag set, we know that we have found the
      correct record (since there can be no duplicates); otherwise, we
      have to compare the record with the one found to see if it is
      the correct one.

      CAVEAT! This behaviour is essential for the replication of,
      e.g., the mysql.proc table since the correct record *shall* be
      found using the primary key *only*.  There shall be no
      comparison of non-PK columns to decide if the correct record is
      found.  I can see no scenario where it would be incorrect to
      chose the row to change only using a PK or an UNNI.
    */
    if (table->key_info->flags & HA_NOSAME)
    {
      table->file->ha_index_end();
      DBUG_RETURN(0);
    }

    while (record_compare(table))
    {
      int error;
      /*
        We need to set the null bytes to ensure that the filler bit
        are all set when returning.  There are storage engines that
        just set the necessary bits on the bytes and don't set the
        filler bits correctly.
      */
      my_ptrdiff_t const pos=
        table->s->null_bytes > 0 ? table->s->null_bytes - 1 : 0;
      table->record[1][pos]= 0xFF;
      if ((error= table->file->index_next(table->record[1])))
      {
	table->file->print_error(error, MYF(0));
        table->file->ha_index_end();
	DBUG_RETURN(error);
      }
    }

    /*
      Have to restart the scan to be able to fetch the next row.
    */
    table->file->ha_index_end();
  }
  else
  {
    int restart_count= 0; // Number of times scanning has restarted from top
    int error;

    /* We don't have a key: search the table using rnd_next() */
    if ((error= table->file->ha_rnd_init(1)))
      return error;

    /* Continue until we find the right record or have made a full loop */
    do
    {
      /*
        We need to set the null bytes to ensure that the filler bit
        are all set when returning.  There are storage engines that
        just set the necessary bits on the bytes and don't set the
        filler bits correctly.
      */
      my_ptrdiff_t const pos=
        table->s->null_bytes > 0 ? table->s->null_bytes - 1 : 0;
      table->record[1][pos]= 0xFF;
      error= table->file->rnd_next(table->record[1]);

      switch (error)
      {
      case 0:
      case HA_ERR_RECORD_DELETED:
	break;

      case HA_ERR_END_OF_FILE:
	if (++restart_count < 2)
	  table->file->ha_rnd_init(1);
	break;

      default:
	table->file->print_error(error, MYF(0));
        table->file->ha_rnd_end();
	DBUG_RETURN(error);
      }
    }
    while (restart_count < 2 && record_compare(table));

    /*
      Have to restart the scan to be able to fetch the next row.
    */
    table->file->ha_rnd_end();

    DBUG_ASSERT(error == HA_ERR_END_OF_FILE || error == 0);
    DBUG_RETURN(error);
  }

  DBUG_RETURN(0);
}
#endif

/*
  Constructor used to build an event for writing to the binary log.
 */

#ifndef MYSQL_CLIENT
Delete_rows_log_event::Delete_rows_log_event(THD *thd_arg, TABLE *tbl_arg,
                                             ulong tid, MY_BITMAP const *cols,
                                             bool is_transactional)
  : Rows_log_event(thd_arg, tbl_arg, tid, cols, is_transactional)
#ifdef HAVE_REPLICATION
  ,m_memory(NULL), m_key(NULL), m_after_image(NULL)
#endif
{
}
#endif /* #if !defined(MYSQL_CLIENT) */

/*
  Constructor used by slave to read the event from the binary log.
 */
#ifdef HAVE_REPLICATION
Delete_rows_log_event::Delete_rows_log_event(const char *buf, uint event_len,
                                             const Format_description_log_event
                                             *description_event)
#if defined(MYSQL_CLIENT)
  : Rows_log_event(buf, event_len, DELETE_ROWS_EVENT, description_event)
#else
  : Rows_log_event(buf, event_len, DELETE_ROWS_EVENT, description_event),
    m_memory(NULL), m_key(NULL), m_after_image(NULL)
#endif
{
}
#endif

#if !defined(MYSQL_CLIENT) && defined(HAVE_REPLICATION)
int Delete_rows_log_event::do_before_row_operations(TABLE *table)
{
  DBUG_ASSERT(m_memory == NULL);

  if ((table->file->ha_table_flags() & HA_PRIMARY_KEY_REQUIRED_FOR_POSITION) &&
      table->s->primary_key < MAX_KEY)
  {
    /*
      We don't need to allocate any memory for m_after_image and
      m_key since they are not used.
    */
    return 0;
  }

  int error= 0;

  if (table->s->keys > 0)
  {
    m_memory=
      my_multi_malloc(MYF(MY_WME),
		      &m_after_image, table->s->reclength,
		      &m_key, table->key_info->key_length,
		      NULL);
  }
  else
  {
    m_after_image= (byte*)my_malloc(table->s->reclength, MYF(MY_WME));
    m_memory= (gptr)m_after_image;
    m_key= NULL;
  }
  if (!m_memory)
    return HA_ERR_OUT_OF_MEM;

  return error;
}

int Delete_rows_log_event::do_after_row_operations(TABLE *table, int error)
{
  /*error= ToDo:find out what this should really be, this triggers close_scan in nbd, returning error?*/
  table->file->ha_index_or_rnd_end();
  my_free(m_memory, MYF(MY_ALLOW_ZERO_PTR)); // Free for multi_malloc
  m_memory= NULL;
  m_after_image= NULL;
  m_key= NULL;

  return error;
}

int Delete_rows_log_event::do_prepare_row(THD *thd, RELAY_LOG_INFO *rli,
                                          TABLE *table,
                                          char const *const row_start,
                                          char const **const row_end)
{
  int error;
  DBUG_ASSERT(row_start && row_end);
  /*
    This assertion actually checks that there is at least as many
    columns on the slave as on the master.
  */
  DBUG_ASSERT(table->s->fields >= m_width);

  error= unpack_row(rli, table, m_width, row_start, &m_cols, row_end,
                    &m_master_reclength, table->read_set, DELETE_ROWS_EVENT);
  /*
    If we will access rows using the random access method, m_key will
    be set to NULL, so we do not need to make a key copy in that case.
   */
  if (m_key)
  {
    KEY *const key_info= table->key_info;

    key_copy(m_key, table->record[0], key_info, 0);
  }

  return error;
}

int Delete_rows_log_event::do_exec_row(TABLE *table)
{
  int error;
  DBUG_ASSERT(table != NULL);

  if (!(error= find_and_fetch_row(table, m_key)))
  { 
    /*
      Now we should have the right row to delete.  We are using
      record[0] since it is guaranteed to point to a record with the
      correct value.
    */
    error= table->file->ha_delete_row(table->record[0]);
  }
  return error;
}

#endif /* !defined(MYSQL_CLIENT) && defined(HAVE_REPLICATION) */

#ifdef MYSQL_CLIENT
void Delete_rows_log_event::print(FILE *file,
                                  PRINT_EVENT_INFO* print_event_info)
{
  Rows_log_event::print_helper(file, print_event_info, "Delete_rows");
}
#endif


/**************************************************************************
	Update_rows_log_event member functions
**************************************************************************/

/*
  Constructor used to build an event for writing to the binary log.
 */
#if !defined(MYSQL_CLIENT)
Update_rows_log_event::Update_rows_log_event(THD *thd_arg, TABLE *tbl_arg,
                                             ulong tid, MY_BITMAP const *cols,
                                             bool is_transactional)
: Rows_log_event(thd_arg, tbl_arg, tid, cols, is_transactional)
#ifdef HAVE_REPLICATION
  , m_memory(NULL), m_key(NULL)
#endif
{
}
#endif /* !defined(MYSQL_CLIENT) */

/*
  Constructor used by slave to read the event from the binary log.
 */
#ifdef HAVE_REPLICATION
Update_rows_log_event::Update_rows_log_event(const char *buf, uint event_len,
                                             const
                                             Format_description_log_event
                                             *description_event)
#if defined(MYSQL_CLIENT)
  : Rows_log_event(buf, event_len, UPDATE_ROWS_EVENT, description_event)
#else
  : Rows_log_event(buf, event_len, UPDATE_ROWS_EVENT, description_event),
    m_memory(NULL), m_key(NULL)
#endif
{
}
#endif

#if !defined(MYSQL_CLIENT) && defined(HAVE_REPLICATION)
int Update_rows_log_event::do_before_row_operations(TABLE *table)
{
  DBUG_ASSERT(m_memory == NULL);

  int error= 0;

  if (table->s->keys > 0)
  {
    m_memory=
      my_multi_malloc(MYF(MY_WME),
		      &m_after_image, table->s->reclength,
		      &m_key, table->key_info->key_length,
		      NULL);
  }
  else
  {
    m_after_image= (byte*)my_malloc(table->s->reclength, MYF(MY_WME));
    m_memory= (gptr)m_after_image;
    m_key= NULL;
  }
  if (!m_memory)
    return HA_ERR_OUT_OF_MEM;

  table->timestamp_field_type= TIMESTAMP_NO_AUTO_SET;

  return error;
}

int Update_rows_log_event::do_after_row_operations(TABLE *table, int error)
{
  /*error= ToDo:find out what this should really be, this triggers close_scan in nbd, returning error?*/
  table->file->ha_index_or_rnd_end();
  my_free(m_memory, MYF(MY_ALLOW_ZERO_PTR));
  m_memory= NULL;
  m_after_image= NULL;
  m_key= NULL;

  return error;
}

int Update_rows_log_event::do_prepare_row(THD *thd, RELAY_LOG_INFO *rli,
                                          TABLE *table,
                                          char const *const row_start,
                                          char const **const row_end)
{
  int error;
  DBUG_ASSERT(row_start && row_end);
  /*
    This assertion actually checks that there is at least as many
    columns on the slave as on the master.
  */
  DBUG_ASSERT(table->s->fields >= m_width);

  /*
    We need to perform some juggling below since unpack_row() always
    unpacks into table->record[0]. For more information, see the
    comments for unpack_row().
  */

  /* record[0] is the before image for the update */
  error= unpack_row(rli, table, m_width, row_start, &m_cols, row_end,
                    &m_master_reclength, table->read_set, UPDATE_ROWS_EVENT);
  store_record(table, record[1]);
  char const *next_start = *row_end;
  /* m_after_image is the after image for the update */
  error= unpack_row(rli, table, m_width, next_start, &m_cols, row_end,
                    &m_master_reclength, table->write_set, UPDATE_ROWS_EVENT);
  bmove_align(m_after_image, table->record[0], table->s->reclength);
  restore_record(table, record[1]);

  /*
    Don't print debug messages when running valgrind since they can
    trigger false warnings.
   */
#ifndef HAVE_purify
  DBUG_DUMP("record[0]", (const char *)table->record[0], table->s->reclength);
  DBUG_DUMP("m_after_image", (const char *)m_after_image, table->s->reclength);
#endif

  /*
    If we will access rows using the random access method, m_key will
    be set to NULL, so we do not need to make a key copy in that case.
   */
  if (m_key)
  {
    KEY *const key_info= table->key_info;

    key_copy(m_key, table->record[0], key_info, 0);
  }

  return error;
}

int Update_rows_log_event::do_exec_row(TABLE *table)
{
  DBUG_ASSERT(table != NULL);

  int error= find_and_fetch_row(table, m_key);
  if (error)
    return error;

  /*
    We have to ensure that the new record (i.e., the after image) is
    in record[0] and the old record (i.e., the before image) is in
    record[1].  This since some storage engines require this (for
    example, the partition engine).

    Since find_and_fetch_row() puts the fetched record (i.e., the old
    record) in record[1], we can keep it there. We put the new record
    (i.e., the after image) into record[0], and copy the fields that
    are on the slave (i.e., in record[1]) into record[0], effectively
    overwriting the default values that where put there by the
    unpack_row() function.
  */
  bmove_align(table->record[0], m_after_image, table->s->reclength);
  copy_extra_record_fields(table, m_master_reclength, m_width);

  /*
    Now we have the right row to update.  The old row (the one we're
    looking for) is in record[1] and the new row has is in record[0].
    We also have copied the original values already in the slave's
    database into the after image delivered from the master.
  */
  error= table->file->ha_update_row(table->record[1], table->record[0]);

  return error;
}
#endif /* !defined(MYSQL_CLIENT) && defined(HAVE_REPLICATION) */

#ifdef MYSQL_CLIENT
void Update_rows_log_event::print(FILE *file,
				  PRINT_EVENT_INFO* print_event_info)
{
  Rows_log_event::print_helper(file, print_event_info, "Update_rows");
}
#endif
<|MERGE_RESOLUTION|>--- conflicted
+++ resolved
@@ -1844,12 +1844,8 @@
   }
   if (lc_time_names_number != print_event_info->lc_time_names_number)
   {
-<<<<<<< HEAD
-    my_b_printf(file, "SET @@session.lc_time_names=%d;\n", lc_time_names_number);
-=======
-    fprintf(file, "SET @@session.lc_time_names=%d%s\n",
-            lc_time_names_number, print_event_info->delimiter);
->>>>>>> 21ae90fb
+    my_b_printf(file, "SET @@session.lc_time_names=%d%s\n",
+                lc_time_names_number, print_event_info->delimiter);
     print_event_info->lc_time_names_number= lc_time_names_number;
   }
 }
