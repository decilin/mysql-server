/* Copyright (c) 2000, 2010, Oracle and/or its affiliates. All rights reserved.

   This program is free software; you can redistribute it and/or modify
   it under the terms of the GNU General Public License as published by
   the Free Software Foundation; version 2 of the License.

   This program is distributed in the hope that it will be useful,
   but WITHOUT ANY WARRANTY; without even the implied warranty of
   MERCHANTABILITY or FITNESS FOR A PARTICULAR PURPOSE.  See the
   GNU General Public License for more details.

   You should have received a copy of the GNU General Public License
   along with this program; if not, write to the Free Software Foundation,
   51 Franklin Street, Suite 500, Boston, MA 02110-1335 USA */


#ifdef MYSQL_CLIENT

#include "sql_priv.h"

#else

#ifdef USE_PRAGMA_IMPLEMENTATION
#pragma implementation				// gcc: Class implementation
#endif

#include "sql_priv.h"
#include "unireg.h"
#include "my_global.h" // REQUIRED by log_event.h > m_string.h > my_bitmap.h
#include "log_event.h"
#include "sql_base.h"                           // close_thread_tables
#include "sql_cache.h"                       // QUERY_CACHE_FLAGS_SIZE
#include "sql_locale.h" // MY_LOCALE, my_locale_by_number, my_locale_en_US
#include "key.h"        // key_copy
#include "lock.h"       // mysql_unlock_tables
#include "sql_parse.h"  // mysql_test_parse_for_slave
#include "tztime.h"     // struct Time_zone
#include "sql_load.h"   // mysql_load
#include "sql_db.h"     // load_db_opt_by_name
#include "rpl_slave.h"
#include "rpl_rli.h"
#include "rpl_mi.h"
#include "rpl_filter.h"
#include "rpl_record.h"
#include "transaction.h"
#include <my_dir.h>

#endif /* MYSQL_CLIENT */

#include <base64.h>
#include <my_bitmap.h>
#include "rpl_utility.h"

#define log_cs	&my_charset_latin1

#define FLAGSTR(V,F) ((V)&(F)?#F" ":"")


/*
  Size of buffer for printing a double in format %.<PREC>g

  optional '-' + optional zero + '.'  + PREC digits + 'e' + sign +
  exponent digits + '\0'
*/
#define FMT_G_BUFSIZE(PREC) (3 + (PREC) + 5 + 1)


#if !defined(MYSQL_CLIENT) && defined(HAVE_REPLICATION)
static int rows_event_stmt_cleanup(Relay_log_info const *rli, THD* thd);

static const char *HA_ERR(int i)
{
  switch (i) {
  case HA_ERR_KEY_NOT_FOUND: return "HA_ERR_KEY_NOT_FOUND";
  case HA_ERR_FOUND_DUPP_KEY: return "HA_ERR_FOUND_DUPP_KEY";
  case HA_ERR_RECORD_CHANGED: return "HA_ERR_RECORD_CHANGED";
  case HA_ERR_WRONG_INDEX: return "HA_ERR_WRONG_INDEX";
  case HA_ERR_CRASHED: return "HA_ERR_CRASHED";
  case HA_ERR_WRONG_IN_RECORD: return "HA_ERR_WRONG_IN_RECORD";
  case HA_ERR_OUT_OF_MEM: return "HA_ERR_OUT_OF_MEM";
  case HA_ERR_NOT_A_TABLE: return "HA_ERR_NOT_A_TABLE";
  case HA_ERR_WRONG_COMMAND: return "HA_ERR_WRONG_COMMAND";
  case HA_ERR_OLD_FILE: return "HA_ERR_OLD_FILE";
  case HA_ERR_NO_ACTIVE_RECORD: return "HA_ERR_NO_ACTIVE_RECORD";
  case HA_ERR_RECORD_DELETED: return "HA_ERR_RECORD_DELETED";
  case HA_ERR_RECORD_FILE_FULL: return "HA_ERR_RECORD_FILE_FULL";
  case HA_ERR_INDEX_FILE_FULL: return "HA_ERR_INDEX_FILE_FULL";
  case HA_ERR_END_OF_FILE: return "HA_ERR_END_OF_FILE";
  case HA_ERR_UNSUPPORTED: return "HA_ERR_UNSUPPORTED";
  case HA_ERR_TO_BIG_ROW: return "HA_ERR_TO_BIG_ROW";
  case HA_WRONG_CREATE_OPTION: return "HA_WRONG_CREATE_OPTION";
  case HA_ERR_FOUND_DUPP_UNIQUE: return "HA_ERR_FOUND_DUPP_UNIQUE";
  case HA_ERR_UNKNOWN_CHARSET: return "HA_ERR_UNKNOWN_CHARSET";
  case HA_ERR_WRONG_MRG_TABLE_DEF: return "HA_ERR_WRONG_MRG_TABLE_DEF";
  case HA_ERR_CRASHED_ON_REPAIR: return "HA_ERR_CRASHED_ON_REPAIR";
  case HA_ERR_CRASHED_ON_USAGE: return "HA_ERR_CRASHED_ON_USAGE";
  case HA_ERR_LOCK_WAIT_TIMEOUT: return "HA_ERR_LOCK_WAIT_TIMEOUT";
  case HA_ERR_LOCK_TABLE_FULL: return "HA_ERR_LOCK_TABLE_FULL";
  case HA_ERR_READ_ONLY_TRANSACTION: return "HA_ERR_READ_ONLY_TRANSACTION";
  case HA_ERR_LOCK_DEADLOCK: return "HA_ERR_LOCK_DEADLOCK";
  case HA_ERR_CANNOT_ADD_FOREIGN: return "HA_ERR_CANNOT_ADD_FOREIGN";
  case HA_ERR_NO_REFERENCED_ROW: return "HA_ERR_NO_REFERENCED_ROW";
  case HA_ERR_ROW_IS_REFERENCED: return "HA_ERR_ROW_IS_REFERENCED";
  case HA_ERR_NO_SAVEPOINT: return "HA_ERR_NO_SAVEPOINT";
  case HA_ERR_NON_UNIQUE_BLOCK_SIZE: return "HA_ERR_NON_UNIQUE_BLOCK_SIZE";
  case HA_ERR_NO_SUCH_TABLE: return "HA_ERR_NO_SUCH_TABLE";
  case HA_ERR_TABLE_EXIST: return "HA_ERR_TABLE_EXIST";
  case HA_ERR_NO_CONNECTION: return "HA_ERR_NO_CONNECTION";
  case HA_ERR_NULL_IN_SPATIAL: return "HA_ERR_NULL_IN_SPATIAL";
  case HA_ERR_TABLE_DEF_CHANGED: return "HA_ERR_TABLE_DEF_CHANGED";
  case HA_ERR_NO_PARTITION_FOUND: return "HA_ERR_NO_PARTITION_FOUND";
  case HA_ERR_RBR_LOGGING_FAILED: return "HA_ERR_RBR_LOGGING_FAILED";
  case HA_ERR_DROP_INDEX_FK: return "HA_ERR_DROP_INDEX_FK";
  case HA_ERR_FOREIGN_DUPLICATE_KEY: return "HA_ERR_FOREIGN_DUPLICATE_KEY";
  case HA_ERR_TABLE_NEEDS_UPGRADE: return "HA_ERR_TABLE_NEEDS_UPGRADE";
  case HA_ERR_TABLE_READONLY: return "HA_ERR_TABLE_READONLY";
  case HA_ERR_AUTOINC_READ_FAILED: return "HA_ERR_AUTOINC_READ_FAILED";
  case HA_ERR_AUTOINC_ERANGE: return "HA_ERR_AUTOINC_ERANGE";
  case HA_ERR_GENERIC: return "HA_ERR_GENERIC";
  case HA_ERR_RECORD_IS_THE_SAME: return "HA_ERR_RECORD_IS_THE_SAME";
  case HA_ERR_LOGGING_IMPOSSIBLE: return "HA_ERR_LOGGING_IMPOSSIBLE";
  case HA_ERR_CORRUPT_EVENT: return "HA_ERR_CORRUPT_EVENT";
  case HA_ERR_ROWS_EVENT_APPLY : return "HA_ERR_ROWS_EVENT_APPLY";
  }
  return 0;
}

/**
  Delay to delete the Rows_query log event until all its rows event are applied

  @param ev    log event should be deleted
  @param rli   Relay_log_info structure for the slave IO thread.
*/
void handle_rows_query_log_event(Log_event *ev, Relay_log_info *rli)
{
  DBUG_ENTER("handle_rows_query_log_event");
  Log_event_type ev_type= ev->get_type_code();

  /* Delete the Rows_query log event after its last rows event are applied */
  if ((ev_type == WRITE_ROWS_EVENT || ev_type == DELETE_ROWS_EVENT ||
       ev_type == UPDATE_ROWS_EVENT) && rli->rows_query_ev != NULL &&
      ((Rows_log_event*) ev)->get_flags(Rows_log_event::STMT_END_F))
  {
    delete rli->rows_query_ev;
    rli->rows_query_ev= NULL;
    rli->info_thd->set_query(NULL, 0);
  }

  /* Record the Rows_query log event until all its rows event are applied */
  if (ev_type == ROWS_QUERY_LOG_EVENT)
  {
    DBUG_ASSERT(rli->rows_query_ev == NULL);
    rli->rows_query_ev= (Rows_query_log_event*) ev;
  }

  DBUG_VOID_RETURN;
}

/**
   Error reporting facility for Rows_log_event::do_apply_event

   @param level     error, warning or info
   @param ha_error  HA_ERR_ code
   @param rli       pointer to the active Relay_log_info instance
   @param thd       pointer to the slave thread's thd
   @param table     pointer to the event's table object
   @param type      the type of the event
   @param log_name  the master binlog file name
   @param pos       the master binlog file pos (the next after the event)

*/
static void inline slave_rows_error_report(enum loglevel level, int ha_error,
                                           Relay_log_info const *rli, THD *thd,
                                           TABLE *table, const char * type,
                                           const char *log_name, ulong pos)
{
  const char *handler_error= HA_ERR(ha_error);
  char buff[MAX_SLAVE_ERRMSG], *slider;
  const char *buff_end= buff + sizeof(buff);
  uint len;
  List_iterator_fast<MYSQL_ERROR> it(thd->warning_info->warn_list());
  MYSQL_ERROR *err;
  buff[0]= 0;

  for (err= it++, slider= buff; err && slider < buff_end - 1;
       slider += len, err= it++)
  {
    len= my_snprintf(slider, buff_end - slider,
                     " %s, Error_code: %d;", err->get_message_text(),
                     err->get_sql_errno());
  }

  if (ha_error != 0)
    rli->report(level, thd->is_error() ? thd->stmt_da->sql_errno() : 0,
                "Could not execute %s event on table %s.%s;"
                "%s handler error %s; "
                "the event's master log %s, end_log_pos %lu",
                type, table->s->db.str, table->s->table_name.str,
                buff, handler_error == NULL ? "<unknown>" : handler_error,
                log_name, pos);
  else
    rli->report(level, thd->is_error() ? thd->stmt_da->sql_errno() : 0,
                "Could not execute %s event on table %s.%s;"
                "%s the event's master log %s, end_log_pos %lu",
                type, table->s->db.str, table->s->table_name.str,
                buff, log_name, pos);
}
#endif

<<<<<<< HEAD
/*
  Cache that will automatically be written to a dedicated file on
  destruction.

  DESCRIPTION

 */
class Write_on_release_cache
{
public:
  enum flag
  {
    FLUSH_F
  };

  typedef unsigned short flag_set;

  /*
    Constructor.

    SYNOPSIS
      Write_on_release_cache
      cache  Pointer to cache to use
      file   File to write cache to upon destruction
      flags  Flags for the cache

    DESCRIPTION

      Class used to guarantee copy of cache to file before exiting the
      current block.  On successful copy of the cache, the cache will
      be reinited as a WRITE_CACHE.

      Currently, a pointer to the cache is provided in the
      constructor, but it would be possible to create a subclass
      holding the IO_CACHE itself.
   */
  Write_on_release_cache(IO_CACHE *cache, FILE *file, flag_set flags = 0)
    : m_cache(cache), m_file(file), m_flags(flags)
  {
    reinit_io_cache(m_cache, WRITE_CACHE, 0L, FALSE, TRUE);
  }

  ~Write_on_release_cache()
  {
    copy_event_cache_to_file_and_reinit(m_cache, m_file);
    if (m_flags | FLUSH_F)
      fflush(m_file);
  }

  /*
    Return a pointer to the internal IO_CACHE.

    SYNOPSIS
      operator&()

    DESCRIPTION

      Function to return a pointer to the internal cache, so that the
      object can be treated as a IO_CACHE and used with the my_b_*
      IO_CACHE functions

    RETURN VALUE
      A pointer to the internal IO_CACHE.
   */
  IO_CACHE *operator&()
  {
    return m_cache;
  }

private:
  // Hidden, to prevent usage.
  Write_on_release_cache(Write_on_release_cache const&);

  IO_CACHE *m_cache;
  FILE *m_file;
  flag_set m_flags;
};
=======
>>>>>>> adda25c7

/*
  pretty_print_str()
*/

#ifdef MYSQL_CLIENT
static void pretty_print_str(IO_CACHE* cache, const char* str, int len)
{
  const char* end = str + len;
  my_b_printf(cache, "\'");
  while (str < end)
  {
    char c;
    switch ((c=*str++)) {
    case '\n': my_b_printf(cache, "\\n"); break;
    case '\r': my_b_printf(cache, "\\r"); break;
    case '\\': my_b_printf(cache, "\\\\"); break;
    case '\b': my_b_printf(cache, "\\b"); break;
    case '\t': my_b_printf(cache, "\\t"); break;
    case '\'': my_b_printf(cache, "\\'"); break;
    case 0   : my_b_printf(cache, "\\0"); break;
    default:
      my_b_printf(cache, "%c", c);
      break;
    }
  }
  my_b_printf(cache, "\'");
}
#endif /* MYSQL_CLIENT */

#if defined(HAVE_REPLICATION) && !defined(MYSQL_CLIENT)

static void clear_all_errors(THD *thd, Relay_log_info *rli)
{
  thd->is_slave_error = 0;
  thd->clear_error();
  rli->clear_error();
}

inline int idempotent_error_code(int err_code)
{
  int ret= 0;

  switch (err_code)
  {
    case 0:
      ret= 1;
    break;
    /*
      The following list of "idempotent" errors
      means that an error from the list might happen
      because of idempotent (more than once)
      applying of a binlog file.
      Notice, that binlog has a  ddl operation its
      second applying may cause

      case HA_ERR_TABLE_DEF_CHANGED:
      case HA_ERR_CANNOT_ADD_FOREIGN:

      which are not included into to the list.

      Note that HA_ERR_RECORD_DELETED is not in the list since
      do_exec_row() should not return that error code.
    */
    case HA_ERR_RECORD_CHANGED:
    case HA_ERR_KEY_NOT_FOUND:
    case HA_ERR_END_OF_FILE:
    case HA_ERR_FOUND_DUPP_KEY:
    case HA_ERR_FOUND_DUPP_UNIQUE:
    case HA_ERR_FOREIGN_DUPLICATE_KEY:
    case HA_ERR_NO_REFERENCED_ROW:
    case HA_ERR_ROW_IS_REFERENCED:
      ret= 1;
    break;
    default:
      ret= 0;
    break;
  }
  return (ret);
}

/**
  Ignore error code specified on command line.
*/

inline int ignored_error_code(int err_code)
{
#ifdef HAVE_NDB_BINLOG
  /*
    The following error codes are hard-coded and will always be ignored.
  */
  switch (err_code)
  {
  case ER_DB_CREATE_EXISTS:
  case ER_DB_DROP_EXISTS:
    return 1;
  default:
    /* Nothing to do */
    break;
  }
#endif
  return ((err_code == ER_SLAVE_IGNORED_TABLE) ||
          (use_slave_mask && bitmap_is_set(&slave_error_mask, err_code)));
}

/*
  This function converts an engine's error to a server error.
   
  If the thread does not have an error already reported, it tries to 
  define it by calling the engine's method print_error. However, if a 
  mapping is not found, it uses the ER_UNKNOWN_ERROR and prints out a 
  warning message.
*/ 
int convert_handler_error(int error, THD* thd, TABLE *table)
{
  uint actual_error= (thd->is_error() ? thd->stmt_da->sql_errno() :
                           0);

  if (actual_error == 0)
  {
    table->file->print_error(error, MYF(0));
    actual_error= (thd->is_error() ? thd->stmt_da->sql_errno() :
                        ER_UNKNOWN_ERROR);
    if (actual_error == ER_UNKNOWN_ERROR)
      if (global_system_variables.log_warnings)
        sql_print_warning("Unknown error detected %d in handler", error);
  }

  return (actual_error);
}

inline bool concurrency_error_code(int error)
{
  switch (error)
  {
  case ER_LOCK_WAIT_TIMEOUT:
  case ER_LOCK_DEADLOCK:
  case ER_XA_RBDEADLOCK:
    return TRUE;
  default: 
    return (FALSE);
  }
}

inline bool unexpected_error_code(int unexpected_error)
{
  switch (unexpected_error) 
  {
  case ER_NET_READ_ERROR:
  case ER_NET_ERROR_ON_WRITE:
  case ER_QUERY_INTERRUPTED:
  case ER_SERVER_SHUTDOWN:
  case ER_NEW_ABORTING_CONNECTION:
    return(TRUE);
  default:
    return(FALSE);
  }
}

/*
  pretty_print_str()
*/

static char *pretty_print_str(char *packet, const char *str, int len)
{
  const char *end= str + len;
  char *pos= packet;
  *pos++= '\'';
  while (str < end)
  {
    char c;
    switch ((c=*str++)) {
    case '\n': *pos++= '\\'; *pos++= 'n'; break;
    case '\r': *pos++= '\\'; *pos++= 'r'; break;
    case '\\': *pos++= '\\'; *pos++= '\\'; break;
    case '\b': *pos++= '\\'; *pos++= 'b'; break;
    case '\t': *pos++= '\\'; *pos++= 't'; break;
    case '\'': *pos++= '\\'; *pos++= '\''; break;
    case 0   : *pos++= '\\'; *pos++= '0'; break;
    default:
      *pos++= c;
      break;
    }
  }
  *pos++= '\'';
  return pos;
}
#endif /* !MYSQL_CLIENT */


#if defined(HAVE_REPLICATION) && !defined(MYSQL_CLIENT)

/**
  Creates a temporary name for load data infile:.

  @param buf		      Store new filename here
  @param file_id	      File_id (part of file name)
  @param event_server_id     Event_id (part of file name)
  @param ext		      Extension for file name

  @return
    Pointer to start of extension
*/

static char *slave_load_file_stem(char *buf, uint file_id,
                                  int event_server_id, const char *ext)
{
  char *res;
  fn_format(buf,PREFIX_SQL_LOAD,slave_load_tmpdir, "", MY_UNPACK_FILENAME);
  to_unix_path(buf);

  buf = strend(buf);
  buf = int10_to_str(::server_id, buf, 10);
  *buf++ = '-';
  buf = int10_to_str(event_server_id, buf, 10);
  *buf++ = '-';
  res= int10_to_str(file_id, buf, 10);
  strmov(res, ext);                             // Add extension last
  return res;                                   // Pointer to extension
}
#endif


#if defined(HAVE_REPLICATION) && !defined(MYSQL_CLIENT)

/**
  Delete all temporary files used for SQL_LOAD.
*/

static void cleanup_load_tmpdir()
{
  MY_DIR *dirp;
  FILEINFO *file;
  uint i;
  char fname[FN_REFLEN], prefbuf[31], *p;

  if (!(dirp=my_dir(slave_load_tmpdir,MYF(0))))
    return;

  /* 
     When we are deleting temporary files, we should only remove
     the files associated with the server id of our server.
     We don't use event_server_id here because since we've disabled
     direct binlogging of Create_file/Append_file/Exec_load events
     we cannot meet Start_log event in the middle of events from one 
     LOAD DATA.
  */
  p= strmake(prefbuf, STRING_WITH_LEN(PREFIX_SQL_LOAD));
  p= int10_to_str(::server_id, p, 10);
  *(p++)= '-';
  *p= 0;

  for (i=0 ; i < (uint)dirp->number_off_files; i++)
  {
    file=dirp->dir_entry+i;
    if (is_prefix(file->name, prefbuf))
    {
      fn_format(fname,file->name,slave_load_tmpdir,"",MY_UNPACK_FILENAME);
      mysql_file_delete(key_file_misc, fname, MYF(0));
    }
  }

  my_dirend(dirp);
}
#endif


/*
  write_str()
*/

static bool write_str(IO_CACHE *file, const char *str, uint length)
{
  uchar tmp[1];
  tmp[0]= (uchar) length;
  return (my_b_safe_write(file, tmp, sizeof(tmp)) ||
	  my_b_safe_write(file, (uchar*) str, length));
}


/*
  read_str()
*/

static inline int read_str(const char **buf, const char *buf_end,
                           const char **str, uint8 *len)
{
  if (*buf + ((uint) (uchar) **buf) >= buf_end)
    return 1;
  *len= (uint8) **buf;
  *str= (*buf)+1;
  (*buf)+= (uint) *len+1;
  return 0;
}


/**
  Transforms a string into "" or its expression in 0x... form.
*/

char *str_to_hex(char *to, const char *from, uint len)
{
  if (len)
  {
    *to++= '0';
    *to++= 'x';
    to= octet2hex(to, from, len);
  }
  else
    to= strmov(to, "\"\"");
  return to;                               // pointer to end 0 of 'to'
}

#ifndef MYSQL_CLIENT

/**
  Append a version of the 'from' string suitable for use in a query to
  the 'to' string.  To generate a correct escaping, the character set
  information in 'csinfo' is used.
*/

int
append_query_string(CHARSET_INFO *csinfo,
                    String const *from, String *to)
{
  char *beg, *ptr;
  uint32 const orig_len= to->length();
  if (to->reserve(orig_len + from->length()*2+3))
    return 1;

  beg= to->c_ptr_quick() + to->length();
  ptr= beg;
  if (csinfo->escape_with_backslash_is_dangerous)
    ptr= str_to_hex(ptr, from->ptr(), from->length());
  else
  {
    *ptr++= '\'';
    ptr+= escape_string_for_mysql(csinfo, ptr, 0,
                                  from->ptr(), from->length());
    *ptr++='\'';
  }
  to->length(orig_len + ptr - beg);
  return 0;
}
#endif


/**
  Prints a "session_var=value" string. Used by mysqlbinlog to print some SET
  commands just before it prints a query.
*/

#ifdef MYSQL_CLIENT

static void print_set_option(IO_CACHE* file, uint32 bits_changed,
                             uint32 option, uint32 flags, const char* name,
                             bool* need_comma)
{
  if (bits_changed & option)
  {
    if (*need_comma)
      my_b_printf(file,", ");
    my_b_printf(file,"%s=%d", name, test(flags & option));
    *need_comma= 1;
  }
}
#endif

/**************************************************************************
	Log_event methods (= the parent class of all events)
**************************************************************************/

/**
  @return
  returns the human readable name of the event's type
*/

const char* Log_event::get_type_str(Log_event_type type)
{
  switch(type) {
  case START_EVENT_V3:  return "Start_v3";
  case STOP_EVENT:   return "Stop";
  case QUERY_EVENT:  return "Query";
  case ROTATE_EVENT: return "Rotate";
  case INTVAR_EVENT: return "Intvar";
  case LOAD_EVENT:   return "Load";
  case NEW_LOAD_EVENT:   return "New_load";
  case CREATE_FILE_EVENT: return "Create_file";
  case APPEND_BLOCK_EVENT: return "Append_block";
  case DELETE_FILE_EVENT: return "Delete_file";
  case EXEC_LOAD_EVENT: return "Exec_load";
  case RAND_EVENT: return "RAND";
  case XID_EVENT: return "Xid";
  case USER_VAR_EVENT: return "User var";
  case FORMAT_DESCRIPTION_EVENT: return "Format_desc";
  case TABLE_MAP_EVENT: return "Table_map";
  case PRE_GA_WRITE_ROWS_EVENT: return "Write_rows_event_old";
  case PRE_GA_UPDATE_ROWS_EVENT: return "Update_rows_event_old";
  case PRE_GA_DELETE_ROWS_EVENT: return "Delete_rows_event_old";
  case WRITE_ROWS_EVENT: return "Write_rows";
  case UPDATE_ROWS_EVENT: return "Update_rows";
  case DELETE_ROWS_EVENT: return "Delete_rows";
  case BEGIN_LOAD_QUERY_EVENT: return "Begin_load_query";
  case EXECUTE_LOAD_QUERY_EVENT: return "Execute_load_query";
  case INCIDENT_EVENT: return "Incident";
  case IGNORABLE_LOG_EVENT: return "Ignorable";
  case ROWS_QUERY_LOG_EVENT: return "Rows_query";
  default: return "Unknown";				/* impossible */
  }
}

const char* Log_event::get_type_str()
{
  return get_type_str(get_type_code());
}


/*
  Log_event::Log_event()
*/

#ifndef MYSQL_CLIENT
Log_event::Log_event(THD* thd_arg, uint16 flags_arg, bool using_trans)
  :log_pos(0), temp_buf(0), exec_time(0), flags(flags_arg),
  cache_type(Log_event::EVENT_INVALID_CACHE), thd(thd_arg)
{
  server_id=	thd->server_id;
  when=		thd->start_time;

  if (using_trans)
    cache_type= Log_event::EVENT_TRANSACTIONAL_CACHE;
  else
    cache_type= Log_event::EVENT_STMT_CACHE;
}

/**
  This minimal constructor is for when you are not even sure that there
  is a valid THD. For example in the server when we are shutting down or
  flushing logs after receiving a SIGHUP (then we must write a Rotate to
  the binlog but we have no THD, so we need this minimal constructor).
*/

Log_event::Log_event()
  :temp_buf(0), exec_time(0), flags(0),
  cache_type(Log_event::EVENT_INVALID_CACHE), thd(0)
{
  server_id=	::server_id;
  /*
    We can't call my_time() here as this would cause a call before
    my_init() is called
  */
  when=		0;
  log_pos=	0;
}
#endif /* !MYSQL_CLIENT */


/*
  Log_event::Log_event()
*/

Log_event::Log_event(const char* buf,
                     const Format_description_log_event* description_event)
  :temp_buf(0), exec_time(0), cache_type(Log_event::EVENT_INVALID_CACHE)
{
#ifndef MYSQL_CLIENT
  thd = 0;
#endif
  when = uint4korr(buf);
  server_id = uint4korr(buf + SERVER_ID_OFFSET);
  data_written= uint4korr(buf + EVENT_LEN_OFFSET);
  if (description_event->binlog_version==1)
  {
    log_pos= 0;
    flags= 0;
    return;
  }
  /* 4.0 or newer */
  log_pos= uint4korr(buf + LOG_POS_OFFSET);
  /*
    If the log is 4.0 (so here it can only be a 4.0 relay log read by
    the SQL thread or a 4.0 master binlog read by the I/O thread),
    log_pos is the beginning of the event: we transform it into the end
    of the event, which is more useful.
    But how do you know that the log is 4.0: you know it if
    description_event is version 3 *and* you are not reading a
    Format_desc (remember that mysqlbinlog starts by assuming that 5.0
    logs are in 4.0 format, until it finds a Format_desc).
  */
  if (description_event->binlog_version==3 &&
      buf[EVENT_TYPE_OFFSET]<FORMAT_DESCRIPTION_EVENT && log_pos)
  {
      /*
        If log_pos=0, don't change it. log_pos==0 is a marker to mean
        "don't change rli->group_master_log_pos" (see
        inc_group_relay_log_pos()). As it is unreal log_pos, adding the
        event len's is nonsense. For example, a fake Rotate event should
        not have its log_pos (which is 0) changed or it will modify
        Exec_master_log_pos in SHOW SLAVE STATUS, displaying a nonsense
        value of (a non-zero offset which does not exist in the master's
        binlog, so which will cause problems if the user uses this value
        in CHANGE MASTER).
      */
    log_pos+= data_written; /* purecov: inspected */
  }
  DBUG_PRINT("info", ("log_pos: %lu", (ulong) log_pos));

  flags= uint2korr(buf + FLAGS_OFFSET);
  if ((buf[EVENT_TYPE_OFFSET] == FORMAT_DESCRIPTION_EVENT) ||
      (buf[EVENT_TYPE_OFFSET] == ROTATE_EVENT))
  {
    /*
      These events always have a header which stops here (i.e. their
      header is FROZEN).
    */
    /*
      Initialization to zero of all other Log_event members as they're
      not specified. Currently there are no such members; in the future
      there will be an event UID (but Format_description and Rotate
      don't need this UID, as they are not propagated through
      --log-slave-updates (remember the UID is used to not play a query
      twice when you have two masters which are slaves of a 3rd master).
      Then we are done.
    */
    return;
  }
  /* otherwise, go on with reading the header from buf (nothing now) */
}

#ifndef MYSQL_CLIENT
#ifdef HAVE_REPLICATION

int Log_event::do_update_pos(Relay_log_info *rli)
{
  DBUG_ASSERT(!rli->belongs_to_client());
  /*
    rli is null when (as far as I (Guilhem) know) the caller is
    Load_log_event::do_apply_event *and* that one is called from
    Execute_load_log_event::do_apply_event.  In this case, we don't
    do anything here ; Execute_load_log_event::do_apply_event will
    call Log_event::do_apply_event again later with the proper rli.
    Strictly speaking, if we were sure that rli is null only in the
    case discussed above, 'if (rli)' is useless here.  But as we are
    not 100% sure, keep it for now.

    Matz: I don't think we will need this check with this refactoring.
  */
  if (rli)
    rli->stmt_done(log_pos);
  return 0;                                   // Cannot fail currently
}


Log_event::enum_skip_reason
Log_event::do_shall_skip(Relay_log_info *rli)
{
  DBUG_PRINT("info", ("ev->server_id=%lu, ::server_id=%lu,"
                      " rli->replicate_same_server_id=%d,"
                      " rli->slave_skip_counter=%d",
                      (ulong) server_id, (ulong) ::server_id,
                      rli->replicate_same_server_id,
                      rli->slave_skip_counter));
  if ((server_id == ::server_id && !rli->replicate_same_server_id) ||
      (rli->slave_skip_counter == 1 && rli->is_in_group()))
    return EVENT_SKIP_IGNORE;
  else if (rli->slave_skip_counter > 0)
    return EVENT_SKIP_COUNT;
  else
    return EVENT_SKIP_NOT;
}


/*
  Log_event::pack_info()
*/

void Log_event::pack_info(Protocol *protocol)
{
  protocol->store("", &my_charset_bin);
}


/**
  Only called by SHOW BINLOG EVENTS
*/
int Log_event::net_send(Protocol *protocol, const char* log_name, my_off_t pos)
{
  const char *p= strrchr(log_name, FN_LIBCHAR);
  const char *event_type;
  if (p)
    log_name = p + 1;

  protocol->prepare_for_resend();
  protocol->store(log_name, &my_charset_bin);
  protocol->store((ulonglong) pos);
  event_type = get_type_str();
  protocol->store(event_type, strlen(event_type), &my_charset_bin);
  protocol->store((uint32) server_id);
  protocol->store((ulonglong) log_pos);
  pack_info(protocol);
  return protocol->write();
}
#endif /* HAVE_REPLICATION */


/**
  init_show_field_list() prepares the column names and types for the
  output of SHOW BINLOG EVENTS; it is used only by SHOW BINLOG
  EVENTS.
*/

void Log_event::init_show_field_list(List<Item>* field_list)
{
  field_list->push_back(new Item_empty_string("Log_name", 20));
  field_list->push_back(new Item_return_int("Pos", MY_INT32_NUM_DECIMAL_DIGITS,
					    MYSQL_TYPE_LONGLONG));
  field_list->push_back(new Item_empty_string("Event_type", 20));
  field_list->push_back(new Item_return_int("Server_id", 10,
					    MYSQL_TYPE_LONG));
  field_list->push_back(new Item_return_int("End_log_pos",
                                            MY_INT32_NUM_DECIMAL_DIGITS,
					    MYSQL_TYPE_LONGLONG));
  field_list->push_back(new Item_empty_string("Info", 20));
}


/*
  Log_event::write()
*/

bool Log_event::write_header(IO_CACHE* file, ulong event_data_length)
{
  uchar header[LOG_EVENT_HEADER_LEN];
  ulong now;
  DBUG_ENTER("Log_event::write_header");

  /* Store number of bytes that will be written by this event */
  data_written= event_data_length + sizeof(header);

  /*
    log_pos != 0 if this is relay-log event. In this case we should not
    change the position
  */

  if (is_artificial_event())
  {
    /*
      Artificial events are automatically generated and do not exist
      in master's binary log, so log_pos should be set to 0.
    */
    log_pos= 0;
  }
  else  if (!log_pos)
  {
    /*
      Calculate position of end of event

      Note that with a SEQ_READ_APPEND cache, my_b_tell() does not
      work well.  So this will give slightly wrong positions for the
      Format_desc/Rotate/Stop events which the slave writes to its
      relay log. For example, the initial Format_desc will have
      end_log_pos=91 instead of 95. Because after writing the first 4
      bytes of the relay log, my_b_tell() still reports 0. Because
      my_b_append() does not update the counter which my_b_tell()
      later uses (one should probably use my_b_append_tell() to work
      around this).  To get right positions even when writing to the
      relay log, we use the (new) my_b_safe_tell().

      Note that this raises a question on the correctness of all these
      DBUG_ASSERT(my_b_tell()=rli->event_relay_log_pos).

      If in a transaction, the log_pos which we calculate below is not
      very good (because then my_b_safe_tell() returns start position
      of the BEGIN, so it's like the statement was at the BEGIN's
      place), but it's not a very serious problem (as the slave, when
      it is in a transaction, does not take those end_log_pos into
      account (as it calls inc_event_relay_log_pos()). To be fixed
      later, so that it looks less strange. But not bug.
    */

    log_pos= my_b_safe_tell(file)+data_written;
  }

  now= (ulong) get_time();                              // Query start time
  if (DBUG_EVALUATE_IF("inc_event_time_by_1_hour",1,0)  &&
      DBUG_EVALUATE_IF("dec_event_time_by_1_hour",1,0))
  {
    /** 
       This assertion guarantees that these debug flags are not
       used at the same time (they would cancel each other).
    */
    DBUG_ASSERT(0);
  } 
  else
  {
    DBUG_EXECUTE_IF("inc_event_time_by_1_hour", now= now + 3600;);
    DBUG_EXECUTE_IF("dec_event_time_by_1_hour", now= now - 3600;);
  }

  /*
    Header will be of size LOG_EVENT_HEADER_LEN for all events, except for
    FORMAT_DESCRIPTION_EVENT and ROTATE_EVENT, where it will be
    LOG_EVENT_MINIMAL_HEADER_LEN (remember these 2 have a frozen header,
    because we read them before knowing the format).
  */

  int4store(header, now);              // timestamp
  header[EVENT_TYPE_OFFSET]= get_type_code();
  int4store(header+ SERVER_ID_OFFSET, server_id);
  int4store(header+ EVENT_LEN_OFFSET, data_written);
  int4store(header+ LOG_POS_OFFSET, log_pos);
  int2store(header+ FLAGS_OFFSET, flags);

  DBUG_RETURN(my_b_safe_write(file, header, sizeof(header)) != 0);
}


/**
  This needn't be format-tolerant, because we only read
  LOG_EVENT_MINIMAL_HEADER_LEN (we just want to read the event's length).
*/

int Log_event::read_log_event(IO_CACHE* file, String* packet,
                              mysql_mutex_t* log_lock)
{
  ulong data_len;
  int result=0;
  char buf[LOG_EVENT_MINIMAL_HEADER_LEN];
  DBUG_ENTER("Log_event::read_log_event");

  if (log_lock)
    mysql_mutex_lock(log_lock);
  if (my_b_read(file, (uchar*) buf, sizeof(buf)))
  {
    /*
      If the read hits eof, we must report it as eof so the caller
      will know it can go into cond_wait to be woken up on the next
      update to the log.
    */
    DBUG_PRINT("error",("file->error: %d", file->error));
    if (!file->error)
      result= LOG_READ_EOF;
    else
      result= (file->error > 0 ? LOG_READ_TRUNC : LOG_READ_IO);
    goto end;
  }
  data_len= uint4korr(buf + EVENT_LEN_OFFSET);
  if (data_len < LOG_EVENT_MINIMAL_HEADER_LEN ||
      data_len > max(current_thd->variables.max_allowed_packet,
                     opt_binlog_rows_event_max_size + MAX_LOG_EVENT_HEADER))
  {
    DBUG_PRINT("error",("data_len: %lu", data_len));
    result= ((data_len < LOG_EVENT_MINIMAL_HEADER_LEN) ? LOG_READ_BOGUS :
	     LOG_READ_TOO_LARGE);
    goto end;
  }

  /* Append the log event header to packet */
  if (packet->append(buf, sizeof(buf)))
  {
    /* Failed to allocate packet */
    result= LOG_READ_MEM;
    goto end;
  }
  data_len-= LOG_EVENT_MINIMAL_HEADER_LEN;
  if (data_len)
  {
    /* Append rest of event, read directly from file into packet */
    if (packet->append(file, data_len))
    {
      /*
        Fatal error occured when appending rest of the event
        to packet, possible failures:
	1. EOF occured when reading from file, it's really an error
           as data_len is >=0 there's supposed to be more bytes available.
           file->error will have been set to number of bytes left to read
        2. Read was interrupted, file->error would normally be set to -1
        3. Failed to allocate memory for packet, my_errno
           will be ENOMEM(file->error shuold be 0, but since the
           memory allocation occurs before the call to read it might
           be uninitialized)
      */
      result= (my_errno == ENOMEM ? LOG_READ_MEM :
               (file->error >= 0 ? LOG_READ_TRUNC: LOG_READ_IO));
      /* Implicit goto end; */
    }
  }

end:
  if (log_lock)
    mysql_mutex_unlock(log_lock);
  DBUG_RETURN(result);
}
#endif /* !MYSQL_CLIENT */

#ifndef MYSQL_CLIENT
#define UNLOCK_MUTEX if (log_lock) mysql_mutex_unlock(log_lock);
#define LOCK_MUTEX if (log_lock) mysql_mutex_lock(log_lock);
#else
#define UNLOCK_MUTEX
#define LOCK_MUTEX
#endif

#ifndef MYSQL_CLIENT
/**
  @note
    Allocates memory;  The caller is responsible for clean-up.
*/
Log_event* Log_event::read_log_event(IO_CACHE* file,
                                     mysql_mutex_t* log_lock,
                                     const Format_description_log_event
                                     *description_event)
#else
Log_event* Log_event::read_log_event(IO_CACHE* file,
                                     const Format_description_log_event
                                     *description_event)
#endif
{
  DBUG_ENTER("Log_event::read_log_event");
  DBUG_ASSERT(description_event != 0);
  char head[LOG_EVENT_MINIMAL_HEADER_LEN];
  /*
    First we only want to read at most LOG_EVENT_MINIMAL_HEADER_LEN, just to
    check the event for sanity and to know its length; no need to really parse
    it. We say "at most" because this could be a 3.23 master, which has header
    of 13 bytes, whereas LOG_EVENT_MINIMAL_HEADER_LEN is 19 bytes (it's
    "minimal" over the set {MySQL >=4.0}).
  */
  uint header_size= min(description_event->common_header_len,
                        LOG_EVENT_MINIMAL_HEADER_LEN);

  LOCK_MUTEX;
  DBUG_PRINT("info", ("my_b_tell: %lu", (ulong) my_b_tell(file)));
  if (my_b_read(file, (uchar *) head, header_size))
  {
    DBUG_PRINT("info", ("Log_event::read_log_event(IO_CACHE*,Format_desc*) \
failed my_b_read"));
    UNLOCK_MUTEX;
    /*
      No error here; it could be that we are at the file's end. However
      if the next my_b_read() fails (below), it will be an error as we
      were able to read the first bytes.
    */
    DBUG_RETURN(0);
  }
  ulong data_len = uint4korr(head + EVENT_LEN_OFFSET);
  char *buf= 0;
  const char *error= 0;
  Log_event *res=  0;
#ifndef max_allowed_packet
  THD *thd=current_thd;
  uint max_allowed_packet= thd ? thd->variables.max_allowed_packet : ~(ulong)0;
#endif

  if (data_len > max(max_allowed_packet,
                     opt_binlog_rows_event_max_size + MAX_LOG_EVENT_HEADER))
  {
    error = "Event too big";
    goto err;
  }

  if (data_len < header_size)
  {
    error = "Event too small";
    goto err;
  }

  // some events use the extra byte to null-terminate strings
  if (!(buf = (char*) my_malloc(data_len+1, MYF(MY_WME))))
  {
    error = "Out of memory";
    goto err;
  }
  buf[data_len] = 0;
  memcpy(buf, head, header_size);
  if (my_b_read(file, (uchar*) buf + header_size, data_len - header_size))
  {
    error = "read error";
    goto err;
  }
  if ((res= read_log_event(buf, data_len, &error, description_event)))
    res->register_temp_buf(buf);

err:
  UNLOCK_MUTEX;
  if (!res)
  {
    DBUG_ASSERT(error != 0);
    sql_print_error("Error in Log_event::read_log_event(): "
                    "'%s', data_len: %lu, event_type: %d",
		    error,data_len,head[EVENT_TYPE_OFFSET]);
    my_free(buf);
    /*
      The SQL slave thread will check if file->error<0 to know
      if there was an I/O error. Even if there is no "low-level" I/O errors
      with 'file', any of the high-level above errors is worrying
      enough to stop the SQL thread now ; as we are skipping the current event,
      going on with reading and successfully executing other events can
      only corrupt the slave's databases. So stop.
    */
    file->error= -1;
  }
  DBUG_RETURN(res);
}


/**
  Binlog format tolerance is in (buf, event_len, description_event)
  constructors.
*/

Log_event* Log_event::read_log_event(const char* buf, uint event_len,
				     const char **error,
                                     const Format_description_log_event *description_event)
{
  Log_event* ev;
  DBUG_ENTER("Log_event::read_log_event(char*,...)");
  DBUG_ASSERT(description_event != 0);
  DBUG_PRINT("info", ("binlog_version: %d", description_event->binlog_version));
  DBUG_DUMP("data", (unsigned char*) buf, event_len);

  /* Check the integrity */
  if (event_len < EVENT_LEN_OFFSET ||
      buf[EVENT_TYPE_OFFSET] >= ENUM_END_EVENT ||
      (uint) event_len != uint4korr(buf+EVENT_LEN_OFFSET))
  {
    *error="Sanity check failed";		// Needed to free buffer
    DBUG_RETURN(NULL); // general sanity check - will fail on a partial read
  }

  uint event_type= buf[EVENT_TYPE_OFFSET];
  if (event_type > description_event->number_of_event_types &&
      event_type != FORMAT_DESCRIPTION_EVENT)
  {
    /*
      It is unsafe to use the description_event if its post_header_len
      array does not include the event type.
    */
    DBUG_PRINT("error", ("event type %d found, but the current "
                         "Format_description_log_event supports only %d event "
                         "types", event_type,
                         description_event->number_of_event_types));
    ev= NULL;
  }
  else
  {
    /*
      In some previuos versions (see comment in
      Format_description_log_event::Format_description_log_event(char*,...)),
      event types were assigned different id numbers than in the
      present version. In order to replicate from such versions to the
      present version, we must map those event type id's to our event
      type id's.  The mapping is done with the event_type_permutation
      array, which was set up when the Format_description_log_event
      was read.
    */
    if (description_event->event_type_permutation)
    {
      int new_event_type= description_event->event_type_permutation[event_type];
      DBUG_PRINT("info", ("converting event type %d to %d (%s)",
                   event_type, new_event_type,
                   get_type_str((Log_event_type)new_event_type)));
      event_type= new_event_type;
    }

    switch(event_type) {
    case QUERY_EVENT:
      ev  = new Query_log_event(buf, event_len, description_event, QUERY_EVENT);
      break;
    case LOAD_EVENT:
      ev = new Load_log_event(buf, event_len, description_event);
      break;
    case NEW_LOAD_EVENT:
      ev = new Load_log_event(buf, event_len, description_event);
      break;
    case ROTATE_EVENT:
      ev = new Rotate_log_event(buf, event_len, description_event);
      break;
<<<<<<< HEAD
#ifdef HAVE_REPLICATION
    case SLAVE_EVENT: /* can never happen (unused event) */
      ev = new Slave_log_event(buf, event_len, description_event);
      break;
#endif /* HAVE_REPLICATION */
=======
>>>>>>> adda25c7
    case CREATE_FILE_EVENT:
      ev = new Create_file_log_event(buf, event_len, description_event);
      break;
    case APPEND_BLOCK_EVENT:
      ev = new Append_block_log_event(buf, event_len, description_event);
      break;
    case DELETE_FILE_EVENT:
      ev = new Delete_file_log_event(buf, event_len, description_event);
      break;
    case EXEC_LOAD_EVENT:
      ev = new Execute_load_log_event(buf, event_len, description_event);
      break;
    case START_EVENT_V3: /* this is sent only by MySQL <=4.x */
      ev = new Start_log_event_v3(buf, description_event);
      break;
    case STOP_EVENT:
      ev = new Stop_log_event(buf, description_event);
      break;
    case INTVAR_EVENT:
      ev = new Intvar_log_event(buf, description_event);
      break;
    case XID_EVENT:
      ev = new Xid_log_event(buf, description_event);
      break;
    case RAND_EVENT:
      ev = new Rand_log_event(buf, description_event);
      break;
    case USER_VAR_EVENT:
      ev = new User_var_log_event(buf, description_event);
      break;
    case FORMAT_DESCRIPTION_EVENT:
      ev = new Format_description_log_event(buf, event_len, description_event);
      break;
#if defined(HAVE_REPLICATION) 
    case PRE_GA_WRITE_ROWS_EVENT:
      ev = new Write_rows_log_event_old(buf, event_len, description_event);
      break;
    case PRE_GA_UPDATE_ROWS_EVENT:
      ev = new Update_rows_log_event_old(buf, event_len, description_event);
      break;
    case PRE_GA_DELETE_ROWS_EVENT:
      ev = new Delete_rows_log_event_old(buf, event_len, description_event);
      break;
    case WRITE_ROWS_EVENT:
      ev = new Write_rows_log_event(buf, event_len, description_event);
      break;
    case UPDATE_ROWS_EVENT:
      ev = new Update_rows_log_event(buf, event_len, description_event);
      break;
    case DELETE_ROWS_EVENT:
      ev = new Delete_rows_log_event(buf, event_len, description_event);
      break;
    case TABLE_MAP_EVENT:
      ev = new Table_map_log_event(buf, event_len, description_event);
      break;
#endif
    case BEGIN_LOAD_QUERY_EVENT:
      ev = new Begin_load_query_log_event(buf, event_len, description_event);
      break;
    case EXECUTE_LOAD_QUERY_EVENT:
      ev= new Execute_load_query_log_event(buf, event_len, description_event);
      break;
    case INCIDENT_EVENT:
      ev = new Incident_log_event(buf, event_len, description_event);
      break;
    case ROWS_QUERY_LOG_EVENT:
      ev= new Rows_query_log_event(buf, event_len, description_event);
      break;
    default:
      /*
        Create an object of Ignorable_log_event for unrecognized sub-class.
        So that SLAVE SQL THREAD will only update the position and continue.
      */
      if (uint2korr(buf + FLAGS_OFFSET) & LOG_EVENT_IGNORABLE_F)
      {
        ev= new Ignorable_log_event(buf, description_event);
      }
      else
      {
        DBUG_PRINT("error",("Unknown event code: %d",
                            (int) buf[EVENT_TYPE_OFFSET]));
        ev= NULL;
      }
      break;
    }
  }

  DBUG_PRINT("read_event", ("%s(type_code: %d; event_len: %d)",
                            ev ? ev->get_type_str() : "<unknown>",
                            buf[EVENT_TYPE_OFFSET],
                            event_len));
  /*
    is_valid() are small event-specific sanity tests which are
    important; for example there are some my_malloc() in constructors
    (e.g. Query_log_event::Query_log_event(char*...)); when these
    my_malloc() fail we can't return an error out of the constructor
    (because constructor is "void") ; so instead we leave the pointer we
    wanted to allocate (e.g. 'query') to 0 and we test it in is_valid().
    Same for Format_description_log_event, member 'post_header_len'.

    SLAVE_EVENT is never used, so it should not be read ever.
  */
  if (!ev || !ev->is_valid() || (event_type == SLAVE_EVENT))
  {
    DBUG_PRINT("error",("Found invalid event in binary log"));

    delete ev;
#ifdef MYSQL_CLIENT
    if (!force_opt) /* then mysqlbinlog dies */
    {
      *error= "Found invalid event in binary log";
      DBUG_RETURN(0);
    }
    ev= new Unknown_log_event(buf, description_event);
#else
    *error= "Found invalid event in binary log";
    DBUG_RETURN(0);
#endif
  }
  DBUG_RETURN(ev);  
}

#ifdef MYSQL_CLIENT

/*
  Log_event::print_header()
*/

void Log_event::print_header(IO_CACHE* file,
                             PRINT_EVENT_INFO* print_event_info,
                             bool is_more __attribute__((unused)))
{
  char llbuff[22];
  my_off_t hexdump_from= print_event_info->hexdump_from;
  DBUG_ENTER("Log_event::print_header");

  my_b_printf(file, "#");
  print_timestamp(file);
  my_b_printf(file, " server id %lu  end_log_pos %s ", (ulong) server_id,
              llstr(log_pos,llbuff));

  /* mysqlbinlog --hexdump */
  if (print_event_info->hexdump_from)
  {
    my_b_printf(file, "\n");
    uchar *ptr= (uchar*)temp_buf;
    my_off_t size=
      uint4korr(ptr + EVENT_LEN_OFFSET) - LOG_EVENT_MINIMAL_HEADER_LEN;
    my_off_t i;

    /* Header len * 4 >= header len * (2 chars + space + extra space) */
    char *h, hex_string[LOG_EVENT_MINIMAL_HEADER_LEN*4]= {0};
    char *c, char_string[16+1]= {0};

    /* Pretty-print event common header if header is exactly 19 bytes */
    if (print_event_info->common_header_len == LOG_EVENT_MINIMAL_HEADER_LEN)
    {
      char emit_buf[256];               // Enough for storing one line
      my_b_printf(file, "# Position  Timestamp   Type   Master ID        "
                  "Size      Master Pos    Flags \n");
      size_t const bytes_written=
        my_snprintf(emit_buf, sizeof(emit_buf),
                    "# %8.8lx %02x %02x %02x %02x   %02x   "
                    "%02x %02x %02x %02x   %02x %02x %02x %02x   "
                    "%02x %02x %02x %02x   %02x %02x\n",
                    (unsigned long) hexdump_from,
                    ptr[0], ptr[1], ptr[2], ptr[3], ptr[4], ptr[5], ptr[6],
                    ptr[7], ptr[8], ptr[9], ptr[10], ptr[11], ptr[12], ptr[13],
                    ptr[14], ptr[15], ptr[16], ptr[17], ptr[18]);
      DBUG_ASSERT(static_cast<size_t>(bytes_written) < sizeof(emit_buf));
      my_b_write(file, (uchar*) emit_buf, bytes_written);
      ptr += LOG_EVENT_MINIMAL_HEADER_LEN;
      hexdump_from += LOG_EVENT_MINIMAL_HEADER_LEN;
    }

    /* Rest of event (without common header) */
    for (i= 0, c= char_string, h=hex_string;
	 i < size;
	 i++, ptr++)
    {
      my_snprintf(h, 4, "%02x ", *ptr);
      h += 3;

      *c++= my_isalnum(&my_charset_bin, *ptr) ? *ptr : '.';

      if (i % 16 == 15)
      {
        /*
          my_b_printf() does not support full printf() formats, so we
          have to do it this way.

          TODO: Rewrite my_b_printf() to support full printf() syntax.
         */
        char emit_buf[256];
        size_t const bytes_written=
          my_snprintf(emit_buf, sizeof(emit_buf),
                      "# %8.8lx %-48.48s |%16s|\n",
                      (unsigned long) (hexdump_from + (i & 0xfffffff0)),
                      hex_string, char_string);
        DBUG_ASSERT(static_cast<size_t>(bytes_written) < sizeof(emit_buf));
	my_b_write(file, (uchar*) emit_buf, bytes_written);
	hex_string[0]= 0;
	char_string[0]= 0;
	c= char_string;
	h= hex_string;
      }
      else if (i % 8 == 7) *h++ = ' ';
    }
    *c= '\0';

    if (hex_string[0])
    {
      char emit_buf[256];
      size_t const bytes_written=
        my_snprintf(emit_buf, sizeof(emit_buf),
                    "# %8.8lx %-48.48s |%s|\n",
                    (unsigned long) (hexdump_from + (i & 0xfffffff0)),
                    hex_string, char_string);
      DBUG_ASSERT(static_cast<size_t>(bytes_written) < sizeof(emit_buf));
      my_b_write(file, (uchar*) emit_buf, bytes_written);
    }
    /*
      need a # to prefix the rest of printouts for example those of
      Rows_log_event::print_helper().
    */
    my_b_write(file, reinterpret_cast<const uchar*>("# "), 2);
  }
  DBUG_VOID_RETURN;
}


/**
  Prints a quoted string to io cache.
  Control characters are displayed as hex sequence, e.g. \x00
  
  @param[in] file              IO cache
  @param[in] prt               Pointer to string
  @param[in] length            String length
*/

static void
my_b_write_quoted(IO_CACHE *file, const uchar *ptr, uint length)
{
  const uchar *s;
  my_b_printf(file, "'");
  for (s= ptr; length > 0 ; s++, length--)
  {
    if (*s > 0x1F)
      my_b_write(file, s, 1);
    else
    {
      uchar hex[10];
      size_t len= my_snprintf((char*) hex, sizeof(hex), "%s%02x", "\\x", *s);
      my_b_write(file, hex, len);
    }
  }
  my_b_printf(file, "'");
}


/**
  Prints a bit string to io cache in format  b'1010'.
  
  @param[in] file              IO cache
  @param[in] ptr               Pointer to string
  @param[in] nbits             Number of bits
*/
static void
my_b_write_bit(IO_CACHE *file, const uchar *ptr, uint nbits)
{
  uint bitnum, nbits8= ((nbits + 7) / 8) * 8, skip_bits= nbits8 - nbits;
  my_b_printf(file, "b'");
  for (bitnum= skip_bits ; bitnum < nbits8; bitnum++)
  {
    int is_set= (ptr[(bitnum) / 8] >> (7 - bitnum % 8))  & 0x01;
    my_b_write(file, (const uchar*) (is_set ? "1" : "0"), 1);
  }
  my_b_printf(file, "'");
}


/**
  Prints a packed string to io cache.
  The string consists of length packed to 1 or 2 bytes,
  followed by string data itself.
  
  @param[in] file              IO cache
  @param[in] ptr               Pointer to string
  @param[in] length            String size
  
  @retval   - number of bytes scanned.
*/
static size_t
my_b_write_quoted_with_length(IO_CACHE *file, const uchar *ptr, uint length)
{
  if (length < 256)
  {
    length= *ptr;
    my_b_write_quoted(file, ptr + 1, length);
    return length + 1;
  }
  else
  {
    length= uint2korr(ptr);
    my_b_write_quoted(file, ptr + 2, length);
    return length + 2;
  }
}


/**
  Prints a 32-bit number in both signed and unsigned representation
  
  @param[in] file              IO cache
  @param[in] sl                Signed number
  @param[in] ul                Unsigned number
*/
static void
my_b_write_sint32_and_uint32(IO_CACHE *file, int32 si, uint32 ui)
{
  my_b_printf(file, "%d", si);
  if (si < 0)
    my_b_printf(file, " (%u)", ui);
}


/**
  Print a packed value of the given SQL type into IO cache
  
  @param[in] file              IO cache
  @param[in] ptr               Pointer to string
  @param[in] type              Column type
  @param[in] meta              Column meta information
  @param[out] typestr          SQL type string buffer (for verbose output)
  @param[out] typestr_length   Size of typestr
  
  @retval   - number of bytes scanned from ptr.
*/

static size_t
log_event_print_value(IO_CACHE *file, const uchar *ptr,
                      uint type, uint meta,
                      char *typestr, size_t typestr_length)
{
  uint32 length= 0;

  if (type == MYSQL_TYPE_STRING)
  {
    if (meta >= 256)
    {
      uint byte0= meta >> 8;
      uint byte1= meta & 0xFF;
      
      if ((byte0 & 0x30) != 0x30)
      {
        /* a long CHAR() field: see #37426 */
        length= byte1 | (((byte0 & 0x30) ^ 0x30) << 4);
        type= byte0 | 0x30;
      }
      else
        length = meta & 0xFF;
    }
    else
      length= meta;
  }

  switch (type) {
  case MYSQL_TYPE_LONG:
    {
      int32 si= sint4korr(ptr);
      uint32 ui= uint4korr(ptr);
      my_b_write_sint32_and_uint32(file, si, ui);
      my_snprintf(typestr, typestr_length, "INT");
      return 4;
    }

  case MYSQL_TYPE_TINY:
    {
      my_b_write_sint32_and_uint32(file, (int) (signed char) *ptr,
                                  (uint) (unsigned char) *ptr);
      my_snprintf(typestr, typestr_length, "TINYINT");
      return 1;
    }

  case MYSQL_TYPE_SHORT:
    {
      int32 si= (int32) sint2korr(ptr);
      uint32 ui= (uint32) uint2korr(ptr);
      my_b_write_sint32_and_uint32(file, si, ui);
      my_snprintf(typestr, typestr_length, "SHORTINT");
      return 2;
    }
  
  case MYSQL_TYPE_INT24:
    {
      int32 si= sint3korr(ptr);
      uint32 ui= uint3korr(ptr);
      my_b_write_sint32_and_uint32(file, si, ui);
      my_snprintf(typestr, typestr_length, "MEDIUMINT");
      return 3;
    }

  case MYSQL_TYPE_LONGLONG:
    {
      char tmp[64];
      longlong si= sint8korr(ptr);
      longlong10_to_str(si, tmp, -10);
      my_b_printf(file, "%s", tmp);
      if (si < 0)
      {
        ulonglong ui= uint8korr(ptr);
        longlong10_to_str((longlong) ui, tmp, 10);
        my_b_printf(file, " (%s)", tmp);        
      }
      my_snprintf(typestr, typestr_length, "LONGINT");
      return 8;
    }

  case MYSQL_TYPE_NEWDECIMAL:
    {
      uint precision= meta >> 8;
      uint decimals= meta & 0xFF;
      uint bin_size= my_decimal_get_binary_size(precision, decimals);
      my_decimal dec;
      binary2my_decimal(E_DEC_FATAL_ERROR, (uchar*) ptr, &dec,
                        precision, decimals);
      int i, end;
      char buff[512], *pos;
      pos= buff;
      pos+= sprintf(buff, "%s", dec.sign() ? "-" : "");
      end= ROUND_UP(dec.frac) + ROUND_UP(dec.intg)-1;
      for (i=0; i < end; i++)
        pos+= sprintf(pos, "%09d.", dec.buf[i]);
      pos+= sprintf(pos, "%09d", dec.buf[i]);
      my_b_printf(file, "%s", buff);
      my_snprintf(typestr, typestr_length, "DECIMAL(%d,%d)",
                  precision, decimals);
      return bin_size;
    }

  case MYSQL_TYPE_FLOAT:
    {
      float fl;
      float4get(fl, ptr);
      char tmp[320];
      sprintf(tmp, "%-20g", (double) fl);
      my_b_printf(file, "%s", tmp); /* my_snprintf doesn't support %-20g */
      my_snprintf(typestr, typestr_length, "FLOAT");
      return 4;
    }

  case MYSQL_TYPE_DOUBLE:
    {
      double dbl;
      float8get(dbl, ptr);
      char tmp[320];
      sprintf(tmp, "%-.20g", dbl); /* my_snprintf doesn't support %-20g */
      my_b_printf(file, "%s", tmp);
      strcpy(typestr, "DOUBLE");
      return 8;
    }
  
  case MYSQL_TYPE_BIT:
    {
      /* Meta-data: bit_len, bytes_in_rec, 2 bytes */
      uint nbits= ((meta >> 8) * 8) + (meta & 0xFF);
      length= (nbits + 7) / 8;
      my_b_write_bit(file, ptr, nbits);
      my_snprintf(typestr, typestr_length, "BIT(%d)", nbits);
      return length;
    }

  case MYSQL_TYPE_TIMESTAMP:
    {
      uint32 i32= uint4korr(ptr);
      my_b_printf(file, "%d", i32);
      my_snprintf(typestr, typestr_length, "TIMESTAMP");
      return 4;
    }

  case MYSQL_TYPE_DATETIME:
    {
      size_t d, t;
      uint64 i64= uint8korr(ptr); /* YYYYMMDDhhmmss */
      d= i64 / 1000000;
      t= i64 % 1000000;
      my_b_printf(file, "%04d-%02d-%02d %02d:%02d:%02d",
                  d / 10000, (d % 10000) / 100, d % 100,
                  t / 10000, (t % 10000) / 100, t % 100);
      my_snprintf(typestr, typestr_length, "DATETIME");
      return 8;
    }

  case MYSQL_TYPE_TIME:
    {
      uint32 i32= uint3korr(ptr);
      my_b_printf(file, "'%02d:%02d:%02d'",
                  i32 / 10000, (i32 % 10000) / 100, i32 % 100);
      my_snprintf(typestr,  typestr_length, "TIME");
      return 3;
    }
    
  case MYSQL_TYPE_NEWDATE:
    {
      uint32 tmp= uint3korr(ptr);
      int part;
      char buf[11];
      char *pos= &buf[10];  // start from '\0' to the beginning

      /* Copied from field.cc */
      *pos--=0;					// End NULL
      part=(int) (tmp & 31);
      *pos--= (char) ('0'+part%10);
      *pos--= (char) ('0'+part/10);
      *pos--= ':';
      part=(int) (tmp >> 5 & 15);
      *pos--= (char) ('0'+part%10);
      *pos--= (char) ('0'+part/10);
      *pos--= ':';
      part=(int) (tmp >> 9);
      *pos--= (char) ('0'+part%10); part/=10;
      *pos--= (char) ('0'+part%10); part/=10;
      *pos--= (char) ('0'+part%10); part/=10;
      *pos=   (char) ('0'+part);
      my_b_printf(file , "'%s'", buf);
      my_snprintf(typestr, typestr_length, "DATE");
      return 3;
    }
    
  case MYSQL_TYPE_DATE:
    {
      uint i32= uint3korr(ptr);
      my_b_printf(file , "'%04d:%02d:%02d'",
                  (i32 / (16L * 32L)), (i32 / 32L % 16L), (i32 % 32L));
      my_snprintf(typestr, typestr_length, "DATE");
      return 3;
    }
  
  case MYSQL_TYPE_YEAR:
    {
      uint32 i32= *ptr;
      my_b_printf(file, "%04d", i32+ 1900);
      my_snprintf(typestr, typestr_length, "YEAR");
      return 1;
    }
  
  case MYSQL_TYPE_ENUM:
    switch (meta & 0xFF) {
    case 1:
      my_b_printf(file, "%d", (int) *ptr);
      my_snprintf(typestr, typestr_length, "ENUM(1 byte)");
      return 1;
    case 2:
      {
        int32 i32= uint2korr(ptr);
        my_b_printf(file, "%d", i32);
        my_snprintf(typestr, typestr_length, "ENUM(2 bytes)");
        return 2;
      }
    default:
      my_b_printf(file, "!! Unknown ENUM packlen=%d", meta & 0xFF); 
      return 0;
    }
    break;
    
  case MYSQL_TYPE_SET:
    my_b_write_bit(file, ptr , (meta & 0xFF) * 8);
    my_snprintf(typestr, typestr_length, "SET(%d bytes)", meta & 0xFF);
    return meta & 0xFF;
  
  case MYSQL_TYPE_BLOB:
    switch (meta) {
    case 1:
      length= *ptr;
      my_b_write_quoted(file, ptr + 1, length);
      my_snprintf(typestr, typestr_length, "TINYBLOB/TINYTEXT");
      return length + 1;
    case 2:
      length= uint2korr(ptr);
      my_b_write_quoted(file, ptr + 2, length);
      my_snprintf(typestr, typestr_length, "BLOB/TEXT");
      return length + 2;
    case 3:
      length= uint3korr(ptr);
      my_b_write_quoted(file, ptr + 3, length);
      my_snprintf(typestr, typestr_length, "MEDIUMBLOB/MEDIUMTEXT");
      return length + 3;
    case 4:
      length= uint4korr(ptr);
      my_b_write_quoted(file, ptr + 4, length);
      my_snprintf(typestr, typestr_length, "LONGBLOB/LONGTEXT");
      return length + 4;
    default:
      my_b_printf(file, "!! Unknown BLOB packlen=%d", length);
      return 0;
    }

  case MYSQL_TYPE_VARCHAR:
  case MYSQL_TYPE_VAR_STRING:
    length= meta;
    my_snprintf(typestr, typestr_length, "VARSTRING(%d)", length);
    return my_b_write_quoted_with_length(file, ptr, length);

  case MYSQL_TYPE_STRING:
    my_snprintf(typestr, typestr_length, "STRING(%d)", length);
    return my_b_write_quoted_with_length(file, ptr, length);

  default:
    {
      char tmp[5];
      my_snprintf(tmp, sizeof(tmp), "%04x", meta);
      my_b_printf(file,
                  "!! Don't know how to handle column type=%d meta=%d (%s)",
                  type, meta, tmp);
    }
    break;
  }
  *typestr= 0;
  return 0;
}


/**
  Print a packed row into IO cache
  
  @param[in] file              IO cache
  @param[in] td                Table definition
  @param[in] print_event_into  Print parameters
  @param[in] cols_bitmap       Column bitmaps.
  @param[in] value             Pointer to packed row
  @param[in] prefix            Row's SQL clause ("SET", "WHERE", etc)
  
  @retval   - number of bytes scanned.
*/


size_t
Rows_log_event::print_verbose_one_row(IO_CACHE *file, table_def *td,
                                      PRINT_EVENT_INFO *print_event_info,
                                      MY_BITMAP *cols_bitmap,
                                      const uchar *value, const uchar *prefix)
{
  const uchar *value0= value;
  const uchar *null_bits= value;
  uint null_bit_index= 0;
  char typestr[64]= "";
  
  value+= (m_width + 7) / 8;
  
  my_b_printf(file, "%s", prefix);
  
  for (size_t i= 0; i < td->size(); i ++)
  {
    int is_null= (null_bits[null_bit_index / 8] 
                  >> (null_bit_index % 8))  & 0x01;

    if (bitmap_is_set(cols_bitmap, i) == 0)
      continue;
    
    if (is_null)
    {
      my_b_printf(file, "###   @%d=NULL", i + 1);
    }
    else
    {
      my_b_printf(file, "###   @%d=", i + 1);
      size_t size= log_event_print_value(file, value,
                                         td->type(i), td->field_metadata(i),
                                         typestr, sizeof(typestr));
      if (!size)
        return 0;

      value+= size;
    }

    if (print_event_info->verbose > 1)
    {
      my_b_printf(file, " /* ");

      if (typestr[0])
        my_b_printf(file, "%s ", typestr);
      else
        my_b_printf(file, "type=%d ", td->type(i));
      
      my_b_printf(file, "meta=%d nullable=%d is_null=%d ",
                  td->field_metadata(i),
                  td->maybe_null(i), is_null);
      my_b_printf(file, "*/");
    }
    
    my_b_printf(file, "\n");
    
    null_bit_index++;
  }
  return value - value0;
}


/**
  Print a row event into IO cache in human readable form (in SQL format)
  
  @param[in] file              IO cache
  @param[in] print_event_into  Print parameters
*/
void Rows_log_event::print_verbose(IO_CACHE *file,
                                   PRINT_EVENT_INFO *print_event_info)
{
  Table_map_log_event *map;
  table_def *td;
  const char *sql_command, *sql_clause1, *sql_clause2;
  Log_event_type type_code= get_type_code();
  
  switch (type_code) {
  case WRITE_ROWS_EVENT:
    sql_command= "INSERT INTO";
    sql_clause1= "### SET\n";
    sql_clause2= NULL;
    break;
  case DELETE_ROWS_EVENT:
    sql_command= "DELETE FROM";
    sql_clause1= "### WHERE\n";
    sql_clause2= NULL;
    break;
  case UPDATE_ROWS_EVENT:
    sql_command= "UPDATE";
    sql_clause1= "### WHERE\n";
    sql_clause2= "### SET\n";
    break;
  default:
    sql_command= sql_clause1= sql_clause2= NULL;
    DBUG_ASSERT(0); /* Not possible */
  }
  
  if (!(map= print_event_info->m_table_map.get_table(m_table_id)) ||
      !(td= map->create_table_def()))
  {
    my_b_printf(file, "### Row event for unknown table #%d", m_table_id);
    return;
  }

  /* If the write rows event contained no values for the AI */
  if (((type_code == WRITE_ROWS_EVENT) && (m_rows_buf==m_rows_end)))
  {
    my_b_printf(file, "### INSERT INTO `%s`.`%s` VALUES ()\n", 
                      map->get_db_name(), map->get_table_name());
    goto end;
  }

  for (const uchar *value= m_rows_buf; value < m_rows_end; )
  {
    size_t length;
    my_b_printf(file, "### %s %s.%s\n",
                      sql_command,
                      map->get_db_name(), map->get_table_name());
    /* Print the first image */
    if (!(length= print_verbose_one_row(file, td, print_event_info,
                                  &m_cols, value,
                                  (const uchar*) sql_clause1)))
      goto end;
    value+= length;

    /* Print the second image (for UPDATE only) */
    if (sql_clause2)
    {
      if (!(length= print_verbose_one_row(file, td, print_event_info,
                                      &m_cols_ai, value,
                                      (const uchar*) sql_clause2)))
        goto end;
      value+= length;
    }
  }

end:
  delete td;
}

#ifdef MYSQL_CLIENT
void free_table_map_log_event(Table_map_log_event *event)
{
  delete event;
}
#endif

void Log_event::print_base64(IO_CACHE* file,
                             PRINT_EVENT_INFO* print_event_info,
                             bool more)
{
  const uchar *ptr= (const uchar *)temp_buf;
  uint32 size= uint4korr(ptr + EVENT_LEN_OFFSET);
  DBUG_ENTER("Log_event::print_base64");

  size_t const tmp_str_sz= base64_needed_encoded_length((int) size);
  char *const tmp_str= (char *) my_malloc(tmp_str_sz, MYF(MY_WME));
  if (!tmp_str) {
    fprintf(stderr, "\nError: Out of memory. "
            "Could not print correct binlog event.\n");
    DBUG_VOID_RETURN;
  }

  if (base64_encode(ptr, (size_t) size, tmp_str))
  {
    DBUG_ASSERT(0);
  }

  if (print_event_info->base64_output_mode != BASE64_OUTPUT_DECODE_ROWS)
  {
    if (my_b_tell(file) == 0)
      my_b_printf(file, "\nBINLOG '\n");

    my_b_printf(file, "%s\n", tmp_str);

    if (!more)
      my_b_printf(file, "'%s\n", print_event_info->delimiter);
  }
  
  if (print_event_info->verbose)
  {
    Rows_log_event *ev= NULL;
    
    if (ptr[4] == TABLE_MAP_EVENT)
    {
      Table_map_log_event *map; 
      map= new Table_map_log_event((const char*) ptr, size, 
                                   glob_description_event);
      print_event_info->m_table_map.set_table(map->get_table_id(), map);
    }
    else if (ptr[4] == WRITE_ROWS_EVENT)
    {
      ev= new Write_rows_log_event((const char*) ptr, size,
                                   glob_description_event);
    }
    else if (ptr[4] == DELETE_ROWS_EVENT)
    {
      ev= new Delete_rows_log_event((const char*) ptr, size,
                                    glob_description_event);
    }
    else if (ptr[4] == UPDATE_ROWS_EVENT)
    {
      ev= new Update_rows_log_event((const char*) ptr, size,
                                    glob_description_event);
    }
    
    if (ev)
    {
      ev->print_verbose(file, print_event_info);
      delete ev;
    }
  }
    
  my_free(tmp_str);
  DBUG_VOID_RETURN;
}


/*
  Log_event::print_timestamp()
*/

void Log_event::print_timestamp(IO_CACHE* file, time_t* ts)
{
  struct tm *res;
  DBUG_ENTER("Log_event::print_timestamp");
  if (!ts)
    ts = &when;
#ifdef MYSQL_SERVER				// This is always false
  struct tm tm_tmp;
  localtime_r(ts,(res= &tm_tmp));
#else
  res=localtime(ts);
#endif

  my_b_printf(file,"%02d%02d%02d %2d:%02d:%02d",
              res->tm_year % 100,
              res->tm_mon+1,
              res->tm_mday,
              res->tm_hour,
              res->tm_min,
              res->tm_sec);
  DBUG_VOID_RETURN;
}

#endif /* MYSQL_CLIENT */


#if !defined(MYSQL_CLIENT) && defined(HAVE_REPLICATION)
inline Log_event::enum_skip_reason
Log_event::continue_group(Relay_log_info *rli)
{
  if (rli->slave_skip_counter == 1)
    return Log_event::EVENT_SKIP_IGNORE;
  return Log_event::do_shall_skip(rli);
}
#endif

/**************************************************************************
	Query_log_event methods
**************************************************************************/

#if defined(HAVE_REPLICATION) && !defined(MYSQL_CLIENT)

/**
  This (which is used only for SHOW BINLOG EVENTS) could be updated to
  print SET @@session_var=. But this is not urgent, as SHOW BINLOG EVENTS is
  only an information, it does not produce suitable queries to replay (for
  example it does not print LOAD DATA INFILE).
  @todo
    show the catalog ??
*/

void Query_log_event::pack_info(Protocol *protocol)
{
  // TODO: show the catalog ??
  char *buf, *pos;
  if (!(buf= (char*) my_malloc(9 + db_len + q_len, MYF(MY_WME))))
    return;
  pos= buf;
  if (!(flags & LOG_EVENT_SUPPRESS_USE_F)
      && db && db_len)
  {
    pos= strmov(buf, "use `");
    memcpy(pos, db, db_len);
    pos= strmov(pos+db_len, "`; ");
  }
  if (query && q_len)
  {
    memcpy(pos, query, q_len);
    pos+= q_len;
  }
  protocol->store(buf, pos-buf, &my_charset_bin);
  my_free(buf);
}
#endif

#ifndef MYSQL_CLIENT

/**
  Utility function for the next method (Query_log_event::write()) .
*/
static void write_str_with_code_and_len(uchar **dst, const char *src,
                                        uint len, uint code)
{
  /*
    only 1 byte to store the length of catalog, so it should not
    surpass 255
  */
  DBUG_ASSERT(len <= 255);
  DBUG_ASSERT(src);
  *((*dst)++)= code;
  *((*dst)++)= (uchar) len;
  bmove(*dst, src, len);
  (*dst)+= len;
}


/**
  Query_log_event::write().

  @note
    In this event we have to modify the header to have the correct
    EVENT_LEN_OFFSET as we don't yet know how many status variables we
    will print!
*/

bool Query_log_event::write(IO_CACHE* file)
{
  uchar buf[QUERY_HEADER_LEN + MAX_SIZE_LOG_EVENT_STATUS];
  uchar *start, *start_of_status;
  ulong event_length;

  if (!query)
    return 1;                                   // Something wrong with event

  /*
    We want to store the thread id:
    (- as an information for the user when he reads the binlog)
    - if the query uses temporary table: for the slave SQL thread to know to
    which master connection the temp table belongs.
    Now imagine we (write()) are called by the slave SQL thread (we are
    logging a query executed by this thread; the slave runs with
    --log-slave-updates). Then this query will be logged with
    thread_id=the_thread_id_of_the_SQL_thread. Imagine that 2 temp tables of
    the same name were created simultaneously on the master (in the master
    binlog you have
    CREATE TEMPORARY TABLE t; (thread 1)
    CREATE TEMPORARY TABLE t; (thread 2)
    ...)
    then in the slave's binlog there will be
    CREATE TEMPORARY TABLE t; (thread_id_of_the_slave_SQL_thread)
    CREATE TEMPORARY TABLE t; (thread_id_of_the_slave_SQL_thread)
    which is bad (same thread id!).

    To avoid this, we log the thread's thread id EXCEPT for the SQL
    slave thread for which we log the original (master's) thread id.
    Now this moves the bug: what happens if the thread id on the
    master was 10 and when the slave replicates the query, a
    connection number 10 is opened by a normal client on the slave,
    and updates a temp table of the same name? We get a problem
    again. To avoid this, in the handling of temp tables (sql_base.cc)
    we use thread_id AND server_id.  TODO when this is merged into
    4.1: in 4.1, slave_proxy_id has been renamed to pseudo_thread_id
    and is a session variable: that's to make mysqlbinlog work with
    temp tables. We probably need to introduce

    SET PSEUDO_SERVER_ID
    for mysqlbinlog in 4.1. mysqlbinlog would print:
    SET PSEUDO_SERVER_ID=
    SET PSEUDO_THREAD_ID=
    for each query using temp tables.
  */
  int4store(buf + Q_THREAD_ID_OFFSET, slave_proxy_id);
  int4store(buf + Q_EXEC_TIME_OFFSET, exec_time);
  buf[Q_DB_LEN_OFFSET] = (char) db_len;
  int2store(buf + Q_ERR_CODE_OFFSET, error_code);

  /*
    You MUST always write status vars in increasing order of code. This
    guarantees that a slightly older slave will be able to parse those he
    knows.
  */
  start_of_status= start= buf+QUERY_HEADER_LEN;
  if (flags2_inited)
  {
    *start++= Q_FLAGS2_CODE;
    int4store(start, flags2);
    start+= 4;
  }
  if (sql_mode_inited)
  {
    *start++= Q_SQL_MODE_CODE;
    int8store(start, (ulonglong)sql_mode);
    start+= 8;
  }
  if (catalog_len) // i.e. this var is inited (false for 4.0 events)
  {
    write_str_with_code_and_len(&start,
                                catalog, catalog_len, Q_CATALOG_NZ_CODE);
    /*
      In 5.0.x where x<4 masters we used to store the end zero here. This was
      a waste of one byte so we don't do it in x>=4 masters. We change code to
      Q_CATALOG_NZ_CODE, because re-using the old code would make x<4 slaves
      of this x>=4 master segfault (expecting a zero when there is
      none). Remaining compatibility problems are: the older slave will not
      find the catalog; but it is will not crash, and it's not an issue
      that it does not find the catalog as catalogs were not used in these
      older MySQL versions (we store it in binlog and read it from relay log
      but do nothing useful with it). What is an issue is that the older slave
      will stop processing the Q_* blocks (and jumps to the db/query) as soon
      as it sees unknown Q_CATALOG_NZ_CODE; so it will not be able to read
      Q_AUTO_INCREMENT*, Q_CHARSET and so replication will fail silently in
      various ways. Documented that you should not mix alpha/beta versions if
      they are not exactly the same version, with example of 5.0.3->5.0.2 and
      5.0.4->5.0.3. If replication is from older to new, the new will
      recognize Q_CATALOG_CODE and have no problem.
    */
  }
  if (auto_increment_increment != 1 || auto_increment_offset != 1)
  {
    *start++= Q_AUTO_INCREMENT;
    int2store(start, auto_increment_increment);
    int2store(start+2, auto_increment_offset);
    start+= 4;
  }
  if (charset_inited)
  {
    *start++= Q_CHARSET_CODE;
    memcpy(start, charset, 6);
    start+= 6;
  }
  if (time_zone_len)
  {
    /* In the TZ sys table, column Name is of length 64 so this should be ok */
    DBUG_ASSERT(time_zone_len <= MAX_TIME_ZONE_NAME_LENGTH);
    write_str_with_code_and_len(&start,
                                time_zone_str, time_zone_len, Q_TIME_ZONE_CODE);
  }
  if (lc_time_names_number)
  {
    DBUG_ASSERT(lc_time_names_number <= 0xFFFF);
    *start++= Q_LC_TIME_NAMES_CODE;
    int2store(start, lc_time_names_number);
    start+= 2;
  }
  if (charset_database_number)
  {
    DBUG_ASSERT(charset_database_number <= 0xFFFF);
    *start++= Q_CHARSET_DATABASE_CODE;
    int2store(start, charset_database_number);
    start+= 2;
  }
  if (table_map_for_update)
  {
    *start++= Q_TABLE_MAP_FOR_UPDATE_CODE;
    int8store(start, table_map_for_update);
    start+= 8;
  }
  if (master_data_written != 0)
  {
    /*
      Q_MASTER_DATA_WRITTEN_CODE only exists in relay logs where the master
      has binlog_version<4 and the slave has binlog_version=4. See comment
      for master_data_written in log_event.h for details.
    */
    *start++= Q_MASTER_DATA_WRITTEN_CODE;
    int4store(start, master_data_written);
    start+= 4;
  }

  if (thd && thd->need_binlog_invoker())
  {
    LEX_STRING user;
    LEX_STRING host;
    memset(&user, 0, sizeof(user));
    memset(&host, 0, sizeof(host));

    if (thd->slave_thread && thd->has_invoker())
    {
      /* user will be null, if master is older than this patch */
      user= thd->get_invoker_user();
      host= thd->get_invoker_host();
    }
    else if (thd->security_ctx->priv_user)
    {
      Security_context *ctx= thd->security_ctx;

      user.length= strlen(ctx->priv_user);
      user.str= ctx->priv_user;
      if (ctx->priv_host[0] != '\0')
      {
        host.str= ctx->priv_host;
        host.length= strlen(ctx->priv_host);
      }
    }

    if (user.length > 0)
    {
      *start++= Q_INVOKER;

      /*
        Store user length and user. The max length of use is 16, so 1 byte is
        enough to store the user's length.
       */
      *start++= (uchar)user.length;
      memcpy(start, user.str, user.length);
      start+= user.length;

      /*
        Store host length and host. The max length of host is 60, so 1 byte is
        enough to store the host's length.
       */
      *start++= (uchar)host.length;
      memcpy(start, host.str, host.length);
      start+= host.length;
    }
  }
  /*
    NOTE: When adding new status vars, please don't forget to update
    the MAX_SIZE_LOG_EVENT_STATUS in log_event.h and update the function
    code_name() in this file.
   
    Here there could be code like
    if (command-line-option-which-says-"log_this_variable" && inited)
    {
    *start++= Q_THIS_VARIABLE_CODE;
    int4store(start, this_variable);
    start+= 4;
    }
  */
  
  /* Store length of status variables */
  status_vars_len= (uint) (start-start_of_status);
  DBUG_ASSERT(status_vars_len <= MAX_SIZE_LOG_EVENT_STATUS);
  int2store(buf + Q_STATUS_VARS_LEN_OFFSET, status_vars_len);

  /*
    Calculate length of whole event
    The "1" below is the \0 in the db's length
  */
  event_length= (uint) (start-buf) + get_post_header_size_for_derived() + db_len + 1 + q_len;

  return (write_header(file, event_length) ||
          my_b_safe_write(file, (uchar*) buf, QUERY_HEADER_LEN) ||
          write_post_header_for_derived(file) ||
          my_b_safe_write(file, (uchar*) start_of_status,
                          (uint) (start-start_of_status)) ||
          my_b_safe_write(file, (db) ? (uchar*) db : (uchar*)"", db_len + 1) ||
          my_b_safe_write(file, (uchar*) query, q_len)) ? 1 : 0;
}

/**
  The simplest constructor that could possibly work.  This is used for
  creating static objects that have a special meaning and are invisible
  to the log.  
*/
Query_log_event::Query_log_event()
  :Log_event(), data_buf(0)
{
  memset(&user, 0, sizeof(user));
  memset(&host, 0, sizeof(host));
}


/*
  SYNOPSIS
    Query_log_event::Query_log_event()
      thd_arg           - thread handle
      query_arg         - array of char representing the query
      query_length      - size of the  `query_arg' array
      using_trans       - there is a modified transactional table
      suppress_use      - suppress the generation of 'USE' statements
      errcode           - the error code of the query
      
  DESCRIPTION
  Creates an event for binlogging
  The value for `errcode' should be supplied by caller.
*/
Query_log_event::Query_log_event(THD* thd_arg, const char* query_arg,
				 ulong query_length, bool using_trans,
				 bool direct, bool suppress_use, int errcode)

  :Log_event(thd_arg,
             (thd_arg->thread_specific_used ? LOG_EVENT_THREAD_SPECIFIC_F :
              0) |
             (suppress_use ? LOG_EVENT_SUPPRESS_USE_F : 0),
	     using_trans),
   data_buf(0), query(query_arg), catalog(thd_arg->catalog),
   db(thd_arg->db), q_len((uint32) query_length),
   thread_id(thd_arg->thread_id),
   /* save the original thread id; we already know the server id */
   slave_proxy_id(thd_arg->variables.pseudo_thread_id),
   flags2_inited(1), sql_mode_inited(1), charset_inited(1),
   sql_mode(thd_arg->variables.sql_mode),
   auto_increment_increment(thd_arg->variables.auto_increment_increment),
   auto_increment_offset(thd_arg->variables.auto_increment_offset),
   lc_time_names_number(thd_arg->variables.lc_time_names->number),
   charset_database_number(0),
   table_map_for_update((ulonglong)thd_arg->table_map_for_update),
   master_data_written(0)
{
  time_t end_time;

  memset(&user, 0, sizeof(user));
  memset(&host, 0, sizeof(host));

  error_code= errcode;

  time(&end_time);
  exec_time = (ulong) (end_time  - thd_arg->start_time);
  /**
    @todo this means that if we have no catalog, then it is replicated
    as an existing catalog of length zero. is that safe? /sven
  */
  catalog_len = (catalog) ? (uint32) strlen(catalog) : 0;
  /* status_vars_len is set just before writing the event */
  db_len = (db) ? (uint32) strlen(db) : 0;
  if (thd_arg->variables.collation_database != thd_arg->db_charset)
    charset_database_number= thd_arg->variables.collation_database->number;
  
  /*
    We only replicate over the bits of flags2 that we need: the rest
    are masked out by "& OPTIONS_WRITTEN_TO_BINLOG".

    We also force AUTOCOMMIT=1.  Rationale (cf. BUG#29288): After
    fixing BUG#26395, we always write BEGIN and COMMIT around all
    transactions (even single statements in autocommit mode).  This is
    so that replication from non-transactional to transactional table
    and error recovery from XA to non-XA table should work as
    expected.  The BEGIN/COMMIT are added in log.cc. However, there is
    one exception: MyISAM bypasses log.cc and writes directly to the
    binlog.  So if autocommit is off, master has MyISAM, and slave has
    a transactional engine, then the slave will just see one long
    never-ending transaction.  The only way to bypass explicit
    BEGIN/COMMIT in the binlog is by using a non-transactional table.
    So setting AUTOCOMMIT=1 will make this work as expected.

    Note: explicitly replicate AUTOCOMMIT=1 from master. We do not
    assume AUTOCOMMIT=1 on slave; the slave still reads the state of
    the autocommit flag as written by the master to the binlog. This
    behavior may change after WL#4162 has been implemented.
  */
  flags2= (uint32) (thd_arg->variables.option_bits &
                    (OPTIONS_WRITTEN_TO_BIN_LOG & ~OPTION_NOT_AUTOCOMMIT));
  DBUG_ASSERT(thd_arg->variables.character_set_client->number < 256*256);
  DBUG_ASSERT(thd_arg->variables.collation_connection->number < 256*256);
  DBUG_ASSERT(thd_arg->variables.collation_server->number < 256*256);
  DBUG_ASSERT(thd_arg->variables.character_set_client->mbminlen == 1);
  int2store(charset, thd_arg->variables.character_set_client->number);
  int2store(charset+2, thd_arg->variables.collation_connection->number);
  int2store(charset+4, thd_arg->variables.collation_server->number);
  if (thd_arg->time_zone_used)
  {
    /*
      Note that our event becomes dependent on the Time_zone object
      representing the time zone. Fortunately such objects are never deleted
      or changed during mysqld's lifetime.
    */
    time_zone_len= thd_arg->variables.time_zone->get_name()->length();
    time_zone_str= thd_arg->variables.time_zone->get_name()->ptr();
  }
  else
    time_zone_len= 0;

  LEX *lex= thd->lex;
  /*
    Defines that the statement will be written directly to the binary log
    without being wrapped by a BEGIN...COMMIT. Otherwise, the statement
    will be written to either the trx-cache or stmt-cache.

    Note that a cache will not be used if the parameter direct is TRUE.
  */
  bool use_cache= FALSE;
  /*
    TRUE defines that the trx-cache must be used and by consequence the
    use_cache is TRUE.

    Note that a cache will not be used if the parameter direct is TRUE.
  */
  bool trx_cache= FALSE;
  cache_type= Log_event::EVENT_INVALID_CACHE;

  switch (lex->sql_command)
  {
    case SQLCOM_DROP_TABLE:
      use_cache= (lex->drop_temporary && thd->in_multi_stmt_transaction_mode());
    break;

    case SQLCOM_CREATE_TABLE:
      trx_cache= (lex->select_lex.item_list.elements &&
                  thd->is_current_stmt_binlog_format_row());
      use_cache= ((lex->create_info.options & HA_LEX_CREATE_TMP_TABLE) &&
                   thd->in_multi_stmt_transaction_mode()) || trx_cache;
      break;
    case SQLCOM_SET_OPTION:
      use_cache= trx_cache= (lex->autocommit ? FALSE : TRUE);
      break;
    case SQLCOM_RELEASE_SAVEPOINT:
    case SQLCOM_ROLLBACK_TO_SAVEPOINT:
    case SQLCOM_SAVEPOINT:
      use_cache= trx_cache= TRUE;
      break;
    default:
      use_cache= sqlcom_can_generate_row_events(thd);
      break;
  }

  if (!use_cache || direct)
  {
    cache_type= Log_event::EVENT_NO_CACHE;
  }
  else if (using_trans || trx_cache || stmt_has_updated_trans_table(thd) ||
           thd->lex->is_mixed_stmt_unsafe(thd->in_multi_stmt_transaction_mode(),
                                          thd->variables.binlog_direct_non_trans_update,
                                          trans_has_updated_trans_table(thd),
                                          thd->tx_isolation))
    cache_type= Log_event::EVENT_TRANSACTIONAL_CACHE;
  else
    cache_type= Log_event::EVENT_STMT_CACHE;
  DBUG_ASSERT(cache_type != Log_event::EVENT_INVALID_CACHE);
  DBUG_PRINT("info",("Query_log_event has flags2: %lu  sql_mode: %lu",
                     (ulong) flags2, sql_mode));
}
#endif /* MYSQL_CLIENT */


/* 2 utility functions for the next method */

/**
   Read a string with length from memory.

   This function reads the string-with-length stored at
   <code>src</code> and extract the length into <code>*len</code> and
   a pointer to the start of the string into <code>*dst</code>. The
   string can then be copied using <code>memcpy()</code> with the
   number of bytes given in <code>*len</code>.

   @param src Pointer to variable holding a pointer to the memory to
              read the string from.
   @param dst Pointer to variable holding a pointer where the actual
              string starts. Starting from this position, the string
              can be copied using @c memcpy().
   @param len Pointer to variable where the length will be stored.
   @param end One-past-the-end of the memory where the string is
              stored.

   @return    Zero if the entire string can be copied successfully,
              @c UINT_MAX if the length could not be read from memory
              (that is, if <code>*src >= end</code>), otherwise the
              number of bytes that are missing to read the full
              string, which happends <code>*dst + *len >= end</code>.
*/
static int
get_str_len_and_pointer(const Log_event::Byte **src,
                        const char **dst,
                        uint *len,
                        const Log_event::Byte *end)
{
  if (*src >= end)
    return -1;       // Will be UINT_MAX in two-complement arithmetics
  uint length= **src;
  if (length > 0)
  {
    if (*src + length >= end)
      return *src + length - end + 1;       // Number of bytes missing
    *dst= (char *)*src + 1;                    // Will be copied later
  }
  *len= length;
  *src+= length + 1;
  return 0;
}

static void copy_str_and_move(const char **src, 
                              Log_event::Byte **dst, 
                              uint len)
{
  memcpy(*dst, *src, len);
  *src= (const char *)*dst;
  (*dst)+= len;
  *(*dst)++= 0;
}


#ifndef DBUG_OFF
static char const *
code_name(int code)
{
  static char buf[255];
  switch (code) {
  case Q_FLAGS2_CODE: return "Q_FLAGS2_CODE";
  case Q_SQL_MODE_CODE: return "Q_SQL_MODE_CODE";
  case Q_CATALOG_CODE: return "Q_CATALOG_CODE";
  case Q_AUTO_INCREMENT: return "Q_AUTO_INCREMENT";
  case Q_CHARSET_CODE: return "Q_CHARSET_CODE";
  case Q_TIME_ZONE_CODE: return "Q_TIME_ZONE_CODE";
  case Q_CATALOG_NZ_CODE: return "Q_CATALOG_NZ_CODE";
  case Q_LC_TIME_NAMES_CODE: return "Q_LC_TIME_NAMES_CODE";
  case Q_CHARSET_DATABASE_CODE: return "Q_CHARSET_DATABASE_CODE";
  case Q_TABLE_MAP_FOR_UPDATE_CODE: return "Q_TABLE_MAP_FOR_UPDATE_CODE";
  case Q_MASTER_DATA_WRITTEN_CODE: return "Q_MASTER_DATA_WRITTEN_CODE";
  }
  sprintf(buf, "CODE#%d", code);
  return buf;
}
#endif

/**
   Macro to check that there is enough space to read from memory.

   @param PTR Pointer to memory
   @param END End of memory
   @param CNT Number of bytes that should be read.
 */
#define CHECK_SPACE(PTR,END,CNT)                      \
  do {                                                \
    DBUG_PRINT("info", ("Read %s", code_name(pos[-1]))); \
    DBUG_ASSERT((PTR) + (CNT) <= (END));              \
    if ((PTR) + (CNT) > (END)) {                      \
      DBUG_PRINT("info", ("query= 0"));               \
      query= 0;                                       \
      DBUG_VOID_RETURN;                               \
    }                                                 \
  } while (0)


/**
  This is used by the SQL slave thread to prepare the event before execution.
*/
Query_log_event::Query_log_event(const char* buf, uint event_len,
                                 const Format_description_log_event
                                 *description_event,
                                 Log_event_type event_type)
  :Log_event(buf, description_event), data_buf(0), query(NullS),
   db(NullS), catalog_len(0), status_vars_len(0),
   flags2_inited(0), sql_mode_inited(0), charset_inited(0),
   auto_increment_increment(1), auto_increment_offset(1),
   time_zone_len(0), lc_time_names_number(0), charset_database_number(0),
   table_map_for_update(0), master_data_written(0)
{
  ulong data_len;
  uint32 tmp;
  uint8 common_header_len, post_header_len;
  Log_event::Byte *start;
  const Log_event::Byte *end;
  bool catalog_nz= 1;
  DBUG_ENTER("Query_log_event::Query_log_event(char*,...)");

  memset(&user, 0, sizeof(user));
  memset(&host, 0, sizeof(host));
  common_header_len= description_event->common_header_len;
  post_header_len= description_event->post_header_len[event_type-1];
  DBUG_PRINT("info",("event_len: %u  common_header_len: %d  post_header_len: %d",
                     event_len, common_header_len, post_header_len));
  
  /*
    We test if the event's length is sensible, and if so we compute data_len.
    We cannot rely on QUERY_HEADER_LEN here as it would not be format-tolerant.
    We use QUERY_HEADER_MINIMAL_LEN which is the same for 3.23, 4.0 & 5.0.
  */
  if (event_len < (uint)(common_header_len + post_header_len))
    DBUG_VOID_RETURN;				
  data_len = event_len - (common_header_len + post_header_len);
  buf+= common_header_len;
  
  slave_proxy_id= thread_id = uint4korr(buf + Q_THREAD_ID_OFFSET);
  exec_time = uint4korr(buf + Q_EXEC_TIME_OFFSET);
  db_len = (uint)buf[Q_DB_LEN_OFFSET]; // TODO: add a check of all *_len vars
  error_code = uint2korr(buf + Q_ERR_CODE_OFFSET);

  /*
    5.0 format starts here.
    Depending on the format, we may or not have affected/warnings etc
    The remnent post-header to be parsed has length:
  */
  tmp= post_header_len - QUERY_HEADER_MINIMAL_LEN; 
  if (tmp)
  {
    status_vars_len= uint2korr(buf + Q_STATUS_VARS_LEN_OFFSET);
    /*
      Check if status variable length is corrupt and will lead to very
      wrong data. We could be even more strict and require data_len to
      be even bigger, but this will suffice to catch most corruption
      errors that can lead to a crash.
    */
    if (status_vars_len > min(data_len, MAX_SIZE_LOG_EVENT_STATUS))
    {
      DBUG_PRINT("info", ("status_vars_len (%u) > data_len (%lu); query= 0",
                          status_vars_len, data_len));
      query= 0;
      DBUG_VOID_RETURN;
    }
    data_len-= status_vars_len;
    DBUG_PRINT("info", ("Query_log_event has status_vars_len: %u",
                        (uint) status_vars_len));
    tmp-= 2;
  } 
  else
  {
    /*
      server version < 5.0 / binlog_version < 4 master's event is 
      relay-logged with storing the original size of the event in
      Q_MASTER_DATA_WRITTEN_CODE status variable.
      The size is to be restored at reading Q_MASTER_DATA_WRITTEN_CODE-marked
      event from the relay log.
    */
    DBUG_ASSERT(description_event->binlog_version < 4);
    master_data_written= data_written;
  }
  /*
    We have parsed everything we know in the post header for QUERY_EVENT,
    the rest of post header is either comes from older version MySQL or
    dedicated to derived events (e.g. Execute_load_query...)
  */

  /* variable-part: the status vars; only in MySQL 5.0  */
  
  start= (Log_event::Byte*) (buf+post_header_len);
  end= (const Log_event::Byte*) (start+status_vars_len);
  for (const Log_event::Byte* pos= start; pos < end;)
  {
    switch (*pos++) {
    case Q_FLAGS2_CODE:
      CHECK_SPACE(pos, end, 4);
      flags2_inited= 1;
      flags2= uint4korr(pos);
      DBUG_PRINT("info",("In Query_log_event, read flags2: %lu", (ulong) flags2));
      pos+= 4;
      break;
    case Q_SQL_MODE_CODE:
    {
#ifndef DBUG_OFF
      char buff[22];
#endif
      CHECK_SPACE(pos, end, 8);
      sql_mode_inited= 1;
      sql_mode= (ulong) uint8korr(pos); // QQ: Fix when sql_mode is ulonglong
      DBUG_PRINT("info",("In Query_log_event, read sql_mode: %s",
			 llstr(sql_mode, buff)));
      pos+= 8;
      break;
    }
    case Q_CATALOG_NZ_CODE:
      DBUG_PRINT("info", ("case Q_CATALOG_NZ_CODE; pos: 0x%lx; end: 0x%lx",
                          (ulong) pos, (ulong) end));
      if (get_str_len_and_pointer(&pos, &catalog, &catalog_len, end))
      {
        DBUG_PRINT("info", ("query= 0"));
        query= 0;
        DBUG_VOID_RETURN;
      }
      break;
    case Q_AUTO_INCREMENT:
      CHECK_SPACE(pos, end, 4);
      auto_increment_increment= uint2korr(pos);
      auto_increment_offset=    uint2korr(pos+2);
      pos+= 4;
      break;
    case Q_CHARSET_CODE:
    {
      CHECK_SPACE(pos, end, 6);
      charset_inited= 1;
      memcpy(charset, pos, 6);
      pos+= 6;
      break;
    }
    case Q_TIME_ZONE_CODE:
    {
      if (get_str_len_and_pointer(&pos, &time_zone_str, &time_zone_len, end))
      {
        DBUG_PRINT("info", ("Q_TIME_ZONE_CODE: query= 0"));
        query= 0;
        DBUG_VOID_RETURN;
      }
      break;
    }
    case Q_CATALOG_CODE: /* for 5.0.x where 0<=x<=3 masters */
      CHECK_SPACE(pos, end, 1);
      if ((catalog_len= *pos))
        catalog= (char*) pos+1;                           // Will be copied later
      CHECK_SPACE(pos, end, catalog_len + 2);
      pos+= catalog_len+2; // leap over end 0
      catalog_nz= 0; // catalog has end 0 in event
      break;
    case Q_LC_TIME_NAMES_CODE:
      CHECK_SPACE(pos, end, 2);
      lc_time_names_number= uint2korr(pos);
      pos+= 2;
      break;
    case Q_CHARSET_DATABASE_CODE:
      CHECK_SPACE(pos, end, 2);
      charset_database_number= uint2korr(pos);
      pos+= 2;
      break;
    case Q_TABLE_MAP_FOR_UPDATE_CODE:
      CHECK_SPACE(pos, end, 8);
      table_map_for_update= uint8korr(pos);
      pos+= 8;
      break;
    case Q_MASTER_DATA_WRITTEN_CODE:
      CHECK_SPACE(pos, end, 4);
      data_written= master_data_written= uint4korr(pos);
      pos+= 4;
      break;
    case Q_INVOKER:
    {
      CHECK_SPACE(pos, end, 1);
      user.length= *pos++;
      CHECK_SPACE(pos, end, user.length);
      user.str= (char *)pos;
      pos+= user.length;

      CHECK_SPACE(pos, end, 1);
      host.length= *pos++;
      CHECK_SPACE(pos, end, host.length);
      host.str= (char *)pos;
      pos+= host.length;
    }
    default:
      /* That's why you must write status vars in growing order of code */
      DBUG_PRINT("info",("Query_log_event has unknown status vars (first has\
 code: %u), skipping the rest of them", (uint) *(pos-1)));
      pos= (const uchar*) end;                         // Break loop
    }
  }
  
#if !defined(MYSQL_CLIENT) && defined(HAVE_QUERY_CACHE)
  if (!(start= data_buf = (Log_event::Byte*) my_malloc(catalog_len + 1 +
                                              time_zone_len + 1 +
                                              data_len + 1 +
                                              QUERY_CACHE_FLAGS_SIZE +
                                              user.length + 1 +
                                              host.length + 1 +
                                              db_len + 1,
                                              MYF(MY_WME))))
#else
  if (!(start= data_buf = (Log_event::Byte*) my_malloc(catalog_len + 1 +
                                             time_zone_len + 1 +
                                             data_len + 1 +
                                             user.length + 1 +
                                             host.length + 1,
                                             MYF(MY_WME))))
#endif
      DBUG_VOID_RETURN;
  if (catalog_len)                                  // If catalog is given
  {
    /**
      @todo we should clean up and do only copy_str_and_move; it
      works for both cases.  Then we can remove the catalog_nz
      flag. /sven
    */
    if (likely(catalog_nz)) // true except if event comes from 5.0.0|1|2|3.
      copy_str_and_move(&catalog, &start, catalog_len);
    else
    {
      memcpy(start, catalog, catalog_len+1); // copy end 0
      catalog= (const char *)start;
      start+= catalog_len+1;
    }
  }
  if (time_zone_len)
    copy_str_and_move(&time_zone_str, &start, time_zone_len);

  if (user.length > 0)
    copy_str_and_move((const char **)&(user.str), &start, user.length);
  if (host.length > 0)
    copy_str_and_move((const char **)&(host.str), &start, host.length);

  /**
    if time_zone_len or catalog_len are 0, then time_zone and catalog
    are uninitialized at this point.  shouldn't they point to the
    zero-length null-terminated strings we allocated space for in the
    my_alloc call above? /sven
  */

  /* A 2nd variable part; this is common to all versions */ 
  memcpy((char*) start, end, data_len);          // Copy db and query
  start[data_len]= '\0';              // End query with \0 (For safetly)
  db= (char *)start;
  query= (char *)(start + db_len + 1);
  q_len= data_len - db_len -1;
  DBUG_VOID_RETURN;
}


#ifdef MYSQL_CLIENT
/**
  Query_log_event::print().

  @todo
    print the catalog ??
*/
void Query_log_event::print_query_header(IO_CACHE* file,
					 PRINT_EVENT_INFO* print_event_info)
{
  // TODO: print the catalog ??
  char buff[40],*end;				// Enough for SET TIMESTAMP
  bool different_db= 1;
  uint32 tmp;

  if (!print_event_info->short_form)
  {
    print_header(file, print_event_info, FALSE);
    my_b_printf(file, "\t%s\tthread_id=%lu\texec_time=%lu\terror_code=%d\n",
                get_type_str(), (ulong) thread_id, (ulong) exec_time,
                error_code);
  }

  if (!(flags & LOG_EVENT_SUPPRESS_USE_F) && db)
  {
    different_db= memcmp(print_event_info->db, db, db_len + 1);
    if (different_db)
      memcpy(print_event_info->db, db, db_len + 1);
    if (db[0] && different_db) 
      my_b_printf(file, "use %s%s\n", db, print_event_info->delimiter);
  }

  end=int10_to_str((long) when, strmov(buff,"SET TIMESTAMP="),10);
  end= strmov(end, print_event_info->delimiter);
  *end++='\n';
  my_b_write(file, (uchar*) buff, (uint) (end-buff));
  if ((!print_event_info->thread_id_printed ||
       ((flags & LOG_EVENT_THREAD_SPECIFIC_F) &&
        thread_id != print_event_info->thread_id)))
  {
    // If --short-form, print deterministic value instead of pseudo_thread_id.
    my_b_printf(file,"SET @@session.pseudo_thread_id=%lu%s\n",
                short_form ? 999999999 : (ulong)thread_id,
                print_event_info->delimiter);
    print_event_info->thread_id= thread_id;
    print_event_info->thread_id_printed= 1;
  }

  /*
    If flags2_inited==0, this is an event from 3.23 or 4.0; nothing to
    print (remember we don't produce mixed relay logs so there cannot be
    5.0 events before that one so there is nothing to reset).
  */
  if (likely(flags2_inited)) /* likely as this will mainly read 5.0 logs */
  {
    /* tmp is a bitmask of bits which have changed. */
    if (likely(print_event_info->flags2_inited)) 
      /* All bits which have changed */
      tmp= (print_event_info->flags2) ^ flags2;
    else /* that's the first Query event we read */
    {
      print_event_info->flags2_inited= 1;
      tmp= ~((uint32)0); /* all bits have changed */
    }

    if (unlikely(tmp)) /* some bits have changed */
    {
      bool need_comma= 0;
      my_b_printf(file, "SET ");
      print_set_option(file, tmp, OPTION_NO_FOREIGN_KEY_CHECKS, ~flags2,
                       "@@session.foreign_key_checks", &need_comma);
      print_set_option(file, tmp, OPTION_AUTO_IS_NULL, flags2,
                       "@@session.sql_auto_is_null", &need_comma);
      print_set_option(file, tmp, OPTION_RELAXED_UNIQUE_CHECKS, ~flags2,
                       "@@session.unique_checks", &need_comma);
      print_set_option(file, tmp, OPTION_NOT_AUTOCOMMIT, ~flags2,
                       "@@session.autocommit", &need_comma);
      my_b_printf(file,"%s\n", print_event_info->delimiter);
      print_event_info->flags2= flags2;
    }
  }

  /*
    Now the session variables;
    it's more efficient to pass SQL_MODE as a number instead of a
    comma-separated list.
    FOREIGN_KEY_CHECKS, SQL_AUTO_IS_NULL, UNIQUE_CHECKS are session-only
    variables (they have no global version; they're not listed in
    sql_class.h), The tests below work for pure binlogs or pure relay
    logs. Won't work for mixed relay logs but we don't create mixed
    relay logs (that is, there is no relay log with a format change
    except within the 3 first events, which mysqlbinlog handles
    gracefully). So this code should always be good.
  */

  if (likely(sql_mode_inited) &&
      (unlikely(print_event_info->sql_mode != sql_mode ||
                !print_event_info->sql_mode_inited)))
  {
    my_b_printf(file,"SET @@session.sql_mode=%lu%s\n",
                (ulong)sql_mode, print_event_info->delimiter);
    print_event_info->sql_mode= sql_mode;
    print_event_info->sql_mode_inited= 1;
  }
  if (print_event_info->auto_increment_increment != auto_increment_increment ||
      print_event_info->auto_increment_offset != auto_increment_offset)
  {
    my_b_printf(file,"SET @@session.auto_increment_increment=%lu, @@session.auto_increment_offset=%lu%s\n",
                auto_increment_increment,auto_increment_offset,
                print_event_info->delimiter);
    print_event_info->auto_increment_increment= auto_increment_increment;
    print_event_info->auto_increment_offset=    auto_increment_offset;
  }

  /* TODO: print the catalog when we feature SET CATALOG */

  if (likely(charset_inited) &&
      (unlikely(!print_event_info->charset_inited ||
                memcmp(print_event_info->charset, charset, 6))))
  {
    CHARSET_INFO *cs_info= get_charset(uint2korr(charset), MYF(MY_WME));
    if (cs_info)
    {
      /* for mysql client */
      my_b_printf(file, "/*!\\C %s */%s\n",
                  cs_info->csname, print_event_info->delimiter);
    }
    my_b_printf(file,"SET "
                "@@session.character_set_client=%d,"
                "@@session.collation_connection=%d,"
                "@@session.collation_server=%d"
                "%s\n",
                uint2korr(charset),
                uint2korr(charset+2),
                uint2korr(charset+4),
                print_event_info->delimiter);
    memcpy(print_event_info->charset, charset, 6);
    print_event_info->charset_inited= 1;
  }
  if (time_zone_len)
  {
    if (memcmp(print_event_info->time_zone_str,
               time_zone_str, time_zone_len+1))
    {
      my_b_printf(file,"SET @@session.time_zone='%s'%s\n",
                  time_zone_str, print_event_info->delimiter);
      memcpy(print_event_info->time_zone_str, time_zone_str, time_zone_len+1);
    }
  }
  if (lc_time_names_number != print_event_info->lc_time_names_number)
  {
    my_b_printf(file, "SET @@session.lc_time_names=%d%s\n",
                lc_time_names_number, print_event_info->delimiter);
    print_event_info->lc_time_names_number= lc_time_names_number;
  }
  if (charset_database_number != print_event_info->charset_database_number)
  {
    if (charset_database_number)
      my_b_printf(file, "SET @@session.collation_database=%d%s\n",
                  charset_database_number, print_event_info->delimiter);
    else
      my_b_printf(file, "SET @@session.collation_database=DEFAULT%s\n",
                  print_event_info->delimiter);
    print_event_info->charset_database_number= charset_database_number;
  }
}


void Query_log_event::print(FILE* file, PRINT_EVENT_INFO* print_event_info)
{
  IO_CACHE *const head= &print_event_info->head_cache;

  print_query_header(head, print_event_info);
  my_b_write(head, (uchar*) query, q_len);
  my_b_printf(head, "\n%s\n", print_event_info->delimiter);
}
#endif /* MYSQL_CLIENT */


/*
  Query_log_event::do_apply_event()
*/

#if defined(HAVE_REPLICATION) && !defined(MYSQL_CLIENT)

int Query_log_event::do_apply_event(Relay_log_info const *rli)
{
  return do_apply_event(rli, query, q_len);
}


/**
  @todo
  Compare the values of "affected rows" around here. Something
  like:
  @code
     if ((uint32) affected_in_event != (uint32) affected_on_slave)
     {
     sql_print_error("Slave: did not get the expected number of affected \
     rows running query from master - expected %d, got %d (this numbers \
     should have matched modulo 4294967296).", 0, ...);
     thd->query_error = 1;
     }
  @endcode
  We may also want an option to tell the slave to ignore "affected"
  mismatch. This mismatch could be implemented with a new ER_ code, and
  to ignore it you would use --slave-skip-errors...
*/
int Query_log_event::do_apply_event(Relay_log_info const *rli,
                                      const char *query_arg, uint32 q_len_arg)
{
  LEX_STRING new_db;
  int expected_error,actual_error= 0;
  HA_CREATE_INFO db_options;

  /*
    Colleagues: please never free(thd->catalog) in MySQL. This would
    lead to bugs as here thd->catalog is a part of an alloced block,
    not an entire alloced block (see
    Query_log_event::do_apply_event()). Same for thd->db.  Thank
    you.
  */
  thd->catalog= catalog_len ? (char *) catalog : (char *)"";
  new_db.length= db_len;
  new_db.str= (char *) rpl_filter->get_rewrite_db(db, &new_db.length);
  thd->set_db(new_db.str, new_db.length);       /* allocates a copy of 'db' */

  /*
    Setting the character set and collation of the current database thd->db.
   */
  load_db_opt_by_name(thd, thd->db, &db_options);
  if (db_options.default_table_charset)
    thd->db_charset= db_options.default_table_charset;
  thd->variables.auto_increment_increment= auto_increment_increment;
  thd->variables.auto_increment_offset=    auto_increment_offset;

  /*
    InnoDB internally stores the master log position it has executed so far,
    i.e. the position just after the COMMIT event.
    When InnoDB will want to store, the positions in rli won't have
    been updated yet, so group_master_log_* will point to old BEGIN
    and event_master_log* will point to the beginning of current COMMIT.
    But log_pos of the COMMIT Query event is what we want, i.e. the pos of the
    END of the current log event (COMMIT). We save it in rli so that InnoDB can
    access it.
  */
  const_cast<Relay_log_info*>(rli)->set_future_group_master_log_pos(log_pos);
  DBUG_PRINT("info", ("log_pos: %lu", (ulong) log_pos));

  clear_all_errors(thd, const_cast<Relay_log_info*>(rli));
  if (strcmp("COMMIT", query) == 0 && rli->tables_to_lock)
  {
    /*
      Cleaning-up the last statement context:
      the terminal event of the current statement flagged with
      STMT_END_F got filtered out in ndb circular replication.
    */
    int error;
    char llbuff[22];
    if ((error= rows_event_stmt_cleanup(const_cast<Relay_log_info*>(rli), thd)))
    {
      const_cast<Relay_log_info*>(rli)->report(ERROR_LEVEL, error,
                  "Error in cleaning up after an event preceeding the commit; "
                  "the group log file/position: %s %s",
                  const_cast<Relay_log_info*>(rli)->get_group_master_log_name(),
                  llstr(const_cast<Relay_log_info*>(rli)->get_group_master_log_pos(),
                        llbuff));
    }
    /*
      Executing a part of rli->stmt_done() logics that does not deal
      with group position change. The part is redundant now but is 
      future-change-proof addon, e.g if COMMIT handling will start checking
      invariants like IN_STMT flag must be off at committing the transaction.
    */
    const_cast<Relay_log_info*>(rli)->inc_event_relay_log_pos();
    const_cast<Relay_log_info*>(rli)->clear_flag(Relay_log_info::IN_STMT);
  }
  else
  {
    const_cast<Relay_log_info*>(rli)->slave_close_thread_tables(thd);
  }

  /*
    Note:   We do not need to execute reset_one_shot_variables() if this
            db_ok() test fails.
    Reason: The db stored in binlog events is the same for SET and for
            its companion query.  If the SET is ignored because of
            db_ok(), the companion query will also be ignored, and if
            the companion query is ignored in the db_ok() test of
            ::do_apply_event(), then the companion SET also have so
            we don't need to reset_one_shot_variables().
  */
  if (is_trans_keyword() || rpl_filter->db_ok(thd->db))
  {
    thd->set_time((time_t)when);
    thd->set_query_and_id((char*)query_arg, q_len_arg, next_query_id());
    thd->variables.pseudo_thread_id= thread_id;		// for temp tables
    DBUG_PRINT("query",("%s", thd->query()));

    if (ignored_error_code((expected_error= error_code)) ||
	!unexpected_error_code(expected_error))
    {
      if (flags2_inited)
        /*
          all bits of thd->variables.option_bits which are 1 in OPTIONS_WRITTEN_TO_BIN_LOG
          must take their value from flags2.
        */
        thd->variables.option_bits= flags2|(thd->variables.option_bits & ~OPTIONS_WRITTEN_TO_BIN_LOG);
      /*
        else, we are in a 3.23/4.0 binlog; we previously received a
        Rotate_log_event which reset thd->variables.option_bits and sql_mode etc, so
        nothing to do.
      */
      /*
        We do not replicate IGNORE_DIR_IN_CREATE. That is, if the master is a
        slave which runs with SQL_MODE=IGNORE_DIR_IN_CREATE, this should not
        force us to ignore the dir too. Imagine you are a ring of machines, and
        one has a disk problem so that you temporarily need
        IGNORE_DIR_IN_CREATE on this machine; you don't want it to propagate
        elsewhere (you don't want all slaves to start ignoring the dirs).
      */
      if (sql_mode_inited)
        thd->variables.sql_mode=
          (ulong) ((thd->variables.sql_mode & MODE_NO_DIR_IN_CREATE) |
                   (sql_mode & ~(ulong) MODE_NO_DIR_IN_CREATE));
      if (charset_inited)
      {
        if (rli->cached_charset_compare(charset))
        {
          /* Verify that we support the charsets found in the event. */
          if (!(thd->variables.character_set_client=
                get_charset(uint2korr(charset), MYF(MY_WME))) ||
              !(thd->variables.collation_connection=
                get_charset(uint2korr(charset+2), MYF(MY_WME))) ||
              !(thd->variables.collation_server=
                get_charset(uint2korr(charset+4), MYF(MY_WME))))
          {
            /*
              We updated the thd->variables with nonsensical values (0). Let's
              set them to something safe (i.e. which avoids crash), and we'll
              stop with EE_UNKNOWN_CHARSET in compare_errors (unless set to
              ignore this error).
            */
            set_slave_thread_default_charset(thd, rli);
            goto compare_errors;
          }
          thd->update_charset(); // for the charset change to take effect
        }
      }
      if (time_zone_len)
      {
        String tmp(time_zone_str, time_zone_len, &my_charset_bin);
        if (!(thd->variables.time_zone= my_tz_find(thd, &tmp)))
        {
          my_error(ER_UNKNOWN_TIME_ZONE, MYF(0), tmp.c_ptr());
          thd->variables.time_zone= global_system_variables.time_zone;
          goto compare_errors;
        }
      }
      if (lc_time_names_number)
      {
        if (!(thd->variables.lc_time_names=
              my_locale_by_number(lc_time_names_number)))
        {
          my_printf_error(ER_UNKNOWN_ERROR,
                      "Unknown locale: '%d'", MYF(0), lc_time_names_number);
          thd->variables.lc_time_names= &my_locale_en_US;
          goto compare_errors;
        }
      }
      else
        thd->variables.lc_time_names= &my_locale_en_US;
      if (charset_database_number)
      {
        CHARSET_INFO *cs;
        if (!(cs= get_charset(charset_database_number, MYF(0))))
        {
          char buf[20];
          int10_to_str((int) charset_database_number, buf, -10);
          my_error(ER_UNKNOWN_COLLATION, MYF(0), buf);
          goto compare_errors;
        }
        thd->variables.collation_database= cs;
      }
      else
        thd->variables.collation_database= thd->db_charset;
      
      thd->table_map_for_update= (table_map)table_map_for_update;
      thd->set_invoker(&user, &host);
      /*
        Flag if we need to rollback the statement transaction on
        slave if it by chance succeeds.
        If we expected a non-zero error code and get nothing and,
        it is a concurrency issue or ignorable issue, effects
        of the statement should be rolled back.
      */
      if (expected_error &&
          (ignored_error_code(expected_error) ||
           concurrency_error_code(expected_error)))
      {
        thd->variables.option_bits|= OPTION_MASTER_SQL_ERROR;
      }
      /* Execute the query (note that we bypass dispatch_command()) */
      Parser_state parser_state;
      if (!parser_state.init(thd, thd->query(), thd->query_length()))
      {
        mysql_parse(thd, thd->query(), thd->query_length(), &parser_state);
        log_slow_statement(thd);
      }

      thd->variables.option_bits&= ~OPTION_MASTER_SQL_ERROR;

      /*
        Resetting the enable_slow_log thd variable.

        We need to reset it back to the opt_log_slow_slave_statements
        value after the statement execution (and slow logging
        is done). It might have changed if the statement was an
        admin statement (in which case, down in mysql_parse execution
        thd->enable_slow_log is set to the value of
        opt_log_slow_admin_statements).
      */
      thd->enable_slow_log= opt_log_slow_slave_statements;
    }
    else
    {
      /*
        The query got a really bad error on the master (thread killed etc),
        which could be inconsistent. Parse it to test the table names: if the
        replicate-*-do|ignore-table rules say "this query must be ignored" then
        we exit gracefully; otherwise we warn about the bad error and tell DBA
        to check/fix it.
      */
      if (mysql_test_parse_for_slave(thd, thd->query(), thd->query_length()))
        clear_all_errors(thd, const_cast<Relay_log_info*>(rli)); /* Can ignore query */
      else
      {
        rli->report(ERROR_LEVEL, expected_error, 
                          "\
Query partially completed on the master (error on master: %d) \
and was aborted. There is a chance that your master is inconsistent at this \
point. If you are sure that your master is ok, run this query manually on the \
slave and then restart the slave with SET GLOBAL SQL_SLAVE_SKIP_COUNTER=1; \
START SLAVE; . Query: '%s'", expected_error, thd->query());
        thd->is_slave_error= 1;
      }
      goto end;
    }

    /* If the query was not ignored, it is printed to the general log */
    if (!thd->is_error() || thd->stmt_da->sql_errno() != ER_SLAVE_IGNORED_TABLE)
      general_log_write(thd, COM_QUERY, thd->query(), thd->query_length());

compare_errors:
    /*
      In the slave thread, we may sometimes execute some DROP / * 40005
      TEMPORARY * / TABLE that come from parts of binlogs (likely if we
      use RESET SLAVE or CHANGE MASTER TO), while the temporary table
      has already been dropped. To ignore such irrelevant "table does
      not exist errors", we silently clear the error if TEMPORARY was used.
    */
    if (thd->lex->sql_command == SQLCOM_DROP_TABLE && thd->lex->drop_temporary &&
        thd->is_error() && thd->stmt_da->sql_errno() == ER_BAD_TABLE_ERROR &&
        !expected_error)
      thd->stmt_da->reset_diagnostics_area();
    /*
      If we expected a non-zero error code, and we don't get the same error
      code, and it should be ignored or is related to a concurrency issue.
    */
    actual_error= thd->is_error() ? thd->stmt_da->sql_errno() : 0;
    DBUG_PRINT("info",("expected_error: %d  sql_errno: %d",
                       expected_error, actual_error));

    if ((expected_error && expected_error != actual_error &&
         !concurrency_error_code(expected_error)) &&
        !ignored_error_code(actual_error) &&
        !ignored_error_code(expected_error))
    {
      rli->report(ERROR_LEVEL, 0,
                      "\
Query caused different errors on master and slave.     \
Error on master: '%s' (%d), Error on slave: '%s' (%d). \
Default database: '%s'. Query: '%s'",
                      ER_SAFE(expected_error),
                      expected_error,
                      actual_error ? thd->stmt_da->message() : "no error",
                      actual_error,
                      print_slave_db_safe(db), query_arg);
      thd->is_slave_error= 1;
    }
    /*
      If we get the same error code as expected and it is not a concurrency
      issue, or should be ignored.
    */
    else if ((expected_error == actual_error &&
              !concurrency_error_code(expected_error)) ||
             ignored_error_code(actual_error))
    {
      DBUG_PRINT("info",("error ignored"));
      clear_all_errors(thd, const_cast<Relay_log_info*>(rli));
      thd->killed= THD::NOT_KILLED;
    }
    /*
      Other cases: mostly we expected no error and get one.
    */
    else if (thd->is_slave_error || thd->is_fatal_error)
    {
      rli->report(ERROR_LEVEL, actual_error,
                      "Error '%s' on query. Default database: '%s'. Query: '%s'",
                      (actual_error ? thd->stmt_da->message() :
                       "unexpected success or fatal error"),
                      print_slave_db_safe(thd->db), query_arg);
      thd->is_slave_error= 1;
    }

    /*
      TODO: compare the values of "affected rows" around here. Something
      like:
      if ((uint32) affected_in_event != (uint32) affected_on_slave)
      {
      sql_print_error("Slave: did not get the expected number of affected \
      rows running query from master - expected %d, got %d (this numbers \
      should have matched modulo 4294967296).", 0, ...);
      thd->is_slave_error = 1;
      }
      We may also want an option to tell the slave to ignore "affected"
      mismatch. This mismatch could be implemented with a new ER_ code, and
      to ignore it you would use --slave-skip-errors...

      To do the comparison we need to know the value of "affected" which the
      above mysql_parse() computed. And we need to know the value of
      "affected" in the master's binlog. Both will be implemented later. The
      important thing is that we now have the format ready to log the values
      of "affected" in the binlog. So we can release 5.0.0 before effectively
      logging "affected" and effectively comparing it.
    */
  } /* End of if (db_ok(... */

  {
    /**
      The following failure injecion works in cooperation with tests
      setting @@global.debug= 'd,stop_slave_middle_group'.
      The sql thread receives the killed status and will proceed
      to shutdown trying to finish incomplete events group.
    */
    DBUG_EXECUTE_IF("stop_slave_middle_group",
                    if (strcmp("COMMIT", query) != 0 &&
                        strcmp("BEGIN", query) != 0)
                    {
                      if (thd->transaction.all.modified_non_trans_table)
                        const_cast<Relay_log_info*>(rli)->abort_slave= 1;
                    };);
  }

end:
  /*
    Probably we have set thd->query, thd->db, thd->catalog to point to places
    in the data_buf of this event. Now the event is going to be deleted
    probably, so data_buf will be freed, so the thd->... listed above will be
    pointers to freed memory.
    So we must set them to 0, so that those bad pointers values are not later
    used. Note that "cleanup" queries like automatic DROP TEMPORARY TABLE
    don't suffer from these assignments to 0 as DROP TEMPORARY
    TABLE uses the db.table syntax.
  */
  thd->catalog= 0;
  thd->set_db(NULL, 0);                 /* will free the current database */
  thd->set_query(NULL, 0);
  DBUG_PRINT("info", ("end: query= 0"));
  /*
    As a disk space optimization, future masters will not log an event for
    LAST_INSERT_ID() if that function returned 0 (and thus they will be able
    to replace the THD::stmt_depends_on_first_successful_insert_id_in_prev_stmt
    variable by (THD->first_successful_insert_id_in_prev_stmt > 0) ; with the
    resetting below we are ready to support that.
  */
  thd->first_successful_insert_id_in_prev_stmt_for_binlog= 0;
  thd->first_successful_insert_id_in_prev_stmt= 0;
  thd->stmt_depends_on_first_successful_insert_id_in_prev_stmt= 0;
  free_root(thd->mem_root,MYF(MY_KEEP_PREALLOC));
  return thd->is_slave_error;
}

int Query_log_event::do_update_pos(Relay_log_info *rli)
{
  /*
    Note that we will not increment group* positions if we are just
    after a SET ONE_SHOT, because SET ONE_SHOT should not be separated
    from its following updating query.
  */
  int ret= 0;
  if (thd->one_shot_set)
  {
    rli->inc_event_relay_log_pos();
  }
  else
    ret= Log_event::do_update_pos(rli);

  return ret;
}


Log_event::enum_skip_reason
Query_log_event::do_shall_skip(Relay_log_info *rli)
{
  DBUG_ENTER("Query_log_event::do_shall_skip");
  DBUG_PRINT("debug", ("query: %s; q_len: %d", query, q_len));
  DBUG_ASSERT(query && q_len > 0);

  if (rli->slave_skip_counter > 0)
  {
    if (strcmp("BEGIN", query) == 0)
    {
      thd->variables.option_bits|= OPTION_BEGIN;
      DBUG_RETURN(Log_event::continue_group(rli));
    }

    if (strcmp("COMMIT", query) == 0 || strcmp("ROLLBACK", query) == 0)
    {
      thd->variables.option_bits&= ~OPTION_BEGIN;
      DBUG_RETURN(Log_event::EVENT_SKIP_COUNT);
    }
  }
  DBUG_RETURN(Log_event::do_shall_skip(rli));
}

#endif


/**************************************************************************
	Start_log_event_v3 methods
**************************************************************************/

#ifndef MYSQL_CLIENT
Start_log_event_v3::Start_log_event_v3()
  :Log_event(), created(0), binlog_version(BINLOG_VERSION),
   dont_set_created(0)
{
  memcpy(server_version, ::server_version, ST_SERVER_VER_LEN);
}
#endif

/*
  Start_log_event_v3::pack_info()
*/

#if defined(HAVE_REPLICATION) && !defined(MYSQL_CLIENT)
void Start_log_event_v3::pack_info(Protocol *protocol)
{
  char buf[12 + ST_SERVER_VER_LEN + 14 + 22], *pos;
  pos= strmov(buf, "Server ver: ");
  pos= strmov(pos, server_version);
  pos= strmov(pos, ", Binlog ver: ");
  pos= int10_to_str(binlog_version, pos, 10);
  protocol->store(buf, (uint) (pos-buf), &my_charset_bin);
}
#endif


/*
  Start_log_event_v3::print()
*/

#ifdef MYSQL_CLIENT
void Start_log_event_v3::print(FILE* file, PRINT_EVENT_INFO* print_event_info)
{
  DBUG_ENTER("Start_log_event_v3::print");

  IO_CACHE *const head= &print_event_info->head_cache;

  if (!print_event_info->short_form)
  {
    print_header(head, print_event_info, FALSE);
    my_b_printf(head, "\tStart: binlog v %d, server v %s created ",
                binlog_version, server_version);
    print_timestamp(head);
    if (created)
      my_b_printf(head," at startup");
    my_b_printf(head, "\n");
    if (flags & LOG_EVENT_BINLOG_IN_USE_F)
      my_b_printf(head, "# Warning: this binlog is either in use or was not "
                  "closed properly.\n");
  }
  if (!is_artificial_event() && created)
  {
#ifdef WHEN_WE_HAVE_THE_RESET_CONNECTION_SQL_COMMAND
    /*
      This is for mysqlbinlog: like in replication, we want to delete the stale
      tmp files left by an unclean shutdown of mysqld (temporary tables)
      and rollback unfinished transaction.
      Probably this can be done with RESET CONNECTION (syntax to be defined).
    */
    my_b_printf(head,"RESET CONNECTION%s\n", print_event_info->delimiter);
#else
    my_b_printf(head,"ROLLBACK%s\n", print_event_info->delimiter);
#endif
  }
  if (temp_buf &&
      print_event_info->base64_output_mode != BASE64_OUTPUT_NEVER &&
      !print_event_info->short_form)
  {
    if (print_event_info->base64_output_mode != BASE64_OUTPUT_DECODE_ROWS)
      my_b_printf(head, "BINLOG '\n");
    print_base64(head, print_event_info, FALSE);
    print_event_info->printed_fd_event= TRUE;
  }
  DBUG_VOID_RETURN;
}
#endif /* MYSQL_CLIENT */

/*
  Start_log_event_v3::Start_log_event_v3()
*/

Start_log_event_v3::Start_log_event_v3(const char* buf,
                                       const Format_description_log_event
                                       *description_event)
  :Log_event(buf, description_event)
{
  buf+= description_event->common_header_len;
  binlog_version= uint2korr(buf+ST_BINLOG_VER_OFFSET);
  memcpy(server_version, buf+ST_SERVER_VER_OFFSET,
	 ST_SERVER_VER_LEN);
  // prevent overrun if log is corrupted on disk
  server_version[ST_SERVER_VER_LEN-1]= 0;
  created= uint4korr(buf+ST_CREATED_OFFSET);
  dont_set_created= 1;
}


/*
  Start_log_event_v3::write()
*/

#ifndef MYSQL_CLIENT
bool Start_log_event_v3::write(IO_CACHE* file)
{
  char buff[START_V3_HEADER_LEN];
  int2store(buff + ST_BINLOG_VER_OFFSET,binlog_version);
  memcpy(buff + ST_SERVER_VER_OFFSET,server_version,ST_SERVER_VER_LEN);
  if (!dont_set_created)
    created= when= get_time();
  int4store(buff + ST_CREATED_OFFSET,created);
  return (write_header(file, sizeof(buff)) ||
          my_b_safe_write(file, (uchar*) buff, sizeof(buff)));
}
#endif


#if defined(HAVE_REPLICATION) && !defined(MYSQL_CLIENT)

/**
  Start_log_event_v3::do_apply_event() .
  The master started

    IMPLEMENTATION
    - To handle the case where the master died without having time to write
    DROP TEMPORARY TABLE, DO RELEASE_LOCK (prepared statements' deletion is
    TODO), we clean up all temporary tables that we got, if we are sure we
    can (see below).

  @todo
    - Remove all active user locks.
    Guilhem 2003-06: this is true but not urgent: the worst it can cause is
    the use of a bit of memory for a user lock which will not be used
    anymore. If the user lock is later used, the old one will be released. In
    other words, no deadlock problem.
*/

int Start_log_event_v3::do_apply_event(Relay_log_info const *rli)
{
  DBUG_ENTER("Start_log_event_v3::do_apply_event");
  int error= 0;
  switch (binlog_version)
  {
  case 3:
  case 4:
    /*
      This can either be 4.x (then a Start_log_event_v3 is only at master
      startup so we are sure the master has restarted and cleared his temp
      tables; the event always has 'created'>0) or 5.0 (then we have to test
      'created').
    */
    if (created)
    {
      error= close_temporary_tables(thd);
      cleanup_load_tmpdir();
    }
    else
    {
      /*
        Set all temporary tables thread references to the current thread
        as they may point to the "old" SQL slave thread in case of its
        restart.
      */
      TABLE *table;
      for (table= thd->temporary_tables; table; table= table->next)
        table->in_use= thd;
    }
    break;

    /*
       Now the older formats; in that case load_tmpdir is cleaned up by the I/O
       thread.
    */
  case 1:
    if (strncmp(rli->relay_log.description_event_for_exec->server_version,
                "3.23.57",7) >= 0 && created)
    {
      /*
        Can distinguish, based on the value of 'created': this event was
        generated at master startup.
      */
      error= close_temporary_tables(thd);
    }
    /*
      Otherwise, can't distinguish a Start_log_event generated at
      master startup and one generated by master FLUSH LOGS, so cannot
      be sure temp tables have to be dropped. So do nothing.
    */
    break;
  default:
    /* this case is impossible */
    DBUG_RETURN(1);
  }
  DBUG_RETURN(error);
}
#endif /* defined(HAVE_REPLICATION) && !defined(MYSQL_CLIENT) */

/***************************************************************************
       Format_description_log_event methods
****************************************************************************/

/**
  Format_description_log_event 1st ctor.

    Ctor. Can be used to create the event to write to the binary log (when the
    server starts or when FLUSH LOGS), or to create artificial events to parse
    binlogs from MySQL 3.23 or 4.x.
    When in a client, only the 2nd use is possible.

  @param binlog_version         the binlog version for which we want to build
                                an event. Can be 1 (=MySQL 3.23), 3 (=4.0.x
                                x>=2 and 4.1) or 4 (MySQL 5.0). Note that the
                                old 4.0 (binlog version 2) is not supported;
                                it should not be used for replication with
                                5.0.
*/

Format_description_log_event::
Format_description_log_event(uint8 binlog_ver, const char* server_ver)
  :Start_log_event_v3(), event_type_permutation(0)
{
  binlog_version= binlog_ver;
  switch (binlog_ver) {
  case 4: /* MySQL 5.0 */
    memcpy(server_version, ::server_version, ST_SERVER_VER_LEN);
    DBUG_EXECUTE_IF("pretend_version_50034_in_binlog",
                    strmov(server_version, "5.0.34"););
    common_header_len= LOG_EVENT_HEADER_LEN;
    number_of_event_types= LOG_EVENT_TYPES;
    /* we'll catch my_malloc() error in is_valid() */
    post_header_len=(uint8*) my_malloc(number_of_event_types*sizeof(uint8),
                                       MYF(0));

    /*
      This long list of assignments is not beautiful, but I see no way to
      make it nicer, as the right members are #defines, not array members, so
      it's impossible to write a loop.
    */
    if (post_header_len)
    {
#ifndef DBUG_OFF
      // Allows us to sanity-check that all events initialized their
      // events (see the end of this 'if' block).
      memset(post_header_len, 255, number_of_event_types*sizeof(uint8));
#endif

      /* Note: all event types must explicitly fill in their lengths here. */
      post_header_len[START_EVENT_V3-1]= START_V3_HEADER_LEN;
      post_header_len[QUERY_EVENT-1]= QUERY_HEADER_LEN;
      post_header_len[STOP_EVENT-1]= STOP_HEADER_LEN;
      post_header_len[ROTATE_EVENT-1]= ROTATE_HEADER_LEN;
      post_header_len[INTVAR_EVENT-1]= INTVAR_HEADER_LEN;
      post_header_len[LOAD_EVENT-1]= LOAD_HEADER_LEN;
      post_header_len[SLAVE_EVENT-1]= 0;   /* Unused because the code for Slave log event was removed. (15th Oct. 2010) */
      post_header_len[CREATE_FILE_EVENT-1]= CREATE_FILE_HEADER_LEN;
      post_header_len[APPEND_BLOCK_EVENT-1]= APPEND_BLOCK_HEADER_LEN;
      post_header_len[EXEC_LOAD_EVENT-1]= EXEC_LOAD_HEADER_LEN;
      post_header_len[DELETE_FILE_EVENT-1]= DELETE_FILE_HEADER_LEN;
      post_header_len[NEW_LOAD_EVENT-1]= NEW_LOAD_HEADER_LEN;
      post_header_len[RAND_EVENT-1]= RAND_HEADER_LEN;
      post_header_len[USER_VAR_EVENT-1]= USER_VAR_HEADER_LEN;
      post_header_len[FORMAT_DESCRIPTION_EVENT-1]= FORMAT_DESCRIPTION_HEADER_LEN;
      post_header_len[XID_EVENT-1]= XID_HEADER_LEN;
      post_header_len[BEGIN_LOAD_QUERY_EVENT-1]= BEGIN_LOAD_QUERY_HEADER_LEN;
      post_header_len[EXECUTE_LOAD_QUERY_EVENT-1]= EXECUTE_LOAD_QUERY_HEADER_LEN;
      /*
        The PRE_GA events are never be written to any binlog, but
        their lengths are included in Format_description_log_event.
        Hence, we need to be assign some value here, to avoid reading
        uninitialized memory when the array is written to disk.
      */
      post_header_len[PRE_GA_WRITE_ROWS_EVENT-1] = 0;
      post_header_len[PRE_GA_UPDATE_ROWS_EVENT-1] = 0;
      post_header_len[PRE_GA_DELETE_ROWS_EVENT-1] = 0;

      post_header_len[TABLE_MAP_EVENT-1]=    TABLE_MAP_HEADER_LEN;
      post_header_len[WRITE_ROWS_EVENT-1]=   ROWS_HEADER_LEN;
      post_header_len[UPDATE_ROWS_EVENT-1]=  ROWS_HEADER_LEN;
      post_header_len[DELETE_ROWS_EVENT-1]=  ROWS_HEADER_LEN;
      /*
        We here have the possibility to simulate a master of before we changed
        the table map id to be stored in 6 bytes: when it was stored in 4
        bytes (=> post_header_len was 6). This is used to test backward
        compatibility.
        This code can be removed after a few months (today is Dec 21st 2005),
        when we know that the 4-byte masters are not deployed anymore (check
        with Tomas Ulin first!), and the accompanying test (rpl_row_4_bytes)
        too.
      */
      DBUG_EXECUTE_IF("old_row_based_repl_4_byte_map_id_master",
                      post_header_len[TABLE_MAP_EVENT-1]=
                      post_header_len[WRITE_ROWS_EVENT-1]=
                      post_header_len[UPDATE_ROWS_EVENT-1]=
                      post_header_len[DELETE_ROWS_EVENT-1]= 6;);
      post_header_len[INCIDENT_EVENT-1]= INCIDENT_HEADER_LEN;
      post_header_len[HEARTBEAT_LOG_EVENT-1]= 0;
<<<<<<< HEAD
=======
      post_header_len[IGNORABLE_LOG_EVENT-1]= IGNORABLE_HEADER_LEN;
      post_header_len[ROWS_QUERY_LOG_EVENT-1]= IGNORABLE_HEADER_LEN;
>>>>>>> adda25c7

      // Sanity-check that all post header lengths are initialized.
      int i;
      for (i=0; i<number_of_event_types; i++)
        DBUG_ASSERT(post_header_len[i] != 255);
    }
    break;

  case 1: /* 3.23 */
  case 3: /* 4.0.x x>=2 */
    /*
      We build an artificial (i.e. not sent by the master) event, which
      describes what those old master versions send.
    */
    if (binlog_ver==1)
      strmov(server_version, server_ver ? server_ver : "3.23");
    else
      strmov(server_version, server_ver ? server_ver : "4.0");
    common_header_len= binlog_ver==1 ? OLD_HEADER_LEN :
      LOG_EVENT_MINIMAL_HEADER_LEN;
    /*
      The first new event in binlog version 4 is Format_desc. So any event type
      after that does not exist in older versions. We use the events known by
      version 3, even if version 1 had only a subset of them (this is not a
      problem: it uses a few bytes for nothing but unifies code; it does not
      make the slave detect less corruptions).
    */
    number_of_event_types= FORMAT_DESCRIPTION_EVENT - 1;
    post_header_len=(uint8*) my_malloc(number_of_event_types*sizeof(uint8),
                                       MYF(0));
    if (post_header_len)
    {
      post_header_len[START_EVENT_V3-1]= START_V3_HEADER_LEN;
      post_header_len[QUERY_EVENT-1]= QUERY_HEADER_MINIMAL_LEN;
      post_header_len[STOP_EVENT-1]= 0;
      post_header_len[ROTATE_EVENT-1]= (binlog_ver==1) ? 0 : ROTATE_HEADER_LEN;
      post_header_len[INTVAR_EVENT-1]= 0;
      post_header_len[LOAD_EVENT-1]= LOAD_HEADER_LEN;
      post_header_len[SLAVE_EVENT-1]= 0;  /* Unused because the code for Slave log event was removed. (15th Oct. 2010) */
      post_header_len[CREATE_FILE_EVENT-1]= CREATE_FILE_HEADER_LEN;
      post_header_len[APPEND_BLOCK_EVENT-1]= APPEND_BLOCK_HEADER_LEN;
      post_header_len[EXEC_LOAD_EVENT-1]= EXEC_LOAD_HEADER_LEN;
      post_header_len[DELETE_FILE_EVENT-1]= DELETE_FILE_HEADER_LEN;
      post_header_len[NEW_LOAD_EVENT-1]= post_header_len[LOAD_EVENT-1];
      post_header_len[RAND_EVENT-1]= 0;
      post_header_len[USER_VAR_EVENT-1]= 0;
    }
    break;
  default: /* Includes binlog version 2 i.e. 4.0.x x<=1 */
    post_header_len= 0; /* will make is_valid() fail */
    break;
  }
  calc_server_version_split();
}


/**
  The problem with this constructor is that the fixed header may have a
  length different from this version, but we don't know this length as we
  have not read the Format_description_log_event which says it, yet. This
  length is in the post-header of the event, but we don't know where the
  post-header starts.

  So this type of event HAS to:
  - either have the header's length at the beginning (in the header, at a
  fixed position which will never be changed), not in the post-header. That
  would make the header be "shifted" compared to other events.
  - or have a header of size LOG_EVENT_MINIMAL_HEADER_LEN (19), in all future
  versions, so that we know for sure.

  I (Guilhem) chose the 2nd solution. Rotate has the same constraint (because
  it is sent before Format_description_log_event).
*/

Format_description_log_event::
Format_description_log_event(const char* buf,
                             uint event_len,
                             const
                             Format_description_log_event*
                             description_event)
  :Start_log_event_v3(buf, description_event), event_type_permutation(0)
{
  DBUG_ENTER("Format_description_log_event::Format_description_log_event(char*,...)");
  buf+= LOG_EVENT_MINIMAL_HEADER_LEN;
  if ((common_header_len=buf[ST_COMMON_HEADER_LEN_OFFSET]) < OLD_HEADER_LEN)
    DBUG_VOID_RETURN; /* sanity check */
  number_of_event_types=
    event_len-(LOG_EVENT_MINIMAL_HEADER_LEN+ST_COMMON_HEADER_LEN_OFFSET+1);
  DBUG_PRINT("info", ("common_header_len=%d number_of_event_types=%d",
                      common_header_len, number_of_event_types));
  /* If alloc fails, we'll detect it in is_valid() */
  post_header_len= (uint8*) my_memdup((uchar*)buf+ST_COMMON_HEADER_LEN_OFFSET+1,
                                      number_of_event_types*
                                      sizeof(*post_header_len), MYF(0));
  calc_server_version_split();

  /*
    In some previous versions, the events were given other event type
    id numbers than in the present version. When replicating from such
    a version, we therefore set up an array that maps those id numbers
    to the id numbers of the present server.

    If post_header_len is null, it means malloc failed, and is_valid
    will fail, so there is no need to do anything.

    The trees in which events have wrong id's are:

    mysql-5.1-wl1012.old mysql-5.1-wl2325-5.0-drop6p13-alpha
    mysql-5.1-wl2325-5.0-drop6 mysql-5.1-wl2325-5.0
    mysql-5.1-wl2325-no-dd

    (this was found by grepping for two lines in sequence where the
    first matches "FORMAT_DESCRIPTION_EVENT," and the second matches
    "TABLE_MAP_EVENT," in log_event.h in all trees)

    In these trees, the following server_versions existed since
    TABLE_MAP_EVENT was introduced:

    5.1.1-a_drop5p3   5.1.1-a_drop5p4        5.1.1-alpha
    5.1.2-a_drop5p10  5.1.2-a_drop5p11       5.1.2-a_drop5p12
    5.1.2-a_drop5p13  5.1.2-a_drop5p14       5.1.2-a_drop5p15
    5.1.2-a_drop5p16  5.1.2-a_drop5p16b      5.1.2-a_drop5p16c
    5.1.2-a_drop5p17  5.1.2-a_drop5p4        5.1.2-a_drop5p5
    5.1.2-a_drop5p6   5.1.2-a_drop5p7        5.1.2-a_drop5p8
    5.1.2-a_drop5p9   5.1.3-a_drop5p17       5.1.3-a_drop5p17b
    5.1.3-a_drop5p17c 5.1.4-a_drop5p18       5.1.4-a_drop5p19
    5.1.4-a_drop5p20  5.1.4-a_drop6p0        5.1.4-a_drop6p1
    5.1.4-a_drop6p2   5.1.5-a_drop5p20       5.2.0-a_drop6p3
    5.2.0-a_drop6p4   5.2.0-a_drop6p5        5.2.0-a_drop6p6
    5.2.1-a_drop6p10  5.2.1-a_drop6p11       5.2.1-a_drop6p12
    5.2.1-a_drop6p6   5.2.1-a_drop6p7        5.2.1-a_drop6p8
    5.2.2-a_drop6p13  5.2.2-a_drop6p13-alpha 5.2.2-a_drop6p13b
    5.2.2-a_drop6p13c

    (this was found by grepping for "mysql," in all historical
    versions of configure.in in the trees listed above).

    There are 5.1.1-alpha versions that use the new event id's, so we
    do not test that version string.  So replication from 5.1.1-alpha
    with the other event id's to a new version does not work.
    Moreover, we can safely ignore the part after drop[56].  This
    allows us to simplify the big list above to the following regexes:

    5\.1\.[1-5]-a_drop5.*
    5\.1\.4-a_drop6.*
    5\.2\.[0-2]-a_drop6.*

    This is what we test for in the 'if' below.
  */
  if (post_header_len &&
      server_version[0] == '5' && server_version[1] == '.' &&
      server_version[3] == '.' &&
      strncmp(server_version + 5, "-a_drop", 7) == 0 &&
      ((server_version[2] == '1' &&
        server_version[4] >= '1' && server_version[4] <= '5' &&
        server_version[12] == '5') ||
       (server_version[2] == '1' &&
        server_version[4] == '4' &&
        server_version[12] == '6') ||
       (server_version[2] == '2' &&
        server_version[4] >= '0' && server_version[4] <= '2' &&
        server_version[12] == '6')))
  {
    if (number_of_event_types != 22)
    {
      DBUG_PRINT("info", (" number_of_event_types=%d",
                          number_of_event_types));
      /* this makes is_valid() return false. */
      my_free(post_header_len);
      post_header_len= NULL;
      DBUG_VOID_RETURN;
    }
    static const uint8 perm[23]=
      {
        UNKNOWN_EVENT, START_EVENT_V3, QUERY_EVENT, STOP_EVENT, ROTATE_EVENT,
        INTVAR_EVENT, LOAD_EVENT, SLAVE_EVENT, CREATE_FILE_EVENT,
        APPEND_BLOCK_EVENT, EXEC_LOAD_EVENT, DELETE_FILE_EVENT,
        NEW_LOAD_EVENT,
        RAND_EVENT, USER_VAR_EVENT,
        FORMAT_DESCRIPTION_EVENT,
        TABLE_MAP_EVENT,
        PRE_GA_WRITE_ROWS_EVENT,
        PRE_GA_UPDATE_ROWS_EVENT,
        PRE_GA_DELETE_ROWS_EVENT,
        XID_EVENT,
        BEGIN_LOAD_QUERY_EVENT,
        EXECUTE_LOAD_QUERY_EVENT,
      };
    event_type_permutation= perm;
    /*
      Since we use (permuted) event id's to index the post_header_len
      array, we need to permute the post_header_len array too.
    */
    uint8 post_header_len_temp[23];
    for (int i= 1; i < 23; i++)
      post_header_len_temp[perm[i] - 1]= post_header_len[i - 1];
    for (int i= 0; i < 22; i++)
      post_header_len[i] = post_header_len_temp[i];
  }
  DBUG_VOID_RETURN;
}

#ifndef MYSQL_CLIENT
bool Format_description_log_event::write(IO_CACHE* file)
{
  /*
    We don't call Start_log_event_v3::write() because this would make 2
    my_b_safe_write().
  */
  uchar buff[FORMAT_DESCRIPTION_HEADER_LEN];
  int2store(buff + ST_BINLOG_VER_OFFSET,binlog_version);
  memcpy((char*) buff + ST_SERVER_VER_OFFSET,server_version,ST_SERVER_VER_LEN);
  if (!dont_set_created)
    created= when= get_time();
  int4store(buff + ST_CREATED_OFFSET,created);
  buff[ST_COMMON_HEADER_LEN_OFFSET]= LOG_EVENT_HEADER_LEN;
  memcpy((char*) buff+ST_COMMON_HEADER_LEN_OFFSET+1, (uchar*) post_header_len,
         LOG_EVENT_TYPES);
  return (write_header(file, sizeof(buff)) ||
          my_b_safe_write(file, buff, sizeof(buff)));
}
#endif

#if defined(HAVE_REPLICATION) && !defined(MYSQL_CLIENT)
int Format_description_log_event::do_apply_event(Relay_log_info const *rli)
{
  int ret= 0;
  DBUG_ENTER("Format_description_log_event::do_apply_event");

  /*
    As a transaction NEVER spans on 2 or more binlogs:
    if we have an active transaction at this point, the master died
    while writing the transaction to the binary log, i.e. while
    flushing the binlog cache to the binlog. XA guarantees that master has
    rolled back. So we roll back.
    Note: this event could be sent by the master to inform us of the
    format of its binlog; in other words maybe it is not at its
    original place when it comes to us; we'll know this by checking
    log_pos ("artificial" events have log_pos == 0).
  */
  if (!is_artificial_event() && created && thd->transaction.all.ha_list)
  {
    /* This is not an error (XA is safe), just an information */
    rli->report(INFORMATION_LEVEL, 0,
                "Rolling back unfinished transaction (no COMMIT "
                "or ROLLBACK in relay log). A probable cause is that "
                "the master died while writing the transaction to "
                "its binary log, thus rolled back too."); 
    const_cast<Relay_log_info*>(rli)->cleanup_context(thd, 1);
  }

  /*
    If this event comes from ourselves, there is no cleaning task to
    perform, we don't call Start_log_event_v3::do_apply_event()
    (this was just to update the log's description event).
  */
  if (server_id != (uint32) ::server_id)
  {
    /*
      If the event was not requested by the slave i.e. the master sent
      it while the slave asked for a position >4, the event will make
      rli->group_master_log_pos advance. Say that the slave asked for
      position 1000, and the Format_desc event's end is 96. Then in
      the beginning of replication rli->group_master_log_pos will be
      0, then 96, then jump to first really asked event (which is
      >96). So this is ok.
    */
    ret= Start_log_event_v3::do_apply_event(rli);
  }

  if (!ret)
  {
    /* Save the information describing this binlog */
    delete rli->relay_log.description_event_for_exec;
    const_cast<Relay_log_info *>(rli)->relay_log.description_event_for_exec= this;
  }

  DBUG_RETURN(ret);
}

int Format_description_log_event::do_update_pos(Relay_log_info *rli)
{
  if (server_id == (uint32) ::server_id)
  {
    /*
      We only increase the relay log position if we are skipping
      events and do not touch any group_* variables, nor flush the
      relay log info.  If there is a crash, we will have to re-skip
      the events again, but that is a minor issue.

      If we do not skip stepping the group log position (and the
      server id was changed when restarting the server), it might well
      be that we start executing at a position that is invalid, e.g.,
      at a Rows_log_event or a Query_log_event preceeded by a
      Intvar_log_event instead of starting at a Table_map_log_event or
      the Intvar_log_event respectively.
     */
    rli->inc_event_relay_log_pos();
    return 0;
  }
  else
  {
    return Log_event::do_update_pos(rli);
  }
}

Log_event::enum_skip_reason
Format_description_log_event::do_shall_skip(Relay_log_info *rli)
{
  return Log_event::EVENT_SKIP_NOT;
}

#endif


/**
   Splits the event's 'server_version' string into three numeric pieces stored
   into 'server_version_split':
   X.Y.Zabc (X,Y,Z numbers, a not a digit) -> {X,Y,Z}
   X.Yabc -> {X,Y,0}
   Xabc -> {X,0,0}
   'server_version_split' is then used for lookups to find if the server which
   created this event has some known bug.
*/
void Format_description_log_event::calc_server_version_split()
{
  char *p= server_version, *r;
  ulong number;
  for (uint i= 0; i<=2; i++)
  {
    number= strtoul(p, &r, 10);
    server_version_split[i]= (uchar)number;
    DBUG_ASSERT(number < 256); // fit in uchar
    p= r;
    DBUG_ASSERT(!((i == 0) && (*r != '.'))); // should be true in practice
    if (*r == '.')
      p++; // skip the dot
  }
  DBUG_PRINT("info",("Format_description_log_event::server_version_split:"
                     " '%s' %d %d %d", server_version,
                     server_version_split[0],
                     server_version_split[1], server_version_split[2]));
}


  /**************************************************************************
        Load_log_event methods
   General note about Load_log_event: the binlogging of LOAD DATA INFILE is
   going to be changed in 5.0 (or maybe in 5.1; not decided yet).
   However, the 5.0 slave could still have to read such events (from a 4.x
   master), convert them (which just means maybe expand the header, when 5.0
   servers have a UID in events) (remember that whatever is after the header
   will be like in 4.x, as this event's format is not modified in 5.0 as we
   will use new types of events to log the new LOAD DATA INFILE features).
   To be able to read/convert, we just need to not assume that the common
   header is of length LOG_EVENT_HEADER_LEN (we must use the description
   event).
   Note that I (Guilhem) manually tested replication of a big LOAD DATA INFILE
   between 3.23 and 5.0, and between 4.0 and 5.0, and it works fine (and the
   positions displayed in SHOW SLAVE STATUS then are fine too).
  **************************************************************************/

/*
  Load_log_event::pack_info()
*/

#if defined(HAVE_REPLICATION) && !defined(MYSQL_CLIENT)
uint Load_log_event::get_query_buffer_length()
{
  return
    5 + db_len + 3 +                        // "use DB; "
    18 + fname_len + 2 +                    // "LOAD DATA INFILE 'file''"
    11 +                                    // "CONCURRENT "
    7 +					    // LOCAL
    9 +                                     // " REPLACE or IGNORE "
    13 + table_name_len*2 +                 // "INTO TABLE `table`"
    21 + sql_ex.field_term_len*4 + 2 +      // " FIELDS TERMINATED BY 'str'"
    23 + sql_ex.enclosed_len*4 + 2 +        // " OPTIONALLY ENCLOSED BY 'str'"
    12 + sql_ex.escaped_len*4 + 2 +         // " ESCAPED BY 'str'"
    21 + sql_ex.line_term_len*4 + 2 +       // " LINES TERMINATED BY 'str'"
    19 + sql_ex.line_start_len*4 + 2 +      // " LINES STARTING BY 'str'"
    15 + 22 +                               // " IGNORE xxx  LINES"
    3 + (num_fields-1)*2 + field_block_len; // " (field1, field2, ...)"
}


void Load_log_event::print_query(bool need_db, const char *cs, char *buf,
                                 char **end, char **fn_start, char **fn_end)
{
  char *pos= buf;

  if (need_db && db && db_len)
  {
    pos= strmov(pos, "use `");
    memcpy(pos, db, db_len);
    pos= strmov(pos+db_len, "`; ");
  }

  pos= strmov(pos, "LOAD DATA ");

  if (is_concurrent)
    pos= strmov(pos, "CONCURRENT ");

  if (fn_start)
    *fn_start= pos;

  if (check_fname_outside_temp_buf())
    pos= strmov(pos, "LOCAL ");
  pos= strmov(pos, "INFILE '");
  memcpy(pos, fname, fname_len);
  pos= strmov(pos+fname_len, "' ");

  if (sql_ex.opt_flags & REPLACE_FLAG)
    pos= strmov(pos, "REPLACE ");
  else if (sql_ex.opt_flags & IGNORE_FLAG)
    pos= strmov(pos, "IGNORE ");

  pos= strmov(pos ,"INTO");

  if (fn_end)
    *fn_end= pos;

  pos= strmov(pos ," TABLE `");
  memcpy(pos, table_name, table_name_len);
  pos+= table_name_len;

  if (cs != NULL)
  {
    pos= strmov(pos ,"` CHARACTER SET ");
    pos= strmov(pos ,  cs);
  }
  else
    pos= strmov(pos, "`");

  /* We have to create all optional fields as the default is not empty */
  pos= strmov(pos, " FIELDS TERMINATED BY ");
  pos= pretty_print_str(pos, sql_ex.field_term, sql_ex.field_term_len);
  if (sql_ex.opt_flags & OPT_ENCLOSED_FLAG)
    pos= strmov(pos, " OPTIONALLY ");
  pos= strmov(pos, " ENCLOSED BY ");
  pos= pretty_print_str(pos, sql_ex.enclosed, sql_ex.enclosed_len);

  pos= strmov(pos, " ESCAPED BY ");
  pos= pretty_print_str(pos, sql_ex.escaped, sql_ex.escaped_len);

  pos= strmov(pos, " LINES TERMINATED BY ");
  pos= pretty_print_str(pos, sql_ex.line_term, sql_ex.line_term_len);
  if (sql_ex.line_start_len)
  {
    pos= strmov(pos, " STARTING BY ");
    pos= pretty_print_str(pos, sql_ex.line_start, sql_ex.line_start_len);
  }

  if ((long) skip_lines > 0)
  {
    pos= strmov(pos, " IGNORE ");
    pos= longlong10_to_str((longlong) skip_lines, pos, 10);
    pos= strmov(pos," LINES ");    
  }

  if (num_fields)
  {
    uint i;
    const char *field= fields;
    pos= strmov(pos, " (");
    for (i = 0; i < num_fields; i++)
    {
      if (i)
      {
        *pos++= ' ';
        *pos++= ',';
      }
      memcpy(pos, field, field_lens[i]);
      pos+=   field_lens[i];
      field+= field_lens[i]  + 1;
    }
    *pos++= ')';
  }

  *end= pos;
}


void Load_log_event::pack_info(Protocol *protocol)
{
  char *buf, *end;

  if (!(buf= (char*) my_malloc(get_query_buffer_length(), MYF(MY_WME))))
    return;
  print_query(TRUE, NULL, buf, &end, 0, 0);
  protocol->store(buf, end-buf, &my_charset_bin);
  my_free(buf);
}
#endif /* defined(HAVE_REPLICATION) && !defined(MYSQL_CLIENT) */


#ifndef MYSQL_CLIENT

/*
  Load_log_event::write_data_header()
*/

bool Load_log_event::write_data_header(IO_CACHE* file)
{
  char buf[LOAD_HEADER_LEN];
  int4store(buf + L_THREAD_ID_OFFSET, slave_proxy_id);
  int4store(buf + L_EXEC_TIME_OFFSET, exec_time);
  int4store(buf + L_SKIP_LINES_OFFSET, skip_lines);
  buf[L_TBL_LEN_OFFSET] = (char)table_name_len;
  buf[L_DB_LEN_OFFSET] = (char)db_len;
  int4store(buf + L_NUM_FIELDS_OFFSET, num_fields);
  return my_b_safe_write(file, (uchar*)buf, LOAD_HEADER_LEN) != 0;
}


/*
  Load_log_event::write_data_body()
*/

bool Load_log_event::write_data_body(IO_CACHE* file)
{
  if (sql_ex.write_data(file))
    return 1;
  if (num_fields && fields && field_lens)
  {
    if (my_b_safe_write(file, (uchar*)field_lens, num_fields) ||
	my_b_safe_write(file, (uchar*)fields, field_block_len))
      return 1;
  }
  return (my_b_safe_write(file, (uchar*)table_name, table_name_len + 1) ||
	  my_b_safe_write(file, (uchar*)db, db_len + 1) ||
	  my_b_safe_write(file, (uchar*)fname, fname_len));
}


/*
  Load_log_event::Load_log_event()
*/

Load_log_event::Load_log_event(THD *thd_arg, sql_exchange *ex,
			       const char *db_arg, const char *table_name_arg,
			       List<Item> &fields_arg,
                               bool is_concurrent_arg,
			       enum enum_duplicates handle_dup,
			       bool ignore, bool using_trans)
  :Log_event(thd_arg,
             thd_arg->thread_specific_used ? LOG_EVENT_THREAD_SPECIFIC_F : 0,
             using_trans),
   thread_id(thd_arg->thread_id),
   slave_proxy_id(thd_arg->variables.pseudo_thread_id),
   num_fields(0),fields(0),
   field_lens(0),field_block_len(0),
   table_name(table_name_arg ? table_name_arg : ""),
   db(db_arg), fname(ex->file_name), local_fname(FALSE),
   is_concurrent(is_concurrent_arg)
{
  time_t end_time;
  time(&end_time);
  exec_time = (ulong) (end_time  - thd_arg->start_time);
  /* db can never be a zero pointer in 4.0 */
  db_len = (uint32) strlen(db);
  table_name_len = (uint32) strlen(table_name);
  fname_len = (fname) ? (uint) strlen(fname) : 0;
  sql_ex.field_term = (char*) ex->field_term->ptr();
  sql_ex.field_term_len = (uint8) ex->field_term->length();
  sql_ex.enclosed = (char*) ex->enclosed->ptr();
  sql_ex.enclosed_len = (uint8) ex->enclosed->length();
  sql_ex.line_term = (char*) ex->line_term->ptr();
  sql_ex.line_term_len = (uint8) ex->line_term->length();
  sql_ex.line_start = (char*) ex->line_start->ptr();
  sql_ex.line_start_len = (uint8) ex->line_start->length();
  sql_ex.escaped = (char*) ex->escaped->ptr();
  sql_ex.escaped_len = (uint8) ex->escaped->length();
  sql_ex.opt_flags = 0;
  sql_ex.cached_new_format = -1;
    
  if (ex->dumpfile)
    sql_ex.opt_flags|= DUMPFILE_FLAG;
  if (ex->opt_enclosed)
    sql_ex.opt_flags|= OPT_ENCLOSED_FLAG;

  sql_ex.empty_flags= 0;

  switch (handle_dup) {
  case DUP_REPLACE:
    sql_ex.opt_flags|= REPLACE_FLAG;
    break;
  case DUP_UPDATE:				// Impossible here
  case DUP_ERROR:
    break;	
  }
  if (ignore)
    sql_ex.opt_flags|= IGNORE_FLAG;

  if (!ex->field_term->length())
    sql_ex.empty_flags |= FIELD_TERM_EMPTY;
  if (!ex->enclosed->length())
    sql_ex.empty_flags |= ENCLOSED_EMPTY;
  if (!ex->line_term->length())
    sql_ex.empty_flags |= LINE_TERM_EMPTY;
  if (!ex->line_start->length())
    sql_ex.empty_flags |= LINE_START_EMPTY;
  if (!ex->escaped->length())
    sql_ex.empty_flags |= ESCAPED_EMPTY;
    
  skip_lines = ex->skip_lines;

  List_iterator<Item> li(fields_arg);
  field_lens_buf.length(0);
  fields_buf.length(0);
  Item* item;
  while ((item = li++))
  {
    num_fields++;
    uchar len = (uchar) strlen(item->name);
    field_block_len += len + 1;
    fields_buf.append(item->name, len + 1);
    field_lens_buf.append((char*)&len, 1);
  }

  field_lens = (const uchar*)field_lens_buf.ptr();
  fields = fields_buf.ptr();
}
#endif /* !MYSQL_CLIENT */


/**
  @note
    The caller must do buf[event_len] = 0 before he starts using the
    constructed event.
*/
Load_log_event::Load_log_event(const char *buf, uint event_len,
                               const Format_description_log_event *description_event)
  :Log_event(buf, description_event), num_fields(0), fields(0),
   field_lens(0),field_block_len(0),
   table_name(0), db(0), fname(0), local_fname(FALSE),
   /*
     Load_log_event which comes from the binary log does not contain
     information about the type of insert which was used on the master.
     Assume that it was an ordinary, non-concurrent LOAD DATA.
    */
   is_concurrent(FALSE)
{
  DBUG_ENTER("Load_log_event");
  /*
    I (Guilhem) manually tested replication of LOAD DATA INFILE for 3.23->5.0,
    4.0->5.0 and 5.0->5.0 and it works.
  */
  if (event_len)
    copy_log_event(buf, event_len,
                   ((buf[EVENT_TYPE_OFFSET] == LOAD_EVENT) ?
                    LOAD_HEADER_LEN + 
                    description_event->common_header_len :
                    LOAD_HEADER_LEN + LOG_EVENT_HEADER_LEN),
                   description_event);
  /* otherwise it's a derived class, will call copy_log_event() itself */
  DBUG_VOID_RETURN;
}


/*
  Load_log_event::copy_log_event()
*/

int Load_log_event::copy_log_event(const char *buf, ulong event_len,
                                   int body_offset,
                                   const Format_description_log_event *description_event)
{
  DBUG_ENTER("Load_log_event::copy_log_event");
  uint data_len;
  char* buf_end = (char*)buf + event_len;
  /* this is the beginning of the post-header */
  const char* data_head = buf + description_event->common_header_len;
  slave_proxy_id= thread_id= uint4korr(data_head + L_THREAD_ID_OFFSET);
  exec_time = uint4korr(data_head + L_EXEC_TIME_OFFSET);
  skip_lines = uint4korr(data_head + L_SKIP_LINES_OFFSET);
  table_name_len = (uint)data_head[L_TBL_LEN_OFFSET];
  db_len = (uint)data_head[L_DB_LEN_OFFSET];
  num_fields = uint4korr(data_head + L_NUM_FIELDS_OFFSET);
	  
  if ((int) event_len < body_offset)
    DBUG_RETURN(1);
  /*
    Sql_ex.init() on success returns the pointer to the first byte after
    the sql_ex structure, which is the start of field lengths array.
  */
  if (!(field_lens= (uchar*)sql_ex.init((char*)buf + body_offset,
                                        buf_end,
                                        buf[EVENT_TYPE_OFFSET] != LOAD_EVENT)))
    DBUG_RETURN(1);
  
  data_len = event_len - body_offset;
  if (num_fields > data_len) // simple sanity check against corruption
    DBUG_RETURN(1);
  for (uint i = 0; i < num_fields; i++)
    field_block_len += (uint)field_lens[i] + 1;

  fields = (char*)field_lens + num_fields;
  table_name  = fields + field_block_len;
  db = table_name + table_name_len + 1;
  fname = db + db_len + 1;
  fname_len = (uint) strlen(fname);
  // null termination is accomplished by the caller doing buf[event_len]=0

  DBUG_RETURN(0);
}


/*
  Load_log_event::print()
*/

#ifdef MYSQL_CLIENT
void Load_log_event::print(FILE* file, PRINT_EVENT_INFO* print_event_info)
{
  print(file, print_event_info, 0);
}


void Load_log_event::print(FILE* file_arg, PRINT_EVENT_INFO* print_event_info,
			   bool commented)
{
  IO_CACHE *const head= &print_event_info->head_cache;

  DBUG_ENTER("Load_log_event::print");
  if (!print_event_info->short_form)
  {
    print_header(head, print_event_info, FALSE);
    my_b_printf(head, "\tQuery\tthread_id=%ld\texec_time=%ld\n",
                thread_id, exec_time);
  }

  bool different_db= 1;
  if (db)
  {
    /*
      If the database is different from the one of the previous statement, we
      need to print the "use" command, and we update the last_db.
      But if commented, the "use" is going to be commented so we should not
      update the last_db.
    */
    if ((different_db= memcmp(print_event_info->db, db, db_len + 1)) &&
        !commented)
      memcpy(print_event_info->db, db, db_len + 1);
  }
  
  if (db && db[0] && different_db)
    my_b_printf(head, "%suse %s%s\n", 
            commented ? "# " : "",
            db, print_event_info->delimiter);

  if (flags & LOG_EVENT_THREAD_SPECIFIC_F)
    my_b_printf(head,"%sSET @@session.pseudo_thread_id=%lu%s\n",
            commented ? "# " : "", (ulong)thread_id,
            print_event_info->delimiter);
  my_b_printf(head, "%sLOAD DATA ",
              commented ? "# " : "");
  if (check_fname_outside_temp_buf())
    my_b_printf(head, "LOCAL ");
  my_b_printf(head, "INFILE '%-*s' ", fname_len, fname);

  if (sql_ex.opt_flags & REPLACE_FLAG)
    my_b_printf(head,"REPLACE ");
  else if (sql_ex.opt_flags & IGNORE_FLAG)
    my_b_printf(head,"IGNORE ");
  
  my_b_printf(head, "INTO TABLE `%s`", table_name);
  my_b_printf(head, " FIELDS TERMINATED BY ");
  pretty_print_str(head, sql_ex.field_term, sql_ex.field_term_len);

  if (sql_ex.opt_flags & OPT_ENCLOSED_FLAG)
    my_b_printf(head," OPTIONALLY ");
  my_b_printf(head, " ENCLOSED BY ");
  pretty_print_str(head, sql_ex.enclosed, sql_ex.enclosed_len);
     
  my_b_printf(head, " ESCAPED BY ");
  pretty_print_str(head, sql_ex.escaped, sql_ex.escaped_len);
     
  my_b_printf(head," LINES TERMINATED BY ");
  pretty_print_str(head, sql_ex.line_term, sql_ex.line_term_len);


  if (sql_ex.line_start)
  {
    my_b_printf(head," STARTING BY ");
    pretty_print_str(head, sql_ex.line_start, sql_ex.line_start_len);
  }
  if ((long) skip_lines > 0)
    my_b_printf(head, " IGNORE %ld LINES", (long) skip_lines);

  if (num_fields)
  {
    uint i;
    const char* field = fields;
    my_b_printf(head, " (");
    for (i = 0; i < num_fields; i++)
    {
      if (i)
<<<<<<< HEAD
        my_b_printf(&cache, ",");
      my_b_printf(&cache, "%s", field);
=======
        my_b_printf(head, ",");
      my_b_printf(head, "%s", field);
>>>>>>> adda25c7

      field += field_lens[i]  + 1;
    }
    my_b_printf(head, ")");
  }

  my_b_printf(head, "%s\n", print_event_info->delimiter);
  DBUG_VOID_RETURN;
}
#endif /* MYSQL_CLIENT */

#ifndef MYSQL_CLIENT

/**
  Load_log_event::set_fields()

  @note
    This function can not use the member variable 
    for the database, since LOAD DATA INFILE on the slave
    can be for a different database than the current one.
    This is the reason for the affected_db argument to this method.
*/

void Load_log_event::set_fields(const char* affected_db, 
				List<Item> &field_list,
                                Name_resolution_context *context)
{
  uint i;
  const char* field = fields;
  for (i= 0; i < num_fields; i++)
  {
    field_list.push_back(new Item_field(context,
                                        affected_db, table_name, field));
    field+= field_lens[i]  + 1;
  }
}
#endif /* !MYSQL_CLIENT */


#if defined(HAVE_REPLICATION) && !defined(MYSQL_CLIENT)
/**
  Does the data loading job when executing a LOAD DATA on the slave.

  @param net
  @param rli
  @param use_rli_only_for_errors     If set to 1, rli is provided to
                                     Load_log_event::exec_event only for this
                                     function to have rli->get_rpl_log_name and
                                     rli->last_slave_error, both being used by
                                     error reports. rli's position advancing
                                     is skipped (done by the caller which is
                                     Execute_load_log_event::exec_event).
                                     If set to 0, rli is provided for full use,
                                     i.e. for error reports and position
                                     advancing.

  @todo
    fix this; this can be done by testing rules in
    Create_file_log_event::exec_event() and then discarding Append_block and
    al.
  @todo
    this is a bug - this needs to be moved to the I/O thread

  @retval
    0           Success
  @retval
    1           Failure
*/

int Load_log_event::do_apply_event(NET* net, Relay_log_info const *rli,
                                   bool use_rli_only_for_errors)
{
  LEX_STRING new_db;
  new_db.length= db_len;
  new_db.str= (char *) rpl_filter->get_rewrite_db(db, &new_db.length);
  thd->set_db(new_db.str, new_db.length);
  DBUG_ASSERT(thd->query() == 0);
  thd->set_query_inner(NULL, 0);               // Should not be needed
  thd->is_slave_error= 0;
  clear_all_errors(thd, const_cast<Relay_log_info*>(rli));

  /* see Query_log_event::do_apply_event() and BUG#13360 */
  DBUG_ASSERT(!rli->m_table_map.count());
  /*
    Usually lex_start() is called by mysql_parse(), but we need it here
    as the present method does not call mysql_parse().
  */
  lex_start(thd);
  thd->lex->local_file= local_fname;
  mysql_reset_thd_for_next_command(thd);

  if (!use_rli_only_for_errors)
  {
    /*
      Saved for InnoDB, see comment in
      Query_log_event::do_apply_event()
    */
    const_cast<Relay_log_info*>(rli)->set_future_group_master_log_pos(log_pos);
    DBUG_PRINT("info", ("log_pos: %lu", (ulong) log_pos));
  }
 
   /*
    We test replicate_*_db rules. Note that we have already prepared
    the file to load, even if we are going to ignore and delete it
    now. So it is possible that we did a lot of disk writes for
    nothing. In other words, a big LOAD DATA INFILE on the master will
    still consume a lot of space on the slave (space in the relay log
    + space of temp files: twice the space of the file to load...)
    even if it will finally be ignored.  TODO: fix this; this can be
    done by testing rules in Create_file_log_event::do_apply_event()
    and then discarding Append_block and al. Another way is do the
    filtering in the I/O thread (more efficient: no disk writes at
    all).


    Note:   We do not need to execute reset_one_shot_variables() if this
            db_ok() test fails.
    Reason: The db stored in binlog events is the same for SET and for
            its companion query.  If the SET is ignored because of
            db_ok(), the companion query will also be ignored, and if
            the companion query is ignored in the db_ok() test of
            ::do_apply_event(), then the companion SET also have so
            we don't need to reset_one_shot_variables().
  */
  if (rpl_filter->db_ok(thd->db))
  {
    thd->set_time((time_t)when);
    thd->set_query_id(next_query_id());
    thd->warning_info->opt_clear_warning_info(thd->query_id);

    TABLE_LIST tables;
    tables.init_one_table(thd->strmake(thd->db, thd->db_length),
                          thd->db_length,
                          table_name, strlen(table_name),
                          table_name, TL_WRITE);
    tables.updating= 1;

    // the table will be opened in mysql_load    
    if (rpl_filter->is_on() && !rpl_filter->tables_ok(thd->db, &tables))
    {
      // TODO: this is a bug - this needs to be moved to the I/O thread
      if (net)
        skip_load_data_infile(net);
    }
    else
    {
      char llbuff[22];
      char *end;
      enum enum_duplicates handle_dup;
      bool ignore= 0;
      char *load_data_query;

      /*
        Forge LOAD DATA INFILE query which will be used in SHOW PROCESS LIST
        and written to slave's binlog if binlogging is on.
      */
      if (!(load_data_query= (char *)thd->alloc(get_query_buffer_length() + 1)))
      {
        /*
          This will set thd->fatal_error in case of OOM. So we surely will notice
          that something is wrong.
        */
        goto error;
      }

      print_query(FALSE, NULL, load_data_query, &end, NULL, NULL);
      *end= 0;
      thd->set_query(load_data_query, (uint) (end - load_data_query));

      if (sql_ex.opt_flags & REPLACE_FLAG)
        handle_dup= DUP_REPLACE;
      else if (sql_ex.opt_flags & IGNORE_FLAG)
      {
        ignore= 1;
        handle_dup= DUP_ERROR;
      }
      else
      {
        /*
          When replication is running fine, if it was DUP_ERROR on the
          master then we could choose IGNORE here, because if DUP_ERROR
          suceeded on master, and data is identical on the master and slave,
          then there should be no uniqueness errors on slave, so IGNORE is
          the same as DUP_ERROR. But in the unlikely case of uniqueness errors
          (because the data on the master and slave happen to be different
          (user error or bug), we want LOAD DATA to print an error message on
          the slave to discover the problem.

          If reading from net (a 3.23 master), mysql_load() will change this
          to IGNORE.
        */
        handle_dup= DUP_ERROR;
      }
      /*
        We need to set thd->lex->sql_command and thd->lex->duplicates
        since InnoDB tests these variables to decide if this is a LOAD
        DATA ... REPLACE INTO ... statement even though mysql_parse()
        is not called.  This is not needed in 5.0 since there the LOAD
        DATA ... statement is replicated using mysql_parse(), which
        sets the thd->lex fields correctly.
      */
      thd->lex->sql_command= SQLCOM_LOAD;
      thd->lex->duplicates= handle_dup;

      sql_exchange ex((char*)fname, sql_ex.opt_flags & DUMPFILE_FLAG);
      String field_term(sql_ex.field_term,sql_ex.field_term_len,log_cs);
      String enclosed(sql_ex.enclosed,sql_ex.enclosed_len,log_cs);
      String line_term(sql_ex.line_term,sql_ex.line_term_len,log_cs);
      String line_start(sql_ex.line_start,sql_ex.line_start_len,log_cs);
      String escaped(sql_ex.escaped,sql_ex.escaped_len, log_cs);
      ex.field_term= &field_term;
      ex.enclosed= &enclosed;
      ex.line_term= &line_term;
      ex.line_start= &line_start;
      ex.escaped= &escaped;

      ex.opt_enclosed = (sql_ex.opt_flags & OPT_ENCLOSED_FLAG);
      if (sql_ex.empty_flags & FIELD_TERM_EMPTY)
        ex.field_term->length(0);

      ex.skip_lines = skip_lines;
      List<Item> field_list;
      thd->lex->select_lex.context.resolve_in_table_list_only(&tables);
      set_fields(tables.db, field_list, &thd->lex->select_lex.context);
      thd->variables.pseudo_thread_id= thread_id;
      if (net)
      {
        // mysql_load will use thd->net to read the file
        thd->net.vio = net->vio;
        // Make sure the client does not get confused about the packet sequence
        thd->net.pkt_nr = net->pkt_nr;
      }
      /*
        It is safe to use tmp_list twice because we are not going to
        update it inside mysql_load().
      */
      List<Item> tmp_list;
      if (mysql_load(thd, &ex, &tables, field_list, tmp_list, tmp_list,
                     handle_dup, ignore, net != 0))
        thd->is_slave_error= 1;
      if (thd->cuted_fields)
      {
        /* log_pos is the position of the LOAD event in the master log */
        sql_print_warning("Slave: load data infile on table '%s' at "
                          "log position %s in log '%s' produced %ld "
                          "warning(s). Default database: '%s'",
                          (char*) table_name,
                          llstr(log_pos,llbuff),
                          const_cast<Relay_log_info*>(rli)->get_rpl_log_name(),
                          (ulong) thd->cuted_fields,
                          print_slave_db_safe(thd->db));
      }
      if (net)
        net->pkt_nr= thd->net.pkt_nr;
    }
  }
  else
  {
    /*
      We will just ask the master to send us /dev/null if we do not
      want to load the data.
      TODO: this a bug - needs to be done in I/O thread
    */
    if (net)
      skip_load_data_infile(net);
  }

error:
  thd->net.vio = 0; 
  const char *remember_db= thd->db;
  thd->catalog= 0;
  thd->set_db(NULL, 0);                   /* will free the current database */
  thd->set_query(NULL, 0);
  thd->stmt_da->can_overwrite_status= TRUE;
  thd->is_error() ? trans_rollback_stmt(thd) : trans_commit_stmt(thd);
  thd->stmt_da->can_overwrite_status= FALSE;
  close_thread_tables(thd);
  /*
    - If inside a multi-statement transaction,
    defer the release of metadata locks until the current
    transaction is either committed or rolled back. This prevents
    other statements from modifying the table for the entire
    duration of this transaction.  This provides commit ordering
    and guarantees serializability across multiple transactions.
    - If in autocommit mode, or outside a transactional context,
    automatically release metadata locks of the current statement.
  */
  if (! thd->in_multi_stmt_transaction_mode())
    thd->mdl_context.release_transactional_locks();

  DBUG_EXECUTE_IF("LOAD_DATA_INFILE_has_fatal_error",
                  thd->is_slave_error= 0; thd->is_fatal_error= 1;);

  if (thd->is_slave_error)
  {
    /* this err/sql_errno code is copy-paste from net_send_error() */
    const char *err;
    int sql_errno;
    if (thd->is_error())
    {
      err= thd->stmt_da->message();
      sql_errno= thd->stmt_da->sql_errno();
    }
    else
    {
      sql_errno=ER_UNKNOWN_ERROR;
      err=ER(sql_errno);       
    }
    rli->report(ERROR_LEVEL, sql_errno,"\
Error '%s' running LOAD DATA INFILE on table '%s'. Default database: '%s'",
                    err, (char*)table_name, print_slave_db_safe(remember_db));
    free_root(thd->mem_root,MYF(MY_KEEP_PREALLOC));
    return 1;
  }
  free_root(thd->mem_root,MYF(MY_KEEP_PREALLOC));

  if (thd->is_fatal_error)
  {
    char buf[256];
    my_snprintf(buf, sizeof(buf),
                "Running LOAD DATA INFILE on table '%-.64s'."
                " Default database: '%-.64s'",
                (char*)table_name,
                print_slave_db_safe(remember_db));

    rli->report(ERROR_LEVEL, ER_SLAVE_FATAL_ERROR,
                ER(ER_SLAVE_FATAL_ERROR), buf);
    return 1;
  }

  return ( use_rli_only_for_errors ? 0 : Log_event::do_apply_event(rli) ); 
}
#endif


/**************************************************************************
  Rotate_log_event methods
**************************************************************************/

/*
  Rotate_log_event::pack_info()
*/

#if defined(HAVE_REPLICATION) && !defined(MYSQL_CLIENT)
void Rotate_log_event::pack_info(Protocol *protocol)
{
  char buf1[256], buf[22];
  String tmp(buf1, sizeof(buf1), log_cs);
  tmp.length(0);
  tmp.append(new_log_ident, ident_len);
  tmp.append(STRING_WITH_LEN(";pos="));
  tmp.append(llstr(pos,buf));
  protocol->store(tmp.ptr(), tmp.length(), &my_charset_bin);
}
#endif


/*
  Rotate_log_event::print()
*/

#ifdef MYSQL_CLIENT
void Rotate_log_event::print(FILE* file, PRINT_EVENT_INFO* print_event_info)
{
  char buf[22];
  IO_CACHE *const head= &print_event_info->head_cache;

  if (print_event_info->short_form)
    return;
  print_header(head, print_event_info, FALSE);
  my_b_printf(head, "\tRotate to ");
  if (new_log_ident)
    my_b_write(head, (uchar*) new_log_ident, (uint)ident_len);
  my_b_printf(head, "  pos: %s\n", llstr(pos, buf));
}
#endif /* MYSQL_CLIENT */



/*
  Rotate_log_event::Rotate_log_event() (2 constructors)
*/


#ifndef MYSQL_CLIENT
Rotate_log_event::Rotate_log_event(const char* new_log_ident_arg,
                                   uint ident_len_arg, ulonglong pos_arg,
                                   uint flags_arg)
  :Log_event(), new_log_ident(new_log_ident_arg),
   pos(pos_arg),ident_len(ident_len_arg ? ident_len_arg :
                          (uint) strlen(new_log_ident_arg)), flags(flags_arg)
{
#ifndef DBUG_OFF
  char buff[22];
  DBUG_ENTER("Rotate_log_event::Rotate_log_event(...,flags)");
  DBUG_PRINT("enter",("new_log_ident: %s  pos: %s  flags: %lu", new_log_ident_arg,
                      llstr(pos_arg, buff), (ulong) flags));
#endif
  if (flags & DUP_NAME)
    new_log_ident= my_strndup(new_log_ident_arg, ident_len, MYF(MY_WME));
  if (flags & RELAY_LOG)
    set_relay_log_event();
  DBUG_VOID_RETURN;
}
#endif


Rotate_log_event::Rotate_log_event(const char* buf, uint event_len,
                                   const Format_description_log_event* description_event)
  :Log_event(buf, description_event) ,new_log_ident(0), flags(DUP_NAME)
{
  DBUG_ENTER("Rotate_log_event::Rotate_log_event(char*,...)");
  // The caller will ensure that event_len is what we have at EVENT_LEN_OFFSET
  uint8 header_size= description_event->common_header_len;
  uint8 post_header_len= description_event->post_header_len[ROTATE_EVENT-1];
  uint ident_offset;
  if (event_len < header_size)
    DBUG_VOID_RETURN;
  buf += header_size;
  pos = post_header_len ? uint8korr(buf + R_POS_OFFSET) : 4;
  ident_len = (uint)(event_len -
                     (header_size+post_header_len)); 
  ident_offset = post_header_len; 
  set_if_smaller(ident_len,FN_REFLEN-1);
  new_log_ident= my_strndup(buf + ident_offset, (uint) ident_len, MYF(MY_WME));
  DBUG_PRINT("debug", ("new_log_ident: '%s'", new_log_ident));
  DBUG_VOID_RETURN;
}


/*
  Rotate_log_event::write()
*/

#ifndef MYSQL_CLIENT
bool Rotate_log_event::write(IO_CACHE* file)
{
  char buf[ROTATE_HEADER_LEN];
  int8store(buf + R_POS_OFFSET, pos);
  return (write_header(file, ROTATE_HEADER_LEN + ident_len) ||
          my_b_safe_write(file, (uchar*)buf, ROTATE_HEADER_LEN) ||
          my_b_safe_write(file, (uchar*)new_log_ident, (uint) ident_len));
}
#endif


#if defined(HAVE_REPLICATION) && !defined(MYSQL_CLIENT)

/*
  Got a rotate log event from the master.

  This is mainly used so that we can later figure out the logname and
  position for the master.

  We can't rotate the slave's BINlog as this will cause infinitive rotations
  in a A -> B -> A setup.
  The NOTES below is a wrong comment which will disappear when 4.1 is merged.

  This must only be called from the Slave SQL thread, since it calls
  flush_relay_log_info().

  @retval
    0	ok
*/
int Rotate_log_event::do_update_pos(Relay_log_info *rli)
{
  DBUG_ENTER("Rotate_log_event::do_update_pos");
#ifndef DBUG_OFF
  char buf[32];
#endif

  DBUG_PRINT("info", ("server_id=%lu; ::server_id=%lu",
                      (ulong) this->server_id, (ulong) ::server_id));
  DBUG_PRINT("info", ("new_log_ident: %s", this->new_log_ident));
  DBUG_PRINT("info", ("pos: %s", llstr(this->pos, buf)));

  /*
    If we are in a transaction or in a group: the only normal case is
    when the I/O thread was copying a big transaction, then it was
    stopped and restarted: we have this in the relay log:

    BEGIN
    ...
    ROTATE (a fake one)
    ...
    COMMIT or ROLLBACK

    In that case, we don't want to touch the coordinates which
    correspond to the beginning of the transaction.  Starting from
    5.0.0, there also are some rotates from the slave itself, in the
    relay log, which shall not change the group positions.
  */
  if ((server_id != ::server_id || rli->replicate_same_server_id) &&
      !is_relay_log_event() &&
      !rli->is_in_group())
  {
    mysql_mutex_lock(&rli->data_lock);
    DBUG_PRINT("info", ("old group_master_log_name: '%s'  "
                        "old group_master_log_pos: %lu",
                        rli->get_group_master_log_name(),
                        (ulong) rli->get_group_master_log_pos()));
    memcpy((void *)rli->get_group_master_log_name(),
           new_log_ident, ident_len + 1);
    rli->notify_group_master_log_name_update();
    rli->inc_group_relay_log_pos(pos, TRUE /* skip_lock */);

    DBUG_PRINT("info", ("new group_master_log_name: '%s'  "
                        "new group_master_log_pos: %lu",
<<<<<<< HEAD
                        rli->group_master_log_name,
                        (ulong) rli->group_master_log_pos));
    mysql_mutex_unlock(&rli->data_lock);
    flush_relay_log_info(rli);
=======
                        rli->get_group_master_log_name(),
                        (ulong) rli->get_group_master_log_pos()));
    mysql_mutex_unlock(&rli->data_lock);
    rli->flush_info(TRUE);
>>>>>>> adda25c7
    
    /*
      Reset thd->variables.option_bits and sql_mode etc, because this could be the signal of
      a master's downgrade from 5.0 to 4.0.
      However, no need to reset description_event_for_exec: indeed, if the next
      master is 5.0 (even 5.0.1) we will soon get a Format_desc; if the next
      master is 4.0 then the events are in the slave's format (conversion).
    */
    set_slave_thread_options(thd);
    set_slave_thread_default_charset(thd, rli);
    thd->variables.sql_mode= global_system_variables.sql_mode;
    thd->variables.auto_increment_increment=
      thd->variables.auto_increment_offset= 1;
  }
  else
    rli->inc_event_relay_log_pos();


  DBUG_RETURN(0);
}


Log_event::enum_skip_reason
Rotate_log_event::do_shall_skip(Relay_log_info *rli)
{
  enum_skip_reason reason= Log_event::do_shall_skip(rli);

  switch (reason) {
  case Log_event::EVENT_SKIP_NOT:
  case Log_event::EVENT_SKIP_COUNT:
    return Log_event::EVENT_SKIP_NOT;

  case Log_event::EVENT_SKIP_IGNORE:
    return Log_event::EVENT_SKIP_IGNORE;
  }
  DBUG_ASSERT(0);
  return Log_event::EVENT_SKIP_NOT;             // To keep compiler happy
}

#endif


/**************************************************************************
	Intvar_log_event methods
**************************************************************************/

/*
  Intvar_log_event::pack_info()
*/

#if defined(HAVE_REPLICATION) && !defined(MYSQL_CLIENT)
void Intvar_log_event::pack_info(Protocol *protocol)
{
  char buf[256], *pos;
  pos= strmake(buf, get_var_type_name(), sizeof(buf)-23);
  *pos++= '=';
  pos= longlong10_to_str(val, pos, -10);
  protocol->store(buf, (uint) (pos-buf), &my_charset_bin);
}
#endif


/*
  Intvar_log_event::Intvar_log_event()
*/

Intvar_log_event::Intvar_log_event(const char* buf,
                                   const Format_description_log_event* description_event)
  :Log_event(buf, description_event)
{
  /* The Post-Header is empty. The Varible Data part begins immediately. */
  buf+= description_event->common_header_len +
    description_event->post_header_len[INTVAR_EVENT-1];
  type= buf[I_TYPE_OFFSET];
  val= uint8korr(buf+I_VAL_OFFSET);
}


/*
  Intvar_log_event::get_var_type_name()
*/

const char* Intvar_log_event::get_var_type_name()
{
  switch(type) {
  case LAST_INSERT_ID_EVENT: return "LAST_INSERT_ID";
  case INSERT_ID_EVENT: return "INSERT_ID";
  default: /* impossible */ return "UNKNOWN";
  }
}


/*
  Intvar_log_event::write()
*/

#ifndef MYSQL_CLIENT
bool Intvar_log_event::write(IO_CACHE* file)
{
  uchar buf[9];
  buf[I_TYPE_OFFSET]= (uchar) type;
  int8store(buf + I_VAL_OFFSET, val);
  return (write_header(file, sizeof(buf)) ||
          my_b_safe_write(file, buf, sizeof(buf)));
}
#endif


/*
  Intvar_log_event::print()
*/

#ifdef MYSQL_CLIENT
void Intvar_log_event::print(FILE* file, PRINT_EVENT_INFO* print_event_info)
{
  char llbuff[22];
  const char *msg;
  LINT_INIT(msg);
  IO_CACHE *const head= &print_event_info->head_cache;

  if (!print_event_info->short_form)
  {
    print_header(head, print_event_info, FALSE);
    my_b_printf(head, "\tIntvar\n");
  }

  my_b_printf(head, "SET ");
  switch (type) {
  case LAST_INSERT_ID_EVENT:
    msg="LAST_INSERT_ID";
    break;
  case INSERT_ID_EVENT:
    msg="INSERT_ID";
    break;
  case INVALID_INT_EVENT:
  default: // cannot happen
    msg="INVALID_INT";
    break;
  }
  my_b_printf(head, "%s=%s%s\n",
              msg, llstr(val,llbuff), print_event_info->delimiter);
}
#endif


/*
  Intvar_log_event::do_apply_event()
*/

#if defined(HAVE_REPLICATION)&& !defined(MYSQL_CLIENT)
int Intvar_log_event::do_apply_event(Relay_log_info const *rli)
{
  /*
    We are now in a statement until the associated query log event has
    been processed.
   */
  const_cast<Relay_log_info*>(rli)->set_flag(Relay_log_info::IN_STMT);

  switch (type) {
  case LAST_INSERT_ID_EVENT:
    thd->stmt_depends_on_first_successful_insert_id_in_prev_stmt= 1;
    thd->first_successful_insert_id_in_prev_stmt= val;
    break;
  case INSERT_ID_EVENT:
    thd->force_one_auto_inc_interval(val);
    break;
  }
  return 0;
}

int Intvar_log_event::do_update_pos(Relay_log_info *rli)
{
  rli->inc_event_relay_log_pos();
  return 0;
}


Log_event::enum_skip_reason
Intvar_log_event::do_shall_skip(Relay_log_info *rli)
{
  /*
    It is a common error to set the slave skip counter to 1 instead of
    2 when recovering from an insert which used a auto increment,
    rand, or user var.  Therefore, if the slave skip counter is 1, we
    just say that this event should be skipped by ignoring it, meaning
    that we do not change the value of the slave skip counter since it
    will be decreased by the following insert event.
  */
  return continue_group(rli);
}

#endif


/**************************************************************************
  Rand_log_event methods
**************************************************************************/

#if defined(HAVE_REPLICATION) && !defined(MYSQL_CLIENT)
void Rand_log_event::pack_info(Protocol *protocol)
{
  char buf1[256], *pos;
  pos= strmov(buf1,"rand_seed1=");
  pos= int10_to_str((long) seed1, pos, 10);
  pos= strmov(pos, ",rand_seed2=");
  pos= int10_to_str((long) seed2, pos, 10);
  protocol->store(buf1, (uint) (pos-buf1), &my_charset_bin);
}
#endif


Rand_log_event::Rand_log_event(const char* buf,
                               const Format_description_log_event* description_event)
  :Log_event(buf, description_event)
{
  /* The Post-Header is empty. The Variable Data part begins immediately. */
  buf+= description_event->common_header_len +
    description_event->post_header_len[RAND_EVENT-1];
  seed1= uint8korr(buf+RAND_SEED1_OFFSET);
  seed2= uint8korr(buf+RAND_SEED2_OFFSET);
}


#ifndef MYSQL_CLIENT
bool Rand_log_event::write(IO_CACHE* file)
{
  uchar buf[16];
  int8store(buf + RAND_SEED1_OFFSET, seed1);
  int8store(buf + RAND_SEED2_OFFSET, seed2);
  return (write_header(file, sizeof(buf)) ||
          my_b_safe_write(file, buf, sizeof(buf)));
}
#endif


#ifdef MYSQL_CLIENT
void Rand_log_event::print(FILE* file, PRINT_EVENT_INFO* print_event_info)
{
  IO_CACHE *const head= &print_event_info->head_cache;

  char llbuff[22],llbuff2[22];
  if (!print_event_info->short_form)
  {
    print_header(head, print_event_info, FALSE);
    my_b_printf(head, "\tRand\n");
  }
  my_b_printf(head, "SET @@RAND_SEED1=%s, @@RAND_SEED2=%s%s\n",
              llstr(seed1, llbuff),llstr(seed2, llbuff2),
              print_event_info->delimiter);
}
#endif /* MYSQL_CLIENT */


#if defined(HAVE_REPLICATION) && !defined(MYSQL_CLIENT)
int Rand_log_event::do_apply_event(Relay_log_info const *rli)
{
  /*
    We are now in a statement until the associated query log event has
    been processed.
   */
  const_cast<Relay_log_info*>(rli)->set_flag(Relay_log_info::IN_STMT);

  thd->rand.seed1= (ulong) seed1;
  thd->rand.seed2= (ulong) seed2;
  return 0;
}

int Rand_log_event::do_update_pos(Relay_log_info *rli)
{
  rli->inc_event_relay_log_pos();
  return 0;
}


Log_event::enum_skip_reason
Rand_log_event::do_shall_skip(Relay_log_info *rli)
{
  /*
    It is a common error to set the slave skip counter to 1 instead of
    2 when recovering from an insert which used a auto increment,
    rand, or user var.  Therefore, if the slave skip counter is 1, we
    just say that this event should be skipped by ignoring it, meaning
    that we do not change the value of the slave skip counter since it
    will be decreased by the following insert event.
  */
  return continue_group(rli);
}

#endif /* !MYSQL_CLIENT */


/**************************************************************************
  Xid_log_event methods
**************************************************************************/

#if defined(HAVE_REPLICATION) && !defined(MYSQL_CLIENT)
void Xid_log_event::pack_info(Protocol *protocol)
{
  char buf[128], *pos;
  pos= strmov(buf, "COMMIT /* xid=");
  pos= longlong10_to_str(xid, pos, 10);
  pos= strmov(pos, " */");
  protocol->store(buf, (uint) (pos-buf), &my_charset_bin);
}
#endif

/**
  @note
  It's ok not to use int8store here,
  as long as xid_t::set(ulonglong) and
  xid_t::get_my_xid doesn't do it either.
  We don't care about actual values of xids as long as
  identical numbers compare identically
*/

Xid_log_event::
Xid_log_event(const char* buf,
              const Format_description_log_event *description_event)
  :Log_event(buf, description_event)
{
  /* The Post-Header is empty. The Variable Data part begins immediately. */
  buf+= description_event->common_header_len +
    description_event->post_header_len[XID_EVENT-1];
  memcpy((char*) &xid, buf, sizeof(xid));
}


#ifndef MYSQL_CLIENT
bool Xid_log_event::write(IO_CACHE* file)
{
  DBUG_EXECUTE_IF("do_not_write_xid", return 0;);
  return write_header(file, sizeof(xid)) ||
         my_b_safe_write(file, (uchar*) &xid, sizeof(xid));
}
#endif


#ifdef MYSQL_CLIENT
void Xid_log_event::print(FILE* file, PRINT_EVENT_INFO* print_event_info)
{
  IO_CACHE *const head= &print_event_info->head_cache;

  if (!print_event_info->short_form)
  {
    char buf[64];
    longlong10_to_str(xid, buf, 10);

    print_header(head, print_event_info, FALSE);
    my_b_printf(head, "\tXid = %s\n", buf);
  }
  my_b_printf(head, "COMMIT%s\n", print_event_info->delimiter);
}
#endif /* MYSQL_CLIENT */


#if defined(HAVE_REPLICATION) && !defined(MYSQL_CLIENT)
int Xid_log_event::do_apply_event(Relay_log_info const *rli)
{
<<<<<<< HEAD
  bool res;
  /* For a slave Xid_log_event is COMMIT */
  general_log_print(thd, COM_QUERY,
                    "COMMIT /* implicit, from Xid_log_event */");
  res= trans_commit(thd); /* Automatically rolls back on error. */
  thd->mdl_context.release_transactional_locks();

  return res;
=======
  int error= 0;

  /* For a slave Xid_log_event is COMMIT */
  general_log_print(thd, COM_QUERY,
                    "COMMIT /* implicit, from Xid_log_event */");
  error= trans_commit(thd); /* Automatically rolls back on error. */
  thd->mdl_context.release_transactional_locks();

  return error;
>>>>>>> adda25c7
}

Log_event::enum_skip_reason
Xid_log_event::do_shall_skip(Relay_log_info *rli)
{
  DBUG_ENTER("Xid_log_event::do_shall_skip");
  if (rli->slave_skip_counter > 0) {
    thd->variables.option_bits&= ~OPTION_BEGIN;
    DBUG_RETURN(Log_event::EVENT_SKIP_COUNT);
  }
  DBUG_RETURN(Log_event::do_shall_skip(rli));
}
#endif /* !MYSQL_CLIENT */


/**************************************************************************
  User_var_log_event methods
**************************************************************************/

#if defined(HAVE_REPLICATION) && !defined(MYSQL_CLIENT)
void User_var_log_event::pack_info(Protocol* protocol)
{
  char *buf= 0;
  uint val_offset= 4 + name_len;
  uint event_len= val_offset;

  if (is_null)
  {
    if (!(buf= (char*) my_malloc(val_offset + 5, MYF(MY_WME))))
      return;
    strmov(buf + val_offset, "NULL");
    event_len= val_offset + 4;
  }
  else
  {
    switch (type) {
    case REAL_RESULT:
      double real_val;
      float8get(real_val, val);
      if (!(buf= (char*) my_malloc(val_offset + MY_GCVT_MAX_FIELD_WIDTH + 1,
                                   MYF(MY_WME))))
        return;
      event_len+= my_gcvt(real_val, MY_GCVT_ARG_DOUBLE, MY_GCVT_MAX_FIELD_WIDTH,
                          buf + val_offset, NULL);
      break;
    case INT_RESULT:
      if (!(buf= (char*) my_malloc(val_offset + 22, MYF(MY_WME))))
        return;
      event_len= longlong10_to_str(uint8korr(val), buf + val_offset, 
                                   ((flags & User_var_log_event::UNSIGNED_F) ? 
                                    10 : -10))-buf;
      break;
    case DECIMAL_RESULT:
    {
      if (!(buf= (char*) my_malloc(val_offset + DECIMAL_MAX_STR_LENGTH,
                                   MYF(MY_WME))))
        return;
      String str(buf+val_offset, DECIMAL_MAX_STR_LENGTH, &my_charset_bin);
      my_decimal dec;
      binary2my_decimal(E_DEC_FATAL_ERROR, (uchar*) (val+2), &dec, val[0],
                        val[1]);
      my_decimal2string(E_DEC_FATAL_ERROR, &dec, 0, 0, 0, &str);
      event_len= str.length() + val_offset;
      break;
    } 
    case STRING_RESULT:
      /* 15 is for 'COLLATE' and other chars */
      buf= (char*) my_malloc(event_len+val_len*2+1+2*MY_CS_NAME_SIZE+15,
                             MYF(MY_WME));
      CHARSET_INFO *cs;
      if (!buf)
        return;
      if (!(cs= get_charset(charset_number, MYF(0))))
      {
        strmov(buf+val_offset, "???");
        event_len+= 3;
      }
      else
      {
        char *p= strxmov(buf + val_offset, "_", cs->csname, " ", NullS);
        p= str_to_hex(p, val, val_len);
        p= strxmov(p, " COLLATE ", cs->name, NullS);
        event_len= p-buf;
      }
      break;
    case ROW_RESULT:
    default:
      DBUG_ASSERT(1);
      return;
    }
  }
  buf[0]= '@';
  buf[1]= '`';
  memcpy(buf+2, name, name_len);
  buf[2+name_len]= '`';
  buf[3+name_len]= '=';
  protocol->store(buf, event_len, &my_charset_bin);
  my_free(buf);
}
#endif /* !MYSQL_CLIENT */


User_var_log_event::
User_var_log_event(const char* buf,
                   const Format_description_log_event* description_event)
  :Log_event(buf, description_event)
{
  /* The Post-Header is empty. The Variable Data part begins immediately. */
  const char *start= buf;
  buf+= description_event->common_header_len +
    description_event->post_header_len[USER_VAR_EVENT-1];
  name_len= uint4korr(buf);
  name= (char *) buf + UV_NAME_LEN_SIZE;
  buf+= UV_NAME_LEN_SIZE + name_len;
  is_null= (bool) *buf;
  flags= User_var_log_event::UNDEF_F;    // defaults to UNDEF_F
  if (is_null)
  {
    type= STRING_RESULT;
    charset_number= my_charset_bin.number;
    val_len= 0;
    val= 0;  
  }
  else
  {
    type= (Item_result) buf[UV_VAL_IS_NULL];
    charset_number= uint4korr(buf + UV_VAL_IS_NULL + UV_VAL_TYPE_SIZE);
    val_len= uint4korr(buf + UV_VAL_IS_NULL + UV_VAL_TYPE_SIZE +
                       UV_CHARSET_NUMBER_SIZE);
    val= (char *) (buf + UV_VAL_IS_NULL + UV_VAL_TYPE_SIZE +
                   UV_CHARSET_NUMBER_SIZE + UV_VAL_LEN_SIZE);

    /**
      We need to check if this is from an old server
      that did not pack information for flags.
      We do this by checking if there are extra bytes
      after the packed value. If there are we take the
      extra byte and it's value is assumed to contain
      the flags value.

      Old events will not have this extra byte, thence,
      we keep the flags set to UNDEF_F.
    */
    uint bytes_read= ((val + val_len) - start);
    DBUG_ASSERT(bytes_read==data_written || 
                bytes_read==(data_written-1));
    if ((data_written - bytes_read) > 0)
    {
      flags= (uint) *(buf + UV_VAL_IS_NULL + UV_VAL_TYPE_SIZE +
                    UV_CHARSET_NUMBER_SIZE + UV_VAL_LEN_SIZE +
                    val_len);
    }
  }
}


#ifndef MYSQL_CLIENT
bool User_var_log_event::write(IO_CACHE* file)
{
  char buf[UV_NAME_LEN_SIZE];
  char buf1[UV_VAL_IS_NULL + UV_VAL_TYPE_SIZE + 
	    UV_CHARSET_NUMBER_SIZE + UV_VAL_LEN_SIZE];
  uchar buf2[max(8, DECIMAL_MAX_FIELD_SIZE + 2)], *pos= buf2;
  uint unsigned_len= 0;
  uint buf1_length;
  ulong event_length;

  int4store(buf, name_len);
  
  if ((buf1[0]= is_null))
  {
    buf1_length= 1;
    val_len= 0;                                 // Length of 'pos'
  }    
  else
  {
    buf1[1]= type;
    int4store(buf1 + 2, charset_number);

    switch (type) {
    case REAL_RESULT:
      float8store(buf2, *(double*) val);
      break;
    case INT_RESULT:
      int8store(buf2, *(longlong*) val);
      unsigned_len= 1;
      break;
    case DECIMAL_RESULT:
    {
      my_decimal *dec= (my_decimal *)val;
      dec->fix_buffer_pointer();
      buf2[0]= (char)(dec->intg + dec->frac);
      buf2[1]= (char)dec->frac;
      decimal2bin((decimal_t*)val, buf2+2, buf2[0], buf2[1]);
      val_len= decimal_bin_size(buf2[0], buf2[1]) + 2;
      break;
    }
    case STRING_RESULT:
      pos= (uchar*) val;
      break;
    case ROW_RESULT:
    default:
      DBUG_ASSERT(1);
      return 0;
    }
    int4store(buf1 + 2 + UV_CHARSET_NUMBER_SIZE, val_len);
    buf1_length= 10;
  }

  /* Length of the whole event */
  event_length= sizeof(buf)+ name_len + buf1_length + val_len + unsigned_len;

  return (write_header(file, event_length) ||
          my_b_safe_write(file, (uchar*) buf, sizeof(buf))   ||
          my_b_safe_write(file, (uchar*) name, name_len)     ||
          my_b_safe_write(file, (uchar*) buf1, buf1_length) ||
          my_b_safe_write(file, pos, val_len) ||
          my_b_safe_write(file, &flags, unsigned_len));
}
#endif


/*
  User_var_log_event::print()
*/

#ifdef MYSQL_CLIENT
void User_var_log_event::print(FILE* file, PRINT_EVENT_INFO* print_event_info)
{
  IO_CACHE *const head= &print_event_info->head_cache;

  if (!print_event_info->short_form)
  {
    print_header(head, print_event_info, FALSE);
    my_b_printf(head, "\tUser_var\n");
  }

  my_b_printf(head, "SET @`");
  my_b_write(head, (uchar*) name, (uint) (name_len));
  my_b_printf(head, "`");

  if (is_null)
  {
    my_b_printf(head, ":=NULL%s\n", print_event_info->delimiter);
  }
  else
  {
    switch (type) {
    case REAL_RESULT:
      double real_val;
      char real_buf[FMT_G_BUFSIZE(14)];
      float8get(real_val, val);
      sprintf(real_buf, "%.14g", real_val);
      my_b_printf(head, ":=%s%s\n", real_buf, print_event_info->delimiter);
      break;
    case INT_RESULT:
      char int_buf[22];
      longlong10_to_str(uint8korr(val), int_buf, 
                        ((flags & User_var_log_event::UNSIGNED_F) ? 10 : -10));
<<<<<<< HEAD
      my_b_printf(&cache, ":=%s%s\n", int_buf, print_event_info->delimiter);
=======
      my_b_printf(head, ":=%s%s\n", int_buf, print_event_info->delimiter);
>>>>>>> adda25c7
      break;
    case DECIMAL_RESULT:
    {
      char str_buf[200];
      int str_len= sizeof(str_buf) - 1;
      int precision= (int)val[0];
      int scale= (int)val[1];
      decimal_digit_t dec_buf[10];
      decimal_t dec;
      dec.len= 10;
      dec.buf= dec_buf;

      bin2decimal((uchar*) val+2, &dec, precision, scale);
      decimal2string(&dec, str_buf, &str_len, 0, 0, 0);
      str_buf[str_len]= 0;
      my_b_printf(head, ":=%s%s\n", str_buf, print_event_info->delimiter);
      break;
    }
    case STRING_RESULT:
    {
      /*
        Let's express the string in hex. That's the most robust way. If we
        print it in character form instead, we need to escape it with
        character_set_client which we don't know (we will know it in 5.0, but
        in 4.1 we don't know it easily when we are printing
        User_var_log_event). Explanation why we would need to bother with
        character_set_client (quoting Bar):
        > Note, the parser doesn't switch to another unescaping mode after
        > it has met a character set introducer.
        > For example, if an SJIS client says something like:
        > SET @a= _ucs2 \0a\0b'
        > the string constant is still unescaped according to SJIS, not
        > according to UCS2.
      */
      char *hex_str;
      CHARSET_INFO *cs;

      if (!(hex_str= (char *)my_alloca(2*val_len+1+2))) // 2 hex digits / byte
        break; // no error, as we are 'void'
      str_to_hex(hex_str, val, val_len);
      /*
        For proper behaviour when mysqlbinlog|mysql, we need to explicitely
        specify the variable's collation. It will however cause problems when
        people want to mysqlbinlog|mysql into another server not supporting the
        character set. But there's not much to do about this and it's unlikely.
      */
      if (!(cs= get_charset(charset_number, MYF(0))))
        /*
          Generate an unusable command (=> syntax error) is probably the best
          thing we can do here.
        */
        my_b_printf(head, ":=???%s\n", print_event_info->delimiter);
      else
        my_b_printf(head, ":=_%s %s COLLATE `%s`%s\n",
                    cs->csname, hex_str, cs->name,
                    print_event_info->delimiter);
      my_afree(hex_str);
    }
      break;
    case ROW_RESULT:
    default:
      DBUG_ASSERT(1);
      return;
    }
  }
}
#endif


/*
  User_var_log_event::do_apply_event()
*/

#if defined(HAVE_REPLICATION) && !defined(MYSQL_CLIENT)
int User_var_log_event::do_apply_event(Relay_log_info const *rli)
{
  Item *it= 0;
  CHARSET_INFO *charset;
  if (!(charset= get_charset(charset_number, MYF(MY_WME))))
    return 1;
  LEX_STRING user_var_name;
  user_var_name.str= name;
  user_var_name.length= name_len;
  double real_val;
  longlong int_val;

  /*
    We are now in a statement until the associated query log event has
    been processed.
   */
  const_cast<Relay_log_info*>(rli)->set_flag(Relay_log_info::IN_STMT);

  if (is_null)
  {
    it= new Item_null();
  }
  else
  {
    switch (type) {
    case REAL_RESULT:
      float8get(real_val, val);
      it= new Item_float(real_val, 0);
      val= (char*) &real_val;		// Pointer to value in native format
      val_len= 8;
      break;
    case INT_RESULT:
      int_val= (longlong) uint8korr(val);
      it= new Item_int(int_val);
      val= (char*) &int_val;		// Pointer to value in native format
      val_len= 8;
      break;
    case DECIMAL_RESULT:
    {
      Item_decimal *dec= new Item_decimal((uchar*) val+2, val[0], val[1]);
      it= dec;
      val= (char *)dec->val_decimal(NULL);
      val_len= sizeof(my_decimal);
      break;
    }
    case STRING_RESULT:
      it= new Item_string(val, val_len, charset);
      break;
    case ROW_RESULT:
    default:
      DBUG_ASSERT(1);
      return 0;
    }
  }
  Item_func_set_user_var e(user_var_name, it);
  /*
    Item_func_set_user_var can't substitute something else on its place =>
    0 can be passed as last argument (reference on item)

    Fix_fields() can fail, in which case a call of update_hash() might
    crash the server, so if fix fields fails, we just return with an
    error.
  */
  if (e.fix_fields(thd, 0))
    return 1;

  /*
    A variable can just be considered as a table with
    a single record and with a single column. Thus, like
    a column value, it could always have IMPLICIT derivation.
   */
  e.update_hash(val, val_len, type, charset, DERIVATION_IMPLICIT,
                (flags & User_var_log_event::UNSIGNED_F));
  free_root(thd->mem_root,0);

  return 0;
}

int User_var_log_event::do_update_pos(Relay_log_info *rli)
{
  rli->inc_event_relay_log_pos();
  return 0;
}

Log_event::enum_skip_reason
User_var_log_event::do_shall_skip(Relay_log_info *rli)
{
  /*
    It is a common error to set the slave skip counter to 1 instead
    of 2 when recovering from an insert which used a auto increment,
    rand, or user var.  Therefore, if the slave skip counter is 1, we
    just say that this event should be skipped by ignoring it, meaning
    that we do not change the value of the slave skip counter since it
    will be decreased by the following insert event.
  */
  return continue_group(rli);
}
#endif /* !MYSQL_CLIENT */


/**************************************************************************
  Unknown_log_event methods
**************************************************************************/

#ifdef HAVE_REPLICATION
#ifdef MYSQL_CLIENT
void Unknown_log_event::print(FILE* file_arg, PRINT_EVENT_INFO* print_event_info)
{
  if (print_event_info->short_form)
    return;
  print_header(&print_event_info->head_cache, print_event_info, FALSE);
  my_b_printf(&print_event_info->head_cache, "\n# %s", "Unknown event\n");
}
#endif  

<<<<<<< HEAD
#ifndef MYSQL_CLIENT
void Slave_log_event::pack_info(Protocol *protocol)
{
  char buf[256+HOSTNAME_LENGTH], *pos;
  pos= strmov(buf, "host=");
  pos= strnmov(pos, master_host, HOSTNAME_LENGTH);
  pos= strmov(pos, ",port=");
  pos= int10_to_str((long) master_port, pos, 10);
  pos= strmov(pos, ",log=");
  pos= strmov(pos, master_log);
  pos= strmov(pos, ",pos=");
  pos= longlong10_to_str(master_pos, pos, 10);
  protocol->store(buf, pos-buf, &my_charset_bin);
}
#endif /* !MYSQL_CLIENT */


#ifndef MYSQL_CLIENT
/**
  @todo
  re-write this better without holding both locks at the same time
*/
Slave_log_event::Slave_log_event(THD* thd_arg,
				 Relay_log_info* rli)
  :Log_event(thd_arg, 0, 0) , mem_pool(0), master_host(0)
{
  DBUG_ENTER("Slave_log_event");
  if (!rli->inited)				// QQ When can this happen ?
    DBUG_VOID_RETURN;

  Master_info* mi = rli->mi;
  // TODO: re-write this better without holding both locks at the same time
  mysql_mutex_lock(&mi->data_lock);
  mysql_mutex_lock(&rli->data_lock);
  master_host_len = strlen(mi->host);
  master_log_len = strlen(rli->group_master_log_name);
  // on OOM, just do not initialize the structure and print the error
  if ((mem_pool = (char*)my_malloc(get_data_size() + 1,
                                   MYF(MY_WME))))
  {
    master_host = mem_pool + SL_MASTER_HOST_OFFSET ;
    memcpy(master_host, mi->host, master_host_len + 1);
    master_log = master_host + master_host_len + 1;
    memcpy(master_log, rli->group_master_log_name, master_log_len + 1);
    master_port = mi->port;
    master_pos = rli->group_master_log_pos;
    DBUG_PRINT("info", ("master_log: %s  pos: %lu", master_log,
                        (ulong) master_pos));
  }
  else
    sql_print_error("Out of memory while recording slave event");
  mysql_mutex_unlock(&rli->data_lock);
  mysql_mutex_unlock(&mi->data_lock);
  DBUG_VOID_RETURN;
}
#endif /* !MYSQL_CLIENT */


Slave_log_event::~Slave_log_event()
{
  my_free(mem_pool);
}


#ifdef MYSQL_CLIENT
void Slave_log_event::print(FILE* file, PRINT_EVENT_INFO* print_event_info)
{
  Write_on_release_cache cache(&print_event_info->head_cache, file);

  char llbuff[22];
  if (print_event_info->short_form)
    return;
  print_header(&cache, print_event_info, FALSE);
  my_b_printf(&cache, "\n\
Slave: master_host: '%s'  master_port: %d  master_log: '%s'  master_pos: %s\n",
	  master_host, master_port, master_log, llstr(master_pos, llbuff));
}
#endif /* MYSQL_CLIENT */


int Slave_log_event::get_data_size()
{
  return master_host_len + master_log_len + 1 + SL_MASTER_HOST_OFFSET;
}


#ifndef MYSQL_CLIENT
bool Slave_log_event::write(IO_CACHE* file)
{
  ulong event_length= get_data_size();
  int8store(mem_pool + SL_MASTER_POS_OFFSET, master_pos);
  int2store(mem_pool + SL_MASTER_PORT_OFFSET, master_port);
  // log and host are already there

  return (write_header(file, event_length) ||
          my_b_safe_write(file, (uchar*) mem_pool, event_length));
}
#endif


void Slave_log_event::init_from_mem_pool(int data_size)
{
  master_pos = uint8korr(mem_pool + SL_MASTER_POS_OFFSET);
  master_port = uint2korr(mem_pool + SL_MASTER_PORT_OFFSET);
  master_host = mem_pool + SL_MASTER_HOST_OFFSET;
  master_host_len = (uint) strlen(master_host);
  // safety
  master_log = master_host + master_host_len + 1;
  if (master_log > mem_pool + data_size)
  {
    master_host = 0;
    return;
  }
  master_log_len = (uint) strlen(master_log);
}


/** This code is not used, so has not been updated to be format-tolerant. */
/* We are using description_event so that slave does not crash on Log_event
  constructor */
Slave_log_event::Slave_log_event(const char* buf, 
                                 uint event_len,
                                 const Format_description_log_event* description_event)
  :Log_event(buf,description_event),mem_pool(0),master_host(0)
{
  if (event_len < LOG_EVENT_HEADER_LEN)
    return;
  event_len -= LOG_EVENT_HEADER_LEN;
  if (!(mem_pool = (char*) my_malloc(event_len + 1, MYF(MY_WME))))
    return;
  memcpy(mem_pool, buf + LOG_EVENT_HEADER_LEN, event_len);
  mem_pool[event_len] = 0;
  init_from_mem_pool(event_len);
}


#ifndef MYSQL_CLIENT
int Slave_log_event::do_apply_event(Relay_log_info const *rli)
{
  if (mysql_bin_log.is_open())
    return mysql_bin_log.write(this);
  return 0;
}
#endif /* !MYSQL_CLIENT */


=======
>>>>>>> adda25c7
/**************************************************************************
	Stop_log_event methods
**************************************************************************/

/*
  Stop_log_event::print()
*/

#ifdef MYSQL_CLIENT
void Stop_log_event::print(FILE* file, PRINT_EVENT_INFO* print_event_info)
{
  if (print_event_info->short_form)
    return;

  print_header(&print_event_info->head_cache, print_event_info, FALSE);
  my_b_printf(&print_event_info->head_cache, "\tStop\n");
}
#endif /* MYSQL_CLIENT */


#ifndef MYSQL_CLIENT
/*
  The master stopped.  We used to clean up all temporary tables but
  this is useless as, as the master has shut down properly, it has
  written all DROP TEMPORARY TABLE (prepared statements' deletion is
  TODO only when we binlog prep stmts).  We used to clean up
  slave_load_tmpdir, but this is useless as it has been cleared at the
  end of LOAD DATA INFILE.  So we have nothing to do here.  The place
  were we must do this cleaning is in
  Start_log_event_v3::do_apply_event(), not here. Because if we come
  here, the master was sane.

  This must only be called from the Slave SQL thread, since it calls
  flush_relay_log_info().
*/
int Stop_log_event::do_update_pos(Relay_log_info *rli)
{
  /*
    We do not want to update master_log pos because we get a rotate event
    before stop, so by now group_master_log_name is set to the next log.
    If we updated it, we will have incorrect master coordinates and this
    could give false triggers in MASTER_POS_WAIT() that we have reached
    the target position when in fact we have not.
  */
  if (thd->variables.option_bits & OPTION_BEGIN)
    rli->inc_event_relay_log_pos();
  else
  {
    rli->inc_group_relay_log_pos(0);
    rli->flush_info(TRUE);
  }
  return 0;
}

#endif /* !MYSQL_CLIENT */
#endif /* HAVE_REPLICATION */


/**************************************************************************
	Create_file_log_event methods
**************************************************************************/

/*
  Create_file_log_event ctor
*/

#ifndef MYSQL_CLIENT
Create_file_log_event::
Create_file_log_event(THD* thd_arg, sql_exchange* ex,
		      const char* db_arg, const char* table_name_arg,
                      List<Item>& fields_arg,
                      bool is_concurrent_arg,
                      enum enum_duplicates handle_dup,
                      bool ignore,
		      uchar* block_arg, uint block_len_arg, bool using_trans)
  :Load_log_event(thd_arg, ex, db_arg, table_name_arg, fields_arg,
                  is_concurrent_arg,
                  handle_dup, ignore, using_trans),
   fake_base(0), block(block_arg), event_buf(0), block_len(block_len_arg),
   file_id(thd_arg->file_id = mysql_bin_log.next_file_id())
{
  DBUG_ENTER("Create_file_log_event");
  sql_ex.force_new_format();
  DBUG_VOID_RETURN;
}


/*
  Create_file_log_event::write_data_body()
*/

bool Create_file_log_event::write_data_body(IO_CACHE* file)
{
  bool res;
  if ((res= Load_log_event::write_data_body(file)) || fake_base)
    return res;
  return (my_b_safe_write(file, (uchar*) "", 1) ||
          my_b_safe_write(file, (uchar*) block, block_len));
}


/*
  Create_file_log_event::write_data_header()
*/

bool Create_file_log_event::write_data_header(IO_CACHE* file)
{
  bool res;
  uchar buf[CREATE_FILE_HEADER_LEN];
  if ((res= Load_log_event::write_data_header(file)) || fake_base)
    return res;
  int4store(buf + CF_FILE_ID_OFFSET, file_id);
  return my_b_safe_write(file, buf, CREATE_FILE_HEADER_LEN) != 0;
}


/*
  Create_file_log_event::write_base()
*/

bool Create_file_log_event::write_base(IO_CACHE* file)
{
  bool res;
  fake_base= 1;                                 // pretend we are Load event
  res= write(file);
  fake_base= 0;
  return res;
}

#endif /* !MYSQL_CLIENT */

/*
  Create_file_log_event ctor
*/

Create_file_log_event::Create_file_log_event(const char* buf, uint len,
                                             const Format_description_log_event* description_event)
  :Load_log_event(buf,0,description_event),fake_base(0),block(0),inited_from_old(0)
{
  DBUG_ENTER("Create_file_log_event::Create_file_log_event(char*,...)");
  uint block_offset;
  uint header_len= description_event->common_header_len;
  uint8 load_header_len= description_event->post_header_len[LOAD_EVENT-1];
  uint8 create_file_header_len= description_event->post_header_len[CREATE_FILE_EVENT-1];
  if (!(event_buf= (char*) my_memdup(buf, len, MYF(MY_WME))) ||
      copy_log_event(event_buf,len,
                     ((buf[EVENT_TYPE_OFFSET] == LOAD_EVENT) ?
                      load_header_len + header_len :
                      (fake_base ? (header_len+load_header_len) :
                       (header_len+load_header_len) +
                       create_file_header_len)),
                     description_event))
    DBUG_VOID_RETURN;
  if (description_event->binlog_version!=1)
  {
    file_id= uint4korr(buf + 
                       header_len +
		       load_header_len + CF_FILE_ID_OFFSET);
    /*
      Note that it's ok to use get_data_size() below, because it is computed
      with values we have already read from this event (because we called
      copy_log_event()); we are not using slave's format info to decode
      master's format, we are really using master's format info.
      Anyway, both formats should be identical (except the common_header_len)
      as these Load events are not changed between 4.0 and 5.0 (as logging of
      LOAD DATA INFILE does not use Load_log_event in 5.0).

      The + 1 is for \0 terminating fname  
    */
    block_offset= (description_event->common_header_len +
                   Load_log_event::get_data_size() +
                   create_file_header_len + 1);
    if (len < block_offset)
      DBUG_VOID_RETURN;
    block = (uchar*)buf + block_offset;
    block_len = len - block_offset;
  }
  else
  {
    sql_ex.force_new_format();
    inited_from_old = 1;
  }
  DBUG_VOID_RETURN;
}


/*
  Create_file_log_event::print()
*/

#ifdef MYSQL_CLIENT
void Create_file_log_event::print(FILE* file, PRINT_EVENT_INFO* print_event_info,
				  bool enable_local)
{
  if (print_event_info->short_form)
  {
    if (enable_local && check_fname_outside_temp_buf())
      Load_log_event::print(file, print_event_info);
    return;
  }

  if (enable_local)
  {
    Load_log_event::print(file, print_event_info,
			  !check_fname_outside_temp_buf());
    /* 
       That one is for "file_id: etc" below: in mysqlbinlog we want the #, in
       SHOW BINLOG EVENTS we don't.
    */
    my_b_printf(&print_event_info->head_cache, "#");
  }

  my_b_printf(&print_event_info->head_cache,
              " file_id: %d  block_len: %d\n", file_id, block_len);
}


void Create_file_log_event::print(FILE* file, PRINT_EVENT_INFO* print_event_info)
{
  print(file, print_event_info, 0);
}
#endif /* MYSQL_CLIENT */


/*
  Create_file_log_event::pack_info()
*/

#if defined(HAVE_REPLICATION) && !defined(MYSQL_CLIENT)
void Create_file_log_event::pack_info(Protocol *protocol)
{
  char buf[NAME_LEN*2 + 30 + 21*2], *pos;
  pos= strmov(buf, "db=");
  memcpy(pos, db, db_len);
  pos= strmov(pos + db_len, ";table=");
  memcpy(pos, table_name, table_name_len);
  pos= strmov(pos + table_name_len, ";file_id=");
  pos= int10_to_str((long) file_id, pos, 10);
  pos= strmov(pos, ";block_len=");
  pos= int10_to_str((long) block_len, pos, 10);
  protocol->store(buf, (uint) (pos-buf), &my_charset_bin);
}
#endif /* defined(HAVE_REPLICATION) && !defined(MYSQL_CLIENT) */


/**
  Create_file_log_event::do_apply_event()
  Constructor for Create_file_log_event to intantiate an event
  from the relay log on the slave.

  @retval
    0           Success
  @retval
    1           Failure
*/

#if defined(HAVE_REPLICATION) && !defined(MYSQL_CLIENT)
int Create_file_log_event::do_apply_event(Relay_log_info const *rli)
{
  char proc_info[17+FN_REFLEN+10], *fname_buf;
  char *ext;
  int fd = -1;
  IO_CACHE file;
  int error = 1;

  bzero((char*)&file, sizeof(file));
  fname_buf= strmov(proc_info, "Making temp file ");
  ext= slave_load_file_stem(fname_buf, file_id, server_id, ".info");
  thd_proc_info(thd, proc_info);
  /* old copy may exist already */
  mysql_file_delete(key_file_log_event_info, fname_buf, MYF(0));
  if ((fd= mysql_file_create(key_file_log_event_info,
                             fname_buf, CREATE_MODE,
                             O_WRONLY | O_BINARY | O_EXCL | O_NOFOLLOW,
                             MYF(MY_WME))) < 0 ||
      init_io_cache(&file, fd, IO_SIZE, WRITE_CACHE, (my_off_t)0, 0,
		    MYF(MY_WME|MY_NABP)))
  {
    rli->report(ERROR_LEVEL, my_errno,
                "Error in Create_file event: could not open file '%s'",
                fname_buf);
    goto err;
  }
  
  // a trick to avoid allocating another buffer
  fname= fname_buf;
  fname_len= (uint) (strmov(ext, ".data") - fname);
  if (write_base(&file))
  {
    strmov(ext, ".info"); // to have it right in the error message
    rli->report(ERROR_LEVEL, my_errno,
                "Error in Create_file event: could not write to file '%s'",
                fname_buf);
    goto err;
  }
  end_io_cache(&file);
  mysql_file_close(fd, MYF(0));
  
  // fname_buf now already has .data, not .info, because we did our trick
  /* old copy may exist already */
  mysql_file_delete(key_file_log_event_data, fname_buf, MYF(0));
  if ((fd= mysql_file_create(key_file_log_event_data,
                             fname_buf, CREATE_MODE,
                             O_WRONLY | O_BINARY | O_EXCL | O_NOFOLLOW,
                             MYF(MY_WME))) < 0)
  {
    rli->report(ERROR_LEVEL, my_errno,
                "Error in Create_file event: could not open file '%s'",
                fname_buf);
    goto err;
  }
  if (mysql_file_write(fd, (uchar*) block, block_len, MYF(MY_WME+MY_NABP)))
  {
    rli->report(ERROR_LEVEL, my_errno,
                "Error in Create_file event: write to '%s' failed",
                fname_buf);
    goto err;
  }
  error=0;					// Everything is ok

err:
  if (error)
    end_io_cache(&file);
  if (fd >= 0)
    mysql_file_close(fd, MYF(0));
  thd_proc_info(thd, 0);
  return error != 0;
}
#endif /* defined(HAVE_REPLICATION) && !defined(MYSQL_CLIENT) */


/**************************************************************************
	Append_block_log_event methods
**************************************************************************/

/*
  Append_block_log_event ctor
*/

#ifndef MYSQL_CLIENT  
Append_block_log_event::Append_block_log_event(THD *thd_arg,
                                               const char *db_arg,
					       uchar *block_arg,
					       uint block_len_arg,
					       bool using_trans)
  :Log_event(thd_arg,0, using_trans), block(block_arg),
   block_len(block_len_arg), file_id(thd_arg->file_id), db(db_arg)
{
}
#endif


/*
  Append_block_log_event ctor
*/

Append_block_log_event::Append_block_log_event(const char* buf, uint len,
                                               const Format_description_log_event* description_event)
  :Log_event(buf, description_event),block(0)
{
  DBUG_ENTER("Append_block_log_event::Append_block_log_event(char*,...)");
  uint8 common_header_len= description_event->common_header_len; 
  uint8 append_block_header_len=
    description_event->post_header_len[APPEND_BLOCK_EVENT-1];
  uint total_header_len= common_header_len+append_block_header_len;
  if (len < total_header_len)
    DBUG_VOID_RETURN;
  file_id= uint4korr(buf + common_header_len + AB_FILE_ID_OFFSET);
  block= (uchar*)buf + total_header_len;
  block_len= len - total_header_len;
  DBUG_VOID_RETURN;
}


/*
  Append_block_log_event::write()
*/

#ifndef MYSQL_CLIENT
bool Append_block_log_event::write(IO_CACHE* file)
{
  uchar buf[APPEND_BLOCK_HEADER_LEN];
  int4store(buf + AB_FILE_ID_OFFSET, file_id);
  return (write_header(file, APPEND_BLOCK_HEADER_LEN + block_len) ||
          my_b_safe_write(file, buf, APPEND_BLOCK_HEADER_LEN) ||
	  my_b_safe_write(file, (uchar*) block, block_len));
}
#endif


/*
  Append_block_log_event::print()
*/

#ifdef MYSQL_CLIENT  
void Append_block_log_event::print(FILE* file,
				   PRINT_EVENT_INFO* print_event_info)
{
  if (print_event_info->short_form)
    return;
  print_header(&print_event_info->head_cache, print_event_info, FALSE);
  my_b_printf(&print_event_info->head_cache,
              "\n#%s: file_id: %d  block_len: %d\n",
              get_type_str(), file_id, block_len);
}
#endif /* MYSQL_CLIENT */


/*
  Append_block_log_event::pack_info()
*/

#if defined(HAVE_REPLICATION) && !defined(MYSQL_CLIENT)
void Append_block_log_event::pack_info(Protocol *protocol)
{
  char buf[256];
  size_t length;
  length= my_snprintf(buf, sizeof(buf), ";file_id=%u;block_len=%u",
                      file_id, block_len);
  protocol->store(buf, length, &my_charset_bin);
}


/*
  Append_block_log_event::get_create_or_append()
*/

int Append_block_log_event::get_create_or_append() const
{
  return 0; /* append to the file, fail if not exists */
}

/*
  Append_block_log_event::do_apply_event()
*/

int Append_block_log_event::do_apply_event(Relay_log_info const *rli)
{
  char proc_info[17+FN_REFLEN+10], *fname= proc_info+17;
  int fd;
  int error = 1;
  DBUG_ENTER("Append_block_log_event::do_apply_event");

  fname= strmov(proc_info, "Making temp file ");
  slave_load_file_stem(fname, file_id, server_id, ".data");
  thd_proc_info(thd, proc_info);
  if (get_create_or_append())
  {
    /*
      Usually lex_start() is called by mysql_parse(), but we need it here
      as the present method does not call mysql_parse().
    */
    lex_start(thd);
    mysql_reset_thd_for_next_command(thd);
    /* old copy may exist already */
    mysql_file_delete(key_file_log_event_data, fname, MYF(0));
    if ((fd= mysql_file_create(key_file_log_event_data,
                               fname, CREATE_MODE,
                               O_WRONLY | O_BINARY | O_EXCL | O_NOFOLLOW,
                               MYF(MY_WME))) < 0)
    {
      rli->report(ERROR_LEVEL, my_errno,
                  "Error in %s event: could not create file '%s'",
                  get_type_str(), fname);
      goto err;
    }
  }
  else if ((fd= mysql_file_open(key_file_log_event_data,
                                fname,
                                O_WRONLY | O_APPEND | O_BINARY | O_NOFOLLOW,
                                MYF(MY_WME))) < 0)
  {
    rli->report(ERROR_LEVEL, my_errno,
                "Error in %s event: could not open file '%s'",
                get_type_str(), fname);
    goto err;
  }

  DBUG_EXECUTE_IF("remove_slave_load_file_before_write",
                  {
                    my_delete_allow_opened(fname, MYF(0));
                  });

  if (mysql_file_write(fd, (uchar*) block, block_len, MYF(MY_WME+MY_NABP)))
  {
    rli->report(ERROR_LEVEL, my_errno,
                "Error in %s event: write to '%s' failed",
                get_type_str(), fname);
    goto err;
  }
  error=0;

err:
  if (fd >= 0)
    mysql_file_close(fd, MYF(0));
  thd_proc_info(thd, 0);
  DBUG_RETURN(error);
}
#endif


/**************************************************************************
	Delete_file_log_event methods
**************************************************************************/

/*
  Delete_file_log_event ctor
*/

#ifndef MYSQL_CLIENT
Delete_file_log_event::Delete_file_log_event(THD *thd_arg, const char* db_arg,
					     bool using_trans)
  :Log_event(thd_arg, 0, using_trans), file_id(thd_arg->file_id), db(db_arg)
{
}
#endif

/*
  Delete_file_log_event ctor
*/

Delete_file_log_event::Delete_file_log_event(const char* buf, uint len,
                                             const Format_description_log_event* description_event)
  :Log_event(buf, description_event),file_id(0)
{
  uint8 common_header_len= description_event->common_header_len;
  uint8 delete_file_header_len= description_event->post_header_len[DELETE_FILE_EVENT-1];
  if (len < (uint)(common_header_len + delete_file_header_len))
    return;
  file_id= uint4korr(buf + common_header_len + DF_FILE_ID_OFFSET);
}


/*
  Delete_file_log_event::write()
*/

#ifndef MYSQL_CLIENT
bool Delete_file_log_event::write(IO_CACHE* file)
{
 uchar buf[DELETE_FILE_HEADER_LEN];
 int4store(buf + DF_FILE_ID_OFFSET, file_id);
 return (write_header(file, sizeof(buf)) ||
         my_b_safe_write(file, buf, sizeof(buf)));
}
#endif


/*
  Delete_file_log_event::print()
*/

#ifdef MYSQL_CLIENT  
void Delete_file_log_event::print(FILE* file,
				  PRINT_EVENT_INFO* print_event_info)
{
  if (print_event_info->short_form)
    return;
  print_header(&print_event_info->head_cache, print_event_info, FALSE);
  my_b_printf(&print_event_info->head_cache,
              "\n#Delete_file: file_id=%u\n", file_id);
}
#endif /* MYSQL_CLIENT */

/*
  Delete_file_log_event::pack_info()
*/

#if defined(HAVE_REPLICATION) && !defined(MYSQL_CLIENT)
void Delete_file_log_event::pack_info(Protocol *protocol)
{
  char buf[64];
  size_t length;
  length= my_snprintf(buf, sizeof(buf), ";file_id=%u", (uint) file_id);
  protocol->store(buf, length, &my_charset_bin);
}
#endif

/*
  Delete_file_log_event::do_apply_event()
*/

#if defined(HAVE_REPLICATION) && !defined(MYSQL_CLIENT)
int Delete_file_log_event::do_apply_event(Relay_log_info const *rli)
{
  char fname[FN_REFLEN+10];
  char *ext= slave_load_file_stem(fname, file_id, server_id, ".data");
  mysql_file_delete(key_file_log_event_data, fname, MYF(MY_WME));
  strmov(ext, ".info");
  mysql_file_delete(key_file_log_event_info, fname, MYF(MY_WME));
  return 0;
}
#endif /* defined(HAVE_REPLICATION) && !defined(MYSQL_CLIENT) */


/**************************************************************************
	Execute_load_log_event methods
**************************************************************************/

/*
  Execute_load_log_event ctor
*/

#ifndef MYSQL_CLIENT  
Execute_load_log_event::Execute_load_log_event(THD *thd_arg,
                                               const char* db_arg,
					       bool using_trans)
  :Log_event(thd_arg, 0, using_trans), file_id(thd_arg->file_id), db(db_arg)
{
}
#endif
  

/*
  Execute_load_log_event ctor
*/

Execute_load_log_event::Execute_load_log_event(const char* buf, uint len,
                                               const Format_description_log_event* description_event)
  :Log_event(buf, description_event), file_id(0)
{
  uint8 common_header_len= description_event->common_header_len;
  uint8 exec_load_header_len= description_event->post_header_len[EXEC_LOAD_EVENT-1];
  if (len < (uint)(common_header_len+exec_load_header_len))
    return;
  file_id= uint4korr(buf + common_header_len + EL_FILE_ID_OFFSET);
}


/*
  Execute_load_log_event::write()
*/

#ifndef MYSQL_CLIENT
bool Execute_load_log_event::write(IO_CACHE* file)
{
  uchar buf[EXEC_LOAD_HEADER_LEN];
  int4store(buf + EL_FILE_ID_OFFSET, file_id);
  return (write_header(file, sizeof(buf)) || 
          my_b_safe_write(file, buf, sizeof(buf)));
}
#endif


/*
  Execute_load_log_event::print()
*/

#ifdef MYSQL_CLIENT  
void Execute_load_log_event::print(FILE* file,
				   PRINT_EVENT_INFO* print_event_info)
{
  if (print_event_info->short_form)
    return;
  print_header(&print_event_info->head_cache, print_event_info, FALSE);
  my_b_printf(&print_event_info->head_cache, "\n#Exec_load: file_id=%d\n",
              file_id);
}
#endif

/*
  Execute_load_log_event::pack_info()
*/

#if defined(HAVE_REPLICATION) && !defined(MYSQL_CLIENT)
void Execute_load_log_event::pack_info(Protocol *protocol)
{
  char buf[64];
  size_t length;
  length= my_snprintf(buf, sizeof(buf), ";file_id=%u", (uint) file_id);
  protocol->store(buf, length, &my_charset_bin);
}


/*
  Execute_load_log_event::do_apply_event()
*/

int Execute_load_log_event::do_apply_event(Relay_log_info const *rli)
{
  char fname[FN_REFLEN+10];
  char *ext;
  int fd;
  int error= 1;
  IO_CACHE file;
  Load_log_event *lev= 0;

  ext= slave_load_file_stem(fname, file_id, server_id, ".info");
  if ((fd= mysql_file_open(key_file_log_event_info,
                           fname, O_RDONLY | O_BINARY | O_NOFOLLOW,
                           MYF(MY_WME))) < 0 ||
      init_io_cache(&file, fd, IO_SIZE, READ_CACHE, (my_off_t)0, 0,
		    MYF(MY_WME|MY_NABP)))
  {
    rli->report(ERROR_LEVEL, my_errno,
                "Error in Exec_load event: could not open file '%s'",
                fname);
    goto err;
  }
  if (!(lev = (Load_log_event*)Log_event::read_log_event(&file,
                                                         (mysql_mutex_t*)0,
                                                         rli->relay_log.description_event_for_exec)) ||
      lev->get_type_code() != NEW_LOAD_EVENT)
  {
    rli->report(ERROR_LEVEL, 0, "Error in Exec_load event: "
                    "file '%s' appears corrupted", fname);
    goto err;
  }

  lev->thd = thd;
  /*
    lev->do_apply_event should use rli only for errors i.e. should
    not advance rli's position.

    lev->do_apply_event is the place where the table is loaded (it
    calls mysql_load()).
  */
  const_cast<Relay_log_info*>(rli)->set_future_group_master_log_pos(log_pos);
  if (lev->do_apply_event(0,rli,1)) 
  {
    /*
      We want to indicate the name of the file that could not be loaded
      (SQL_LOADxxx).
      But as we are here we are sure the error is in rli->last_slave_error and
      rli->last_slave_errno (example of error: duplicate entry for key), so we
      don't want to overwrite it with the filename.
      What we want instead is add the filename to the current error message.
    */
    char *tmp= my_strdup(rli->last_error().message, MYF(MY_WME));
    if (tmp)
    {
      rli->report(ERROR_LEVEL, rli->last_error().number,
                  "%s. Failed executing load from '%s'", tmp, fname);
      my_free(tmp);
    }
    goto err;
  }
  /*
    We have an open file descriptor to the .info file; we need to close it
    or Windows will refuse to delete the file in mysql_file_delete().
  */
  if (fd >= 0)
  {
    mysql_file_close(fd, MYF(0));
    end_io_cache(&file);
    fd= -1;
  }
  mysql_file_delete(key_file_log_event_info, fname, MYF(MY_WME));
  memcpy(ext, ".data", 6);
  mysql_file_delete(key_file_log_event_data, fname, MYF(MY_WME));
  error = 0;

err:
  delete lev;
  if (fd >= 0)
  {
    mysql_file_close(fd, MYF(0));
    end_io_cache(&file);
  }
  return error;
}

#endif /* defined(HAVE_REPLICATION) && !defined(MYSQL_CLIENT) */


/**************************************************************************
	Begin_load_query_log_event methods
**************************************************************************/

#ifndef MYSQL_CLIENT
Begin_load_query_log_event::
Begin_load_query_log_event(THD* thd_arg, const char* db_arg, uchar* block_arg,
                           uint block_len_arg, bool using_trans)
  :Append_block_log_event(thd_arg, db_arg, block_arg, block_len_arg,
                          using_trans)
{
   file_id= thd_arg->file_id= mysql_bin_log.next_file_id();
}
#endif


Begin_load_query_log_event::
Begin_load_query_log_event(const char* buf, uint len,
                           const Format_description_log_event* desc_event)
  :Append_block_log_event(buf, len, desc_event)
{
}


#if defined( HAVE_REPLICATION) && !defined(MYSQL_CLIENT)
int Begin_load_query_log_event::get_create_or_append() const
{
  return 1; /* create the file */
}
#endif /* defined( HAVE_REPLICATION) && !defined(MYSQL_CLIENT) */


#if !defined(MYSQL_CLIENT) && defined(HAVE_REPLICATION)
Log_event::enum_skip_reason
Begin_load_query_log_event::do_shall_skip(Relay_log_info *rli)
{
  /*
    If the slave skip counter is 1, then we should not start executing
    on the next event.
  */
  return continue_group(rli);
}
#endif


/**************************************************************************
	Execute_load_query_log_event methods
**************************************************************************/


#ifndef MYSQL_CLIENT
Execute_load_query_log_event::
Execute_load_query_log_event(THD *thd_arg, const char* query_arg,
                             ulong query_length_arg, uint fn_pos_start_arg,
                             uint fn_pos_end_arg,
                             enum_load_dup_handling dup_handling_arg,
                             bool using_trans, bool direct, bool suppress_use,
                             int errcode):
  Query_log_event(thd_arg, query_arg, query_length_arg, using_trans, direct,
                  suppress_use, errcode),
  file_id(thd_arg->file_id), fn_pos_start(fn_pos_start_arg),
  fn_pos_end(fn_pos_end_arg), dup_handling(dup_handling_arg)
{
}
#endif /* !MYSQL_CLIENT */


Execute_load_query_log_event::
Execute_load_query_log_event(const char* buf, uint event_len,
                             const Format_description_log_event* desc_event):
  Query_log_event(buf, event_len, desc_event, EXECUTE_LOAD_QUERY_EVENT),
  file_id(0), fn_pos_start(0), fn_pos_end(0)
{
  if (!Query_log_event::is_valid())
    return;

  buf+= desc_event->common_header_len;

  fn_pos_start= uint4korr(buf + ELQ_FN_POS_START_OFFSET);
  fn_pos_end= uint4korr(buf + ELQ_FN_POS_END_OFFSET);
  dup_handling= (enum_load_dup_handling)(*(buf + ELQ_DUP_HANDLING_OFFSET));

  if (fn_pos_start > q_len || fn_pos_end > q_len ||
      dup_handling > LOAD_DUP_REPLACE)
    return;

  file_id= uint4korr(buf + ELQ_FILE_ID_OFFSET);
}


ulong Execute_load_query_log_event::get_post_header_size_for_derived()
{
  return EXECUTE_LOAD_QUERY_EXTRA_HEADER_LEN;
}


#ifndef MYSQL_CLIENT
bool
Execute_load_query_log_event::write_post_header_for_derived(IO_CACHE* file)
{
  uchar buf[EXECUTE_LOAD_QUERY_EXTRA_HEADER_LEN];
  int4store(buf, file_id);
  int4store(buf + 4, fn_pos_start);
  int4store(buf + 4 + 4, fn_pos_end);
  *(buf + 4 + 4 + 4)= (uchar) dup_handling;
  return my_b_safe_write(file, buf, EXECUTE_LOAD_QUERY_EXTRA_HEADER_LEN);
}
#endif


#ifdef MYSQL_CLIENT
void Execute_load_query_log_event::print(FILE* file,
                                         PRINT_EVENT_INFO* print_event_info)
{
  print(file, print_event_info, 0);
}

/**
  Prints the query as LOAD DATA LOCAL and with rewritten filename.
*/
void Execute_load_query_log_event::print(FILE* file,
                                         PRINT_EVENT_INFO* print_event_info,
                                         const char *local_fname)
{
  IO_CACHE *const head= &print_event_info->head_cache;

  print_query_header(head, print_event_info);

  if (local_fname)
  {
    my_b_write(head, (uchar*) query, fn_pos_start);
    my_b_printf(head, " LOCAL INFILE \'");
    my_b_printf(head, "%s", local_fname);
    my_b_printf(head, "\'");
    if (dup_handling == LOAD_DUP_REPLACE)
      my_b_printf(head, " REPLACE");
    my_b_printf(head, " INTO");
    my_b_write(head, (uchar*) query + fn_pos_end, q_len-fn_pos_end);
    my_b_printf(head, "\n%s\n", print_event_info->delimiter);
  }
  else
  {
    my_b_write(head, (uchar*) query, q_len);
    my_b_printf(head, "\n%s\n", print_event_info->delimiter);
  }

  if (!print_event_info->short_form)
    my_b_printf(head, "# file_id: %d \n", file_id);
}
#endif


#if defined(HAVE_REPLICATION) && !defined(MYSQL_CLIENT)
void Execute_load_query_log_event::pack_info(Protocol *protocol)
{
  char *buf, *pos;
  if (!(buf= (char*) my_malloc(9 + db_len + q_len + 10 + 21, MYF(MY_WME))))
    return;
  pos= buf;
  if (db && db_len)
  {
    pos= strmov(buf, "use `");
    memcpy(pos, db, db_len);
    pos= strmov(pos+db_len, "`; ");
  }
  if (query && q_len)
  {
    memcpy(pos, query, q_len);
    pos+= q_len;
  }
  pos= strmov(pos, " ;file_id=");
  pos= int10_to_str((long) file_id, pos, 10);
  protocol->store(buf, pos-buf, &my_charset_bin);
  my_free(buf);
}


int
Execute_load_query_log_event::do_apply_event(Relay_log_info const *rli)
{
  char *p;
  char *buf;
  char *fname;
  char *fname_end;
  int error;

  buf= (char*) my_malloc(q_len + 1 - (fn_pos_end - fn_pos_start) +
                         (FN_REFLEN + 10) + 10 + 8 + 5, MYF(MY_WME));

  DBUG_EXECUTE_IF("LOAD_DATA_INFILE_has_fatal_error", my_free(buf); buf= NULL;);

  /* Replace filename and LOCAL keyword in query before executing it */
  if (buf == NULL)
  {
    rli->report(ERROR_LEVEL, ER_SLAVE_FATAL_ERROR,
                ER(ER_SLAVE_FATAL_ERROR), "Not enough memory");
    return 1;
  }

  p= buf;
  memcpy(p, query, fn_pos_start);
  p+= fn_pos_start;
  fname= (p= strmake(p, STRING_WITH_LEN(" INFILE \'")));
  p= slave_load_file_stem(p, file_id, server_id, ".data");
  fname_end= p= strend(p);                      // Safer than p=p+5
  *(p++)='\'';
  switch (dup_handling) {
  case LOAD_DUP_IGNORE:
    p= strmake(p, STRING_WITH_LEN(" IGNORE"));
    break;
  case LOAD_DUP_REPLACE:
    p= strmake(p, STRING_WITH_LEN(" REPLACE"));
    break;
  default:
    /* Ordinary load data */
    break;
  }
  p= strmake(p, STRING_WITH_LEN(" INTO "));
  p= strmake(p, query+fn_pos_end, q_len-fn_pos_end);

  error= Query_log_event::do_apply_event(rli, buf, p-buf);

  /* Forging file name for deletion in same buffer */
  *fname_end= 0;

  /*
    If there was an error the slave is going to stop, leave the
    file so that we can re-execute this event at START SLAVE.
  */
  if (!error)
    mysql_file_delete(key_file_log_event_data, fname, MYF(MY_WME));

  my_free(buf);
  return error;
}
#endif


/**************************************************************************
	sql_ex_info methods
**************************************************************************/

/*
  sql_ex_info::write_data()
*/

bool sql_ex_info::write_data(IO_CACHE* file)
{
  if (new_format())
  {
    return (write_str(file, field_term, (uint) field_term_len) ||
	    write_str(file, enclosed,   (uint) enclosed_len) ||
	    write_str(file, line_term,  (uint) line_term_len) ||
	    write_str(file, line_start, (uint) line_start_len) ||
	    write_str(file, escaped,    (uint) escaped_len) ||
	    my_b_safe_write(file,(uchar*) &opt_flags,1));
  }
  else
  {
    /**
      @todo This is sensitive to field padding. We should write a
      char[7], not an old_sql_ex. /sven
    */
    old_sql_ex old_ex;
    old_ex.field_term= *field_term;
    old_ex.enclosed=   *enclosed;
    old_ex.line_term=  *line_term;
    old_ex.line_start= *line_start;
    old_ex.escaped=    *escaped;
    old_ex.opt_flags=  opt_flags;
    old_ex.empty_flags=empty_flags;
    return my_b_safe_write(file, (uchar*) &old_ex, sizeof(old_ex)) != 0;
  }
}


/*
  sql_ex_info::init()
*/

const char *sql_ex_info::init(const char *buf, const char *buf_end,
                              bool use_new_format)
{
  cached_new_format = use_new_format;
  if (use_new_format)
  {
    empty_flags=0;
    /*
      The code below assumes that buf will not disappear from
      under our feet during the lifetime of the event. This assumption
      holds true in the slave thread if the log is in new format, but is not
      the case when we have old format because we will be reusing net buffer
      to read the actual file before we write out the Create_file event.
    */
    if (read_str(&buf, buf_end, &field_term, &field_term_len) ||
        read_str(&buf, buf_end, &enclosed,   &enclosed_len) ||
        read_str(&buf, buf_end, &line_term,  &line_term_len) ||
        read_str(&buf, buf_end, &line_start, &line_start_len) ||
        read_str(&buf, buf_end, &escaped,    &escaped_len))
      return 0;
    opt_flags = *buf++;
  }
  else
  {
    field_term_len= enclosed_len= line_term_len= line_start_len= escaped_len=1;
    field_term = buf++;			// Use first byte in string
    enclosed=	 buf++;
    line_term=   buf++;
    line_start=  buf++;
    escaped=     buf++;
    opt_flags =  *buf++;
    empty_flags= *buf++;
    if (empty_flags & FIELD_TERM_EMPTY)
      field_term_len=0;
    if (empty_flags & ENCLOSED_EMPTY)
      enclosed_len=0;
    if (empty_flags & LINE_TERM_EMPTY)
      line_term_len=0;
    if (empty_flags & LINE_START_EMPTY)
      line_start_len=0;
    if (empty_flags & ESCAPED_EMPTY)
      escaped_len=0;
  }
  return buf;
}


/**************************************************************************
	Rows_log_event member functions
**************************************************************************/

#ifndef MYSQL_CLIENT
Rows_log_event::Rows_log_event(THD *thd_arg, TABLE *tbl_arg, ulong tid,
                               MY_BITMAP const *cols, bool is_transactional)
  : Log_event(thd_arg, 0, is_transactional),
    m_row_count(0),
    m_table(tbl_arg),
    m_table_id(tid),
    m_width(tbl_arg ? tbl_arg->s->fields : 1),
    m_rows_buf(0), m_rows_cur(0), m_rows_end(0), m_flags(0) 
#ifdef HAVE_REPLICATION
    , m_curr_row(NULL), m_curr_row_end(NULL), m_key(NULL)
#endif
{
  /*
    We allow a special form of dummy event when the table, and cols
    are null and the table id is ~0UL.  This is a temporary
    solution, to be able to terminate a started statement in the
    binary log: the extraneous events will be removed in the future.
   */
  DBUG_ASSERT((tbl_arg && tbl_arg->s && tid != ~0UL) ||
              (!tbl_arg && !cols && tid == ~0UL));

  if (thd_arg->variables.option_bits & OPTION_NO_FOREIGN_KEY_CHECKS)
      set_flags(NO_FOREIGN_KEY_CHECKS_F);
  if (thd_arg->variables.option_bits & OPTION_RELAXED_UNIQUE_CHECKS)
      set_flags(RELAXED_UNIQUE_CHECKS_F);
  /* if bitmap_init fails, caught in is_valid() */
  if (likely(!bitmap_init(&m_cols,
                          m_width <= sizeof(m_bitbuf)*8 ? m_bitbuf : NULL,
                          m_width,
                          false)))
  {
    /* Cols can be zero if this is a dummy binrows event */
    if (likely(cols != NULL))
    {
      memcpy(m_cols.bitmap, cols->bitmap, no_bytes_in_map(cols));
      create_last_word_mask(&m_cols);
    }
  }
  else
  {
    // Needed because bitmap_init() does not set it to null on failure
    m_cols.bitmap= 0;
  }
}
#endif

Rows_log_event::Rows_log_event(const char *buf, uint event_len,
                               Log_event_type event_type,
                               const Format_description_log_event
                               *description_event)
  : Log_event(buf, description_event),
    m_row_count(0),
#ifndef MYSQL_CLIENT
    m_table(NULL),
#endif
    m_table_id(0), m_rows_buf(0), m_rows_cur(0), m_rows_end(0)
#if !defined(MYSQL_CLIENT) && defined(HAVE_REPLICATION)
    , m_curr_row(NULL), m_curr_row_end(NULL), m_key(NULL)
#endif
{
  DBUG_ENTER("Rows_log_event::Rows_log_event(const char*,...)");
  uint8 const common_header_len= description_event->common_header_len;
  uint8 const post_header_len= description_event->post_header_len[event_type-1];

  DBUG_PRINT("enter",("event_len: %u  common_header_len: %d  "
		      "post_header_len: %d",
		      event_len, common_header_len,
		      post_header_len));

  const char *post_start= buf + common_header_len;
  post_start+= RW_MAPID_OFFSET;
  if (post_header_len == 6)
  {
    /* Master is of an intermediate source tree before 5.1.4. Id is 4 bytes */
    m_table_id= uint4korr(post_start);
    post_start+= 4;
  }
  else
  {
    m_table_id= (ulong) uint6korr(post_start);
    post_start+= RW_FLAGS_OFFSET;
  }

  m_flags= uint2korr(post_start);

  uchar const *const var_start=
    (const uchar *)buf + common_header_len + post_header_len;
  uchar const *const ptr_width= var_start;
  uchar *ptr_after_width= (uchar*) ptr_width;
  DBUG_PRINT("debug", ("Reading from %p", ptr_after_width));
  m_width = net_field_length(&ptr_after_width);
  DBUG_PRINT("debug", ("m_width=%lu", m_width));
  /* if bitmap_init fails, catched in is_valid() */
  if (likely(!bitmap_init(&m_cols,
                          m_width <= sizeof(m_bitbuf)*8 ? m_bitbuf : NULL,
                          m_width,
                          false)))
  {
    DBUG_PRINT("debug", ("Reading from %p", ptr_after_width));
    memcpy(m_cols.bitmap, ptr_after_width, (m_width + 7) / 8);
    create_last_word_mask(&m_cols);
    ptr_after_width+= (m_width + 7) / 8;
    DBUG_DUMP("m_cols", (uchar*) m_cols.bitmap, no_bytes_in_map(&m_cols));
  }
  else
  {
    // Needed because bitmap_init() does not set it to null on failure
    m_cols.bitmap= NULL;
    DBUG_VOID_RETURN;
  }

  m_cols_ai.bitmap= m_cols.bitmap; /* See explanation in is_valid() */

  if (event_type == UPDATE_ROWS_EVENT)
  {
    DBUG_PRINT("debug", ("Reading from %p", ptr_after_width));

    /* if bitmap_init fails, caught in is_valid() */
    if (likely(!bitmap_init(&m_cols_ai,
                            m_width <= sizeof(m_bitbuf_ai)*8 ? m_bitbuf_ai : NULL,
                            m_width,
                            false)))
    {
      DBUG_PRINT("debug", ("Reading from %p", ptr_after_width));
      memcpy(m_cols_ai.bitmap, ptr_after_width, (m_width + 7) / 8);
      create_last_word_mask(&m_cols_ai);
      ptr_after_width+= (m_width + 7) / 8;
      DBUG_DUMP("m_cols_ai", (uchar*) m_cols_ai.bitmap,
                no_bytes_in_map(&m_cols_ai));
    }
    else
    {
      // Needed because bitmap_init() does not set it to null on failure
      m_cols_ai.bitmap= 0;
      DBUG_VOID_RETURN;
    }
  }

  const uchar* const ptr_rows_data= (const uchar*) ptr_after_width;

  size_t const data_size= event_len - (ptr_rows_data - (const uchar *) buf);
  DBUG_PRINT("info",("m_table_id: %lu  m_flags: %d  m_width: %lu  data_size: %lu",
                     m_table_id, m_flags, m_width, (ulong) data_size));

  m_rows_buf= (uchar*) my_malloc(data_size, MYF(MY_WME));
  if (likely((bool)m_rows_buf))
  {
#if !defined(MYSQL_CLIENT) && defined(HAVE_REPLICATION)
    m_curr_row= m_rows_buf;
#endif
    m_rows_end= m_rows_buf + data_size;
    m_rows_cur= m_rows_end;
    memcpy(m_rows_buf, ptr_rows_data, data_size);
  }
  else
    m_cols.bitmap= 0; // to not free it

  DBUG_VOID_RETURN;
}

Rows_log_event::~Rows_log_event()
{
  if (m_cols.bitmap == m_bitbuf) // no my_malloc happened
    m_cols.bitmap= 0; // so no my_free in bitmap_free
  bitmap_free(&m_cols); // To pair with bitmap_init().
  my_free(m_rows_buf);
}

int Rows_log_event::get_data_size()
{
  int const type_code= get_type_code();

  uchar buf[sizeof(m_width) + 1];
  uchar *end= net_store_length(buf, m_width);

  DBUG_EXECUTE_IF("old_row_based_repl_4_byte_map_id_master",
                  return 6 + no_bytes_in_map(&m_cols) + (end - buf) +
                  (type_code == UPDATE_ROWS_EVENT ? no_bytes_in_map(&m_cols_ai) : 0) +
                  (m_rows_cur - m_rows_buf););
  int data_size= ROWS_HEADER_LEN;
  data_size+= no_bytes_in_map(&m_cols);
  data_size+= (uint) (end - buf);

  if (type_code == UPDATE_ROWS_EVENT)
    data_size+= no_bytes_in_map(&m_cols_ai);

  data_size+= (uint) (m_rows_cur - m_rows_buf);
  return data_size; 
}


#ifndef MYSQL_CLIENT
int Rows_log_event::do_add_row_data(uchar *row_data, size_t length)
{
  /*
    When the table has a primary key, we would probably want, by default, to
    log only the primary key value instead of the entire "before image". This
    would save binlog space. TODO
  */
  DBUG_ENTER("Rows_log_event::do_add_row_data");
  DBUG_PRINT("enter", ("row_data: 0x%lx  length: %lu", (ulong) row_data,
                       (ulong) length));

  /*
    If length is zero, there is nothing to write, so we just
    return. Note that this is not an optimization, since calling
    realloc() with size 0 means free().
   */
  if (length == 0)
  {
    m_row_count++;
    DBUG_RETURN(0);
  }

  /*
    Don't print debug messages when running valgrind since they can
    trigger false warnings.
   */
#ifndef HAVE_purify
  DBUG_DUMP("row_data", row_data, min(length, 32));
#endif

  DBUG_ASSERT(m_rows_buf <= m_rows_cur);
  DBUG_ASSERT(!m_rows_buf || (m_rows_end && m_rows_buf < m_rows_end));
  DBUG_ASSERT(m_rows_cur <= m_rows_end);

  /* The cast will always work since m_rows_cur <= m_rows_end */
  if (static_cast<size_t>(m_rows_end - m_rows_cur) <= length)
  {
    size_t const block_size= 1024;
    my_ptrdiff_t const cur_size= m_rows_cur - m_rows_buf;
    my_ptrdiff_t const new_alloc= 
        block_size * ((cur_size + length + block_size - 1) / block_size);

    uchar* const new_buf= (uchar*)my_realloc((uchar*)m_rows_buf, (uint) new_alloc,
                                           MYF(MY_ALLOW_ZERO_PTR|MY_WME));
    if (unlikely(!new_buf))
      DBUG_RETURN(HA_ERR_OUT_OF_MEM);

    /* If the memory moved, we need to move the pointers */
    if (new_buf != m_rows_buf)
    {
      m_rows_buf= new_buf;
      m_rows_cur= m_rows_buf + cur_size;
    }

    /*
       The end pointer should always be changed to point to the end of
       the allocated memory.
    */
    m_rows_end= m_rows_buf + new_alloc;
  }

  DBUG_ASSERT(m_rows_cur + length <= m_rows_end);
  memcpy(m_rows_cur, row_data, length);
  m_rows_cur+= length;
  m_row_count++;
  DBUG_RETURN(0);
}
#endif

#if !defined(MYSQL_CLIENT) && defined(HAVE_REPLICATION)
int Rows_log_event::do_apply_event(Relay_log_info const *rli)
{
  DBUG_ENTER("Rows_log_event::do_apply_event(Relay_log_info*)");
  int error= 0;
  /*
    If m_table_id == ~0UL, then we have a dummy event that does not
    contain any data.  In that case, we just remove all tables in the
    tables_to_lock list, close the thread tables, and return with
    success.
   */
  if (m_table_id == ~0UL)
  {
    /*
       This one is supposed to be set: just an extra check so that
       nothing strange has happened.
     */
    DBUG_ASSERT(get_flags(STMT_END_F));

    const_cast<Relay_log_info*>(rli)->slave_close_thread_tables(thd);
    thd->clear_error();
    DBUG_RETURN(0);
  }

  /*
    'thd' has been set by exec_relay_log_event(), just before calling
    do_apply_event(). We still check here to prevent future coding
    errors.
  */
  DBUG_ASSERT(rli->info_thd == thd);

  /*
    If there is no locks taken, this is the first binrow event seen
    after the table map events.  We should then lock all the tables
    used in the transaction and proceed with execution of the actual
    event.
  */
  if (!thd->lock)
  {
    /*
      Lock_tables() reads the contents of thd->lex, so they must be
      initialized.

      We also call the mysql_reset_thd_for_next_command(), since this
      is the logical start of the next "statement". Note that this
      call might reset the value of current_stmt_binlog_format, so
      we need to do any changes to that value after this function.
    */
    lex_start(thd);
    mysql_reset_thd_for_next_command(thd);
    /*
      The current statement is just about to begin and 
      has not yet modified anything. Note, all.modified is reset
      by mysql_reset_thd_for_next_command.
    */
    thd->transaction.stmt.modified_non_trans_table= FALSE;
    /*
      This is a row injection, so we flag the "statement" as
      such. Note that this code is called both when the slave does row
      injections and when the BINLOG statement is used to do row
      injections.
    */
    thd->lex->set_stmt_row_injection();

    /*
      There are a few flags that are replicated with each row event.
      Make sure to set/clear them before executing the main body of
      the event.
    */
    if (get_flags(NO_FOREIGN_KEY_CHECKS_F))
        thd->variables.option_bits|= OPTION_NO_FOREIGN_KEY_CHECKS;
    else
        thd->variables.option_bits&= ~OPTION_NO_FOREIGN_KEY_CHECKS;

    if (get_flags(RELAXED_UNIQUE_CHECKS_F))
        thd->variables.option_bits|= OPTION_RELAXED_UNIQUE_CHECKS;
    else
        thd->variables.option_bits&= ~OPTION_RELAXED_UNIQUE_CHECKS;
    /* A small test to verify that objects have consistent types */
    DBUG_ASSERT(sizeof(thd->variables.option_bits) == sizeof(OPTION_RELAXED_UNIQUE_CHECKS));

    if (open_and_lock_tables(thd, rli->tables_to_lock, FALSE, 0))
    {
      uint actual_error= thd->stmt_da->sql_errno();
      if (thd->is_slave_error || thd->is_fatal_error)
      {
        /*
          Error reporting borrowed from Query_log_event with many excessive
          simplifications. 
          We should not honour --slave-skip-errors at this point as we are
          having severe errors which should not be skiped.
        */
        rli->report(ERROR_LEVEL, actual_error,
                    "Error executing row event: '%s'",
                    (actual_error ? thd->stmt_da->message() :
                     "unexpected success or fatal error"));
        thd->is_slave_error= 1;
      }
      const_cast<Relay_log_info*>(rli)->slave_close_thread_tables(thd);
      DBUG_RETURN(actual_error);
    }

    /*
      When the open and locking succeeded, we check all tables to
      ensure that they still have the correct type.

      We can use a down cast here since we know that every table added
      to the tables_to_lock is a RPL_TABLE_LIST.
    */

    {
      DBUG_PRINT("debug", ("Checking compability of tables to lock - tables_to_lock: %p",
                           rli->tables_to_lock));
      RPL_TABLE_LIST *ptr= rli->tables_to_lock;
      for ( ; ptr ; ptr= static_cast<RPL_TABLE_LIST*>(ptr->next_global))
      {
        TABLE *conv_table;
        if (!ptr->m_tabledef.compatible_with(thd, const_cast<Relay_log_info*>(rli),
                                             ptr->table, &conv_table))
        {
          DBUG_PRINT("debug", ("Table: %s.%s is not compatible with master",
                               ptr->table->s->db.str,
                               ptr->table->s->table_name.str));
          /*
            We should not honour --slave-skip-errors at this point as we are
            having severe errors which should not be skiped.
          */
          thd->is_slave_error= 1;
          const_cast<Relay_log_info*>(rli)->slave_close_thread_tables(thd);
          DBUG_RETURN(ERR_BAD_TABLE_DEF);
        }
        DBUG_PRINT("debug", ("Table: %s.%s is compatible with master"
                             " - conv_table: %p",
                             ptr->table->s->db.str,
                             ptr->table->s->table_name.str, conv_table));
        ptr->m_conv_table= conv_table;
      }
    }

    /*
      ... and then we add all the tables to the table map and but keep
      them in the tables to lock list.

      We also invalidate the query cache for all the tables, since
      they will now be changed.

      TODO [/Matz]: Maybe the query cache should not be invalidated
      here? It might be that a table is not changed, even though it
      was locked for the statement.  We do know that each
      Rows_log_event contain at least one row, so after processing one
      Rows_log_event, we can invalidate the query cache for the
      associated table.
     */
    for (TABLE_LIST *ptr= rli->tables_to_lock ; ptr ; ptr= ptr->next_global)
    {
      const_cast<Relay_log_info*>(rli)->m_table_map.set_table(ptr->table_id, ptr->table);
    }
#ifdef HAVE_QUERY_CACHE
    query_cache.invalidate_locked_for_write(rli->tables_to_lock);
#endif
  }

  TABLE* 
    table= 
    m_table= const_cast<Relay_log_info*>(rli)->m_table_map.get_table(m_table_id);

  DBUG_PRINT("debug", ("m_table: 0x%lx, m_table_id: %lu", (ulong) m_table, m_table_id));

  if (table)
  {
    bool transactional_table= table->file->has_transactions();
    /*
      table == NULL means that this table should not be replicated
      (this was set up by Table_map_log_event::do_apply_event()
      which tested replicate-* rules).
    */

    /*
      It's not needed to set_time() but
      1) it continues the property that "Time" in SHOW PROCESSLIST shows how
      much slave is behind
      2) it will be needed when we allow replication from a table with no
      TIMESTAMP column to a table with one.
      So we call set_time(), like in SBR. Presently it changes nothing.
    */
    thd->set_time((time_t)when);

    /*
      Now we are in a statement and will stay in a statement until we
      see a STMT_END_F.

      We set this flag here, before actually applying any rows, in
      case the SQL thread is stopped and we need to detect that we're
      inside a statement and halting abruptly might cause problems
      when restarting.
     */
    const_cast<Relay_log_info*>(rli)->set_flag(Relay_log_info::IN_STMT);

     if ( m_width == table->s->fields && bitmap_is_set_all(&m_cols))
      set_flags(COMPLETE_ROWS_F);

    /* 
      Set tables write and read sets.
      
      Read_set contains all slave columns (in case we are going to fetch
      a complete record from slave)
      
      Write_set equals the m_cols bitmap sent from master but it can be 
      longer if slave has extra columns. 
     */ 

    DBUG_PRINT_BITSET("debug", "Setting table's write_set from: %s", &m_cols);
    
    bitmap_set_all(table->read_set);
    if (get_type_code() == DELETE_ROWS_EVENT)
        bitmap_intersect(table->read_set,&m_cols);

    bitmap_set_all(table->write_set);
    if (!get_flags(COMPLETE_ROWS_F))
    {
      if (get_type_code() == UPDATE_ROWS_EVENT)
        bitmap_intersect(table->write_set,&m_cols_ai);
      else /* WRITE ROWS EVENTS store the bitmap in m_cols instead of m_cols_ai */
        bitmap_intersect(table->write_set,&m_cols);
    }

    this->slave_exec_mode= slave_exec_mode_options; // fix the mode

    // Do event specific preparations 
    error= do_before_row_operations(rli);

    // row processing loop

    while (error == 0)
    {
      /* in_use can have been set to NULL in close_tables_for_reopen */
      THD* old_thd= table->in_use;
      if (!table->in_use)
        table->in_use= thd;

      error= do_exec_row(rli);

      DBUG_PRINT("info", ("error: %s", HA_ERR(error)));
      DBUG_ASSERT(error != HA_ERR_RECORD_DELETED);

      table->in_use = old_thd;

      if (error)
      {
        int actual_error= convert_handler_error(error, thd, table);
        bool idempotent_error= (idempotent_error_code(error) &&
                               (slave_exec_mode == SLAVE_EXEC_MODE_IDEMPOTENT));
        bool ignored_error= (idempotent_error == 0 ?
                             ignored_error_code(actual_error) : 0);

        if (idempotent_error || ignored_error)
        {
          if (global_system_variables.log_warnings)
            slave_rows_error_report(WARNING_LEVEL, error, rli, thd, table,
                                    get_type_str(),
                                    const_cast<Relay_log_info*>(rli)->get_rpl_log_name(),
                                    (ulong) log_pos);
          clear_all_errors(thd, const_cast<Relay_log_info*>(rli));
          error= 0;
          if (idempotent_error == 0)
            break;
        }
      }

      /*
       If m_curr_row_end  was not set during event execution (e.g., because
       of errors) we can't proceed to the next row. If the error is transient
       (i.e., error==0 at this point) we must call unpack_current_row() to set 
       m_curr_row_end.
      */ 
   
      DBUG_PRINT("info", ("curr_row: 0x%lu; curr_row_end: 0x%lu; rows_end: 0x%lu",
                          (ulong) m_curr_row, (ulong) m_curr_row_end, (ulong) m_rows_end));

      if (!m_curr_row_end && !error)
        error= unpack_current_row(rli, &m_cols);
  
      // at this moment m_curr_row_end should be set
      DBUG_ASSERT(error || m_curr_row_end != NULL); 
      DBUG_ASSERT(error || m_curr_row <= m_curr_row_end);
      DBUG_ASSERT(error || m_curr_row_end <= m_rows_end);
  
      m_curr_row= m_curr_row_end;
 
      if (error == 0 && !transactional_table)
        thd->transaction.all.modified_non_trans_table=
          thd->transaction.stmt.modified_non_trans_table= TRUE;

      if (m_curr_row == m_rows_end)
        break;
    } // row processing loop

    {/**
         The following failure injecion works in cooperation with tests 
         setting @@global.debug= 'd,stop_slave_middle_group'.
         The sql thread receives the killed status and will proceed 
         to shutdown trying to finish incomplete events group.
     */
      DBUG_EXECUTE_IF("stop_slave_middle_group",
                      if (thd->transaction.all.modified_non_trans_table)
                        const_cast<Relay_log_info*>(rli)->abort_slave= 1;);
    }

    if ((error= do_after_row_operations(rli, error)) &&
        ignored_error_code(convert_handler_error(error, thd, table)))
    {

      if (global_system_variables.log_warnings)
        slave_rows_error_report(WARNING_LEVEL, error, rli, thd, table,
                                get_type_str(),
                                const_cast<Relay_log_info*>(rli)->get_rpl_log_name(),
                                (ulong) log_pos);
      clear_all_errors(thd, const_cast<Relay_log_info*>(rli));
      error= 0;
    }
  } // if (table)

  
  if (error)
  {
    slave_rows_error_report(ERROR_LEVEL, error, rli, thd, table,
                             get_type_str(),
<<<<<<< HEAD
                             RPL_LOG_NAME, (ulong) log_pos);
=======
                             const_cast<Relay_log_info*>(rli)->get_rpl_log_name(),
                             (ulong) log_pos);
>>>>>>> adda25c7
    /*
      @todo We should probably not call
      reset_current_stmt_binlog_format_row() from here.

      Note: this applies to log_event_old.cc too.
      /Sven
    */
    thd->reset_current_stmt_binlog_format_row();
    thd->is_slave_error= 1;
    DBUG_RETURN(error);
  }

  if (get_flags(STMT_END_F) && (error= rows_event_stmt_cleanup(rli, thd)))
    slave_rows_error_report(ERROR_LEVEL,
                            thd->is_error() ? 0 : error,
                            rli, thd, table,
                            get_type_str(),
<<<<<<< HEAD
                            RPL_LOG_NAME, (ulong) log_pos);
=======
                            const_cast<Relay_log_info*>(rli)->get_rpl_log_name(),
                            (ulong) log_pos);
>>>>>>> adda25c7
  DBUG_RETURN(error);
}

Log_event::enum_skip_reason
Rows_log_event::do_shall_skip(Relay_log_info *rli)
{
  /*
    If the slave skip counter is 1 and this event does not end a
    statement, then we should not start executing on the next event.
    Otherwise, we defer the decision to the normal skipping logic.
  */
  if (rli->slave_skip_counter == 1 && !get_flags(STMT_END_F))
    return Log_event::EVENT_SKIP_IGNORE;
  else
    return Log_event::do_shall_skip(rli);
}

/**
   The function is called at Rows_log_event statement commit time,
   normally from Rows_log_event::do_update_pos() and possibly from
   Query_log_event::do_apply_event() of the COMMIT.
   The function commits the last statement for engines, binlog and
   releases resources have been allocated for the statement.
  
   @retval  0         Ok.
   @retval  non-zero  Error at the commit.
 */

static int rows_event_stmt_cleanup(Relay_log_info const *rli, THD * thd)
{
  int error;
  {
    /*
      This is the end of a statement or transaction, so close (and
      unlock) the tables we opened when processing the
      Table_map_log_event starting the statement.

      OBSERVER.  This will clear *all* mappings, not only those that
      are open for the table. There is not good handle for on-close
      actions for tables.

      NOTE. Even if we have no table ('table' == 0) we still need to be
      here, so that we increase the group relay log position. If we didn't, we
      could have a group relay log position which lags behind "forever"
      (assume the last master's transaction is ignored by the slave because of
      replicate-ignore rules).
    */
    error= thd->binlog_flush_pending_rows_event(TRUE);

    /*
      If this event is not in a transaction, the call below will, if some
      transactional storage engines are involved, commit the statement into
      them and flush the pending event to binlog.
      If this event is in a transaction, the call will do nothing, but a
      Xid_log_event will come next which will, if some transactional engines
      are involved, commit the transaction and flush the pending event to the
      binlog.
    */
    error|= (error ? trans_rollback_stmt(thd) : trans_commit_stmt(thd));

    /*
      Now what if this is not a transactional engine? we still need to
      flush the pending event to the binlog; we did it with
      thd->binlog_flush_pending_rows_event(). Note that we imitate
      what is done for real queries: a call to
      ha_autocommit_or_rollback() (sometimes only if involves a
      transactional engine), and a call to be sure to have the pending
      event flushed.
    */

    /*
      @todo We should probably not call
      reset_current_stmt_binlog_format_row() from here.

      Note: this applies to log_event_old.cc too

      Btw, the previous comment about transactional engines does not
      seem related to anything that happens here.
      /Sven
    */
    thd->reset_current_stmt_binlog_format_row();

    const_cast<Relay_log_info*>(rli)->cleanup_context(thd, 0);
  }
  return error;
}

/**
   The method either increments the relay log position or
   commits the current statement and increments the master group 
   possition if the event is STMT_END_F flagged and
   the statement corresponds to the autocommit query (i.e replicated
   without wrapping in BEGIN/COMMIT)

   @retval 0         Success
   @retval non-zero  Error in the statement commit
 */
int
Rows_log_event::do_update_pos(Relay_log_info *rli)
{
  DBUG_ENTER("Rows_log_event::do_update_pos");
  int error= 0;

  DBUG_PRINT("info", ("flags: %s",
                      get_flags(STMT_END_F) ? "STMT_END_F " : ""));

  if (get_flags(STMT_END_F))
  {
    /*
      Indicate that a statement is finished.
      Step the group log position if we are not in a transaction,
      otherwise increase the event log position.
    */
    rli->stmt_done(log_pos);
    /*
      Clear any errors in thd->net.last_err*. It is not known if this is
      needed or not. It is believed that any errors that may exist in
      thd->net.last_err* are allowed. Examples of errors are "key not
      found", which is produced in the test case rpl_row_conflicts.test
    */
    thd->clear_error();
  }
  else
  {
    rli->inc_event_relay_log_pos();
  }

  DBUG_RETURN(error);
}

#endif /* !defined(MYSQL_CLIENT) && defined(HAVE_REPLICATION) */

#ifndef MYSQL_CLIENT
bool Rows_log_event::write_data_header(IO_CACHE *file)
{
  uchar buf[ROWS_HEADER_LEN];	// No need to init the buffer
  DBUG_ASSERT(m_table_id != ~0UL);
  DBUG_EXECUTE_IF("old_row_based_repl_4_byte_map_id_master",
                  {
                    int4store(buf + 0, m_table_id);
                    int2store(buf + 4, m_flags);
                    return (my_b_safe_write(file, buf, 6));
                  });
  int6store(buf + RW_MAPID_OFFSET, (ulonglong)m_table_id);
  int2store(buf + RW_FLAGS_OFFSET, m_flags);
  return (my_b_safe_write(file, buf, ROWS_HEADER_LEN));
}

bool Rows_log_event::write_data_body(IO_CACHE*file)
{
  /*
     Note that this should be the number of *bits*, not the number of
     bytes.
  */
  uchar sbuf[sizeof(m_width) + 1];
  my_ptrdiff_t const data_size= m_rows_cur - m_rows_buf;
  bool res= false;
  uchar *const sbuf_end= net_store_length(sbuf, (size_t) m_width);
  DBUG_ASSERT(static_cast<size_t>(sbuf_end - sbuf) <= sizeof(sbuf));

  DBUG_DUMP("m_width", sbuf, (size_t) (sbuf_end - sbuf));
  res= res || my_b_safe_write(file, sbuf, (size_t) (sbuf_end - sbuf));

  DBUG_DUMP("m_cols", (uchar*) m_cols.bitmap, no_bytes_in_map(&m_cols));
  res= res || my_b_safe_write(file, (uchar*) m_cols.bitmap,
                              no_bytes_in_map(&m_cols));
  /*
    TODO[refactor write]: Remove the "down cast" here (and elsewhere).
   */
  if (get_type_code() == UPDATE_ROWS_EVENT)
  {
    DBUG_DUMP("m_cols_ai", (uchar*) m_cols_ai.bitmap,
              no_bytes_in_map(&m_cols_ai));
    res= res || my_b_safe_write(file, (uchar*) m_cols_ai.bitmap,
                                no_bytes_in_map(&m_cols_ai));
  }
  DBUG_DUMP("rows", m_rows_buf, data_size);
  res= res || my_b_safe_write(file, m_rows_buf, (size_t) data_size);

  return res;

}
#endif

#if defined(HAVE_REPLICATION) && !defined(MYSQL_CLIENT)
void Rows_log_event::pack_info(Protocol *protocol)
{
  char buf[256];
  char const *const flagstr=
    get_flags(STMT_END_F) ? " flags: STMT_END_F" : "";
  size_t bytes= my_snprintf(buf, sizeof(buf),
                               "table_id: %lu%s", m_table_id, flagstr);
  protocol->store(buf, bytes, &my_charset_bin);
}
#endif

#ifdef MYSQL_CLIENT
void Rows_log_event::print_helper(FILE *file,
                                  PRINT_EVENT_INFO *print_event_info,
                                  char const *const name)
{
  IO_CACHE *const head= &print_event_info->head_cache;
  IO_CACHE *const body= &print_event_info->body_cache;
  if (!print_event_info->short_form)
  {
    bool const last_stmt_event= get_flags(STMT_END_F);
    print_header(head, print_event_info, !last_stmt_event);
    my_b_printf(head, "\t%s: table id %lu%s\n",
                name, m_table_id,
                last_stmt_event ? " flags: STMT_END_F" : "");
    print_base64(body, print_event_info, !last_stmt_event);
  }
}
#endif

/**************************************************************************
	Table_map_log_event member functions and support functions
**************************************************************************/

/**
  @page How replication of field metadata works.
  
  When a table map is created, the master first calls 
  Table_map_log_event::save_field_metadata() which calculates how many 
  values will be in the field metadata. Only those fields that require the 
  extra data are added. The method also loops through all of the fields in 
  the table calling the method Field::save_field_metadata() which returns the
  values for the field that will be saved in the metadata and replicated to
  the slave. Once all fields have been processed, the table map is written to
  the binlog adding the size of the field metadata and the field metadata to
  the end of the body of the table map.

  When a table map is read on the slave, the field metadata is read from the 
  table map and passed to the table_def class constructor which saves the 
  field metadata from the table map into an array based on the type of the 
  field. Field metadata values not present (those fields that do not use extra 
  data) in the table map are initialized as zero (0). The array size is the 
  same as the columns for the table on the slave.

  Additionally, values saved for field metadata on the master are saved as a 
  string of bytes (uchar) in the binlog. A field may require 1 or more bytes
  to store the information. In cases where values require multiple bytes 
  (e.g. values > 255), the endian-safe methods are used to properly encode 
  the values on the master and decode them on the slave. When the field
  metadata values are captured on the slave, they are stored in an array of
  type uint16. This allows the least number of casts to prevent casting bugs
  when the field metadata is used in comparisons of field attributes. When
  the field metadata is used for calculating addresses in pointer math, the
  type used is uint32. 
*/

#if !defined(MYSQL_CLIENT)
/**
  Save the field metadata based on the real_type of the field.
  The metadata saved depends on the type of the field. Some fields
  store a single byte for pack_length() while others store two bytes
  for field_length (max length).
  
  @retval  0  Ok.

  @todo
  We may want to consider changing the encoding of the information.
  Currently, the code attempts to minimize the number of bytes written to 
  the tablemap. There are at least two other alternatives; 1) using 
  net_store_length() to store the data allowing it to choose the number of
  bytes that are appropriate thereby making the code much easier to 
  maintain (only 1 place to change the encoding), or 2) use a fixed number
  of bytes for each field. The problem with option 1 is that net_store_length()
  will use one byte if the value < 251, but 3 bytes if it is > 250. Thus,
  for fields like CHAR which can be no larger than 255 characters, the method
  will use 3 bytes when the value is > 250. Further, every value that is
  encoded using 2 parts (e.g., pack_length, field_length) will be numerically
  > 250 therefore will use 3 bytes for eah value. The problem with option 2
  is less wasteful for space but does waste 1 byte for every field that does
  not encode 2 parts. 
*/
int Table_map_log_event::save_field_metadata()
{
  DBUG_ENTER("Table_map_log_event::save_field_metadata");
  int index= 0;
  for (unsigned int i= 0 ; i < m_table->s->fields ; i++)
  {
    DBUG_PRINT("debug", ("field_type: %d", m_coltype[i]));
    index+= m_table->s->field[i]->save_field_metadata(&m_field_metadata[index]);
  }
  DBUG_RETURN(index);
}
#endif /* !defined(MYSQL_CLIENT) */

/*
  Constructor used to build an event for writing to the binary log.
  Mats says tbl->s lives longer than this event so it's ok to copy pointers
  (tbl->s->db etc) and not pointer content.
 */
#if !defined(MYSQL_CLIENT)
Table_map_log_event::Table_map_log_event(THD *thd, TABLE *tbl, ulong tid,
                                         bool is_transactional)
  : Log_event(thd, 0, is_transactional),
    m_table(tbl),
    m_dbnam(tbl->s->db.str),
    m_dblen(m_dbnam ? tbl->s->db.length : 0),
    m_tblnam(tbl->s->table_name.str),
    m_tbllen(tbl->s->table_name.length),
    m_colcnt(tbl->s->fields),
    m_memory(NULL),
    m_table_id(tid),
    m_flags(TM_BIT_LEN_EXACT_F),
    m_data_size(0),
    m_field_metadata(0),
    m_field_metadata_size(0),
    m_null_bits(0),
    m_meta_memory(NULL)
{
  uchar cbuf[sizeof(m_colcnt) + 1];
  uchar *cbuf_end;
  DBUG_ASSERT(m_table_id != ~0UL);
  /*
    In TABLE_SHARE, "db" and "table_name" are 0-terminated (see this comment in
    table.cc / alloc_table_share():
      Use the fact the key is db/0/table_name/0
    As we rely on this let's assert it.
  */
  DBUG_ASSERT((tbl->s->db.str == 0) ||
              (tbl->s->db.str[tbl->s->db.length] == 0));
  DBUG_ASSERT(tbl->s->table_name.str[tbl->s->table_name.length] == 0);


  m_data_size=  TABLE_MAP_HEADER_LEN;
  DBUG_EXECUTE_IF("old_row_based_repl_4_byte_map_id_master", m_data_size= 6;);
  m_data_size+= m_dblen + 2;	// Include length and terminating \0
  m_data_size+= m_tbllen + 2;	// Include length and terminating \0
  cbuf_end= net_store_length(cbuf, (size_t) m_colcnt);
  DBUG_ASSERT(static_cast<size_t>(cbuf_end - cbuf) <= sizeof(cbuf));
  m_data_size+= (cbuf_end - cbuf) + m_colcnt;	// COLCNT and column types

  /* If malloc fails, caught in is_valid() */
  if ((m_memory= (uchar*) my_malloc(m_colcnt, MYF(MY_WME))))
  {
    m_coltype= reinterpret_cast<uchar*>(m_memory);
    for (unsigned int i= 0 ; i < m_table->s->fields ; ++i)
      m_coltype[i]= m_table->field[i]->type();
  }

  /*
    Calculate a bitmap for the results of maybe_null() for all columns.
    The bitmap is used to determine when there is a column from the master
    that is not on the slave and is null and thus not in the row data during
    replication.
  */
  uint num_null_bytes= (m_table->s->fields + 7) / 8;
  m_data_size+= num_null_bytes;
  m_meta_memory= (uchar *)my_multi_malloc(MYF(MY_WME),
                                 &m_null_bits, num_null_bytes,
                                 &m_field_metadata, (m_colcnt * 2),
                                 NULL);

  bzero(m_field_metadata, (m_colcnt * 2));

  /*
    Create an array for the field metadata and store it.
  */
  m_field_metadata_size= save_field_metadata();
  DBUG_ASSERT(m_field_metadata_size <= (m_colcnt * 2));

  /*
    Now set the size of the data to the size of the field metadata array
    plus one or three bytes (see pack.c:net_store_length) for number of 
    elements in the field metadata array.
  */
  if (m_field_metadata_size < 251)
    m_data_size+= m_field_metadata_size + 1; 
  else
    m_data_size+= m_field_metadata_size + 3; 

  bzero(m_null_bits, num_null_bytes);
  for (unsigned int i= 0 ; i < m_table->s->fields ; ++i)
    if (m_table->field[i]->maybe_null())
      m_null_bits[(i / 8)]+= 1 << (i % 8);

}
#endif /* !defined(MYSQL_CLIENT) */

/*
  Constructor used by slave to read the event from the binary log.
 */
#if defined(HAVE_REPLICATION)
Table_map_log_event::Table_map_log_event(const char *buf, uint event_len,
                                         const Format_description_log_event
                                         *description_event)

  : Log_event(buf, description_event),
#ifndef MYSQL_CLIENT
    m_table(NULL),
#endif
    m_dbnam(NULL), m_dblen(0), m_tblnam(NULL), m_tbllen(0),
    m_colcnt(0), m_coltype(0),
    m_memory(NULL), m_table_id(ULONG_MAX), m_flags(0),
    m_data_size(0), m_field_metadata(0), m_field_metadata_size(0),
    m_null_bits(0), m_meta_memory(NULL)
{
  unsigned int bytes_read= 0;
  DBUG_ENTER("Table_map_log_event::Table_map_log_event(const char*,uint,...)");

  uint8 common_header_len= description_event->common_header_len;
  uint8 post_header_len= description_event->post_header_len[TABLE_MAP_EVENT-1];
  DBUG_PRINT("info",("event_len: %u  common_header_len: %d  post_header_len: %d",
                     event_len, common_header_len, post_header_len));

  /*
    Don't print debug messages when running valgrind since they can
    trigger false warnings.
   */
#ifndef HAVE_purify
  DBUG_DUMP("event buffer", (uchar*) buf, event_len);
#endif

  /* Read the post-header */
  const char *post_start= buf + common_header_len;

  post_start+= TM_MAPID_OFFSET;
  if (post_header_len == 6)
  {
    /* Master is of an intermediate source tree before 5.1.4. Id is 4 bytes */
    m_table_id= uint4korr(post_start);
    post_start+= 4;
  }
  else
  {
    DBUG_ASSERT(post_header_len == TABLE_MAP_HEADER_LEN);
    m_table_id= (ulong) uint6korr(post_start);
    post_start+= TM_FLAGS_OFFSET;
  }

  DBUG_ASSERT(m_table_id != ~0UL);

  m_flags= uint2korr(post_start);

  /* Read the variable part of the event */
  const char *const vpart= buf + common_header_len + post_header_len;

  /* Extract the length of the various parts from the buffer */
  uchar const *const ptr_dblen= (uchar const*)vpart + 0;
  m_dblen= *(uchar*) ptr_dblen;

  /* Length of database name + counter + terminating null */
  uchar const *const ptr_tbllen= ptr_dblen + m_dblen + 2;
  m_tbllen= *(uchar*) ptr_tbllen;

  /* Length of table name + counter + terminating null */
  uchar const *const ptr_colcnt= ptr_tbllen + m_tbllen + 2;
  uchar *ptr_after_colcnt= (uchar*) ptr_colcnt;
  m_colcnt= net_field_length(&ptr_after_colcnt);

  DBUG_PRINT("info",("m_dblen: %lu  off: %ld  m_tbllen: %lu  off: %ld  m_colcnt: %lu  off: %ld",
                     (ulong) m_dblen, (long) (ptr_dblen-(const uchar*)vpart), 
                     (ulong) m_tbllen, (long) (ptr_tbllen-(const uchar*)vpart),
                     m_colcnt, (long) (ptr_colcnt-(const uchar*)vpart)));

  /* Allocate mem for all fields in one go. If fails, caught in is_valid() */
  m_memory= (uchar*) my_multi_malloc(MYF(MY_WME),
                                     &m_dbnam, (uint) m_dblen + 1,
                                     &m_tblnam, (uint) m_tbllen + 1,
                                     &m_coltype, (uint) m_colcnt,
                                     NullS);

  if (m_memory)
  {
    /* Copy the different parts into their memory */
    strncpy(const_cast<char*>(m_dbnam), (const char*)ptr_dblen  + 1, m_dblen + 1);
    strncpy(const_cast<char*>(m_tblnam), (const char*)ptr_tbllen + 1, m_tbllen + 1);
    memcpy(m_coltype, ptr_after_colcnt, m_colcnt);

    ptr_after_colcnt= ptr_after_colcnt + m_colcnt;
    bytes_read= (uint) (ptr_after_colcnt - (uchar *)buf);
    DBUG_PRINT("info", ("Bytes read: %d.\n", bytes_read));
    if (bytes_read < event_len)
    {
      m_field_metadata_size= net_field_length(&ptr_after_colcnt);
      DBUG_ASSERT(m_field_metadata_size <= (m_colcnt * 2));
      uint num_null_bytes= (m_colcnt + 7) / 8;
      m_meta_memory= (uchar *)my_multi_malloc(MYF(MY_WME),
                                     &m_null_bits, num_null_bytes,
                                     &m_field_metadata, m_field_metadata_size,
                                     NULL);
      memcpy(m_field_metadata, ptr_after_colcnt, m_field_metadata_size);
      ptr_after_colcnt= (uchar*)ptr_after_colcnt + m_field_metadata_size;
      memcpy(m_null_bits, ptr_after_colcnt, num_null_bytes);
    }
  }

  DBUG_VOID_RETURN;
}
#endif

Table_map_log_event::~Table_map_log_event()
{
  my_free(m_meta_memory);
  my_free(m_memory);
}

/*
  Return value is an error code, one of:

      -1     Failure to open table   [from open_tables()]
       0     Success
       1     No room for more tables [from set_table()]
       2     Out of memory           [from set_table()]
       3     Wrong table definition
       4     Daisy-chaining RBR with SBR not possible
 */

#if !defined(MYSQL_CLIENT) && defined(HAVE_REPLICATION)
int Table_map_log_event::do_apply_event(Relay_log_info const *rli)
{
  RPL_TABLE_LIST *table_list;
  char *db_mem, *tname_mem;
  size_t dummy_len;
  void *memory;
  DBUG_ENTER("Table_map_log_event::do_apply_event(Relay_log_info*)");
  DBUG_ASSERT(rli->info_thd == thd);

  /* Step the query id to mark what columns that are actually used. */
  thd->set_query_id(next_query_id());

  if (!(memory= my_multi_malloc(MYF(MY_WME),
                                &table_list, (uint) sizeof(RPL_TABLE_LIST),
                                &db_mem, (uint) NAME_LEN + 1,
                                &tname_mem, (uint) NAME_LEN + 1,
                                NullS)))
    DBUG_RETURN(HA_ERR_OUT_OF_MEM);

  strmov(db_mem, rpl_filter->get_rewrite_db(m_dbnam, &dummy_len));
  strmov(tname_mem, m_tblnam);

  table_list->init_one_table(db_mem, strlen(db_mem),
                             tname_mem, strlen(tname_mem),
                             tname_mem, TL_WRITE);

  table_list->table_id= m_table_id;
  table_list->updating= 1;

  int error= 0;

  if (rli->info_thd->slave_thread /* filtering is for slave only */ &&
      (!rpl_filter->db_ok(table_list->db) ||
       (rpl_filter->is_on() && !rpl_filter->tables_ok("", table_list))))
  {
    my_free(memory);
  }
  else
  {
    DBUG_ASSERT(thd->lex->query_tables != table_list);

    /*
      Use placement new to construct the table_def instance in the
      memory allocated for it inside table_list.

      The memory allocated by the table_def structure (i.e., not the
      memory allocated *for* the table_def structure) is released
      inside Relay_log_info::clear_tables_to_lock() by calling the
      table_def destructor explicitly.
    */
    new (&table_list->m_tabledef)
      table_def(m_coltype, m_colcnt,
                m_field_metadata, m_field_metadata_size,
                m_null_bits, m_flags);
    table_list->m_tabledef_valid= TRUE;
    table_list->open_type= OT_BASE_ONLY;

    /*
      We record in the slave's information that the table should be
      locked by linking the table into the list of tables to lock.
    */
    table_list->next_global= table_list->next_local= rli->tables_to_lock;
    const_cast<Relay_log_info*>(rli)->tables_to_lock= table_list;
    const_cast<Relay_log_info*>(rli)->tables_to_lock_count++;
    /* 'memory' is freed in clear_tables_to_lock */
  }

  DBUG_RETURN(error);
}

Log_event::enum_skip_reason
Table_map_log_event::do_shall_skip(Relay_log_info *rli)
{
  /*
    If the slave skip counter is 1, then we should not start executing
    on the next event.
  */
  return continue_group(rli);
}

int Table_map_log_event::do_update_pos(Relay_log_info *rli)
{
  rli->inc_event_relay_log_pos();
  return 0;
}

#endif /* !defined(MYSQL_CLIENT) && defined(HAVE_REPLICATION) */

#ifndef MYSQL_CLIENT
bool Table_map_log_event::write_data_header(IO_CACHE *file)
{
  DBUG_ASSERT(m_table_id != ~0UL);
  uchar buf[TABLE_MAP_HEADER_LEN];
  DBUG_EXECUTE_IF("old_row_based_repl_4_byte_map_id_master",
                  {
                    int4store(buf + 0, m_table_id);
                    int2store(buf + 4, m_flags);
                    return (my_b_safe_write(file, buf, 6));
                  });
  int6store(buf + TM_MAPID_OFFSET, (ulonglong)m_table_id);
  int2store(buf + TM_FLAGS_OFFSET, m_flags);
  return (my_b_safe_write(file, buf, TABLE_MAP_HEADER_LEN));
}

bool Table_map_log_event::write_data_body(IO_CACHE *file)
{
  DBUG_ASSERT(m_dbnam != NULL);
  DBUG_ASSERT(m_tblnam != NULL);
  /* We use only one byte per length for storage in event: */
  DBUG_ASSERT(m_dblen < 128);
  DBUG_ASSERT(m_tbllen < 128);

  uchar const dbuf[]= { (uchar) m_dblen };
  uchar const tbuf[]= { (uchar) m_tbllen };

  uchar cbuf[sizeof(m_colcnt) + 1];
  uchar *const cbuf_end= net_store_length(cbuf, (size_t) m_colcnt);
  DBUG_ASSERT(static_cast<size_t>(cbuf_end - cbuf) <= sizeof(cbuf));

  /*
    Store the size of the field metadata.
  */
  uchar mbuf[sizeof(m_field_metadata_size)];
  uchar *const mbuf_end= net_store_length(mbuf, m_field_metadata_size);

  return (my_b_safe_write(file, dbuf,      sizeof(dbuf)) ||
          my_b_safe_write(file, (const uchar*)m_dbnam,   m_dblen+1) ||
          my_b_safe_write(file, tbuf,      sizeof(tbuf)) ||
          my_b_safe_write(file, (const uchar*)m_tblnam,  m_tbllen+1) ||
          my_b_safe_write(file, cbuf, (size_t) (cbuf_end - cbuf)) ||
          my_b_safe_write(file, m_coltype, m_colcnt) ||
          my_b_safe_write(file, mbuf, (size_t) (mbuf_end - mbuf)) ||
          my_b_safe_write(file, m_field_metadata, m_field_metadata_size),
          my_b_safe_write(file, m_null_bits, (m_colcnt + 7) / 8));
 }
#endif

#if defined(HAVE_REPLICATION) && !defined(MYSQL_CLIENT)

/*
  Print some useful information for the SHOW BINARY LOG information
  field.
 */

#if defined(HAVE_REPLICATION) && !defined(MYSQL_CLIENT)
void Table_map_log_event::pack_info(Protocol *protocol)
{
    char buf[256];
    size_t bytes= my_snprintf(buf, sizeof(buf),
                                 "table_id: %lu (%s.%s)",
                              m_table_id, m_dbnam, m_tblnam);
    protocol->store(buf, bytes, &my_charset_bin);
}
#endif


#endif


#ifdef MYSQL_CLIENT
void Table_map_log_event::print(FILE *, PRINT_EVENT_INFO *print_event_info)
{
  if (!print_event_info->short_form)
  {
    print_header(&print_event_info->head_cache, print_event_info, TRUE);
    my_b_printf(&print_event_info->head_cache,
                "\tTable_map: `%s`.`%s` mapped to number %lu\n",
                m_dbnam, m_tblnam, m_table_id);
    print_base64(&print_event_info->body_cache, print_event_info, TRUE);
  }
}
#endif

/**************************************************************************
	Write_rows_log_event member functions
**************************************************************************/

/*
  Constructor used to build an event for writing to the binary log.
 */
#if !defined(MYSQL_CLIENT)
Write_rows_log_event::Write_rows_log_event(THD *thd_arg, TABLE *tbl_arg,
                                           ulong tid_arg,
                                           bool is_transactional)
  : Rows_log_event(thd_arg, tbl_arg, tid_arg, tbl_arg->write_set, is_transactional)
{
}
#endif

/*
  Constructor used by slave to read the event from the binary log.
 */
#ifdef HAVE_REPLICATION
Write_rows_log_event::Write_rows_log_event(const char *buf, uint event_len,
                                           const Format_description_log_event
                                           *description_event)
: Rows_log_event(buf, event_len, WRITE_ROWS_EVENT, description_event)
{
}
#endif

#if !defined(MYSQL_CLIENT) && defined(HAVE_REPLICATION)
int 
Write_rows_log_event::do_before_row_operations(const Slave_reporting_capability *const)
{
  int error= 0;

  /**
     todo: to introduce a property for the event (handler?) which forces
     applying the event in the replace (idempotent) fashion.
  */
  if ((slave_exec_mode == SLAVE_EXEC_MODE_IDEMPOTENT) ||
      (m_table->s->db_type()->db_type == DB_TYPE_NDBCLUSTER))
  {
    /*
      We are using REPLACE semantics and not INSERT IGNORE semantics
      when writing rows, that is: new rows replace old rows.  We need to
      inform the storage engine that it should use this behaviour.
    */
    
    /* Tell the storage engine that we are using REPLACE semantics. */
    thd->lex->duplicates= DUP_REPLACE;
    
    /*
      Pretend we're executing a REPLACE command: this is needed for
      InnoDB and NDB Cluster since they are not (properly) checking the
      lex->duplicates flag.
    */
    thd->lex->sql_command= SQLCOM_REPLACE;
    /* 
       Do not raise the error flag in case of hitting to an unique attribute
    */
    m_table->file->extra(HA_EXTRA_IGNORE_DUP_KEY);
    /* 
       NDB specific: update from ndb master wrapped as Write_rows
       so that the event should be applied to replace slave's row
    */
    m_table->file->extra(HA_EXTRA_WRITE_CAN_REPLACE);
    /* 
       NDB specific: if update from ndb master wrapped as Write_rows
       does not find the row it's assumed idempotent binlog applying
       is taking place; don't raise the error.
    */
    m_table->file->extra(HA_EXTRA_IGNORE_NO_KEY);
    /*
      TODO: the cluster team (Tomas?) says that it's better if the engine knows
      how many rows are going to be inserted, then it can allocate needed memory
      from the start.
    */
  }

  /*
    We need TIMESTAMP_NO_AUTO_SET otherwise ha_write_row() will not use fill
    any TIMESTAMP column with data from the row but instead will use
    the event's current time.
    As we replicate from TIMESTAMP to TIMESTAMP and slave has no extra
    columns, we know that all TIMESTAMP columns on slave will receive explicit
    data from the row, so TIMESTAMP_NO_AUTO_SET is ok.
    When we allow a table without TIMESTAMP to be replicated to a table having
    more columns including a TIMESTAMP column, or when we allow a TIMESTAMP
    column to be replicated into a BIGINT column and the slave's table has a
    TIMESTAMP column, then the slave's TIMESTAMP column will take its value
    from set_time() which we called earlier (consistent with SBR). And then in
    some cases we won't want TIMESTAMP_NO_AUTO_SET (will require some code to
    analyze if explicit data is provided for slave's TIMESTAMP columns).
  */
  m_table->timestamp_field_type= TIMESTAMP_NO_AUTO_SET;
  
  /* Honor next number column if present */
  m_table->next_number_field= m_table->found_next_number_field;
  /*
   * Fixed Bug#45999, In RBR, Store engine of Slave auto-generates new
   * sequence numbers for auto_increment fields if the values of them are 0.
   * If generateing a sequence number is decided by the values of
   * table->auto_increment_field_not_null and SQL_MODE(if includes
   * MODE_NO_AUTO_VALUE_ON_ZERO) in update_auto_increment function.
   * SQL_MODE of slave sql thread is always consistency with master's.
   * In RBR, auto_increment fields never are NULL.
   */
  m_table->auto_increment_field_not_null= TRUE;
  return error;
}

int 
Write_rows_log_event::do_after_row_operations(const Slave_reporting_capability *const,
                                              int error)
{
  int local_error= 0;
  m_table->next_number_field=0;
  m_table->auto_increment_field_not_null= FALSE;
  if ((slave_exec_mode == SLAVE_EXEC_MODE_IDEMPOTENT) ||
      m_table->s->db_type()->db_type == DB_TYPE_NDBCLUSTER)
  {
    m_table->file->extra(HA_EXTRA_NO_IGNORE_DUP_KEY);
    m_table->file->extra(HA_EXTRA_WRITE_CANNOT_REPLACE);
    /*
      resetting the extra with 
      table->file->extra(HA_EXTRA_NO_IGNORE_NO_KEY); 
      fires bug#27077
      explanation: file->reset() performs this duty
      ultimately. Still todo: fix
    */
  }
  if ((local_error= m_table->file->ha_end_bulk_insert()))
  {
    m_table->file->print_error(local_error, MYF(0));
  }
  return error? error : local_error;
}

#if !defined(MYSQL_CLIENT) && defined(HAVE_REPLICATION)

/*
  Check if there are more UNIQUE keys after the given key.
*/
static int
last_uniq_key(TABLE *table, uint keyno)
{
  while (++keyno < table->s->keys)
    if (table->key_info[keyno].flags & HA_NOSAME)
      return 0;
  return 1;
}

/**
   Check if an error is a duplicate key error.

   This function is used to check if an error code is one of the
   duplicate key error, i.e., and error code for which it is sensible
   to do a <code>get_dup_key()</code> to retrieve the duplicate key.

   @param errcode The error code to check.

   @return <code>true</code> if the error code is such that
   <code>get_dup_key()</code> will return true, <code>false</code>
   otherwise.
 */
bool
is_duplicate_key_error(int errcode)
{
  switch (errcode)
  {
  case HA_ERR_FOUND_DUPP_KEY:
  case HA_ERR_FOUND_DUPP_UNIQUE:
    return true;
  }
  return false;
}

/**
  Write the current row into event's table.

  The row is located in the row buffer, pointed by @c m_curr_row member.
  Number of columns of the row is stored in @c m_width member (it can be 
  different from the number of columns in the table to which we insert). 
  Bitmap @c m_cols indicates which columns are present in the row. It is assumed 
  that event's table is already open and pointed by @c m_table.

  If the same record already exists in the table it can be either overwritten 
  or an error is reported depending on the value of @c overwrite flag 
  (error reporting not yet implemented). Note that the matching record can be
  different from the row we insert if we use primary keys to identify records in
  the table.

  The row to be inserted can contain values only for selected columns. The 
  missing columns are filled with default values using @c prepare_record() 
  function. If a matching record is found in the table and @c overwritte is
  true, the missing columns are taken from it.

  @param  rli   Relay log info (needed for row unpacking).
  @param  overwrite  
                Shall we overwrite if the row already exists or signal 
                error (currently ignored).

  @returns Error code on failure, 0 on success.

  This method, if successful, sets @c m_curr_row_end pointer to point at the
  next row in the rows buffer. This is done when unpacking the row to be 
  inserted.

  @note If a matching record is found, it is either updated using 
  @c ha_update_row() or first deleted and then new record written.
*/ 

int
Rows_log_event::write_row(const Relay_log_info *const rli,
                          const bool overwrite)
{
  DBUG_ENTER("write_row");
  DBUG_ASSERT(m_table != NULL && thd != NULL);

  TABLE *table= m_table;  // pointer to event's table
  int error;
  int UNINIT_VAR(keynum);
  auto_afree_ptr<char> key(NULL);

  /* fill table->record[0] with default values */
  bool abort_on_warnings= (rli->info_thd->variables.sql_mode &
                           (MODE_STRICT_TRANS_TABLES | MODE_STRICT_ALL_TABLES));
  if ((error= prepare_record(table, &m_cols,
                             table->file->ht->db_type != DB_TYPE_NDBCLUSTER,
                             abort_on_warnings, m_curr_row == m_rows_buf)))
    DBUG_RETURN(error);
  
  /* unpack row into table->record[0] */
  if ((error= unpack_current_row(rli, &m_cols, abort_on_warnings)))
    DBUG_RETURN(error);

  // Temporary fix to find out why it fails [/Matz]
  memcpy(m_table->write_set->bitmap, m_cols.bitmap, (m_table->write_set->n_bits + 7) / 8);

  if (m_curr_row == m_rows_buf)
  {
    /* this is the first row to be inserted, we estimate the rows with
       the size of the first row and use that value to initialize
       storage engine for bulk insertion */
    DBUG_ASSERT(!(m_curr_row > m_curr_row_end));
    ulong estimated_rows= 0;
    if (m_curr_row < m_curr_row_end)
      estimated_rows= (m_rows_end - m_curr_row) / (m_curr_row_end - m_curr_row);
    else if (m_curr_row == m_curr_row_end)
      estimated_rows= 1;

    m_table->file->ha_start_bulk_insert(estimated_rows);
  }
  
  
#ifndef DBUG_OFF
  DBUG_DUMP("record[0]", table->record[0], table->s->reclength);
  DBUG_PRINT_BITSET("debug", "write_set = %s", table->write_set);
  DBUG_PRINT_BITSET("debug", "read_set = %s", table->read_set);
#endif

  /* 
    Try to write record. If a corresponding record already exists in the table,
    we try to change it using ha_update_row() if possible. Otherwise we delete
    it and repeat the whole process again. 

    TODO: Add safety measures against infinite looping. 
   */

  m_table->mark_columns_per_binlog_row_image();

  while ((error= table->file->ha_write_row(table->record[0])))
  {
    if (error == HA_ERR_LOCK_DEADLOCK ||
        error == HA_ERR_LOCK_WAIT_TIMEOUT ||
        (keynum= table->file->get_dup_key(error)) < 0 ||
        !overwrite)
    {
      DBUG_PRINT("info",("get_dup_key returns %d)", keynum));
      /*
        Deadlock, waiting for lock or just an error from the handler
        such as HA_ERR_FOUND_DUPP_KEY when overwrite is false.
        Retrieval of the duplicate key number may fail
        - either because the error was not "duplicate key" error
        - or because the information which key is not available
      */
      table->file->print_error(error, MYF(0));
      goto error;
    }
    /*
       We need to retrieve the old row into record[1] to be able to
       either update or delete the offending record.  We either:

       - use ha_rnd_pos() with a row-id (available as dupp_row) to the
         offending row, if that is possible (MyISAM and Blackhole), or else

       - use ha_index_read_idx_map() with the key that is duplicated, to
         retrieve the offending row.
     */
    if (table->file->ha_table_flags() & HA_DUPLICATE_POS)
    {
      DBUG_PRINT("info",("Locating offending record using ha_rnd_pos()"));
<<<<<<< HEAD
      error= table->file->ha_rnd_pos(table->record[1], table->file->dup_ref);
=======

      if (table->file->inited && (error= table->file->ha_index_end()))
        DBUG_RETURN(error);
      if ((error= table->file->ha_rnd_init(FALSE)))
        DBUG_RETURN(error);

      error= table->file->ha_rnd_pos(table->record[1], table->file->dup_ref);

      table->file->ha_rnd_end();
>>>>>>> adda25c7
      if (error)
      {
        DBUG_PRINT("info",("ha_rnd_pos() returns error %d",error));
        if (error == HA_ERR_RECORD_DELETED)
          error= HA_ERR_KEY_NOT_FOUND;
        table->file->print_error(error, MYF(0));
        goto error;
      }
    }
    else
    {
      DBUG_PRINT("info",("Locating offending record using index_read_idx()"));

      if (table->file->extra(HA_EXTRA_FLUSH_CACHE))
      {
        DBUG_PRINT("info",("Error when setting HA_EXTRA_FLUSH_CACHE"));
        error= my_errno;
        goto error;
      }

      if (key.get() == NULL)
      {
        key.assign(static_cast<char*>(my_alloca(table->s->max_unique_length)));
        if (key.get() == NULL)
        {
          DBUG_PRINT("info",("Can't allocate key buffer"));
          error= ENOMEM;
          goto error;
        }
      }

      key_copy((uchar*)key.get(), table->record[0], table->key_info + keynum,
               0);
      error= table->file->ha_index_read_idx_map(table->record[1], keynum,
                                                (const uchar*)key.get(),
                                                HA_WHOLE_KEY,
                                                HA_READ_KEY_EXACT);
      if (error)
      {
        DBUG_PRINT("info",("ha_index_read_idx_map() returns %s", HA_ERR(error)));
        if (error == HA_ERR_RECORD_DELETED)
          error= HA_ERR_KEY_NOT_FOUND;
        table->file->print_error(error, MYF(0));
        goto error;
      }
    }

    /*
       Now, record[1] should contain the offending row.  That
       will enable us to update it or, alternatively, delete it (so
       that we can insert the new row afterwards).
     */

    /*
      If row is incomplete we will use the record found to fill 
      missing columns.  
    */
    if (!get_flags(COMPLETE_ROWS_F))
    {
      restore_record(table,record[1]);
      error= unpack_current_row(rli, &m_cols);
    }

#ifndef DBUG_OFF
    DBUG_PRINT("debug",("preparing for update: before and after image"));
    DBUG_DUMP("record[1] (before)", table->record[1], table->s->reclength);
    DBUG_DUMP("record[0] (after)", table->record[0], table->s->reclength);
#endif

    /*
       REPLACE is defined as either INSERT or DELETE + INSERT.  If
       possible, we can replace it with an UPDATE, but that will not
       work on InnoDB if FOREIGN KEY checks are necessary.

       I (Matz) am not sure of the reason for the last_uniq_key()
       check as, but I'm guessing that it's something along the
       following lines.

       Suppose that we got the duplicate key to be a key that is not
       the last unique key for the table and we perform an update:
       then there might be another key for which the unique check will
       fail, so we're better off just deleting the row and inserting
       the correct row.
     */
    if (last_uniq_key(table, keynum) &&
        !table->file->referenced_by_foreign_key())
    {
      DBUG_PRINT("info",("Updating row using ha_update_row()"));
      error=table->file->ha_update_row(table->record[1],
                                       table->record[0]);
      switch (error) {
                
      case HA_ERR_RECORD_IS_THE_SAME:
        DBUG_PRINT("info",("ignoring HA_ERR_RECORD_IS_THE_SAME error from"
                           " ha_update_row()"));
        error= 0;
      
      case 0:
        break;
        
      default:    
        DBUG_PRINT("info",("ha_update_row() returns error %d",error));
        table->file->print_error(error, MYF(0));
      }
      
      goto error;
    }
    else
    {
      DBUG_PRINT("info",("Deleting offending row and trying to write new one again"));
      if ((error= table->file->ha_delete_row(table->record[1])))
      {
        DBUG_PRINT("info",("ha_delete_row() returns error %d",error));
        table->file->print_error(error, MYF(0));
        goto error;
      }
      /* Will retry ha_write_row() with the offending row removed. */
    }
  }

error:
  m_table->default_column_bitmaps();
  DBUG_RETURN(error);
}

#endif

int
Write_rows_log_event::do_exec_row(const Relay_log_info *const rli)
{
  DBUG_ASSERT(m_table != NULL);
  int error= write_row(rli, slave_exec_mode == SLAVE_EXEC_MODE_IDEMPOTENT);

  if (error && !thd->is_error())
  {
    DBUG_ASSERT(0);
    my_error(ER_UNKNOWN_ERROR, MYF(0));
  }

  return error;
}

#endif /* !defined(MYSQL_CLIENT) && defined(HAVE_REPLICATION) */

#ifdef MYSQL_CLIENT
void Write_rows_log_event::print(FILE *file, PRINT_EVENT_INFO* print_event_info)
{
  Rows_log_event::print_helper(file, print_event_info, "Write_rows");
}
#endif

/**************************************************************************
	Delete_rows_log_event member functions
**************************************************************************/

#if !defined(MYSQL_CLIENT) && defined(HAVE_REPLICATION)
/*
  Compares table->record[0] and table->record[1]

  Returns TRUE if different.
*/
static bool record_compare(TABLE *table, MY_BITMAP *cols)
{
  /*
    Need to set the X bit and the filler bits in both records since
    there are engines that do not set it correctly.

    In addition, since MyISAM checks that one hasn't tampered with the
    record, it is necessary to restore the old bytes into the record
    after doing the comparison.

    TODO[record format ndb]: Remove it once NDB returns correct
    records. Check that the other engines also return correct records.
   */

  DBUG_DUMP("record[0]", table->record[0], table->s->reclength);
  DBUG_DUMP("record[1]", table->record[1], table->s->reclength);

  bool result= FALSE;
  uchar saved_x[2]= {0, 0}, saved_filler[2]= {0, 0};

  if (table->s->null_bytes > 0)
  {
    for (int i = 0 ; i < 2 ; ++i)
    {
      /* 
        If we have an X bit then we need to take care of it.
      */
      if (!(table->s->db_options_in_use & HA_OPTION_PACK_RECORD))
      {
        saved_x[i]= table->record[i][0];
        table->record[i][0]|= 1U;
      }

      /*
         If (last_null_bit_pos == 0 && null_bytes > 1), then:

         X bit (if any) + N nullable fields + M Field_bit fields = 8 bits 

         Ie, the entire byte is used.
      */
      if (table->s->last_null_bit_pos > 0)
      {
        saved_filler[i]= table->record[i][table->s->null_bytes - 1];
        table->record[i][table->s->null_bytes - 1]|=
          256U - (1U << table->s->last_null_bit_pos);
      }
    }
  }

  if (table->s->blob_fields + table->s->varchar_fields == 0 &&
      bitmap_is_set_all(cols))
  {
    result= cmp_record(table,record[1]);
    goto record_compare_exit;
  }

  /* Compare null bits */
  if (bitmap_is_set_all(cols) &&
      memcmp(table->null_flags,
	     table->null_flags+table->s->rec_buff_length,
	     table->s->null_bytes))
  {
    result= TRUE;				// Diff in NULL value
    goto record_compare_exit;
  }

  /* Compare updated fields */
  for (Field **ptr=table->field ; 
       *ptr && ((*ptr)->field_index < cols->n_bits);
       ptr++)
  {
    if (bitmap_is_set(cols, (*ptr)->field_index))
    {
      if ((*ptr)->cmp_binary_offset(table->s->rec_buff_length))
      {
        result= TRUE;
        goto record_compare_exit;
      }
    }
  }

record_compare_exit:
  /*
    Restore the saved bytes.

    TODO[record format ndb]: Remove this code once NDB returns the
    correct record format.
  */
  if (table->s->null_bytes > 0)
  {
    for (int i = 0 ; i < 2 ; ++i)
    {
      if (!(table->s->db_options_in_use & HA_OPTION_PACK_RECORD))
        table->record[i][0]= saved_x[i];

      if (table->s->last_null_bit_pos)
        table->record[i][table->s->null_bytes - 1]= saved_filler[i];
    }
  }

  return result;
}


/**
  Checks if any of the columns in the given table is
  signaled in the bitmap.

  For each column in the given table checks if it is
  signaled in the bitmap. This is most useful when deciding
  whether a before image (BI) can be used or not for 
  searching a row. If no column is signaled, then the 
  image cannot be used for searching a record (regardless 
  of using position(), index scan or table scan). Here is 
  an example:

  MASTER> SET @@binlog_row_image='MINIMAL';
  MASTER> CREATE TABLE t1 (a int, b int, c int, primary key(c));
  SLAVE> CREATE TABLE t1 (a int, b int);
  MASTER> INSERT INTO t1 VALUES (1,2,3);
  MASTER> UPDATE t1 SET a=2 WHERE b=2;

  For the update statement only the PK (column c) is 
  logged in the before image (BI). As such, given that 
  the slave has no column c, it will not be able to 
  find the row, because BI has no values for the columns
  the slave knows about (column a and b).

  @param table   the table reference on the slave.
  @param cols the bitmap signaling columns available in 
                 the BI.

  @return TRUE if BI contains usable colums for searching, 
          FALSE otherwise.
*/
static
my_bool is_any_column_signaled_for_table(TABLE *table, MY_BITMAP *cols)
{

  int nfields_set= 0;
  for (Field **ptr=table->field ; 
       *ptr && ((*ptr)->field_index < cols->n_bits);
       ptr++)
  {
    if (bitmap_is_set(cols, (*ptr)->field_index))
      nfields_set++;
  }

  return (nfields_set != 0);
}

/**
  Checks if the fields in the given key are signaled in
  the bitmap.

  Validates whether the before image is usable for the
  given key. It can be the case that the before image
  does not contain values for the key (eg, master was
  using 'minimal' option for image logging and slave has
  different index structure on the table). Here is an
  example:

  MASTER> SET @@binlog_row_image='MINIMAL';
  MASTER> CREATE TABLE t1 (a int, b int, c int, primary key(c));
  SLAVE> CREATE TABLE t1 (a int, b int, c int, key(a,c));
  MASTER> INSERT INTO t1 VALUES (1,2,3);
  MASTER> UPDATE t1 SET a=2 WHERE b=2;

  When finding the row on the slave, one cannot use the
  index (a,c) to search for the row, because there is only
  data in the before image for column c. This function
  checks the fields needed for a given key and searches
  the bitmap to see if all the fields required are 
  signaled.
  
  @param keyinfo  reference to key.
  @param cols     the bitmap signaling which columns 
                  have available data.

  @return TRUE if all fields are signaled in the bitmap 
          for the given key, FALSE otherwise.
*/
static
my_bool are_all_columns_signaled_for_key(KEY *keyinfo, MY_BITMAP *cols)
{
  for (uint i=0 ; i < keyinfo->key_parts ;i++)
  {
    uint fieldnr= keyinfo->key_part[i].fieldnr - 1;
    if (fieldnr >= cols->n_bits || 
        !bitmap_is_set(cols, fieldnr))
      return FALSE;
  }
 
  return TRUE;
}

/**
  Searches the table for a given key that can be used
  according to the existing values, ie, columns set
  in the bitmap.

  The caller can specify which type of key to find by
  setting the following flags in the key_type parameter:

    - PRI_KEY_FLAG
      Returns the primary key.

    - UNIQUE_KEY_FLAG
      Returns a unique key (flagged with HA_NOSAME)

    - MULTIPLE_KEY_FLAG
      Returns a key that is not unique (flagged with HA_NOSAME 
      and without HA_NULL_PART_KEY) nor PK.

  The above flags can be used together, in which case, the
  search is conducted in the above listed order. Eg, the 
  following flag:

    (PRI_KEY_FLAG | UNIQUE_KEY_FLAG | MULTIPLE_KEY_FLAG)

  means that a primary key is returned if it is suitable. If
  not then the unique keys are searched. If no unique key is
  suitable, then the keys are searched. Finally, if no key
  is suitable, MAX_KEY is returned.

  @param table    reference to the table.
  @param bi_cols  a bitmap that filters out columns that should
                  not be considered while searching the key. 
                  Columns that should be considered are set.
  @param key_type the type of key to search for.

  @return MAX_KEY if no key, according to the key_type specified
          is suitable. Returns the key otherwise.

*/
static
uint
search_key_in_table(TABLE *table, MY_BITMAP *bi_cols, uint key_type)
{
  KEY *keyinfo;
  uint res= MAX_KEY;
  uint key;

  if (key_type & PRI_KEY_FLAG && (table->s->primary_key < MAX_KEY))
  {
    keyinfo= table->s->key_info + (uint) table->s->primary_key;
    if (are_all_columns_signaled_for_key(keyinfo, bi_cols)) 
      return table->s->primary_key;
  }

  if (key_type & UNIQUE_KEY_FLAG && table->s->uniques)
  {
    for (key=0,keyinfo= table->key_info ; 
         (key < table->s->keys) && (res == MAX_KEY);
         key++,keyinfo++)
    {
      /*
        - Unique keys cannot be disabled, thence we skip the check.
        - Skip unique keys with nullable parts
        - Skip primary keys
      */
      if (!((keyinfo->flags & (HA_NOSAME | HA_NULL_PART_KEY)) != HA_NOSAME) ||
          (key == table->s->primary_key))
        continue;
      res= are_all_columns_signaled_for_key(keyinfo, bi_cols) ? 
           key : MAX_KEY;

      if (res < MAX_KEY)
        return res;
    }
  }

  if (key_type & MULTIPLE_KEY_FLAG && table->s->keys)
  {
    for (key=0,keyinfo= table->key_info ; 
         (key < table->s->keys) && (res == MAX_KEY);
         key++,keyinfo++)
    {
      /*
        - Skip innactive keys
        - Skip unique keys without nullable parts
        - Skip primary keys
      */
      if (!(table->s->keys_in_use.is_set(key)) ||
          ((keyinfo->flags & (HA_NOSAME | HA_NULL_PART_KEY)) == HA_NOSAME) ||
          (key == table->s->primary_key))
        continue;

      res= are_all_columns_signaled_for_key(keyinfo, bi_cols) ? 
           key : MAX_KEY;

      if (res < MAX_KEY)
        return res;
    }
  }

  return res;
}


/**
  Locate the current row in event's table.

  The current row is pointed by @c m_curr_row. Member @c m_width tells how many 
  columns are there in the row (this can be differnet from the number of columns 
  in the table). It is assumed that event's table is already open and pointed 
  by @c m_table.

  If a corresponding record is found in the table it is stored in 
  @c m_table->record[0]. Note that when record is located based on a primary 
  key, it is possible that the record found differs from the row being located.

  If no key is specified or table does not have keys, a table scan is used to 
  find the row. In that case the row should be complete and contain values for
  all columns. However, it can still be shorter than the table, i.e. the table 
  can contain extra columns not present in the row. It is also possible that 
  the table has fewer columns than the row being located. 

  @returns Error code on failure, 0 on success. 
  
  @post In case of success @c m_table->record[0] contains the record found. 
  Also, the internal "cursor" of the table is positioned at the record found.

  @note If the engine allows random access of the records, a combination of
  @c position() and @c rnd_pos() will be used. 
 */


int Rows_log_event::find_row(const Relay_log_info *rli)
{
  DBUG_ENTER("Rows_log_event::find_row");

  DBUG_ASSERT(m_table && m_table->in_use != NULL);

  TABLE *table= m_table;
  int error= 0;
  KEY *keyinfo;
  uint key;

  /*
    rpl_row_tabledefs.test specifies that
    if the extra field on the slave does not have a default value
    and this is okay with Delete or Update events.
    Todo: fix wl3228 hld that requires defauls for all types of events
  */
  
  prepare_record(table, &m_cols, FALSE);
  error= unpack_current_row(rli, &m_cols);

  // Temporary fix to find out why it fails [/Matz]
  memcpy(m_table->read_set->bitmap, m_cols.bitmap, (m_table->read_set->n_bits + 7) / 8);

  if (!is_any_column_signaled_for_table(table, &m_cols))
  {
    error= HA_ERR_END_OF_FILE;
    goto err;
  }

#ifndef DBUG_OFF
  DBUG_PRINT("info",("looking for the following record"));
  DBUG_DUMP("record[0]", table->record[0], table->s->reclength);
#endif

  if ((key= search_key_in_table(table, &m_cols, PRI_KEY_FLAG)) >= MAX_KEY)
    /* we dont have a PK, or PK is not usable with BI values */
    goto INDEX_SCAN;

  if ((table->file->ha_table_flags() & HA_PRIMARY_KEY_REQUIRED_FOR_POSITION))
  {
    /*
      Use a more efficient method to fetch the record given by
      table->record[0] if the engine allows it.  We first compute a
      row reference using the position() member function (it will be
      stored in table->file->ref) and the use rnd_pos() to position
      the "cursor" (i.e., record[0] in this case) at the correct row.

      TODO: Add a check that the correct record has been fetched by
      comparing with the original record. Take into account that the
      record on the master and slave can be of different
      length. Something along these lines should work:

      ADD>>>  store_record(table,record[1]);
              int error= table->file->rnd_pos(table->record[0], table->file->ref);
      ADD>>>  DBUG_ASSERT(memcmp(table->record[1], table->record[0],
                                 table->s->reclength) == 0);

    */
    DBUG_PRINT("info",("locating record using primary key (position)"));
    int error;
    if (table->file->inited && (error= table->file->ha_index_end()))
      DBUG_RETURN(error);
    if ((error= table->file->ha_rnd_init(FALSE)))
      DBUG_RETURN(error);

    error= table->file->rnd_pos_by_record(table->record[0]);

    table->file->ha_rnd_end();
    if (error)
    {
      DBUG_PRINT("info",("rnd_pos returns error %d",error));
      if (error == HA_ERR_RECORD_DELETED)
        error= HA_ERR_KEY_NOT_FOUND;
      table->file->print_error(error, MYF(0));
    }
    DBUG_RETURN(error);
  }

  // We can't use position() - try other methods.
  
INDEX_SCAN:

  /*
    Save copy of the record in table->record[1]. It might be needed 
    later if linear search is used to find exact match.
   */ 
  store_record(table,record[1]);    

  if ((key= search_key_in_table(table, &m_cols, 
                                (PRI_KEY_FLAG | UNIQUE_KEY_FLAG | MULTIPLE_KEY_FLAG))) 
       >= MAX_KEY)
    /* we dont have a key, or no key is suitable for the BI values */
    goto TABLE_SCAN; 

  {
    keyinfo= table->key_info + key;


    DBUG_PRINT("info",("locating record using primary key (index_read)"));

    /* The key'th key is active and usable: search the table using the index */
    if (!table->file->inited && (error= table->file->ha_index_init(key, FALSE)))
    {
      DBUG_PRINT("info",("ha_index_init returns error %d",error));
      table->file->print_error(error, MYF(0));
      goto err;
    }

    /* Fill key data for the row */

    DBUG_ASSERT(m_key);
    key_copy(m_key, table->record[0], keyinfo, 0);

    /*
      Don't print debug messages when running valgrind since they can
      trigger false warnings.
     */
#ifndef HAVE_purify
    DBUG_DUMP("key data", m_key, keyinfo->key_length);
#endif

    /*
      We need to set the null bytes to ensure that the filler bit are
      all set when returning.  There are storage engines that just set
      the necessary bits on the bytes and don't set the filler bits
      correctly.
    */
    if (table->s->null_bytes > 0)
      table->record[0][table->s->null_bytes - 1]|=
        256U - (1U << table->s->last_null_bit_pos);

    if ((error= table->file->ha_index_read_map(table->record[0], m_key,
                                               HA_WHOLE_KEY,
                                               HA_READ_KEY_EXACT)))
    {
      DBUG_PRINT("info",("no record matching the key found in the table"));
      if (error == HA_ERR_RECORD_DELETED)
        error= HA_ERR_KEY_NOT_FOUND;
      table->file->print_error(error, MYF(0));
      table->file->ha_index_end();
      goto err;
    }

  /*
    Don't print debug messages when running valgrind since they can
    trigger false warnings.
   */
#ifndef HAVE_purify
    DBUG_PRINT("info",("found first matching record")); 
    DBUG_DUMP("record[0]", table->record[0], table->s->reclength);
#endif
    /*
      Below is a minor "optimization".  If the key (i.e., key number
      0) has the HA_NOSAME flag set, we know that we have found the
      correct record (since there can be no duplicates); otherwise, we
      have to compare the record with the one found to see if it is
      the correct one.

      CAVEAT! This behaviour is essential for the replication of,
      e.g., the mysql.proc table since the correct record *shall* be
      found using the primary key *only*.  There shall be no
      comparison of non-PK columns to decide if the correct record is
      found.  I can see no scenario where it would be incorrect to
      chose the row to change only using a PK or an UNNI.
    */
    if (keyinfo->flags & HA_NOSAME || key == table->s->primary_key)
    {
      /* Unique does not have non nullable part */
      if (!(table->key_info->flags & (HA_NULL_PART_KEY)))
      {
        table->file->ha_index_end();
        goto ok;
      }
      else
      {
        KEY *keyinfo= table->key_info;
        /*
          Unique has nullable part. We need to check if there is any field in the
          BI image that is null and part of UNNI.
        */
        bool null_found= FALSE;
        for (uint i=0; i < keyinfo->key_parts && !null_found; i++)
        {
          uint fieldnr= keyinfo->key_part[i].fieldnr - 1;
          Field **f= table->field+fieldnr;
          null_found= (*f)->is_null();
        }

        if (!null_found)
        {
          table->file->ha_index_end();
          goto ok;
        }

        /* else fall through to index scan */
      }
    }

    /*
      In case key is not unique, we still have to iterate over records found
      and find the one which is identical to the row given. A copy of the 
      record we are looking for is stored in record[1].
     */ 
    DBUG_PRINT("info",("non-unique index, scanning it to find matching record")); 

    while (record_compare(table, &m_cols))
    {
      /*
        We need to set the null bytes to ensure that the filler bit
        are all set when returning.  There are storage engines that
        just set the necessary bits on the bytes and don't set the
        filler bits correctly.

        TODO[record format ndb]: Remove this code once NDB returns the
        correct record format.
      */
      if (table->s->null_bytes > 0)
      {
        table->record[0][table->s->null_bytes - 1]|=
          256U - (1U << table->s->last_null_bit_pos);
      }

      while ((error= table->file->ha_index_next(table->record[0])))
      {
        /* We just skip records that has already been deleted */
        if (error == HA_ERR_RECORD_DELETED)
          continue;
        DBUG_PRINT("info",("no record matching the given row found"));
        table->file->print_error(error, MYF(0));
        table->file->ha_index_end();
        goto err;
      }
    }

    /*
      Have to restart the scan to be able to fetch the next row.
    */
    table->file->ha_index_end();
    goto ok;
  }

TABLE_SCAN:

  /* All that we can do now is rely on a table scan */
  {
    DBUG_PRINT("info",("locating record using table scan (ha_rnd_next)"));

    int restart_count= 0; // Number of times scanning has restarted from top

    /* We don't have a key: search the table using ha_rnd_next() */
    if ((error= table->file->ha_rnd_init(1)))
    {
      DBUG_PRINT("info",("error initializing table scan"
                         " (ha_rnd_init returns %d)",error));
      table->file->print_error(error, MYF(0));
      goto err;
    }

    /* Continue until we find the right record or have made a full loop */
    do
    {
  restart_ha_rnd_next:
      error= table->file->ha_rnd_next(table->record[0]);

      DBUG_PRINT("info", ("error: %s", HA_ERR(error)));
      switch (error) {

      case 0:
        break;

      /*
        If the record was deleted, we pick the next one without doing
        any comparisons.
      */
      case HA_ERR_RECORD_DELETED:
        goto restart_ha_rnd_next;

      case HA_ERR_END_OF_FILE:
        if (++restart_count < 2)
          table->file->ha_rnd_init(1);
        break;

      default:
        DBUG_PRINT("info", ("Failed to get next record"
                            " (ha_rnd_next returns %d)",error));
        table->file->print_error(error, MYF(0));
        table->file->ha_rnd_end();
        goto err;
      }
    }
    while (restart_count < 2 && record_compare(table, &m_cols));
    
    /* 
      Note: above record_compare will take into accout all record fields 
      which might be incorrect in case a partial row was given in the event
     */

    /*
      Have to restart the scan to be able to fetch the next row.
    */
    if (restart_count == 2)
      DBUG_PRINT("info", ("Record not found"));
    else
      DBUG_DUMP("record found", table->record[0], table->s->reclength);
    table->file->ha_rnd_end();

    DBUG_ASSERT(error == HA_ERR_END_OF_FILE || error == 0);
    goto err;
  }
ok:
  table->default_column_bitmaps();
  DBUG_RETURN(0);

err:
  table->default_column_bitmaps();
  DBUG_RETURN(error);
}

#endif

/*
  Constructor used to build an event for writing to the binary log.
 */

#ifndef MYSQL_CLIENT
Delete_rows_log_event::Delete_rows_log_event(THD *thd_arg, TABLE *tbl_arg,
                                             ulong tid,
                                             bool is_transactional)
  : Rows_log_event(thd_arg, tbl_arg, tid, tbl_arg->read_set, is_transactional)
{
}
#endif /* #if !defined(MYSQL_CLIENT) */

/*
  Constructor used by slave to read the event from the binary log.
 */
#ifdef HAVE_REPLICATION
Delete_rows_log_event::Delete_rows_log_event(const char *buf, uint event_len,
                                             const Format_description_log_event
                                             *description_event)
  : Rows_log_event(buf, event_len, DELETE_ROWS_EVENT, description_event)
{
}
#endif

#if !defined(MYSQL_CLIENT) && defined(HAVE_REPLICATION)

int 
Delete_rows_log_event::do_before_row_operations(const Slave_reporting_capability *const)
{
  if (m_table->s->keys > 0)
  {
    // Allocate buffer for key searches
    m_key= (uchar*)my_malloc(MAX_KEY_LENGTH, MYF(MY_WME));
    if (!m_key)
      return HA_ERR_OUT_OF_MEM;
  }

  return 0;
}

int 
Delete_rows_log_event::do_after_row_operations(const Slave_reporting_capability *const, 
                                               int error)
{
  /*error= ToDo:find out what this should really be, this triggers close_scan in nbd, returning error?*/
  m_table->file->ha_index_or_rnd_end();
  my_free(m_key);
  m_key= NULL;

  return error;
}

int Delete_rows_log_event::do_exec_row(const Relay_log_info *const rli)
{
  int error;
  DBUG_ASSERT(m_table != NULL);

  if (!(error= find_row(rli))) 
  { 

    m_table->mark_columns_per_binlog_row_image();
    /*
      Delete the record found, located in record[0]
    */
    error= m_table->file->ha_delete_row(m_table->record[0]);
    m_table->default_column_bitmaps();
  }
  return error;
}

#endif /* !defined(MYSQL_CLIENT) && defined(HAVE_REPLICATION) */

#ifdef MYSQL_CLIENT
void Delete_rows_log_event::print(FILE *file,
                                  PRINT_EVENT_INFO* print_event_info)
{
  Rows_log_event::print_helper(file, print_event_info, "Delete_rows");
}
#endif


/**************************************************************************
	Update_rows_log_event member functions
**************************************************************************/

/*
  Constructor used to build an event for writing to the binary log.
 */
#if !defined(MYSQL_CLIENT)
Update_rows_log_event::Update_rows_log_event(THD *thd_arg, TABLE *tbl_arg,
                                             ulong tid,
                                             bool is_transactional)
: Rows_log_event(thd_arg, tbl_arg, tid, tbl_arg->read_set, is_transactional)
{
  init(tbl_arg->write_set);
}

void Update_rows_log_event::init(MY_BITMAP const *cols)
{
  /* if bitmap_init fails, caught in is_valid() */
  if (likely(!bitmap_init(&m_cols_ai,
                          m_width <= sizeof(m_bitbuf_ai)*8 ? m_bitbuf_ai : NULL,
                          m_width,
                          false)))
  {
    /* Cols can be zero if this is a dummy binrows event */
    if (likely(cols != NULL))
    {
      memcpy(m_cols_ai.bitmap, cols->bitmap, no_bytes_in_map(cols));
      create_last_word_mask(&m_cols_ai);
    }
  }
}
#endif /* !defined(MYSQL_CLIENT) */


Update_rows_log_event::~Update_rows_log_event()
{
  if (m_cols_ai.bitmap == m_bitbuf_ai) // no my_malloc happened
    m_cols_ai.bitmap= 0; // so no my_free in bitmap_free
  bitmap_free(&m_cols_ai); // To pair with bitmap_init().
}


/*
  Constructor used by slave to read the event from the binary log.
 */
#ifdef HAVE_REPLICATION
Update_rows_log_event::Update_rows_log_event(const char *buf, uint event_len,
                                             const
                                             Format_description_log_event
                                             *description_event)
  : Rows_log_event(buf, event_len, UPDATE_ROWS_EVENT, description_event)
{
}
#endif

#if !defined(MYSQL_CLIENT) && defined(HAVE_REPLICATION)

int 
Update_rows_log_event::do_before_row_operations(const Slave_reporting_capability *const)
{
  if (m_table->s->keys > 0)
  {
    // Allocate buffer for key searches
    m_key= (uchar*)my_malloc(m_table->key_info->key_length, MYF(MY_WME));
    if (!m_key)
      return HA_ERR_OUT_OF_MEM;
  }

  m_table->timestamp_field_type= TIMESTAMP_NO_AUTO_SET;

  return 0;
}

int 
Update_rows_log_event::do_after_row_operations(const Slave_reporting_capability *const, 
                                               int error)
{
  /*error= ToDo:find out what this should really be, this triggers close_scan in nbd, returning error?*/
  m_table->file->ha_index_or_rnd_end();
  my_free(m_key); // Free for multi_malloc
  m_key= NULL;

  return error;
}

int 
Update_rows_log_event::do_exec_row(const Relay_log_info *const rli)
{
  DBUG_ASSERT(m_table != NULL);
  int error= 0;

  /**
     Check if update contains only values in AI for columns that do 
     not exist on the slave. If it does, we can just unpack the rows 
     and return (do nothing on the local table).

     NOTE: We do the following optimization and check only if there 
     are usable values on the AI and disregard the fact that there 
     might be usable values in the BI. In practice this means that 
     the slave will not go through find_row (since we have nothing
     on the record to update, why go looking for it?).

     If we wanted find_row to run anyway, we could move this
     check after find_row, but then we would have to face the fact
     that the slave might stop without finding the proper record 
     (because it might have incomplete BI), even though there were
     no values in AI.

     On the other hand, if AI has usable values but BI has not,
     then find_row will return an error (and the error is then
     propagated as it was already).
   */
  if (!is_any_column_signaled_for_table(m_table, &m_cols_ai))
  {
    /* 
      Read and discard images, because:
      1. AI does not contain any useful values to replay;
      2. BI is irrelevant if there is nothing useful in AI.
    */
    error = unpack_current_row(rli, &m_cols);
    m_curr_row= m_curr_row_end;
    error = error | unpack_current_row(rli, &m_cols_ai);

    return error;
  }

  error= find_row(rli); 
  if (error)
  {
    /*
      We need to read the second image in the event of error to be
      able to skip to the next pair of updates
    */
    m_curr_row= m_curr_row_end;
    unpack_current_row(rli, &m_cols_ai);
    return error;
  }

  /*
    This is the situation after locating BI:

    ===|=== before image ====|=== after image ===|===
       ^                     ^
       m_curr_row            m_curr_row_end

    BI found in the table is stored in record[0]. We copy it to record[1]
    and unpack AI to record[0].
   */

  store_record(m_table,record[1]);

  bool abort_on_warnings= (rli->info_thd->variables.sql_mode &
                           (MODE_STRICT_TRANS_TABLES | MODE_STRICT_ALL_TABLES));
  m_curr_row= m_curr_row_end;
  /* this also updates m_curr_row_end */
  if ((error= unpack_current_row(rli, &m_cols_ai, abort_on_warnings)))
    return error;

  /*
    Now we have the right row to update.  The old row (the one we're
    looking for) is in record[1] and the new row is in record[0].
  */
#ifndef HAVE_purify
  /*
    Don't print debug messages when running valgrind since they can
    trigger false warnings.
   */
  DBUG_PRINT("info",("Updating row in table"));
  DBUG_DUMP("old record", m_table->record[1], m_table->s->reclength);
  DBUG_DUMP("new values", m_table->record[0], m_table->s->reclength);
#endif

  // Temporary fix to find out why it fails [/Matz]
  memcpy(m_table->read_set->bitmap, m_cols.bitmap, (m_table->read_set->n_bits + 7) / 8);
  memcpy(m_table->write_set->bitmap, m_cols_ai.bitmap, (m_table->write_set->n_bits + 7) / 8);

  m_table->mark_columns_per_binlog_row_image();
  error= m_table->file->ha_update_row(m_table->record[1], m_table->record[0]);
  if (error == HA_ERR_RECORD_IS_THE_SAME)
    error= 0;
  m_table->default_column_bitmaps();

  return error;
}

#endif /* !defined(MYSQL_CLIENT) && defined(HAVE_REPLICATION) */

#ifdef MYSQL_CLIENT
void Update_rows_log_event::print(FILE *file,
				  PRINT_EVENT_INFO* print_event_info)
{
  Rows_log_event::print_helper(file, print_event_info, "Update_rows");
}
#endif


Incident_log_event::Incident_log_event(const char *buf, uint event_len,
                                       const Format_description_log_event *descr_event)
  : Log_event(buf, descr_event)
{
  DBUG_ENTER("Incident_log_event::Incident_log_event");
  uint8 const common_header_len=
    descr_event->common_header_len;
  uint8 const post_header_len=
    descr_event->post_header_len[INCIDENT_EVENT-1];

  DBUG_PRINT("info",("event_len: %u; common_header_len: %d; post_header_len: %d",
                     event_len, common_header_len, post_header_len));

  int incident_number= uint2korr(buf + common_header_len);
  if (incident_number >= INCIDENT_COUNT ||
      incident_number <= INCIDENT_NONE)
  {
    // If the incident is not recognized, this binlog event is
    // invalid.  If we set incident_number to INCIDENT_NONE, the
    // invalidity will be detected by is_valid().
    m_incident= INCIDENT_NONE;
    DBUG_VOID_RETURN;
  }
  m_incident= static_cast<Incident>(incident_number);
  char const *ptr= buf + common_header_len + post_header_len;
  char const *const str_end= buf + event_len;
  uint8 len= 0;                   // Assignment to keep compiler happy
  const char *str= NULL;          // Assignment to keep compiler happy
  read_str(&ptr, str_end, &str, &len);
  m_message.str= const_cast<char*>(str);
  m_message.length= len;
  DBUG_PRINT("info", ("m_incident: %d", m_incident));
  DBUG_VOID_RETURN;
}


Incident_log_event::~Incident_log_event()
{
}


const char *
Incident_log_event::description() const
{
  static const char *const description[]= {
    "NOTHING",                                  // Not used
    "LOST_EVENTS"
  };

  DBUG_PRINT("info", ("m_incident: %d", m_incident));

  return description[m_incident];
}


#ifndef MYSQL_CLIENT
void Incident_log_event::pack_info(Protocol *protocol)
{
  char buf[256];
  size_t bytes;
  if (m_message.length > 0)
    bytes= my_snprintf(buf, sizeof(buf), "#%d (%s)",
                       m_incident, description());
  else
    bytes= my_snprintf(buf, sizeof(buf), "#%d (%s): %s",
                       m_incident, description(), m_message.str);
  protocol->store(buf, bytes, &my_charset_bin);
}
#endif


#ifdef MYSQL_CLIENT
void
Incident_log_event::print(FILE *file,
                          PRINT_EVENT_INFO *print_event_info)
{
  if (print_event_info->short_form)
    return;

  print_header(&print_event_info->head_cache, print_event_info, FALSE);
  my_b_printf(&print_event_info->head_cache,
              "\n# Incident: %s\nRELOAD DATABASE; # Shall generate syntax error\n",
              description());
}
#endif

#if defined(HAVE_REPLICATION) && !defined(MYSQL_CLIENT)
int
Incident_log_event::do_apply_event(Relay_log_info const *rli)
{
  DBUG_ENTER("Incident_log_event::do_apply_event");
  rli->report(ERROR_LEVEL, ER_SLAVE_INCIDENT,
              ER(ER_SLAVE_INCIDENT),
              description(),
              m_message.length > 0 ? m_message.str : "<none>");
  DBUG_RETURN(1);
}
#endif

bool
Incident_log_event::write_data_header(IO_CACHE *file)
{
  DBUG_ENTER("Incident_log_event::write_data_header");
  DBUG_PRINT("enter", ("m_incident: %d", m_incident));
  uchar buf[sizeof(int16)];
  int2store(buf, (int16) m_incident);
  DBUG_RETURN(my_b_safe_write(file, buf, sizeof(buf)));
}

bool
Incident_log_event::write_data_body(IO_CACHE *file)
{
  DBUG_ENTER("Incident_log_event::write_data_body");
  DBUG_RETURN(write_str(file, m_message.str, (uint) m_message.length));
}


Ignorable_log_event::Ignorable_log_event(const char *buf,
                                         const Format_description_log_event *descr_event)
  : Log_event(buf, descr_event)
{
  DBUG_ENTER("Ignorable_log_event::Ignorable_log_event");
  DBUG_VOID_RETURN;
}

Ignorable_log_event::~Ignorable_log_event()
{
}

#ifndef MYSQL_CLIENT
/* Pack info for its unrecognized ignorable event */
void Ignorable_log_event::pack_info(Protocol *protocol)
{
  char buf[256];
  size_t bytes;
  bytes= my_snprintf(buf, sizeof(buf), "# Unrecognized ignorable event");
  protocol->store(buf, bytes, &my_charset_bin);
}
#endif

#ifdef MYSQL_CLIENT
/* Print for its unrecognized ignorable event */
void
Ignorable_log_event::print(FILE *file,
                           PRINT_EVENT_INFO *print_event_info)
{
  if (print_event_info->short_form)
    return;

  print_header(&print_event_info->head_cache, print_event_info, FALSE);
  my_b_printf(&print_event_info->head_cache, "\tIgnorable\n");
  my_b_printf(&print_event_info->head_cache,
              "# Unrecognized ignorable event\n");
}
#endif


Rows_query_log_event::Rows_query_log_event(const char *buf, uint event_len,
                                           const Format_description_log_event *descr_event)
  : Ignorable_log_event(buf, descr_event)
{
  DBUG_ENTER("Rows_query_log_event::Rows_query_log_event");
  uint8 const common_header_len=
    descr_event->common_header_len;
  uint8 const post_header_len=
    descr_event->post_header_len[ROWS_QUERY_LOG_EVENT-1];

  DBUG_PRINT("info",("event_len: %u; common_header_len: %d; post_header_len: %d",
                     event_len, common_header_len, post_header_len));

  char const *ptr= buf + common_header_len + post_header_len;
  char const *const str_end= buf + event_len;
  uint8 len= 0;                   // Assignment to keep compiler happy
  const char *str= NULL;          // Assignment to keep compiler happy
  read_str(&ptr, str_end, &str, &len);
  if (!(m_rows_query= (char*) my_malloc(len+1, MYF(MY_WME))))
    return;
  strmake(m_rows_query, str, len);
  DBUG_PRINT("info", ("m_rows_query: %s", m_rows_query));
  DBUG_VOID_RETURN;
}

Rows_query_log_event::~Rows_query_log_event()
{
  my_free(m_rows_query);
}

#ifndef MYSQL_CLIENT
void Rows_query_log_event::pack_info(Protocol *protocol)
{
  char *buf;
  size_t bytes;
  ulong len= sizeof("# ") + (ulong) strlen(m_rows_query);
  if (!(buf= (char*) my_malloc(len, MYF(MY_WME))))
    return;
  bytes= my_snprintf(buf, len, "# %s", m_rows_query);
  protocol->store(buf, bytes, &my_charset_bin);
  my_free(buf);
}
#endif

#ifdef MYSQL_CLIENT
void
Rows_query_log_event::print(FILE *file,
                            PRINT_EVENT_INFO *print_event_info)
{
  if (!print_event_info->short_form && print_event_info->verbose > 1)
  {
    IO_CACHE *const head= &print_event_info->head_cache;
    IO_CACHE *const body= &print_event_info->body_cache;
    print_header(head, print_event_info, FALSE);
    my_b_printf(head, "\tRows_query\n");
    my_b_printf(head, "# %s\n", m_rows_query);
    print_base64(body, print_event_info, true);
  }
}
#endif

bool
Rows_query_log_event::write_data_body(IO_CACHE *file)
{
  DBUG_ENTER("Rows_query_log_event::write_data_body");
  DBUG_RETURN(write_str(file, m_rows_query, (uint) strlen(m_rows_query)));
}

#ifndef MYSQL_CLIENT
int Rows_query_log_event::do_apply_event(Relay_log_info const *rli)
{
  DBUG_ENTER("Rows_query_log_event::do_apply_event");
  DBUG_ASSERT(rli->info_thd == thd);
  /* Set query for writing Rows_query log event into binlog later.*/
  thd->set_query(m_rows_query, (uint32) strlen(m_rows_query));
  DBUG_RETURN(0);
}
#endif /* !MYSQL_CLIENT */


#ifdef MYSQL_CLIENT
/**
  The default values for these variables should be values that are
  *incorrect*, i.e., values that cannot occur in an event.  This way,
  they will always be printed for the first event.
*/
st_print_event_info::st_print_event_info()
  :flags2_inited(0), sql_mode_inited(0), sql_mode(0),
   auto_increment_increment(0),auto_increment_offset(0), charset_inited(0),
   lc_time_names_number(~0),
   charset_database_number(ILLEGAL_CHARSET_INFO_NUMBER),
   thread_id(0), thread_id_printed(false),
   base64_output_mode(BASE64_OUTPUT_UNSPEC), printed_fd_event(FALSE),
   have_unflushed_events(FALSE)
{
  /*
    Currently we only use static PRINT_EVENT_INFO objects, so zeroed at
    program's startup, but these explicit bzero() is for the day someone
    creates dynamic instances.
  */
  bzero(db, sizeof(db));
  bzero(charset, sizeof(charset));
  bzero(time_zone_str, sizeof(time_zone_str));
  delimiter[0]= ';';
  delimiter[1]= 0;
  myf const flags = MYF(MY_WME | MY_NABP);
  open_cached_file(&head_cache, NULL, NULL, 0, flags);
  open_cached_file(&body_cache, NULL, NULL, 0, flags);
}
#endif


#if defined(HAVE_REPLICATION) && !defined(MYSQL_CLIENT)
Heartbeat_log_event::Heartbeat_log_event(const char* buf, uint event_len,
                    const Format_description_log_event* description_event)
  :Log_event(buf, description_event)
{
  uint8 header_size= description_event->common_header_len;
  ident_len = event_len - header_size;
  set_if_smaller(ident_len,FN_REFLEN-1);
  log_ident= buf + header_size;
}
#endif<|MERGE_RESOLUTION|>--- conflicted
+++ resolved
@@ -207,86 +207,6 @@
 }
 #endif
 
-<<<<<<< HEAD
-/*
-  Cache that will automatically be written to a dedicated file on
-  destruction.
-
-  DESCRIPTION
-
- */
-class Write_on_release_cache
-{
-public:
-  enum flag
-  {
-    FLUSH_F
-  };
-
-  typedef unsigned short flag_set;
-
-  /*
-    Constructor.
-
-    SYNOPSIS
-      Write_on_release_cache
-      cache  Pointer to cache to use
-      file   File to write cache to upon destruction
-      flags  Flags for the cache
-
-    DESCRIPTION
-
-      Class used to guarantee copy of cache to file before exiting the
-      current block.  On successful copy of the cache, the cache will
-      be reinited as a WRITE_CACHE.
-
-      Currently, a pointer to the cache is provided in the
-      constructor, but it would be possible to create a subclass
-      holding the IO_CACHE itself.
-   */
-  Write_on_release_cache(IO_CACHE *cache, FILE *file, flag_set flags = 0)
-    : m_cache(cache), m_file(file), m_flags(flags)
-  {
-    reinit_io_cache(m_cache, WRITE_CACHE, 0L, FALSE, TRUE);
-  }
-
-  ~Write_on_release_cache()
-  {
-    copy_event_cache_to_file_and_reinit(m_cache, m_file);
-    if (m_flags | FLUSH_F)
-      fflush(m_file);
-  }
-
-  /*
-    Return a pointer to the internal IO_CACHE.
-
-    SYNOPSIS
-      operator&()
-
-    DESCRIPTION
-
-      Function to return a pointer to the internal cache, so that the
-      object can be treated as a IO_CACHE and used with the my_b_*
-      IO_CACHE functions
-
-    RETURN VALUE
-      A pointer to the internal IO_CACHE.
-   */
-  IO_CACHE *operator&()
-  {
-    return m_cache;
-  }
-
-private:
-  // Hidden, to prevent usage.
-  Write_on_release_cache(Write_on_release_cache const&);
-
-  IO_CACHE *m_cache;
-  FILE *m_file;
-  flag_set m_flags;
-};
-=======
->>>>>>> adda25c7
 
 /*
   pretty_print_str()
@@ -1265,14 +1185,6 @@
     case ROTATE_EVENT:
       ev = new Rotate_log_event(buf, event_len, description_event);
       break;
-<<<<<<< HEAD
-#ifdef HAVE_REPLICATION
-    case SLAVE_EVENT: /* can never happen (unused event) */
-      ev = new Slave_log_event(buf, event_len, description_event);
-      break;
-#endif /* HAVE_REPLICATION */
-=======
->>>>>>> adda25c7
     case CREATE_FILE_EVENT:
       ev = new Create_file_log_event(buf, event_len, description_event);
       break;
@@ -3922,11 +3834,8 @@
                       post_header_len[DELETE_ROWS_EVENT-1]= 6;);
       post_header_len[INCIDENT_EVENT-1]= INCIDENT_HEADER_LEN;
       post_header_len[HEARTBEAT_LOG_EVENT-1]= 0;
-<<<<<<< HEAD
-=======
       post_header_len[IGNORABLE_LOG_EVENT-1]= IGNORABLE_HEADER_LEN;
       post_header_len[ROWS_QUERY_LOG_EVENT-1]= IGNORABLE_HEADER_LEN;
->>>>>>> adda25c7
 
       // Sanity-check that all post header lengths are initialized.
       int i;
@@ -4725,13 +4634,8 @@
     for (i = 0; i < num_fields; i++)
     {
       if (i)
-<<<<<<< HEAD
-        my_b_printf(&cache, ",");
-      my_b_printf(&cache, "%s", field);
-=======
         my_b_printf(head, ",");
       my_b_printf(head, "%s", field);
->>>>>>> adda25c7
 
       field += field_lens[i]  + 1;
     }
@@ -5240,17 +5144,10 @@
 
     DBUG_PRINT("info", ("new group_master_log_name: '%s'  "
                         "new group_master_log_pos: %lu",
-<<<<<<< HEAD
-                        rli->group_master_log_name,
-                        (ulong) rli->group_master_log_pos));
-    mysql_mutex_unlock(&rli->data_lock);
-    flush_relay_log_info(rli);
-=======
                         rli->get_group_master_log_name(),
                         (ulong) rli->get_group_master_log_pos()));
     mysql_mutex_unlock(&rli->data_lock);
     rli->flush_info(TRUE);
->>>>>>> adda25c7
     
     /*
       Reset thd->variables.option_bits and sql_mode etc, because this could be the signal of
@@ -5609,16 +5506,6 @@
 #if defined(HAVE_REPLICATION) && !defined(MYSQL_CLIENT)
 int Xid_log_event::do_apply_event(Relay_log_info const *rli)
 {
-<<<<<<< HEAD
-  bool res;
-  /* For a slave Xid_log_event is COMMIT */
-  general_log_print(thd, COM_QUERY,
-                    "COMMIT /* implicit, from Xid_log_event */");
-  res= trans_commit(thd); /* Automatically rolls back on error. */
-  thd->mdl_context.release_transactional_locks();
-
-  return res;
-=======
   int error= 0;
 
   /* For a slave Xid_log_event is COMMIT */
@@ -5628,7 +5515,6 @@
   thd->mdl_context.release_transactional_locks();
 
   return error;
->>>>>>> adda25c7
 }
 
 Log_event::enum_skip_reason
@@ -5888,11 +5774,7 @@
       char int_buf[22];
       longlong10_to_str(uint8korr(val), int_buf, 
                         ((flags & User_var_log_event::UNSIGNED_F) ? 10 : -10));
-<<<<<<< HEAD
-      my_b_printf(&cache, ":=%s%s\n", int_buf, print_event_info->delimiter);
-=======
       my_b_printf(head, ":=%s%s\n", int_buf, print_event_info->delimiter);
->>>>>>> adda25c7
       break;
     case DECIMAL_RESULT:
     {
@@ -6082,155 +5964,6 @@
 }
 #endif  
 
-<<<<<<< HEAD
-#ifndef MYSQL_CLIENT
-void Slave_log_event::pack_info(Protocol *protocol)
-{
-  char buf[256+HOSTNAME_LENGTH], *pos;
-  pos= strmov(buf, "host=");
-  pos= strnmov(pos, master_host, HOSTNAME_LENGTH);
-  pos= strmov(pos, ",port=");
-  pos= int10_to_str((long) master_port, pos, 10);
-  pos= strmov(pos, ",log=");
-  pos= strmov(pos, master_log);
-  pos= strmov(pos, ",pos=");
-  pos= longlong10_to_str(master_pos, pos, 10);
-  protocol->store(buf, pos-buf, &my_charset_bin);
-}
-#endif /* !MYSQL_CLIENT */
-
-
-#ifndef MYSQL_CLIENT
-/**
-  @todo
-  re-write this better without holding both locks at the same time
-*/
-Slave_log_event::Slave_log_event(THD* thd_arg,
-				 Relay_log_info* rli)
-  :Log_event(thd_arg, 0, 0) , mem_pool(0), master_host(0)
-{
-  DBUG_ENTER("Slave_log_event");
-  if (!rli->inited)				// QQ When can this happen ?
-    DBUG_VOID_RETURN;
-
-  Master_info* mi = rli->mi;
-  // TODO: re-write this better without holding both locks at the same time
-  mysql_mutex_lock(&mi->data_lock);
-  mysql_mutex_lock(&rli->data_lock);
-  master_host_len = strlen(mi->host);
-  master_log_len = strlen(rli->group_master_log_name);
-  // on OOM, just do not initialize the structure and print the error
-  if ((mem_pool = (char*)my_malloc(get_data_size() + 1,
-                                   MYF(MY_WME))))
-  {
-    master_host = mem_pool + SL_MASTER_HOST_OFFSET ;
-    memcpy(master_host, mi->host, master_host_len + 1);
-    master_log = master_host + master_host_len + 1;
-    memcpy(master_log, rli->group_master_log_name, master_log_len + 1);
-    master_port = mi->port;
-    master_pos = rli->group_master_log_pos;
-    DBUG_PRINT("info", ("master_log: %s  pos: %lu", master_log,
-                        (ulong) master_pos));
-  }
-  else
-    sql_print_error("Out of memory while recording slave event");
-  mysql_mutex_unlock(&rli->data_lock);
-  mysql_mutex_unlock(&mi->data_lock);
-  DBUG_VOID_RETURN;
-}
-#endif /* !MYSQL_CLIENT */
-
-
-Slave_log_event::~Slave_log_event()
-{
-  my_free(mem_pool);
-}
-
-
-#ifdef MYSQL_CLIENT
-void Slave_log_event::print(FILE* file, PRINT_EVENT_INFO* print_event_info)
-{
-  Write_on_release_cache cache(&print_event_info->head_cache, file);
-
-  char llbuff[22];
-  if (print_event_info->short_form)
-    return;
-  print_header(&cache, print_event_info, FALSE);
-  my_b_printf(&cache, "\n\
-Slave: master_host: '%s'  master_port: %d  master_log: '%s'  master_pos: %s\n",
-	  master_host, master_port, master_log, llstr(master_pos, llbuff));
-}
-#endif /* MYSQL_CLIENT */
-
-
-int Slave_log_event::get_data_size()
-{
-  return master_host_len + master_log_len + 1 + SL_MASTER_HOST_OFFSET;
-}
-
-
-#ifndef MYSQL_CLIENT
-bool Slave_log_event::write(IO_CACHE* file)
-{
-  ulong event_length= get_data_size();
-  int8store(mem_pool + SL_MASTER_POS_OFFSET, master_pos);
-  int2store(mem_pool + SL_MASTER_PORT_OFFSET, master_port);
-  // log and host are already there
-
-  return (write_header(file, event_length) ||
-          my_b_safe_write(file, (uchar*) mem_pool, event_length));
-}
-#endif
-
-
-void Slave_log_event::init_from_mem_pool(int data_size)
-{
-  master_pos = uint8korr(mem_pool + SL_MASTER_POS_OFFSET);
-  master_port = uint2korr(mem_pool + SL_MASTER_PORT_OFFSET);
-  master_host = mem_pool + SL_MASTER_HOST_OFFSET;
-  master_host_len = (uint) strlen(master_host);
-  // safety
-  master_log = master_host + master_host_len + 1;
-  if (master_log > mem_pool + data_size)
-  {
-    master_host = 0;
-    return;
-  }
-  master_log_len = (uint) strlen(master_log);
-}
-
-
-/** This code is not used, so has not been updated to be format-tolerant. */
-/* We are using description_event so that slave does not crash on Log_event
-  constructor */
-Slave_log_event::Slave_log_event(const char* buf, 
-                                 uint event_len,
-                                 const Format_description_log_event* description_event)
-  :Log_event(buf,description_event),mem_pool(0),master_host(0)
-{
-  if (event_len < LOG_EVENT_HEADER_LEN)
-    return;
-  event_len -= LOG_EVENT_HEADER_LEN;
-  if (!(mem_pool = (char*) my_malloc(event_len + 1, MYF(MY_WME))))
-    return;
-  memcpy(mem_pool, buf + LOG_EVENT_HEADER_LEN, event_len);
-  mem_pool[event_len] = 0;
-  init_from_mem_pool(event_len);
-}
-
-
-#ifndef MYSQL_CLIENT
-int Slave_log_event::do_apply_event(Relay_log_info const *rli)
-{
-  if (mysql_bin_log.is_open())
-    return mysql_bin_log.write(this);
-  return 0;
-}
-#endif /* !MYSQL_CLIENT */
-
-
-=======
->>>>>>> adda25c7
 /**************************************************************************
 	Stop_log_event methods
 **************************************************************************/
@@ -7916,12 +7649,8 @@
   {
     slave_rows_error_report(ERROR_LEVEL, error, rli, thd, table,
                              get_type_str(),
-<<<<<<< HEAD
-                             RPL_LOG_NAME, (ulong) log_pos);
-=======
                              const_cast<Relay_log_info*>(rli)->get_rpl_log_name(),
                              (ulong) log_pos);
->>>>>>> adda25c7
     /*
       @todo We should probably not call
       reset_current_stmt_binlog_format_row() from here.
@@ -7939,12 +7668,8 @@
                             thd->is_error() ? 0 : error,
                             rli, thd, table,
                             get_type_str(),
-<<<<<<< HEAD
-                            RPL_LOG_NAME, (ulong) log_pos);
-=======
                             const_cast<Relay_log_info*>(rli)->get_rpl_log_name(),
                             (ulong) log_pos);
->>>>>>> adda25c7
   DBUG_RETURN(error);
 }
 
@@ -8931,9 +8656,6 @@
     if (table->file->ha_table_flags() & HA_DUPLICATE_POS)
     {
       DBUG_PRINT("info",("Locating offending record using ha_rnd_pos()"));
-<<<<<<< HEAD
-      error= table->file->ha_rnd_pos(table->record[1], table->file->dup_ref);
-=======
 
       if (table->file->inited && (error= table->file->ha_index_end()))
         DBUG_RETURN(error);
@@ -8943,7 +8665,6 @@
       error= table->file->ha_rnd_pos(table->record[1], table->file->dup_ref);
 
       table->file->ha_rnd_end();
->>>>>>> adda25c7
       if (error)
       {
         DBUG_PRINT("info",("ha_rnd_pos() returns error %d",error));
