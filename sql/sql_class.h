--- conflicted
+++ resolved
@@ -37,7 +37,6 @@
 #include "opt_trace_context.h"    /* Opt_trace_context */
 #include <mysql/psi/mysql_stage.h>
 #include <mysql/psi/mysql_statement.h>
-<<<<<<< HEAD
 
 /**
   The meat of thd_proc_info(THD*, char*), a macro that packs the last
@@ -49,19 +48,6 @@
                               const char *calling_file,
                               const unsigned int calling_line);
 
-=======
-
-/**
-  The meat of thd_proc_info(THD*, char*), a macro that packs the last
-  three calling-info parameters.
-*/
-extern "C"
-const char *set_thd_proc_info(void *thd_arg, const char *info,
-                              const char *calling_func,
-                              const char *calling_file,
-                              const unsigned int calling_line);
-
->>>>>>> 4e345334
 #define thd_proc_info(thd, msg) \
   set_thd_proc_info(thd, msg, __func__, __FILE__, __LINE__)
 
@@ -469,7 +455,6 @@
   ulong auto_increment_increment, auto_increment_offset;
   ulong bulk_insert_buff_size;
   ulong join_buff_size;
-  ulong optimizer_join_cache_level;
   ulong lock_wait_timeout;
   ulong max_allowed_packet;
   ulong max_error_count;
@@ -568,21 +553,6 @@
 
 typedef struct system_status_var
 {
-<<<<<<< HEAD
-  ulong com_other;
-  ulong com_stat[(uint) SQLCOM_END];
-  ulong created_tmp_disk_tables;
-  ulong created_tmp_tables;
-  ulong ha_commit_count;
-  ulong ha_delete_count;
-  ulong ha_read_first_count;
-  ulong ha_read_last_count;
-  ulong ha_read_key_count;
-  ulong ha_read_next_count;
-  ulong ha_read_prev_count;
-  ulong ha_read_rnd_count;
-  ulong ha_read_rnd_next_count;
-=======
   ulonglong created_tmp_disk_tables;
   ulonglong created_tmp_tables;
   ulonglong ha_commit_count;
@@ -594,24 +564,11 @@
   ulonglong ha_read_prev_count;
   ulonglong ha_read_rnd_count;
   ulonglong ha_read_rnd_next_count;
->>>>>>> 4e345334
   /*
     This number doesn't include calls to the default implementation and
     calls made by range access. The intent is to count only calls made by
     BatchedKeyAccess.
   */
-<<<<<<< HEAD
-  ulong ha_multi_range_read_init_count;
-  ulong ha_rollback_count;
-  ulong ha_update_count;
-  ulong ha_write_count;
-  ulong ha_prepare_count;
-  ulong ha_discover_count;
-  ulong ha_savepoint_count;
-  ulong ha_savepoint_rollback_count;
-  ulong ha_external_lock_count;
-
-=======
   ulonglong ha_multi_range_read_init_count;
   ulonglong ha_rollback_count;
   ulonglong ha_update_count;
@@ -624,7 +581,6 @@
 
 #if 0
   /* Tatiana thinks this may be dead now. */
->>>>>>> 4e345334
   /* KEY_CACHE parts. These are copies of the original */
   ulonglong key_blocks_changed;
   ulonglong key_blocks_used;
@@ -635,20 +591,6 @@
   /* END OF KEY_CACHE parts */
 #endif
 
-<<<<<<< HEAD
-  ulong opened_tables;
-  ulong opened_shares;
-  ulong select_full_join_count;
-  ulong select_full_range_join_count;
-  ulong select_range_count;
-  ulong select_range_check_count;
-  ulong select_scan_count;
-  ulong long_query_count;
-  ulong filesort_merge_passes;
-  ulong filesort_range_count;
-  ulong filesort_rows;
-  ulong filesort_scan_count;
-=======
   ulonglong opened_tables;
   ulonglong opened_shares;
   ulonglong select_full_join_count;
@@ -661,7 +603,6 @@
   ulonglong filesort_range_count;
   ulonglong filesort_rows;
   ulonglong filesort_scan_count;
->>>>>>> 4e345334
   /* Prepared statements and binary protocol */
   ulonglong com_stmt_prepare;
   ulonglong com_stmt_reprepare;
@@ -1500,12 +1441,8 @@
   SYSTEM_THREAD_NDBCLUSTER_BINLOG= 8,
   SYSTEM_THREAD_EVENT_SCHEDULER= 16,
   SYSTEM_THREAD_EVENT_WORKER= 32,
-<<<<<<< HEAD
-  SYSTEM_THREAD_INFO_REPOSITORY= 64
-=======
   SYSTEM_THREAD_INFO_REPOSITORY= 64,
   SYSTEM_THREAD_SLAVE_WORKER= 128
->>>>>>> 4e345334
 };
 
 inline char const *
@@ -1522,10 +1459,7 @@
     RETURN_NAME_AS_STRING(SYSTEM_THREAD_EVENT_SCHEDULER);
     RETURN_NAME_AS_STRING(SYSTEM_THREAD_EVENT_WORKER);
     RETURN_NAME_AS_STRING(SYSTEM_THREAD_INFO_REPOSITORY);
-<<<<<<< HEAD
-=======
     RETURN_NAME_AS_STRING(SYSTEM_THREAD_SLAVE_WORKER);
->>>>>>> 4e345334
   default:
     sprintf(buf, "<UNKNOWN SYSTEM THREAD: %d>", thread);
     return buf;
@@ -1967,15 +1901,6 @@
   /* container for handler's private per-connection data */
   Ha_data ha_data[MAX_HA];
 
-  /* Place to store various things */
-  union 
-  { 
-    /*
-      Used by subquery optimizations, see
-      Item_exists_subselect::embedding_join_nest.
-    */
-    TABLE_LIST *emb_on_expr_nest;
-  } thd_marker;
 #ifndef MYSQL_CLIENT
   int binlog_setup_trx_data();
 
@@ -2026,11 +1951,7 @@
     return current_stmt_binlog_format == BINLOG_FORMAT_ROW;
   }
   /** Tells whether the given optimizer_switch flag is on */
-<<<<<<< HEAD
-  inline bool optimizer_switch_flag(ulonglong flag)
-=======
   inline bool optimizer_switch_flag(ulonglong flag) const
->>>>>>> 4e345334
   {
     return (variables.optimizer_switch & flag);
   }
@@ -3768,8 +3689,6 @@
   */
   bool precomputed_group_by;
   bool force_copy_fields;
-<<<<<<< HEAD
-=======
   /**
     TRUE <=> don't actually create table handler when creating the result
     table. This allows range optimizer to add indexes later.
@@ -3777,7 +3696,6 @@
     @see TABLE_LIST::update_derived_keys.
   */
   bool skip_create_table;
->>>>>>> 4e345334
   /*
     If TRUE, create_tmp_field called from create_tmp_table will convert
     all BIT fields to 64-bit longs. This is a workaround the limitation
@@ -3789,11 +3707,7 @@
     :copy_field(0), group_parts(0),
      group_length(0), group_null_parts(0), convert_blob_length(0),
      schema_table(0), precomputed_group_by(0), force_copy_fields(0),
-<<<<<<< HEAD
-     bit_fields_as_long(0)
-=======
      skip_create_table(FALSE), bit_fields_as_long(0)
->>>>>>> 4e345334
   {}
   ~TMP_TABLE_PARAM()
   {
@@ -3824,13 +3738,9 @@
   void cleanup();
   bool create_result_table(THD *thd, List<Item> *column_types,
                            bool is_distinct, ulonglong options,
-<<<<<<< HEAD
-                           const char *alias, bool bit_fields_as_long);
-=======
                            const char *alias, bool bit_fields_as_long,
                            bool create_table);
   friend bool mysql_derived_create(THD *thd, LEX *lex, TABLE_LIST *derived);
->>>>>>> 4e345334
 };
 
 /* Base subselect interface class */
