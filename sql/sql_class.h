/* Copyright (C) 2000 MySQL AB & MySQL Finland AB & TCX DataKonsult AB

   This program is free software; you can redistribute it and/or modify
   it under the terms of the GNU General Public License as published by
   the Free Software Foundation; either version 2 of the License, or
   (at your option) any later version.

   This program is distributed in the hope that it will be useful,
   but WITHOUT ANY WARRANTY; without even the implied warranty of
   MERCHANTABILITY or FITNESS FOR A PARTICULAR PURPOSE.  See the
   GNU General Public License for more details.

   You should have received a copy of the GNU General Public License
   along with this program; if not, write to the Free Software
   Foundation, Inc., 59 Temple Place, Suite 330, Boston, MA  02111-1307  USA */


/* Classes in mysql */

#ifdef __GNUC__
#pragma interface			/* gcc class implementation */
#endif

class Query_log_event;
class Load_log_event;
class Slave_log_event;

enum enum_enable_or_disable { LEAVE_AS_IS, ENABLE, DISABLE };
enum enum_ha_read_modes { RFIRST, RNEXT, RPREV, RLAST, RKEY };
enum enum_duplicates { DUP_ERROR, DUP_REPLACE, DUP_IGNORE };
enum enum_log_type { LOG_CLOSED, LOG_NORMAL, LOG_NEW, LOG_BIN };

// log info errors 
#define LOG_INFO_EOF -1
#define LOG_INFO_IO  -2
#define LOG_INFO_INVALID -3
#define LOG_INFO_SEEK -4
#define LOG_INFO_PURGE_NO_ROTATE -5
#define LOG_INFO_MEM -6
#define LOG_INFO_FATAL -7
#define LOG_INFO_IN_USE -8

typedef struct st_log_info
{
  char log_file_name[FN_REFLEN];
  my_off_t index_file_offset;
  my_off_t pos;
  bool fatal; // if the purge happens to give us a negative offset
  pthread_mutex_t lock;
  st_log_info():fatal(0) { pthread_mutex_init(&lock, MY_MUTEX_INIT_FAST);}
  ~st_log_info() { pthread_mutex_destroy(&lock);}
} LOG_INFO;

class Log_event;

class MYSQL_LOG {
 private:
  pthread_mutex_t LOCK_log, LOCK_index;
  time_t last_time,query_start;
  IO_CACHE log_file;
  File index_file;
  char *name;
  volatile enum_log_type log_type;
  char time_buff[20],db[NAME_LEN+1];
  char log_file_name[FN_REFLEN],index_file_name[FN_REFLEN];
  bool write_error,inited;
  uint32 log_seq; // current event sequence number
  // needed this for binlog
  uint file_id; // current file sequence number for load data infile
  // binary logging
  bool no_rotate; // for binlog - if log name can never change
  // we should not try to rotate it or write any rotation events
  // the user should use FLUSH MASTER instead of FLUSH LOGS for
  // purging
  enum cache_type io_cache_type;
  bool need_start_event;
  friend class Log_event;

public:
  MYSQL_LOG();
  ~MYSQL_LOG();
  pthread_mutex_t* get_log_lock() { return &LOCK_log; }
  void set_need_start_event() { need_start_event = 1; }
  void set_index_file_name(const char* index_file_name = 0);
  void init(enum_log_type log_type_arg,
	    enum cache_type io_cache_type_arg = WRITE_CACHE);
  void open(const char *log_name,enum_log_type log_type,
	    const char *new_name=0);
  void new_file(bool inside_mutex = 0);
  bool open_index(int options);
  void close_index();
  bool write(THD *thd, enum enum_server_command command,const char *format,...);
  bool write(THD *thd, const char *query, uint query_length,
	     time_t query_start=0);
  bool write(Log_event* event_info); // binary log write
  bool write(IO_CACHE *cache);
  int generate_new_name(char *new_name,const char *old_name);
  void make_log_name(char* buf, const char* log_ident);
  bool is_active(const char* log_file_name);
  int purge_logs(THD* thd, const char* to_log);
  void close(bool exiting = 0); // if we are exiting, we also want to close the
  // index file

  // iterating through the log index file
  int find_first_log(LOG_INFO* linfo, const char* log_name);
  int find_next_log(LOG_INFO* linfo);
  int get_current_log(LOG_INFO* linfo);
  uint next_file_id();

  inline bool is_open() { return log_type != LOG_CLOSED; }
  char* get_index_fname() { return index_file_name;}
  char* get_log_fname() { return log_file_name; }
  void lock_index() { pthread_mutex_lock(&LOCK_index);}
  void unlock_index() { pthread_mutex_unlock(&LOCK_index);}
  File get_index_file() { return index_file;}
};

/* character conversion tables */

class CONVERT;
CONVERT *get_convert_set(const char *name_ptr);

class CONVERT
{
  const uchar *from_map,*to_map;
  void convert_array(const uchar *mapping,uchar *buff,uint length);
public:
  const char *name;
  uint numb;
  CONVERT(const char *name_par,uchar *from_par,uchar *to_par, uint number)
    :from_map(from_par),to_map(to_par),name(name_par),numb(number) {}
  friend CONVERT *get_convert_set(const char *name_ptr);
  inline void convert(char *a,uint length)
  {
    convert_array(from_map, (uchar*) a,length);
  }
  bool store(String *, const char *,uint);
  inline uint number() { return numb; }
};

typedef struct st_copy_info {
  ha_rows records;
  ha_rows deleted;
  ha_rows copied;
  ha_rows error;
  enum enum_duplicates handle_duplicates;
  int escape_char;
} COPY_INFO;


class key_part_spec :public Sql_alloc {
public:
  const char *field_name;
  uint length;
  key_part_spec(const char *name,uint len=0) :field_name(name), length(len) {}
};


class Alter_drop :public Sql_alloc {
public:
  enum drop_type {KEY, COLUMN };
  const char *name;
  enum drop_type type;
  Alter_drop(enum drop_type par_type,const char *par_name)
    :name(par_name), type(par_type) {}
};


class Alter_column :public Sql_alloc {
public:
  const char *name;
  Item *def;
  Alter_column(const char *par_name,Item *literal)
    :name(par_name), def(literal) {}
};


class Key :public Sql_alloc {
public:
  enum Keytype { PRIMARY, UNIQUE, MULTIPLE, FULLTEXT };
  enum Keytype type;
  List<key_part_spec> columns;
  const char *Name;

  Key(enum Keytype type_par,const char *name_arg,List<key_part_spec> &cols)
    :type(type_par), columns(cols),Name(name_arg) {}
  ~Key() {}
  const char *name() { return Name; }
};


typedef struct st_mysql_lock
{
  TABLE **table;
  uint table_count,lock_count;
  THR_LOCK_DATA **locks;
} MYSQL_LOCK;


class LEX_COLUMN : public Sql_alloc
{
public:
  String column;
  uint rights;
  LEX_COLUMN (const String& x,const  uint& y ): column (x),rights (y) {}
};

#include "sql_lex.h"				/* Must be here */

// needed to be able to have an I_List of char* strings.in mysqld.cc where we cannot use String
// because it is Sql_alloc'ed
class i_string: public ilink
{
public:
  char* ptr;
  i_string():ptr(0) { }
  i_string(char* s) : ptr(s) {}
};

//needed for linked list of two strings for replicate-rewrite-db
class i_string_pair: public ilink
{
public:
  char* key;
  char* val;
  i_string_pair():key(0),val(0) { }
  i_string_pair(char* key_arg, char* val_arg) : key(key_arg),val(val_arg) {}
};


/****************************************************************************
** every connection is handled by a thread with a THD
****************************************************************************/

class delayed_insert;

class THD :public ilink {
public:
  NET	     net;
  LEX	     lex;
  MEM_ROOT   mem_root;
  HASH       user_vars;
  String     packet;				/* Room for 1 row */
  struct     sockaddr_in remote;
  struct     rand_struct rand;
  char	     *query,*thread_stack;
  char	     *host,*user,*priv_user,*db,*ip;
  const      char *proc_info, *host_or_ip;
  uint	     client_capabilities,sql_mode,max_packet_length;
  uint	     master_access,db_access;
  TABLE      *open_tables,*temporary_tables, *handler_tables;
  MYSQL_LOCK *lock,*locked_tables;
  ULL	     *ull;
  struct st_my_thread_var *mysys_var;
  enum enum_server_command command;
  uint32     server_id;
  uint32     log_seq;
  uint32     file_id;			// for LOAD DATA INFILE
  const char *where;
  time_t     start_time,time_after_lock,user_time;
  time_t     connect_time,thr_create_time; // track down slow pthread_create
  thr_lock_type update_lock_default;
  delayed_insert *di;
  struct st_transactions {
    IO_CACHE trans_log;
    THD_TRANS all;			// Trans since BEGIN WORK
    THD_TRANS stmt;			// Trans for current statement
    uint bdb_lock_count;
  } transaction;
  Item	     *free_list, *handler_items;
  CONVERT    *convert_set;
  Field      *dupp_field;
#ifndef __WIN__
  sigset_t signals,block_signals;
#endif
#ifdef SIGNAL_WITH_VIO_CLOSE
  Vio* active_vio;
  pthread_mutex_t active_vio_lock;
#endif  
  ulonglong  next_insert_id,last_insert_id,current_insert_id,
             limit_found_rows;
  ha_rows    select_limit,offset_limit,default_select_limit,cuted_fields,
             max_join_size, sent_row_count, examined_row_count;
  table_map  used_tables;
  ulong	     query_id,version, inactive_timeout,options,thread_id;
  long	     dbug_thread_id;
  pthread_t  real_id;
  uint	     current_tablenr,tmp_table,cond_count,col_access;
  uint	     server_status,open_options;
  uint32     query_length;
  uint32     db_length;
  enum_tx_isolation tx_isolation, session_tx_isolation;
  char	     scramble[9];
  uint8	     query_cache_type;		// type of query cache processing
  bool       slave_thread;
  bool	     set_query_id,locked,count_cuted_fields,some_tables_deleted;
  bool	     no_errors, allow_sum_func, password, fatal_error;
  bool	     query_start_used,last_insert_id_used,insert_id_used;
  bool	     system_thread,in_lock_tables,global_read_lock;
  bool       query_error, bootstrap, cleanup_done;
  bool	     safe_to_cache_query;
  bool	     volatile killed;
  /*
    If we do a purge of binary logs, log index info of the threads
    that are currently reading it needs to be adjusted. To do that
    each thread that is using LOG_INFO needs to adjust the pointer to it
  */
  LOG_INFO*  current_linfo;
  /*
    In slave thread we need to know in behalf of which
    thread the query is being run to replicate temp tables properly
  */
  ulong	     slave_proxy_id;
  NET*       slave_net;			// network connection from slave -> m.
  THD();
  ~THD();
  void cleanup(void);
  bool store_globals();
#ifdef SIGNAL_WITH_VIO_CLOSE
  inline void set_active_vio(Vio* vio)
  {
    pthread_mutex_lock(&active_vio_lock);
    active_vio = vio;
    pthread_mutex_unlock(&active_vio_lock);
  }
  inline void clear_active_vio()
  {
    pthread_mutex_lock(&active_vio_lock);
    active_vio = 0;
    pthread_mutex_unlock(&active_vio_lock);
  }
  inline void close_active_vio()
  {
    pthread_mutex_lock(&active_vio_lock);
    if(active_vio)
    {
      vio_close(active_vio);
      active_vio = 0;
    }
    pthread_mutex_unlock(&active_vio_lock);
  }
#endif  
  void prepare_to_die();
  inline const char* enter_cond(pthread_cond_t *cond, pthread_mutex_t* mutex,
			  const char* msg)
  {
    const char* old_msg = proc_info;
    mysys_var->current_mutex = mutex;
    mysys_var->current_cond = cond;
    proc_info = msg;
    return old_msg;
  }
  inline void exit_cond(const char* old_msg)
  {
    pthread_mutex_lock(&mysys_var->mutex);
    mysys_var->current_mutex = 0;
    mysys_var->current_cond = 0;
    proc_info = old_msg;
    pthread_mutex_unlock(&mysys_var->mutex);
  }
  inline time_t query_start() { query_start_used=1; return start_time; }
  inline void	set_time()    { if (user_time) start_time=time_after_lock=user_time; else time_after_lock=time(&start_time); }
  inline void	end_time()    { time(&start_time); }
  inline void	set_time(time_t t) { time_after_lock=start_time=user_time=t; }
  inline void	lock_time()   { time(&time_after_lock); }
  inline void	insert_id(ulonglong id)
  { last_insert_id=id; insert_id_used=1; }
  inline ulonglong insert_id(void)
  {
    if (!last_insert_id_used)
    {      
      last_insert_id_used=1;
      current_insert_id=last_insert_id;
    }
    return last_insert_id;
  }
  inline ulonglong found_rows(void)
  {
    return limit_found_rows;
  }                                                                         
  inline bool active_transaction()
  {
#ifdef USING_TRANSACTIONS    
    return (transaction.all.bdb_tid != 0 ||
	    transaction.all.innodb_active_trans != 0);
#else
    return 0;
#endif
  }
  inline gptr alloc(unsigned int size) { return alloc_root(&mem_root,size); }
  inline gptr calloc(unsigned int size)
  {
    gptr ptr;
    if ((ptr=alloc_root(&mem_root,size)))
      bzero((char*) ptr,size);
    return ptr;
  }
  inline char *strdup(const char *str)
  { return strdup_root(&mem_root,str); }
  inline char *strmake(const char *str, uint size)
  { return strmake_root(&mem_root,str,size); }
  inline char *memdup(const char *str, uint size)
  { return memdup_root(&mem_root,str,size); }
  inline char *memdup_w_gap(const char *str, uint size, uint gap)
  {
    gptr ptr;
    if ((ptr=alloc_root(&mem_root,size+gap)))
      memcpy(ptr,str,size);
    return ptr;
  }
};


class sql_exchange :public Sql_alloc
{
public:
  char *file_name;
  String *field_term,*enclosed,*line_term,*line_start,*escaped;
  bool opt_enclosed;
  bool dumpfile;
  uint skip_lines;
  sql_exchange(char *name,bool dumpfile_flag);
  ~sql_exchange() {}
};

#include "log_event.h"

/*
** This is used to get result from a select
*/

class JOIN;

void send_error(NET *net,uint sql_errno=0, const char *err=0);

class select_result :public Sql_alloc {
protected:
  THD *thd;
public:
  select_result();
  virtual ~select_result() {};
  virtual int prepare(List<Item> &list) { return 0; }
  virtual bool send_fields(List<Item> &list,uint flag)=0;
  virtual bool send_data(List<Item> &items)=0;
  virtual void initialize_tables (JOIN *join=0) {}
  virtual void send_error(uint errcode,const char *err)
  {
    ::send_error(&thd->net,errcode,err);
  }
  virtual bool send_eof()=0;
  virtual void abort() {}
};


class select_send :public select_result {
public:
  select_send() {}
  bool send_fields(List<Item> &list,uint flag);
  bool send_data(List<Item> &items);
  bool send_eof();
};


class select_export :public select_result {
  sql_exchange *exchange;
  File file;
  IO_CACHE cache;
  ha_rows row_count;
  uint field_term_length;
  int field_sep_char,escape_char,line_sep_char;
  bool fixed_row_size;
public:
  select_export(sql_exchange *ex) :exchange(ex),file(-1),row_count(0L) {}
  ~select_export();
  int prepare(List<Item> &list);
  bool send_fields(List<Item> &list,
		   uint flag) { return 0; }
  bool send_data(List<Item> &items);
  void send_error(uint errcode,const char *err);
  bool send_eof();
};


class select_dump :public select_result {
  sql_exchange *exchange;
  File file;
  IO_CACHE cache;
  ha_rows row_count;
  char path[FN_REFLEN];
public:
  select_dump(sql_exchange *ex) :exchange(ex),file(-1),row_count(0L)
  { path[0]=0; }
  ~select_dump();
  int prepare(List<Item> &list);
  bool send_fields(List<Item> &list,
		   uint flag) { return 0; }
  bool send_data(List<Item> &items);
  void send_error(uint errcode,const char *err);
  bool send_eof();
};


class select_insert :public select_result {
 public:
  TABLE *table;
  List<Item> *fields;
  ulonglong last_insert_id;
  COPY_INFO info;
  uint save_time_stamp;

  select_insert(TABLE *table_par,List<Item> *fields_par,enum_duplicates duplic)
    :table(table_par),fields(fields_par), last_insert_id(0), save_time_stamp(0)  {
    bzero((char*) &info,sizeof(info));
    info.handle_duplicates=duplic;
  }
  ~select_insert();
  int prepare(List<Item> &list);
  bool send_fields(List<Item> &list, uint flag)
  { return 0; }
  bool send_data(List<Item> &items);
  void send_error(uint errcode,const char *err);
  bool send_eof();
};


class select_create: public select_insert {
  ORDER *group;
  const char *db;
  const char *name;
  List<create_field> *extra_fields;
  List<Key> *keys;
  HA_CREATE_INFO *create_info;
  MYSQL_LOCK *lock;
  Field **field;
public:
  select_create (const char *db_name, const char *table_name,
		 HA_CREATE_INFO *create_info_par,
		 List<create_field> &fields_par,
		 List<Key> &keys_par,
		 List<Item> &select_fields,enum_duplicates duplic)
    :select_insert (NULL, &select_fields, duplic), db(db_name),
    name(table_name), extra_fields(&fields_par),keys(&keys_par),
    create_info(create_info_par),
    lock(0)
    {}
  int prepare(List<Item> &list);
  bool send_data(List<Item> &values);
  bool send_eof();
  void abort();
};

class select_union :public select_result {
 public:
  TABLE *table;
  COPY_INFO info;
  uint save_time_stamp;

  select_union(TABLE *table_par);
  ~select_union();
  int prepare(List<Item> &list);
  bool send_fields(List<Item> &list, uint flag)
  { return 0; }
  bool send_data(List<Item> &items);
  bool send_eof();
  bool flush();
};

/* Structs used when sorting */

typedef struct st_sort_field {
  Field *field;				/* Field to sort */
  Item	*item;				/* Item if not sorting fields */
  uint	 length;			/* Length of sort field */
  my_bool reverse;			/* if descending sort */
  Item_result result_type;		/* Type of item */
} SORT_FIELD;


typedef struct st_sort_buffer {
  uint index;					/* 0 or 1 */
  uint sort_orders;
  uint change_pos;				/* If sort-fields changed */
  char **buff;
  SORT_FIELD *sortorder;
} SORT_BUFFER;


/* Structure for db & table in sql_yacc */

class Table_ident :public Sql_alloc {
 public:
  LEX_STRING db;
  LEX_STRING table;
  inline Table_ident(LEX_STRING db_arg,LEX_STRING table_arg,bool force)
    :table(table_arg)
  {
    if (!force && (current_thd->client_capabilities & CLIENT_NO_SCHEMA))
      db.str=0;
    else
      db= db_arg;
  }
  inline Table_ident(LEX_STRING table_arg) :table(table_arg) {db.str=0;}
  inline void change_db(char *db_name)
  { db.str= db_name; db.length=(uint) strlen(db_name); }
};

// this is needed for user_vars hash
class user_var_entry
{
 public:
  LEX_STRING name;
  char *value;
  ulong length, update_query_id;
  Item_result type;
};

/* Class for unique (removing of duplicates) */

class Unique :public Sql_alloc
{
  DYNAMIC_ARRAY file_ptrs;
  ulong max_elements, max_in_memory_size;
  IO_CACHE file;
  TREE tree;
  byte *record_pointers;
  bool flush();

public:
  ulong elements;
  Unique(qsort_cmp2 comp_func, void * comp_func_fixed_arg,
	 uint size, ulong max_in_memory_size_arg);
  ~Unique();
  inline bool unique_add(gptr ptr)
  {
    if (tree.elements_in_tree > max_elements && flush())
      return 1;
    return !tree_insert(&tree,ptr,0);
  }

  bool get(TABLE *table);

  friend int unique_write_to_file(gptr key, element_count count, Unique *unique);
  friend int unique_write_to_ptrs(gptr key, element_count count, Unique *unique);
};

 class multi_delete : public select_result {
   TABLE_LIST *delete_tables, *table_being_deleted;
#ifdef SINISAS_STRIP
   IO_CACHE **tempfiles;
   byte *memory_lane;
#else
   Unique  **tempfiles;
#endif
   THD *thd;
   ha_rows deleted;
   uint num_of_tables;
   int error;
   thr_lock_type lock_option;
   bool do_delete;
 public:
   multi_delete(THD *thd, TABLE_LIST *dt, thr_lock_type lock_option_arg,
		uint num_of_tables);
   ~multi_delete();
   int prepare(List<Item> &list);
   bool send_fields(List<Item> &list,
 		   uint flag) { return 0; }
   bool send_data(List<Item> &items);
   void initialize_tables (JOIN *join);
   void send_error(uint errcode,const char *err);
   int  do_deletes (bool from_send_error);
   bool send_eof();
<<<<<<< HEAD
 };
=======
 };

 class multi_update : public select_result {
   TABLE_LIST *update_tables, *table_being_updated;
//   Unique  **tempfiles;
   COPY_INFO *infos;
   TABLE **tmp_tables;
   THD *thd;
   ha_rows updated, found;
   List<Item> fields;
   List <Item> **fields_by_tables;
   thr_lock_type lock_option;
   enum enum_duplicates dupl;
   uint num_of_tables, num_fields, num_updated, *save_time_stamps, *field_sequence;
   int error;
   bool do_update;
 public:
   multi_update(THD *thd_arg, TABLE_LIST *ut, List<Item> &fs, 		 
		enum enum_duplicates handle_duplicates,  
		thr_lock_type lock_option_arg, uint num);
   ~multi_update();
   int prepare(List<Item> &list);
   bool send_fields(List<Item> &list,
 		   uint flag) { return 0; }
   bool send_data(List<Item> &items);
   void initialize_tables (JOIN *join);
   void send_error(uint errcode,const char *err);
   int  do_updates (bool from_send_error);
   bool send_eof();
 };

>>>>>>> 038db406
<|MERGE_RESOLUTION|>--- conflicted
+++ resolved
@@ -669,9 +669,6 @@
    void send_error(uint errcode,const char *err);
    int  do_deletes (bool from_send_error);
    bool send_eof();
-<<<<<<< HEAD
- };
-=======
  };
 
  class multi_update : public select_result {
@@ -702,5 +699,3 @@
    int  do_updates (bool from_send_error);
    bool send_eof();
  };
-
->>>>>>> 038db406
