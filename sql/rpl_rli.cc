--- conflicted
+++ resolved
@@ -144,7 +144,6 @@
   cached_charset_invalidate();
   inited_hash_workers= FALSE;
 
-<<<<<<< HEAD
   if (!rli_fake)
   {
     mysql_mutex_init(key_relay_log_info_log_space_lock,
@@ -153,6 +152,8 @@
     mysql_mutex_init(key_mutex_slave_parallel_pend_jobs, &pending_jobs_lock,
                      MY_MUTEX_INIT_FAST);
     mysql_cond_init(key_cond_slave_parallel_pend_jobs, &pending_jobs_cond);
+    mysql_mutex_init(key_mutex_slave_parallel_worker_count, &exit_count_lock,
+                   MY_MUTEX_INIT_FAST);
     mysql_mutex_init(key_mts_temp_table_LOCK, &mts_temp_table_LOCK,
                      MY_MUTEX_INIT_FAST);
     mysql_mutex_init(key_mts_gaq_LOCK, &mts_gaq_LOCK,
@@ -162,21 +163,6 @@
     relay_log.init_pthread_objects();
     do_server_version_split(::server_version, slave_version_split);
   }
-=======
-  mysql_mutex_init(key_relay_log_info_log_space_lock,
-                   &log_space_lock, MY_MUTEX_INIT_FAST);
-  mysql_cond_init(key_relay_log_info_log_space_cond, &log_space_cond, NULL);
-  mysql_mutex_init(key_mutex_slave_parallel_pend_jobs, &pending_jobs_lock,
-                   MY_MUTEX_INIT_FAST);
-  mysql_cond_init(key_cond_slave_parallel_pend_jobs, &pending_jobs_cond, NULL);
-  mysql_mutex_init(key_mutex_slave_parallel_worker_count, &exit_count_lock,
-                   MY_MUTEX_INIT_FAST);
-  my_atomic_rwlock_init(&slave_open_temp_tables_lock);
-
-  relay_log.init_pthread_objects();
-  do_server_version_split(::server_version, slave_version_split);
-  last_retrieved_gtid.clear();
->>>>>>> 4e3fe0f7
   DBUG_VOID_RETURN;
 }
 
@@ -211,7 +197,6 @@
 {
   DBUG_ENTER("Relay_log_info::~Relay_log_info");
 
-<<<<<<< HEAD
   if(!rli_fake)
   {
     if (recovery_groups_inited)
@@ -229,23 +214,13 @@
     mysql_cond_destroy(&log_space_cond);
     mysql_mutex_destroy(&pending_jobs_lock);
     mysql_cond_destroy(&pending_jobs_cond);
+    mysql_mutex_destroy(&exit_count_lock);
     mysql_mutex_destroy(&mts_temp_table_LOCK);
     mysql_mutex_destroy(&mts_gaq_LOCK);
     mysql_cond_destroy(&logical_clock_cond);
     relay_log.cleanup();
   }
 
-=======
-  if (recovery_groups_inited)
-    bitmap_free(&recovery_groups);
-  mysql_mutex_destroy(&log_space_lock);
-  mysql_cond_destroy(&log_space_cond);
-  mysql_mutex_destroy(&pending_jobs_lock);
-  mysql_cond_destroy(&pending_jobs_cond);
-  mysql_mutex_destroy(&exit_count_lock);
-  my_atomic_rwlock_destroy(&slave_open_temp_tables_lock);
-  relay_log.cleanup();
->>>>>>> 4e3fe0f7
   set_rli_description_event(NULL);
 
   DBUG_VOID_RETURN;
