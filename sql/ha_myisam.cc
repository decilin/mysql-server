--- conflicted
+++ resolved
@@ -1203,14 +1203,9 @@
 
 int ha_myisam::rnd_pos(byte * buf, byte *pos)
 {
-<<<<<<< HEAD
-  statistic_increment(current_thd->status_var.ha_read_rnd_count,&LOCK_status);
-  int error=mi_rrnd(file, buf, my_get_ptr(pos,ref_length));
-=======
   statistic_increment(table->in_use->status_var.ha_read_rnd_count,
 		      &LOCK_status);
-  int error=mi_rrnd(file, buf, ha_get_ptr(pos,ref_length));
->>>>>>> efe8a77f
+  int error=mi_rrnd(file, buf, my_get_ptr(pos,ref_length));
   table->status=error ? STATUS_NOT_FOUND: 0;
   return error;
 }
