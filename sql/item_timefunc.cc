/*
   Copyright (c) 2000, 2012, Oracle and/or its affiliates. All rights reserved.

   This program is free software; you can redistribute it and/or modify
   it under the terms of the GNU General Public License as published by
   the Free Software Foundation; version 2 of the License.

   This program is distributed in the hope that it will be useful,
   but WITHOUT ANY WARRANTY; without even the implied warranty of
   MERCHANTABILITY or FITNESS FOR A PARTICULAR PURPOSE.  See the
   GNU General Public License for more details.

   You should have received a copy of the GNU General Public License
   along with this program; if not, write to the Free Software
   Foundation, Inc., 51 Franklin St, Fifth Floor, Boston, MA 02110-1301  USA */


/**
  @file

  @brief
  This file defines all time functions

  @todo
    Move month and days to language files
*/

#include "sql_priv.h"
/*
  It is necessary to include set_var.h instead of item.h because there
  are dependencies on include order for set_var.h and item.h. This
  will be resolved later.
*/
#include "sql_class.h"                          // set_var.h: THD
#include "set_var.h"
#include "sql_locale.h"          // MY_LOCALE my_locale_en_US
#include "strfunc.h"             // check_word
#include "sql_time.h"            // make_truncated_value_warning,
                                 // make_time, get_date_from_daynr,
                                 // calc_weekday, calc_week,
                                 // convert_month_to_period,
                                 // convert_period_to_month,
                                 // TIME_to_timestamp, make_date,
                                 // calc_time_diff,
                                 // calc_time_from_sec,
                                 // known_date_time_format,
                                 // get_date_time_format_str
#include "tztime.h"              // struct Time_zone
#include "sql_class.h"           // THD
#include <m_ctype.h>
#include <time.h>

using std::min;
using std::max;

/** Day number for Dec 31st, 9999. */
#define MAX_DAY_NUMBER 3652424L


/**
  Check and adjust a time value with a warning.

  @param ltime    Time variable.
  @param decimals Precision. 
  @retval         True on error, false of success.
*/
static void
adjust_time_range_with_warn(MYSQL_TIME *ltime, uint8 decimals)
{
  /* Fatally bad value should not come here */
  if (check_time_range_quick(ltime))
  {
    int warning= 0;
    make_truncated_value_warning(ErrConvString(ltime, decimals),
                                 MYSQL_TIMESTAMP_TIME);
    adjust_time_range(ltime, &warning);
  }
}


/*
  Convert seconds to MYSQL_TIME value with overflow checking.

  SYNOPSIS:
    sec_to_time()
    seconds          number of seconds
    ltime            output MYSQL_TIME value

  DESCRIPTION
    If the 'seconds' argument is inside MYSQL_TIME data range, convert it to a
    corresponding value.
    Otherwise, truncate the resulting value to the nearest endpoint.

  RETURN
    1                if the value was truncated during conversion
    0                otherwise
*/

static bool sec_to_time(lldiv_t seconds, MYSQL_TIME *ltime)
{
  int warning= 0;

  set_zero_time(ltime, MYSQL_TIMESTAMP_TIME);
  
  if (seconds.quot < 0 || seconds.rem < 0)
  {
    ltime->neg= 1;
    seconds.quot= -seconds.quot;
    seconds.rem= -seconds.rem;
  }
  
  if (seconds.quot > TIME_MAX_VALUE_SECONDS)
  {
    set_max_hhmmss(ltime);
    return true;
  }

  ltime->hour= (uint) (seconds.quot / 3600);
  uint sec= (uint) (seconds.quot % 3600);
  ltime->minute= sec / 60;
  ltime->second= sec % 60;
  ltime->second_part= (uint) (seconds.rem / 1000);
  
  adjust_time_range(ltime, &warning);

  return warning ? true : false;
}


/*
  Date formats corresponding to compound %r and %T conversion specifiers

  Note: We should init at least first element of "positions" array
        (first member) or hpux11 compiler will die horribly.
*/
static DATE_TIME_FORMAT time_ampm_format= {{0}, '\0', 0,
                                           {(char *)"%I:%i:%S %p", 11}};
static DATE_TIME_FORMAT time_24hrs_format= {{0}, '\0', 0,
                                            {(char *)"%H:%i:%S", 8}};

/**
  Extract datetime value to MYSQL_TIME struct from string value
  according to format string.

  @param format		date/time format specification
  @param val			String to decode
  @param length		Length of string
  @param l_time		Store result here
  @param cached_timestamp_type  It uses to get an appropriate warning
                                in the case when the value is truncated.
  @param sub_pattern_end    if non-zero then we are parsing string which
                            should correspond compound specifier (like %T or
                            %r) and this parameter is pointer to place where
                            pointer to end of string matching this specifier
                            should be stored.

  @note
    Possibility to parse strings matching to patterns equivalent to compound
    specifiers is mainly intended for use from inside of this function in
    order to understand %T and %r conversion specifiers, so number of
    conversion specifiers that can be used in such sub-patterns is limited.
    Also most of checks are skipped in this case.

  @note
    If one adds new format specifiers to this function he should also
    consider adding them to Item_func_str_to_date::fix_from_format().

  @retval
    0	ok
  @retval
    1	error
*/

static bool extract_date_time(DATE_TIME_FORMAT *format,
			      const char *val, uint length, MYSQL_TIME *l_time,
                              timestamp_type cached_timestamp_type,
                              const char **sub_pattern_end,
                              const char *date_time_type)
{
  int weekday= 0, yearday= 0, daypart= 0;
  int week_number= -1;
  int error= 0;
  int  strict_week_number_year= -1;
  int frac_part;
  bool usa_time= 0;
  bool UNINIT_VAR(sunday_first_n_first_week_non_iso);
  bool UNINIT_VAR(strict_week_number);
  bool UNINIT_VAR(strict_week_number_year_type);
  const char *val_begin= val;
  const char *val_end= val + length;
  const char *ptr= format->format.str;
  const char *end= ptr + format->format.length;
  const CHARSET_INFO *cs= &my_charset_bin;
  DBUG_ENTER("extract_date_time");

  if (!sub_pattern_end)
    memset(l_time, 0, sizeof(*l_time));

  for (; ptr != end && val != val_end; ptr++)
  {
    /* Skip pre-space between each argument */
    if ((val+= cs->cset->scan(cs, val, val_end, MY_SEQ_SPACES)) >= val_end)
      break;

    if (*ptr == '%' && ptr+1 != end)
    {
      int val_len;
      char *tmp;

      error= 0;

      val_len= (uint) (val_end - val);
      switch (*++ptr) {
	/* Year */
      case 'Y':
	tmp= (char*) val + MY_MIN(4, val_len);
	l_time->year= (int) my_strtoll10(val, &tmp, &error);
        if ((int) (tmp-val) <= 2)
          l_time->year= year_2000_handling(l_time->year);
	val= tmp;
	break;
      case 'y':
	tmp= (char*) val + MY_MIN(2, val_len);
	l_time->year= (int) my_strtoll10(val, &tmp, &error);
	val= tmp;
        l_time->year= year_2000_handling(l_time->year);
	break;

	/* Month */
      case 'm':
      case 'c':
	tmp= (char*) val + MY_MIN(2, val_len);
	l_time->month= (int) my_strtoll10(val, &tmp, &error);
	val= tmp;
	break;
      case 'M':
	if ((l_time->month= check_word(my_locale_en_US.month_names,
				       val, val_end, &val)) <= 0)
	  goto err;
	break;
      case 'b':
	if ((l_time->month= check_word(my_locale_en_US.ab_month_names,
				       val, val_end, &val)) <= 0)
	  goto err;
	break;
	/* Day */
      case 'd':
      case 'e':
	tmp= (char*) val + MY_MIN(2, val_len);
	l_time->day= (int) my_strtoll10(val, &tmp, &error);
	val= tmp;
	break;
      case 'D':
	tmp= (char*) val + MY_MIN(2, val_len);
	l_time->day= (int) my_strtoll10(val, &tmp, &error);
	/* Skip 'st, 'nd, 'th .. */
	val= tmp + MY_MIN((int) (val_end-tmp), 2);
	break;

	/* Hour */
      case 'h':
      case 'I':
      case 'l':
	usa_time= 1;
	/* fall through */
      case 'k':
      case 'H':
	tmp= (char*) val + MY_MIN(2, val_len);
	l_time->hour= (int) my_strtoll10(val, &tmp, &error);
	val= tmp;
	break;

	/* Minute */
      case 'i':
	tmp= (char*) val + MY_MIN(2, val_len);
	l_time->minute= (int) my_strtoll10(val, &tmp, &error);
	val= tmp;
	break;

	/* Second */
      case 's':
      case 'S':
	tmp= (char*) val + MY_MIN(2, val_len);
	l_time->second= (int) my_strtoll10(val, &tmp, &error);
	val= tmp;
	break;

	/* Second part */
      case 'f':
	tmp= (char*) val_end;
	if (tmp - val > 6)
	  tmp= (char*) val + 6;
	l_time->second_part= (int) my_strtoll10(val, &tmp, &error);
	frac_part= 6 - (int) (tmp - val);
	if (frac_part > 0)
	  l_time->second_part*= (ulong) log_10_int[frac_part];
	val= tmp;
	break;

	/* AM / PM */
      case 'p':
	if (val_len < 2 || ! usa_time)
	  goto err;
	if (!my_strnncoll(&my_charset_latin1,
			  (const uchar *) val, 2, 
			  (const uchar *) "PM", 2))
	  daypart= 12;
	else if (my_strnncoll(&my_charset_latin1,
			      (const uchar *) val, 2, 
			      (const uchar *) "AM", 2))
	  goto err;
	val+= 2;
	break;

	/* Exotic things */
      case 'W':
	if ((weekday= check_word(my_locale_en_US.day_names, val, val_end, &val)) <= 0)
	  goto err;
	break;
      case 'a':
	if ((weekday= check_word(my_locale_en_US.ab_day_names, val, val_end, &val)) <= 0)
	  goto err;
	break;
      case 'w':
	tmp= (char*) val + 1;
	if ((weekday= (int) my_strtoll10(val, &tmp, &error)) < 0 ||
	    weekday >= 7)
	  goto err;
        /* We should use the same 1 - 7 scale for %w as for %W */
        if (!weekday)
          weekday= 7;
	val= tmp;
	break;
      case 'j':
	tmp= (char*) val + MY_MIN(val_len, 3);
	yearday= (int) my_strtoll10(val, &tmp, &error);
	val= tmp;
	break;

        /* Week numbers */
      case 'V':
      case 'U':
      case 'v':
      case 'u':
        sunday_first_n_first_week_non_iso= (*ptr=='U' || *ptr== 'V');
        strict_week_number= (*ptr=='V' || *ptr=='v');
	tmp= (char*) val + MY_MIN(val_len, 2);
	if ((week_number= (int) my_strtoll10(val, &tmp, &error)) < 0 ||
            (strict_week_number && !week_number) ||
            week_number > 53)
          goto err;
	val= tmp;
	break;

        /* Year used with 'strict' %V and %v week numbers */
      case 'X':
      case 'x':
        strict_week_number_year_type= (*ptr=='X');
        tmp= (char*) val + MY_MIN(4, val_len);
        strict_week_number_year= (int) my_strtoll10(val, &tmp, &error);
        val= tmp;
        break;

        /* Time in AM/PM notation */
      case 'r':
        /*
          We can't just set error here, as we don't want to generate two
          warnings in case of errors
        */
        if (extract_date_time(&time_ampm_format, val,
                              (uint)(val_end - val), l_time,
                              cached_timestamp_type, &val, "time"))
          DBUG_RETURN(1);
        break;

        /* Time in 24-hour notation */
      case 'T':
        if (extract_date_time(&time_24hrs_format, val,
                              (uint)(val_end - val), l_time,
                              cached_timestamp_type, &val, "time"))
          DBUG_RETURN(1);
        break;

        /* Conversion specifiers that match classes of characters */
      case '.':
	while (my_ispunct(cs, *val) && val != val_end)
	  val++;
	break;
      case '@':
	while (my_isalpha(cs, *val) && val != val_end)
	  val++;
	break;
      case '#':
	while (my_isdigit(cs, *val) && val != val_end)
	  val++;
	break;
      default:
	goto err;
      }
      if (error)				// Error from my_strtoll10
	goto err;
    }
    else if (!my_isspace(cs, *ptr))
    {
      if (*val != *ptr)
	goto err;
      val++;
    }
  }
  if (usa_time)
  {
    if (l_time->hour > 12 || l_time->hour < 1)
      goto err;
    l_time->hour= l_time->hour%12+daypart;
  }

  /*
    If we are recursively called for parsing string matching compound
    specifiers we are already done.
  */
  if (sub_pattern_end)
  {
    *sub_pattern_end= val;
    DBUG_RETURN(0);
  }

  if (yearday > 0)
  {
    uint days;
    days= calc_daynr(l_time->year,1,1) +  yearday - 1;
    if (days <= 0 || days > MAX_DAY_NUMBER)
      goto err;
    get_date_from_daynr(days,&l_time->year,&l_time->month,&l_time->day);
  }

  if (week_number >= 0 && weekday)
  {
    int days;
    uint weekday_b;

    /*
      %V,%v require %X,%x resprectively,
      %U,%u should be used with %Y and not %X or %x
    */
    if ((strict_week_number &&
        (strict_week_number_year < 0 ||
         strict_week_number_year_type != sunday_first_n_first_week_non_iso)) ||
        (!strict_week_number && strict_week_number_year >= 0))
      goto err;

    /* Number of days since year 0 till 1st Jan of this year */
    days= calc_daynr((strict_week_number ? strict_week_number_year :
                                           l_time->year),
                     1, 1);
    /* Which day of week is 1st Jan of this year */
    weekday_b= calc_weekday(days, sunday_first_n_first_week_non_iso);

    /*
      Below we are going to sum:
      1) number of days since year 0 till 1st day of 1st week of this year
      2) number of days between 1st week and our week
      3) and position of our day in the week
    */
    if (sunday_first_n_first_week_non_iso)
    {
      days+= ((weekday_b == 0) ? 0 : 7) - weekday_b +
             (week_number - 1) * 7 +
             weekday % 7;
    }
    else
    {
      days+= ((weekday_b <= 3) ? 0 : 7) - weekday_b +
             (week_number - 1) * 7 +
             (weekday - 1);
    }

    if (days <= 0 || days > MAX_DAY_NUMBER)
      goto err;
    get_date_from_daynr(days,&l_time->year,&l_time->month,&l_time->day);
  }

  if (l_time->month > 12 || l_time->day > 31 || l_time->hour > 23 || 
      l_time->minute > 59 || l_time->second > 59)
    goto err;

  if (val != val_end)
  {
    do
    {
      if (!my_isspace(&my_charset_latin1,*val))
      {
        // TS-TODO: extract_date_time is not UCS2 safe
        make_truncated_value_warning(ErrConvString(val_begin, length),
                                     cached_timestamp_type);
	break;
      }
    } while (++val != val_end);
  }
  DBUG_RETURN(0);

err:
  {
    char buff[128];
    strmake(buff, val_begin, min<size_t>(length, sizeof(buff)-1));
    push_warning_printf(current_thd, Sql_condition::WARN_LEVEL_WARN,
                        ER_WRONG_VALUE_FOR_TYPE, ER(ER_WRONG_VALUE_FOR_TYPE),
                        date_time_type, buff, "str_to_date");
  }
  DBUG_RETURN(1);
}


/**
  Create a formated date/time value in a string.
*/

bool make_date_time(DATE_TIME_FORMAT *format, MYSQL_TIME *l_time,
		    timestamp_type type, String *str)
{
  char intbuff[15];
  uint hours_i;
  uint weekday;
  ulong length;
  const char *ptr, *end;
  THD *thd= current_thd;
  MY_LOCALE *locale= thd->variables.lc_time_names;

  str->length(0);

  if (l_time->neg)
    str->append('-');
  
  end= (ptr= format->format.str) + format->format.length;
  for (; ptr != end ; ptr++)
  {
    if (*ptr != '%' || ptr+1 == end)
      str->append(*ptr);
    else
    {
      switch (*++ptr) {
      case 'M':
        if (!l_time->month)
          return 1;
        str->append(locale->month_names->type_names[l_time->month-1],
                    (uint) strlen(locale->month_names->type_names[l_time->month-1]),
                    system_charset_info);
        break;
      case 'b':
        if (!l_time->month)
          return 1;
        str->append(locale->ab_month_names->type_names[l_time->month-1],
                    (uint) strlen(locale->ab_month_names->type_names[l_time->month-1]),
                    system_charset_info);
        break;
      case 'W':
        if (type == MYSQL_TIMESTAMP_TIME || !(l_time->month || l_time->year))
          return 1;
        weekday= calc_weekday(calc_daynr(l_time->year,l_time->month,
                              l_time->day),0);
        str->append(locale->day_names->type_names[weekday],
                    (uint) strlen(locale->day_names->type_names[weekday]),
                    system_charset_info);
        break;
      case 'a':
        if (type == MYSQL_TIMESTAMP_TIME || !(l_time->month || l_time->year))
          return 1;
        weekday=calc_weekday(calc_daynr(l_time->year,l_time->month,
                             l_time->day),0);
        str->append(locale->ab_day_names->type_names[weekday],
                    (uint) strlen(locale->ab_day_names->type_names[weekday]),
                    system_charset_info);
        break;
      case 'D':
	if (type == MYSQL_TIMESTAMP_TIME)
	  return 1;
	length= (uint) (int10_to_str(l_time->day, intbuff, 10) - intbuff);
	str->append_with_prefill(intbuff, length, 1, '0');
	if (l_time->day >= 10 &&  l_time->day <= 19)
	  str->append(STRING_WITH_LEN("th"));
	else
	{
	  switch (l_time->day %10) {
	  case 1:
	    str->append(STRING_WITH_LEN("st"));
	    break;
	  case 2:
	    str->append(STRING_WITH_LEN("nd"));
	    break;
	  case 3:
	    str->append(STRING_WITH_LEN("rd"));
	    break;
	  default:
	    str->append(STRING_WITH_LEN("th"));
	    break;
	  }
	}
	break;
      case 'Y':
	length= (uint) (int10_to_str(l_time->year, intbuff, 10) - intbuff);
	str->append_with_prefill(intbuff, length, 4, '0');
	break;
      case 'y':
	length= (uint) (int10_to_str(l_time->year%100, intbuff, 10) - intbuff);
	str->append_with_prefill(intbuff, length, 2, '0');
	break;
      case 'm':
	length= (uint) (int10_to_str(l_time->month, intbuff, 10) - intbuff);
	str->append_with_prefill(intbuff, length, 2, '0');
	break;
      case 'c':
	length= (uint) (int10_to_str(l_time->month, intbuff, 10) - intbuff);
	str->append_with_prefill(intbuff, length, 1, '0');
	break;
      case 'd':
	length= (uint) (int10_to_str(l_time->day, intbuff, 10) - intbuff);
	str->append_with_prefill(intbuff, length, 2, '0');
	break;
      case 'e':
	length= (uint) (int10_to_str(l_time->day, intbuff, 10) - intbuff);
	str->append_with_prefill(intbuff, length, 1, '0');
	break;
      case 'f':
	length= (uint) (int10_to_str(l_time->second_part, intbuff, 10) - intbuff);
	str->append_with_prefill(intbuff, length, 6, '0');
	break;
      case 'H':
	length= (uint) (int10_to_str(l_time->hour, intbuff, 10) - intbuff);
	str->append_with_prefill(intbuff, length, 2, '0');
	break;
      case 'h':
      case 'I':
	hours_i= (l_time->hour%24 + 11)%12+1;
	length= (uint) (int10_to_str(hours_i, intbuff, 10) - intbuff);
	str->append_with_prefill(intbuff, length, 2, '0');
	break;
      case 'i':					/* minutes */
	length= (uint) (int10_to_str(l_time->minute, intbuff, 10) - intbuff);
	str->append_with_prefill(intbuff, length, 2, '0');
	break;
      case 'j':
	if (type == MYSQL_TIMESTAMP_TIME)
	  return 1;
	length= (uint) (int10_to_str(calc_daynr(l_time->year,l_time->month,
					l_time->day) - 
		     calc_daynr(l_time->year,1,1) + 1, intbuff, 10) - intbuff);
	str->append_with_prefill(intbuff, length, 3, '0');
	break;
      case 'k':
	length= (uint) (int10_to_str(l_time->hour, intbuff, 10) - intbuff);
	str->append_with_prefill(intbuff, length, 1, '0');
	break;
      case 'l':
	hours_i= (l_time->hour%24 + 11)%12+1;
	length= (uint) (int10_to_str(hours_i, intbuff, 10) - intbuff);
	str->append_with_prefill(intbuff, length, 1, '0');
	break;
      case 'p':
	hours_i= l_time->hour%24;
	str->append(hours_i < 12 ? "AM" : "PM",2);
	break;
      case 'r':
	length= sprintf(intbuff, ((l_time->hour % 24) < 12) ?
                        "%02d:%02d:%02d AM" : "%02d:%02d:%02d PM",
		        (l_time->hour+11)%12+1,
		        l_time->minute,
		        l_time->second);
	str->append(intbuff, length);
	break;
      case 'S':
      case 's':
	length= (uint) (int10_to_str(l_time->second, intbuff, 10) - intbuff);
	str->append_with_prefill(intbuff, length, 2, '0');
	break;
      case 'T':
	length= sprintf(intbuff,  "%02d:%02d:%02d",
                        l_time->hour, l_time->minute, l_time->second);
	str->append(intbuff, length);
	break;
      case 'U':
      case 'u':
      {
	uint year;
	if (type == MYSQL_TIMESTAMP_TIME)
	  return 1;
	length= (uint) (int10_to_str(calc_week(l_time,
				       (*ptr) == 'U' ?
				       WEEK_FIRST_WEEKDAY : WEEK_MONDAY_FIRST,
				       &year),
			     intbuff, 10) - intbuff);
	str->append_with_prefill(intbuff, length, 2, '0');
      }
      break;
      case 'v':
      case 'V':
      {
	uint year;
	if (type == MYSQL_TIMESTAMP_TIME)
	  return 1;
	length= (uint) (int10_to_str(calc_week(l_time,
				       ((*ptr) == 'V' ?
					(WEEK_YEAR | WEEK_FIRST_WEEKDAY) :
					(WEEK_YEAR | WEEK_MONDAY_FIRST)),
				       &year),
			     intbuff, 10) - intbuff);
	str->append_with_prefill(intbuff, length, 2, '0');
      }
      break;
      case 'x':
      case 'X':
      {
	uint year;
	if (type == MYSQL_TIMESTAMP_TIME)
	  return 1;
	(void) calc_week(l_time,
			 ((*ptr) == 'X' ?
			  WEEK_YEAR | WEEK_FIRST_WEEKDAY :
			  WEEK_YEAR | WEEK_MONDAY_FIRST),
			 &year);
	length= (uint) (int10_to_str(year, intbuff, 10) - intbuff);
	str->append_with_prefill(intbuff, length, 4, '0');
      }
      break;
      case 'w':
	if (type == MYSQL_TIMESTAMP_TIME || !(l_time->month || l_time->year))
	  return 1;
	weekday=calc_weekday(calc_daynr(l_time->year,l_time->month,
					l_time->day),1);
	length= (uint) (int10_to_str(weekday, intbuff, 10) - intbuff);
	str->append_with_prefill(intbuff, length, 1, '0');
	break;

      default:
	str->append(*ptr);
	break;
      }
    }
  }
  return 0;
}


/**
  @details
  Get a array of positive numbers from a string object.
  Each number is separated by 1 non digit character
  Return error if there is too many numbers.
  If there is too few numbers, assume that the numbers are left out
  from the high end. This allows one to give:
  DAY_TO_SECOND as "D MM:HH:SS", "MM:HH:SS" "HH:SS" or as seconds.

  @param args            item expression which we convert to an ASCII string
  @param str_value       string buffer
  @param is_negative     set to true if interval is prefixed by '-'
  @param count:          count of elements in result array
  @param values:         array of results
  @param transform_msec: if value is true we suppose
                         that the last part of string value is microseconds
                         and we should transform value to six digit value.
                         For example, '1.1' -> '1.100000'
*/

<<<<<<< HEAD
static bool get_interval_info(const char *str, uint length,
                              const CHARSET_INFO *cs,
=======
static bool get_interval_info(Item *args,
                              String *str_value,
                              bool *is_negative,
>>>>>>> 8e06e5fc
                              uint count, ulonglong *values,
                              bool transform_msec)
{
  String *res;
  if (!(res= args->val_str_ascii(str_value)))
    return true;

  CHARSET_INFO *cs= res->charset();
  const char *str= res->ptr();
  const char *end= str + res->length();

  str+= cs->cset->scan(cs, str, end, MY_SEQ_SPACES);
  if (str < end && *str == '-')
  {
    *is_negative= true;
    str++;
  }

  while (str < end && !my_isdigit(cs,*str))
    str++;

  long msec_length= 0;
  for (uint i=0 ; i < count ; i++)
  {
    longlong value;
    const char *start= str;
    for (value=0; str != end && my_isdigit(cs,*str) ; str++)
      value= value*LL(10) + (longlong) (*str - '0');
    msec_length= 6 - (str - start);
    values[i]= value;
    while (str != end && !my_isdigit(cs,*str))
      str++;
    if (str == end && i != count-1)
    {
      i++;
      /* Change values[0...i-1] -> values[0...count-1] */
      bmove_upp((uchar*) (values+count), (uchar*) (values+i),
		sizeof(*values)*i);
      memset(values, 0, sizeof(*values)*(count-i));
      break;
    }
  }

  if (transform_msec && msec_length > 0)
    values[count - 1] *= (long) log_10_int[msec_length];

  return (str != end);
}


/*** Abstract classes ****************************************/

bool Item_temporal_func::check_precision()
{
  if (decimals > DATETIME_MAX_DECIMALS)
  {
    my_error(ER_TOO_BIG_PRECISION, MYF(0),
             (int) decimals, func_name(), DATETIME_MAX_DECIMALS);
    return true;
  }
  return false;
}


type_conversion_status
Item_temporal_hybrid_func::save_in_field(Field *field, bool no_conversions)
{
  if (cached_field_type == MYSQL_TYPE_TIME)
    return save_time_in_field(field);
  if (is_temporal_type_with_date(cached_field_type))
    return save_date_in_field(field);
  return Item_str_func::save_in_field(field, no_conversions);
}


my_decimal *Item_temporal_hybrid_func::val_decimal(my_decimal *decimal_value)
{
  DBUG_ASSERT(fixed == 1);
  if (cached_field_type == MYSQL_TYPE_TIME)
    return val_decimal_from_time(decimal_value);
  else if (cached_field_type == MYSQL_TYPE_DATETIME)
    return val_decimal_from_date(decimal_value);
  else
  {
    MYSQL_TIME ltime;
    val_datetime(&ltime, TIME_FUZZY_DATE | sql_mode);
    return null_value ? 0:
           ltime.time_type == MYSQL_TIMESTAMP_TIME ? 
           time2my_decimal(&ltime, decimal_value) :
           date2my_decimal(&ltime, decimal_value);
  }
}


bool Item_temporal_hybrid_func::get_date(MYSQL_TIME *ltime, uint fuzzy_date)
{
  MYSQL_TIME tm;
  if (val_datetime(&tm, fuzzy_date))
  {
    DBUG_ASSERT(null_value == true);
    return true;
  }
  if (cached_field_type == MYSQL_TYPE_TIME ||
      tm.time_type == MYSQL_TIMESTAMP_TIME)
    time_to_datetime(current_thd, &tm, ltime);
  else
    *ltime= tm;
  return false;
}


bool Item_temporal_hybrid_func::get_time(MYSQL_TIME *ltime)
{
  if (val_datetime(ltime, TIME_FUZZY_DATE))
  {
    DBUG_ASSERT(null_value == true);
    return true;
  }
  if (cached_field_type == MYSQL_TYPE_TIME &&
      ltime->time_type != MYSQL_TIMESTAMP_TIME)
    datetime_to_time(ltime);
  return false;
}


String *Item_temporal_hybrid_func::val_str_ascii(String *str)
{
  DBUG_ASSERT(fixed == 1);
  MYSQL_TIME ltime;

  if (val_datetime(&ltime, TIME_FUZZY_DATE) ||
      (null_value= my_TIME_to_str(&ltime, str,
                                  cached_field_type == MYSQL_TYPE_STRING ?
                                  (ltime.second_part ?
                                   DATETIME_MAX_DECIMALS : 0) :
                                  decimals)))
    return (String *) 0;

  /* Check that the returned timestamp type matches to the function type */
  DBUG_ASSERT((cached_field_type == MYSQL_TYPE_TIME &&
               ltime.time_type == MYSQL_TIMESTAMP_TIME) ||
              (cached_field_type == MYSQL_TYPE_DATE &&
               ltime.time_type == MYSQL_TIMESTAMP_DATE) ||
              (cached_field_type == MYSQL_TYPE_DATETIME &&
               ltime.time_type == MYSQL_TIMESTAMP_DATETIME) ||
               cached_field_type == MYSQL_TYPE_STRING ||
               ltime.time_type == MYSQL_TIMESTAMP_NONE);
  return str;
}


longlong Item_time_func::val_time_temporal()
{
  DBUG_ASSERT(fixed == 1);
  MYSQL_TIME ltime;
  return get_time(&ltime) ? 0LL : TIME_to_longlong_time_packed(&ltime);
}


longlong Item_date_func::val_date_temporal()
{
  DBUG_ASSERT(fixed == 1);
  MYSQL_TIME ltime;
  return get_date(&ltime, TIME_FUZZY_DATE) ?
         0LL : TIME_to_longlong_date_packed(&ltime);
}


longlong Item_datetime_func::val_date_temporal()
{
  DBUG_ASSERT(fixed == 1);
  MYSQL_TIME ltime;
  return get_date(&ltime, TIME_FUZZY_DATE) ?
         0LL : TIME_to_longlong_datetime_packed(&ltime);
}


bool Item_date_literal::eq(const Item *item, bool binary_cmp) const
{
  return
    item->basic_const_item() && type() == item->type() &&
    func_name() == ((Item_func *) item)->func_name() &&
    cached_time.eq(((Item_date_literal *) item)->cached_time);
}


void Item_date_literal::print(String *str, enum_query_type query_type)
{
  str->append("DATE'");
  str->append(cached_time.cptr());
  str->append('\'');
}


bool Item_datetime_literal::eq(const Item *item, bool binary_cmp) const
{
  return
    item->basic_const_item() && type() == item->type() &&
    func_name() == ((Item_func *) item)->func_name() &&
    cached_time.eq(((Item_datetime_literal *) item)->cached_time);
}


void Item_datetime_literal::print(String *str, enum_query_type query_type)
{
  str->append("TIMESTAMP'");
  str->append(cached_time.cptr());
  str->append('\'');
}


bool Item_time_literal::eq(const Item *item, bool binary_cmp) const
{
  return
    item->basic_const_item() && type() == item->type() &&
    func_name() == ((Item_func *) item)->func_name() &&
    cached_time.eq(((Item_time_literal *) item)->cached_time);
}


void Item_time_literal::print(String *str, enum_query_type query_type)
{
  str->append("TIME'");
  str->append(cached_time.cptr());
  str->append('\'');
}


longlong Item_func_period_add::val_int()
{
  DBUG_ASSERT(fixed == 1);
  ulong period=(ulong) args[0]->val_int();
  int months=(int) args[1]->val_int();

  if ((null_value=args[0]->null_value || args[1]->null_value) ||
      period == 0L)
    return 0; /* purecov: inspected */
  return (longlong)
    convert_month_to_period((uint) ((int) convert_period_to_month(period)+
				    months));
}


longlong Item_func_period_diff::val_int()
{
  DBUG_ASSERT(fixed == 1);
  ulong period1=(ulong) args[0]->val_int();
  ulong period2=(ulong) args[1]->val_int();

  if ((null_value=args[0]->null_value || args[1]->null_value))
    return 0; /* purecov: inspected */
  return (longlong) ((long) convert_period_to_month(period1)-
		     (long) convert_period_to_month(period2));
}



longlong Item_func_to_days::val_int()
{
  DBUG_ASSERT(fixed == 1);
  MYSQL_TIME ltime;
  if (get_arg0_date(&ltime, TIME_NO_ZERO_DATE))
    return 0;
  return (longlong) calc_daynr(ltime.year,ltime.month,ltime.day);
}


longlong Item_func_to_seconds::val_int_endpoint(bool left_endp,
                                                bool *incl_endp)
{
  DBUG_ASSERT(fixed == 1);
  MYSQL_TIME ltime;
  longlong seconds;
  longlong days;
  int dummy;                                /* unused */
  if (get_arg0_date(&ltime, TIME_FUZZY_DATE))
  {
    /* got NULL, leave the incl_endp intact */
    return LONGLONG_MIN;
  }
  seconds= ltime.hour * 3600L + ltime.minute * 60 + ltime.second;
  seconds= ltime.neg ? -seconds : seconds;
  days= (longlong) calc_daynr(ltime.year, ltime.month, ltime.day);
  seconds+= days * 24L * 3600L;
  /* Set to NULL if invalid date, but keep the value */
  null_value= check_date(&ltime, non_zero_date(&ltime),
                         (TIME_NO_ZERO_IN_DATE | TIME_NO_ZERO_DATE),
                         &dummy);
  /*
    Even if the evaluation return NULL, seconds is useful for pruning
  */
  return seconds;
}

longlong Item_func_to_seconds::val_int()
{
  DBUG_ASSERT(fixed == 1);
  MYSQL_TIME ltime;
  longlong seconds;
  longlong days;
  if (get_arg0_date(&ltime, TIME_NO_ZERO_DATE))
    return 0;
  seconds= ltime.hour * 3600L + ltime.minute * 60 + ltime.second;
  seconds=ltime.neg ? -seconds : seconds;
  days= (longlong) calc_daynr(ltime.year, ltime.month, ltime.day);
  return seconds + days * 24L * 3600L;
}

/*
  Get information about this Item tree monotonicity

  SYNOPSIS
    Item_func_to_days::get_monotonicity_info()

  DESCRIPTION
  Get information about monotonicity of the function represented by this item
  tree.

  RETURN
    See enum_monotonicity_info.
*/

enum_monotonicity_info Item_func_to_days::get_monotonicity_info() const
{
  if (args[0]->type() == Item::FIELD_ITEM)
  {
    if (args[0]->field_type() == MYSQL_TYPE_DATE)
      return MONOTONIC_STRICT_INCREASING_NOT_NULL;
    if (args[0]->field_type() == MYSQL_TYPE_DATETIME)
      return MONOTONIC_INCREASING_NOT_NULL;
  }
  return NON_MONOTONIC;
}

enum_monotonicity_info Item_func_to_seconds::get_monotonicity_info() const
{
  if (args[0]->type() == Item::FIELD_ITEM)
  {
    if (args[0]->field_type() == MYSQL_TYPE_DATE ||
        args[0]->field_type() == MYSQL_TYPE_DATETIME)
      return MONOTONIC_STRICT_INCREASING_NOT_NULL;
  }
  return NON_MONOTONIC;
}


longlong Item_func_to_days::val_int_endpoint(bool left_endp, bool *incl_endp)
{
  DBUG_ASSERT(fixed == 1);
  MYSQL_TIME ltime;
  longlong res;
  int dummy;                                /* unused */
  if (get_arg0_date(&ltime, TIME_FUZZY_DATE))
  {
    /* got NULL, leave the incl_endp intact */
    return LONGLONG_MIN;
  }
  res=(longlong) calc_daynr(ltime.year,ltime.month,ltime.day);
  /* Set to NULL if invalid date, but keep the value */
  null_value= check_date(&ltime, non_zero_date(&ltime),
                         (TIME_NO_ZERO_IN_DATE | TIME_NO_ZERO_DATE),
                         &dummy);
  if (null_value)
  {
    /*
      Even if the evaluation return NULL, the calc_daynr is useful for pruning
    */
    if (args[0]->field_type() != MYSQL_TYPE_DATE)
      *incl_endp= TRUE;
    return res;
  }
  
  if (args[0]->field_type() == MYSQL_TYPE_DATE)
  {
    // TO_DAYS() is strictly monotonic for dates, leave incl_endp intact
    return res;
  }
 
  /*
    Handle the special but practically useful case of datetime values that
    point to day bound ("strictly less" comparison stays intact):

      col < '2007-09-15 00:00:00'  -> TO_DAYS(col) <  TO_DAYS('2007-09-15')
      col > '2007-09-15 23:59:59'  -> TO_DAYS(col) >  TO_DAYS('2007-09-15')

    which is different from the general case ("strictly less" changes to
    "less or equal"):

      col < '2007-09-15 12:34:56'  -> TO_DAYS(col) <= TO_DAYS('2007-09-15')
  */
  if ((!left_endp && !(ltime.hour || ltime.minute || ltime.second ||
                       ltime.second_part)) ||
       (left_endp && ltime.hour == 23 && ltime.minute == 59 &&
        ltime.second == 59))
    /* do nothing */
    ;
  else
    *incl_endp= TRUE;
  return res;
}


longlong Item_func_dayofyear::val_int()
{
  DBUG_ASSERT(fixed == 1);
  MYSQL_TIME ltime;
  if (get_arg0_date(&ltime,TIME_NO_ZERO_DATE))
    return 0;
  return (longlong) calc_daynr(ltime.year,ltime.month,ltime.day) -
    calc_daynr(ltime.year,1,1) + 1;
}

longlong Item_func_dayofmonth::val_int()
{
  DBUG_ASSERT(fixed == 1);
  MYSQL_TIME ltime;
  return get_arg0_date(&ltime, TIME_FUZZY_DATE) ? 0 : (longlong) ltime.day;
}

longlong Item_func_month::val_int()
{
  DBUG_ASSERT(fixed == 1);
  MYSQL_TIME ltime;
  return get_arg0_date(&ltime, TIME_FUZZY_DATE) ? 0 : (longlong) ltime.month;
}


void Item_func_monthname::fix_length_and_dec()
{
  THD* thd= current_thd;
  const CHARSET_INFO *cs= thd->variables.collation_connection;
  uint32 repertoire= my_charset_repertoire(cs);
  locale= thd->variables.lc_time_names;  
  collation.set(cs, DERIVATION_COERCIBLE, repertoire);
  decimals=0;
  max_length= locale->max_month_name_length * collation.collation->mbmaxlen;
  maybe_null=1; 
}


String* Item_func_monthname::val_str(String* str)
{
  DBUG_ASSERT(fixed == 1);
  const char *month_name;
  uint err;
  MYSQL_TIME ltime;

  if ((null_value= (get_arg0_date(&ltime, TIME_FUZZY_DATE) || !ltime.month)))
    return (String *) 0;

  month_name= locale->month_names->type_names[ltime.month - 1];
  str->copy(month_name, (uint) strlen(month_name), &my_charset_utf8_bin,
	    collation.collation, &err);
  return str;
}


/**
  Returns the quarter of the year.
*/

longlong Item_func_quarter::val_int()
{
  DBUG_ASSERT(fixed == 1);
  MYSQL_TIME ltime;
  if (get_arg0_date(&ltime, TIME_FUZZY_DATE))
    return 0;
  return (longlong) ((ltime.month+2)/3);
}

longlong Item_func_hour::val_int()
{
  DBUG_ASSERT(fixed == 1);
  MYSQL_TIME ltime;
  return get_arg0_time(&ltime) ? 0 : ltime.hour;
}

longlong Item_func_minute::val_int()
{
  DBUG_ASSERT(fixed == 1);
  MYSQL_TIME ltime;
  return get_arg0_time(&ltime) ? 0 : ltime.minute;
}

/**
  Returns the second in time_exp in the range of 0 - 59.
*/
longlong Item_func_second::val_int()
{
  DBUG_ASSERT(fixed == 1);
  MYSQL_TIME ltime;
  return get_arg0_time(&ltime) ? 0 : ltime.second;
}


uint week_mode(uint mode)
{
  uint week_format= (mode & 7);
  if (!(week_format & WEEK_MONDAY_FIRST))
    week_format^= WEEK_FIRST_WEEKDAY;
  return week_format;
}

/**
 @verbatim
  The bits in week_format(for calc_week() function) has the following meaning:
   WEEK_MONDAY_FIRST (0)  If not set	Sunday is first day of week
      		   	  If set	Monday is first day of week
   WEEK_YEAR (1)	  If not set	Week is in range 0-53

   	Week 0 is returned for the the last week of the previous year (for
	a date at start of january) In this case one can get 53 for the
	first week of next year.  This flag ensures that the week is
	relevant for the given year. Note that this flag is only
	releveant if WEEK_JANUARY is not set.

			  If set	 Week is in range 1-53.

	In this case one may get week 53 for a date in January (when
	the week is that last week of previous year) and week 1 for a
	date in December.

  WEEK_FIRST_WEEKDAY (2)  If not set	Weeks are numbered according
			   		to ISO 8601:1988
			  If set	The week that contains the first
					'first-day-of-week' is week 1.
	
	ISO 8601:1988 means that if the week containing January 1 has
	four or more days in the new year, then it is week 1;
	Otherwise it is the last week of the previous year, and the
	next week is week 1.
 @endverbatim
*/

longlong Item_func_week::val_int()
{
  DBUG_ASSERT(fixed == 1);
  uint year;
  MYSQL_TIME ltime;
  if (get_arg0_date(&ltime, TIME_NO_ZERO_DATE))
    return 0;
  return (longlong) calc_week(&ltime,
			      week_mode((uint) args[1]->val_int()),
			      &year);
}


longlong Item_func_yearweek::val_int()
{
  DBUG_ASSERT(fixed == 1);
  uint year,week;
  MYSQL_TIME ltime;
  if (get_arg0_date(&ltime, TIME_NO_ZERO_DATE))
    return 0;
  week= calc_week(&ltime, 
		  (week_mode((uint) args[1]->val_int()) | WEEK_YEAR),
		  &year);
  return week+year*100;
}


longlong Item_func_weekday::val_int()
{
  DBUG_ASSERT(fixed == 1);
  MYSQL_TIME ltime;
  
  if (get_arg0_date(&ltime, TIME_NO_ZERO_DATE))
    return 0;

  return (longlong) calc_weekday(calc_daynr(ltime.year, ltime.month,
                                            ltime.day),
                                 odbc_type) + test(odbc_type);
}

void Item_func_dayname::fix_length_and_dec()
{
  THD* thd= current_thd;
  const CHARSET_INFO *cs= thd->variables.collation_connection;
  uint32 repertoire= my_charset_repertoire(cs);
  locale= thd->variables.lc_time_names;  
  collation.set(cs, DERIVATION_COERCIBLE, repertoire);
  decimals=0;
  max_length= locale->max_day_name_length * collation.collation->mbmaxlen;
  maybe_null=1; 
}


String* Item_func_dayname::val_str(String* str)
{
  DBUG_ASSERT(fixed == 1);
  uint weekday=(uint) val_int();		// Always Item_func_daynr()
  const char *day_name;
  uint err;

  if (null_value)
    return (String*) 0;
  
  day_name= locale->day_names->type_names[weekday];
  str->copy(day_name, (uint) strlen(day_name), &my_charset_utf8_bin,
	    collation.collation, &err);
  return str;
}


longlong Item_func_year::val_int()
{
  DBUG_ASSERT(fixed == 1);
  MYSQL_TIME ltime;
  return get_arg0_date(&ltime, TIME_FUZZY_DATE) ? 0 : (longlong) ltime.year;
}


/*
  Get information about this Item tree monotonicity

  SYNOPSIS
    Item_func_year::get_monotonicity_info()

  DESCRIPTION
  Get information about monotonicity of the function represented by this item
  tree.

  RETURN
    See enum_monotonicity_info.
*/

enum_monotonicity_info Item_func_year::get_monotonicity_info() const
{
  if (args[0]->type() == Item::FIELD_ITEM &&
      (args[0]->field_type() == MYSQL_TYPE_DATE ||
       args[0]->field_type() == MYSQL_TYPE_DATETIME))
    return MONOTONIC_INCREASING;
  return NON_MONOTONIC;
}


longlong Item_func_year::val_int_endpoint(bool left_endp, bool *incl_endp)
{
  DBUG_ASSERT(fixed == 1);
  MYSQL_TIME ltime;
  if (get_arg0_date(&ltime, TIME_FUZZY_DATE))
  {
    /* got NULL, leave the incl_endp intact */
    return LONGLONG_MIN;
  }

  /*
    Handle the special but practically useful case of datetime values that
    point to year bound ("strictly less" comparison stays intact) :

      col < '2007-01-01 00:00:00'  -> YEAR(col) <  2007

    which is different from the general case ("strictly less" changes to
    "less or equal"):

      col < '2007-09-15 23:00:00'  -> YEAR(col) <= 2007
  */
  if (!left_endp && ltime.day == 1 && ltime.month == 1 && 
      !(ltime.hour || ltime.minute || ltime.second || ltime.second_part))
    ; /* do nothing */
  else
    *incl_endp= TRUE;
  return ltime.year;
}


longlong Item_timeval_func::val_int()
{
  struct timeval tm;
  return val_timeval(&tm) ? 0 : tm.tv_sec;
}


my_decimal *Item_timeval_func::val_decimal(my_decimal *decimal_value)
{
  struct timeval tm;
  return val_timeval(&tm) ? NULL : timeval2my_decimal(&tm, decimal_value);
}


double Item_timeval_func::val_real()
{  
  struct timeval tm;
  return val_timeval(&tm) ? 0 :
         (double) tm.tv_sec + (double) tm.tv_usec / (double) 1000000;
}


String *Item_timeval_func::val_str(String *str)
{
  struct timeval tm;
  if (val_timeval(&tm) || (null_value= str->alloc(MAX_DATE_STRING_REP_LENGTH)))
    return (String*) 0;
  str->length(my_timeval_to_str(&tm, (char*) str->ptr(), decimals));
  str->set_charset(collation.collation);
  return str;
}


bool Item_func_unix_timestamp::val_timeval(struct timeval *tm)
{
  DBUG_ASSERT(fixed == 1);
  if (arg_count == 0)
  {
    tm->tv_sec= current_thd->query_start();
    tm->tv_usec= 0;
    return false; // no args: null_value is set in constructor and is always 0.
  }
  int warnings= 0;
  return (null_value= args[0]->get_timeval(tm, &warnings));
}


enum_monotonicity_info Item_func_unix_timestamp::get_monotonicity_info() const
{
  if (args[0]->type() == Item::FIELD_ITEM &&
      (args[0]->field_type() == MYSQL_TYPE_TIMESTAMP))
    return MONOTONIC_INCREASING;
  return NON_MONOTONIC;
}


longlong Item_func_unix_timestamp::val_int_endpoint(bool left_endp, bool *incl_endp)
{
  DBUG_ASSERT(fixed == 1);
  DBUG_ASSERT(arg_count == 1 &&
              args[0]->type() == Item::FIELD_ITEM &&
              args[0]->field_type() == MYSQL_TYPE_TIMESTAMP);
  /* Leave the incl_endp intact */
  struct timeval tm;
  return val_timeval(&tm) ?  0 : tm.tv_sec;
}


longlong Item_func_time_to_sec::val_int()
{
  DBUG_ASSERT(fixed == 1);
  MYSQL_TIME ltime;
  longlong seconds;
  if (get_arg0_time(&ltime))
    return 0;
  seconds= ltime.hour * 3600L + ltime.minute * 60 + ltime.second;
  return ltime.neg ? -seconds : seconds;
}


/**
  Convert a string to a interval value.

  To make code easy, allow interval objects without separators.
*/

bool get_interval_value(Item *args, interval_type int_type,
                        String *str_value, INTERVAL *interval)
{
  ulonglong array[5];
  longlong UNINIT_VAR(value);
<<<<<<< HEAD
  const char *UNINIT_VAR(str);
  size_t UNINIT_VAR(length);
  const CHARSET_INFO *cs=str_value->charset();
=======
>>>>>>> 8e06e5fc

  memset(interval, 0, sizeof(*interval));
  if (int_type == INTERVAL_SECOND && args->decimals)
  {
    my_decimal decimal_value, *val;
    lldiv_t tmp;
    if (!(val= args->val_decimal(&decimal_value)) ||
        my_decimal2lldiv_t(E_DEC_FATAL_ERROR, val, &tmp))
      return 0;
    
    if (tmp.quot >= 0 && tmp.rem >= 0)
    {
      interval->neg= 0;
      interval->second= tmp.quot;
      interval->second_part= tmp.rem / 1000;
    }
    else
    {
      interval->neg= 1;
      interval->second= -tmp.quot;
      interval->second_part= -tmp.rem / 1000;
    }
    return 0;
  }
  else if (int_type <= INTERVAL_MICROSECOND)
  {
    value= args->val_int();
    if (args->null_value)
      return true;
    if (value < 0)
    {
      interval->neg= true;
      value= -value;
    }
  }

  switch (int_type) {
  case INTERVAL_YEAR:
    interval->year= (ulong) value;
    break;
  case INTERVAL_QUARTER:
    interval->month= (ulong)(value*3);
    break;
  case INTERVAL_MONTH:
    interval->month= (ulong) value;
    break;
  case INTERVAL_WEEK:
    interval->day= (ulong)(value*7);
    break;
  case INTERVAL_DAY:
    interval->day= (ulong) value;
    break;
  case INTERVAL_HOUR:
    interval->hour= (ulong) value;
    break;
  case INTERVAL_MINUTE:
    interval->minute=value;
    break;
  case INTERVAL_SECOND:
    interval->second=value;
    break;
  case INTERVAL_MICROSECOND:
    interval->second_part=value;
    break;
  case INTERVAL_YEAR_MONTH:			// Allow YEAR-MONTH YYYYYMM
    if (get_interval_info(args, str_value, &interval->neg, 2, array, false))
      return true;
    interval->year=  (ulong) array[0];
    interval->month= (ulong) array[1];
    break;
  case INTERVAL_DAY_HOUR:
    if (get_interval_info(args, str_value, &interval->neg, 2, array, false))
      return true;
    interval->day=  (ulong) array[0];
    interval->hour= (ulong) array[1];
    break;
  case INTERVAL_DAY_MINUTE:
    if (get_interval_info(args, str_value, &interval->neg, 3, array, false))
      return true;
    interval->day=    (ulong) array[0];
    interval->hour=   (ulong) array[1];
    interval->minute= array[2];
    break;
  case INTERVAL_DAY_SECOND:
    if (get_interval_info(args, str_value, &interval->neg, 4, array, false))
      return true;
    interval->day=    (ulong) array[0];
    interval->hour=   (ulong) array[1];
    interval->minute= array[2];
    interval->second= array[3];
    break;
  case INTERVAL_HOUR_MINUTE:
    if (get_interval_info(args, str_value, &interval->neg, 2, array, false))
      return true;
    interval->hour=   (ulong) array[0];
    interval->minute= array[1];
    break;
  case INTERVAL_HOUR_SECOND:
    if (get_interval_info(args, str_value, &interval->neg, 3, array, false))
      return true;
    interval->hour=   (ulong) array[0];
    interval->minute= array[1];
    interval->second= array[2];
    break;
  case INTERVAL_MINUTE_SECOND:
    if (get_interval_info(args, str_value, &interval->neg, 2, array, false))
      return true;
    interval->minute= array[0];
    interval->second= array[1];
    break;
  case INTERVAL_DAY_MICROSECOND:
    if (get_interval_info(args, str_value, &interval->neg, 5, array, true))
      return true;
    interval->day=    (ulong) array[0];
    interval->hour=   (ulong) array[1];
    interval->minute= array[2];
    interval->second= array[3];
    interval->second_part= array[4];
    break;
  case INTERVAL_HOUR_MICROSECOND:
    if (get_interval_info(args, str_value, &interval->neg, 4, array, true))
      return true;
    interval->hour=   (ulong) array[0];
    interval->minute= array[1];
    interval->second= array[2];
    interval->second_part= array[3];
    break;
  case INTERVAL_MINUTE_MICROSECOND:
    if (get_interval_info(args, str_value, &interval->neg, 3, array, true))
      return true;
    interval->minute= array[0];
    interval->second= array[1];
    interval->second_part= array[2];
    break;
  case INTERVAL_SECOND_MICROSECOND:
    if (get_interval_info(args, str_value, &interval->neg, 2, array, true))
      return true;
    interval->second= array[0];
    interval->second_part= array[1];
    break;
  case INTERVAL_LAST: /* purecov: begin deadcode */
    DBUG_ASSERT(0); 
    break;            /* purecov: end */
  }
  return false;
}


bool Item_func_from_days::get_date(MYSQL_TIME *ltime, uint fuzzy_date)
{
  longlong value=args[0]->val_int();
  if ((null_value=args[0]->null_value))
    return 1;
  memset(ltime, 0, sizeof(MYSQL_TIME));
  get_date_from_daynr((long) value, &ltime->year, &ltime->month, &ltime->day);

  if ((null_value= (fuzzy_date & TIME_NO_ZERO_DATE) &&
       (ltime->year == 0 || ltime->month == 0 || ltime->day == 0)))
    return TRUE;

  ltime->time_type= MYSQL_TIMESTAMP_DATE;
  return 0;
}


void MYSQL_TIME_cache::set_time(MYSQL_TIME *ltime, uint8 dec_arg)
{
  DBUG_ASSERT(ltime->time_type == MYSQL_TIMESTAMP_TIME);
  time= *ltime;
  time_packed= TIME_to_longlong_time_packed(&time);
  dec= dec_arg;
  reset_string();
}


void MYSQL_TIME_cache::set_date(MYSQL_TIME *ltime)
{
  DBUG_ASSERT(ltime->time_type == MYSQL_TIMESTAMP_DATE);
  time= *ltime;
  time_packed= TIME_to_longlong_date_packed(&time);
  dec= 0;
  reset_string();
}


void MYSQL_TIME_cache::set_datetime(MYSQL_TIME *ltime, uint8 dec_arg)
{
  DBUG_ASSERT(ltime->time_type == MYSQL_TIMESTAMP_DATETIME);
  time= *ltime;
  time_packed= TIME_to_longlong_datetime_packed(&time);
  dec= dec_arg;
  reset_string();
}


void MYSQL_TIME_cache::set_datetime(struct timeval tv, uint8 dec_arg,
                                    Time_zone *tz)
{
  tz->gmt_sec_to_TIME(&time, tv);
  time_packed= TIME_to_longlong_datetime_packed(&time);
  dec= dec_arg;
  reset_string();
}


void MYSQL_TIME_cache::set_date(struct timeval tv, Time_zone *tz)
{
  tz->gmt_sec_to_TIME(&time, (my_time_t) tv.tv_sec);
  time.time_type= MYSQL_TIMESTAMP_DATE;
  /* We don't need to set second_part and neg because they are already 0 */
  time.hour= time.minute= time.second= 0;
  time_packed= TIME_to_longlong_date_packed(&time);
  dec= 0;
  reset_string();
}


void MYSQL_TIME_cache::set_time(struct timeval tv, uint8 dec_arg,
                                Time_zone *tz)
{
  tz->gmt_sec_to_TIME(&time, tv);
  datetime_to_time(&time);
  time_packed= TIME_to_longlong_time_packed(&time);
  dec= dec_arg;
  reset_string();
}


void MYSQL_TIME_cache::cache_string()
{
  DBUG_ASSERT(time.time_type != MYSQL_TIMESTAMP_NONE);
  if (string_length == 0)
    string_length= my_TIME_to_str(&time, string_buff, decimals());
}


const char *MYSQL_TIME_cache::cptr()
{
  cache_string();
  return string_buff;
}


bool MYSQL_TIME_cache::get_date(MYSQL_TIME *ltime, uint fuzzydate) const
{
  int warnings;
  get_TIME(ltime);
  return check_date(ltime, non_zero_date(ltime), fuzzydate, &warnings);
}


String *MYSQL_TIME_cache::val_str(String *str)
{
  cache_string();
  str->set(string_buff, string_length, &my_charset_latin1);
  return str;
}


/* CURDATE() and UTC_DATE() */
void Item_func_curdate::fix_length_and_dec()
{
  THD *thd= current_thd;
  Item_date_func::fix_length_and_dec();
  cached_time.set_date(thd->query_start_timeval_trunc(decimals), time_zone());
}


Time_zone *Item_func_curdate_local::time_zone()
{
  return current_thd->time_zone();
}


Time_zone *Item_func_curdate_utc::time_zone()
{
  return my_tz_UTC;
}


/* CURTIME() and UTC_TIME() */
void Item_func_curtime::fix_length_and_dec()
{
  if (check_precision())
    return;
  THD *thd= current_thd;
  cached_time.set_time(thd->query_start_timeval_trunc(decimals), decimals,
                       time_zone());
  /*
    We use 8 instead of MAX_TIME_WIDTH (which is 10) because:
    - there is no sign 
    - hour is in the 2-digit range
  */
  fix_length_and_dec_and_charset_datetime(8, decimals);
}


Time_zone *Item_func_curtime_local::time_zone()
{
  return current_thd->time_zone();
}


Time_zone *Item_func_curtime_utc::time_zone()
{
  return my_tz_UTC;
}


/* NOW() and UTC_TIMESTAMP () */

void Item_func_now::fix_length_and_dec()
{
  if (check_precision())
    return;
  THD *thd= current_thd;
  cached_time.set_datetime(thd->query_start_timeval_trunc(decimals), decimals,
                           time_zone());
  fix_length_and_dec_and_charset_datetime(MAX_DATETIME_WIDTH, decimals);
}


void Item_func_now_local::store_in(Field *field)
{
  THD *thd= field->table != NULL ? field->table->in_use : current_thd;
  const timeval tm= thd->query_start_timeval_trunc(field->decimals());
  field->set_notnull();
  return field->store_timestamp(&tm);
}


Time_zone *Item_func_now_local::time_zone()
{
  return current_thd->time_zone();
}


Time_zone *Item_func_now_utc::time_zone()
{
  return my_tz_UTC;
}


type_conversion_status
Item_func_now::save_in_field(Field *to, bool no_conversions)
{
  to->set_notnull();
  return to->store_time(cached_time.get_TIME_ptr(), decimals);
}


/**
    Converts current time in my_time_t to MYSQL_TIME represenatation for local
    time zone. Defines time zone (local) used for whole SYSDATE function.
*/
bool Item_func_sysdate_local::get_date(MYSQL_TIME *now_time,
                                       uint fuzzy_date __attribute__((unused)))
{
  THD *thd= current_thd;
  ulonglong tmp= my_micro_time();
  thd->time_zone()->gmt_sec_to_TIME(now_time,
                                    (my_time_t) (tmp / 1000000));
  if (decimals)
  {
    now_time->second_part= tmp % 1000000;
    my_datetime_trunc(now_time, decimals);
  }
  return false;
}


void Item_func_sysdate_local::fix_length_and_dec()
{
  if (check_precision())
    return;
  fix_length_and_dec_and_charset_datetime(MAX_DATETIME_WIDTH, decimals);
}


bool Item_func_sec_to_time::get_time(MYSQL_TIME *ltime)
{
  my_decimal tmp, *val= args[0]->val_decimal(&tmp);
  lldiv_t seconds;
  if ((null_value= args[0]->null_value))
    return true;
  if (my_decimal2lldiv_t(0, val, &seconds))
  {
    set_max_time(ltime, val->sign());
    make_truncated_value_warning(ErrConvString(val), MYSQL_TIMESTAMP_TIME);
    return false;
  }
  if (sec_to_time(seconds, ltime))
    make_truncated_value_warning(ErrConvString(val),
                                 MYSQL_TIMESTAMP_TIME);
  return false;
}


void Item_func_date_format::fix_length_and_dec()
{
  THD* thd= current_thd;
  /*
    Must use this_item() in case it's a local SP variable
    (for ->max_length and ->str_value)
  */
  Item *arg1= args[1]->this_item();

  decimals=0;
  const CHARSET_INFO *cs= thd->variables.collation_connection;
  uint32 repertoire= arg1->collation.repertoire;
  if (!thd->variables.lc_time_names->is_ascii)
    repertoire|= MY_REPERTOIRE_EXTENDED;
  collation.set(cs, arg1->collation.derivation, repertoire);
  if (arg1->type() == STRING_ITEM)
  {						// Optimize the normal case
    fixed_length=1;
    max_length= format_length(&arg1->str_value) *
                collation.collation->mbmaxlen;
  }
  else
  {
    fixed_length=0;
    max_length= min<uint32>(arg1->max_length, MAX_BLOB_WIDTH) * 10 *
      collation.collation->mbmaxlen;
    set_if_smaller(max_length,MAX_BLOB_WIDTH);
  }
  maybe_null=1;					// If wrong date
}


bool Item_func_date_format::eq(const Item *item, bool binary_cmp) const
{
  Item_func_date_format *item_func;

  if (item->type() != FUNC_ITEM)
    return 0;
  if (func_name() != ((Item_func*) item)->func_name())
    return 0;
  if (this == item)
    return 1;
  item_func= (Item_func_date_format*) item;
  if (!args[0]->eq(item_func->args[0], binary_cmp))
    return 0;
  /*
    We must compare format string case sensitive.
    This needed because format modifiers with different case,
    for example %m and %M, have different meaning.
  */
  if (!args[1]->eq(item_func->args[1], 1))
    return 0;
  return 1;
}



uint Item_func_date_format::format_length(const String *format)
{
  uint size=0;
  const char *ptr=format->ptr();
  const char *end=ptr+format->length();

  for (; ptr != end ; ptr++)
  {
    if (*ptr != '%' || ptr == end-1)
      size++;
    else
    {
      switch(*++ptr) {
      case 'M': /* month, textual */
      case 'W': /* day (of the week), textual */
	size += 64; /* large for UTF8 locale data */
	break;
      case 'D': /* day (of the month), numeric plus english suffix */
      case 'Y': /* year, numeric, 4 digits */
      case 'x': /* Year, used with 'v' */
      case 'X': /* Year, used with 'v, where week starts with Monday' */
	size += 4;
	break;
      case 'a': /* locale's abbreviated weekday name (Sun..Sat) */
      case 'b': /* locale's abbreviated month name (Jan.Dec) */
	size += 32; /* large for UTF8 locale data */
	break;
      case 'j': /* day of year (001..366) */
	size += 3;
	break;
      case 'U': /* week (00..52) */
      case 'u': /* week (00..52), where week starts with Monday */
      case 'V': /* week 1..53 used with 'x' */
      case 'v': /* week 1..53 used with 'x', where week starts with Monday */
      case 'y': /* year, numeric, 2 digits */
      case 'm': /* month, numeric */
      case 'd': /* day (of the month), numeric */
      case 'h': /* hour (01..12) */
      case 'I': /* --||-- */
      case 'i': /* minutes, numeric */
      case 'l': /* hour ( 1..12) */
      case 'p': /* locale's AM or PM */
      case 'S': /* second (00..61) */
      case 's': /* seconds, numeric */
      case 'c': /* month (0..12) */
      case 'e': /* day (0..31) */
	size += 2;
	break;
      case 'k': /* hour ( 0..23) */
      case 'H': /* hour (00..23; value > 23 OK, padding always 2-digit) */
	size += 7; /* docs allow > 23, range depends on sizeof(unsigned int) */
	break;
      case 'r': /* time, 12-hour (hh:mm:ss [AP]M) */
	size += 11;
	break;
      case 'T': /* time, 24-hour (hh:mm:ss) */
	size += 8;
	break;
      case 'f': /* microseconds */
	size += 6;
	break;
      case 'w': /* day (of the week), numeric */
      case '%':
      default:
	size++;
	break;
      }
    }
  }
  return size;
}


String *Item_func_date_format::val_str(String *str)
{
  String *format;
  MYSQL_TIME l_time;
  uint size;
  DBUG_ASSERT(fixed == 1);

  if (!is_time_format)
  {
    if (get_arg0_date(&l_time, TIME_FUZZY_DATE))
      return 0;
  }
  else
  {
    if (get_arg0_time(&l_time))
      return 0;
    l_time.year=l_time.month=l_time.day=0;
  }

  if (!(format = args[1]->val_str(str)) || !format->length())
    goto null_date;

  if (fixed_length)
    size=max_length;
  else
    size=format_length(format);

  if (size < MAX_DATE_STRING_REP_LENGTH)
    size= MAX_DATE_STRING_REP_LENGTH;

  if (format == str)
    str= &value;				// Save result here
  if (str->alloc(size))
    goto null_date;

  DATE_TIME_FORMAT date_time_format;
  date_time_format.format.str=    (char*) format->ptr();
  date_time_format.format.length= format->length(); 

  /* Create the result string */
  str->set_charset(collation.collation);
  if (!make_date_time(&date_time_format, &l_time,
                      is_time_format ? MYSQL_TIMESTAMP_TIME :
                                       MYSQL_TIMESTAMP_DATE,
                      str))
    return str;

null_date:
  null_value=1;
  return 0;
}


void Item_func_from_unixtime::fix_length_and_dec()
{ 
  thd= current_thd;
  uint8 dec= MY_MIN(args[0]->decimals, DATETIME_MAX_DECIMALS);
  fix_length_and_dec_and_charset_datetime(MAX_DATETIME_WIDTH, dec);
  maybe_null= 1;
  thd->time_zone_used= 1;
}


bool Item_func_from_unixtime::get_date(MYSQL_TIME *ltime,
				       uint fuzzy_date __attribute__((unused)))
{
  lldiv_t lld;
  if (decimals)
  {
    my_decimal *val, decimal_value;
    if (!(val= args[0]->val_decimal(&decimal_value)) ||
        my_decimal2lldiv_t(E_DEC_FATAL_ERROR, val, &lld))
    {
      null_value= 1;
      return true;
    }
  }
  else
  {
    lld.quot= args[0]->val_int();
    lld.rem= 0;
  }

  if ((null_value= (args[0]->null_value ||
      lld.quot > TIMESTAMP_MAX_VALUE) || lld.quot < 0 || lld.rem < 0))
    return 1;

  thd->variables.time_zone->gmt_sec_to_TIME(ltime, (my_time_t) lld.quot);
  int warnings= 0;
  ltime->second_part= decimals ? lld.rem / 1000 : 0;
  return datetime_add_nanoseconds_with_round(ltime, lld.rem % 1000, &warnings);
}


void Item_func_convert_tz::fix_length_and_dec()
{
  fix_length_and_dec_and_charset_datetime(MAX_DATETIME_WIDTH, 
                                          args[0]->datetime_precision());
  maybe_null= 1;
}


bool Item_func_convert_tz::get_date(MYSQL_TIME *ltime,
                                    uint fuzzy_date __attribute__((unused)))
{
  my_time_t my_time_tmp;
  String str;
  THD *thd= current_thd;

  if (!from_tz_cached)
  {
    from_tz= my_tz_find(thd, args[1]->val_str_ascii(&str));
    from_tz_cached= args[1]->const_item();
  }

  if (!to_tz_cached)
  {
    to_tz= my_tz_find(thd, args[2]->val_str_ascii(&str));
    to_tz_cached= args[2]->const_item();
  }

  if (from_tz==0 || to_tz==0 || get_arg0_date(ltime, TIME_NO_ZERO_DATE))
  {
    null_value= 1;
    return 1;
  }

  {
    my_bool not_used;
    uint second_part= ltime->second_part;
    my_time_tmp= from_tz->TIME_to_gmt_sec(ltime, &not_used);
    /* my_time_tmp is guranteed to be in the allowed range */
    if (my_time_tmp)
    {
      to_tz->gmt_sec_to_TIME(ltime, my_time_tmp);
      ltime->second_part= second_part;
    }
  }

  null_value= 0;
  return 0;
}


void Item_func_convert_tz::cleanup()
{
  from_tz_cached= to_tz_cached= 0;
  Item_datetime_func::cleanup();
}


void Item_date_add_interval::fix_length_and_dec()
{
  enum_field_types arg0_field_type;

  maybe_null=1;

  /*
    The field type for the result of an Item_date function is defined as
    follows:

    - If first arg is a MYSQL_TYPE_DATETIME result is MYSQL_TYPE_DATETIME
    - If first arg is a MYSQL_TYPE_DATE and the interval type uses hours,
      minutes or seconds then type is MYSQL_TYPE_DATETIME.
    - Otherwise the result is MYSQL_TYPE_STRING
      (This is because you can't know if the string contains a DATE, MYSQL_TIME or
      DATETIME argument)
  */
  arg0_field_type= args[0]->field_type();
  uint8 interval_dec= 0;
  if (int_type == INTERVAL_MICROSECOND ||
      (int_type >= INTERVAL_DAY_MICROSECOND &&
       int_type <= INTERVAL_SECOND_MICROSECOND))
    interval_dec= DATETIME_MAX_DECIMALS;
  else if (int_type == INTERVAL_SECOND && args[1]->decimals > 0)
    interval_dec= MY_MIN(args[1]->decimals, DATETIME_MAX_DECIMALS);

  if (arg0_field_type == MYSQL_TYPE_DATETIME ||
      arg0_field_type == MYSQL_TYPE_TIMESTAMP)
  {
    uint8 dec= MY_MAX(args[0]->datetime_precision(), interval_dec);
    fix_length_and_dec_and_charset_datetime(MAX_DATETIME_WIDTH, dec);
    cached_field_type= MYSQL_TYPE_DATETIME;
  }
  else if (arg0_field_type == MYSQL_TYPE_DATE)
  {
    if (int_type <= INTERVAL_DAY || int_type == INTERVAL_YEAR_MONTH)
    {
      cached_field_type= MYSQL_TYPE_DATE;
      fix_length_and_dec_and_charset_datetime(MAX_DATE_WIDTH, 0);
    }
    else
    {
      cached_field_type= MYSQL_TYPE_DATETIME;
      fix_length_and_dec_and_charset_datetime(MAX_DATE_WIDTH, interval_dec);
    }
  }
  else if (arg0_field_type == MYSQL_TYPE_TIME)
  {
    uint8 dec= MY_MAX(args[0]->time_precision(), interval_dec);
    cached_field_type= MYSQL_TYPE_TIME;
    fix_length_and_dec_and_charset_datetime(MAX_TIME_WIDTH, dec);
  }
  else
  {
    cached_field_type= MYSQL_TYPE_STRING;
    /* Behave as a usual string function when return type is VARCHAR. */
    fix_length_and_charset(MAX_DATETIME_FULL_WIDTH, default_charset());
  }
  value.alloc(max_length);
}


/* Here arg[1] is a Item_interval object */
bool Item_date_add_interval::get_date_internal(MYSQL_TIME *ltime,
                                               uint fuzzy_date)
{
  INTERVAL interval;

  if (args[0]->get_date(ltime, TIME_NO_ZERO_DATE) ||
      get_interval_value(args[1], int_type, &value, &interval))
    return (null_value= true);

  if (date_sub_interval)
    interval.neg = !interval.neg;

  /*
    Make sure we return proper time_type.
    It's important for val_str().
  */
  if (cached_field_type == MYSQL_TYPE_DATE &&
      ltime->time_type == MYSQL_TIMESTAMP_DATETIME)
    datetime_to_date(ltime);
  else if (cached_field_type == MYSQL_TYPE_DATETIME &&
           ltime->time_type == MYSQL_TIMESTAMP_DATE)
    date_to_datetime(ltime);

  if ((null_value= date_add_interval(ltime, int_type, interval)))
    return true;
  return false;
}


bool Item_date_add_interval::get_time_internal(MYSQL_TIME *ltime)
{
  INTERVAL interval;

  if ((null_value= args[0]->get_time(ltime) ||
                   get_interval_value(args[1], int_type, &value, &interval)))
    return true;

  if (date_sub_interval)
    interval.neg= !interval.neg;

  DBUG_ASSERT(!check_time_range_quick(ltime));

  longlong usec1= ((((ltime->day * 24 + ltime->hour) * 60 +
                      ltime->minute) * 60 + ltime->second) * 1000000LL +
                      ltime->second_part) *
                      (ltime->neg ? -1 : 1);
  longlong usec2= ((((interval.day * 24 + interval.hour) * 60 +
                      interval.minute) * 60 + interval.second) * 1000000LL +
                      interval.second_part) *
                      (interval.neg ? -1 : 1);
  longlong diff= usec1 + usec2;
  lldiv_t seconds;
  seconds.quot= diff / 1000000;
  seconds.rem= diff % 1000000 * 1000; /* time->second_part= lldiv.rem / 1000 */
  if ((null_value= (interval.year || interval.month ||
                    sec_to_time(seconds, ltime))))
  {
    push_warning_printf(current_thd, Sql_condition::WARN_LEVEL_WARN,
                        ER_DATETIME_FUNCTION_OVERFLOW,
                        ER(ER_DATETIME_FUNCTION_OVERFLOW),
                        "time");
    return true;
  }  
  return false;
}


bool Item_date_add_interval::val_datetime(MYSQL_TIME *ltime, uint fuzzy_date)
{
  if (cached_field_type != MYSQL_TYPE_TIME)
    return get_date_internal(ltime, fuzzy_date | TIME_NO_ZERO_DATE);
  return get_time_internal(ltime);
}


bool Item_date_add_interval::eq(const Item *item, bool binary_cmp) const
{
  Item_date_add_interval *other= (Item_date_add_interval*) item;
  if (!Item_func::eq(item, binary_cmp))
    return 0;
  return ((int_type == other->int_type) &&
          (date_sub_interval == other->date_sub_interval));
}

/*
   'interval_names' reflects the order of the enumeration interval_type.
   See item_timefunc.h
 */

static const char *interval_names[]=
{
  "year", "quarter", "month", "week", "day",  
  "hour", "minute", "second", "microsecond",
  "year_month", "day_hour", "day_minute", 
  "day_second", "hour_minute", "hour_second",
  "minute_second", "day_microsecond",
  "hour_microsecond", "minute_microsecond",
  "second_microsecond"
};

void Item_date_add_interval::print(String *str, enum_query_type query_type)
{
  str->append('(');
  args[0]->print(str, query_type);
  str->append(date_sub_interval?" - interval ":" + interval ");
  args[1]->print(str, query_type);
  str->append(' ');
  str->append(interval_names[int_type]);
  str->append(')');
}

void Item_extract::print(String *str, enum_query_type query_type)
{
  str->append(STRING_WITH_LEN("extract("));
  str->append(interval_names[int_type]);
  str->append(STRING_WITH_LEN(" from "));
  args[0]->print(str, query_type);
  str->append(')');
}

void Item_extract::fix_length_and_dec()
{
  maybe_null=1;					// If wrong date
  switch (int_type) {
  case INTERVAL_YEAR:		max_length=4; date_value=1; break;
  case INTERVAL_YEAR_MONTH:	max_length=6; date_value=1; break;
  case INTERVAL_QUARTER:        max_length=2; date_value=1; break;
  case INTERVAL_MONTH:		max_length=2; date_value=1; break;
  case INTERVAL_WEEK:		max_length=2; date_value=1; break;
  case INTERVAL_DAY:		max_length=2; date_value=1; break;
  case INTERVAL_DAY_HOUR:	max_length=9; date_value=0; break;
  case INTERVAL_DAY_MINUTE:	max_length=11; date_value=0; break;
  case INTERVAL_DAY_SECOND:	max_length=13; date_value=0; break;
  case INTERVAL_HOUR:		max_length=2; date_value=0; break;
  case INTERVAL_HOUR_MINUTE:	max_length=4; date_value=0; break;
  case INTERVAL_HOUR_SECOND:	max_length=6; date_value=0; break;
  case INTERVAL_MINUTE:		max_length=2; date_value=0; break;
  case INTERVAL_MINUTE_SECOND:	max_length=4; date_value=0; break;
  case INTERVAL_SECOND:		max_length=2; date_value=0; break;
  case INTERVAL_MICROSECOND:	max_length=2; date_value=0; break;
  case INTERVAL_DAY_MICROSECOND: max_length=20; date_value=0; break;
  case INTERVAL_HOUR_MICROSECOND: max_length=13; date_value=0; break;
  case INTERVAL_MINUTE_MICROSECOND: max_length=11; date_value=0; break;
  case INTERVAL_SECOND_MICROSECOND: max_length=9; date_value=0; break;
  case INTERVAL_LAST: DBUG_ASSERT(0); break; /* purecov: deadcode */
  }
}


longlong Item_extract::val_int()
{
  DBUG_ASSERT(fixed == 1);
  MYSQL_TIME ltime;
  uint year;
  ulong week_format;
  long neg;
  if (date_value)
  {
    if (get_arg0_date(&ltime, TIME_FUZZY_DATE))
      return 0;
    neg=1;
  }
  else
  {
    if (get_arg0_time(&ltime))
      return 0;
    neg= ltime.neg ? -1 : 1;
  }
  switch (int_type) {
  case INTERVAL_YEAR:		return ltime.year;
  case INTERVAL_YEAR_MONTH:	return ltime.year*100L+ltime.month;
  case INTERVAL_QUARTER:	return (ltime.month+2)/3;
  case INTERVAL_MONTH:		return ltime.month;
  case INTERVAL_WEEK:
  {
    week_format= current_thd->variables.default_week_format;
    return calc_week(&ltime, week_mode(week_format), &year);
  }
  case INTERVAL_DAY:		return ltime.day;
  case INTERVAL_DAY_HOUR:	return (long) (ltime.day*100L+ltime.hour)*neg;
  case INTERVAL_DAY_MINUTE:	return (long) (ltime.day*10000L+
					       ltime.hour*100L+
					       ltime.minute)*neg;
  case INTERVAL_DAY_SECOND:	 return ((longlong) ltime.day*1000000L+
					 (longlong) (ltime.hour*10000L+
						     ltime.minute*100+
						     ltime.second))*neg;
  case INTERVAL_HOUR:		return (long) ltime.hour*neg;
  case INTERVAL_HOUR_MINUTE:	return (long) (ltime.hour*100+ltime.minute)*neg;
  case INTERVAL_HOUR_SECOND:	return (long) (ltime.hour*10000+ltime.minute*100+
					       ltime.second)*neg;
  case INTERVAL_MINUTE:		return (long) ltime.minute*neg;
  case INTERVAL_MINUTE_SECOND:	return (long) (ltime.minute*100+ltime.second)*neg;
  case INTERVAL_SECOND:		return (long) ltime.second*neg;
  case INTERVAL_MICROSECOND:	return (long) ltime.second_part*neg;
  case INTERVAL_DAY_MICROSECOND: return (((longlong)ltime.day*1000000L +
					  (longlong)ltime.hour*10000L +
					  ltime.minute*100 +
					  ltime.second)*1000000L +
					 ltime.second_part)*neg;
  case INTERVAL_HOUR_MICROSECOND: return (((longlong)ltime.hour*10000L +
					   ltime.minute*100 +
					   ltime.second)*1000000L +
					  ltime.second_part)*neg;
  case INTERVAL_MINUTE_MICROSECOND: return (((longlong)(ltime.minute*100+
							ltime.second))*1000000L+
					    ltime.second_part)*neg;
  case INTERVAL_SECOND_MICROSECOND: return ((longlong)ltime.second*1000000L+
					    ltime.second_part)*neg;
  case INTERVAL_LAST: DBUG_ASSERT(0); break;  /* purecov: deadcode */
  }
  return 0;					// Impossible
}

bool Item_extract::eq(const Item *item, bool binary_cmp) const
{
  if (this == item)
    return 1;
  if (item->type() != FUNC_ITEM ||
      functype() != ((Item_func*)item)->functype())
    return 0;

  Item_extract* ie= (Item_extract*)item;
  if (ie->int_type != int_type)
    return 0;

  if (!args[0]->eq(ie->args[0], binary_cmp))
      return 0;
  return 1;
}


void Item_datetime_typecast::print(String *str, enum_query_type query_type)
{
  str->append(STRING_WITH_LEN("cast("));
  args[0]->print(str, query_type);
  str->append(STRING_WITH_LEN(" as "));
  str->append(cast_type());
  if (decimals)
    str->append_parenthesized(decimals);
  str->append(')');
}


bool Item_datetime_typecast::get_date(MYSQL_TIME *ltime, uint fuzzy_date)
{
  if ((null_value= args[0]->get_date(ltime, fuzzy_date | TIME_NO_DATE_FRAC_WARN)))
    return true;
  DBUG_ASSERT(ltime->time_type != MYSQL_TIMESTAMP_TIME);
  ltime->time_type= MYSQL_TIMESTAMP_DATETIME; // In case it was DATE
  int warnings= 0;
  return (null_value= my_datetime_round(ltime, decimals, &warnings));
}


void Item_time_typecast::print(String *str, enum_query_type query_type)
{
  str->append(STRING_WITH_LEN("cast("));
  args[0]->print(str, query_type);
  str->append(STRING_WITH_LEN(" as "));
  str->append(cast_type());
  if (decimals)
    str->append_parenthesized(decimals);
  str->append(')');
}


bool Item_time_typecast::get_time(MYSQL_TIME *ltime)
{
  if (get_arg0_time(ltime))
    return true;
  my_time_round(ltime, decimals);
  /*
    For MYSQL_TIMESTAMP_TIME value we can have non-zero day part,
    which we should not lose.
  */
  if (ltime->time_type != MYSQL_TIMESTAMP_TIME)
    datetime_to_time(ltime);
  return false;
}


void Item_date_typecast::print(String *str, enum_query_type query_type)
{
  str->append(STRING_WITH_LEN("cast("));
  args[0]->print(str, query_type);
  str->append(STRING_WITH_LEN(" as "));
  str->append(cast_type());
  str->append(')');
}


bool Item_date_typecast::get_date(MYSQL_TIME *ltime, uint fuzzy_date)
{
  bool res= get_arg0_date(ltime, fuzzy_date | TIME_NO_DATE_FRAC_WARN);
  ltime->hour= ltime->minute= ltime->second= ltime->second_part= 0;
  ltime->time_type= MYSQL_TIMESTAMP_DATE;
  return res;
}


/**
  MAKEDATE(a,b) is a date function that creates a date value 
  from a year and day value.

  NOTES:
    As arguments are integers, we can't know if the year is a 2 digit or 4 digit year.
    In this case we treat all years < 100 as 2 digit years. Ie, this is not safe
    for dates between 0000-01-01 and 0099-12-31
*/

bool Item_func_makedate::get_date(MYSQL_TIME *ltime, uint fuzzy_date)
{
  DBUG_ASSERT(fixed == 1);
  long daynr=  (long) args[1]->val_int();
  long year= (long) args[0]->val_int();
  long days;

  if (args[0]->null_value || args[1]->null_value ||
      year < 0 || year > 9999 || daynr <= 0)
    goto err;

  if (year < 100)
    year= year_2000_handling(year);

  days= calc_daynr(year, 1, 1) + daynr - 1;
  /* Day number from year 0 to 9999-12-31 */
  if (days >= 0 && days <= MAX_DAY_NUMBER)
  {
    null_value= 0;
    get_date_from_daynr(days, &ltime->year, &ltime->month, &ltime->day);
    ltime->neg= 0;
    ltime->hour= ltime->minute= ltime->second= ltime->second_part= 0;
    ltime->time_type= MYSQL_TIMESTAMP_DATE;
    return false;
  }

err:
  null_value= 1;
  return true;
}


void Item_func_add_time::fix_length_and_dec()
{
  /*
    The field type for the result of an Item_func_add_time function is defined
    as follows:

    - If first arg is a MYSQL_TYPE_DATETIME or MYSQL_TYPE_TIMESTAMP 
      result is MYSQL_TYPE_DATETIME
    - If first arg is a MYSQL_TYPE_TIME result is MYSQL_TYPE_TIME
    - Otherwise the result is MYSQL_TYPE_STRING
    
    TODO: perhaps it should also return MYSQL_TYPE_DATETIME
    when the first argument is MYSQL_TYPE_DATE.
  */
  if (args[0]->field_type() == MYSQL_TYPE_TIME && !is_date)
  {
    cached_field_type= MYSQL_TYPE_TIME;
    uint8 dec= MY_MAX(args[0]->time_precision(), args[1]->time_precision());
    fix_length_and_dec_and_charset_datetime(MAX_TIME_WIDTH, dec);
  }
  else if (args[0]->is_temporal_with_date_and_time() || is_date)
  {
    cached_field_type= MYSQL_TYPE_DATETIME;
    uint8 dec= MY_MAX(args[0]->datetime_precision(), args[1]->time_precision());
    fix_length_and_dec_and_charset_datetime(MAX_DATETIME_WIDTH, dec);
  }
  else
  {
    cached_field_type= MYSQL_TYPE_STRING;
    fix_length_and_charset(MAX_DATETIME_FULL_WIDTH, default_charset());
  }
  maybe_null= 1;
}


/**
  ADDTIME(t,a) and SUBTIME(t,a) are time functions that calculate a
  time/datetime value 

  t: time_or_datetime_expression
  a: time_expression
  
  @retval 0 on success
  @retval 1 on error
*/

bool Item_func_add_time::val_datetime(MYSQL_TIME *time, uint fuzzy_date)
{
  DBUG_ASSERT(fixed == 1);
  MYSQL_TIME l_time1, l_time2;
  bool is_time= 0;
  long days, microseconds;
  longlong seconds;
  int l_sign= sign;

  null_value=0;
  if (cached_field_type == MYSQL_TYPE_DATETIME)  // TIMESTAMP function
  {
    if (get_arg0_date(&l_time1, fuzzy_date) || 
        args[1]->get_time(&l_time2) ||
        l_time1.time_type == MYSQL_TIMESTAMP_TIME || 
        l_time2.time_type != MYSQL_TIMESTAMP_TIME)
      goto null_date;
  }
  else                                // ADDTIME function
  {
    if (args[0]->get_time(&l_time1) || 
        args[1]->get_time(&l_time2) ||
        l_time2.time_type == MYSQL_TIMESTAMP_DATETIME)
      goto null_date;
    is_time= (l_time1.time_type == MYSQL_TIMESTAMP_TIME);
  }
  if (l_time1.neg != l_time2.neg)
    l_sign= -l_sign;
  
  memset(time, 0, sizeof(MYSQL_TIME));
  
  time->neg= calc_time_diff(&l_time1, &l_time2, -l_sign,
                            &seconds, &microseconds);

  /*
    If first argument was negative and diff between arguments
    is non-zero we need to swap sign to get proper result.
  */
  if (l_time1.neg && (seconds || microseconds))
    time->neg= 1 - time->neg;         // Swap sign of result

  if (!is_time && time->neg)
    goto null_date;

  days= (long) (seconds / SECONDS_IN_24H);

  calc_time_from_sec(time, seconds % SECONDS_IN_24H, microseconds);

  if (!is_time)
  {
    get_date_from_daynr(days, &time->year, &time->month, &time->day);
    time->time_type= MYSQL_TIMESTAMP_DATETIME;
    if (time->day)
      return false;
    goto null_date;
  }
  time->time_type= MYSQL_TIMESTAMP_TIME;
  time->hour+= days*24;
  adjust_time_range_with_warn(time, 0);
  return false;

null_date:
  null_value= 1;
  return true;
}


void Item_func_add_time::print(String *str, enum_query_type query_type)
{
  if (is_date)
  {
    DBUG_ASSERT(sign > 0);
    str->append(STRING_WITH_LEN("timestamp("));
  }
  else
  {
    if (sign > 0)
      str->append(STRING_WITH_LEN("addtime("));
    else
      str->append(STRING_WITH_LEN("subtime("));
  }
  args[0]->print(str, query_type);
  str->append(',');
  args[1]->print(str, query_type);
  str->append(')');
}


/**
  TIMEDIFF(t,s) is a time function that calculates the 
  time value between a start and end time.

  t and s: time_or_datetime_expression
  @param  l_time3[OUT]   Result is stored here.
  @param  flags[IN]      Not used in this class.

  @returns
  @retval   false  On succes
  @retval   true   On error
*/

bool Item_func_timediff::get_time(MYSQL_TIME *l_time3)
{
  DBUG_ASSERT(fixed == 1);
  longlong seconds;
  long microseconds;
  int l_sign= 1;
  MYSQL_TIME l_time1, l_time2;

  null_value= 0;

  if ((args[0]->is_temporal_with_date() &&
       args[1]->field_type() == MYSQL_TYPE_TIME) ||
      (args[1]->is_temporal_with_date() &&
       args[0]->field_type() == MYSQL_TYPE_TIME))
    goto null_date; // Incompatible types

  if (args[0]->is_temporal_with_date() ||
      args[1]->is_temporal_with_date())
  {
    if (args[0]->get_date(&l_time1, TIME_FUZZY_DATE) ||
        args[1]->get_date(&l_time2, TIME_FUZZY_DATE))
      goto null_date;
  }
  else
  {
    if (args[0]->get_time(&l_time1) ||
        args[1]->get_time(&l_time2))
      goto null_date;
  }

  if (l_time1.time_type != l_time2.time_type)
    goto null_date; // Incompatible types

  if (l_time1.neg != l_time2.neg)
    l_sign= -l_sign;

  memset(l_time3, 0, sizeof(*l_time3));
  
  l_time3->neg= calc_time_diff(&l_time1, &l_time2, l_sign,
                               &seconds, &microseconds);

  /*
    For MYSQL_TIMESTAMP_TIME only:
      If first argument was negative and diff between arguments
      is non-zero we need to swap sign to get proper result.
  */
  if (l_time1.neg && (seconds || microseconds))
    l_time3->neg= 1 - l_time3->neg;         // Swap sign of result

  calc_time_from_sec(l_time3, seconds, microseconds);
  adjust_time_range_with_warn(l_time3, decimals);
  return false;

null_date:
  return (null_value= 1);
}


/**
  MAKETIME(h,m,s) is a time function that calculates a time value 
  from the total number of hours, minutes, and seconds.
  Result: Time value
*/

bool Item_func_maketime::get_time(MYSQL_TIME *ltime)
{
  DBUG_ASSERT(fixed == 1);
  bool overflow= 0;
  longlong hour=   args[0]->val_int();
  longlong minute= args[1]->val_int();
  my_decimal tmp, *sec= args[2]->val_decimal(&tmp);
  lldiv_t second;

  if ((null_value= (args[0]->null_value || 
                    args[1]->null_value ||
                    args[2]->null_value ||
                    my_decimal2lldiv_t(E_DEC_FATAL_ERROR, sec, &second) ||
                    minute < 0 || minute > 59 ||
                    second.quot < 0 || second.quot > 59 || second.rem < 0)))
    return true;

  set_zero_time(ltime, MYSQL_TIMESTAMP_TIME);

  /* Check for integer overflows */
  if (hour < 0)
  {
    if (args[0]->unsigned_flag)
      overflow= 1;
    else
      ltime->neg= 1;
  }
  if (-hour > UINT_MAX || hour > UINT_MAX)
    overflow= 1;

  if (!overflow)
  {
    ltime->hour=   (uint) ((hour < 0 ? -hour : hour));
    ltime->minute= (uint) minute;
    ltime->second= (uint) second.quot;
    int warnings= 0;
    ltime->second_part= second.rem / 1000;
    adjust_time_range_with_warn(ltime, decimals);
    time_add_nanoseconds_with_round(ltime, second.rem % 1000, &warnings);
    if (!warnings)
      return false;
  }

  // Return maximum value (positive or negative)
  set_max_hhmmss(ltime);
  char buf[MAX_BIGINT_WIDTH /* hh */ + 6 /* :mm:ss */ + 10 /* .fffffffff */ +1];
  char *ptr= longlong10_to_str(hour, buf, args[0]->unsigned_flag ? 10 : -10);
  int len = (int)(ptr - buf) +
    sprintf(ptr, ":%02u:%02u", (uint) minute, (uint) second.quot);
  if (second.rem)
  {
    /*
      Display fractional part up to nanoseconds (9 digits),
      which is the maximum precision of my_decimal2lldiv_t().
    */
    int dec= MY_MIN(args[2]->decimals, 9);
    len+= sprintf(buf + len, ".%0*lld", dec,
                  second.rem / (ulong) log_10_int[9 - dec]);
  }
  DBUG_ASSERT(strlen(buf) < sizeof(buf));
  make_truncated_value_warning(ErrConvString(buf, len), MYSQL_TIMESTAMP_TIME);
  return false;
}


/**
  MICROSECOND(a) is a function ( extraction) that extracts the microseconds
  from a.

  a: Datetime or time value
  Result: int value
*/

longlong Item_func_microsecond::val_int()
{
  DBUG_ASSERT(fixed == 1);
  MYSQL_TIME ltime;
  return get_arg0_time(&ltime) ? 0 : ltime.second_part;
}


longlong Item_func_timestamp_diff::val_int()
{
  MYSQL_TIME ltime1, ltime2;
  longlong seconds;
  long microseconds;
  long months= 0;
  int neg= 1;

  null_value= 0;  
  if (args[0]->get_date(&ltime1, TIME_NO_ZERO_DATE) ||
      args[1]->get_date(&ltime2, TIME_NO_ZERO_DATE))
    goto null_date;

  if (calc_time_diff(&ltime2,&ltime1, 1,
		     &seconds, &microseconds))
    neg= -1;

  if (int_type == INTERVAL_YEAR ||
      int_type == INTERVAL_QUARTER ||
      int_type == INTERVAL_MONTH)
  {
    uint year_beg, year_end, month_beg, month_end, day_beg, day_end;
    uint years= 0;
    uint second_beg, second_end, microsecond_beg, microsecond_end;

    if (neg == -1)
    {
      year_beg= ltime2.year;
      year_end= ltime1.year;
      month_beg= ltime2.month;
      month_end= ltime1.month;
      day_beg= ltime2.day;
      day_end= ltime1.day;
      second_beg= ltime2.hour * 3600 + ltime2.minute * 60 + ltime2.second;
      second_end= ltime1.hour * 3600 + ltime1.minute * 60 + ltime1.second;
      microsecond_beg= ltime2.second_part;
      microsecond_end= ltime1.second_part;
    }
    else
    {
      year_beg= ltime1.year;
      year_end= ltime2.year;
      month_beg= ltime1.month;
      month_end= ltime2.month;
      day_beg= ltime1.day;
      day_end= ltime2.day;
      second_beg= ltime1.hour * 3600 + ltime1.minute * 60 + ltime1.second;
      second_end= ltime2.hour * 3600 + ltime2.minute * 60 + ltime2.second;
      microsecond_beg= ltime1.second_part;
      microsecond_end= ltime2.second_part;
    }

    /* calc years */
    years= year_end - year_beg;
    if (month_end < month_beg || (month_end == month_beg && day_end < day_beg))
      years-= 1;

    /* calc months */
    months= 12*years;
    if (month_end < month_beg || (month_end == month_beg && day_end < day_beg))
      months+= 12 - (month_beg - month_end);
    else
      months+= (month_end - month_beg);

    if (day_end < day_beg)
      months-= 1;
    else if ((day_end == day_beg) &&
	     ((second_end < second_beg) ||
	      (second_end == second_beg && microsecond_end < microsecond_beg)))
      months-= 1;
  }

  switch (int_type) {
  case INTERVAL_YEAR:
    return months/12*neg;
  case INTERVAL_QUARTER:
    return months/3*neg;
  case INTERVAL_MONTH:
    return months*neg;
  case INTERVAL_WEEK:          
    return seconds / SECONDS_IN_24H / 7L * neg;
  case INTERVAL_DAY:		
    return seconds / SECONDS_IN_24H * neg;
  case INTERVAL_HOUR:		
    return seconds/3600L*neg;
  case INTERVAL_MINUTE:		
    return seconds/60L*neg;
  case INTERVAL_SECOND:		
    return seconds*neg;
  case INTERVAL_MICROSECOND:
    /*
      In MySQL difference between any two valid datetime values
      in microseconds fits into longlong.
    */
    return (seconds*1000000L+microseconds)*neg;
  default:
    break;
  }

null_date:
  null_value=1;
  return 0;
}


void Item_func_timestamp_diff::print(String *str, enum_query_type query_type)
{
  str->append(func_name());
  str->append('(');

  switch (int_type) {
  case INTERVAL_YEAR:
    str->append(STRING_WITH_LEN("YEAR"));
    break;
  case INTERVAL_QUARTER:
    str->append(STRING_WITH_LEN("QUARTER"));
    break;
  case INTERVAL_MONTH:
    str->append(STRING_WITH_LEN("MONTH"));
    break;
  case INTERVAL_WEEK:          
    str->append(STRING_WITH_LEN("WEEK"));
    break;
  case INTERVAL_DAY:		
    str->append(STRING_WITH_LEN("DAY"));
    break;
  case INTERVAL_HOUR:
    str->append(STRING_WITH_LEN("HOUR"));
    break;
  case INTERVAL_MINUTE:		
    str->append(STRING_WITH_LEN("MINUTE"));
    break;
  case INTERVAL_SECOND:
    str->append(STRING_WITH_LEN("SECOND"));
    break;		
  case INTERVAL_MICROSECOND:
    str->append(STRING_WITH_LEN("SECOND_FRAC"));
    break;
  default:
    break;
  }

  for (uint i=0 ; i < 2 ; i++)
  {
    str->append(',');
    args[i]->print(str, query_type);
  }
  str->append(')');
}


String *Item_func_get_format::val_str_ascii(String *str)
{
  DBUG_ASSERT(fixed == 1);
  const char *format_name;
  KNOWN_DATE_TIME_FORMAT *format;
  String *val= args[0]->val_str_ascii(str);
  ulong val_len;

  if ((null_value= args[0]->null_value))
    return 0;    

  val_len= val->length();
  for (format= &known_date_time_formats[0];
       (format_name= format->format_name);
       format++)
  {
    uint format_name_len;
    format_name_len= (uint) strlen(format_name);
    if (val_len == format_name_len &&
	!my_strnncoll(&my_charset_latin1, 
		      (const uchar *) val->ptr(), val_len, 
		      (const uchar *) format_name, val_len))
    {
      const char *format_str= get_date_time_format_str(format, type);
      str->set(format_str, (uint) strlen(format_str), &my_charset_numeric);
      return str;
    }
  }

  null_value= 1;
  return 0;
}


void Item_func_get_format::print(String *str, enum_query_type query_type)
{
  str->append(func_name());
  str->append('(');

  switch (type) {
  case MYSQL_TIMESTAMP_DATE:
    str->append(STRING_WITH_LEN("DATE, "));
    break;
  case MYSQL_TIMESTAMP_DATETIME:
    str->append(STRING_WITH_LEN("DATETIME, "));
    break;
  case MYSQL_TIMESTAMP_TIME:
    str->append(STRING_WITH_LEN("TIME, "));
    break;
  default:
    DBUG_ASSERT(0);
  }
  args[0]->print(str, query_type);
  str->append(')');
}


/**
  Set type of datetime value (DATE/TIME/...) which will be produced
  according to format string.

  @param format   format string
  @param length   length of format string

  @note
    We don't process day format's characters('D', 'd', 'e') because day
    may be a member of all date/time types.

  @note
    Format specifiers supported by this function should be in sync with
    specifiers supported by extract_date_time() function.
*/
void Item_func_str_to_date::fix_from_format(const char *format, uint length)
{
  const char *time_part_frms= "HISThiklrs";
  const char *date_part_frms= "MVUXYWabcjmvuxyw";
  bool date_part_used= 0, time_part_used= 0, frac_second_used= 0;
  const char *val= format;
  const char *end= format + length;

  for (; val != end && val != end; val++)
  {
    if (*val == '%' && val + 1 != end)
    {
      val++;
      if (*val == 'f')
        frac_second_used= time_part_used= 1;
      else if (!time_part_used && strchr(time_part_frms, *val))
	time_part_used= 1;
      else if (!date_part_used && strchr(date_part_frms, *val))
	date_part_used= 1;
      if (date_part_used && frac_second_used)
      {
        /*
          frac_second_used implies time_part_used, and thus we already
          have all types of date-time components and can end our search.
        */
        cached_timestamp_type= MYSQL_TIMESTAMP_DATETIME;
        cached_field_type= MYSQL_TYPE_DATETIME; 
        fix_length_and_dec_and_charset_datetime(MAX_DATETIME_WIDTH,
                                                DATETIME_MAX_DECIMALS);
        return;
      }
    }
  }

  /* We don't have all three types of date-time components */
  if (frac_second_used) /* TIME with microseconds */
  {
    cached_timestamp_type= MYSQL_TIMESTAMP_TIME;
    cached_field_type= MYSQL_TYPE_TIME;
    fix_length_and_dec_and_charset_datetime(MAX_TIME_FULL_WIDTH,
                                            DATETIME_MAX_DECIMALS);
  }
  else if (time_part_used)
  {
    if (date_part_used) /* DATETIME, no microseconds */
    {
      cached_timestamp_type= MYSQL_TIMESTAMP_DATETIME;
      cached_field_type= MYSQL_TYPE_DATETIME; 
      fix_length_and_dec_and_charset_datetime(MAX_DATETIME_WIDTH, 0);
    }
    else /* TIME, no microseconds */
    {
      cached_timestamp_type= MYSQL_TIMESTAMP_TIME;
      cached_field_type= MYSQL_TYPE_TIME;
      fix_length_and_dec_and_charset_datetime(MAX_TIME_WIDTH, 0);
    }
  }
  else /* DATE */
  {
    cached_timestamp_type= MYSQL_TIMESTAMP_DATE;
    cached_field_type= MYSQL_TYPE_DATE; 
    fix_length_and_dec_and_charset_datetime(MAX_DATE_WIDTH, 0);
  }
}


void Item_func_str_to_date::fix_length_and_dec()
{
  maybe_null= 1;
  cached_field_type= MYSQL_TYPE_DATETIME;
  cached_timestamp_type= MYSQL_TIMESTAMP_DATETIME;
  fix_length_and_dec_and_charset_datetime(MAX_DATETIME_WIDTH,
                                          DATETIME_MAX_DECIMALS);
  sql_mode= current_thd->datetime_flags();
  if ((const_item= args[1]->const_item()))
  {
    char format_buff[64];
    String format_str(format_buff, sizeof(format_buff), &my_charset_bin);
    String *format= args[1]->val_str(&format_str);
    if (!args[1]->null_value)
      fix_from_format(format->ptr(), format->length());
  }
}


bool Item_func_str_to_date::val_datetime(MYSQL_TIME *ltime, uint fuzzy_date)
{
  DATE_TIME_FORMAT date_time_format;
  char val_buff[64], format_buff[64];
  String val_string(val_buff, sizeof(val_buff), &my_charset_bin), *val;
  String format_str(format_buff, sizeof(format_buff), &my_charset_bin), *format;

  fuzzy_date|= sql_mode;
  val=    args[0]->val_str(&val_string);
  format= args[1]->val_str(&format_str);
  if (args[0]->null_value || args[1]->null_value)
    goto null_date;

  null_value= 0;
  memset(ltime, 0, sizeof(*ltime));
  date_time_format.format.str=    (char*) format->ptr();
  date_time_format.format.length= format->length();
  if (extract_date_time(&date_time_format, val->ptr(), val->length(),
			ltime, cached_timestamp_type, 0, "datetime") ||
      ((fuzzy_date & TIME_NO_ZERO_DATE) &&
       (ltime->year == 0 || ltime->month == 0 || ltime->day == 0)))
    goto null_date;
  ltime->time_type= cached_timestamp_type;
  if (cached_timestamp_type == MYSQL_TIMESTAMP_TIME && ltime->day)
  {
    /*
      Day part for time type can be nonzero value and so 
      we should add hours from day part to hour part to
      keep valid time value.
    */
    ltime->hour+= ltime->day*24;
    ltime->day= 0;
  }
  return 0;

null_date:
  if (val && (fuzzy_date & TIME_NO_ZERO_DATE) /*warnings*/)
  {
    char buff[128];
    strmake(buff, val->ptr(), min<size_t>(val->length(), sizeof(buff)-1));
    push_warning_printf(current_thd, Sql_condition::WARN_LEVEL_WARN,
                        ER_WRONG_VALUE_FOR_TYPE, ER(ER_WRONG_VALUE_FOR_TYPE),
                        "datetime", buff, "str_to_date");
  }
  return (null_value= 1);
}


bool Item_func_last_day::get_date(MYSQL_TIME *ltime, uint fuzzy_date)
{
  if ((null_value= get_arg0_date(ltime, fuzzy_date)))
    return true;

  if (ltime->month == 0)
  {
    /*
      Cannot calculate last day for zero month.
      Let's print a warning and return NULL.
    */
    ltime->time_type= MYSQL_TIMESTAMP_DATE;
    ErrConvString str(ltime, 0);
    make_truncated_value_warning(ErrConvString(str), MYSQL_TIMESTAMP_ERROR);
    return (null_value= true);
  }

  uint month_idx= ltime->month - 1;
  ltime->day= days_in_month[month_idx];
  if (month_idx == 1 && calc_days_in_year(ltime->year) == 366)
    ltime->day= 29;
  datetime_to_date(ltime);
  return false;
}<|MERGE_RESOLUTION|>--- conflicted
+++ resolved
@@ -759,14 +759,9 @@
                          For example, '1.1' -> '1.100000'
 */
 
-<<<<<<< HEAD
-static bool get_interval_info(const char *str, uint length,
-                              const CHARSET_INFO *cs,
-=======
 static bool get_interval_info(Item *args,
                               String *str_value,
                               bool *is_negative,
->>>>>>> 8e06e5fc
                               uint count, ulonglong *values,
                               bool transform_msec)
 {
@@ -774,7 +769,7 @@
   if (!(res= args->val_str_ascii(str_value)))
     return true;
 
-  CHARSET_INFO *cs= res->charset();
+  const CHARSET_INFO *cs= res->charset();
   const char *str= res->ptr();
   const char *end= str + res->length();
 
@@ -1524,12 +1519,6 @@
 {
   ulonglong array[5];
   longlong UNINIT_VAR(value);
-<<<<<<< HEAD
-  const char *UNINIT_VAR(str);
-  size_t UNINIT_VAR(length);
-  const CHARSET_INFO *cs=str_value->charset();
-=======
->>>>>>> 8e06e5fc
 
   memset(interval, 0, sizeof(*interval));
   if (int_type == INTERVAL_SECOND && args->decimals)
@@ -1538,21 +1527,21 @@
     lldiv_t tmp;
     if (!(val= args->val_decimal(&decimal_value)) ||
         my_decimal2lldiv_t(E_DEC_FATAL_ERROR, val, &tmp))
-      return 0;
+      return false;
     
     if (tmp.quot >= 0 && tmp.rem >= 0)
     {
-      interval->neg= 0;
+      interval->neg= false;
       interval->second= tmp.quot;
       interval->second_part= tmp.rem / 1000;
     }
     else
     {
-      interval->neg= 1;
+      interval->neg= true;
       interval->second= -tmp.quot;
       interval->second_part= -tmp.rem / 1000;
     }
-    return 0;
+    return false;
   }
   else if (int_type <= INTERVAL_MICROSECOND)
   {
