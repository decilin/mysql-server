--- conflicted
+++ resolved
@@ -117,12 +117,9 @@
 #endif
   Pack_header_error_handler pack_header_error_handler;
   int error;
-<<<<<<< HEAD
   const uint format_section_header_size= 8;
   uint format_section_len;
   uint tablespace_len= 0;
-=======
->>>>>>> a68bd780
   DBUG_ENTER("mysql_create_frm");
 
   DBUG_ASSERT(*fn_rext((char*)file_name)); // Check .frm extension
