/* Copyright 2000-2008 MySQL AB, 2008-2009 Sun Microsystems, Inc.

   This program is free software; you can redistribute it and/or modify
   it under the terms of the GNU General Public License as published by
   the Free Software Foundation; version 2 of the License.

   This program is distributed in the hope that it will be useful,
   but WITHOUT ANY WARRANTY; without even the implied warranty of
   MERCHANTABILITY or FITNESS FOR A PARTICULAR PURPOSE.  See the
   GNU General Public License for more details.

   You should have received a copy of the GNU General Public License
   along with this program; if not, write to the Free Software
   Foundation, Inc., 59 Temple Place, Suite 330, Boston, MA  02111-1307  USA */


/* Basic functions needed by many modules */

#include "mysql_priv.h"
#include "debug_sync.h"
#include "sql_select.h"
#include "sp_head.h"
#include "sp.h"
#include "sql_trigger.h"
#include "sql_prepare.h"
#include <m_ctype.h>
#include <my_dir.h>
#include <hash.h>
#include "rpl_filter.h"
#ifdef  __WIN__
#include <io.h>
#endif


/**
  This internal handler is used to trap internally
  errors that can occur when executing open table
  during the prelocking phase.
*/
class Prelock_error_handler : public Internal_error_handler
{
public:
  Prelock_error_handler()
    : m_handled_errors(0), m_unhandled_errors(0)
  {}

  virtual ~Prelock_error_handler() {}

  virtual bool handle_condition(THD *thd,
                                uint sql_errno,
                                const char* sqlstate,
                                MYSQL_ERROR::enum_warning_level level,
                                const char* msg,
                                MYSQL_ERROR ** cond_hdl);

  bool safely_trapped_errors();

private:
  int m_handled_errors;
  int m_unhandled_errors;
};


bool
Prelock_error_handler::handle_condition(THD *,
                                        uint sql_errno,
                                        const char*,
                                        MYSQL_ERROR::enum_warning_level,
                                        const char*,
                                        MYSQL_ERROR ** cond_hdl)
{
  *cond_hdl= NULL;
  if (sql_errno == ER_NO_SUCH_TABLE)
  {
    m_handled_errors++;
    return TRUE;
  }

  m_unhandled_errors++;
  return FALSE;
}


bool Prelock_error_handler::safely_trapped_errors()
{
  /*
    If m_unhandled_errors != 0, something else, unanticipated, happened,
    so the error is not trapped but returned to the caller.
    Multiple ER_NO_SUCH_TABLE can be raised in case of views.
  */
  return ((m_handled_errors > 0) && (m_unhandled_errors == 0));
}

/**
  @defgroup Data_Dictionary Data Dictionary
  @{
*/
TABLE *unused_tables;				/* Used by mysql_test */
HASH open_cache;				/* Used by mysql_test */
static HASH table_def_cache;
static TABLE_SHARE *oldest_unused_share, end_of_unused_share;
static mysql_mutex_t LOCK_table_share;
static bool table_def_inited= 0;

static int open_unireg_entry(THD *thd, TABLE *entry, TABLE_LIST *table_list,
			     const char *alias,
                             char *cache_key, uint cache_key_length,
			     MEM_ROOT *mem_root, uint flags);
static void free_cache_entry(TABLE *entry);
static void close_old_data_files(THD *thd, TABLE *table, bool morph_locks,
                                 bool send_refresh);
static bool
has_write_table_with_auto_increment(TABLE_LIST *tables);


extern "C" uchar *table_cache_key(const uchar *record, size_t *length,
				 my_bool not_used __attribute__((unused)))
{
  TABLE *entry=(TABLE*) record;
  *length= entry->s->table_cache_key.length;
  return (uchar*) entry->s->table_cache_key.str;
}


bool table_cache_init(void)
{
  return my_hash_init(&open_cache, &my_charset_bin, table_cache_size+16,
                      0, 0, table_cache_key,
                      (my_hash_free_key) free_cache_entry, 0) != 0;
}

void table_cache_free(void)
{
  DBUG_ENTER("table_cache_free");
  if (table_def_inited)
  {
    close_cached_tables(NULL, NULL, FALSE, FALSE, FALSE);
    if (!open_cache.records)			// Safety first
      my_hash_free(&open_cache);
  }
  DBUG_VOID_RETURN;
}

uint cached_open_tables(void)
{
  return open_cache.records;
}


#ifdef EXTRA_DEBUG
static void check_unused(void)
{
  uint count= 0, open_files= 0, idx= 0;
  TABLE *cur_link,*start_link;

  if ((start_link=cur_link=unused_tables))
  {
    do
    {
      if (cur_link != cur_link->next->prev || cur_link != cur_link->prev->next)
      {
	DBUG_PRINT("error",("Unused_links aren't linked properly")); /* purecov: inspected */
	return; /* purecov: inspected */
      }
    } while (count++ < open_cache.records &&
	     (cur_link=cur_link->next) != start_link);
    if (cur_link != start_link)
    {
      DBUG_PRINT("error",("Unused_links aren't connected")); /* purecov: inspected */
    }
  }
  for (idx=0 ; idx < open_cache.records ; idx++)
  {
    TABLE *entry=(TABLE*) my_hash_element(&open_cache,idx);
    if (!entry->in_use)
      count--;
    if (entry->file)
      open_files++;
  }
  if (count != 0)
  {
    DBUG_PRINT("error",("Unused_links doesn't match open_cache: diff: %d", /* purecov: inspected */
			count)); /* purecov: inspected */
  }

#ifdef NOT_SAFE_FOR_REPAIR
  /*
    check that open cache and table definition cache has same number of
    aktive tables
  */
  count= 0;
  for (idx=0 ; idx < table_def_cache.records ; idx++)
  {
    TABLE_SHARE *entry= (TABLE_SHARE*) hash_element(&table_def_cache,idx);
    count+= entry->ref_count;
  }
  if (count != open_files)
  {
    DBUG_PRINT("error", ("table_def ref_count: %u  open_cache: %u",
                         count, open_files));
    DBUG_ASSERT(count == open_files);
  }
#endif
}
#else
#define check_unused()
#endif


/*
  Create a table cache key

  SYNOPSIS
    create_table_def_key()
    thd			Thread handler
    key			Create key here (must be of size MAX_DBKEY_LENGTH)
    table_list		Table definition
    tmp_table		Set if table is a tmp table

 IMPLEMENTATION
    The table cache_key is created from:
    db_name + \0
    table_name + \0

    if the table is a tmp table, we add the following to make each tmp table
    unique on the slave:

    4 bytes for master thread id
    4 bytes pseudo thread id

  RETURN
    Length of key
*/

uint create_table_def_key(THD *thd, char *key, TABLE_LIST *table_list,
                          bool tmp_table)
{
  uint key_length= (uint) (strmov(strmov(key, table_list->db)+1,
                                  table_list->table_name)-key)+1;
  if (tmp_table)
  {
    int4store(key + key_length, thd->server_id);
    int4store(key + key_length + 4, thd->variables.pseudo_thread_id);
    key_length+= TMP_TABLE_KEY_EXTRA;
  }
  return key_length;
}



/*****************************************************************************
  Functions to handle table definition cach (TABLE_SHARE)
*****************************************************************************/

extern "C" uchar *table_def_key(const uchar *record, size_t *length,
                               my_bool not_used __attribute__((unused)))
{
  TABLE_SHARE *entry=(TABLE_SHARE*) record;
  *length= entry->table_cache_key.length;
  return (uchar*) entry->table_cache_key.str;
}


static void table_def_free_entry(TABLE_SHARE *share)
{
  DBUG_ENTER("table_def_free_entry");
  if (share->prev)
  {
    /* remove from old_unused_share list */
    mysql_mutex_lock(&LOCK_table_share);
    *share->prev= share->next;
    share->next->prev= share->prev;
    mysql_mutex_unlock(&LOCK_table_share);
  }
  free_table_share(share);
  DBUG_VOID_RETURN;
}


bool table_def_init(void)
{
  table_def_inited= 1;
  mysql_mutex_init(key_LOCK_table_share, &LOCK_table_share, MY_MUTEX_INIT_FAST);
  oldest_unused_share= &end_of_unused_share;
  end_of_unused_share.prev= &oldest_unused_share;

  return my_hash_init(&table_def_cache, &my_charset_bin, table_def_size,
                      0, 0, table_def_key,
                      (my_hash_free_key) table_def_free_entry, 0) != 0;
}


void table_def_free(void)
{
  DBUG_ENTER("table_def_free");
  if (table_def_inited)
  {
    table_def_inited= 0;
    mysql_mutex_destroy(&LOCK_table_share);
    my_hash_free(&table_def_cache);
  }
  DBUG_VOID_RETURN;
}


uint cached_table_definitions(void)
{
  return table_def_cache.records;
}


/*
  Get TABLE_SHARE for a table.

  get_table_share()
  thd			Thread handle
  table_list		Table that should be opened
  key			Table cache key
  key_length		Length of key
  db_flags		Flags to open_table_def():
			OPEN_VIEW
  error			out: Error code from open_table_def()

  IMPLEMENTATION
    Get a table definition from the table definition cache.
    If it doesn't exist, create a new from the table definition file.

  NOTES
    We must have wrlock on LOCK_open when we come here
    (To be changed later)

  RETURN
   0  Error
   #  Share for table
*/

TABLE_SHARE *get_table_share(THD *thd, TABLE_LIST *table_list, char *key,
                             uint key_length, uint db_flags, int *error)
{
  TABLE_SHARE *share;
  DBUG_ENTER("get_table_share");

  *error= 0;

  /* Read table definition from cache */
  if ((share= (TABLE_SHARE*) my_hash_search(&table_def_cache,(uchar*) key,
                                            key_length)))
    goto found;

  if (!(share= alloc_table_share(table_list, key, key_length)))
  {
    DBUG_RETURN(0);
  }

  /*
    Lock mutex to be able to read table definition from file without
    conflicts
  */
  mysql_mutex_lock(&share->mutex);

  /*
    We assign a new table id under the protection of the LOCK_open and
    the share's own mutex.  We do this insted of creating a new mutex
    and using it for the sole purpose of serializing accesses to a
    static variable, we assign the table id here.  We assign it to the
    share before inserting it into the table_def_cache to be really
    sure that it cannot be read from the cache without having a table
    id assigned.

    CAVEAT. This means that the table cannot be used for
    binlogging/replication purposes, unless get_table_share() has been
    called directly or indirectly.
   */
  assign_new_table_id(share);

  if (my_hash_insert(&table_def_cache, (uchar*) share))
  {
    free_table_share(share);
    DBUG_RETURN(0);				// return error
  }
  if (open_table_def(thd, share, db_flags))
  {
    *error= share->error;
    (void) my_hash_delete(&table_def_cache, (uchar*) share);
    DBUG_RETURN(0);
  }
  share->ref_count++;				// Mark in use
  DBUG_PRINT("exit", ("share: 0x%lx  ref_count: %u",
                      (ulong) share, share->ref_count));
  mysql_mutex_unlock(&share->mutex);
  DBUG_RETURN(share);

found:
  /* 
     We found an existing table definition. Return it if we didn't get
     an error when reading the table definition from file.
  */

  /* We must do a lock to ensure that the structure is initialized */
  mysql_mutex_lock(&share->mutex);
  if (share->error)
  {
    /* Table definition contained an error */
    open_table_error(share, share->error, share->open_errno, share->errarg);
    mysql_mutex_unlock(&share->mutex);
    DBUG_RETURN(0);
  }
  if (share->is_view && !(db_flags & OPEN_VIEW))
  {
    open_table_error(share, 1, ENOENT, 0);
    mysql_mutex_unlock(&share->mutex);
    DBUG_RETURN(0);
  }

  if (!share->ref_count++ && share->prev)
  {
    /*
      Share was not used before and it was in the old_unused_share list
      Unlink share from this list
    */
    DBUG_PRINT("info", ("Unlinking from not used list"));
    mysql_mutex_lock(&LOCK_table_share);
    *share->prev= share->next;
    share->next->prev= share->prev;
    share->next= 0;
    share->prev= 0;
    mysql_mutex_unlock(&LOCK_table_share);
  }
  mysql_mutex_unlock(&share->mutex);

   /* Free cache if too big */
  while (table_def_cache.records > table_def_size &&
         oldest_unused_share->next)
  {
    mysql_mutex_lock(&oldest_unused_share->mutex);
    my_hash_delete(&table_def_cache, (uchar*) oldest_unused_share);
  }

  DBUG_PRINT("exit", ("share: 0x%lx  ref_count: %u",
                      (ulong) share, share->ref_count));
  DBUG_RETURN(share);
}


/*
  Get a table share. If it didn't exist, try creating it from engine

  For arguments and return values, see get_table_from_share()
*/

static TABLE_SHARE
*get_table_share_with_create(THD *thd, TABLE_LIST *table_list,
                             char *key, uint key_length,
                             uint db_flags, int *error)
{
  TABLE_SHARE *share;
  int tmp;
  DBUG_ENTER("get_table_share_with_create");

  share= get_table_share(thd, table_list, key, key_length, db_flags, error);
  /*
    If share is not NULL, we found an existing share.

    If share is NULL, and there is no error, we're inside
    pre-locking, which silences 'ER_NO_SUCH_TABLE' errors
    with the intention to silently drop non-existing tables 
    from the pre-locking list. In this case we still need to try
    auto-discover before returning a NULL share.

    If share is NULL and the error is ER_NO_SUCH_TABLE, this is
    the same as above, only that the error was not silenced by 
    pre-locking. Once again, we need to try to auto-discover
    the share.

    Finally, if share is still NULL, it's a real error and we need
    to abort.

    @todo Rework alternative ways to deal with ER_NO_SUCH TABLE.
  */
  if (share || (thd->is_error() && thd->stmt_da->sql_errno() != ER_NO_SUCH_TABLE))

    DBUG_RETURN(share);

  /* Table didn't exist. Check if some engine can provide it */
  tmp= ha_create_table_from_engine(thd, table_list->db,
                                   table_list->table_name);
  if (tmp < 0)
  {
    /*
      No such table in any engine.
      Hide "Table doesn't exist" errors if the table belongs to a view.
      The check for thd->is_error() is necessary to not push an
      unwanted error in case of pre-locking, which silences
      "no such table" errors.
      @todo Rework the alternative ways to deal with ER_NO_SUCH TABLE.
    */
    if (thd->is_error())
    {
      if (table_list->parent_l)
      {
        thd->clear_error();
        my_error(ER_WRONG_MRG_TABLE, MYF(0));
      }
      else if (table_list->belong_to_view)
      {
        TABLE_LIST *view= table_list->belong_to_view;
        thd->clear_error();
        my_error(ER_VIEW_INVALID, MYF(0),
                 view->view_db.str, view->view_name.str);
      }
    }
    DBUG_RETURN(0);
  }
  if (tmp)
  {
    /* Give right error message */
    thd->clear_error();
    DBUG_PRINT("error", ("Discovery of %s/%s failed", table_list->db,
                         table_list->table_name));
    my_printf_error(ER_UNKNOWN_ERROR,
                    "Failed to open '%-.64s', error while "
                    "unpacking from engine",
                    MYF(0), table_list->table_name);
    DBUG_RETURN(0);
  }
  /* Table existed in engine. Let's open it */
  thd->warning_info->clear_warning_info(thd->query_id);
  thd->clear_error();                           // Clear error message
  DBUG_RETURN(get_table_share(thd, table_list, key, key_length,
                              db_flags, error));
}


/* 
   Mark that we are not using table share anymore.

   SYNOPSIS
     release_table_share()
     share		Table share
     release_type	How the release should be done:
     			RELEASE_NORMAL
                         - Release without checking
                        RELEASE_WAIT_FOR_DROP
                         - Don't return until we get a signal that the
                           table is deleted or the thread is killed.

   IMPLEMENTATION
     If ref_count goes to zero and (we have done a refresh or if we have
     already too many open table shares) then delete the definition.

     If type == RELEASE_WAIT_FOR_DROP then don't return until we get a signal
     that the table is deleted or the thread is killed.
*/

void release_table_share(TABLE_SHARE *share, enum release_type type)
{
  bool to_be_deleted= 0;
  DBUG_ENTER("release_table_share");
  DBUG_PRINT("enter",
             ("share: 0x%lx  table: %s.%s  ref_count: %u  version: %lu",
              (ulong) share, share->db.str, share->table_name.str,
              share->ref_count, share->version));

  mysql_mutex_assert_owner(&LOCK_open);

  mysql_mutex_lock(&share->mutex);
  if (!--share->ref_count)
  {
    if (share->version != refresh_version)
      to_be_deleted=1;
    else
    {
      /* Link share last in used_table_share list */
      DBUG_PRINT("info",("moving share to unused list"));

      DBUG_ASSERT(share->next == 0);
      mysql_mutex_lock(&LOCK_table_share);
      share->prev= end_of_unused_share.prev;
      *end_of_unused_share.prev= share;
      end_of_unused_share.prev= &share->next;
      share->next= &end_of_unused_share;
      mysql_mutex_unlock(&LOCK_table_share);

      to_be_deleted= (table_def_cache.records > table_def_size);
    }
  }

  if (to_be_deleted)
  {
    DBUG_PRINT("info", ("Deleting share"));
    my_hash_delete(&table_def_cache, (uchar*) share);
    DBUG_VOID_RETURN;
  }
  mysql_mutex_unlock(&share->mutex);
  DBUG_VOID_RETURN;
}


/*
  Check if table definition exits in cache

  SYNOPSIS
    get_cached_table_share()
    db			Database name
    table_name		Table name

  RETURN
    0  Not cached
    #  TABLE_SHARE for table
*/

TABLE_SHARE *get_cached_table_share(const char *db, const char *table_name)
{
  char key[NAME_LEN*2+2];
  TABLE_LIST table_list;
  uint key_length;
  mysql_mutex_assert_owner(&LOCK_open);

  table_list.db= (char*) db;
  table_list.table_name= (char*) table_name;
  key_length= create_table_def_key((THD*) 0, key, &table_list, 0);
  return (TABLE_SHARE*) my_hash_search(&table_def_cache,
                                       (uchar*) key, key_length);
}  


/*
  Close file handle, but leave the table in the table cache

  SYNOPSIS
    close_handle_and_leave_table_as_lock()
    table		Table handler

  NOTES
    By leaving the table in the table cache, it disallows any other thread
    to open the table

    thd->killed will be set if we run out of memory

    If closing a MERGE child, the calling function has to take care for
    closing the parent too, if necessary.
*/


void close_handle_and_leave_table_as_lock(TABLE *table)
{
  TABLE_SHARE *share, *old_share= table->s;
  char *key_buff;
  MEM_ROOT *mem_root= &table->mem_root;
  DBUG_ENTER("close_handle_and_leave_table_as_lock");

  DBUG_ASSERT(table->db_stat);

  /*
    Make a local copy of the table share and free the current one.
    This has to be done to ensure that the table share is removed from
    the table defintion cache as soon as the last instance is removed
  */
  if (multi_alloc_root(mem_root,
                       &share, sizeof(*share),
                       &key_buff, old_share->table_cache_key.length,
                       NULL))
  {
    bzero((char*) share, sizeof(*share));
    share->set_table_cache_key(key_buff, old_share->table_cache_key.str,
                               old_share->table_cache_key.length);
    share->tmp_table= INTERNAL_TMP_TABLE;       // for intern_close_table()
  }

  /*
    When closing a MERGE parent or child table, detach the children first.
    Do not clear child table references to allow for reopen.
  */
  if (table->child_l || table->parent)
    detach_merge_children(table, FALSE);
  table->file->close();
  table->db_stat= 0;                            // Mark file closed
  release_table_share(table->s, RELEASE_NORMAL);
  table->s= share;
  table->file->change_table_ptr(table, table->s);

  DBUG_VOID_RETURN;
}



/*
  Create a list for all open tables matching SQL expression

  SYNOPSIS
    list_open_tables()
    thd			Thread THD
    wild		SQL like expression

  NOTES
    One gets only a list of tables for which one has any kind of privilege.
    db and table names are allocated in result struct, so one doesn't need
    a lock on LOCK_open when traversing the return list.

  RETURN VALUES
    NULL	Error (Probably OOM)
    #		Pointer to list of names of open tables.
*/

OPEN_TABLE_LIST *list_open_tables(THD *thd, const char *db, const char *wild)
{
  int result = 0;
  OPEN_TABLE_LIST **start_list, *open_list;
  TABLE_LIST table_list;
  DBUG_ENTER("list_open_tables");

  mysql_mutex_lock(&LOCK_open);
  bzero((char*) &table_list,sizeof(table_list));
  start_list= &open_list;
  open_list=0;

  for (uint idx=0 ; result == 0 && idx < open_cache.records; idx++)
  {
    OPEN_TABLE_LIST *table;
    TABLE *entry=(TABLE*) my_hash_element(&open_cache,idx);
    TABLE_SHARE *share= entry->s;

    if (db && my_strcasecmp(system_charset_info, db, share->db.str))
      continue;
    if (wild && wild_compare(share->table_name.str, wild, 0))
      continue;

    /* Check if user has SELECT privilege for any column in the table */
    table_list.db=         share->db.str;
    table_list.table_name= share->table_name.str;
    table_list.grant.privilege=0;

    if (check_table_access(thd,SELECT_ACL,&table_list, TRUE, 1, TRUE))
      continue;
    /* need to check if we haven't already listed it */
    for (table= open_list  ; table ; table=table->next)
    {
      if (!strcmp(table->table, share->table_name.str) &&
	  !strcmp(table->db,    share->db.str))
      {
	if (entry->in_use)
	  table->in_use++;
	if (entry->locked_by_name)
	  table->locked++;
	break;
      }
    }
    if (table)
      continue;
    if (!(*start_list = (OPEN_TABLE_LIST *)
	  sql_alloc(sizeof(**start_list)+share->table_cache_key.length)))
    {
      open_list=0;				// Out of memory
      break;
    }
    strmov((*start_list)->table=
	   strmov(((*start_list)->db= (char*) ((*start_list)+1)),
		  share->db.str)+1,
	   share->table_name.str);
    (*start_list)->in_use= entry->in_use ? 1 : 0;
    (*start_list)->locked= entry->locked_by_name ? 1 : 0;
    start_list= &(*start_list)->next;
    *start_list=0;
  }
  mysql_mutex_unlock(&LOCK_open);
  DBUG_RETURN(open_list);
}

/*****************************************************************************
 *	 Functions to free open table cache
 ****************************************************************************/


void intern_close_table(TABLE *table)
{						// Free all structures
  DBUG_ENTER("intern_close_table");
  DBUG_PRINT("tcache", ("table: '%s'.'%s' 0x%lx",
                        table->s ? table->s->db.str : "?",
                        table->s ? table->s->table_name.str : "?",
                        (long) table));

  free_io_cache(table);
  delete table->triggers;
  if (table->file)                              // Not true if name lock
    (void) closefrm(table, 1);			// close file
  DBUG_VOID_RETURN;
}

/*
  Remove table from the open table cache

  SYNOPSIS
    free_cache_entry()
    table		Table to remove

  NOTE
    We need to have a lock on LOCK_open when calling this
*/

static void free_cache_entry(TABLE *table)
{
  DBUG_ENTER("free_cache_entry");

  /* Assert that MERGE children are not attached before final close. */
  DBUG_ASSERT(!table->is_children_attached());

  intern_close_table(table);
  if (!table->in_use)
  {
    table->next->prev=table->prev;		/* remove from used chain */
    table->prev->next=table->next;
    if (table == unused_tables)
    {
      unused_tables=unused_tables->next;
      if (table == unused_tables)
	unused_tables=0;
    }
    check_unused();				// consisty check
  }
  my_free((uchar*) table,MYF(0));
  DBUG_VOID_RETURN;
}

/* Free resources allocated by filesort() and read_record() */

void free_io_cache(TABLE *table)
{
  DBUG_ENTER("free_io_cache");
  if (table->sort.io_cache)
  {
    close_cached_file(table->sort.io_cache);
    my_free((uchar*) table->sort.io_cache,MYF(0));
    table->sort.io_cache=0;
  }
  DBUG_VOID_RETURN;
}


/*
  Close all tables which aren't in use by any thread

  @param thd Thread context
  @param tables List of tables to remove from the cache
  @param have_lock If LOCK_open is locked
  @param wait_for_refresh Wait for a impending flush
  @param wait_for_placeholders Wait for tables being reopened so that the GRL
         won't proceed while write-locked tables are being reopened by other
         threads.

  @remark THD can be NULL, but then wait_for_refresh must be FALSE
          and tables must be NULL.
*/

bool close_cached_tables(THD *thd, TABLE_LIST *tables, bool have_lock,
                         bool wait_for_refresh, bool wait_for_placeholders)
{
  bool result=0;
  DBUG_ENTER("close_cached_tables");
  DBUG_ASSERT(thd || (!wait_for_refresh && !tables));

  if (!have_lock)
    mysql_mutex_lock(&LOCK_open);
  if (!tables)
  {
    refresh_version++;				// Force close of open tables
    while (unused_tables)
    {
#ifdef EXTRA_DEBUG
      if (my_hash_delete(&open_cache,(uchar*) unused_tables))
	printf("Warning: Couldn't delete open table from hash\n");
#else
      (void) my_hash_delete(&open_cache,(uchar*) unused_tables);
#endif
    }
    /* Free table shares */
    while (oldest_unused_share->next)
    {
      mysql_mutex_lock(&oldest_unused_share->mutex);
      (void) my_hash_delete(&table_def_cache, (uchar*) oldest_unused_share);
    }
    DBUG_PRINT("tcache", ("incremented global refresh_version to: %lu",
                          refresh_version));
    if (wait_for_refresh)
    {
      /*
        Other threads could wait in a loop in open_and_lock_tables(),
        trying to lock one or more of our tables.

        If they wait for the locks in thr_multi_lock(), their lock
        request is aborted. They loop in open_and_lock_tables() and
        enter open_table(). Here they notice the table is refreshed and
        wait for COND_refresh. Then they loop again in
        open_and_lock_tables() and this time open_table() succeeds. At
        this moment, if we (the FLUSH TABLES thread) are scheduled and
        on another FLUSH TABLES enter close_cached_tables(), they could
        awake while we sleep below, waiting for others threads (us) to
        close their open tables. If this happens, the other threads
        would find the tables unlocked. They would get the locks, one
        after the other, and could do their destructive work. This is an
        issue if we have LOCK TABLES in effect.

        The problem is that the other threads passed all checks in
        open_table() before we refresh the table.

        The fix for this problem is to set some_tables_deleted for all
        threads with open tables. These threads can still get their
        locks, but will immediately release them again after checking
        this variable. They will then loop in open_and_lock_tables()
        again. There they will wait until we update all tables version
        below.

        Setting some_tables_deleted is done by remove_table_from_cache()
        in the other branch.

        In other words (reviewer suggestion): You need this setting of
        some_tables_deleted for the case when table was opened and all
        related checks were passed before incrementing refresh_version
        (which you already have) but attempt to lock the table happened
        after the call to close_old_data_files() i.e. after removal of
        current thread locks.
      */
      for (uint idx=0 ; idx < open_cache.records ; idx++)
      {
        TABLE *table=(TABLE*) my_hash_element(&open_cache,idx);
        if (table->in_use)
          table->in_use->some_tables_deleted= 1;
      }
    }
  }
  else
  {
    bool found=0;
    for (TABLE_LIST *table= tables; table; table= table->next_local)
    {
      if (remove_table_from_cache(thd, table->db, table->table_name,
                                  RTFC_OWNED_BY_THD_FLAG))
	found=1;
    }
    if (!found)
      wait_for_refresh=0;			// Nothing to wait for
  }
#ifndef EMBEDDED_LIBRARY
  if (!tables)
    kill_delayed_threads();
#endif
  if (wait_for_refresh)
  {
    /*
      If there is any table that has a lower refresh_version, wait until
      this is closed (or this thread is killed) before returning
    */
    thd->mysys_var->current_mutex= &LOCK_open;
    thd->mysys_var->current_cond= &COND_refresh;
    thd_proc_info(thd, "Flushing tables");

    close_old_data_files(thd,thd->open_tables,1,1);
    mysql_ha_flush(thd);
    DEBUG_SYNC(thd, "after_flush_unlock");

    bool found=1;
    /* Wait until all threads has closed all the tables we had locked */
    DBUG_PRINT("info",
	       ("Waiting for other threads to close their open tables"));
    while (found && ! thd->killed)
    {
      found=0;
      for (uint idx=0 ; idx < open_cache.records ; idx++)
      {
	TABLE *table=(TABLE*) my_hash_element(&open_cache,idx);
        /* Avoid a self-deadlock. */
        if (table->in_use == thd)
          continue;
        /*
          Note that we wait here only for tables which are actually open, and
          not for placeholders with TABLE::open_placeholder set. Waiting for
          latter will cause deadlock in the following scenario, for example:

          conn1: lock table t1 write;
          conn2: lock table t2 write;
          conn1: flush tables;
          conn2: flush tables;

          It also does not make sense to wait for those of placeholders that
          are employed by CREATE TABLE as in this case table simply does not
          exist yet.
        */
	if (table->needs_reopen_or_name_lock() && (table->db_stat ||
            (table->open_placeholder && wait_for_placeholders)))
	{
	  found=1;
          DBUG_PRINT("signal", ("Waiting for COND_refresh"));
          mysql_cond_wait(&COND_refresh, &LOCK_open);
	  break;
	}
      }
    }
    /*
      No other thread has the locked tables open; reopen them and get the
      old locks. This should always succeed (unless some external process
      has removed the tables)
    */
    thd->in_lock_tables=1;
    result=reopen_tables(thd,1,1);
    thd->in_lock_tables=0;
    /* Set version for table */
    for (TABLE *table=thd->open_tables; table ; table= table->next)
    {
      /*
        Preserve the version (0) of write locked tables so that a impending
        global read lock won't sneak in.
      */
      if (table->reginfo.lock_type < TL_WRITE_ALLOW_WRITE)
        table->s->version= refresh_version;
    }
  }
  if (!have_lock)
    mysql_mutex_unlock(&LOCK_open);
  if (wait_for_refresh)
  {
    mysql_mutex_lock(&thd->mysys_var->mutex);
    thd->mysys_var->current_mutex= 0;
    thd->mysys_var->current_cond= 0;
    thd_proc_info(thd, 0);
    mysql_mutex_unlock(&thd->mysys_var->mutex);
  }
  DBUG_RETURN(result);
}


/*
  Close all tables which match specified connection string or
  if specified string is NULL, then any table with a connection string.
*/

bool close_cached_connection_tables(THD *thd, bool if_wait_for_refresh,
                                    LEX_STRING *connection, bool have_lock)
{
  uint idx;
  TABLE_LIST tmp, *tables= NULL;
  bool result= FALSE;
  DBUG_ENTER("close_cached_connections");
  DBUG_ASSERT(thd);

  bzero(&tmp, sizeof(TABLE_LIST));

  if (!have_lock)
    mysql_mutex_lock(&LOCK_open);

  for (idx= 0; idx < table_def_cache.records; idx++)
  {
    TABLE_SHARE *share= (TABLE_SHARE *) my_hash_element(&table_def_cache, idx);

    /* Ignore if table is not open or does not have a connect_string */
    if (!share->connect_string.length || !share->ref_count)
      continue;

    /* Compare the connection string */
    if (connection &&
        (connection->length > share->connect_string.length ||
         (connection->length < share->connect_string.length &&
          (share->connect_string.str[connection->length] != '/' &&
           share->connect_string.str[connection->length] != '\\')) ||
         strncasecmp(connection->str, share->connect_string.str,
                     connection->length)))
      continue;

    /* close_cached_tables() only uses these elements */
    tmp.db= share->db.str;
    tmp.table_name= share->table_name.str;
    tmp.next_local= tables;

    tables= (TABLE_LIST *) memdup_root(thd->mem_root, (char*)&tmp, 
                                       sizeof(TABLE_LIST));
  }

  if (tables)
    result= close_cached_tables(thd, tables, TRUE, FALSE, FALSE);

  if (!have_lock)
    mysql_mutex_unlock(&LOCK_open);

  if (if_wait_for_refresh)
  {
    mysql_mutex_lock(&thd->mysys_var->mutex);
    thd->mysys_var->current_mutex= 0;
    thd->mysys_var->current_cond= 0;
    thd->proc_info=0;
    mysql_mutex_unlock(&thd->mysys_var->mutex);
  }

  DBUG_RETURN(result);
}


/**
  Mark all temporary tables which were used by the current statement or
  substatement as free for reuse, but only if the query_id can be cleared.

  @param thd thread context

  @remark For temp tables associated with a open SQL HANDLER the query_id
          is not reset until the HANDLER is closed.
*/

static void mark_temp_tables_as_free_for_reuse(THD *thd)
{
  for (TABLE *table= thd->temporary_tables ; table ; table= table->next)
  {
    if ((table->query_id == thd->query_id) && ! table->open_by_handler)
    {
      table->query_id= 0;
      table->file->ha_reset();
      /*
        Detach temporary MERGE children from temporary parent to allow new
        attach at next open. Do not do the detach, if close_thread_tables()
        is called from a sub-statement. The temporary table might still be
        used in the top-level statement.
      */
      if (table->child_l || table->parent)
        detach_merge_children(table, TRUE);
      /*
        Reset temporary table lock type to it's default value (TL_WRITE).

        Statements such as INSERT INTO .. SELECT FROM tmp, CREATE TABLE
        .. SELECT FROM tmp and UPDATE may under some circumstances modify
        the lock type of the tables participating in the statement. This
        isn't a problem for non-temporary tables since their lock type is
        reset at every open, but the same does not occur for temporary
        tables for historical reasons.

        Furthermore, the lock type of temporary tables is not really that
        important because they can only be used by one query at a time and
        not even twice in a query -- a temporary table is represented by
        only one TABLE object. Nonetheless, it's safer from a maintenance
        point of view to reset the lock type of this singleton TABLE object
        as to not cause problems when the table is reused.

        Even under LOCK TABLES mode its okay to reset the lock type as
        LOCK TABLES is allowed (but ignored) for a temporary table.
      */
      table->reginfo.lock_type= TL_WRITE;
    }
  }
}


/*
  Mark all tables in the list which were used by current substatement
  as free for reuse.

  SYNOPSIS
    mark_used_tables_as_free_for_reuse()
      thd   - thread context
      table - head of the list of tables

  DESCRIPTION
    Marks all tables in the list which were used by current substatement
    (they are marked by its query_id) as free for reuse.

  NOTE
    The reason we reset query_id is that it's not enough to just test
    if table->query_id != thd->query_id to know if a table is in use.

    For example
    SELECT f1_that_uses_t1() FROM t1;
    In f1_that_uses_t1() we will see one instance of t1 where query_id is
    set to query_id of original query.
*/

static void mark_used_tables_as_free_for_reuse(THD *thd, TABLE *table)
{
  for (; table ; table= table->next)
  {
    if (table->query_id == thd->query_id)
    {
      table->query_id= 0;
      table->file->ha_reset();
    }
  }
}


/**
  Auxiliary function to close all tables in the open_tables list.

  @param thd Thread context.

  @remark It should not ordinarily be called directly.
*/

static void close_open_tables(THD *thd)
{
  bool found_old_table= 0;

  mysql_mutex_assert_not_owner(&LOCK_open);

  mysql_mutex_lock(&LOCK_open);

  DBUG_PRINT("info", ("thd->open_tables: 0x%lx", (long) thd->open_tables));

  while (thd->open_tables)
    found_old_table|= close_thread_table(thd, &thd->open_tables);
  thd->some_tables_deleted= 0;

  /* Free tables to hold down open files */
  while (open_cache.records > table_cache_size && unused_tables)
    my_hash_delete(&open_cache,(uchar*) unused_tables); /* purecov: tested */
  check_unused();
  if (found_old_table)
  {
    /* Tell threads waiting for refresh that something has happened */
    broadcast_refresh();
  }

  mysql_mutex_unlock(&LOCK_open);
}


/*
  Close all tables used by the current substatement, or all tables
  used by this thread if we are on the upper level.

  SYNOPSIS
    close_thread_tables()
    thd			Thread handler

  IMPLEMENTATION
    Unlocks tables and frees derived tables.
    Put all normal tables used by thread in free list.

    It will only close/mark as free for reuse tables opened by this
    substatement, it will also check if we are closing tables after
    execution of complete query (i.e. we are on upper level) and will
    leave prelocked mode if needed.
*/

void close_thread_tables(THD *thd)
{
  TABLE *table;
  prelocked_mode_type prelocked_mode= thd->prelocked_mode;
  DBUG_ENTER("close_thread_tables");

#ifdef EXTRA_DEBUG
  DBUG_PRINT("tcache", ("open tables:"));
  for (table= thd->open_tables; table; table= table->next)
    DBUG_PRINT("tcache", ("table: '%s'.'%s' 0x%lx", table->s->db.str,
                          table->s->table_name.str, (long) table));
#endif

  /*
    We are assuming here that thd->derived_tables contains ONLY derived
    tables for this substatement. i.e. instead of approach which uses
    query_id matching for determining which of the derived tables belong
    to this substatement we rely on the ability of substatements to
    save/restore thd->derived_tables during their execution.

    TODO: Probably even better approach is to simply associate list of
          derived tables with (sub-)statement instead of thread and destroy
          them at the end of its execution.
  */
  if (thd->derived_tables)
  {
    TABLE *next;
    /*
      Close all derived tables generated in queries like
      SELECT * FROM (SELECT * FROM t1)
    */
    for (table= thd->derived_tables ; table ; table= next)
    {
      next= table->next;
      free_tmp_table(thd, table);
    }
    thd->derived_tables= 0;
  }

  /*
    Mark all temporary tables used by this statement as free for reuse.
  */
  mark_temp_tables_as_free_for_reuse(thd);
  /*
    Let us commit transaction for statement. Since in 5.0 we only have
    one statement transaction and don't allow several nested statement
    transactions this call will do nothing if we are inside of stored
    function or trigger (i.e. statement transaction is already active and
    does not belong to statement for which we do close_thread_tables()).
    TODO: This should be fixed in later releases.
   */
  if (!(thd->state_flags & Open_tables_state::BACKUPS_AVAIL))
  {
    thd->stmt_da->can_overwrite_status= TRUE;
    ha_autocommit_or_rollback(thd, thd->is_error());
    thd->stmt_da->can_overwrite_status= FALSE;

    /*
      Reset transaction state, but only if we're not inside a
      sub-statement of a prelocked statement.
    */
    if (! prelocked_mode || thd->lex->requires_prelocking())
      thd->transaction.stmt.reset();
  }

  if (thd->locked_tables || prelocked_mode)
  {

    /* Ensure we are calling ha_reset() for all used tables */
    mark_used_tables_as_free_for_reuse(thd, thd->open_tables);

    /*
      We are under simple LOCK TABLES or we're inside a sub-statement
      of a prelocked statement, so should not do anything else.
    */
    if (!prelocked_mode || !thd->lex->requires_prelocking())
      DBUG_VOID_RETURN;

    /*
      We are in the top-level statement of a prelocked statement,
      so we have to leave the prelocked mode now with doing implicit
      UNLOCK TABLES if needed.
    */
    DBUG_PRINT("info",("thd->prelocked_mode= NON_PRELOCKED"));
    thd->prelocked_mode= NON_PRELOCKED;

    if (prelocked_mode == PRELOCKED_UNDER_LOCK_TABLES)
      DBUG_VOID_RETURN;

    thd->lock= thd->locked_tables;
    thd->locked_tables= 0;
    /* Fallthrough */
  }

  if (thd->lock)
  {
    /*
      For RBR we flush the pending event just before we unlock all the
      tables.  This means that we are at the end of a topmost
      statement, so we ensure that the STMT_END_F flag is set on the
      pending event.  For statements that are *inside* stored
      functions, the pending event will not be flushed: that will be
      handled either before writing a query log event (inside
      binlog_query()) or when preparing a pending event.
     */
    (void)thd->binlog_flush_pending_rows_event(TRUE);
    mysql_unlock_tables(thd, thd->lock);
    thd->lock=0;
  }
  /*
    Note that we need to hold LOCK_open while changing the
    open_tables list. Another thread may work on it.
    (See: remove_table_from_cache(), mysql_wait_completed_table())
    Closing a MERGE child before the parent would be fatal if the
    other thread tries to abort the MERGE lock in between.
  */
  if (thd->open_tables)
    close_open_tables(thd);

  if (prelocked_mode == PRELOCKED)
  {
    /*
      If we are here then we are leaving normal prelocked mode, so it is
      good idea to turn off OPTION_TABLE_LOCK flag.
    */
    DBUG_ASSERT(thd->lex->requires_prelocking());
    thd->variables.option_bits&= ~(OPTION_TABLE_LOCK);
  }

  DBUG_VOID_RETURN;
}


/* move one table to free list */

bool close_thread_table(THD *thd, TABLE **table_ptr)
{
  bool found_old_table= 0;
  TABLE *table= *table_ptr;
  DBUG_ENTER("close_thread_table");
  DBUG_ASSERT(table->key_read == 0);
  DBUG_ASSERT(!table->file || table->file->inited == handler::NONE);
  DBUG_PRINT("tcache", ("table: '%s'.'%s' 0x%lx", table->s->db.str,
                        table->s->table_name.str, (long) table));

  *table_ptr=table->next;
  /*
    When closing a MERGE parent or child table, detach the children first.
    Clear child table references to force new assignment at next open.
  */
  if (table->child_l || table->parent)
    detach_merge_children(table, TRUE);

  if (table->needs_reopen_or_name_lock() ||
      thd->version != refresh_version || !table->db_stat)
  {
    my_hash_delete(&open_cache,(uchar*) table);
    found_old_table=1;
  }
  else
  {
    /*
      Open placeholders have TABLE::db_stat set to 0, so they should be
      handled by the first alternative.
    */
    DBUG_ASSERT(!table->open_placeholder);

    /* Assert that MERGE children are not attached in unused_tables. */
    DBUG_ASSERT(!table->is_children_attached());

    /* Free memory and reset for next loop */
    free_field_buffers_larger_than(table,MAX_TDC_BLOB_SIZE);
    
    table->file->ha_reset();
    table->in_use=0;
    if (unused_tables)
    {
      table->next=unused_tables;		/* Link in last */
      table->prev=unused_tables->prev;
      unused_tables->prev=table;
      table->prev->next=table;
    }
    else
      unused_tables=table->next=table->prev=table;
  }
  DBUG_RETURN(found_old_table);
}


/* close_temporary_tables' internal, 4 is due to uint4korr definition */
static inline uint  tmpkeyval(THD *thd, TABLE *table)
{
  return uint4korr(table->s->table_cache_key.str + table->s->table_cache_key.length - 4);
}


/*
  Close all temporary tables created by 'CREATE TEMPORARY TABLE' for thread
  creates one DROP TEMPORARY TABLE binlog event for each pseudo-thread 
*/

void close_temporary_tables(THD *thd)
{
  TABLE *table;
  TABLE *next= NULL;
  TABLE *prev_table;
  /* Assume thd->variables.option_bits has OPTION_QUOTE_SHOW_CREATE */
  bool was_quote_show= TRUE;

  if (!thd->temporary_tables)
    return;

  if (!mysql_bin_log.is_open() || 
      (thd->is_current_stmt_binlog_format_row() && thd->variables.binlog_format == BINLOG_FORMAT_ROW))
  {
    TABLE *tmp_next;
    for (table= thd->temporary_tables; table; table= tmp_next)
    {
      tmp_next= table->next;
      close_temporary(table, 1, 1);
    }
    thd->temporary_tables= 0;
    return;
  }

  /* Better add "if exists", in case a RESET MASTER has been done */
  const char stub[]= "DROP /*!40005 TEMPORARY */ TABLE IF EXISTS ";
  uint stub_len= sizeof(stub) - 1;
  char buf[256];
  String s_query= String(buf, sizeof(buf), system_charset_info);
  bool found_user_tables= FALSE;

  memcpy(buf, stub, stub_len);

  /*
    Insertion sort of temp tables by pseudo_thread_id to build ordered list
    of sublists of equal pseudo_thread_id
  */

  for (prev_table= thd->temporary_tables, table= prev_table->next;
       table;
       prev_table= table, table= table->next)
  {
    TABLE *prev_sorted /* same as for prev_table */, *sorted;
    if (is_user_table(table))
    {
      if (!found_user_tables)
        found_user_tables= true;
      for (prev_sorted= NULL, sorted= thd->temporary_tables; sorted != table;
           prev_sorted= sorted, sorted= sorted->next)
      {
        if (!is_user_table(sorted) ||
            tmpkeyval(thd, sorted) > tmpkeyval(thd, table))
        {
          /* move into the sorted part of the list from the unsorted */
          prev_table->next= table->next;
          table->next= sorted;
          if (prev_sorted)
          {
            prev_sorted->next= table;
          }
          else
          {
            thd->temporary_tables= table;
          }
          table= prev_table;
          break;
        }
      }
    }
  }

  /* We always quote db,table names though it is slight overkill */
  if (found_user_tables &&
      !(was_quote_show= test(thd->variables.option_bits & OPTION_QUOTE_SHOW_CREATE)))
  {
    thd->variables.option_bits |= OPTION_QUOTE_SHOW_CREATE;
  }

  /* scan sorted tmps to generate sequence of DROP */
  for (table= thd->temporary_tables; table; table= next)
  {
    if (is_user_table(table))
    {
      my_thread_id save_pseudo_thread_id= thd->variables.pseudo_thread_id;
      /* Set pseudo_thread_id to be that of the processed table */
      thd->variables.pseudo_thread_id= tmpkeyval(thd, table);
      String db;
      db.append(table->s->db.str);
      /* Loop forward through all tables that belong to a common database
         within the sublist of common pseudo_thread_id to create single
         DROP query 
      */
      for (s_query.length(stub_len);
           table && is_user_table(table) &&
             tmpkeyval(thd, table) == thd->variables.pseudo_thread_id &&
             table->s->db.length == db.length() &&
             strcmp(table->s->db.str, db.ptr()) == 0;
           table= next)
      {
        /*
          We are going to add ` around the table names and possible more
          due to special characters
        */
        append_identifier(thd, &s_query, table->s->table_name.str,
                          strlen(table->s->table_name.str));
        s_query.append(',');
        next= table->next;
        close_temporary(table, 1, 1);
      }
      thd->clear_error();
      CHARSET_INFO *cs_save= thd->variables.character_set_client;
      thd->variables.character_set_client= system_charset_info;
      Query_log_event qinfo(thd, s_query.ptr(),
                            s_query.length() - 1 /* to remove trailing ',' */,
                            FALSE, TRUE, FALSE, 0);
      qinfo.db= db.ptr();
      qinfo.db_len= db.length();
      thd->variables.character_set_client= cs_save;
      if (mysql_bin_log.write(&qinfo))
      {
        push_warning(thd, MYSQL_ERROR::WARN_LEVEL_ERROR, MYF(0),
                     "Failed to write the DROP statement for temporary tables to binary log");
      }
      thd->variables.pseudo_thread_id= save_pseudo_thread_id;
    }
    else
    {
      next= table->next;
      close_temporary(table, 1, 1);
    }
  }
  if (!was_quote_show)
    thd->variables.option_bits&= ~OPTION_QUOTE_SHOW_CREATE; /* restore option */
  thd->temporary_tables=0;
}

/*
  Find table in list.

  SYNOPSIS
    find_table_in_list()
    table		Pointer to table list
    offset		Offset to which list in table structure to use
    db_name		Data base name
    table_name		Table name

  NOTES:
    This is called by find_table_in_local_list() and
    find_table_in_global_list().

  RETURN VALUES
    NULL	Table not found
    #		Pointer to found table.
*/

TABLE_LIST *find_table_in_list(TABLE_LIST *table,
                               TABLE_LIST *TABLE_LIST::*link,
                               const char *db_name,
                               const char *table_name)
{
  for (; table; table= table->*link )
  {
    if ((table->table == 0 || table->table->s->tmp_table == NO_TMP_TABLE) &&
        strcmp(table->db, db_name) == 0 &&
        strcmp(table->table_name, table_name) == 0)
      break;
  }
  return table;
}


/*
  Test that table is unique (It's only exists once in the table list)

  SYNOPSIS
    unique_table()
    thd                   thread handle
    table                 table which should be checked
    table_list            list of tables
    check_alias           whether to check tables' aliases

  NOTE: to exclude derived tables from check we use following mechanism:
    a) during derived table processing set THD::derived_tables_processing
    b) JOIN::prepare set SELECT::exclude_from_table_unique_test if
       THD::derived_tables_processing set. (we can't use JOIN::execute
       because for PS we perform only JOIN::prepare, but we can't set this
       flag in JOIN::prepare if we are not sure that we are in derived table
       processing loop, because multi-update call fix_fields() for some its
       items (which mean JOIN::prepare for subqueries) before unique_table
       call to detect which tables should be locked for write).
    c) unique_table skip all tables which belong to SELECT with
       SELECT::exclude_from_table_unique_test set.
    Also SELECT::exclude_from_table_unique_test used to exclude from check
    tables of main SELECT of multi-delete and multi-update

    We also skip tables with TABLE_LIST::prelocking_placeholder set,
    because we want to allow SELECTs from them, and their modification
    will rise the error anyway.

    TODO: when we will have table/view change detection we can do this check
          only once for PS/SP

  RETURN
    found duplicate
    0 if table is unique
*/

TABLE_LIST* unique_table(THD *thd, TABLE_LIST *table, TABLE_LIST *table_list,
                         bool check_alias)
{
  TABLE_LIST *res;
  const char *d_name, *t_name, *t_alias;
  DBUG_ENTER("unique_table");
  DBUG_PRINT("enter", ("table alias: %s", table->alias));

  /*
    If this function called for query which update table (INSERT/UPDATE/...)
    then we have in table->table pointer to TABLE object which we are
    updating even if it is VIEW so we need TABLE_LIST of this TABLE object
    to get right names (even if lower_case_table_names used).

    If this function called for CREATE command that we have not opened table
    (table->table equal to 0) and right names is in current TABLE_LIST
    object.
  */
  if (table->table)
  {
    /* temporary table is always unique */
    if (table->table && table->table->s->tmp_table != NO_TMP_TABLE)
      DBUG_RETURN(0);
    table= table->find_underlying_table(table->table);
    /*
      as far as we have table->table we have to find real TABLE_LIST of
      it in underlying tables
    */
    DBUG_ASSERT(table);
  }
  d_name= table->db;
  t_name= table->table_name;
  t_alias= table->alias;

  DBUG_PRINT("info", ("real table: %s.%s", d_name, t_name));
  for (;;)
  {
    /*
      Table is unique if it is present only once in the global list
      of tables and once in the list of table locks.
    */
    if (! (res= find_table_in_global_list(table_list, d_name, t_name)) &&
        ! (res= mysql_lock_have_duplicate(thd, table, table_list)))
      break;

    /* Skip if same underlying table. */
    if (res->table && (res->table == table->table))
      goto next;

    /* Skip if table alias does not match. */
    if (check_alias)
    {
      if (lower_case_table_names ?
          my_strcasecmp(files_charset_info, t_alias, res->alias) :
          strcmp(t_alias, res->alias))
        goto next;
    }

    /*
      Skip if marked to be excluded (could be a derived table) or if
      entry is a prelocking placeholder.
    */
    if (res->select_lex &&
        !res->select_lex->exclude_from_table_unique_test &&
        !res->prelocking_placeholder)
      break;

    /*
      If we found entry of this table or table of SELECT which already
      processed in derived table or top select of multi-update/multi-delete
      (exclude_from_table_unique_test) or prelocking placeholder.
    */
next:
    table_list= res->next_global;
    DBUG_PRINT("info",
               ("found same copy of table or table which we should skip"));
  }
  DBUG_RETURN(res);
}


/*
  Issue correct error message in case we found 2 duplicate tables which
  prevent some update operation

  SYNOPSIS
    update_non_unique_table_error()
    update      table which we try to update
    operation   name of update operation
    duplicate   duplicate table which we found

  NOTE:
    here we hide view underlying tables if we have them
*/

void update_non_unique_table_error(TABLE_LIST *update,
                                   const char *operation,
                                   TABLE_LIST *duplicate)
{
  update= update->top_table();
  duplicate= duplicate->top_table();
  if (!update->view || !duplicate->view ||
      update->view == duplicate->view ||
      update->view_name.length != duplicate->view_name.length ||
      update->view_db.length != duplicate->view_db.length ||
      my_strcasecmp(table_alias_charset,
                    update->view_name.str, duplicate->view_name.str) != 0 ||
      my_strcasecmp(table_alias_charset,
                    update->view_db.str, duplicate->view_db.str) != 0)
  {
    /*
      it is not the same view repeated (but it can be parts of the same copy
      of view), so we have to hide underlying tables.
    */
    if (update->view)
    {
      /* Issue the ER_NON_INSERTABLE_TABLE error for an INSERT */
      if (update->view == duplicate->view)
        my_error(!strncmp(operation, "INSERT", 6) ?
                 ER_NON_INSERTABLE_TABLE : ER_NON_UPDATABLE_TABLE, MYF(0),
                 update->alias, operation);
      else
        my_error(ER_VIEW_PREVENT_UPDATE, MYF(0),
                 (duplicate->view ? duplicate->alias : update->alias),
                 operation, update->alias);
      return;
    }
    if (duplicate->view)
    {
      my_error(ER_VIEW_PREVENT_UPDATE, MYF(0), duplicate->alias, operation,
               update->alias);
      return;
    }
  }
  my_error(ER_UPDATE_TABLE_USED, MYF(0), update->alias);
}


TABLE *find_temporary_table(THD *thd, const char *db, const char *table_name)
{
  TABLE_LIST table_list;

  table_list.db= (char*) db;
  table_list.table_name= (char*) table_name;
  return find_temporary_table(thd, &table_list);
}


TABLE *find_temporary_table(THD *thd, TABLE_LIST *table_list)
{
  char	key[MAX_DBKEY_LENGTH];
  uint	key_length;
  TABLE *table;
  DBUG_ENTER("find_temporary_table");
  DBUG_PRINT("enter", ("table: '%s'.'%s'",
                       table_list->db, table_list->table_name));

  key_length= create_table_def_key(thd, key, table_list, 1);
  for (table=thd->temporary_tables ; table ; table= table->next)
  {
    if (table->s->table_cache_key.length == key_length &&
	!memcmp(table->s->table_cache_key.str, key, key_length))
    {
      DBUG_PRINT("info",
                 ("Found table. server_id: %u  pseudo_thread_id: %lu",
                  (uint) thd->server_id,
                  (ulong) thd->variables.pseudo_thread_id));
      DBUG_RETURN(table);
    }
  }
  DBUG_RETURN(0);                               // Not a temporary table
}


/**
  Drop a temporary table.

  Try to locate the table in the list of thd->temporary_tables.
  If the table is found:
   - if the table is being used by some outer statement, fail.
   - if the table is in thd->locked_tables, unlock it and
     remove it from the list of locked tables. Currently only transactional
     temporary tables are present in the locked_tables list.
   - Close the temporary table, remove its .FRM
   - remove the table from the list of temporary tables

  This function is used to drop user temporary tables, as well as
  internal tables created in CREATE TEMPORARY TABLE ... SELECT
  or ALTER TABLE. Even though part of the work done by this function
  is redundant when the table is internal, as long as we
  link both internal and user temporary tables into the same
  thd->temporary_tables list, it's impossible to tell here whether
  we're dealing with an internal or a user temporary table.

  @retval  0  the table was found and dropped successfully.
  @retval  1  the table was not found in the list of temporary tables
              of this thread
  @retval -1  the table is in use by a outer query
*/

int drop_temporary_table(THD *thd, TABLE_LIST *table_list)
{
  TABLE *table;
  DBUG_ENTER("drop_temporary_table");
  DBUG_PRINT("tmptable", ("closing table: '%s'.'%s'",
                          table_list->db, table_list->table_name));

  if (!(table= find_temporary_table(thd, table_list)))
    DBUG_RETURN(1);

  /* Table might be in use by some outer statement. */
  if (table->query_id && table->query_id != thd->query_id)
  {
    my_error(ER_CANT_REOPEN_TABLE, MYF(0), table->alias);
    DBUG_RETURN(-1);
  }

  /*
    If LOCK TABLES list is not empty and contains this table,
    unlock the table and remove the table from this list.
  */
  mysql_lock_remove(thd, thd->locked_tables, table, FALSE);
  close_temporary_table(thd, table, 1, 1);
  DBUG_RETURN(0);
}

/*
  unlink from thd->temporary tables and close temporary table
*/

void close_temporary_table(THD *thd, TABLE *table,
                           bool free_share, bool delete_table)
{
  DBUG_ENTER("close_temporary_table");
  DBUG_PRINT("tmptable", ("closing table: '%s'.'%s' 0x%lx  alias: '%s'",
                          table->s->db.str, table->s->table_name.str,
                          (long) table, table->alias));

  /*
    When closing a MERGE parent or child table, detach the children
    first. Clear child table references as MERGE table cannot be
    reopened after final close of one of its tables.

    This is necessary here because it is sometimes called with attached
    tables and without prior close_thread_tables(). E.g. in
    mysql_alter_table(), mysql_rm_table_part2(), mysql_truncate(),
    drop_open_table().
  */
  if (table->child_l || table->parent)
    detach_merge_children(table, TRUE);

  if (table->prev)
  {
    table->prev->next= table->next;
    if (table->prev->next)
      table->next->prev= table->prev;
  }
  else
  {
    /* removing the item from the list */
    DBUG_ASSERT(table == thd->temporary_tables);
    /*
      slave must reset its temporary list pointer to zero to exclude
      passing non-zero value to end_slave via rli->save_temporary_tables
      when no temp tables opened, see an invariant below.
    */
    thd->temporary_tables= table->next;
    if (thd->temporary_tables)
      table->next->prev= 0;
  }
  if (thd->slave_thread)
  {
    /* natural invariant of temporary_tables */
    DBUG_ASSERT(slave_open_temp_tables || !thd->temporary_tables);
    slave_open_temp_tables--;
  }
  close_temporary(table, free_share, delete_table);
  DBUG_VOID_RETURN;
}


/*
  Close and delete a temporary table

  NOTE
    This dosn't unlink table from thd->temporary
    If this is needed, use close_temporary_table()
*/

void close_temporary(TABLE *table, bool free_share, bool delete_table)
{
  handlerton *table_type= table->s->db_type();
  DBUG_ENTER("close_temporary");
  DBUG_PRINT("tmptable", ("closing table: '%s'.'%s'",
                          table->s->db.str, table->s->table_name.str));

  free_io_cache(table);
  closefrm(table, 0);
  if (delete_table)
    rm_temporary_table(table_type, table->s->path.str);
  if (free_share)
  {
    free_table_share(table->s);
    my_free((char*) table,MYF(0));
  }
  DBUG_VOID_RETURN;
}


/*
  Used by ALTER TABLE when the table is a temporary one. It changes something
  only if the ALTER contained a RENAME clause (otherwise, table_name is the old
  name).
  Prepares a table cache key, which is the concatenation of db, table_name and
  thd->slave_proxy_id, separated by '\0'.
*/

bool rename_temporary_table(THD* thd, TABLE *table, const char *db,
			    const char *table_name)
{
  char *key;
  uint key_length;
  TABLE_SHARE *share= table->s;
  TABLE_LIST table_list;
  DBUG_ENTER("rename_temporary_table");

  if (!(key=(char*) alloc_root(&share->mem_root, MAX_DBKEY_LENGTH)))
    DBUG_RETURN(1);				/* purecov: inspected */

  table_list.db= (char*) db;
  table_list.table_name= (char*) table_name;
  key_length= create_table_def_key(thd, key, &table_list, 1);
  share->set_table_cache_key(key, key_length);
  DBUG_RETURN(0);
}


	/* move table first in unused links */

static void relink_unused(TABLE *table)
{
  /* Assert that MERGE children are not attached in unused_tables. */
  DBUG_ASSERT(!table->is_children_attached());

  if (table != unused_tables)
  {
    table->prev->next=table->next;		/* Remove from unused list */
    table->next->prev=table->prev;
    table->next=unused_tables;			/* Link in unused tables */
    table->prev=unused_tables->prev;
    unused_tables->prev->next=table;
    unused_tables->prev=table;
    unused_tables=table;
    check_unused();
  }
}


/**
  Prepare an open merge table for close.

  @param[in]     thd             thread context
  @param[in]     table           table to prepare
  @param[in,out] prev_pp         pointer to pointer of previous table

  @detail
    If the table is a MERGE parent, just detach the children.
    If the table is a MERGE child, close the parent (incl. detach).
*/

static void unlink_open_merge(THD *thd, TABLE *table, TABLE ***prev_pp)
{
  DBUG_ENTER("unlink_open_merge");

  if (table->parent)
  {
    /*
      If MERGE child, close parent too. Closing includes detaching.

      This is used for example in ALTER TABLE t1 RENAME TO t5 under
      LOCK TABLES where t1 is a MERGE child:
      CREATE TABLE t1 (c1 INT);
      CREATE TABLE t2 (c1 INT) ENGINE=MRG_MYISAM UNION=(t1);
      LOCK TABLES t1 WRITE, t2 WRITE;
      ALTER TABLE t1 RENAME TO t5;
    */
    TABLE *parent= table->parent;
    TABLE **prv_p;

    /* Find parent in open_tables list. */
    for (prv_p= &thd->open_tables;
         *prv_p && (*prv_p != parent);
         prv_p= &(*prv_p)->next) {}
    if (*prv_p)
    {
      /* Special treatment required if child follows parent in list. */
      if (*prev_pp == &parent->next)
        *prev_pp= prv_p;
      /*
        Remove parent from open_tables list and close it.
        This includes detaching and hence clearing parent references.
      */
      close_thread_table(thd, prv_p);
    }
  }
  else if (table->child_l)
  {
    /*
      When closing a MERGE parent, detach the children first. It is
      not necessary to clear the child or parent table reference of
      this table because the TABLE is freed. But we need to clear
      the child or parent references of the other belonging tables
      so that they cannot be moved into the unused_tables chain with
      these pointers set.

      This is used for example in ALTER TABLE t2 RENAME TO t5 under
      LOCK TABLES where t2 is a MERGE parent:
      CREATE TABLE t1 (c1 INT);
      CREATE TABLE t2 (c1 INT) ENGINE=MRG_MYISAM UNION=(t1);
      LOCK TABLES t1 WRITE, t2 WRITE;
      ALTER TABLE t2 RENAME TO t5;
    */
    detach_merge_children(table, TRUE);
  }

  DBUG_VOID_RETURN;
}


/**
    Remove all instances of table from thread's open list and
    table cache.

    @param  thd     Thread context
    @param  find    Table to remove
    @param  unlock  TRUE  - free all locks on tables removed that are
                            done with LOCK TABLES
                    FALSE - otherwise

    @note When unlock parameter is FALSE or current thread doesn't have
          any tables locked with LOCK TABLES, tables are assumed to be
          not locked (for example already unlocked).
*/

void unlink_open_table(THD *thd, TABLE *find, bool unlock)
{
  char key[MAX_DBKEY_LENGTH];
  uint key_length= find->s->table_cache_key.length;
  TABLE *list, **prev;
  DBUG_ENTER("unlink_open_table");

  mysql_mutex_assert_owner(&LOCK_open);

  memcpy(key, find->s->table_cache_key.str, key_length);
  /*
    Note that we need to hold LOCK_open while changing the
    open_tables list. Another thread may work on it.
    (See: remove_table_from_cache(), mysql_wait_completed_table())
    Closing a MERGE child before the parent would be fatal if the
    other thread tries to abort the MERGE lock in between.
  */
  for (prev= &thd->open_tables; *prev; )
  {
    list= *prev;

    if (list->s->table_cache_key.length == key_length &&
	!memcmp(list->s->table_cache_key.str, key, key_length))
    {
      if (unlock && thd->locked_tables)
        mysql_lock_remove(thd, thd->locked_tables,
                          list->parent ? list->parent : list, TRUE);

      /* Prepare MERGE table for close. Close parent if necessary. */
      unlink_open_merge(thd, list, &prev);

      /* Remove table from open_tables list. */
      *prev= list->next;
      /* Close table. */
      my_hash_delete(&open_cache,(uchar*) list); // Close table
    }
    else
    {
      /* Step to next entry in open_tables list. */
      prev= &list->next;
    }
  }

  // Notify any 'refresh' threads
  broadcast_refresh();
  DBUG_VOID_RETURN;
}


/**
    Auxiliary routine which closes and drops open table.

    @param  thd         Thread handle
    @param  table       TABLE object for table to be dropped
    @param  db_name     Name of database for this table
    @param  table_name  Name of this table

    @note This routine assumes that table to be closed is open only
          by calling thread so we needn't wait until other threads
          will close the table. Also unless called under implicit or
          explicit LOCK TABLES mode it assumes that table to be
          dropped is already unlocked. In the former case it will
          also remove lock on the table. But one should not rely on
          this behaviour as it may change in future.
          Currently, however, this function is never called for a
          table that was locked with LOCK TABLES.
*/

void drop_open_table(THD *thd, TABLE *table, const char *db_name,
                     const char *table_name)
{
  if (table->s->tmp_table)
    close_temporary_table(thd, table, 1, 1);
  else
  {
    handlerton *table_type= table->s->db_type();
    mysql_mutex_lock(&LOCK_open);
    /*
      unlink_open_table() also tells threads waiting for refresh or close
      that something has happened.
    */
    unlink_open_table(thd, table, FALSE);
    quick_rm_table(table_type, db_name, table_name, 0);
    mysql_mutex_unlock(&LOCK_open);
  }
}


/*
   Wait for condition but allow the user to send a kill to mysqld

   SYNOPSIS
     wait_for_condition()
     thd	Thread handler
     mutex	mutex that is currently hold that is associated with condition
	        Will be unlocked on return     
     cond	Condition to wait for
*/

void wait_for_condition(THD *thd, mysql_mutex_t *mutex, mysql_cond_t *cond)
{
  /* Wait until the current table is up to date */
  const char *proc_info;
  thd->mysys_var->current_mutex= mutex;
  thd->mysys_var->current_cond= cond;
  proc_info=thd->proc_info;
  thd_proc_info(thd, "Waiting for table");
  DBUG_ENTER("wait_for_condition");
  if (!thd->killed)
    mysql_cond_wait(cond, mutex);

  /*
    We must unlock mutex first to avoid deadlock becasue conditions are
    sent to this thread by doing locks in the following order:
    lock(mysys_var->mutex)
    lock(mysys_var->current_mutex)

    One by effect of this that one can only use wait_for_condition with
    condition variables that are guranteed to not disapper (freed) even if this
    mutex is unlocked
  */
    
  mysql_mutex_unlock(mutex);
  mysql_mutex_lock(&thd->mysys_var->mutex);
  thd->mysys_var->current_mutex= 0;
  thd->mysys_var->current_cond= 0;
  thd_proc_info(thd, proc_info);
  mysql_mutex_unlock(&thd->mysys_var->mutex);
  DBUG_VOID_RETURN;
}


/**
  Exclusively name-lock a table that is already write-locked by the
  current thread.

  @param thd current thread context
  @param tables table list containing one table to open.

  @return FALSE on success, TRUE otherwise.
*/

bool name_lock_locked_table(THD *thd, TABLE_LIST *tables)
{
  DBUG_ENTER("name_lock_locked_table");

  /* Under LOCK TABLES we must only accept write locked tables. */
  tables->table= find_locked_table(thd, tables->db, tables->table_name);

  if (!tables->table)
    my_error(ER_TABLE_NOT_LOCKED, MYF(0), tables->alias);
  else if (tables->table->reginfo.lock_type < TL_WRITE_LOW_PRIORITY)
    my_error(ER_TABLE_NOT_LOCKED_FOR_WRITE, MYF(0), tables->alias);
  else
  {
    /*
      Ensures that table is opened only by this thread and that no
      other statement will open this table.
    */
    wait_while_table_is_used(thd, tables->table, HA_EXTRA_FORCE_REOPEN);
    DBUG_RETURN(FALSE);
  }

  DBUG_RETURN(TRUE);
}


/*
  Open table which is already name-locked by this thread.

  SYNOPSIS
    reopen_name_locked_table()
      thd         Thread handle
      table_list  TABLE_LIST object for table to be open, TABLE_LIST::table
                  member should point to TABLE object which was used for
                  name-locking.
      link_in     TRUE  - if TABLE object for table to be opened should be
                          linked into THD::open_tables list.
                  FALSE - placeholder used for name-locking is already in
                          this list so we only need to preserve TABLE::next
                          pointer.

  NOTE
    This function assumes that its caller already acquired LOCK_open mutex.

  RETURN VALUE
    FALSE - Success
    TRUE  - Error
*/

bool reopen_name_locked_table(THD* thd, TABLE_LIST* table_list, bool link_in)
{
  TABLE *table= table_list->table;
  TABLE_SHARE *share;
  char *table_name= table_list->table_name;
  TABLE orig_table;
  DBUG_ENTER("reopen_name_locked_table");

  mysql_mutex_assert_owner(&LOCK_open);

  if (thd->killed || !table)
    DBUG_RETURN(TRUE);

  orig_table= *table;

  if (open_unireg_entry(thd, table, table_list, table_name,
                        table->s->table_cache_key.str,
                        table->s->table_cache_key.length, thd->mem_root, 0))
  {
    intern_close_table(table);
    /*
      If there was an error during opening of table (for example if it
      does not exist) '*table' object can be wiped out. To be able
      properly release name-lock in this case we should restore this
      object to its original state.
    */
    *table= orig_table;
    DBUG_RETURN(TRUE);
  }

  share= table->s;
  /*
    We want to prevent other connections from opening this table until end
    of statement as it is likely that modifications of table's metadata are
    not yet finished (for example CREATE TRIGGER have to change .TRG file,
    or we might want to drop table if CREATE TABLE ... SELECT fails).
    This also allows us to assume that no other connection will sneak in
    before we will get table-level lock on this table.
  */
  share->version=0;
  table->in_use = thd;
  check_unused();

  if (link_in)
  {
    table->next= thd->open_tables;
    thd->open_tables= table;
  }
  else
  {
    /*
      TABLE object should be already in THD::open_tables list so we just
      need to set TABLE::next correctly.
    */
    table->next= orig_table.next;
  }

  table->tablenr=thd->current_tablenr++;
  table->used_fields=0;
  table->const_table=0;
  table->null_row= table->maybe_null= 0;
  table->force_index= table->force_index_order= table->force_index_group= 0;
  table->status=STATUS_NO_RECORD;
  DBUG_RETURN(FALSE);
}


/**
    Create and insert into table cache placeholder for table
    which will prevent its opening (or creation) (a.k.a lock
    table name).

    @param thd         Thread context
    @param key         Table cache key for name to be locked
    @param key_length  Table cache key length

    @return Pointer to TABLE object used for name locking or 0 in
            case of failure.
*/

TABLE *table_cache_insert_placeholder(THD *thd, const char *key,
                                      uint key_length)
{
  TABLE *table;
  TABLE_SHARE *share;
  char *key_buff;
  DBUG_ENTER("table_cache_insert_placeholder");

  mysql_mutex_assert_owner(&LOCK_open);

  /*
    Create a table entry with the right key and with an old refresh version
    Note that we must use my_multi_malloc() here as this is freed by the
    table cache
  */
  if (!my_multi_malloc(MYF(MY_WME | MY_ZEROFILL),
                       &table, sizeof(*table),
                       &share, sizeof(*share),
                       &key_buff, key_length,
                       NULL))
    DBUG_RETURN(NULL);

  table->s= share;
  share->set_table_cache_key(key_buff, key, key_length);
  share->tmp_table= INTERNAL_TMP_TABLE;  // for intern_close_table
  table->in_use= thd;
  table->locked_by_name=1;

  if (my_hash_insert(&open_cache, (uchar*)table))
  {
    my_free((uchar*) table, MYF(0));
    DBUG_RETURN(NULL);
  }

  DBUG_RETURN(table);
}


/**
    Obtain an exclusive name lock on the table if it is not cached
    in the table cache.

    @param      thd         Thread context
    @param      db          Name of database
    @param      table_name  Name of table
    @param[out] table       Out parameter which is either:
                            - set to NULL if table cache contains record for
                              the table or
                            - set to point to the TABLE instance used for
                              name-locking.

    @note This function takes into account all records for table in table
          cache, even placeholders used for name-locking. This means that
          'table' parameter can be set to NULL for some situations when
          table does not really exist.

    @retval  TRUE   Error occured (OOM)
    @retval  FALSE  Success. 'table' parameter set according to above rules.
*/

bool lock_table_name_if_not_cached(THD *thd, const char *db,
                                   const char *table_name, TABLE **table)
{
  char key[MAX_DBKEY_LENGTH];
  uint key_length;
  DBUG_ENTER("lock_table_name_if_not_cached");

  key_length= (uint)(strmov(strmov(key, db) + 1, table_name) - key) + 1;
  mysql_mutex_lock(&LOCK_open);

  if (my_hash_search(&open_cache, (uchar *)key, key_length))
  {
    mysql_mutex_unlock(&LOCK_open);
    DBUG_PRINT("info", ("Table is cached, name-lock is not obtained"));
    *table= 0;
    DBUG_RETURN(FALSE);
  }
  if (!(*table= table_cache_insert_placeholder(thd, key, key_length)))
  {
    mysql_mutex_unlock(&LOCK_open);
    DBUG_RETURN(TRUE);
  }
  (*table)->open_placeholder= 1;
  (*table)->next= thd->open_tables;
  thd->open_tables= *table;
  mysql_mutex_unlock(&LOCK_open);
  DBUG_RETURN(FALSE);
}


/**
    Check that table exists in table definition cache, on disk
    or in some storage engine.

    @param       thd     Thread context
    @param       table   Table list element
    @param[out]  exists  Out parameter which is set to TRUE if table
                         exists and to FALSE otherwise.

    @note This function assumes that caller owns LOCK_open mutex.
          It also assumes that the fact that there are no name-locks
          on the table was checked beforehand.

    @note If there is no .FRM file for the table but it exists in one
          of engines (e.g. it was created on another node of NDB cluster)
          this function will fetch and create proper .FRM file for it.

    @retval  TRUE   Some error occured
    @retval  FALSE  No error. 'exists' out parameter set accordingly.
*/

bool check_if_table_exists(THD *thd, TABLE_LIST *table, bool *exists)
{
  char path[FN_REFLEN + 1];
  int rc;
  DBUG_ENTER("check_if_table_exists");

  mysql_mutex_assert_owner(&LOCK_open);

  *exists= TRUE;

  if (get_cached_table_share(table->db, table->table_name))
    DBUG_RETURN(FALSE);

  build_table_filename(path, sizeof(path) - 1, table->db, table->table_name,
                       reg_ext, 0);

  if (!access(path, F_OK))
    DBUG_RETURN(FALSE);

  /* .FRM file doesn't exist. Check if some engine can provide it. */

  rc= ha_create_table_from_engine(thd, table->db, table->table_name);

  if (rc < 0)
  {
    /* Table does not exists in engines as well. */
    *exists= FALSE;
    DBUG_RETURN(FALSE);
  }
  else if (!rc)
  {
    /* Table exists in some engine and .FRM for it was created. */
    DBUG_RETURN(FALSE);
  }
  else /* (rc > 0) */
  {
    my_printf_error(ER_UNKNOWN_ERROR, "Failed to open '%-.64s', error while "
                    "unpacking from engine", MYF(0), table->table_name);
    DBUG_RETURN(TRUE);
  }
}


/*
  Open a table.

  SYNOPSIS
    open_table()
    thd                 Thread context.
    table_list          Open first table in list.
    refresh      INOUT  Pointer to memory that will be set to 1 if
                        we need to close all tables and reopen them.
                        If this is a NULL pointer, then the table is not
                        put in the thread-open-list.
    flags               Bitmap of flags to modify how open works:
                          MYSQL_LOCK_IGNORE_FLUSH - Open table even if
                          someone has done a flush or namelock on it.
                          No version number checking is done.
                          MYSQL_OPEN_TEMPORARY_ONLY - Open only temporary
                          table not the base table or view.

  IMPLEMENTATION
    Uses a cache of open tables to find a table not in use.

    If table list element for the table to be opened has "create" flag
    set and table does not exist, this function will automatically insert
    a placeholder for exclusive name lock into the open tables cache and
    will return the TABLE instance that corresponds to this placeholder.

  RETURN
    NULL  Open failed.  If refresh is set then one should close
          all other tables and retry the open.
    #     Success. Pointer to TABLE object for open table.
*/


TABLE *open_table(THD *thd, TABLE_LIST *table_list, MEM_ROOT *mem_root,
		  bool *refresh, uint flags)
{
  reg1	TABLE *table;
  char	key[MAX_DBKEY_LENGTH];
  uint	key_length;
  char	*alias= table_list->alias;
  my_hash_value_type hash_value;
  HASH_SEARCH_STATE state;
  DBUG_ENTER("open_table");

  /* find a unused table in the open table cache */
  if (refresh)
    *refresh=0;

  /* an open table operation needs a lot of the stack space */
  if (check_stack_overrun(thd, STACK_MIN_SIZE_FOR_OPEN, (uchar *)&alias))
    DBUG_RETURN(0);

  if (thd->killed)
    DBUG_RETURN(0);

  key_length= (create_table_def_key(thd, key, table_list, 1) -
               TMP_TABLE_KEY_EXTRA);

  /*
    Unless requested otherwise, try to resolve this table in the list
    of temporary tables of this thread. In MySQL temporary tables
    are always thread-local and "shadow" possible base tables with the
    same name. This block implements the behaviour.
    TODO: move this block into a separate function.
  */
  if (!table_list->skip_temporary)
  {
    for (table= thd->temporary_tables; table ; table=table->next)
    {
      if (table->s->table_cache_key.length == key_length +
          TMP_TABLE_KEY_EXTRA &&
	  !memcmp(table->s->table_cache_key.str, key,
		  key_length + TMP_TABLE_KEY_EXTRA))
      {
        /*
          We're trying to use the same temporary table twice in a query.
          Right now we don't support this because a temporary table
          is always represented by only one TABLE object in THD, and
          it can not be cloned. Emit an error for an unsupported behaviour.
        */
	if (table->query_id)
	{
          DBUG_PRINT("error",
                     ("query_id: %lu  server_id: %u  pseudo_thread_id: %lu",
                      (ulong) table->query_id, (uint) thd->server_id,
                      (ulong) thd->variables.pseudo_thread_id));
	  my_error(ER_CANT_REOPEN_TABLE, MYF(0), table->alias);
	  DBUG_RETURN(0);
	}
	table->query_id= thd->query_id;
	thd->thread_specific_used= TRUE;
        DBUG_PRINT("info",("Using temporary table"));
        goto reset;
      }
    }
  }

  if (flags & MYSQL_OPEN_TEMPORARY_ONLY)
  {
    my_error(ER_NO_SUCH_TABLE, MYF(0), table_list->db, table_list->table_name);
    DBUG_RETURN(0);
  }

  /*
    The table is not temporary - if we're in pre-locked or LOCK TABLES
    mode, let's try to find the requested table in the list of pre-opened
    and locked tables. If the table is not there, return an error - we can't
    open not pre-opened tables in pre-locked/LOCK TABLES mode.
    TODO: move this block into a separate function.
  */
  if (thd->locked_tables || thd->prelocked_mode)
  {						// Using table locks
    TABLE *best_table= 0;
    int best_distance= INT_MIN;
    for (table=thd->open_tables; table ; table=table->next)
    {
      if (table->s->table_cache_key.length == key_length &&
	  !memcmp(table->s->table_cache_key.str, key, key_length))
      {
        /*
          When looking for a usable TABLE, ignore MERGE children, as they
          belong to their parent and cannot be used explicitly.
        */
        if (!my_strcasecmp(system_charset_info, table->alias, alias) &&
            table->query_id != thd->query_id && /* skip tables already used */
            !(thd->prelocked_mode && table->query_id) &&
            !table->parent)
        {
          int distance= ((int) table->reginfo.lock_type -
                         (int) table_list->lock_type);
          /*
            Find a table that either has the exact lock type requested,
            or has the best suitable lock. In case there is no locked
            table that has an equal or higher lock than requested,
            we us the closest matching lock to be able to produce an error
            message about wrong lock mode on the table. The best_table
            is changed if bd < 0 <= d or bd < d < 0 or 0 <= d < bd.

            distance <  0 - No suitable lock found
            distance >  0 - we have lock mode higher then we require
            distance == 0 - we have lock mode exactly which we need
          */
          if ((best_distance < 0 && distance > best_distance) ||
              (distance >= 0 && distance < best_distance))
          {
            best_distance= distance;
            best_table= table;
            if (best_distance == 0)
            {
              /*
                We have found a perfect match and can finish iterating
                through open tables list. Check for table use conflict
                between calling statement and SP/trigger is done in
                lock_tables().
              */
              break;
            }
          }
        }
      }
    }
    if (best_table)
    {
      table= best_table;
      table->query_id= thd->query_id;
      DBUG_PRINT("info",("Using locked table"));
      goto reset;
    }
    /*
      Is this table a view and not a base table?
      (it is work around to allow to open view with locked tables,
      real fix will be made after definition cache will be made)
    */
    {
      char path[FN_REFLEN + 1];
      enum legacy_db_type not_used;
      build_table_filename(path, sizeof(path) - 1,
                           table_list->db, table_list->table_name, reg_ext, 0);
      if (mysql_frm_type(thd, path, &not_used) == FRMTYPE_VIEW)
      {
        /*
          Will not be used (because it's VIEW) but has to be passed.
          Also we will not free it (because it is a stack variable).
        */
        TABLE tab;
        table= &tab;
        mysql_mutex_lock(&LOCK_open);
        if (!open_unireg_entry(thd, table, table_list, alias,
                              key, key_length, mem_root, 0))
        {
          DBUG_ASSERT(table_list->view != 0);
          mysql_mutex_unlock(&LOCK_open);
          DBUG_RETURN(0); // VIEW
        }
        mysql_mutex_unlock(&LOCK_open);
      }
    }
    /*
      No table in the locked tables list. In case of explicit LOCK TABLES
      this can happen if a user did not include the able into the list.
      In case of pre-locked mode locked tables list is generated automatically,
      so we may only end up here if the table did not exist when
      locked tables list was created.
    */
    if (thd->prelocked_mode == PRELOCKED)
      my_error(ER_NO_SUCH_TABLE, MYF(0), table_list->db, table_list->alias);
    else
      my_error(ER_TABLE_NOT_LOCKED, MYF(0), alias);
    DBUG_RETURN(0);
  }

  /*
    Non pre-locked/LOCK TABLES mode, and the table is not temporary:
    this is the normal use case.
    Now we should:
    - try to find the table in the table cache.
    - if one of the discovered TABLE instances is name-locked
      (table->s->version == 0) or some thread has started FLUSH TABLES
      (refresh_version > table->s->version), back off -- we have to wait
      until no one holds a name lock on the table.
    - if there is no such TABLE in the name cache, read the table definition
    and insert it into the cache.
    We perform all of the above under LOCK_open which currently protects
    the open cache (also known as table cache) and table definitions stored
    on disk.
  */

  hash_value= my_calc_hash(&open_cache, (uchar*) key, key_length);
  mysql_mutex_lock(&LOCK_open);

  /*
    If it's the first table from a list of tables used in a query,
    remember refresh_version (the version of open_cache state).
    If the version changes while we're opening the remaining tables,
    we will have to back off, close all the tables opened-so-far,
    and try to reopen them.
    Note: refresh_version is currently changed only during FLUSH TABLES.
  */
  if (!thd->open_tables)
    thd->version=refresh_version;
  else if ((thd->version != refresh_version) &&
           ! (flags & MYSQL_LOCK_IGNORE_FLUSH))
  {
    /* Someone did a refresh while thread was opening tables */
    if (refresh)
      *refresh=1;
    mysql_mutex_unlock(&LOCK_open);
    DBUG_RETURN(0);
  }

  /*
    In order for the back off and re-start process to work properly,
    handler tables having old versions (due to FLUSH TABLES or pending
    name-lock) MUST be closed. This is specially important if a name-lock
    is pending for any table of the handler_tables list, otherwise a
    deadlock may occur.
  */
  if (thd->handler_tables)
    mysql_ha_flush(thd);

  /*
    Actually try to find the table in the open_cache.
    The cache may contain several "TABLE" instances for the same
    physical table. The instances that are currently "in use" by
    some thread have their "in_use" member != NULL.
    There is no good reason for having more than one entry in the
    hash for the same physical table, except that we use this as
    an implicit "pending locks queue" - see
    wait_for_locked_table_names for details.
  */
  for (table= (TABLE*) my_hash_first_from_hash_value(&open_cache,
                                                     hash_value,
                                                     (uchar*) key,
                                                     key_length,
                                                     &state);
       table && table->in_use ;
       table= (TABLE*) my_hash_next(&open_cache, (uchar*) key, key_length,
                                    &state))
  {
    DBUG_PRINT("tcache", ("in_use table: '%s'.'%s' 0x%lx", table->s->db.str,
                          table->s->table_name.str, (long) table));
    /*
      Here we flush tables marked for flush.
      Normally, table->s->version contains the value of
      refresh_version from the moment when this table was
      (re-)opened and added to the cache.
      If since then we did (or just started) FLUSH TABLES
      statement, refresh_version has been increased.
      For "name-locked" TABLE instances, table->s->version is set
      to 0 (see lock_table_name for details).
      In case there is a pending FLUSH TABLES or a name lock, we
      need to back off and re-start opening tables.
      If we do not back off now, we may dead lock in case of lock
      order mismatch with some other thread:
      c1: name lock t1; -- sort of exclusive lock 
      c2: open t2;      -- sort of shared lock
      c1: name lock t2; -- blocks
      c2: open t1; -- blocks
    */
    if (table->needs_reopen_or_name_lock())
    {
      DBUG_PRINT("note",
                 ("Found table '%s.%s' with different refresh version",
                  table_list->db, table_list->table_name));

      if (flags & MYSQL_LOCK_IGNORE_FLUSH)
      {
        /* Force close at once after usage */
        thd->version= table->s->version;
        continue;
      }

      /* Avoid self-deadlocks by detecting self-dependencies. */
      if (table->open_placeholder && table->in_use == thd)
      {
        mysql_mutex_unlock(&LOCK_open);
        my_error(ER_UPDATE_TABLE_USED, MYF(0), table->s->table_name.str);
        DBUG_RETURN(0);
      }

      /*
        Back off, part 1: mark the table as "unused" for the
        purpose of name-locking by setting table->db_stat to 0. Do
        that only for the tables in this thread that have an old
        table->s->version (this is an optimization (?)).
        table->db_stat == 0 signals wait_for_locked_table_names
        that the tables in question are not used any more. See
        table_is_used call for details.

        Notice that HANDLER tables were already taken care of by
        the earlier call to mysql_ha_flush() in this same critical
        section.
      */
      close_old_data_files(thd,thd->open_tables,0,0);
      /*
        Back-off part 2: try to avoid "busy waiting" on the table:
        if the table is in use by some other thread, we suspend
        and wait till the operation is complete: when any
        operation that juggles with table->s->version completes,
        it broadcasts COND_refresh condition variable.
        If 'old' table we met is in use by current thread we return
        without waiting since in this situation it's this thread
        which is responsible for broadcasting on COND_refresh
        (and this was done already in close_old_data_files()).
        Good example of such situation is when we have statement
        that needs two instances of table and FLUSH TABLES comes
        after we open first instance but before we open second
        instance.
      */
      if (table->in_use != thd)
      {
        /* wait_for_condition will unlock LOCK_open for us */
        wait_for_condition(thd, &LOCK_open, &COND_refresh);
      }
      else
      {
        mysql_mutex_unlock(&LOCK_open);
      }
      /*
        There is a refresh in progress for this table.
        Signal the caller that it has to try again.
      */
      if (refresh)
	*refresh=1;
      DBUG_RETURN(0);
    }
  }
  if (table)
  {
    DBUG_PRINT("tcache", ("unused table: '%s'.'%s' 0x%lx", table->s->db.str,
                          table->s->table_name.str, (long) table));
    /* Unlink the table from "unused_tables" list. */
    if (table == unused_tables)
    {						// First unused
      unused_tables=unused_tables->next;	// Remove from link
      if (table == unused_tables)
	unused_tables=0;
    }
    table->prev->next=table->next;		/* Remove from unused list */
    table->next->prev=table->prev;
    table->in_use= thd;
  }
  else
  {
    /* Insert a new TABLE instance into the open cache */
    int error;
    DBUG_PRINT("tcache", ("opening new table"));
    /* Free cache if too big */
    while (open_cache.records > table_cache_size && unused_tables)
      my_hash_delete(&open_cache,(uchar*) unused_tables); /* purecov: tested */

    if (table_list->create)
    {
      bool exists;

      if (check_if_table_exists(thd, table_list, &exists))
      {
        mysql_mutex_unlock(&LOCK_open);
        DBUG_RETURN(NULL);
      }

      if (!exists)
      {
        /*
          Table to be created, so we need to create placeholder in table-cache.
        */
        if (!(table= table_cache_insert_placeholder(thd, key, key_length)))
        {
          mysql_mutex_unlock(&LOCK_open);
          DBUG_RETURN(NULL);
        }
        /*
          Link placeholder to the open tables list so it will be automatically
          removed once tables are closed. Also mark it so it won't be ignored
          by other trying to take name-lock.
        */
        table->open_placeholder= 1;
        table->next= thd->open_tables;
        thd->open_tables= table;
        mysql_mutex_unlock(&LOCK_open);
        DBUG_RETURN(table);
      }
      /* Table exists. Let us try to open it. */
    }

    /* make a new table */
    if (!(table=(TABLE*) my_malloc(sizeof(*table),MYF(MY_WME))))
    {
      mysql_mutex_unlock(&LOCK_open);
      DBUG_RETURN(NULL);
    }

    error= open_unireg_entry(thd, table, table_list, alias, key, key_length,
                             mem_root, (flags & OPEN_VIEW_NO_PARSE));
    if (error > 0)
    {
      my_free((uchar*)table, MYF(0));
      mysql_mutex_unlock(&LOCK_open);
      DBUG_RETURN(NULL);
    }
    if (table_list->view || error < 0)
    {
      /*
        VIEW not really opened, only frm were read.
        Set 1 as a flag here
      */
      if (error < 0)
        table_list->view= (LEX*)1;

      my_free((uchar*)table, MYF(0));
      mysql_mutex_unlock(&LOCK_open);
      DBUG_RETURN(0); // VIEW
    }
    DBUG_PRINT("info", ("inserting table '%s'.'%s' 0x%lx into the cache",
                        table->s->db.str, table->s->table_name.str,
                        (long) table));
    if (my_hash_insert(&open_cache,(uchar*) table))
    {
      my_free(table, MYF(0));
      mysql_mutex_unlock(&LOCK_open);
      DBUG_RETURN(NULL);
    }
  }

  check_unused();				// Debugging call

  mysql_mutex_unlock(&LOCK_open);
  if (refresh)
  {
    table->next=thd->open_tables;		/* Link into simple list */
    thd->open_tables=table;
  }
  table->reginfo.lock_type=TL_READ;		/* Assume read */

 reset:
  DBUG_ASSERT(table->s->ref_count > 0 || table->s->tmp_table != NO_TMP_TABLE);

  if (thd->lex->need_correct_ident())
    table->alias_name_used= my_strcasecmp(table_alias_charset,
                                          table->s->table_name.str, alias);
  /* Fix alias if table name changes */
  if (strcmp(table->alias, alias))
  {
    uint length=(uint) strlen(alias)+1;
    table->alias= (char*) my_realloc((char*) table->alias, length,
                                     MYF(MY_WME));
    memcpy((char*) table->alias, alias, length);
  }
  /* These variables are also set in reopen_table() */
  table->tablenr=thd->current_tablenr++;
  table->used_fields=0;
  table->const_table=0;
  table->null_row= table->maybe_null= 0;
  table->force_index= table->force_index_order= table->force_index_group= 0;
  table->status=STATUS_NO_RECORD;
  table->insert_values= 0;
  table->fulltext_searched= 0;
  table->file->ft_handler= 0;
  table->reginfo.impossible_range= 0;
  /* Catch wrong handling of the auto_increment_field_not_null. */
  DBUG_ASSERT(!table->auto_increment_field_not_null);
  table->auto_increment_field_not_null= FALSE;
  if (table->timestamp_field)
    table->timestamp_field_type= table->timestamp_field->get_auto_set_type();
  table->pos_in_table_list= table_list;
  table_list->updatable= 1; // It is not derived table nor non-updatable VIEW
  table->clear_column_bitmaps();
  DBUG_ASSERT(table->key_read == 0);
  DBUG_RETURN(table);
}


TABLE *find_locked_table(THD *thd, const char *db,const char *table_name)
{
  char	key[MAX_DBKEY_LENGTH];
  uint key_length=(uint) (strmov(strmov(key,db)+1,table_name)-key)+1;

  for (TABLE *table=thd->open_tables; table ; table=table->next)
  {
    if (table->s->table_cache_key.length == key_length &&
	!memcmp(table->s->table_cache_key.str, key, key_length))
      return table;
  }
  return(0);
}


/*
  Reopen an table because the definition has changed.

  SYNOPSIS
    reopen_table()
    table	Table object

  NOTES
   The data file for the table is already closed and the share is released
   The table has a 'dummy' share that mainly contains database and table name.

 RETURN
   0  ok
   1  error. The old table object is not changed.
*/

bool reopen_table(TABLE *table)
{
  TABLE tmp;
  bool error= 1;
  Field **field;
  uint key,part;
  TABLE_LIST table_list;
  THD *thd= table->in_use;
  DBUG_ENTER("reopen_table");
  DBUG_PRINT("tcache", ("table: '%s'.'%s' 0x%lx", table->s->db.str,
                        table->s->table_name.str, (long) table));

  DBUG_ASSERT(table->s->ref_count == 0);
  DBUG_ASSERT(!table->sort.io_cache);
  DBUG_ASSERT(!table->children_attached);

#ifdef EXTRA_DEBUG
  if (table->db_stat)
    sql_print_error("Table %s had a open data handler in reopen_table",
		    table->alias);
#endif
  bzero((char*) &table_list, sizeof(TABLE_LIST));
  table_list.db=         table->s->db.str;
  table_list.table_name= table->s->table_name.str;
  table_list.table=      table;

  if (wait_for_locked_table_names(thd, &table_list))
    DBUG_RETURN(1);                             // Thread was killed

  if (open_unireg_entry(thd, &tmp, &table_list,
			table->alias,
                        table->s->table_cache_key.str,
                        table->s->table_cache_key.length,
                        thd->mem_root, 0))
    goto end;

  /* This list copies variables set by open_table */
  tmp.tablenr=		table->tablenr;
  tmp.used_fields=	table->used_fields;
  tmp.const_table=	table->const_table;
  tmp.null_row=		table->null_row;
  tmp.maybe_null=	table->maybe_null;
  tmp.status=		table->status;

  tmp.s->table_map_id=  table->s->table_map_id;

  /* Get state */
  tmp.in_use=    	thd;
  tmp.reginfo.lock_type=table->reginfo.lock_type;
  tmp.grant=		table->grant;

  /* Replace table in open list */
  tmp.next=		table->next;
  tmp.prev=		table->prev;

  /* Preserve MERGE parent. */
  tmp.parent=           table->parent;
  /* Fix MERGE child list and check for unchanged union. */
  if ((table->child_l || tmp.child_l) &&
      fix_merge_after_open(table->child_l, table->child_last_l,
                           tmp.child_l, tmp.child_last_l))
  {
    (void) closefrm(&tmp, 1); // close file, free everything
    goto end;
  }

  delete table->triggers;
  if (table->file)
    (void) closefrm(table, 1);		// close file, free everything

  *table= tmp;
  table->default_column_bitmaps();
  table->file->change_table_ptr(table, table->s);

  DBUG_ASSERT(table->alias != 0);
  for (field=table->field ; *field ; field++)
  {
    (*field)->table= (*field)->orig_table= table;
    (*field)->table_name= &table->alias;
  }
  for (key=0 ; key < table->s->keys ; key++)
  {
    for (part=0 ; part < table->key_info[key].usable_key_parts ; part++)
    {
      table->key_info[key].key_part[part].field->table= table;
      table->key_info[key].key_part[part].field->orig_table= table;
    }
  }
  if (table->triggers)
    table->triggers->set_table(table);
  /*
    Do not attach MERGE children here. The children might be reopened
    after the parent. Attach children after reopening all tables that
    require reopen. See for example reopen_tables().
  */

  broadcast_refresh();
  error=0;

 end:
  DBUG_RETURN(error);
}


/**
    Close all instances of a table open by this thread and replace
    them with exclusive name-locks.

    @param thd        Thread context
    @param db         Database name for the table to be closed
    @param table_name Name of the table to be closed

    @note This function assumes that if we are not under LOCK TABLES,
          then there is only one table open and locked. This means that
          the function probably has to be adjusted before it can be used
          anywhere outside ALTER TABLE.

    @note Must not use TABLE_SHARE::table_name/db of the table being closed,
          the strings are used in a loop even after the share may be freed.
*/

void close_data_files_and_morph_locks(THD *thd, const char *db,
                                      const char *table_name)
{
  TABLE *table;
  DBUG_ENTER("close_data_files_and_morph_locks");

  mysql_mutex_assert_owner(&LOCK_open);

  if (thd->lock)
  {
    /*
      If we are not under LOCK TABLES we should have only one table
      open and locked so it makes sense to remove the lock at once.
    */
    mysql_unlock_tables(thd, thd->lock);
    thd->lock= 0;
  }

  /*
    Note that open table list may contain a name-lock placeholder
    for target table name if we process ALTER TABLE ... RENAME.
    So loop below makes sense even if we are not under LOCK TABLES.
  */
  for (table=thd->open_tables; table ; table=table->next)
  {
    if (!strcmp(table->s->table_name.str, table_name) &&
	!strcmp(table->s->db.str, db))
    {
      if (thd->locked_tables)
      {
        if (table->parent)
        {
          /*
            If MERGE child, need to reopen parent too. This means that
            the first child to be closed will detach all children from
            the parent and close it. OTOH in most cases a MERGE table
            won't have multiple children with the same db.table_name.
          */
          mysql_lock_remove(thd, thd->locked_tables, table->parent, TRUE);
          table->parent->open_placeholder= 1;
          close_handle_and_leave_table_as_lock(table->parent);
        }
        else
          mysql_lock_remove(thd, thd->locked_tables, table, TRUE);
      }
      table->open_placeholder= 1;
      close_handle_and_leave_table_as_lock(table);
    }
  }
  DBUG_VOID_RETURN;
}


/**
  Reattach MERGE children after reopen.

  @param[in]     thd            thread context
  @param[in,out] err_tables_p   pointer to pointer of tables in error

  @return       status
    @retval     FALSE           OK, err_tables_p unchanged
    @retval     TRUE            Error, err_tables_p contains table(s)
*/

static bool reattach_merge(THD *thd, TABLE **err_tables_p)
{
  TABLE *table;
  TABLE *next;
  TABLE **prv_p= &thd->open_tables;
  bool error= FALSE;
  DBUG_ENTER("reattach_merge");

  for (table= thd->open_tables; table; table= next)
  {
    next= table->next;
    DBUG_PRINT("tcache", ("check table: '%s'.'%s' 0x%lx  next: 0x%lx",
                          table->s->db.str, table->s->table_name.str,
                          (long) table, (long) next));
    /* Reattach children for MERGE tables with "closed data files" only. */
    if (table->child_l && !table->children_attached)
    {
      DBUG_PRINT("tcache", ("MERGE parent, attach children"));
      if(table->file->extra(HA_EXTRA_ATTACH_CHILDREN))
      {
        my_error(ER_CANT_REOPEN_TABLE, MYF(0), table->alias);
        error= TRUE;
        /* Remove table from open_tables. */
        *prv_p= next;
        if (next)
          prv_p= &next->next;
        /* Stack table on error list. */
        table->next= *err_tables_p;
        *err_tables_p= table;
        continue;
      }
      else
      {
        table->children_attached= TRUE;
        DBUG_PRINT("myrg", ("attached parent: '%s'.'%s' 0x%lx",
                            table->s->db.str,
                            table->s->table_name.str, (long) table));
      }
    }
    prv_p= &table->next;
  }
  DBUG_RETURN(error);
}


/**
    Reopen all tables with closed data files.

    @param thd         Thread context
    @param get_locks   Should we get locks after reopening tables ?
    @param mark_share_as_old  Mark share as old to protect from a impending
                              global read lock.

    @note Since this function can't properly handle prelocking and
          create placeholders it should be used in very special
          situations like FLUSH TABLES or ALTER TABLE. In general
          case one should just repeat open_tables()/lock_tables()
          combination when one needs tables to be reopened (for
          example see open_and_lock_tables()).

    @note One should have lock on LOCK_open when calling this.

    @return FALSE in case of success, TRUE - otherwise.
*/

bool reopen_tables(THD *thd, bool get_locks, bool mark_share_as_old)
{
  TABLE *table,*next,**prev;
  TABLE **tables,**tables_ptr;			// For locks
  TABLE *err_tables= NULL;
  bool error=0, not_used;
  bool merge_table_found= FALSE;
  const uint flags= MYSQL_LOCK_NOTIFY_IF_NEED_REOPEN |
                    MYSQL_LOCK_IGNORE_GLOBAL_READ_LOCK |
                    MYSQL_LOCK_IGNORE_FLUSH;

  DBUG_ENTER("reopen_tables");

  if (!thd->open_tables)
    DBUG_RETURN(0);

  mysql_mutex_assert_owner(&LOCK_open);
  if (get_locks)
  {
    /*
      The ptr is checked later
      Do not handle locks of MERGE children.
    */
    uint opens=0;
    for (table= thd->open_tables; table ; table=table->next)
      if (!table->parent)
        opens++;
    DBUG_PRINT("tcache", ("open tables to lock: %u", opens));
    tables= (TABLE**) my_alloca(sizeof(TABLE*)*opens);
  }
  else
    tables= &thd->open_tables;
  tables_ptr =tables;

  prev= &thd->open_tables;
  for (table=thd->open_tables; table ; table=next)
  {
    uint db_stat=table->db_stat;
    next=table->next;
    DBUG_PRINT("tcache", ("open table: '%s'.'%s' 0x%lx  "
                          "parent: 0x%lx  db_stat: %u",
                          table->s->db.str, table->s->table_name.str,
                          (long) table, (long) table->parent, db_stat));
    if (table->child_l && !db_stat)
      merge_table_found= TRUE;
    if (!tables || (!db_stat && reopen_table(table)))
    {
      my_error(ER_CANT_REOPEN_TABLE, MYF(0), table->alias);
      /*
        If we could not allocate 'tables', we may close open tables
        here. If a MERGE table is affected, detach the children first.
        It is not necessary to clear the child or parent table reference
        of this table because the TABLE is freed. But we need to clear
        the child or parent references of the other belonging tables so
        that they cannot be moved into the unused_tables chain with
        these pointers set.
      */
      if (table->child_l || table->parent)
        detach_merge_children(table, TRUE);
      my_hash_delete(&open_cache,(uchar*) table);
      error=1;
    }
    else
    {
      DBUG_PRINT("tcache", ("opened. need lock: %d",
                            get_locks && !db_stat && !table->parent));
      *prev= table;
      prev= &table->next;
      /* Do not handle locks of MERGE children. */
      if (get_locks && !db_stat && !table->parent)
	*tables_ptr++= table;			// need new lock on this
      if (mark_share_as_old)
      {
	table->s->version=0;
	table->open_placeholder= 0;
      }
    }
  }
  *prev=0;
  /*
    When all tables are open again, we can re-attach MERGE children to
    their parents. All TABLE objects are still present.
  */
  DBUG_PRINT("tcache", ("re-attaching MERGE tables: %d", merge_table_found));
  if (!error && merge_table_found && reattach_merge(thd, &err_tables))
  {
    while (err_tables)
    {
      my_hash_delete(&open_cache, (uchar*) err_tables);
      err_tables= err_tables->next;
    }
  }
  DBUG_PRINT("tcache", ("open tables to lock: %u",
                        (uint) (tables_ptr - tables)));
  if (tables != tables_ptr)			// Should we get back old locks
  {
    MYSQL_LOCK *lock;
    /*
      We should always get these locks. Anyway, we must not go into
      wait_for_tables() as it tries to acquire LOCK_open, which is
      already locked.
    */
    thd->some_tables_deleted=0;
    if ((lock= mysql_lock_tables(thd, tables, (uint) (tables_ptr - tables),
                                 flags, &not_used)))
    {
      thd->locked_tables=mysql_lock_merge(thd->locked_tables,lock);
    }
    else
    {
      /*
        This case should only happen if there is a bug in the reopen logic.
        Need to issue error message to have a reply for the application.
        Not exactly what happened though, but close enough.
      */
      my_error(ER_LOCK_DEADLOCK, MYF(0));
      error=1;
    }
  }
  if (get_locks && tables)
  {
    my_afree((uchar*) tables);
  }
  broadcast_refresh();
  DBUG_RETURN(error);
}


/**
    Close handlers for tables in list, but leave the TABLE structure
    intact so that we can re-open these quickly.

    @param thd           Thread context
    @param table         Head of the list of TABLE objects
    @param morph_locks   TRUE  - remove locks which we have on tables being closed
                                 but ensure that no DML or DDL will sneak in before
                                 we will re-open the table (i.e. temporarily morph
                                 our table-level locks into name-locks).
                         FALSE - otherwise
    @param send_refresh  Should we awake waiters even if we didn't close any tables?
*/

static void close_old_data_files(THD *thd, TABLE *table, bool morph_locks,
                                 bool send_refresh)
{
  bool found= send_refresh;
  DBUG_ENTER("close_old_data_files");

  for (; table ; table=table->next)
  {
    DBUG_PRINT("tcache", ("checking table: '%s'.'%s' 0x%lx",
                          table->s->db.str, table->s->table_name.str,
                          (long) table));
    DBUG_PRINT("tcache", ("needs refresh: %d  is open: %u",
                          table->needs_reopen_or_name_lock(), table->db_stat));
    /*
      Reopen marked for flush.
    */
    if (table->needs_reopen_or_name_lock())
    {
      found=1;
      if (table->db_stat)
      {
	if (morph_locks)
	{
          /*
            Forward lock handling to MERGE parent. But unlock parent
            once only.
          */
          TABLE *ulcktbl= table->parent ? table->parent : table;
          if (ulcktbl->lock_count)
          {
            /*
              Wake up threads waiting for table-level lock on this table
              so they won't sneak in when we will temporarily remove our
              lock on it. This will also give them a chance to close their
              instances of this table.
            */
            mysql_lock_abort(thd, ulcktbl, TRUE);
            mysql_lock_remove(thd, thd->locked_tables, ulcktbl, TRUE);
            ulcktbl->lock_count= 0;
          }
          if ((ulcktbl != table) && ulcktbl->db_stat)
          {
            /*
              Close the parent too. Note that parent can come later in
              the list of tables. It will then be noticed as closed and
              as a placeholder. When this happens, do not clear the
              placeholder flag. See the branch below ("***").
            */
            ulcktbl->open_placeholder= 1;
            close_handle_and_leave_table_as_lock(ulcktbl);
          }
          /*
            We want to protect the table from concurrent DDL operations
            (like RENAME TABLE) until we will re-open and re-lock it.
          */
	  table->open_placeholder= 1;
	}
        close_handle_and_leave_table_as_lock(table);
      }
      else if (table->open_placeholder && !morph_locks)
      {
        /*
          We come here only in close-for-back-off scenario. So we have to
          "close" create placeholder here to avoid deadlocks (for example,
          in case of concurrent execution of CREATE TABLE t1 SELECT * FROM t2
          and RENAME TABLE t2 TO t1). In close-for-re-open scenario we will
          probably want to let it stay.

          Note "***": We must not enter this branch if the placeholder
          flag has been set because of a former close through a child.
          See above the comment that refers to this note.
        */
        table->open_placeholder= 0;
      }
    }
  }
  if (found)
    broadcast_refresh();
  DBUG_VOID_RETURN;
}


/*
  Wait until all threads has closed the tables in the list
  We have also to wait if there is thread that has a lock on this table even
  if the table is closed
*/

bool table_is_used(TABLE *table, bool wait_for_name_lock)
{
  DBUG_ENTER("table_is_used");
  do
  {
    char *key= table->s->table_cache_key.str;
    uint key_length= table->s->table_cache_key.length;

    DBUG_PRINT("loop", ("table_name: %s", table->alias));
    HASH_SEARCH_STATE state;
    for (TABLE *search= (TABLE*) my_hash_first(&open_cache, (uchar*) key,
                                               key_length, &state);
	 search ;
         search= (TABLE*) my_hash_next(&open_cache, (uchar*) key,
                                       key_length, &state))
    {
      DBUG_PRINT("info", ("share: 0x%lx  "
                          "open_placeholder: %d  locked_by_name: %d "
                          "db_stat: %u  version: %lu",
                          (ulong) search->s,
                          search->open_placeholder, search->locked_by_name,
                          search->db_stat,
                          search->s->version));
      if (search->in_use == table->in_use)
        continue;                               // Name locked by this thread
      /*
        We can't use the table under any of the following conditions:
        - There is an name lock on it (Table is to be deleted or altered)
        - If we are in flush table and we didn't execute the flush
        - If the table engine is open and it's an old version
        (We must wait until all engines are shut down to use the table)
      */
      if ( (search->locked_by_name && wait_for_name_lock) ||
           (search->is_name_opened() && search->needs_reopen_or_name_lock()))
        DBUG_RETURN(1);
    }
  } while ((table=table->next));
  DBUG_RETURN(0);
}


/* Wait until all used tables are refreshed */

bool wait_for_tables(THD *thd)
{
  bool result;
  DBUG_ENTER("wait_for_tables");

  thd_proc_info(thd, "Waiting for tables");
  mysql_mutex_lock(&LOCK_open);
  while (!thd->killed)
  {
    thd->some_tables_deleted=0;
    close_old_data_files(thd,thd->open_tables,0,dropping_tables != 0);
    mysql_ha_flush(thd);
    if (!table_is_used(thd->open_tables,1))
      break;
    mysql_cond_wait(&COND_refresh, &LOCK_open);
  }
  if (thd->killed)
    result= 1;					// aborted
  else
  {
    /* Now we can open all tables without any interference */
    thd_proc_info(thd, "Reopen tables");
    thd->version= refresh_version;
    result=reopen_tables(thd,0,0);
  }
  mysql_mutex_unlock(&LOCK_open);
  thd_proc_info(thd, 0);
  DBUG_RETURN(result);
}


/*
  drop tables from locked list

  SYNOPSIS
    drop_locked_tables()
    thd			Thread thandler
    db			Database
    table_name		Table name

  INFORMATION
    This is only called on drop tables

    The TABLE object for the dropped table is unlocked but still kept around
    as a name lock, which means that the table will be available for other
    thread as soon as we call unlock_table_names().
    If there is multiple copies of the table locked, all copies except
    the first, which acts as a name lock, is removed.

  RETURN
    #    If table existed, return table
    0	 Table was not locked
*/


TABLE *drop_locked_tables(THD *thd,const char *db, const char *table_name)
{
  TABLE *table,*next,**prev, *found= 0;
  prev= &thd->open_tables;
  DBUG_ENTER("drop_locked_tables");

  /*
    Note that we need to hold LOCK_open while changing the
    open_tables list. Another thread may work on it.
    (See: remove_table_from_cache(), mysql_wait_completed_table())
    Closing a MERGE child before the parent would be fatal if the
    other thread tries to abort the MERGE lock in between.
  */
  for (table= thd->open_tables; table ; table=next)
  {
    next=table->next;
    if (!strcmp(table->s->table_name.str, table_name) &&
	!strcmp(table->s->db.str, db))
    {
      /* If MERGE child, forward lock handling to parent. */
      mysql_lock_remove(thd, thd->locked_tables,
                        table->parent ? table->parent : table, TRUE);
      /*
        When closing a MERGE parent or child table, detach the children first.
        Clear child table references in case this object is opened again.
      */
      if (table->child_l || table->parent)
        detach_merge_children(table, TRUE);

      if (!found)
      {
        found= table;
        /* Close engine table, but keep object around as a name lock */
        if (table->db_stat)
        {
          table->db_stat= 0;
          table->file->close();
        }
      }
      else
      {
        /* We already have a name lock, remove copy */
        my_hash_delete(&open_cache,(uchar*) table);
      }
    }
    else
    {
      *prev=table;
      prev= &table->next;
    }
  }
  *prev=0;
  if (found)
    broadcast_refresh();
  if (thd->locked_tables && thd->locked_tables->table_count == 0)
  {
    my_free((uchar*) thd->locked_tables,MYF(0));
    thd->locked_tables=0;
  }
  DBUG_RETURN(found);
}


/*
  If we have the table open, which only happens when a LOCK TABLE has been
  done on the table, change the lock type to a lock that will abort all
  other threads trying to get the lock.
*/

void abort_locked_tables(THD *thd,const char *db, const char *table_name)
{
  TABLE *table;
  for (table= thd->open_tables; table ; table= table->next)
  {
    if (!strcmp(table->s->table_name.str, table_name) &&
	!strcmp(table->s->db.str, db))
    {
      /* If MERGE child, forward lock handling to parent. */
      mysql_lock_abort(thd, table->parent ? table->parent : table, TRUE);
      break;
    }
  }
}


/*
  Function to assign a new table map id to a table share.

  PARAMETERS

    share - Pointer to table share structure

  DESCRIPTION

    We are intentionally not checking that share->mutex is locked
    since this function should only be called when opening a table
    share and before it is entered into the table_def_cache (meaning
    that it cannot be fetched by another thread, even accidentally).

  PRE-CONDITION(S)

    share is non-NULL
    The LOCK_open mutex is locked

  POST-CONDITION(S)

    share->table_map_id is given a value that with a high certainty is
    not used by any other table (the only case where a table id can be
    reused is on wrap-around, which means more than 4 billion table
    share opens have been executed while one table was open all the
    time).

    share->table_map_id is not ~0UL.
 */
static ulong last_table_id= ~0UL;

void assign_new_table_id(TABLE_SHARE *share)
{

  DBUG_ENTER("assign_new_table_id");

  /* Preconditions */
  DBUG_ASSERT(share != NULL);
  mysql_mutex_assert_owner(&LOCK_open);

  ulong tid= ++last_table_id;                   /* get next id */
  /*
    There is one reserved number that cannot be used.  Remember to
    change this when 6-byte global table id's are introduced.
  */
  if (unlikely(tid == ~0UL))
    tid= ++last_table_id;
  share->table_map_id= tid;
  DBUG_PRINT("info", ("table_id=%lu", tid));

  /* Post conditions */
  DBUG_ASSERT(share->table_map_id != ~0UL);

  DBUG_VOID_RETURN;
}

#ifndef DBUG_OFF
/* Cause a spurious statement reprepare for debug purposes. */
static bool inject_reprepare(THD *thd)
{
  if (thd->m_reprepare_observer && thd->stmt_arena->is_reprepared == FALSE)
  {
    thd->m_reprepare_observer->report_error(thd);
    return TRUE;
  }

  return FALSE;
}
#endif

/**
  Compare metadata versions of an element obtained from the table
  definition cache and its corresponding node in the parse tree.

  @details If the new and the old values mismatch, invoke
  Metadata_version_observer.
  At prepared statement prepare, all TABLE_LIST version values are
  NULL and we always have a mismatch. But there is no observer set
  in THD, and therefore no error is reported. Instead, we update
  the value in the parse tree, effectively recording the original
  version.
  At prepared statement execute, an observer may be installed.  If
  there is a version mismatch, we push an error and return TRUE.

  For conventional execution (no prepared statements), the
  observer is never installed.

  @sa Execute_observer
  @sa check_prepared_statement() to see cases when an observer is installed
  @sa TABLE_LIST::is_table_ref_id_equal()
  @sa TABLE_SHARE::get_table_ref_id()

  @param[in]      thd         used to report errors
  @param[in,out]  tables      TABLE_LIST instance created by the parser
                              Metadata version information in this object
                              is updated upon success.
  @param[in]      table_share an element from the table definition cache

  @retval  TRUE  an error, which has been reported
  @retval  FALSE success, version in TABLE_LIST has been updated
*/

bool
check_and_update_table_version(THD *thd,
                               TABLE_LIST *tables, TABLE_SHARE *table_share)
{
  if (! tables->is_table_ref_id_equal(table_share))
  {
    if (thd->m_reprepare_observer &&
        thd->m_reprepare_observer->report_error(thd))
    {
      /*
        Version of the table share is different from the
        previous execution of the prepared statement, and it is
        unacceptable for this SQLCOM. Error has been reported.
      */
      DBUG_ASSERT(thd->is_error());
      return TRUE;
    }
    /* Always maintain the latest version and type */
    tables->set_table_ref_id(table_share);
  }

  DBUG_EXECUTE_IF("reprepare_each_statement", return inject_reprepare(thd););

  return FALSE;
}

/*
  Load a table definition from file and open unireg table

  SYNOPSIS
    open_unireg_entry()
    thd			Thread handle
    entry		Store open table definition here
    table_list		TABLE_LIST with db, table_name & belong_to_view
    alias		Alias name
    cache_key		Key for share_cache
    cache_key_length	length of cache_key
    mem_root		temporary mem_root for parsing
    flags               the OPEN_VIEW_NO_PARSE flag to be passed to
                        openfrm()/open_new_frm()

  NOTES
   Extra argument for open is taken from thd->open_options
   One must have a lock on LOCK_open when calling this function

  RETURN
    0	ok
    #	Error
*/

static int open_unireg_entry(THD *thd, TABLE *entry, TABLE_LIST *table_list,
                             const char *alias,
                             char *cache_key, uint cache_key_length,
                             MEM_ROOT *mem_root, uint flags)
{
  int error;
  TABLE_SHARE *share;
  uint discover_retry_count= 0;
  DBUG_ENTER("open_unireg_entry");

  mysql_mutex_assert_owner(&LOCK_open);
retry:
  if (!(share= get_table_share_with_create(thd, table_list, cache_key,
                                           cache_key_length, 
                                           OPEN_VIEW |
                                           table_list->i_s_requested_object,
                                           &error)))
    DBUG_RETURN(1);

  if (share->is_view)
  {
    /*
      If parent_l of the table_list is non null then a merge table
      has this view as child table, which is not supported.
    */
    if (table_list->parent_l)
    {
      my_error(ER_WRONG_MRG_TABLE, MYF(0));
      goto err;
    }

    /*
      This table is a view. Validate its metadata version: in particular,
      that it was a view when the statement was prepared.
    */
    if (check_and_update_table_version(thd, table_list, share))
      goto err;
    if (table_list->i_s_requested_object &  OPEN_TABLE_ONLY)
      goto err;

    /* Open view */
    error= (int) open_new_frm(thd, share, alias,
                              (uint) (HA_OPEN_KEYFILE | HA_OPEN_RNDFILE |
                                      HA_GET_INDEX | HA_TRY_READ_ONLY),
                              READ_KEYINFO | COMPUTE_TYPES | EXTRA_RECORD |
                              (flags & OPEN_VIEW_NO_PARSE),
                              thd->open_options, entry, table_list,
                              mem_root);
    if (error)
      goto err;
    /* TODO: Don't free this */
    release_table_share(share, RELEASE_NORMAL);
    DBUG_RETURN((flags & OPEN_VIEW_NO_PARSE)? -1 : 0);
  }
  else if (table_list->view)
  {
    /*
      We're trying to open a table for what was a view.
      This can only happen during (re-)execution.
      At prepared statement prepare the view has been opened and
      merged into the statement parse tree. After that, someone
      performed a DDL and replaced the view with a base table.
      Don't try to open the table inside a prepared statement,
      invalidate it instead.

      Note, the assert below is known to fail inside stored
      procedures (Bug#27011).
    */
    DBUG_ASSERT(thd->m_reprepare_observer);
    check_and_update_table_version(thd, table_list, share);
    /* Always an error. */
    DBUG_ASSERT(thd->is_error());
    goto err;
  }

  if (table_list->i_s_requested_object &  OPEN_VIEW_ONLY)
    goto err;

  while ((error= open_table_from_share(thd, share, alias,
                                       (uint) (HA_OPEN_KEYFILE |
                                               HA_OPEN_RNDFILE |
                                               HA_GET_INDEX |
                                               HA_TRY_READ_ONLY),
                                       (READ_KEYINFO | COMPUTE_TYPES |
                                        EXTRA_RECORD),
                                       thd->open_options, entry, FALSE)))
  {
    if (error == 7)                             // Table def changed
    {
      share->version= 0;                        // Mark share as old
      if (discover_retry_count++)               // Retry once
        goto err;

      /*
        TODO:
        Here we should wait until all threads has released the table.
        For now we do one retry. This may cause a deadlock if there
        is other threads waiting for other tables used by this thread.
        
        Proper fix would be to if the second retry failed:
        - Mark that table def changed
        - Return from open table
        - Close all tables used by this thread
        - Start waiting that the share is released
        - Retry by opening all tables again
      */
      if (ha_create_table_from_engine(thd, table_list->db,
                                      table_list->table_name))
        goto err;
      /*
        TO BE FIXED
        To avoid deadlock, only wait for release if no one else is
        using the share.
      */
      if (share->ref_count != 1)
        goto err;
      /* Free share and wait until it's released by all threads */
      release_table_share(share, RELEASE_WAIT_FOR_DROP);
      if (!thd->killed)
      {
        thd->warning_info->clear_warning_info(thd->query_id);
        thd->clear_error();                 // Clear error message
        goto retry;
      }
      DBUG_RETURN(1);
    }
    if (!entry->s || !entry->s->crashed)
      goto err;
     // Code below is for repairing a crashed file
     if ((error= lock_table_name(thd, table_list, TRUE)))
     {
       if (error < 0)
 	goto err;
       if (wait_for_locked_table_names(thd, table_list))
       {
 	unlock_table_name(thd, table_list);
 	goto err;
       }
     }
     mysql_mutex_unlock(&LOCK_open);
     thd->clear_error();				// Clear error message
     error= 0;
     if (open_table_from_share(thd, share, alias,
                               (uint) (HA_OPEN_KEYFILE | HA_OPEN_RNDFILE |
                                       HA_GET_INDEX |
                                       HA_TRY_READ_ONLY),
                               READ_KEYINFO | COMPUTE_TYPES | EXTRA_RECORD,
                               ha_open_options | HA_OPEN_FOR_REPAIR,
                               entry, FALSE) || ! entry->file ||
        (entry->file->is_crashed() && entry->file->ha_check_and_repair(thd)))
     {
       /* Give right error message */
       thd->clear_error();
       my_error(ER_NOT_KEYFILE, MYF(0), share->table_name.str, my_errno);
       sql_print_error("Couldn't repair table: %s.%s", share->db.str,
                       share->table_name.str);
       if (entry->file)
 	closefrm(entry, 0);
       error=1;
     }
     else
       thd->clear_error();			// Clear error message
     mysql_mutex_lock(&LOCK_open);
     unlock_table_name(thd, table_list);
 
     if (error)
       goto err;
     break;
   }

  if (Table_triggers_list::check_n_load(thd, share->db.str,
                                        share->table_name.str, entry, 0))
  {
    closefrm(entry, 0);
    goto err;
  }

  /*
    If we are here, there was no fatal error (but error may be still
    unitialized).
  */
  if (unlikely(entry->file->implicit_emptied))
  {
    entry->file->implicit_emptied= 0;
    if (mysql_bin_log.is_open())
    {
      char *query, *end;
      uint query_buf_size= 20 + share->db.length + share->table_name.length +1;
      if ((query= (char*) my_malloc(query_buf_size,MYF(MY_WME))))
      {
        /* this DELETE FROM is needed even with row-based binlogging */
        end = strxmov(strmov(query, "DELETE FROM `"),
                      share->db.str,"`.`",share->table_name.str,"`", NullS);
        int errcode= query_error_code(thd, TRUE);
        if (thd->binlog_query(THD::STMT_QUERY_TYPE,
                              query, (ulong)(end-query),
                              FALSE, FALSE, FALSE, errcode))
        {
          my_free(query, MYF(0));
          goto err;
        }
        my_free(query, MYF(0));
      }
      else
      {
        /*
          As replication is maybe going to be corrupted, we need to warn the
          DBA on top of warning the client (which will automatically be done
          because of MYF(MY_WME) in my_malloc() above).
        */
        sql_print_error("When opening HEAP table, could not allocate memory "
                        "to write 'DELETE FROM `%s`.`%s`' to the binary log",
                        table_list->db, table_list->table_name);
        delete entry->triggers;
        closefrm(entry, 0);
        goto err;
      }
    }
  }
  DBUG_RETURN(0);

err:
  release_table_share(share, RELEASE_NORMAL);
  DBUG_RETURN(1);
}


/**
  @brief Add list of MERGE children to a TABLE_LIST list.

  @param[in]    tlist           the parent TABLE_LIST object just opened

  @return status
    @retval     0               OK
    @retval     != 0            Error

  @detail
    When a MERGE parent table has just been opened, insert the
    TABLE_LIST chain from the MERGE handle into the table list used for
    opening tables for this statement. This lets the children be opened
    too.
*/

static int add_merge_table_list(TABLE_LIST *tlist)
{
  TABLE       *parent= tlist->table;
  TABLE_LIST  *child_l;
  DBUG_ENTER("add_merge_table_list");
  DBUG_PRINT("myrg", ("table: '%s'.'%s' 0x%lx", parent->s->db.str,
                      parent->s->table_name.str, (long) parent));

  /* Must not call this with attached children. */
  DBUG_ASSERT(!parent->children_attached);
  /* Must not call this with children list in place. */
  DBUG_ASSERT(tlist->next_global != parent->child_l);
  /* Prevent inclusion of another MERGE table. Could make infinite recursion. */
  if (tlist->parent_l)
  {
    my_error(ER_ADMIN_WRONG_MRG_TABLE, MYF(0), tlist->alias);
    DBUG_RETURN(1);
  }

  /* Fix children.*/
  for (child_l= parent->child_l; ; child_l= child_l->next_global)
  {
    /*
      Note: child_l->table may still be set if this parent was taken
      from the unused_tables chain. Ignore this fact here. The
      reference will be replaced by the handler in
      ::extra(HA_EXTRA_ATTACH_CHILDREN).
    */

    /* Set lock type. */
    child_l->lock_type= tlist->lock_type;

    /* Set parent reference. */
    child_l->parent_l= tlist;

    /* Break when this was the last child. */
    if (&child_l->next_global == parent->child_last_l)
      break;
  }

  /* Insert children into the table list. */
  *parent->child_last_l= tlist->next_global;
  tlist->next_global= parent->child_l;

  /*
    Do not fix the prev_global pointers. We will remove the
    chain soon anyway.
  */

  DBUG_RETURN(0);
}


/**
  @brief Attach MERGE children to the parent.

  @param[in]    tlist           the child TABLE_LIST object just opened

  @return status
    @retval     0               OK
    @retval     != 0            Error

  @note
    This is called when the last MERGE child has just been opened, let
    the handler attach the MyISAM tables to the MERGE table. Remove
    MERGE TABLE_LIST chain from the statement list so that it cannot be
    changed or freed.
*/

static int attach_merge_children(TABLE_LIST *tlist)
{
  TABLE *parent= tlist->parent_l->table;
  int error;
  DBUG_ENTER("attach_merge_children");
  DBUG_PRINT("myrg", ("table: '%s'.'%s' 0x%lx", parent->s->db.str,
                      parent->s->table_name.str, (long) parent));

  /* Must not call this with attached children. */
  DBUG_ASSERT(!parent->children_attached);
  /* Must call this with children list in place. */
  DBUG_ASSERT(tlist->parent_l->next_global == parent->child_l);

  /* Attach MyISAM tables to MERGE table. */
  error= parent->file->extra(HA_EXTRA_ATTACH_CHILDREN);

  /*
    Remove children from the table list. Even in case of an error.
    This should prevent tampering with them.
  */
  tlist->parent_l->next_global= *parent->child_last_l;

  /*
    Do not fix the last childs next_global pointer. It is needed for
    stepping to the next table in the enclosing loop in open_tables().
    Do not fix prev_global pointers. We did not set them.
  */

  if (error)
  {
    DBUG_PRINT("error", ("attaching MERGE children failed: %d", my_errno));
    parent->file->print_error(error, MYF(0));
    DBUG_RETURN(1);
  }

  parent->children_attached= TRUE;
  DBUG_PRINT("myrg", ("attached parent: '%s'.'%s' 0x%lx", parent->s->db.str,
                      parent->s->table_name.str, (long) parent));

  /*
    Note that we have the cildren in the thd->open_tables list at this
    point.
  */

  DBUG_RETURN(0);
}


/**
  @brief Detach MERGE children from the parent.

  @note
    Call this before the first table of a MERGE table (parent or child)
    is closed.

    When closing thread tables at end of statement, both parent and
    children are in thd->open_tables and will be closed. In most cases
    the children will be closed before the parent. They are opened after
    the parent and thus stacked into thd->open_tables before it.

    To avoid that we touch a closed children in any way, we must detach
    the children from the parent when the first belonging table is
    closed (parent or child).

    All references to the children should be removed on handler level
    and optionally on table level.

  @note
    Assure that you call it for a MERGE parent or child only.
    Either table->child_l or table->parent must be set.

  @param[in]    table           the TABLE object of the parent
  @param[in]    clear_refs      if to clear TABLE references
                                this must be true when called from
                                close_thread_tables() to enable fresh
                                open in open_tables()
                                it must be false when called in preparation
                                for reopen_tables()
*/

void detach_merge_children(TABLE *table, bool clear_refs)
{
  TABLE_LIST *child_l;
  TABLE *parent= table->child_l ? table : table->parent;
  bool first_detach;
  DBUG_ENTER("detach_merge_children");
  /*
    Either table->child_l or table->parent must be set. Parent must have
    child_l set.
  */
  DBUG_ASSERT(parent && parent->child_l);
  DBUG_PRINT("myrg", ("table: '%s'.'%s' 0x%lx  clear_refs: %d",
                      table->s->db.str, table->s->table_name.str,
                      (long) table, clear_refs));
  DBUG_PRINT("myrg", ("parent: '%s'.'%s' 0x%lx", parent->s->db.str,
                      parent->s->table_name.str, (long) parent));

  /*
    In a open_tables() loop it can happen that not all tables have their
    children attached yet. Also this is called for every child and the
    parent from close_thread_tables().
  */
  if ((first_detach= parent->children_attached))
  {
    (void) parent->file->extra(HA_EXTRA_DETACH_CHILDREN);
    parent->children_attached= FALSE;
    DBUG_PRINT("myrg", ("detached parent: '%s'.'%s' 0x%lx", parent->s->db.str,
                        parent->s->table_name.str, (long) parent));
  }
  else
    DBUG_PRINT("myrg", ("parent is already detached"));

  if (clear_refs)
  {
    /* In any case clear the own parent reference. (***) */
    table->parent= NULL;

    /*
      On the first detach, clear all references. If this table is the
      parent, we still may need to clear the child references. The first
      detach might not have done this.
    */
    if (first_detach || (table == parent))
    {
      /* Clear TABLE references to force new assignment at next open. */
      for (child_l= parent->child_l; ; child_l= child_l->next_global)
      {
        /*
          Do not DBUG_ASSERT(child_l->table); open_tables might be
          incomplete.

          Clear the parent reference of the children only on the first
          detach. The children might already be closed. They will clear
          it themseves when this function is called for them with
          'clear_refs' true. See above "(***)".
        */
        if (first_detach && child_l->table)
          child_l->table->parent= NULL;

        /* Clear the table reference to force new assignment at next open. */
        child_l->table= NULL;

        /* Break when this was the last child. */
        if (&child_l->next_global == parent->child_last_l)
          break;
      }
    }
  }

  DBUG_VOID_RETURN;
}


/**
  @brief Fix MERGE children after open.

  @param[in]    old_child_list  first list member from original table
  @param[in]    old_last        pointer to &next_global of last list member
  @param[in]    new_child_list  first list member from freshly opened table
  @param[in]    new_last        pointer to &next_global of last list member

  @return       mismatch
    @retval     FALSE           OK, no mismatch
    @retval     TRUE            Error, lists mismatch

  @detail
    Main action is to copy TABLE reference for each member of original
    child list to new child list. After a fresh open these references
    are NULL. Assign the old children to the new table. Some of them
    might also be reopened or will be reopened soon.

    Other action is to verify that the table definition with respect to
    the UNION list did not change.

  @note
    This function terminates the child list if the respective '*_last'
    pointer is non-NULL. Do not call it from a place where the list is
    embedded in another list and this would break it.

    Terminating the list is required for example in the first
    reopen_table() after open_tables(). open_tables() requires the end
    of the list not to be terminated because other tables could follow
    behind the child list.

    If a '*_last' pointer is NULL, the respective list is assumed to be
    NULL terminated.
*/

bool fix_merge_after_open(TABLE_LIST *old_child_list, TABLE_LIST **old_last,
                          TABLE_LIST *new_child_list, TABLE_LIST **new_last)
{
  bool mismatch= FALSE;
  DBUG_ENTER("fix_merge_after_open");
  DBUG_PRINT("myrg", ("old last addr: 0x%lx  new last addr: 0x%lx",
                      (long) old_last, (long) new_last));

  /* Terminate the lists for easier check of list end. */
  if (old_last)
    *old_last= NULL;
  if (new_last)
    *new_last= NULL;

  for (;;)
  {
    DBUG_PRINT("myrg", ("old list item: 0x%lx  new list item: 0x%lx",
                        (long) old_child_list, (long) new_child_list));
    /* Break if one of the list is at its end. */
    if (!old_child_list || !new_child_list)
      break;
    /* Old table has references to child TABLEs. */
    DBUG_ASSERT(old_child_list->table);
    /* New table does not yet have references to child TABLEs. */
    DBUG_ASSERT(!new_child_list->table);
    DBUG_PRINT("myrg", ("old table: '%s'.'%s'  new table: '%s'.'%s'",
                        old_child_list->db, old_child_list->table_name,
                        new_child_list->db, new_child_list->table_name));
    /* Child db.table names must match. */
    if (strcmp(old_child_list->table_name, new_child_list->table_name) ||
        strcmp(old_child_list->db,         new_child_list->db))
      break;
    /*
      Copy TABLE reference. Child TABLE objects are still in place
      though not necessarily open yet.
    */
    DBUG_PRINT("myrg", ("old table ref: 0x%lx  replaces new table ref: 0x%lx",
                        (long) old_child_list->table,
                        (long) new_child_list->table));
    new_child_list->table= old_child_list->table;
    /* Step both lists. */
    old_child_list= old_child_list->next_global;
    new_child_list= new_child_list->next_global;
  }
  DBUG_PRINT("myrg", ("end of list, mismatch: %d", mismatch));
  /*
    If the list pointers are not both NULL after the loop, then the
    lists differ. If the are both identical, but not NULL, then they
    have at least one table in common and hence the rest of the list
    would be identical too. But in this case the loop woul run until the
    list end, where both pointers would become NULL.
  */
  if (old_child_list != new_child_list)
    mismatch= TRUE;
  if (mismatch)
    my_error(ER_TABLE_DEF_CHANGED, MYF(0));

  DBUG_RETURN(mismatch);
}


/*
  Return a appropriate read lock type given a table object.

  @param thd Thread context
  @param table TABLE object for table to be locked

  @remark Due to a statement-based replication limitation, statements such as
          INSERT INTO .. SELECT FROM .. and CREATE TABLE .. SELECT FROM need
          to grab a TL_READ_NO_INSERT lock on the source table in order to
          prevent the replication of a concurrent statement that modifies the
          source table. If such a statement gets applied on the slave before
          the INSERT .. SELECT statement finishes, data on the master could
          differ from data on the slave and end-up with a discrepancy between
          the binary log and table state. Furthermore, this does not apply to
          I_S and log tables as it's always unsafe to replicate such tables
          under statement-based replication as the table on the slave might
          contain other data (ie: general_log is enabled on the slave). The
          statement will be marked as unsafe for SBR in decide_logging_format().
*/

thr_lock_type read_lock_type_for_table(THD *thd, TABLE *table)
{
  bool log_on= mysql_bin_log.is_open() && (thd->variables.option_bits & OPTION_BIN_LOG);
  ulong binlog_format= thd->variables.binlog_format;
  if ((log_on == FALSE) || (binlog_format == BINLOG_FORMAT_ROW) ||
      (table->s->table_category == TABLE_CATEGORY_LOG) ||
      (table->s->table_category == TABLE_CATEGORY_PERFORMANCE))
    return TL_READ;
  else
    return TL_READ_NO_INSERT;
}


/*
  Open all tables in list

  SYNOPSIS
    open_tables()
    thd - thread handler
    start - list of tables in/out
    counter - number of opened tables will be return using this parameter
    flags   - bitmap of flags to modify how the tables will be open:
              MYSQL_LOCK_IGNORE_FLUSH - open table even if someone has
              done a flush or namelock on it.

  NOTE
    Unless we are already in prelocked mode, this function will also precache
    all SP/SFs explicitly or implicitly (via views and triggers) used by the
    query and add tables needed for their execution to table list. If resulting
    tables list will be non empty it will mark query as requiring precaching.
    Prelocked mode will be enabled for such query during lock_tables() call.

    If query for which we are opening tables is already marked as requiring
    prelocking it won't do such precaching and will simply reuse table list
    which is already built.

    If any table has a trigger and start->trg_event_map is non-zero
    the final lock will end up in thd->locked_tables, otherwise, the
    lock will be placed in thd->lock. See also comments in
    st_lex::set_trg_event_type_for_tables().

  RETURN
    0  - OK
    -1 - error
*/

int open_tables(THD *thd, TABLE_LIST **start, uint *counter, uint flags)
{
  TABLE_LIST *tables= NULL;
  bool refresh;
  int result=0;
  MEM_ROOT new_frm_mem;
  /* Also used for indicating that prelocking is need */
  TABLE_LIST **query_tables_last_own;
  bool safe_to_ignore_table;

  DBUG_ENTER("open_tables");
  /*
    temporary mem_root for new .frm parsing.
    TODO: variables for size
  */
  init_sql_alloc(&new_frm_mem, 8024, 8024);

  thd->current_tablenr= 0;
 restart:
  *counter= 0;
  query_tables_last_own= 0;
  thd_proc_info(thd, "Opening tables");

  /*
    If we are not already executing prelocked statement and don't have
    statement for which table list for prelocking is already built, let
    us cache routines and try to build such table list.

  */

  if (!thd->prelocked_mode && !thd->lex->requires_prelocking() &&
      thd->lex->uses_stored_routines())
  {
    bool first_no_prelocking, need_prelocking;
    TABLE_LIST **save_query_tables_last= thd->lex->query_tables_last;

    DBUG_ASSERT(thd->lex->query_tables == *start);
    sp_get_prelocking_info(thd, &need_prelocking, &first_no_prelocking);

    if (sp_cache_routines_and_add_tables(thd, thd->lex, first_no_prelocking))
    {
      /*
        Serious error during reading stored routines from mysql.proc table.
        Something's wrong with the table or its contents, and an error has
        been emitted; we must abort.
      */
      result= -1;
      goto err;
    }
    else if (need_prelocking)
    {
      query_tables_last_own= save_query_tables_last;
      *start= thd->lex->query_tables;
    }
  }

  /*
    For every table in the list of tables to open, try to find or open
    a table.
  */
  for (tables= *start; tables ;tables= tables->next_global)
  {
    safe_to_ignore_table= FALSE;

    /*
      Ignore placeholders for derived tables. After derived tables
      processing, link to created temporary table will be put here.
      If this is derived table for view then we still want to process
      routines used by this view.
     */
    if (tables->derived)
    {
      if (tables->view)
        goto process_view_routines;
      continue;
    }
    /*
      If this TABLE_LIST object is a placeholder for an information_schema
      table, create a temporary table to represent the information_schema
      table in the query. Do not fill it yet - will be filled during
      execution.
    */
    if (tables->schema_table)
    {
      /*
        If this information_schema table is merged into a mergeable
        view, ignore it for now -- it will be filled when its respective
        TABLE_LIST is processed. This code works only during re-execution.
      */
      if (tables->view)
        goto process_view_routines;
      if (!mysql_schema_table(thd, thd->lex, tables) &&
          !check_and_update_table_version(thd, tables, tables->table->s))
      {
        continue;
      }
      DBUG_RETURN(-1);
    }
    DBUG_PRINT("tcache", ("opening table: '%s'.'%s'  item: 0x%lx",
                          tables->db, tables->table_name, (long) tables));
    (*counter)++;

    /*
      Not a placeholder: must be a base table or a view, and the table is
      not opened yet. Try to open the table.
    */
    if (!tables->table)
    {
      if (tables->prelocking_placeholder)
      {
        /*
          For the tables added by the pre-locking code, attempt to open
          the table but fail silently if the table does not exist.
          The real failure will occur when/if a statement attempts to use
          that table.
        */
        Prelock_error_handler prelock_handler;
        thd->push_internal_handler(& prelock_handler);
        tables->table= open_table(thd, tables, &new_frm_mem, &refresh, flags);
        thd->pop_internal_handler();
        safe_to_ignore_table= prelock_handler.safely_trapped_errors();
      }
      else
        tables->table= open_table(thd, tables, &new_frm_mem, &refresh, flags);
    }
    else
      DBUG_PRINT("tcache", ("referenced table: '%s'.'%s' 0x%lx",
                            tables->db, tables->table_name,
                            (long) tables->table));

    if (!tables->table)
    {
      free_root(&new_frm_mem, MYF(MY_KEEP_PREALLOC));

      if (tables->view)
      {
        /* VIEW placeholder */
	(*counter)--;

        /*
          tables->next_global list consists of two parts:
          1) Query tables and underlying tables of views.
          2) Tables used by all stored routines that this statement invokes on
             execution.
          We need to know where the bound between these two parts is. If we've
          just opened a view, which was the last table in part #1, and it
          has added its base tables after itself, adjust the boundary pointer
          accordingly.
        */
        if (query_tables_last_own == &(tables->next_global) &&
            tables->view->query_tables)
          query_tables_last_own= tables->view->query_tables_last;
        /*
          Let us free memory used by 'sroutines' hash here since we never
          call destructor for this LEX.
        */
        my_hash_free(&tables->view->sroutines);
	goto process_view_routines;
      }

      /*
        If in a MERGE table open, we need to remove the children list
        from statement table list before restarting. Otherwise the list
        will be inserted another time.
      */
      if (tables->parent_l)
      {
        TABLE_LIST *parent_l= tables->parent_l;
        /* The parent table should be correctly open at this point. */
        DBUG_ASSERT(parent_l->table);
        parent_l->next_global= *parent_l->table->child_last_l;
      }

      if (refresh)				// Refresh in progress
      {
        /*
          We have met name-locked or old version of table. Now we have
          to close all tables which are not up to date. We also have to
          throw away set of prelocked tables (and thus close tables from
          this set that were open by now) since it possible that one of
          tables which determined its content was changed.

          Instead of implementing complex/non-robust logic mentioned
          above we simply close and then reopen all tables.

          In order to prepare for recalculation of set of prelocked tables
          we pretend that we have finished calculation which we were doing
          currently.
        */
        if (query_tables_last_own)
          thd->lex->mark_as_requiring_prelocking(query_tables_last_own);
        close_tables_for_reopen(thd, start);
	goto restart;
      }

      if (safe_to_ignore_table)
      {
        DBUG_PRINT("info", ("open_table: ignoring table '%s'.'%s'",
                            tables->db, tables->alias));
        continue;
      }

      result= -1;				// Fatal error
      break;
    }
    else
    {
      /*
        If we are not already in prelocked mode and extended table list is not
        yet built and we have trigger for table being opened then we should
        cache all routines used by its triggers and add their tables to
        prelocking list.
        If we lock table for reading we won't update it so there is no need to
        process its triggers since they never will be activated.
      */
      if (!thd->prelocked_mode && !thd->lex->requires_prelocking() &&
          tables->trg_event_map && tables->table->triggers &&
          tables->lock_type >= TL_WRITE_ALLOW_WRITE)
      {
        if (!query_tables_last_own)
          query_tables_last_own= thd->lex->query_tables_last;
        if (sp_cache_routines_and_add_tables_for_triggers(thd, thd->lex,
                                                          tables))
        {
          /*
            Serious error during reading stored routines from mysql.proc table.
            Something's wrong with the table or its contents, and an error has
            been emitted; we must abort.
          */
          result= -1;
          goto err;
        }
      }
      free_root(&new_frm_mem, MYF(MY_KEEP_PREALLOC));
    }

    if (tables->lock_type != TL_UNLOCK && ! thd->locked_tables)
    {
      if (tables->lock_type == TL_WRITE_DEFAULT)
        tables->table->reginfo.lock_type= thd->update_lock_default;
      else if (tables->lock_type == TL_READ_DEFAULT)
        tables->table->reginfo.lock_type=
          read_lock_type_for_table(thd, tables->table);
      else
        tables->table->reginfo.lock_type= tables->lock_type;
    }
    tables->table->grant= tables->grant;

    /* Check and update metadata version of a base table. */
    if (check_and_update_table_version(thd, tables, tables->table->s))
    {
      result= -1;
      goto err;
    }

    /* Attach MERGE children if not locked already. */
    DBUG_PRINT("tcache", ("is parent: %d  is child: %d",
                          test(tables->table->child_l),
                          test(tables->parent_l)));
    DBUG_PRINT("tcache", ("in lock tables: %d  in prelock mode: %d",
                          test(thd->locked_tables), test(thd->prelocked_mode)));
    if (((!thd->locked_tables && !thd->prelocked_mode) ||
         tables->table->s->tmp_table) &&
        ((tables->table->child_l &&
          add_merge_table_list(tables)) ||
         (tables->parent_l &&
          (&tables->next_global == tables->parent_l->table->child_last_l) &&
          attach_merge_children(tables))))
    {
      result= -1;
      goto err;
    }

process_view_routines:
    /*
      Again we may need cache all routines used by this view and add
      tables used by them to table list.
    */
    if (tables->view && !thd->prelocked_mode &&
        !thd->lex->requires_prelocking() &&
        tables->view->uses_stored_routines())
    {
      /* We have at least one table in TL here. */
      if (!query_tables_last_own)
        query_tables_last_own= thd->lex->query_tables_last;
      if (sp_cache_routines_and_add_tables_for_view(thd, thd->lex, tables))
      {
        /*
          Serious error during reading stored routines from mysql.proc table.
          Something is wrong with the table or its contents, and an error has
          been emitted; we must abort.
        */
        result= -1;
        goto err;
      }
    }
  }

 err:
  thd_proc_info(thd, 0);
  free_root(&new_frm_mem, MYF(0));              // Free pre-alloced block

  if (query_tables_last_own)
    thd->lex->mark_as_requiring_prelocking(query_tables_last_own);

  if (result && tables)
  {
    /*
      Some functions determine success as (tables->table != NULL).
      tables->table is in thd->open_tables. It won't go lost. If the
      error happens on a MERGE child, clear the parents TABLE reference.
    */
    if (tables->parent_l)
    {
      if (tables->parent_l->next_global == tables->parent_l->table->child_l)
        tables->parent_l->next_global= *tables->parent_l->table->child_last_l;
      tables->parent_l->table= NULL;
    }
    tables->table= NULL;
  }
  DBUG_PRINT("tcache", ("returning: %d", result));
  DBUG_RETURN(result);
}


/*
  Check that lock is ok for tables; Call start stmt if ok

  SYNOPSIS
    check_lock_and_start_stmt()
    thd			Thread handle
    table_list		Table to check
    lock_type		Lock used for table

  RETURN VALUES
  0	ok
  1	error
*/

static bool check_lock_and_start_stmt(THD *thd, TABLE *table,
				      thr_lock_type lock_type)
{
  int error;
  DBUG_ENTER("check_lock_and_start_stmt");

  if ((int) lock_type >= (int) TL_WRITE_ALLOW_READ &&
      (int) table->reginfo.lock_type < (int) TL_WRITE_ALLOW_READ)
  {
    my_error(ER_TABLE_NOT_LOCKED_FOR_WRITE, MYF(0),table->alias);
    DBUG_RETURN(1);
  }
  if ((error=table->file->start_stmt(thd, lock_type)))
  {
    table->file->print_error(error,MYF(0));
    DBUG_RETURN(1);
  }
  DBUG_RETURN(0);
}


/**
  @brief Open and lock one table

  @param[in]    thd             thread handle
  @param[in]    table_l         table to open is first table in this list
  @param[in]    lock_type       lock to use for table

  @return       table
    @retval     != NULL         OK, opened table returned
    @retval     NULL            Error

  @note
    If ok, the following are also set:
      table_list->lock_type 	lock_type
      table_list->table		table

  @note
    If table_l is a list, not a single table, the list is temporarily
    broken.

  @detail
    This function is meant as a replacement for open_ltable() when
    MERGE tables can be opened. open_ltable() cannot open MERGE tables.

    There may be more differences between open_n_lock_single_table() and
    open_ltable(). One known difference is that open_ltable() does
    neither call thd->decide_logging_format() nor handle some other logging
    and locking issues because it does not call lock_tables().
*/

TABLE *open_n_lock_single_table(THD *thd, TABLE_LIST *table_l,
                                thr_lock_type lock_type)
{
  TABLE_LIST *save_next_global;
  DBUG_ENTER("open_n_lock_single_table");

  /* Remember old 'next' pointer. */
  save_next_global= table_l->next_global;
  /* Break list. */
  table_l->next_global= NULL;

  /* Set requested lock type. */
  table_l->lock_type= lock_type;
  /* Allow to open real tables only. */
  table_l->required_type= FRMTYPE_TABLE;

  /* Open the table. */
  if (simple_open_n_lock_tables(thd, table_l))
    table_l->table= NULL; /* Just to be sure. */

  /* Restore list. */
  table_l->next_global= save_next_global;

  DBUG_RETURN(table_l->table);
}


/*
  Open and lock one table

  SYNOPSIS
    open_ltable()
    thd			Thread handler
    table_list		Table to open is first table in this list
    lock_type		Lock to use for open
    lock_flags          Flags passed to mysql_lock_table

  NOTE
    This function doesn't do anything like SP/SF/views/triggers analysis done 
    in open_table()/lock_tables(). It is intended for opening of only one
    concrete table. And used only in special contexts.

  RETURN VALUES
    table		Opened table
    0			Error
  
    If ok, the following are also set:
      table_list->lock_type 	lock_type
      table_list->table		table
*/

TABLE *open_ltable(THD *thd, TABLE_LIST *table_list, thr_lock_type lock_type,
                   uint lock_flags)
{
  TABLE *table;
  bool refresh;
  DBUG_ENTER("open_ltable");

  /* should not be used in a prelocked_mode context, see NOTE above */
  DBUG_ASSERT(!thd->prelocked_mode);

  thd_proc_info(thd, "Opening table");
  thd->current_tablenr= 0;
  /* open_ltable can be used only for BASIC TABLEs */
  table_list->required_type= FRMTYPE_TABLE;
  while (!(table= open_table(thd, table_list, thd->mem_root, &refresh, 0)) &&
         refresh)
    ;

  if (table)
  {
    if (table->child_l)
    {
      /* A MERGE table must not come here. */
      /* purecov: begin tested */
      my_error(ER_WRONG_OBJECT, MYF(0), table->s->db.str,
               table->s->table_name.str, "BASE TABLE");
      table= 0;
      goto end;
      /* purecov: end */
    }

    table_list->lock_type= lock_type;
    table_list->table=	   table;
    table->grant= table_list->grant;
    if (thd->locked_tables)
    {
      if (check_lock_and_start_stmt(thd, table, lock_type))
	table= 0;
    }
    else
    {
      DBUG_ASSERT(thd->lock == 0);	// You must lock everything at once
      if ((table->reginfo.lock_type= lock_type) != TL_UNLOCK)
	if (! (thd->lock= mysql_lock_tables(thd, &table_list->table, 1,
                                            lock_flags, &refresh)))
	  table= 0;
    }
  }

 end:
  thd_proc_info(thd, 0);
  DBUG_RETURN(table);
}


/*
  Open all tables in list, locks them and optionally process derived tables.

  SYNOPSIS
    open_and_lock_tables_derived()
    thd		- thread handler
    tables	- list of tables for open&locking
    derived     - if to handle derived tables

  RETURN
    FALSE - ok
    TRUE  - error

  NOTE
    The lock will automaticaly be freed by close_thread_tables()

  NOTE
    There are two convenience functions:
    - simple_open_n_lock_tables(thd, tables)  without derived handling
    - open_and_lock_tables(thd, tables)       with derived handling
    Both inline functions call open_and_lock_tables_derived() with
    the third argument set appropriately.
*/

int open_and_lock_tables_derived(THD *thd, TABLE_LIST *tables, bool derived)
{
  uint counter;
  bool need_reopen;
  DBUG_ENTER("open_and_lock_tables_derived");
  DBUG_PRINT("enter", ("derived handling: %d", derived));

  for ( ; ; ) 
  {
    if (open_tables(thd, &tables, &counter, 0))
      DBUG_RETURN(-1);

    DBUG_EXECUTE_IF("sleep_open_and_lock_after_open", {
      const char *old_proc_info= thd->proc_info;
      thd->proc_info= "DBUG sleep";
      my_sleep(6000000);
      thd->proc_info= old_proc_info;});

    if (!lock_tables(thd, tables, counter, &need_reopen))
      break;
    if (!need_reopen)
      DBUG_RETURN(-1);
    close_tables_for_reopen(thd, &tables);
  }
  if (derived &&
      (mysql_handle_derived(thd->lex, &mysql_derived_prepare) ||
       (thd->fill_derived_tables() &&
        mysql_handle_derived(thd->lex, &mysql_derived_filling))))
    DBUG_RETURN(TRUE); /* purecov: inspected */
  DBUG_RETURN(0);
}


/*
  Open all tables in list and process derived tables

  SYNOPSIS
    open_normal_and_derived_tables
    thd		- thread handler
    tables	- list of tables for open
    flags       - bitmap of flags to modify how the tables will be open:
                  MYSQL_LOCK_IGNORE_FLUSH - open table even if someone has
                  done a flush or namelock on it.

  RETURN
    FALSE - ok
    TRUE  - error

  NOTE 
    This is to be used on prepare stage when you don't read any
    data from the tables.
*/

bool open_normal_and_derived_tables(THD *thd, TABLE_LIST *tables, uint flags)
{
  uint counter;
  DBUG_ENTER("open_normal_and_derived_tables");
  DBUG_ASSERT(!thd->fill_derived_tables());
  if (open_tables(thd, &tables, &counter, flags) ||
      mysql_handle_derived(thd->lex, &mysql_derived_prepare))
    DBUG_RETURN(TRUE); /* purecov: inspected */
  DBUG_RETURN(0);
}


/*
  Mark all real tables in the list as free for reuse.

  SYNOPSIS
    mark_real_tables_as_free_for_reuse()
      thd   - thread context
      table - head of the list of tables

  DESCRIPTION
    Marks all real tables in the list (i.e. not views, derived
    or schema tables) as free for reuse.
*/

static void mark_real_tables_as_free_for_reuse(TABLE_LIST *table)
{
  for (; table; table= table->next_global)
    if (!table->placeholder())
      table->table->query_id= 0;
}


/*
  Lock all tables in list

  SYNOPSIS
    lock_tables()
    thd			Thread handler
    tables		Tables to lock
    count		Number of opened tables
    need_reopen         Out parameter which if TRUE indicates that some
                        tables were dropped or altered during this call
                        and therefore invoker should reopen tables and
                        try to lock them once again (in this case
                        lock_tables() will also return error).

  NOTES
    You can't call lock_tables twice, as this would break the dead-lock-free
    handling thr_lock gives us.  You most always get all needed locks at
    once.

    If query for which we are calling this function marked as requring
    prelocking, this function will do implicit LOCK TABLES and change
    thd::prelocked_mode accordingly.

  RETURN VALUES
   0	ok
   -1	Error
*/

int lock_tables(THD *thd, TABLE_LIST *tables, uint count, bool *need_reopen)
{
  TABLE_LIST *table;

  DBUG_ENTER("lock_tables");
  /*
    We can't meet statement requiring prelocking if we already
    in prelocked mode.
  */
  DBUG_ASSERT(!thd->prelocked_mode || !thd->lex->requires_prelocking());
  *need_reopen= FALSE;

  if (!tables && !thd->lex->requires_prelocking())
    DBUG_RETURN(thd->decide_logging_format(tables));

  /*
    We need this extra check for thd->prelocked_mode because we want to avoid
    attempts to lock tables in substatements. Checking for thd->locked_tables
    is not enough in some situations. For example for SP containing
    "drop table t3; create temporary t3 ..; insert into t3 ...;"
    thd->locked_tables may be 0 after drop tables, and without this extra
    check insert will try to lock temporary table t3, that will lead
    to memory leak...
  */
  if (!thd->locked_tables && !thd->prelocked_mode)
  {
    DBUG_ASSERT(thd->lock == 0);	// You must lock everything at once
    TABLE **start,**ptr;
    uint lock_flag= MYSQL_LOCK_NOTIFY_IF_NEED_REOPEN;

    if (!(ptr=start=(TABLE**) thd->alloc(sizeof(TABLE*)*count)))
      DBUG_RETURN(-1);
    for (table= tables; table; table= table->next_global)
    {
      if (!table->placeholder())
	*(ptr++)= table->table;
    }

    /* We have to emulate LOCK TABLES if we are statement needs prelocking. */
    if (thd->lex->requires_prelocking())
    {
      thd->in_lock_tables=1;
      thd->variables.option_bits|= OPTION_TABLE_LOCK;
      /*
        A query that modifies autoinc column in sub-statement can make the 
        master and slave inconsistent.
        We can solve these problems in mixed mode by switching to binlogging 
        if at least one updated table is used by sub-statement
      */
      if (thd->variables.binlog_format != BINLOG_FORMAT_ROW && tables && 
          has_write_table_with_auto_increment(thd->lex->first_not_own_table()))
<<<<<<< HEAD
      {
        thd->lex->set_stmt_unsafe(LEX::BINLOG_STMT_UNSAFE_AUTOINC_COLUMNS);
        thd->set_current_stmt_binlog_format_row_if_mixed();
      }
=======
        thd->lex->set_stmt_unsafe(LEX::BINLOG_STMT_UNSAFE_TWO_AUTOINC_COLUMNS);
>>>>>>> 0806f3d4
    }

    DEBUG_SYNC(thd, "before_lock_tables_takes_lock");

    if (! (thd->lock= mysql_lock_tables(thd, start, (uint) (ptr - start),
                                        lock_flag, need_reopen)))
    {
      if (thd->lex->requires_prelocking())
      {
        thd->variables.option_bits&= ~(OPTION_TABLE_LOCK);
        thd->in_lock_tables=0;
      }
      DBUG_RETURN(-1);
    }

    if (thd->lex->requires_prelocking() &&
        thd->lex->sql_command != SQLCOM_LOCK_TABLES)
    {
      TABLE_LIST *first_not_own= thd->lex->first_not_own_table();
      /*
        We just have done implicit LOCK TABLES, and now we have
        to emulate first open_and_lock_tables() after it.

        Note that "LOCK TABLES" can also be marked as requiring prelocking
        (e.g. if one locks view which uses functions). We should not emulate
        such open_and_lock_tables() in this case. We also should not set
        THD::prelocked_mode or first close_thread_tables() call will do
        "UNLOCK TABLES".
      */
      thd->locked_tables= thd->lock;
      thd->lock= 0;
      thd->in_lock_tables=0;

      /*
        When open_and_lock_tables() is called for a single table out of
        a table list, the 'next_global' chain is temporarily broken. We
        may not find 'first_not_own' before the end of the "list".
        Look for example at those places where open_n_lock_single_table()
        is called. That function implements the temporary breaking of
        a table list for opening a single table.
      */
      for (table= tables;
           table && table != first_not_own;
           table= table->next_global)
      {
        if (!table->placeholder())
        {
          table->table->query_id= thd->query_id;
          if (check_lock_and_start_stmt(thd, table->table, table->lock_type))
          {
            mysql_unlock_tables(thd, thd->locked_tables);
            thd->locked_tables= 0;
            thd->variables.option_bits&= ~(OPTION_TABLE_LOCK);
            DBUG_RETURN(-1);
          }
        }
      }
      /*
        Let us mark all tables which don't belong to the statement itself,
        and was marked as occupied during open_tables() as free for reuse.
      */
      mark_real_tables_as_free_for_reuse(first_not_own);
      DBUG_PRINT("info",("prelocked_mode= PRELOCKED"));
      thd->prelocked_mode= PRELOCKED;
    }
  }
  else
  {
    TABLE_LIST *first_not_own= thd->lex->first_not_own_table();
    /*
      When open_and_lock_tables() is called for a single table out of
      a table list, the 'next_global' chain is temporarily broken. We
      may not find 'first_not_own' before the end of the "list".
      Look for example at those places where open_n_lock_single_table()
      is called. That function implements the temporary breaking of
      a table list for opening a single table.
    */
    for (table= tables;
         table && table != first_not_own;
         table= table->next_global)
    {
      if (table->placeholder())
        continue;

      /*
        In a stored function or trigger we should ensure that we won't change
        a table that is already used by the calling statement.
      */
      if (thd->prelocked_mode &&
          table->lock_type >= TL_WRITE_ALLOW_WRITE)
      {
        for (TABLE* opentab= thd->open_tables; opentab; opentab= opentab->next)
        {
          if (table->table->s == opentab->s && opentab->query_id &&
              table->table->query_id != opentab->query_id)
          {
            my_error(ER_CANT_UPDATE_USED_TABLE_IN_SF_OR_TRG, MYF(0),
                     table->table->s->table_name.str);
            DBUG_RETURN(-1);
          }
        }
      }

      if (check_lock_and_start_stmt(thd, table->table, table->lock_type))
      {
	DBUG_RETURN(-1);
      }
    }
    /*
      If we are under explicit LOCK TABLES and our statement requires
      prelocking, we should mark all "additional" tables as free for use
      and enter prelocked mode.
    */
    if (thd->lex->requires_prelocking())
    {
      mark_real_tables_as_free_for_reuse(first_not_own);
      DBUG_PRINT("info", ("thd->prelocked_mode= PRELOCKED_UNDER_LOCK_TABLES"));
      thd->prelocked_mode= PRELOCKED_UNDER_LOCK_TABLES;
    }
  }

  DBUG_RETURN(thd->decide_logging_format(tables));
}


/*
  Prepare statement for reopening of tables and recalculation of set of
  prelocked tables.

  SYNOPSIS
    close_tables_for_reopen()
      thd    in     Thread context
      tables in/out List of tables which we were trying to open and lock

*/

void close_tables_for_reopen(THD *thd, TABLE_LIST **tables)
{
  /*
    If table list consists only from tables from prelocking set, table list
    for new attempt should be empty, so we have to update list's root pointer.
  */
  if (thd->lex->first_not_own_table() == *tables)
    *tables= 0;
  thd->lex->chop_off_not_own_tables();
  sp_remove_not_own_routines(thd->lex);
  for (TABLE_LIST *tmp= *tables; tmp; tmp= tmp->next_global)
    tmp->table= 0;
  close_thread_tables(thd);
}


/*
  Open a single table without table caching and don't set it in open_list

  SYNPOSIS
    open_temporary_table()
    thd		  Thread object
    path	  Path (without .frm)
    db		  database
    table_name	  Table name
    link_in_list  1 if table should be linked into thd->temporary_tables

 NOTES:
    Used by alter_table to open a temporary table and when creating
    a temporary table with CREATE TEMPORARY ...

 RETURN
   0  Error
   #  TABLE object
*/

TABLE *open_temporary_table(THD *thd, const char *path, const char *db,
			    const char *table_name, bool link_in_list)
{
  TABLE *tmp_table;
  TABLE_SHARE *share;
  char cache_key[MAX_DBKEY_LENGTH], *saved_cache_key, *tmp_path;
  uint key_length;
  TABLE_LIST table_list;
  DBUG_ENTER("open_temporary_table");
  DBUG_PRINT("enter",
             ("table: '%s'.'%s'  path: '%s'  server_id: %u  "
              "pseudo_thread_id: %lu",
              db, table_name, path,
              (uint) thd->server_id, (ulong) thd->variables.pseudo_thread_id));

  table_list.db=         (char*) db;
  table_list.table_name= (char*) table_name;
  /* Create the cache_key for temporary tables */
  key_length= create_table_def_key(thd, cache_key, &table_list, 1);

  if (!(tmp_table= (TABLE*) my_malloc(sizeof(*tmp_table) + sizeof(*share) +
                                      strlen(path)+1 + key_length,
                                      MYF(MY_WME))))
    DBUG_RETURN(0);				/* purecov: inspected */

  share= (TABLE_SHARE*) (tmp_table+1);
  tmp_path= (char*) (share+1);
  saved_cache_key= strmov(tmp_path, path)+1;
  memcpy(saved_cache_key, cache_key, key_length);

  init_tmp_table_share(thd, share, saved_cache_key, key_length,
                       strend(saved_cache_key)+1, tmp_path);

  if (open_table_def(thd, share, 0) ||
      open_table_from_share(thd, share, table_name,
                            (uint) (HA_OPEN_KEYFILE | HA_OPEN_RNDFILE |
                                    HA_GET_INDEX),
                            READ_KEYINFO | COMPUTE_TYPES | EXTRA_RECORD,
                            ha_open_options,
                            tmp_table, FALSE))
  {
    /* No need to lock share->mutex as this is not needed for tmp tables */
    free_table_share(share);
    my_free((char*) tmp_table,MYF(0));
    DBUG_RETURN(0);
  }

  tmp_table->reginfo.lock_type= TL_WRITE;	 // Simulate locked
  share->tmp_table= (tmp_table->file->has_transactions() ? 
                     TRANSACTIONAL_TMP_TABLE : NON_TRANSACTIONAL_TMP_TABLE);

  if (link_in_list)
  {
    /* growing temp list at the head */
    tmp_table->next= thd->temporary_tables;
    if (tmp_table->next)
      tmp_table->next->prev= tmp_table;
    thd->temporary_tables= tmp_table;
    thd->temporary_tables->prev= 0;
    if (thd->slave_thread)
      slave_open_temp_tables++;
  }
  tmp_table->pos_in_table_list= 0;
  DBUG_PRINT("tmptable", ("opened table: '%s'.'%s' 0x%lx", tmp_table->s->db.str,
                          tmp_table->s->table_name.str, (long) tmp_table));
  DBUG_RETURN(tmp_table);
}


bool rm_temporary_table(handlerton *base, char *path)
{
  bool error=0;
  handler *file;
  char *ext;
  DBUG_ENTER("rm_temporary_table");

  strmov(ext= strend(path), reg_ext);
  if (mysql_file_delete(key_file_frm, path, MYF(0)))
    error=1; /* purecov: inspected */
  *ext= 0;				// remove extension
  file= get_new_handler((TABLE_SHARE*) 0, current_thd->mem_root, base);
  if (file && file->ha_delete_table(path))
  {
    error=1;
    sql_print_warning("Could not remove temporary table: '%s', error: %d",
                      path, my_errno);
  }
  delete file;
  DBUG_RETURN(error);
}


/*****************************************************************************
* The following find_field_in_XXX procedures implement the core of the
* name resolution functionality. The entry point to resolve a column name in a
* list of tables is 'find_field_in_tables'. It calls 'find_field_in_table_ref'
* for each table reference. In turn, depending on the type of table reference,
* 'find_field_in_table_ref' calls one of the 'find_field_in_XXX' procedures
* below specific for the type of table reference.
******************************************************************************/

/* Special Field pointers as return values of find_field_in_XXX functions. */
Field *not_found_field= (Field*) 0x1;
Field *view_ref_found= (Field*) 0x2; 

#define WRONG_GRANT (Field*) -1

static void update_field_dependencies(THD *thd, Field *field, TABLE *table)
{
  DBUG_ENTER("update_field_dependencies");
  if (thd->mark_used_columns != MARK_COLUMNS_NONE)
  {
    MY_BITMAP *current_bitmap, *other_bitmap;

    /*
      We always want to register the used keys, as the column bitmap may have
      been set for all fields (for example for view).
    */
      
    table->covering_keys.intersect(field->part_of_key);
    table->merge_keys.merge(field->part_of_key);

    if (thd->mark_used_columns == MARK_COLUMNS_READ)
    {
      current_bitmap= table->read_set;
      other_bitmap=   table->write_set;
    }
    else
    {
      current_bitmap= table->write_set;
      other_bitmap=   table->read_set;
    }

    /* 
       The test-and-set mechanism in the bitmap is not reliable during
       multi-UPDATE statements under MARK_COLUMNS_READ mode
       (thd->mark_used_columns == MARK_COLUMNS_READ), as this bitmap contains
       only those columns that are used in the SET clause. I.e they are being
       set here. See multi_update::prepare()
    */
    if (bitmap_fast_test_and_set(current_bitmap, field->field_index))
    {
      if (thd->mark_used_columns == MARK_COLUMNS_WRITE)
      {
        DBUG_PRINT("warning", ("Found duplicated field"));
        thd->dup_field= field;
      }
      else
      {
        DBUG_PRINT("note", ("Field found before"));
      }
      DBUG_VOID_RETURN;
    }
    if (table->get_fields_in_item_tree)
      field->flags|= GET_FIXED_FIELDS_FLAG;
    table->used_fields++;
  }
  else if (table->get_fields_in_item_tree)
    field->flags|= GET_FIXED_FIELDS_FLAG;
  DBUG_VOID_RETURN;
}


/*
  Find a field by name in a view that uses merge algorithm.

  SYNOPSIS
    find_field_in_view()
    thd				thread handler
    table_list			view to search for 'name'
    name			name of field
    length			length of name
    item_name                   name of item if it will be created (VIEW)
    ref				expression substituted in VIEW should be passed
                                using this reference (return view_ref_found)
    register_tree_change        TRUE if ref is not stack variable and we
                                need register changes in item tree

  RETURN
    0			field is not found
    view_ref_found	found value in VIEW (real result is in *ref)
    #			pointer to field - only for schema table fields
*/

static Field *
find_field_in_view(THD *thd, TABLE_LIST *table_list,
                   const char *name, uint length,
                   const char *item_name, Item **ref,
                   bool register_tree_change)
{
  DBUG_ENTER("find_field_in_view");
  DBUG_PRINT("enter",
             ("view: '%s', field name: '%s', item name: '%s', ref 0x%lx",
              table_list->alias, name, item_name, (ulong) ref));
  Field_iterator_view field_it;
  field_it.set(table_list);
  Query_arena *arena= 0, backup;  
  
  DBUG_ASSERT(table_list->schema_table_reformed ||
              (ref != 0 && table_list->view != 0));
  for (; !field_it.end_of_fields(); field_it.next())
  {
    if (!my_strcasecmp(system_charset_info, field_it.name(), name))
    {
      // in PS use own arena or data will be freed after prepare
      if (register_tree_change &&
          thd->stmt_arena->is_stmt_prepare_or_first_stmt_execute())
        arena= thd->activate_stmt_arena_if_needed(&backup);
      /*
        create_item() may, or may not create a new Item, depending on
        the column reference. See create_view_field() for details.
      */
      Item *item= field_it.create_item(thd);
      if (arena)
        thd->restore_active_arena(arena, &backup);
      
      if (!item)
        DBUG_RETURN(0);
      /*
       *ref != NULL means that *ref contains the item that we need to
       replace. If the item was aliased by the user, set the alias to
       the replacing item.
       We need to set alias on both ref itself and on ref real item.
      */
      if (*ref && !(*ref)->is_autogenerated_name)
      {
        item->set_name((*ref)->name, (*ref)->name_length,
                       system_charset_info);
        item->real_item()->set_name((*ref)->name, (*ref)->name_length,
                       system_charset_info);
      }
      if (register_tree_change)
        thd->change_item_tree(ref, item);
      else
        *ref= item;
      DBUG_RETURN((Field*) view_ref_found);
    }
  }
  DBUG_RETURN(0);
}


/*
  Find field by name in a NATURAL/USING join table reference.

  SYNOPSIS
    find_field_in_natural_join()
    thd			 [in]  thread handler
    table_ref            [in]  table reference to search
    name		 [in]  name of field
    length		 [in]  length of name
    ref                  [in/out] if 'name' is resolved to a view field, ref is
                               set to point to the found view field
    register_tree_change [in]  TRUE if ref is not stack variable and we
                               need register changes in item tree
    actual_table         [out] the original table reference where the field
                               belongs - differs from 'table_list' only for
                               NATURAL/USING joins

  DESCRIPTION
    Search for a field among the result fields of a NATURAL/USING join.
    Notice that this procedure is called only for non-qualified field
    names. In the case of qualified fields, we search directly the base
    tables of a natural join.

  RETURN
    NULL        if the field was not found
    WRONG_GRANT if no access rights to the found field
    #           Pointer to the found Field
*/

static Field *
find_field_in_natural_join(THD *thd, TABLE_LIST *table_ref, const char *name,
                           uint length, Item **ref, bool register_tree_change,
                           TABLE_LIST **actual_table)
{
  List_iterator_fast<Natural_join_column>
    field_it(*(table_ref->join_columns));
  Natural_join_column *nj_col, *curr_nj_col;
  Field *found_field;
  Query_arena *arena, backup;
  DBUG_ENTER("find_field_in_natural_join");
  DBUG_PRINT("enter", ("field name: '%s', ref 0x%lx",
		       name, (ulong) ref));
  DBUG_ASSERT(table_ref->is_natural_join && table_ref->join_columns);
  DBUG_ASSERT(*actual_table == NULL);

  LINT_INIT(arena);
  LINT_INIT(found_field);

  for (nj_col= NULL, curr_nj_col= field_it++; curr_nj_col; 
       curr_nj_col= field_it++)
  {
    if (!my_strcasecmp(system_charset_info, curr_nj_col->name(), name))
    {
      if (nj_col)
      {
        my_error(ER_NON_UNIQ_ERROR, MYF(0), name, thd->where);
        DBUG_RETURN(NULL);
      }
      nj_col= curr_nj_col;
    }
  }
  if (!nj_col)
    DBUG_RETURN(NULL);

  if (nj_col->view_field)
  {
    Item *item;
    LINT_INIT(arena);
    if (register_tree_change)
      arena= thd->activate_stmt_arena_if_needed(&backup);
    /*
      create_item() may, or may not create a new Item, depending on the
      column reference. See create_view_field() for details.
    */
    item= nj_col->create_item(thd);
    /*
     *ref != NULL means that *ref contains the item that we need to
     replace. If the item was aliased by the user, set the alias to
     the replacing item.
     We need to set alias on both ref itself and on ref real item.
     */
    if (*ref && !(*ref)->is_autogenerated_name)
    {
      item->set_name((*ref)->name, (*ref)->name_length,
                     system_charset_info);
      item->real_item()->set_name((*ref)->name, (*ref)->name_length,
                                  system_charset_info);
    }
    if (register_tree_change && arena)
      thd->restore_active_arena(arena, &backup);

    if (!item)
      DBUG_RETURN(NULL);
    DBUG_ASSERT(nj_col->table_field == NULL);
    if (nj_col->table_ref->schema_table_reformed)
    {
      /*
        Translation table items are always Item_fields and fixed
        already('mysql_schema_table' function). So we can return
        ->field. It is used only for 'show & where' commands.
      */
      DBUG_RETURN(((Item_field*) (nj_col->view_field->item))->field);
    }
    if (register_tree_change)
      thd->change_item_tree(ref, item);
    else
      *ref= item;
    found_field= (Field*) view_ref_found;
  }
  else
  {
    /* This is a base table. */
    DBUG_ASSERT(nj_col->view_field == NULL);
    /*
      This fix_fields is not necessary (initially this item is fixed by
      the Item_field constructor; after reopen_tables the Item_func_eq
      calls fix_fields on that item), it's just a check during table
      reopening for columns that was dropped by the concurrent connection.
    */
    if (!nj_col->table_field->fixed &&
        nj_col->table_field->fix_fields(thd, (Item **)&nj_col->table_field))
    {
      DBUG_PRINT("info", ("column '%s' was dropped by the concurrent connection",
                          nj_col->table_field->name));
      DBUG_RETURN(NULL);
    }
    DBUG_ASSERT(nj_col->table_ref->table == nj_col->table_field->field->table);
    found_field= nj_col->table_field->field;
    update_field_dependencies(thd, found_field, nj_col->table_ref->table);
  }

  *actual_table= nj_col->table_ref;
  
  DBUG_RETURN(found_field);
}


/*
  Find field by name in a base table or a view with temp table algorithm.

  SYNOPSIS
    find_field_in_table()
    thd				thread handler
    table			table where to search for the field
    name			name of field
    length			length of name
    allow_rowid			do allow finding of "_rowid" field?
    cached_field_index_ptr	cached position in field list (used to speedup
                                lookup for fields in prepared tables)

  RETURN
    0	field is not found
    #	pointer to field
*/

Field *
find_field_in_table(THD *thd, TABLE *table, const char *name, uint length,
                    bool allow_rowid, uint *cached_field_index_ptr)
{
  Field **field_ptr, *field;
  uint cached_field_index= *cached_field_index_ptr;
  DBUG_ENTER("find_field_in_table");
  DBUG_PRINT("enter", ("table: '%s', field name: '%s'", table->alias, name));

  /* We assume here that table->field < NO_CACHED_FIELD_INDEX = UINT_MAX */
  if (cached_field_index < table->s->fields &&
      !my_strcasecmp(system_charset_info,
                     table->field[cached_field_index]->field_name, name))
    field_ptr= table->field + cached_field_index;
  else if (table->s->name_hash.records)
  {
    field_ptr= (Field**) my_hash_search(&table->s->name_hash, (uchar*) name,
                                        length);
    if (field_ptr)
    {
      /*
        field_ptr points to field in TABLE_SHARE. Convert it to the matching
        field in table
      */
      field_ptr= (table->field + (field_ptr - table->s->field));
    }
  }
  else
  {
    if (!(field_ptr= table->field))
      DBUG_RETURN((Field *)0);
    for (; *field_ptr; ++field_ptr)
      if (!my_strcasecmp(system_charset_info, (*field_ptr)->field_name, name))
        break;
  }

  if (field_ptr && *field_ptr)
  {
    *cached_field_index_ptr= field_ptr - table->field;
    field= *field_ptr;
  }
  else
  {
    if (!allow_rowid ||
        my_strcasecmp(system_charset_info, name, "_rowid") ||
        table->s->rowid_field_offset == 0)
      DBUG_RETURN((Field*) 0);
    field= table->field[table->s->rowid_field_offset-1];
  }

  update_field_dependencies(thd, field, table);

  DBUG_RETURN(field);
}


/*
  Find field in a table reference.

  SYNOPSIS
    find_field_in_table_ref()
    thd			   [in]  thread handler
    table_list		   [in]  table reference to search
    name		   [in]  name of field
    length		   [in]  field length of name
    item_name              [in]  name of item if it will be created (VIEW)
    db_name                [in]  optional database name that qualifies the
    table_name             [in]  optional table name that qualifies the field
    ref		       [in/out] if 'name' is resolved to a view field, ref
                                 is set to point to the found view field
    check_privileges       [in]  check privileges
    allow_rowid		   [in]  do allow finding of "_rowid" field?
    cached_field_index_ptr [in]  cached position in field list (used to
                                 speedup lookup for fields in prepared tables)
    register_tree_change   [in]  TRUE if ref is not stack variable and we
                                 need register changes in item tree
    actual_table           [out] the original table reference where the field
                                 belongs - differs from 'table_list' only for
                                 NATURAL_USING joins.

  DESCRIPTION
    Find a field in a table reference depending on the type of table
    reference. There are three types of table references with respect
    to the representation of their result columns:
    - an array of Field_translator objects for MERGE views and some
      information_schema tables,
    - an array of Field objects (and possibly a name hash) for stored
      tables,
    - a list of Natural_join_column objects for NATURAL/USING joins.
    This procedure detects the type of the table reference 'table_list'
    and calls the corresponding search routine.

  RETURN
    0			field is not found
    view_ref_found	found value in VIEW (real result is in *ref)
    #			pointer to field
*/

Field *
find_field_in_table_ref(THD *thd, TABLE_LIST *table_list,
                        const char *name, uint length,
                        const char *item_name, const char *db_name,
                        const char *table_name, Item **ref,
                        bool check_privileges, bool allow_rowid,
                        uint *cached_field_index_ptr,
                        bool register_tree_change, TABLE_LIST **actual_table)
{
  Field *fld;
  DBUG_ENTER("find_field_in_table_ref");
  DBUG_ASSERT(table_list->alias);
  DBUG_ASSERT(name);
  DBUG_ASSERT(item_name);
  DBUG_PRINT("enter",
             ("table: '%s'  field name: '%s'  item name: '%s'  ref 0x%lx",
              table_list->alias, name, item_name, (ulong) ref));

  /*
    Check that the table and database that qualify the current field name
    are the same as the table reference we are going to search for the field.

    Exclude from the test below nested joins because the columns in a
    nested join generally originate from different tables. Nested joins
    also have no table name, except when a nested join is a merge view
    or an information schema table.

    We include explicitly table references with a 'field_translation' table,
    because if there are views over natural joins we don't want to search
    inside the view, but we want to search directly in the view columns
    which are represented as a 'field_translation'.

    TODO: Ensure that table_name, db_name and tables->db always points to
          something !
  */
  if (/* Exclude nested joins. */
      (!table_list->nested_join ||
       /* Include merge views and information schema tables. */
       table_list->field_translation) &&
      /*
        Test if the field qualifiers match the table reference we plan
        to search.
      */
      table_name && table_name[0] &&
      (my_strcasecmp(table_alias_charset, table_list->alias, table_name) ||
       (db_name && db_name[0] && table_list->db && table_list->db[0] &&
        (table_list->schema_table ?
         my_strcasecmp(system_charset_info, db_name, table_list->db) :
         strcmp(db_name, table_list->db)))))
    DBUG_RETURN(0);

  *actual_table= NULL;

  if (table_list->field_translation)
  {
    /* 'table_list' is a view or an information schema table. */
    if ((fld= find_field_in_view(thd, table_list, name, length, item_name, ref,
                                 register_tree_change)))
      *actual_table= table_list;
  }
  else if (!table_list->nested_join)
  {
    /* 'table_list' is a stored table. */
    DBUG_ASSERT(table_list->table);
    if ((fld= find_field_in_table(thd, table_list->table, name, length,
                                  allow_rowid,
                                  cached_field_index_ptr)))
      *actual_table= table_list;
  }
  else
  {
    /*
      'table_list' is a NATURAL/USING join, or an operand of such join that
      is a nested join itself.

      If the field name we search for is qualified, then search for the field
      in the table references used by NATURAL/USING the join.
    */
    if (table_name && table_name[0])
    {
      List_iterator<TABLE_LIST> it(table_list->nested_join->join_list);
      TABLE_LIST *table;
      while ((table= it++))
      {
        if ((fld= find_field_in_table_ref(thd, table, name, length, item_name,
                                          db_name, table_name, ref,
                                          check_privileges, allow_rowid,
                                          cached_field_index_ptr,
                                          register_tree_change, actual_table)))
          DBUG_RETURN(fld);
      }
      DBUG_RETURN(0);
    }
    /*
      Non-qualified field, search directly in the result columns of the
      natural join. The condition of the outer IF is true for the top-most
      natural join, thus if the field is not qualified, we will search
      directly the top-most NATURAL/USING join.
    */
    fld= find_field_in_natural_join(thd, table_list, name, length, ref,
                                    register_tree_change, actual_table);
  }

  if (fld)
  {
#ifndef NO_EMBEDDED_ACCESS_CHECKS
    /* Check if there are sufficient access rights to the found field. */
    if (check_privileges &&
        check_column_grant_in_table_ref(thd, *actual_table, name, length))
      fld= WRONG_GRANT;
    else
#endif
      if (thd->mark_used_columns != MARK_COLUMNS_NONE)
      {
        /*
          Get rw_set correct for this field so that the handler
          knows that this field is involved in the query and gets
          retrieved/updated
         */
        Field *field_to_set= NULL;
        if (fld == view_ref_found)
        {
          Item *it= (*ref)->real_item();
          if (it->type() == Item::FIELD_ITEM)
            field_to_set= ((Item_field*)it)->field;
          else
          {
            if (thd->mark_used_columns == MARK_COLUMNS_READ)
              it->walk(&Item::register_field_in_read_map, 1, (uchar *) 0);
          }
        }
        else
          field_to_set= fld;
        if (field_to_set)
        {
          TABLE *table= field_to_set->table;
          if (thd->mark_used_columns == MARK_COLUMNS_READ)
            bitmap_set_bit(table->read_set, field_to_set->field_index);
          else
            bitmap_set_bit(table->write_set, field_to_set->field_index);
        }
      }
  }
  DBUG_RETURN(fld);
}


/*
  Find field in table, no side effects, only purpose is to check for field
  in table object and get reference to the field if found.

  SYNOPSIS
  find_field_in_table_sef()

  table                         table where to find
  name                          Name of field searched for

  RETURN
    0                   field is not found
    #                   pointer to field
*/

Field *find_field_in_table_sef(TABLE *table, const char *name)
{
  Field **field_ptr;
  if (table->s->name_hash.records)
  {
    field_ptr= (Field**)my_hash_search(&table->s->name_hash,(uchar*) name,
                                       strlen(name));
    if (field_ptr)
    {
      /*
        field_ptr points to field in TABLE_SHARE. Convert it to the matching
        field in table
      */
      field_ptr= (table->field + (field_ptr - table->s->field));
    }
  }
  else
  {
    if (!(field_ptr= table->field))
      return (Field *)0;
    for (; *field_ptr; ++field_ptr)
      if (!my_strcasecmp(system_charset_info, (*field_ptr)->field_name, name))
        break;
  }
  if (field_ptr)
    return *field_ptr;
  else
    return (Field *)0;
}


/*
  Find field in table list.

  SYNOPSIS
    find_field_in_tables()
    thd			  pointer to current thread structure
    item		  field item that should be found
    first_table           list of tables to be searched for item
    last_table            end of the list of tables to search for item. If NULL
                          then search to the end of the list 'first_table'.
    ref			  if 'item' is resolved to a view field, ref is set to
                          point to the found view field
    report_error	  Degree of error reporting:
                          - IGNORE_ERRORS then do not report any error
                          - IGNORE_EXCEPT_NON_UNIQUE report only non-unique
                            fields, suppress all other errors
                          - REPORT_EXCEPT_NON_UNIQUE report all other errors
                            except when non-unique fields were found
                          - REPORT_ALL_ERRORS
    check_privileges      need to check privileges
    register_tree_change  TRUE if ref is not a stack variable and we
                          to need register changes in item tree

  RETURN VALUES
    0			If error: the found field is not unique, or there are
                        no sufficient access priviliges for the found field,
                        or the field is qualified with non-existing table.
    not_found_field	The function was called with report_error ==
                        (IGNORE_ERRORS || IGNORE_EXCEPT_NON_UNIQUE) and a
			field was not found.
    view_ref_found	View field is found, item passed through ref parameter
    found field         If a item was resolved to some field
*/

Field *
find_field_in_tables(THD *thd, Item_ident *item,
                     TABLE_LIST *first_table, TABLE_LIST *last_table,
		     Item **ref, find_item_error_report_type report_error,
                     bool check_privileges, bool register_tree_change)
{
  Field *found=0;
  const char *db= item->db_name;
  const char *table_name= item->table_name;
  const char *name= item->field_name;
  uint length=(uint) strlen(name);
  char name_buff[NAME_LEN+1];
  TABLE_LIST *cur_table= first_table;
  TABLE_LIST *actual_table;
  bool allow_rowid;

  if (!table_name || !table_name[0])
  {
    table_name= 0;                              // For easier test
    db= 0;
  }

  allow_rowid= table_name || (cur_table && !cur_table->next_local);

  if (item->cached_table)
  {
    /*
      This shortcut is used by prepared statements. We assume that
      TABLE_LIST *first_table is not changed during query execution (which
      is true for all queries except RENAME but luckily RENAME doesn't
      use fields...) so we can rely on reusing pointer to its member.
      With this optimization we also miss case when addition of one more
      field makes some prepared query ambiguous and so erroneous, but we
      accept this trade off.
    */
    TABLE_LIST *table_ref= item->cached_table;
    /*
      The condition (table_ref->view == NULL) ensures that we will call
      find_field_in_table even in the case of information schema tables
      when table_ref->field_translation != NULL.
      */
    if (table_ref->table && !table_ref->view)
      found= find_field_in_table(thd, table_ref->table, name, length,
                                 TRUE, &(item->cached_field_index));
    else
      found= find_field_in_table_ref(thd, table_ref, name, length, item->name,
                                     NULL, NULL, ref, check_privileges,
                                     TRUE, &(item->cached_field_index),
                                     register_tree_change,
                                     &actual_table);
    if (found)
    {
      if (found == WRONG_GRANT)
	return (Field*) 0;

      /*
        Only views fields should be marked as dependent, not an underlying
        fields.
      */
      if (!table_ref->belong_to_view)
      {
        SELECT_LEX *current_sel= thd->lex->current_select;
        SELECT_LEX *last_select= table_ref->select_lex;
        /*
          If the field was an outer referencee, mark all selects using this
          sub query as dependent on the outer query
        */
        if (current_sel != last_select)
          mark_select_range_as_dependent(thd, last_select, current_sel,
                                         found, *ref, item);
      }
      return found;
    }
  }

  if (db && lower_case_table_names)
  {
    /*
      convert database to lower case for comparison.
      We can't do this in Item_field as this would change the
      'name' of the item which may be used in the select list
    */
    strmake(name_buff, db, sizeof(name_buff)-1);
    my_casedn_str(files_charset_info, name_buff);
    db= name_buff;
  }

  if (last_table)
    last_table= last_table->next_name_resolution_table;

  for (; cur_table != last_table ;
       cur_table= cur_table->next_name_resolution_table)
  {
    Field *cur_field= find_field_in_table_ref(thd, cur_table, name, length,
                                              item->name, db, table_name, ref,
                                              (thd->lex->sql_command ==
                                               SQLCOM_SHOW_FIELDS)
                                              ? false : check_privileges,
                                              allow_rowid,
                                              &(item->cached_field_index),
                                              register_tree_change,
                                              &actual_table);
    if (cur_field)
    {
      if (cur_field == WRONG_GRANT)
      {
        if (thd->lex->sql_command != SQLCOM_SHOW_FIELDS)
          return (Field*) 0;

        thd->clear_error();
        cur_field= find_field_in_table_ref(thd, cur_table, name, length,
                                           item->name, db, table_name, ref,
                                           false,
                                           allow_rowid,
                                           &(item->cached_field_index),
                                           register_tree_change,
                                           &actual_table);
        if (cur_field)
        {
          Field *nf=new Field_null(NULL,0,Field::NONE,
                                   cur_field->field_name,
                                   &my_charset_bin);
          nf->init(cur_table->table);
          cur_field= nf;
        }
      }

      /*
        Store the original table of the field, which may be different from
        cur_table in the case of NATURAL/USING join.
      */
      item->cached_table= (!actual_table->cacheable_table || found) ?
                          0 : actual_table;

      DBUG_ASSERT(thd->where);
      /*
        If we found a fully qualified field we return it directly as it can't
        have duplicates.
       */
      if (db)
        return cur_field;

      if (found)
      {
        if (report_error == REPORT_ALL_ERRORS ||
            report_error == IGNORE_EXCEPT_NON_UNIQUE)
          my_error(ER_NON_UNIQ_ERROR, MYF(0),
                   table_name ? item->full_name() : name, thd->where);
        return (Field*) 0;
      }
      found= cur_field;
    }
  }

  if (found)
    return found;

  /*
    If the field was qualified and there were no tables to search, issue
    an error that an unknown table was given. The situation is detected
    as follows: if there were no tables we wouldn't go through the loop
    and cur_table wouldn't be updated by the loop increment part, so it
    will be equal to the first table.
  */
  if (table_name && (cur_table == first_table) &&
      (report_error == REPORT_ALL_ERRORS ||
       report_error == REPORT_EXCEPT_NON_UNIQUE))
  {
    char buff[NAME_LEN*2 + 2];
    if (db && db[0])
    {
      strxnmov(buff,sizeof(buff)-1,db,".",table_name,NullS);
      table_name=buff;
    }
    my_error(ER_UNKNOWN_TABLE, MYF(0), table_name, thd->where);
  }
  else
  {
    if (report_error == REPORT_ALL_ERRORS ||
        report_error == REPORT_EXCEPT_NON_UNIQUE)
      my_error(ER_BAD_FIELD_ERROR, MYF(0), item->full_name(), thd->where);
    else
      found= not_found_field;
  }
  return found;
}


/*
  Find Item in list of items (find_field_in_tables analog)

  TODO
    is it better return only counter?

  SYNOPSIS
    find_item_in_list()
    find			Item to find
    items			List of items
    counter			To return number of found item
    report_error
      REPORT_ALL_ERRORS		report errors, return 0 if error
      REPORT_EXCEPT_NOT_FOUND	Do not report 'not found' error and
				return not_found_item, report other errors,
				return 0
      IGNORE_ERRORS		Do not report errors, return 0 if error
    resolution                  Set to the resolution type if the item is found 
                                (it says whether the item is resolved 
                                 against an alias name,
                                 or as a field name without alias,
                                 or as a field hidden by alias,
                                 or ignoring alias)
                                
  RETURN VALUES
    0			Item is not found or item is not unique,
			error message is reported
    not_found_item	Function was called with
			report_error == REPORT_EXCEPT_NOT_FOUND and
			item was not found. No error message was reported
                        found field
*/

/* Special Item pointer to serve as a return value from find_item_in_list(). */
Item **not_found_item= (Item**) 0x1;


Item **
find_item_in_list(Item *find, List<Item> &items, uint *counter,
                  find_item_error_report_type report_error,
                  enum_resolution_type *resolution)
{
  List_iterator<Item> li(items);
  Item **found=0, **found_unaliased= 0, *item;
  const char *db_name=0;
  const char *field_name=0;
  const char *table_name=0;
  bool found_unaliased_non_uniq= 0;
  /*
    true if the item that we search for is a valid name reference
    (and not an item that happens to have a name).
  */
  bool is_ref_by_name= 0;
  uint unaliased_counter= 0;

  *resolution= NOT_RESOLVED;

  is_ref_by_name= (find->type() == Item::FIELD_ITEM  || 
                   find->type() == Item::REF_ITEM);
  if (is_ref_by_name)
  {
    field_name= ((Item_ident*) find)->field_name;
    table_name= ((Item_ident*) find)->table_name;
    db_name=    ((Item_ident*) find)->db_name;
  }

  for (uint i= 0; (item=li++); i++)
  {
    if (field_name && item->real_item()->type() == Item::FIELD_ITEM)
    {
      Item_ident *item_field= (Item_ident*) item;

      /*
	In case of group_concat() with ORDER BY condition in the QUERY
	item_field can be field of temporary table without item name 
	(if this field created from expression argument of group_concat()),
	=> we have to check presence of name before compare
      */ 
      if (!item_field->name)
        continue;

      if (table_name)
      {
        /*
          If table name is specified we should find field 'field_name' in
          table 'table_name'. According to SQL-standard we should ignore
          aliases in this case.

          Since we should NOT prefer fields from the select list over
          other fields from the tables participating in this select in
          case of ambiguity we have to do extra check outside this function.

          We use strcmp for table names and database names as these may be
          case sensitive. In cases where they are not case sensitive, they
          are always in lower case.

	  item_field->field_name and item_field->table_name can be 0x0 if
	  item is not fix_field()'ed yet.
        */
        if (item_field->field_name && item_field->table_name &&
	    !my_strcasecmp(system_charset_info, item_field->field_name,
                           field_name) &&
            !my_strcasecmp(table_alias_charset, item_field->table_name, 
                           table_name) &&
            (!db_name || (item_field->db_name &&
                          !strcmp(item_field->db_name, db_name))))
        {
          if (found_unaliased)
          {
            if ((*found_unaliased)->eq(item, 0))
              continue;
            /*
              Two matching fields in select list.
              We already can bail out because we are searching through
              unaliased names only and will have duplicate error anyway.
            */
            if (report_error != IGNORE_ERRORS)
              my_error(ER_NON_UNIQ_ERROR, MYF(0),
                       find->full_name(), current_thd->where);
            return (Item**) 0;
          }
          found_unaliased= li.ref();
          unaliased_counter= i;
          *resolution= RESOLVED_IGNORING_ALIAS;
          if (db_name)
            break;                              // Perfect match
        }
      }
      else
      {
        int fname_cmp= my_strcasecmp(system_charset_info,
                                     item_field->field_name,
                                     field_name);
        if (!my_strcasecmp(system_charset_info,
                           item_field->name,field_name))
        {
          /*
            If table name was not given we should scan through aliases
            and non-aliased fields first. We are also checking unaliased
            name of the field in then next  else-if, to be able to find
            instantly field (hidden by alias) if no suitable alias or
            non-aliased field was found.
          */
          if (found)
          {
            if ((*found)->eq(item, 0))
              continue;                           // Same field twice
            if (report_error != IGNORE_ERRORS)
              my_error(ER_NON_UNIQ_ERROR, MYF(0),
                       find->full_name(), current_thd->where);
            return (Item**) 0;
          }
          found= li.ref();
          *counter= i;
          *resolution= fname_cmp ? RESOLVED_AGAINST_ALIAS:
	                           RESOLVED_WITH_NO_ALIAS;
        }
        else if (!fname_cmp)
        {
          /*
            We will use non-aliased field or react on such ambiguities only if
            we won't be able to find aliased field.
            Again if we have ambiguity with field outside of select list
            we should prefer fields from select list.
          */
          if (found_unaliased)
          {
            if ((*found_unaliased)->eq(item, 0))
              continue;                           // Same field twice
            found_unaliased_non_uniq= 1;
          }
          found_unaliased= li.ref();
          unaliased_counter= i;
        }
      }
    }
    else if (!table_name)
    { 
      if (is_ref_by_name && find->name && item->name &&
	  !my_strcasecmp(system_charset_info,item->name,find->name))
      {
        found= li.ref();
        *counter= i;
        *resolution= RESOLVED_AGAINST_ALIAS;
        break;
      }
      else if (find->eq(item,0))
      {
        found= li.ref();
        *counter= i;
        *resolution= RESOLVED_IGNORING_ALIAS;
        break;
      }
    }
    else if (table_name && item->type() == Item::REF_ITEM &&
             ((Item_ref *)item)->ref_type() == Item_ref::VIEW_REF)
    {
      /*
        TODO:Here we process prefixed view references only. What we should 
        really do is process all types of Item_refs. But this will currently 
        lead to a clash with the way references to outer SELECTs (from the 
        HAVING clause) are handled in e.g. :
        SELECT 1 FROM t1 AS t1_o GROUP BY a
          HAVING (SELECT t1_o.a FROM t1 AS t1_i GROUP BY t1_i.a LIMIT 1).
        Processing all Item_refs here will cause t1_o.a to resolve to itself.
        We still need to process the special case of Item_direct_view_ref 
        because in the context of views they have the same meaning as 
        Item_field for tables.
      */
      Item_ident *item_ref= (Item_ident *) item;
      if (item_ref->name && item_ref->table_name &&
          !my_strcasecmp(system_charset_info, item_ref->name, field_name) &&
          !my_strcasecmp(table_alias_charset, item_ref->table_name,
                         table_name) &&
          (!db_name || (item_ref->db_name && 
                        !strcmp (item_ref->db_name, db_name))))
      {
        found= li.ref();
        *counter= i;
        *resolution= RESOLVED_IGNORING_ALIAS;
        break;
      }
    }
  }
  if (!found)
  {
    if (found_unaliased_non_uniq)
    {
      if (report_error != IGNORE_ERRORS)
        my_error(ER_NON_UNIQ_ERROR, MYF(0),
                 find->full_name(), current_thd->where);
      return (Item **) 0;
    }
    if (found_unaliased)
    {
      found= found_unaliased;
      *counter= unaliased_counter;
      *resolution= RESOLVED_BEHIND_ALIAS;
    }
  }
  if (found)
    return found;
  if (report_error != REPORT_EXCEPT_NOT_FOUND)
  {
    if (report_error == REPORT_ALL_ERRORS)
      my_error(ER_BAD_FIELD_ERROR, MYF(0),
               find->full_name(), current_thd->where);
    return (Item **) 0;
  }
  else
    return (Item **) not_found_item;
}


/*
  Test if a string is a member of a list of strings.

  SYNOPSIS
    test_if_string_in_list()
    find      the string to look for
    str_list  a list of strings to be searched

  DESCRIPTION
    Sequentially search a list of strings for a string, and test whether
    the list contains the same string.

  RETURN
    TRUE  if find is in str_list
    FALSE otherwise
*/

static bool
test_if_string_in_list(const char *find, List<String> *str_list)
{
  List_iterator<String> str_list_it(*str_list);
  String *curr_str;
  size_t find_length= strlen(find);
  while ((curr_str= str_list_it++))
  {
    if (find_length != curr_str->length())
      continue;
    if (!my_strcasecmp(system_charset_info, find, curr_str->ptr()))
      return TRUE;
  }
  return FALSE;
}


/*
  Create a new name resolution context for an item so that it is
  being resolved in a specific table reference.

  SYNOPSIS
    set_new_item_local_context()
    thd        pointer to current thread
    item       item for which new context is created and set
    table_ref  table ref where an item showld be resolved

  DESCRIPTION
    Create a new name resolution context for an item, so that the item
    is resolved only the supplied 'table_ref'.

  RETURN
    FALSE  if all OK
    TRUE   otherwise
*/

static bool
set_new_item_local_context(THD *thd, Item_ident *item, TABLE_LIST *table_ref)
{
  Name_resolution_context *context;
  if (!(context= new (thd->mem_root) Name_resolution_context))
    return TRUE;
  context->init();
  context->first_name_resolution_table=
    context->last_name_resolution_table= table_ref;
  item->context= context;
  return FALSE;
}


/*
  Find and mark the common columns of two table references.

  SYNOPSIS
    mark_common_columns()
    thd                [in] current thread
    table_ref_1        [in] the first (left) join operand
    table_ref_2        [in] the second (right) join operand
    using_fields       [in] if the join is JOIN...USING - the join columns,
                            if NATURAL join, then NULL
    found_using_fields [out] number of fields from the USING clause that were
                             found among the common fields

  DESCRIPTION
    The procedure finds the common columns of two relations (either
    tables or intermediate join results), and adds an equi-join condition
    to the ON clause of 'table_ref_2' for each pair of matching columns.
    If some of table_ref_XXX represents a base table or view, then we
    create new 'Natural_join_column' instances for each column
    reference and store them in the 'join_columns' of the table
    reference.

  IMPLEMENTATION
    The procedure assumes that store_natural_using_join_columns() was
    called for the previous level of NATURAL/USING joins.

  RETURN
    TRUE   error when some common column is non-unique, or out of memory
    FALSE  OK
*/

static bool
mark_common_columns(THD *thd, TABLE_LIST *table_ref_1, TABLE_LIST *table_ref_2,
                    List<String> *using_fields, uint *found_using_fields)
{
  Field_iterator_table_ref it_1, it_2;
  Natural_join_column *nj_col_1, *nj_col_2;
  Query_arena *arena, backup;
  bool result= TRUE;
  bool first_outer_loop= TRUE;
  /*
    Leaf table references to which new natural join columns are added
    if the leaves are != NULL.
  */
  TABLE_LIST *leaf_1= (table_ref_1->nested_join &&
                       !table_ref_1->is_natural_join) ?
                      NULL : table_ref_1;
  TABLE_LIST *leaf_2= (table_ref_2->nested_join &&
                       !table_ref_2->is_natural_join) ?
                      NULL : table_ref_2;

  DBUG_ENTER("mark_common_columns");
  DBUG_PRINT("info", ("operand_1: %s  operand_2: %s",
                      table_ref_1->alias, table_ref_2->alias));

  *found_using_fields= 0;
  arena= thd->activate_stmt_arena_if_needed(&backup);

  for (it_1.set(table_ref_1); !it_1.end_of_fields(); it_1.next())
  {
    bool found= FALSE;
    const char *field_name_1;
    /* true if field_name_1 is a member of using_fields */
    bool is_using_column_1;
    if (!(nj_col_1= it_1.get_or_create_column_ref(thd, leaf_1)))
      goto err;
    field_name_1= nj_col_1->name();
    is_using_column_1= using_fields && 
      test_if_string_in_list(field_name_1, using_fields);
    DBUG_PRINT ("info", ("field_name_1=%s.%s", 
                         nj_col_1->table_name() ? nj_col_1->table_name() : "", 
                         field_name_1));

    /*
      Find a field with the same name in table_ref_2.

      Note that for the second loop, it_2.set() will iterate over
      table_ref_2->join_columns and not generate any new elements or
      lists.
    */
    nj_col_2= NULL;
    for (it_2.set(table_ref_2); !it_2.end_of_fields(); it_2.next())
    {
      Natural_join_column *cur_nj_col_2;
      const char *cur_field_name_2;
      if (!(cur_nj_col_2= it_2.get_or_create_column_ref(thd, leaf_2)))
        goto err;
      cur_field_name_2= cur_nj_col_2->name();
      DBUG_PRINT ("info", ("cur_field_name_2=%s.%s", 
                           cur_nj_col_2->table_name() ? 
                             cur_nj_col_2->table_name() : "", 
                           cur_field_name_2));

      /*
        Compare the two columns and check for duplicate common fields.
        A common field is duplicate either if it was already found in
        table_ref_2 (then found == TRUE), or if a field in table_ref_2
        was already matched by some previous field in table_ref_1
        (then cur_nj_col_2->is_common == TRUE).
        Note that it is too early to check the columns outside of the
        USING list for ambiguity because they are not actually "referenced"
        here. These columns must be checked only on unqualified reference 
        by name (e.g. in SELECT list).
      */
      if (!my_strcasecmp(system_charset_info, field_name_1, cur_field_name_2))
      {
        DBUG_PRINT ("info", ("match c1.is_common=%d", nj_col_1->is_common));
        if (cur_nj_col_2->is_common ||
            (found && (!using_fields || is_using_column_1)))
        {
          my_error(ER_NON_UNIQ_ERROR, MYF(0), field_name_1, thd->where);
          goto err;
        }
        nj_col_2= cur_nj_col_2;
        found= TRUE;
      }
    }
    if (first_outer_loop && leaf_2)
    {
      /*
        Make sure that the next inner loop "knows" that all columns
        are materialized already.
      */
      leaf_2->is_join_columns_complete= TRUE;
      first_outer_loop= FALSE;
    }
    if (!found)
      continue;                                 // No matching field

    /*
      field_1 and field_2 have the same names. Check if they are in the USING
      clause (if present), mark them as common fields, and add a new
      equi-join condition to the ON clause.
    */
    if (nj_col_2 && (!using_fields ||is_using_column_1))
    {
      Item *item_1=   nj_col_1->create_item(thd);
      Item *item_2=   nj_col_2->create_item(thd);
      Field *field_1= nj_col_1->field();
      Field *field_2= nj_col_2->field();
      Item_ident *item_ident_1, *item_ident_2;
      Item_func_eq *eq_cond;

      if (!item_1 || !item_2)
        goto err;                               // out of memory

      /*
        The following assert checks that the two created items are of
        type Item_ident.
      */
      DBUG_ASSERT(!thd->lex->current_select->no_wrap_view_item);
      /*
        In the case of no_wrap_view_item == 0, the created items must be
        of sub-classes of Item_ident.
      */
      DBUG_ASSERT(item_1->type() == Item::FIELD_ITEM ||
                  item_1->type() == Item::REF_ITEM);
      DBUG_ASSERT(item_2->type() == Item::FIELD_ITEM ||
                  item_2->type() == Item::REF_ITEM);

      /*
        We need to cast item_1,2 to Item_ident, because we need to hook name
        resolution contexts specific to each item.
      */
      item_ident_1= (Item_ident*) item_1;
      item_ident_2= (Item_ident*) item_2;
      /*
        Create and hook special name resolution contexts to each item in the
        new join condition . We need this to both speed-up subsequent name
        resolution of these items, and to enable proper name resolution of
        the items during the execute phase of PS.
      */
      if (set_new_item_local_context(thd, item_ident_1, nj_col_1->table_ref) ||
          set_new_item_local_context(thd, item_ident_2, nj_col_2->table_ref))
        goto err;

      if (!(eq_cond= new Item_func_eq(item_ident_1, item_ident_2)))
        goto err;                               /* Out of memory. */

      /*
        Add the new equi-join condition to the ON clause. Notice that
        fix_fields() is applied to all ON conditions in setup_conds()
        so we don't do it here.
       */
      add_join_on((table_ref_1->outer_join & JOIN_TYPE_RIGHT ?
                   table_ref_1 : table_ref_2),
                  eq_cond);

      nj_col_1->is_common= nj_col_2->is_common= TRUE;
      DBUG_PRINT ("info", ("%s.%s and %s.%s are common", 
                           nj_col_1->table_name() ? 
                             nj_col_1->table_name() : "", 
                           nj_col_1->name(),
                           nj_col_2->table_name() ? 
                             nj_col_2->table_name() : "", 
                           nj_col_2->name()));

      if (field_1)
      {
        TABLE *table_1= nj_col_1->table_ref->table;
        /* Mark field_1 used for table cache. */
        bitmap_set_bit(table_1->read_set, field_1->field_index);
        table_1->covering_keys.intersect(field_1->part_of_key);
        table_1->merge_keys.merge(field_1->part_of_key);
      }
      if (field_2)
      {
        TABLE *table_2= nj_col_2->table_ref->table;
        /* Mark field_2 used for table cache. */
        bitmap_set_bit(table_2->read_set, field_2->field_index);
        table_2->covering_keys.intersect(field_2->part_of_key);
        table_2->merge_keys.merge(field_2->part_of_key);
      }

      if (using_fields != NULL)
        ++(*found_using_fields);
    }
  }
  if (leaf_1)
    leaf_1->is_join_columns_complete= TRUE;

  /*
    Everything is OK.
    Notice that at this point there may be some column names in the USING
    clause that are not among the common columns. This is an SQL error and
    we check for this error in store_natural_using_join_columns() when
    (found_using_fields < length(join_using_fields)).
  */
  result= FALSE;

err:
  if (arena)
    thd->restore_active_arena(arena, &backup);
  DBUG_RETURN(result);
}



/*
  Materialize and store the row type of NATURAL/USING join.

  SYNOPSIS
    store_natural_using_join_columns()
    thd                current thread
    natural_using_join the table reference of the NATURAL/USING join
    table_ref_1        the first (left) operand (of a NATURAL/USING join).
    table_ref_2        the second (right) operand (of a NATURAL/USING join).
    using_fields       if the join is JOIN...USING - the join columns,
                       if NATURAL join, then NULL
    found_using_fields number of fields from the USING clause that were
                       found among the common fields

  DESCRIPTION
    Iterate over the columns of both join operands and sort and store
    all columns into the 'join_columns' list of natural_using_join
    where the list is formed by three parts:
      part1: The coalesced columns of table_ref_1 and table_ref_2,
             sorted according to the column order of the first table.
      part2: The other columns of the first table, in the order in
             which they were defined in CREATE TABLE.
      part3: The other columns of the second table, in the order in
             which they were defined in CREATE TABLE.
    Time complexity - O(N1+N2), where Ni = length(table_ref_i).

  IMPLEMENTATION
    The procedure assumes that mark_common_columns() has been called
    for the join that is being processed.

  RETURN
    TRUE    error: Some common column is ambiguous
    FALSE   OK
*/

static bool
store_natural_using_join_columns(THD *thd, TABLE_LIST *natural_using_join,
                                 TABLE_LIST *table_ref_1,
                                 TABLE_LIST *table_ref_2,
                                 List<String> *using_fields,
                                 uint found_using_fields)
{
  Field_iterator_table_ref it_1, it_2;
  Natural_join_column *nj_col_1, *nj_col_2;
  Query_arena *arena, backup;
  bool result= TRUE;
  List<Natural_join_column> *non_join_columns;
  DBUG_ENTER("store_natural_using_join_columns");

  DBUG_ASSERT(!natural_using_join->join_columns);

  arena= thd->activate_stmt_arena_if_needed(&backup);

  if (!(non_join_columns= new List<Natural_join_column>) ||
      !(natural_using_join->join_columns= new List<Natural_join_column>))
    goto err;

  /* Append the columns of the first join operand. */
  for (it_1.set(table_ref_1); !it_1.end_of_fields(); it_1.next())
  {
    nj_col_1= it_1.get_natural_column_ref();
    if (nj_col_1->is_common)
    {
      natural_using_join->join_columns->push_back(nj_col_1);
      /* Reset the common columns for the next call to mark_common_columns. */
      nj_col_1->is_common= FALSE;
    }
    else
      non_join_columns->push_back(nj_col_1);
  }

  /*
    Check that all columns in the USING clause are among the common
    columns. If this is not the case, report the first one that was
    not found in an error.
  */
  if (using_fields && found_using_fields < using_fields->elements)
  {
    String *using_field_name;
    List_iterator_fast<String> using_fields_it(*using_fields);
    while ((using_field_name= using_fields_it++))
    {
      const char *using_field_name_ptr= using_field_name->c_ptr();
      List_iterator_fast<Natural_join_column>
        it(*(natural_using_join->join_columns));
      Natural_join_column *common_field;

      for (;;)
      {
        /* If reached the end of fields, and none was found, report error. */
        if (!(common_field= it++))
        {
          my_error(ER_BAD_FIELD_ERROR, MYF(0), using_field_name_ptr,
                   current_thd->where);
          goto err;
        }
        if (!my_strcasecmp(system_charset_info,
                           common_field->name(), using_field_name_ptr))
          break;                                // Found match
      }
    }
  }

  /* Append the non-equi-join columns of the second join operand. */
  for (it_2.set(table_ref_2); !it_2.end_of_fields(); it_2.next())
  {
    nj_col_2= it_2.get_natural_column_ref();
    if (!nj_col_2->is_common)
      non_join_columns->push_back(nj_col_2);
    else
    {
      /* Reset the common columns for the next call to mark_common_columns. */
      nj_col_2->is_common= FALSE;
    }
  }

  if (non_join_columns->elements > 0)
    natural_using_join->join_columns->concat(non_join_columns);
  natural_using_join->is_join_columns_complete= TRUE;

  result= FALSE;

err:
  if (arena)
    thd->restore_active_arena(arena, &backup);
  DBUG_RETURN(result);
}


/*
  Precompute and store the row types of the top-most NATURAL/USING joins.

  SYNOPSIS
    store_top_level_join_columns()
    thd            current thread
    table_ref      nested join or table in a FROM clause
    left_neighbor  neighbor table reference to the left of table_ref at the
                   same level in the join tree
    right_neighbor neighbor table reference to the right of table_ref at the
                   same level in the join tree

  DESCRIPTION
    The procedure performs a post-order traversal of a nested join tree
    and materializes the row types of NATURAL/USING joins in a
    bottom-up manner until it reaches the TABLE_LIST elements that
    represent the top-most NATURAL/USING joins. The procedure should be
    applied to each element of SELECT_LEX::top_join_list (i.e. to each
    top-level element of the FROM clause).

  IMPLEMENTATION
    Notice that the table references in the list nested_join->join_list
    are in reverse order, thus when we iterate over it, we are moving
    from the right to the left in the FROM clause.

  RETURN
    TRUE   Error
    FALSE  OK
*/

static bool
store_top_level_join_columns(THD *thd, TABLE_LIST *table_ref,
                             TABLE_LIST *left_neighbor,
                             TABLE_LIST *right_neighbor)
{
  Query_arena *arena, backup;
  bool result= TRUE;

  DBUG_ENTER("store_top_level_join_columns");

  arena= thd->activate_stmt_arena_if_needed(&backup);

  /* Call the procedure recursively for each nested table reference. */
  if (table_ref->nested_join)
  {
    List_iterator_fast<TABLE_LIST> nested_it(table_ref->nested_join->join_list);
    TABLE_LIST *same_level_left_neighbor= nested_it++;
    TABLE_LIST *same_level_right_neighbor= NULL;
    /* Left/right-most neighbors, possibly at higher levels in the join tree. */
    TABLE_LIST *real_left_neighbor, *real_right_neighbor;

    while (same_level_left_neighbor)
    {
      TABLE_LIST *cur_table_ref= same_level_left_neighbor;
      same_level_left_neighbor= nested_it++;
      /*
        The order of RIGHT JOIN operands is reversed in 'join list' to
        transform it into a LEFT JOIN. However, in this procedure we need
        the join operands in their lexical order, so below we reverse the
        join operands. Notice that this happens only in the first loop,
        and not in the second one, as in the second loop
        same_level_left_neighbor == NULL.
        This is the correct behavior, because the second loop sets
        cur_table_ref reference correctly after the join operands are
        swapped in the first loop.
      */
      if (same_level_left_neighbor &&
          cur_table_ref->outer_join & JOIN_TYPE_RIGHT)
      {
        /* This can happen only for JOIN ... ON. */
        DBUG_ASSERT(table_ref->nested_join->join_list.elements == 2);
        swap_variables(TABLE_LIST*, same_level_left_neighbor, cur_table_ref);
      }

      /*
        Pick the parent's left and right neighbors if there are no immediate
        neighbors at the same level.
      */
      real_left_neighbor=  (same_level_left_neighbor) ?
                           same_level_left_neighbor : left_neighbor;
      real_right_neighbor= (same_level_right_neighbor) ?
                           same_level_right_neighbor : right_neighbor;

      if (cur_table_ref->nested_join &&
          store_top_level_join_columns(thd, cur_table_ref,
                                       real_left_neighbor, real_right_neighbor))
        goto err;
      same_level_right_neighbor= cur_table_ref;
    }
  }

  /*
    If this is a NATURAL/USING join, materialize its result columns and
    convert to a JOIN ... ON.
  */
  if (table_ref->is_natural_join)
  {
    DBUG_ASSERT(table_ref->nested_join &&
                table_ref->nested_join->join_list.elements == 2);
    List_iterator_fast<TABLE_LIST> operand_it(table_ref->nested_join->join_list);
    /*
      Notice that the order of join operands depends on whether table_ref
      represents a LEFT or a RIGHT join. In a RIGHT join, the operands are
      in inverted order.
     */
    TABLE_LIST *table_ref_2= operand_it++; /* Second NATURAL join operand.*/
    TABLE_LIST *table_ref_1= operand_it++; /* First NATURAL join operand. */
    List<String> *using_fields= table_ref->join_using_fields;
    uint found_using_fields;

    /*
      The two join operands were interchanged in the parser, change the order
      back for 'mark_common_columns'.
    */
    if (table_ref_2->outer_join & JOIN_TYPE_RIGHT)
      swap_variables(TABLE_LIST*, table_ref_1, table_ref_2);
    if (mark_common_columns(thd, table_ref_1, table_ref_2,
                            using_fields, &found_using_fields))
      goto err;

    /*
      Swap the join operands back, so that we pick the columns of the second
      one as the coalesced columns. In this way the coalesced columns are the
      same as of an equivalent LEFT JOIN.
    */
    if (table_ref_1->outer_join & JOIN_TYPE_RIGHT)
      swap_variables(TABLE_LIST*, table_ref_1, table_ref_2);
    if (store_natural_using_join_columns(thd, table_ref, table_ref_1,
                                         table_ref_2, using_fields,
                                         found_using_fields))
      goto err;

    /*
      Change NATURAL JOIN to JOIN ... ON. We do this for both operands
      because either one of them or the other is the one with the
      natural join flag because RIGHT joins are transformed into LEFT,
      and the two tables may be reordered.
    */
    table_ref_1->natural_join= table_ref_2->natural_join= NULL;

    /* Add a TRUE condition to outer joins that have no common columns. */
    if (table_ref_2->outer_join &&
        !table_ref_1->on_expr && !table_ref_2->on_expr)
      table_ref_2->on_expr= new Item_int((longlong) 1,1);   /* Always true. */

    /* Change this table reference to become a leaf for name resolution. */
    if (left_neighbor)
    {
      TABLE_LIST *last_leaf_on_the_left;
      last_leaf_on_the_left= left_neighbor->last_leaf_for_name_resolution();
      last_leaf_on_the_left->next_name_resolution_table= table_ref;
    }
    if (right_neighbor)
    {
      TABLE_LIST *first_leaf_on_the_right;
      first_leaf_on_the_right= right_neighbor->first_leaf_for_name_resolution();
      table_ref->next_name_resolution_table= first_leaf_on_the_right;
    }
    else
      table_ref->next_name_resolution_table= NULL;
  }
  result= FALSE; /* All is OK. */

err:
  if (arena)
    thd->restore_active_arena(arena, &backup);
  DBUG_RETURN(result);
}


/*
  Compute and store the row types of the top-most NATURAL/USING joins
  in a FROM clause.

  SYNOPSIS
    setup_natural_join_row_types()
    thd          current thread
    from_clause  list of top-level table references in a FROM clause

  DESCRIPTION
    Apply the procedure 'store_top_level_join_columns' to each of the
    top-level table referencs of the FROM clause. Adjust the list of tables
    for name resolution - context->first_name_resolution_table to the
    top-most, lef-most NATURAL/USING join.

  IMPLEMENTATION
    Notice that the table references in 'from_clause' are in reverse
    order, thus when we iterate over it, we are moving from the right
    to the left in the FROM clause.

  RETURN
    TRUE   Error
    FALSE  OK
*/
static bool setup_natural_join_row_types(THD *thd,
                                         List<TABLE_LIST> *from_clause,
                                         Name_resolution_context *context)
{
  thd->where= "from clause";
  if (from_clause->elements == 0)
    return FALSE; /* We come here in the case of UNIONs. */

  List_iterator_fast<TABLE_LIST> table_ref_it(*from_clause);
  TABLE_LIST *table_ref; /* Current table reference. */
  /* Table reference to the left of the current. */
  TABLE_LIST *left_neighbor;
  /* Table reference to the right of the current. */
  TABLE_LIST *right_neighbor= NULL;
  bool save_first_natural_join_processing=
    context->select_lex->first_natural_join_processing;

  context->select_lex->first_natural_join_processing= FALSE;

  /* Note that tables in the list are in reversed order */
  for (left_neighbor= table_ref_it++; left_neighbor ; )
  {
    table_ref= left_neighbor;
    left_neighbor= table_ref_it++;
    /* 
      Do not redo work if already done:
      1) for stored procedures,
      2) for multitable update after lock failure and table reopening.
    */
    if (save_first_natural_join_processing)
    {
      context->select_lex->first_natural_join_processing= FALSE;
      if (store_top_level_join_columns(thd, table_ref,
                                       left_neighbor, right_neighbor))
        return TRUE;
      if (left_neighbor)
      {
        TABLE_LIST *first_leaf_on_the_right;
        first_leaf_on_the_right= table_ref->first_leaf_for_name_resolution();
        left_neighbor->next_name_resolution_table= first_leaf_on_the_right;
      }
    }
    right_neighbor= table_ref;
  }

  /*
    Store the top-most, left-most NATURAL/USING join, so that we start
    the search from that one instead of context->table_list. At this point
    right_neighbor points to the left-most top-level table reference in the
    FROM clause.
  */
  DBUG_ASSERT(right_neighbor);
  context->first_name_resolution_table=
    right_neighbor->first_leaf_for_name_resolution();

  return FALSE;
}


/****************************************************************************
** Expand all '*' in given fields
****************************************************************************/

int setup_wild(THD *thd, TABLE_LIST *tables, List<Item> &fields,
	       List<Item> *sum_func_list,
	       uint wild_num)
{
  if (!wild_num)
    return(0);

  Item *item;
  List_iterator<Item> it(fields);
  Query_arena *arena, backup;
  DBUG_ENTER("setup_wild");

  /*
    Don't use arena if we are not in prepared statements or stored procedures
    For PS/SP we have to use arena to remember the changes
  */
  arena= thd->activate_stmt_arena_if_needed(&backup);

  thd->lex->current_select->cur_pos_in_select_list= 0;
  while (wild_num && (item= it++))
  {
    if (item->type() == Item::FIELD_ITEM &&
        ((Item_field*) item)->field_name &&
	((Item_field*) item)->field_name[0] == '*' &&
	!((Item_field*) item)->field)
    {
      uint elem= fields.elements;
      bool any_privileges= ((Item_field *) item)->any_privileges;
      Item_subselect *subsel= thd->lex->current_select->master_unit()->item;
      if (subsel &&
          subsel->substype() == Item_subselect::EXISTS_SUBS)
      {
        /*
          It is EXISTS(SELECT * ...) and we can replace * by any constant.

          Item_int do not need fix_fields() because it is basic constant.
        */
        it.replace(new Item_int("Not_used", (longlong) 1,
                                MY_INT64_NUM_DECIMAL_DIGITS));
      }
      else if (insert_fields(thd, ((Item_field*) item)->context,
                             ((Item_field*) item)->db_name,
                             ((Item_field*) item)->table_name, &it,
                             any_privileges))
      {
	if (arena)
	  thd->restore_active_arena(arena, &backup);
	DBUG_RETURN(-1);
      }
      if (sum_func_list)
      {
	/*
	  sum_func_list is a list that has the fields list as a tail.
	  Because of this we have to update the element count also for this
	  list after expanding the '*' entry.
	*/
	sum_func_list->elements+= fields.elements - elem;
      }
      wild_num--;
    }
    else
      thd->lex->current_select->cur_pos_in_select_list++;
  }
  thd->lex->current_select->cur_pos_in_select_list= UNDEF_POS;
  if (arena)
  {
    /* make * substituting permanent */
    SELECT_LEX *select_lex= thd->lex->current_select;
    select_lex->with_wild= 0;
    /*   
      The assignment below is translated to memcpy() call (at least on some
      platforms). memcpy() expects that source and destination areas do not
      overlap. That problem was detected by valgrind. 
    */
    if (&select_lex->item_list != &fields)
      select_lex->item_list= fields;

    thd->restore_active_arena(arena, &backup);
  }
  DBUG_RETURN(0);
}

/****************************************************************************
** Check that all given fields exists and fill struct with current data
****************************************************************************/

bool setup_fields(THD *thd, Item **ref_pointer_array,
                  List<Item> &fields, enum_mark_columns mark_used_columns,
                  List<Item> *sum_func_list, bool allow_sum_func)
{
  reg2 Item *item;
  enum_mark_columns save_mark_used_columns= thd->mark_used_columns;
  nesting_map save_allow_sum_func= thd->lex->allow_sum_func;
  List_iterator<Item> it(fields);
  bool save_is_item_list_lookup;
  DBUG_ENTER("setup_fields");

  thd->mark_used_columns= mark_used_columns;
  DBUG_PRINT("info", ("thd->mark_used_columns: %d", thd->mark_used_columns));
  if (allow_sum_func)
    thd->lex->allow_sum_func|= 1 << thd->lex->current_select->nest_level;
  thd->where= THD::DEFAULT_WHERE;
  save_is_item_list_lookup= thd->lex->current_select->is_item_list_lookup;
  thd->lex->current_select->is_item_list_lookup= 0;

  /*
    To prevent fail on forward lookup we fill it with zerows,
    then if we got pointer on zero after find_item_in_list we will know
    that it is forward lookup.

    There is other way to solve problem: fill array with pointers to list,
    but it will be slower.

    TODO: remove it when (if) we made one list for allfields and
    ref_pointer_array
  */
  if (ref_pointer_array)
    bzero(ref_pointer_array, sizeof(Item *) * fields.elements);

  /*
    We call set_entry() there (before fix_fields() of the whole list of field
    items) because:
    1) the list of field items has same order as in the query, and the
       Item_func_get_user_var item may go before the Item_func_set_user_var:
          SELECT @a, @a := 10 FROM t;
    2) The entry->update_query_id value controls constantness of
       Item_func_get_user_var items, so in presence of Item_func_set_user_var
       items we have to refresh their entries before fixing of
       Item_func_get_user_var items.
  */
  List_iterator<Item_func_set_user_var> li(thd->lex->set_var_list);
  Item_func_set_user_var *var;
  while ((var= li++))
    var->set_entry(thd, FALSE);

  Item **ref= ref_pointer_array;
  thd->lex->current_select->cur_pos_in_select_list= 0;
  while ((item= it++))
  {
    if ((!item->fixed && item->fix_fields(thd, it.ref())) ||
	(item= *(it.ref()))->check_cols(1))
    {
      thd->lex->current_select->is_item_list_lookup= save_is_item_list_lookup;
      thd->lex->allow_sum_func= save_allow_sum_func;
      thd->mark_used_columns= save_mark_used_columns;
      DBUG_PRINT("info", ("thd->mark_used_columns: %d", thd->mark_used_columns));
      DBUG_RETURN(TRUE); /* purecov: inspected */
    }
    if (ref)
      *(ref++)= item;
    if (item->with_sum_func && item->type() != Item::SUM_FUNC_ITEM &&
	sum_func_list)
      item->split_sum_func(thd, ref_pointer_array, *sum_func_list);
    thd->used_tables|= item->used_tables();
    thd->lex->current_select->cur_pos_in_select_list++;
  }
  thd->lex->current_select->is_item_list_lookup= save_is_item_list_lookup;
  thd->lex->current_select->cur_pos_in_select_list= UNDEF_POS;

  thd->lex->allow_sum_func= save_allow_sum_func;
  thd->mark_used_columns= save_mark_used_columns;
  DBUG_PRINT("info", ("thd->mark_used_columns: %d", thd->mark_used_columns));
  DBUG_RETURN(test(thd->is_error()));
}


/*
  make list of leaves of join table tree

  SYNOPSIS
    make_leaves_list()
    list    pointer to pointer on list first element
    tables  table list

  RETURN pointer on pointer to next_leaf of last element
*/

TABLE_LIST **make_leaves_list(TABLE_LIST **list, TABLE_LIST *tables)
{
  for (TABLE_LIST *table= tables; table; table= table->next_local)
  {
    if (table->merge_underlying_list)
    {
      DBUG_ASSERT(table->view &&
                  table->effective_algorithm == VIEW_ALGORITHM_MERGE);
      list= make_leaves_list(list, table->merge_underlying_list);
    }
    else
    {
      *list= table;
      list= &table->next_leaf;
    }
  }
  return list;
}

/*
  prepare tables

  SYNOPSIS
    setup_tables()
    thd		  Thread handler
    context       name resolution contest to setup table list there
    from_clause   Top-level list of table references in the FROM clause
    tables	  Table list (select_lex->table_list)
    leaves        List of join table leaves list (select_lex->leaf_tables)
    refresh       It is onle refresh for subquery
    select_insert It is SELECT ... INSERT command

  NOTE
    Check also that the 'used keys' and 'ignored keys' exists and set up the
    table structure accordingly.
    Create a list of leaf tables. For queries with NATURAL/USING JOINs,
    compute the row types of the top most natural/using join table references
    and link these into a list of table references for name resolution.

    This has to be called for all tables that are used by items, as otherwise
    table->map is not set and all Item_field will be regarded as const items.

  RETURN
    FALSE ok;  In this case *map will includes the chosen index
    TRUE  error
*/

bool setup_tables(THD *thd, Name_resolution_context *context,
                  List<TABLE_LIST> *from_clause, TABLE_LIST *tables,
                  TABLE_LIST **leaves, bool select_insert)
{
  uint tablenr= 0;
  DBUG_ENTER("setup_tables");

  DBUG_ASSERT ((select_insert && !tables->next_name_resolution_table) || !tables || 
               (context->table_list && context->first_name_resolution_table));
  /*
    this is used for INSERT ... SELECT.
    For select we setup tables except first (and its underlying tables)
  */
  TABLE_LIST *first_select_table= (select_insert ?
                                   tables->next_local:
                                   0);
  if (!(*leaves))
    make_leaves_list(leaves, tables);

  TABLE_LIST *table_list;
  for (table_list= *leaves;
       table_list;
       table_list= table_list->next_leaf, tablenr++)
  {
    TABLE *table= table_list->table;
    table->pos_in_table_list= table_list;
    if (first_select_table &&
        table_list->top_table() == first_select_table)
    {
      /* new counting for SELECT of INSERT ... SELECT command */
      first_select_table= 0;
      tablenr= 0;
    }
    setup_table_map(table, table_list, tablenr);
    if (table_list->process_index_hints(table))
      DBUG_RETURN(1);
  }
  if (tablenr > MAX_TABLES)
  {
    my_error(ER_TOO_MANY_TABLES,MYF(0),MAX_TABLES);
    DBUG_RETURN(1);
  }
  for (table_list= tables;
       table_list;
       table_list= table_list->next_local)
  {
    if (table_list->merge_underlying_list)
    {
      DBUG_ASSERT(table_list->view &&
                  table_list->effective_algorithm == VIEW_ALGORITHM_MERGE);
      Query_arena *arena= thd->stmt_arena, backup;
      bool res;
      if (arena->is_conventional())
        arena= 0;                                   // For easier test
      else
        thd->set_n_backup_active_arena(arena, &backup);
      res= table_list->setup_underlying(thd);
      if (arena)
        thd->restore_active_arena(arena, &backup);
      if (res)
        DBUG_RETURN(1);
    }
  }

  /* Precompute and store the row types of NATURAL/USING joins. */
  if (setup_natural_join_row_types(thd, from_clause, context))
    DBUG_RETURN(1);

  DBUG_RETURN(0);
}


/*
  prepare tables and check access for the view tables

  SYNOPSIS
    setup_tables_and_check_view_access()
    thd		  Thread handler
    context       name resolution contest to setup table list there
    from_clause   Top-level list of table references in the FROM clause
    tables	  Table list (select_lex->table_list)
    conds	  Condition of current SELECT (can be changed by VIEW)
    leaves        List of join table leaves list (select_lex->leaf_tables)
    refresh       It is onle refresh for subquery
    select_insert It is SELECT ... INSERT command
    want_access   what access is needed

  NOTE
    a wrapper for check_tables that will also check the resulting
    table leaves list for access to all the tables that belong to a view

  RETURN
    FALSE ok;  In this case *map will include the chosen index
    TRUE  error
*/
bool setup_tables_and_check_access(THD *thd, 
                                   Name_resolution_context *context,
                                   List<TABLE_LIST> *from_clause,
                                   TABLE_LIST *tables,
                                   TABLE_LIST **leaves,
                                   bool select_insert,
                                   ulong want_access_first,
                                   ulong want_access)
{
  TABLE_LIST *leaves_tmp= NULL;
  bool first_table= true;

  if (setup_tables(thd, context, from_clause, tables,
                   &leaves_tmp, select_insert))
    return TRUE;

  if (leaves)
    *leaves= leaves_tmp;

  for (; leaves_tmp; leaves_tmp= leaves_tmp->next_leaf)
  {
    if (leaves_tmp->belong_to_view && 
        check_single_table_access(thd, first_table ? want_access_first :
                                  want_access, leaves_tmp, FALSE))
    {
      tables->hide_view_error(thd);
      return TRUE;
    }
    first_table= 0;
  }
  return FALSE;
}


/*
   Create a key_map from a list of index names

   SYNOPSIS
     get_key_map_from_key_list()
     map		key_map to fill in
     table		Table
     index_list		List of index names

   RETURN
     0	ok;  In this case *map will includes the choosed index
     1	error
*/

bool get_key_map_from_key_list(key_map *map, TABLE *table,
                               List<String> *index_list)
{
  List_iterator_fast<String> it(*index_list);
  String *name;
  uint pos;

  map->clear_all();
  while ((name=it++))
  {
    if (table->s->keynames.type_names == 0 ||
        (pos= find_type(&table->s->keynames, name->ptr(),
                        name->length(), 1)) <=
        0)
    {
      my_error(ER_KEY_DOES_NOT_EXITS, MYF(0), name->c_ptr(),
	       table->pos_in_table_list->alias);
      map->set_all();
      return 1;
    }
    map->set_bit(pos-1);
  }
  return 0;
}


/*
  Drops in all fields instead of current '*' field

  SYNOPSIS
    insert_fields()
    thd			Thread handler
    context             Context for name resolution
    db_name		Database name in case of 'database_name.table_name.*'
    table_name		Table name in case of 'table_name.*'
    it			Pointer to '*'
    any_privileges	0 If we should ensure that we have SELECT privileges
		          for all columns
                        1 If any privilege is ok
  RETURN
    0	ok     'it' is updated to point at last inserted
    1	error.  Error message is generated but not sent to client
*/

bool
insert_fields(THD *thd, Name_resolution_context *context, const char *db_name,
	      const char *table_name, List_iterator<Item> *it,
              bool any_privileges)
{
  Field_iterator_table_ref field_iterator;
  bool found;
  char name_buff[NAME_LEN+1];
  DBUG_ENTER("insert_fields");
  DBUG_PRINT("arena", ("stmt arena: 0x%lx", (ulong)thd->stmt_arena));

  if (db_name && lower_case_table_names)
  {
    /*
      convert database to lower case for comparison
      We can't do this in Item_field as this would change the
      'name' of the item which may be used in the select list
    */
    strmake(name_buff, db_name, sizeof(name_buff)-1);
    my_casedn_str(files_charset_info, name_buff);
    db_name= name_buff;
  }

  found= FALSE;

  /*
    If table names are qualified, then loop over all tables used in the query,
    else treat natural joins as leaves and do not iterate over their underlying
    tables.
  */
  for (TABLE_LIST *tables= (table_name ? context->table_list :
                            context->first_name_resolution_table);
       tables;
       tables= (table_name ? tables->next_local :
                tables->next_name_resolution_table)
       )
  {
    Field *field;
    TABLE *table= tables->table;

    DBUG_ASSERT(tables->is_leaf_for_name_resolution());

    if ((table_name && my_strcasecmp(table_alias_charset, table_name,
                                    tables->alias)) ||
        (db_name && strcmp(tables->db,db_name)))
      continue;

#ifndef NO_EMBEDDED_ACCESS_CHECKS
    /* 
       Ensure that we have access rights to all fields to be inserted. Under
       some circumstances, this check may be skipped.

       - If any_privileges is true, skip the check.

       - If the SELECT privilege has been found as fulfilled already for both
         the TABLE and TABLE_LIST objects (and both of these exist, of
         course), the check is skipped.

       - If the SELECT privilege has been found fulfilled for the TABLE object
         and the TABLE_LIST represents a derived table other than a view (see
         below), the check is skipped.

       - If the TABLE_LIST object represents a view, we may skip checking if
         the SELECT privilege has been found fulfilled for it, regardless of
         the TABLE object.

       - If there is no TABLE object, the test is skipped if either 
         * the TABLE_LIST does not represent a view, or
         * the SELECT privilege has been found fulfilled.         

       A TABLE_LIST that is not a view may be a subquery, an
       information_schema table, or a nested table reference. See the comment
       for TABLE_LIST.
    */
    if (!((table && !tables->view && (table->grant.privilege & SELECT_ACL)) ||
          (tables->view && (tables->grant.privilege & SELECT_ACL))) &&
        !any_privileges)
    {
      field_iterator.set(tables);
      if (check_grant_all_columns(thd, SELECT_ACL, &field_iterator))
        DBUG_RETURN(TRUE);
    }
#endif

    /*
      Update the tables used in the query based on the referenced fields. For
      views and natural joins this update is performed inside the loop below.
    */
    if (table)
      thd->used_tables|= table->map;

    /*
      Initialize a generic field iterator for the current table reference.
      Notice that it is guaranteed that this iterator will iterate over the
      fields of a single table reference, because 'tables' is a leaf (for
      name resolution purposes).
    */
    field_iterator.set(tables);

    for (; !field_iterator.end_of_fields(); field_iterator.next())
    {
      Item *item;

      if (!(item= field_iterator.create_item(thd)))
        DBUG_RETURN(TRUE);
      DBUG_ASSERT(item->fixed);
      /* cache the table for the Item_fields inserted by expanding stars */
      if (item->type() == Item::FIELD_ITEM && tables->cacheable_table)
        ((Item_field *)item)->cached_table= tables;

      if (!found)
      {
        found= TRUE;
        it->replace(item); /* Replace '*' with the first found item. */
      }
      else
        it->after(item);   /* Add 'item' to the SELECT list. */

#ifndef NO_EMBEDDED_ACCESS_CHECKS
      /*
        Set privilege information for the fields of newly created views.
        We have that (any_priviliges == TRUE) if and only if we are creating
        a view. In the time of view creation we can't use the MERGE algorithm,
        therefore if 'tables' is itself a view, it is represented by a
        temporary table. Thus in this case we can be sure that 'item' is an
        Item_field.
      */
      if (any_privileges)
      {
        DBUG_ASSERT((tables->field_translation == NULL && table) ||
                    tables->is_natural_join);
        DBUG_ASSERT(item->type() == Item::FIELD_ITEM);
        Item_field *fld= (Item_field*) item;
        const char *field_table_name= field_iterator.get_table_name();

        if (!tables->schema_table && 
            !(fld->have_privileges=
              (get_column_grant(thd, field_iterator.grant(),
                                field_iterator.get_db_name(),
                                field_table_name, fld->field_name) &
               VIEW_ANY_ACL)))
        {
          my_error(ER_TABLEACCESS_DENIED_ERROR, MYF(0), "ANY",
                   thd->security_ctx->priv_user,
                   thd->security_ctx->host_or_ip,
                   field_table_name);
          DBUG_RETURN(TRUE);
        }
      }
#endif

      if ((field= field_iterator.field()))
      {
        /* Mark fields as used to allow storage engine to optimze access */
        bitmap_set_bit(field->table->read_set, field->field_index);
        if (table)
        {
          table->covering_keys.intersect(field->part_of_key);
          table->merge_keys.merge(field->part_of_key);
        }
        if (tables->is_natural_join)
        {
          TABLE *field_table;
          /*
            In this case we are sure that the column ref will not be created
            because it was already created and stored with the natural join.
          */
          Natural_join_column *nj_col;
          if (!(nj_col= field_iterator.get_natural_column_ref()))
            DBUG_RETURN(TRUE);
          DBUG_ASSERT(nj_col->table_field);
          field_table= nj_col->table_ref->table;
          if (field_table)
          {
            thd->used_tables|= field_table->map;
            field_table->covering_keys.intersect(field->part_of_key);
            field_table->merge_keys.merge(field->part_of_key);
            field_table->used_fields++;
          }
        }
      }
      else
        thd->used_tables|= item->used_tables();
      thd->lex->current_select->cur_pos_in_select_list++;
    }
    /*
      In case of stored tables, all fields are considered as used,
      while in the case of views, the fields considered as used are the
      ones marked in setup_tables during fix_fields of view columns.
      For NATURAL joins, used_tables is updated in the IF above.
    */
    if (table)
      table->used_fields= table->s->fields;
  }
  if (found)
    DBUG_RETURN(FALSE);

  /*
    TODO: in the case when we skipped all columns because there was a
    qualified '*', and all columns were coalesced, we have to give a more
    meaningful message than ER_BAD_TABLE_ERROR.
  */
  if (!table_name)
    my_message(ER_NO_TABLES_USED, ER(ER_NO_TABLES_USED), MYF(0));
  else
    my_error(ER_BAD_TABLE_ERROR, MYF(0), table_name);

  DBUG_RETURN(TRUE);
}


/*
  Fix all conditions and outer join expressions.

  SYNOPSIS
    setup_conds()
    thd     thread handler
    tables  list of tables for name resolving (select_lex->table_list)
    leaves  list of leaves of join table tree (select_lex->leaf_tables)
    conds   WHERE clause

  DESCRIPTION
    TODO

  RETURN
    TRUE  if some error occured (e.g. out of memory)
    FALSE if all is OK
*/

int setup_conds(THD *thd, TABLE_LIST *tables, TABLE_LIST *leaves,
                COND **conds)
{
  SELECT_LEX *select_lex= thd->lex->current_select;
  TABLE_LIST *table= NULL;	// For HP compilers
  /*
    it_is_update set to TRUE when tables of primary SELECT_LEX (SELECT_LEX
    which belong to LEX, i.e. most up SELECT) will be updated by
    INSERT/UPDATE/LOAD
    NOTE: using this condition helps to prevent call of prepare_check_option()
    from subquery of VIEW, because tables of subquery belongs to VIEW
    (see condition before prepare_check_option() call)
  */
  bool it_is_update= (select_lex == &thd->lex->select_lex) &&
    thd->lex->which_check_option_applicable();
  bool save_is_item_list_lookup= select_lex->is_item_list_lookup;
  select_lex->is_item_list_lookup= 0;
  DBUG_ENTER("setup_conds");

  thd->mark_used_columns= MARK_COLUMNS_READ;
  DBUG_PRINT("info", ("thd->mark_used_columns: %d", thd->mark_used_columns));
  select_lex->cond_count= 0;
  select_lex->between_count= 0;
  select_lex->max_equal_elems= 0;

  for (table= tables; table; table= table->next_local)
  {
    if (table->prepare_where(thd, conds, FALSE))
      goto err_no_arena;
  }

  if (*conds)
  {
    thd->where="where clause";
    if ((!(*conds)->fixed && (*conds)->fix_fields(thd, conds)) ||
	(*conds)->check_cols(1))
      goto err_no_arena;
  }

  /*
    Apply fix_fields() to all ON clauses at all levels of nesting,
    including the ones inside view definitions.
  */
  for (table= leaves; table; table= table->next_leaf)
  {
    TABLE_LIST *embedded; /* The table at the current level of nesting. */
    TABLE_LIST *embedding= table; /* The parent nested table reference. */
    do
    {
      embedded= embedding;
      if (embedded->on_expr)
      {
        /* Make a join an a expression */
        thd->where="on clause";
        if ((!embedded->on_expr->fixed &&
            embedded->on_expr->fix_fields(thd, &embedded->on_expr)) ||
	    embedded->on_expr->check_cols(1))
	  goto err_no_arena;
        select_lex->cond_count++;
      }
      embedding= embedded->embedding;
    }
    while (embedding &&
           embedding->nested_join->join_list.head() == embedded);

    /* process CHECK OPTION */
    if (it_is_update)
    {
      TABLE_LIST *view= table->top_table();
      if (view->effective_with_check)
      {
        if (view->prepare_check_option(thd))
          goto err_no_arena;
        thd->change_item_tree(&table->check_option, view->check_option);
      }
    }
  }

  if (!thd->stmt_arena->is_conventional())
  {
    /*
      We are in prepared statement preparation code => we should store
      WHERE clause changing for next executions.

      We do this ON -> WHERE transformation only once per PS/SP statement.
    */
    select_lex->where= *conds;
  }
  thd->lex->current_select->is_item_list_lookup= save_is_item_list_lookup;
  DBUG_RETURN(test(thd->is_error()));

err_no_arena:
  select_lex->is_item_list_lookup= save_is_item_list_lookup;
  DBUG_RETURN(1);
}


/******************************************************************************
** Fill a record with data (for INSERT or UPDATE)
** Returns : 1 if some field has wrong type
******************************************************************************/


/*
  Fill fields with given items.

  SYNOPSIS
    fill_record()
    thd           thread handler
    fields        Item_fields list to be filled
    values        values to fill with
    ignore_errors TRUE if we should ignore errors

  NOTE
    fill_record() may set table->auto_increment_field_not_null and a
    caller should make sure that it is reset after their last call to this
    function.

  RETURN
    FALSE   OK
    TRUE    error occured
*/

static bool
fill_record(THD * thd, List<Item> &fields, List<Item> &values,
            bool ignore_errors)
{
  List_iterator_fast<Item> f(fields),v(values);
  Item *value, *fld;
  Item_field *field;
  TABLE *table= 0;
  DBUG_ENTER("fill_record");

  /*
    Reset the table->auto_increment_field_not_null as it is valid for
    only one row.
  */
  if (fields.elements)
  {
    /*
      On INSERT or UPDATE fields are checked to be from the same table,
      thus we safely can take table from the first field.
    */
    fld= (Item_field*)f++;
    if (!(field= fld->filed_for_view_update()))
    {
      my_error(ER_NONUPDATEABLE_COLUMN, MYF(0), fld->name);
      goto err;
    }
    table= field->field->table;
    table->auto_increment_field_not_null= FALSE;
    f.rewind();
  }
  while ((fld= f++))
  {
    if (!(field= fld->filed_for_view_update()))
    {
      my_error(ER_NONUPDATEABLE_COLUMN, MYF(0), fld->name);
      goto err;
    }
    value=v++;
    Field *rfield= field->field;
    table= rfield->table;
    if (rfield == table->next_number_field)
      table->auto_increment_field_not_null= TRUE;
    if ((value->save_in_field(rfield, 0) < 0) && !ignore_errors)
    {
      my_message(ER_UNKNOWN_ERROR, ER(ER_UNKNOWN_ERROR), MYF(0));
      goto err;
    }
  }
  DBUG_RETURN(thd->is_error());
err:
  if (table)
    table->auto_increment_field_not_null= FALSE;
  DBUG_RETURN(TRUE);
}


/*
  Fill fields in list with values from the list of items and invoke
  before triggers.

  SYNOPSIS
    fill_record_n_invoke_before_triggers()
      thd           thread context
      fields        Item_fields list to be filled
      values        values to fill with
      ignore_errors TRUE if we should ignore errors
      triggers      object holding list of triggers to be invoked
      event         event type for triggers to be invoked

  NOTE
    This function assumes that fields which values will be set and triggers
    to be invoked belong to the same table, and that TABLE::record[0] and
    record[1] buffers correspond to new and old versions of row respectively.

  RETURN
    FALSE   OK
    TRUE    error occured
*/

bool
fill_record_n_invoke_before_triggers(THD *thd, List<Item> &fields,
                                     List<Item> &values, bool ignore_errors,
                                     Table_triggers_list *triggers,
                                     enum trg_event_type event)
{
  return (fill_record(thd, fields, values, ignore_errors) ||
          (triggers && triggers->process_triggers(thd, event,
                                                 TRG_ACTION_BEFORE, TRUE)));
}


/*
  Fill field buffer with values from Field list

  SYNOPSIS
    fill_record()
    thd           thread handler
    ptr           pointer on pointer to record
    values        list of fields
    ignore_errors TRUE if we should ignore errors

  NOTE
    fill_record() may set table->auto_increment_field_not_null and a
    caller should make sure that it is reset after their last call to this
    function.

  RETURN
    FALSE   OK
    TRUE    error occured
*/

bool
fill_record(THD *thd, Field **ptr, List<Item> &values, bool ignore_errors)
{
  List_iterator_fast<Item> v(values);
  Item *value;
  TABLE *table= 0;
  DBUG_ENTER("fill_record");

  Field *field;
  /*
    Reset the table->auto_increment_field_not_null as it is valid for
    only one row.
  */
  if (*ptr)
  {
    /*
      On INSERT or UPDATE fields are checked to be from the same table,
      thus we safely can take table from the first field.
    */
    table= (*ptr)->table;
    table->auto_increment_field_not_null= FALSE;
  }
  while ((field = *ptr++) && ! thd->is_error())
  {
    value=v++;
    table= field->table;
    if (field == table->next_number_field)
      table->auto_increment_field_not_null= TRUE;
    if (value->save_in_field(field, 0) < 0)
      goto err;
  }
  DBUG_RETURN(thd->is_error());

err:
  if (table)
    table->auto_increment_field_not_null= FALSE;
  DBUG_RETURN(TRUE);
}


/*
  Fill fields in array with values from the list of items and invoke
  before triggers.

  SYNOPSIS
    fill_record_n_invoke_before_triggers()
      thd           thread context
      ptr           NULL-ended array of fields to be filled
      values        values to fill with
      ignore_errors TRUE if we should ignore errors
      triggers      object holding list of triggers to be invoked
      event         event type for triggers to be invoked

  NOTE
    This function assumes that fields which values will be set and triggers
    to be invoked belong to the same table, and that TABLE::record[0] and
    record[1] buffers correspond to new and old versions of row respectively.

  RETURN
    FALSE   OK
    TRUE    error occured
*/

bool
fill_record_n_invoke_before_triggers(THD *thd, Field **ptr,
                                     List<Item> &values, bool ignore_errors,
                                     Table_triggers_list *triggers,
                                     enum trg_event_type event)
{
  return (fill_record(thd, ptr, values, ignore_errors) ||
          (triggers && triggers->process_triggers(thd, event,
                                                 TRG_ACTION_BEFORE, TRUE)));
}


my_bool mysql_rm_tmp_tables(void)
{
  uint i, idx;
  char	filePath[FN_REFLEN], *tmpdir, filePathCopy[FN_REFLEN];
  MY_DIR *dirp;
  FILEINFO *file;
  TABLE_SHARE share;
  THD *thd;
  DBUG_ENTER("mysql_rm_tmp_tables");

  if (!(thd= new THD))
    DBUG_RETURN(1);
  thd->thread_stack= (char*) &thd;
  thd->store_globals();

  for (i=0; i<=mysql_tmpdir_list.max; i++)
  {
    tmpdir=mysql_tmpdir_list.list[i];
    /* See if the directory exists */
    if (!(dirp = my_dir(tmpdir,MYF(MY_WME | MY_DONT_SORT))))
      continue;

    /* Remove all SQLxxx tables from directory */

    for (idx=0 ; idx < (uint) dirp->number_off_files ; idx++)
    {
      file=dirp->dir_entry+idx;

      /* skiping . and .. */
      if (file->name[0] == '.' && (!file->name[1] ||
                                   (file->name[1] == '.' &&  !file->name[2])))
        continue;

      if (!bcmp((uchar*) file->name, (uchar*) tmp_file_prefix,
                tmp_file_prefix_length))
      {
        char *ext= fn_ext(file->name);
        uint ext_len= strlen(ext);
        uint filePath_len= my_snprintf(filePath, sizeof(filePath),
                                       "%s%c%s", tmpdir, FN_LIBCHAR,
                                       file->name);
        if (!bcmp((uchar*) reg_ext, (uchar*) ext, ext_len))
        {
          handler *handler_file= 0;
          /* We should cut file extention before deleting of table */
          memcpy(filePathCopy, filePath, filePath_len - ext_len);
          filePathCopy[filePath_len - ext_len]= 0;
          init_tmp_table_share(thd, &share, "", 0, "", filePathCopy);
          if (!open_table_def(thd, &share, 0) &&
              ((handler_file= get_new_handler(&share, thd->mem_root,
                                              share.db_type()))))
          {
            handler_file->ha_delete_table(filePathCopy);
            delete handler_file;
          }
          free_table_share(&share);
        }
        /*
          File can be already deleted by tmp_table.file->delete_table().
          So we hide error messages which happnes during deleting of these
          files(MYF(0)).
        */
        (void) mysql_file_delete(key_file_misc, filePath, MYF(0));
      }
    }
    my_dirend(dirp);
  }
  delete thd;
  my_pthread_setspecific_ptr(THR_THD,  0);
  DBUG_RETURN(0);
}



/*****************************************************************************
	unireg support functions
*****************************************************************************/

/*
  Invalidate any cache entries that are for some DB

  SYNOPSIS
    remove_db_from_cache()
    db		Database name. This will be in lower case if
		lower_case_table_name is set

  NOTE:
  We can't use hash_delete when looping hash_elements. We mark them first
  and afterwards delete those marked unused.
*/

void remove_db_from_cache(const char *db)
{
  for (uint idx=0 ; idx < open_cache.records ; idx++)
  {
    TABLE *table=(TABLE*) my_hash_element(&open_cache,idx);
    if (!strcmp(table->s->db.str, db))
    {
      table->s->version= 0L;			/* Free when thread is ready */
      if (!table->in_use)
	relink_unused(table);
    }
  }
  while (unused_tables && !unused_tables->s->version)
    my_hash_delete(&open_cache,(uchar*) unused_tables);
}


/*
  free all unused tables

  NOTE
    This is called by 'handle_manager' when one wants to periodicly flush
    all not used tables.
*/

void flush_tables()
{
  mysql_mutex_lock(&LOCK_open);
  while (unused_tables)
    my_hash_delete(&open_cache,(uchar*) unused_tables);
  mysql_mutex_unlock(&LOCK_open);
}


/*
  Mark all entries with the table as deleted to force an reopen of the table

  The table will be closed (not stored in cache) by the current thread when
  close_thread_tables() is called.

  PREREQUISITES
    Lock on LOCK_open()

  RETURN
    0  This thread now have exclusive access to this table and no other thread
       can access the table until close_thread_tables() is called.
    1  Table is in use by another thread
*/

bool remove_table_from_cache(THD *thd, const char *db, const char *table_name,
                             uint flags)
{
  char key[MAX_DBKEY_LENGTH];
  uint key_length;
  TABLE *table;
  TABLE_SHARE *share;
  bool result= 0, signalled= 0;
  DBUG_ENTER("remove_table_from_cache");
  DBUG_PRINT("enter", ("table: '%s'.'%s'  flags: %u", db, table_name, flags));

  key_length=(uint) (strmov(strmov(key,db)+1,table_name)-key)+1;
  for (;;)
  {
    HASH_SEARCH_STATE state;
    result= signalled= 0;

    for (table= (TABLE*) my_hash_first(&open_cache, (uchar*) key, key_length,
                                       &state);
         table;
         table= (TABLE*) my_hash_next(&open_cache, (uchar*) key, key_length,
                                      &state))
    {
      THD *in_use;
      DBUG_PRINT("tcache", ("found table: '%s'.'%s' 0x%lx", table->s->db.str,
                            table->s->table_name.str, (long) table));

      table->s->version=0L;		/* Free when thread is ready */
      if (!(in_use=table->in_use))
      {
        DBUG_PRINT("info",("Table was not in use"));
        relink_unused(table);
      }
      else if (in_use != thd)
      {
        DBUG_PRINT("info", ("Table was in use by other thread"));
        /*
          Mark that table is going to be deleted from cache. This will
          force threads that are in mysql_lock_tables() (but not yet
          in thr_multi_lock()) to abort it's locks, close all tables and retry
        */
        in_use->some_tables_deleted= 1;
        if (table->is_name_opened())
        {
          DBUG_PRINT("info", ("Found another active instance of the table"));
  	  result=1;
        }
        /* Kill delayed insert threads */
        if ((in_use->system_thread & SYSTEM_THREAD_DELAYED_INSERT) &&
            ! in_use->killed)
        {
	  in_use->killed= THD::KILL_CONNECTION;
          mysql_mutex_lock(&in_use->mysys_var->mutex);
	  if (in_use->mysys_var->current_cond)
	  {
            mysql_mutex_lock(in_use->mysys_var->current_mutex);
            signalled= 1;
            mysql_cond_broadcast(in_use->mysys_var->current_cond);
            mysql_mutex_unlock(in_use->mysys_var->current_mutex);
	  }
          mysql_mutex_unlock(&in_use->mysys_var->mutex);
        }
        /*
	  Now we must abort all tables locks used by this thread
	  as the thread may be waiting to get a lock for another table.
          Note that we need to hold LOCK_open while going through the
          list. So that the other thread cannot change it. The other
          thread must also hold LOCK_open whenever changing the
          open_tables list. Aborting the MERGE lock after a child was
          closed and before the parent is closed would be fatal.
        */
        for (TABLE *thd_table= in_use->open_tables;
	     thd_table ;
	     thd_table= thd_table->next)
        {
          /* Do not handle locks of MERGE children. */
	  if (thd_table->db_stat && !thd_table->parent)	// If table is open
	    signalled|= mysql_lock_abort_for_thread(thd, thd_table);
        }
      }
      else
      {
        DBUG_PRINT("info", ("Table was in use by current thread. db_stat: %u",
                            table->db_stat));
        result= result || (flags & RTFC_OWNED_BY_THD_FLAG);
      }
    }
    while (unused_tables && !unused_tables->s->version)
      my_hash_delete(&open_cache,(uchar*) unused_tables);

    DBUG_PRINT("info", ("Removing table from table_def_cache"));
    /* Remove table from table definition cache if it's not in use */
    if ((share= (TABLE_SHARE*) my_hash_search(&table_def_cache,(uchar*) key,
                                              key_length)))
    {
      DBUG_PRINT("info", ("share version: %lu  ref_count: %u",
                          share->version, share->ref_count));
      share->version= 0;                          // Mark for delete
      if (share->ref_count == 0)
      {
        mysql_mutex_lock(&share->mutex);
        my_hash_delete(&table_def_cache, (uchar*) share);
      }
    }

    if (result && (flags & RTFC_WAIT_OTHER_THREAD_FLAG))
    {
      /*
        Signal any thread waiting for tables to be freed to
        reopen their tables
      */
      broadcast_refresh();
      DBUG_PRINT("info", ("Waiting for refresh signal"));
      if (!(flags & RTFC_CHECK_KILLED_FLAG) || !thd->killed)
      {
        dropping_tables++;
        if (likely(signalled))
          mysql_cond_wait(&COND_refresh, &LOCK_open);
        else
        {
          struct timespec abstime;
          /*
            It can happen that another thread has opened the
            table but has not yet locked any table at all. Since
            it can be locked waiting for a table that our thread
            has done LOCK TABLE x WRITE on previously, we need to
            ensure that the thread actually hears our signal
            before we go to sleep. Thus we wait for a short time
            and then we retry another loop in the
            remove_table_from_cache routine.
          */
          set_timespec(abstime, 10);
          mysql_cond_timedwait(&COND_refresh, &LOCK_open, &abstime);
        }
        dropping_tables--;
        continue;
      }
    }
    break;
  }
  DBUG_RETURN(result);
}


int setup_ftfuncs(SELECT_LEX *select_lex)
{
  List_iterator<Item_func_match> li(*(select_lex->ftfunc_list)),
                                 lj(*(select_lex->ftfunc_list));
  Item_func_match *ftf, *ftf2;

  while ((ftf=li++))
  {
    if (ftf->fix_index())
      return 1;
    lj.rewind();
    while ((ftf2=lj++) != ftf)
    {
      if (ftf->eq(ftf2,1) && !ftf2->master)
        ftf2->master=ftf;
    }
  }

  return 0;
}


int init_ftfuncs(THD *thd, SELECT_LEX *select_lex, bool no_order)
{
  if (select_lex->ftfunc_list->elements)
  {
    List_iterator<Item_func_match> li(*(select_lex->ftfunc_list));
    Item_func_match *ifm;
    DBUG_PRINT("info",("Performing FULLTEXT search"));
    thd_proc_info(thd, "FULLTEXT initialization");

    while ((ifm=li++))
      ifm->init_search(no_order);
  }
  return 0;
}


/*
  open new .frm format table

  SYNOPSIS
    open_new_frm()
    THD		  thread handler
    path	  path to .frm file (without extension)
    alias	  alias for table
    db            database
    table_name    name of table
    db_stat	  open flags (for example ->OPEN_KEYFILE|HA_OPEN_RNDFILE..)
		  can be 0 (example in ha_example_table)
    prgflag	  READ_ALL etc..
    ha_open_flags HA_OPEN_ABORT_IF_LOCKED etc..
    outparam	  result table
    table_desc	  TABLE_LIST descriptor
    mem_root	  temporary MEM_ROOT for parsing
*/

bool
open_new_frm(THD *thd, TABLE_SHARE *share, const char *alias,
             uint db_stat, uint prgflag,
	     uint ha_open_flags, TABLE *outparam, TABLE_LIST *table_desc,
	     MEM_ROOT *mem_root)
{
  LEX_STRING pathstr;
  File_parser *parser;
  char path[FN_REFLEN];
  DBUG_ENTER("open_new_frm");

  /* Create path with extension */
  pathstr.length= (uint) (strxmov(path, share->normalized_path.str, reg_ext,
                                  NullS)- path);
  pathstr.str=    path;

  if ((parser= sql_parse_prepare(&pathstr, mem_root, 1)))
  {
    if (is_equal(&view_type, parser->type()))
    {
      if (table_desc == 0 || table_desc->required_type == FRMTYPE_TABLE)
      {
        my_error(ER_WRONG_OBJECT, MYF(0), share->db.str, share->table_name.str,
                 "BASE TABLE");
        goto err;
      }
      if (mysql_make_view(thd, parser, table_desc,
                          (prgflag & OPEN_VIEW_NO_PARSE)))
        goto err;
    }
    else
    {
      /* only VIEWs are supported now */
      my_error(ER_FRM_UNKNOWN_TYPE, MYF(0), share->path.str,  parser->type()->str);
      goto err;
    }
    DBUG_RETURN(0);
  }
 
err:
  bzero(outparam, sizeof(TABLE));	// do not run repair
  DBUG_RETURN(1);
}


bool is_equal(const LEX_STRING *a, const LEX_STRING *b)
{
  return a->length == b->length && !strncmp(a->str, b->str, a->length);
}


/*
  SYNOPSIS
    abort_and_upgrade_lock()
    lpt                           Parameter passing struct
    All parameters passed through the ALTER_PARTITION_PARAM_TYPE object
  RETURN VALUE
    0
  DESCRIPTION
    Remember old lock level (for possible downgrade later on), abort all
    waiting threads and ensure that all keeping locks currently are
    completed such that we own the lock exclusively and no other interaction
    is ongoing.

    thd                           Thread object
    table                         Table object
    db                            Database name
    table_name                    Table name
    old_lock_level                Old lock level
*/

int abort_and_upgrade_lock(ALTER_PARTITION_PARAM_TYPE *lpt)
{
  uint flags= RTFC_WAIT_OTHER_THREAD_FLAG | RTFC_CHECK_KILLED_FLAG;
  DBUG_ENTER("abort_and_upgrade_locks");

  lpt->old_lock_type= lpt->table->reginfo.lock_type;
  mysql_mutex_lock(&LOCK_open);
  /* If MERGE child, forward lock handling to parent. */
  mysql_lock_abort(lpt->thd, lpt->table->parent ? lpt->table->parent :
                   lpt->table, TRUE);
  (void) remove_table_from_cache(lpt->thd, lpt->db, lpt->table_name, flags);
  mysql_mutex_unlock(&LOCK_open);
  DBUG_RETURN(0);
}


/*
  SYNOPSIS
    close_open_tables_and_downgrade()
  RESULT VALUES
    NONE
  DESCRIPTION
    We need to ensure that any thread that has managed to open the table
    but not yet encountered our lock on the table is also thrown out to
    ensure that no threads see our frm changes premature to the final
    version. The intermediate versions are only meant for use after a
    crash and later REPAIR TABLE.
    We also downgrade locks after the upgrade to WRITE_ONLY
*/

/* purecov: begin deadcode */
void close_open_tables_and_downgrade(ALTER_PARTITION_PARAM_TYPE *lpt)
{
  mysql_mutex_lock(&LOCK_open);
  remove_table_from_cache(lpt->thd, lpt->db, lpt->table_name,
                          RTFC_WAIT_OTHER_THREAD_FLAG);
  mysql_mutex_unlock(&LOCK_open);
  /* If MERGE child, forward lock handling to parent. */
  mysql_lock_downgrade_write(lpt->thd, lpt->table->parent ? lpt->table->parent :
                             lpt->table, lpt->old_lock_type);
}
/* purecov: end */


/*
  SYNOPSIS
    mysql_wait_completed_table()
    lpt                            Parameter passing struct
    my_table                       My table object
    All parameters passed through the ALTER_PARTITION_PARAM object
  RETURN VALUES
    TRUE                          Failure
    FALSE                         Success
  DESCRIPTION
    We have changed the frm file and now we want to wait for all users of
    the old frm to complete before proceeding to ensure that no one
    remains that uses the old frm definition.
    Start by ensuring that all users of the table will be removed from cache
    once they are done. Then abort all that have stumbled on locks and
    haven't been started yet.

    thd                           Thread object
    table                         Table object
    db                            Database name
    table_name                    Table name
*/

void mysql_wait_completed_table(ALTER_PARTITION_PARAM_TYPE *lpt, TABLE *my_table)
{
  char key[MAX_DBKEY_LENGTH];
  uint key_length;
  TABLE *table;
  DBUG_ENTER("mysql_wait_completed_table");

  key_length=(uint) (strmov(strmov(key,lpt->db)+1,lpt->table_name)-key)+1;
  mysql_mutex_lock(&LOCK_open);
  HASH_SEARCH_STATE state;
  for (table= (TABLE*) my_hash_first(&open_cache,(uchar*) key,key_length,
                                     &state) ;
       table;
       table= (TABLE*) my_hash_next(&open_cache,(uchar*) key,key_length,
                                    &state))
  {
    THD *in_use= table->in_use;
    table->s->version= 0L;
    if (!in_use)
    {
      relink_unused(table);
    }
    else
    {
      /* Kill delayed insert threads */
      if ((in_use->system_thread & SYSTEM_THREAD_DELAYED_INSERT) &&
          ! in_use->killed)
      {
        in_use->killed= THD::KILL_CONNECTION;
        mysql_mutex_lock(&in_use->mysys_var->mutex);
        if (in_use->mysys_var->current_cond)
        {
          mysql_mutex_lock(in_use->mysys_var->current_mutex);
          mysql_cond_broadcast(in_use->mysys_var->current_cond);
          mysql_mutex_unlock(in_use->mysys_var->current_mutex);
        }
        mysql_mutex_unlock(&in_use->mysys_var->mutex);
      }
      /*
        Now we must abort all tables locks used by this thread
        as the thread may be waiting to get a lock for another table.
        Note that we need to hold LOCK_open while going through the
        list. So that the other thread cannot change it. The other
        thread must also hold LOCK_open whenever changing the
        open_tables list. Aborting the MERGE lock after a child was
        closed and before the parent is closed would be fatal.
      */
      for (TABLE *thd_table= in_use->open_tables;
           thd_table ;
           thd_table= thd_table->next)
      {
        /* Do not handle locks of MERGE children. */
        if (thd_table->db_stat && !thd_table->parent) // If table is open
          mysql_lock_abort_for_thread(lpt->thd, thd_table);
      }
    }
  }
  /*
    We start by removing all unused objects from the cache and marking
    those in use for removal after completion. Now we also need to abort
    all that are locked and are not progressing due to being locked
    by our lock. We don't upgrade our lock here.
    If MERGE child, forward lock handling to parent.
  */
  mysql_lock_abort(lpt->thd, my_table->parent ? my_table->parent : my_table,
                   FALSE);
  mysql_mutex_unlock(&LOCK_open);
  DBUG_VOID_RETURN;
}


/*
  Check if one (or more) write tables have auto_increment columns.

  @param[in] tables Table list

  @retval 0 if at least one write tables has an auto_increment column
  @retval 1 otherwise

  NOTES:
    Call this function only when you have established the list of all tables
    which you'll want to update (including stored functions, triggers, views
    inside your statement).
*/

static bool
has_write_table_with_auto_increment(TABLE_LIST *tables)
{
  for (TABLE_LIST *table= tables; table; table= table->next_global)
  {
    /* we must do preliminary checks as table->table may be NULL */
    if (!table->placeholder() &&
        table->table->found_next_number_field &&
        (table->lock_type >= TL_WRITE_ALLOW_WRITE))
      return 1;
  }

  return 0;
}


/*
  Open and lock system tables for read.

  SYNOPSIS
    open_system_tables_for_read()
      thd         Thread context.
      table_list  List of tables to open.
      backup      Pointer to Open_tables_state instance where
                  information about currently open tables will be
                  saved, and from which will be restored when we will
                  end work with system tables.

  NOTES
    Thanks to restrictions which we put on opening and locking of
    system tables for writing, we can open and lock them for reading
    even when we already have some other tables open and locked.  One
    must call close_system_tables() to close systems tables opened
    with this call.

  RETURN
    FALSE   Success
    TRUE    Error
*/

bool
open_system_tables_for_read(THD *thd, TABLE_LIST *table_list,
                            Open_tables_state *backup)
{
  DBUG_ENTER("open_system_tables_for_read");

  thd->reset_n_backup_open_tables_state(backup);

  uint count= 0;
  bool not_used;
  for (TABLE_LIST *tables= table_list; tables; tables= tables->next_global)
  {
    TABLE *table= open_table(thd, tables, thd->mem_root, &not_used,
                             MYSQL_LOCK_IGNORE_FLUSH);
    if (!table)
      goto error;

    DBUG_ASSERT(table->s->table_category == TABLE_CATEGORY_SYSTEM);

    table->use_all_columns();
    table->reginfo.lock_type= tables->lock_type;
    tables->table= table;
    count++;
  }

  {
    TABLE **list= (TABLE**) thd->alloc(sizeof(TABLE*) * count);
    TABLE **ptr= list;
    for (TABLE_LIST *tables= table_list; tables; tables= tables->next_global)
      *(ptr++)= tables->table;

    thd->lock= mysql_lock_tables(thd, list, count,
                                 MYSQL_LOCK_IGNORE_FLUSH, &not_used);
  }
  if (thd->lock)
    DBUG_RETURN(FALSE);

error:
  close_system_tables(thd, backup);

  DBUG_RETURN(TRUE);
}


/*
  Close system tables, opened with open_system_tables_for_read().

  SYNOPSIS
    close_system_tables()
      thd     Thread context
      backup  Pointer to Open_tables_state instance which holds
              information about tables which were open before we
              decided to access system tables.
*/

void
close_system_tables(THD *thd, Open_tables_state *backup)
{
  close_thread_tables(thd);
  thd->restore_backup_open_tables_state(backup);
}


/*
  Open and lock one system table for update.

  SYNOPSIS
    open_system_table_for_update()
      thd        Thread context.
      one_table  Table to open.

  NOTES
    Table opened with this call should closed using close_thread_tables().

  RETURN
    0	Error
    #	Pointer to TABLE object of system table
*/

TABLE *
open_system_table_for_update(THD *thd, TABLE_LIST *one_table)
{
  DBUG_ENTER("open_system_table_for_update");

  TABLE *table= open_ltable(thd, one_table, one_table->lock_type, 0);
  if (table)
  {
    DBUG_ASSERT(table->s->table_category == TABLE_CATEGORY_SYSTEM);
    table->use_all_columns();
  }

  DBUG_RETURN(table);
}

/**
  Open a log table.
  Opening such tables is performed internally in the server
  implementation, and is a 'nested' open, since some tables
  might be already opened by the current thread.
  The thread context before this call is saved, and is restored
  when calling close_log_table().
  @param thd The current thread
  @param one_table Log table to open
  @param backup [out] Temporary storage used to save the thread context
*/
TABLE *
open_log_table(THD *thd, TABLE_LIST *one_table, Open_tables_state *backup)
{
  uint flags= ( MYSQL_LOCK_IGNORE_GLOBAL_READ_LOCK |
                MYSQL_LOCK_IGNORE_GLOBAL_READ_ONLY |
                MYSQL_LOCK_IGNORE_FLUSH |
                MYSQL_LOCK_PERF_SCHEMA);
  TABLE *table;
  /* Save value that is changed in mysql_lock_tables() */
  ulonglong save_utime_after_lock= thd->utime_after_lock;
  DBUG_ENTER("open_log_table");

  thd->reset_n_backup_open_tables_state(backup);

  if ((table= open_ltable(thd, one_table, one_table->lock_type, flags)))
  {
    DBUG_ASSERT(table->s->table_category == TABLE_CATEGORY_LOG);
    /* Make sure all columns get assigned to a default value */
    table->use_all_columns();
    table->no_replicate= 1;
    /*
      Don't set automatic timestamps as we may want to use time of logging,
      not from query start
    */
    table->timestamp_field_type= TIMESTAMP_NO_AUTO_SET;
  }
  else
  {
    /*
      If error in mysql_lock_tables(), open_ltable doesn't close the
      table. Thread kill during mysql_lock_tables() is such error. But
      open tables cannot be accepted when restoring the open tables
      state.
    */
    if (thd->killed)
      close_thread_tables(thd);
    thd->restore_backup_open_tables_state(backup);
  }

  thd->utime_after_lock= save_utime_after_lock;
  DBUG_RETURN(table);
}

/**
  Close a log table.
  The last table opened by open_log_table()
  is closed, then the thread context is restored.
  @param thd The current thread
  @param backup [in] the context to restore.
*/
void close_log_table(THD *thd, Open_tables_state *backup)
{
  bool found_old_table;

  /*
    If open_log_table() fails,
    this function should not be called.
  */
  DBUG_ASSERT(thd->lock != NULL);

  /*
    Note:
    We do not create explicitly a separate transaction for the
    performance table I/O, but borrow the current transaction.
    lock + unlock will autocommit the change done in the
    performance schema table: this is the expected result.
    The current transaction should not be affected by this code.
    TODO: Note that if a transactional engine is used for log tables,
    this code will need to be revised, as a separate transaction
    might be needed.
  */
  mysql_unlock_tables(thd, thd->lock);
  thd->lock= 0;

  mysql_mutex_lock(&LOCK_open);

  found_old_table= false;
  /*
    Note that we need to hold LOCK_open while changing the
    open_tables list. Another thread may work on it.
    (See: remove_table_from_cache(), mysql_wait_completed_table())
    Closing a MERGE child before the parent would be fatal if the
    other thread tries to abort the MERGE lock in between.
  */
  while (thd->open_tables)
    found_old_table|= close_thread_table(thd, &thd->open_tables);

  if (found_old_table)
    broadcast_refresh();

  mysql_mutex_unlock(&LOCK_open);

  thd->restore_backup_open_tables_state(backup);
}

/**
  @} (end of group Data_Dictionary)
*/<|MERGE_RESOLUTION|>--- conflicted
+++ resolved
@@ -5180,14 +5180,7 @@
       */
       if (thd->variables.binlog_format != BINLOG_FORMAT_ROW && tables && 
           has_write_table_with_auto_increment(thd->lex->first_not_own_table()))
-<<<<<<< HEAD
-      {
         thd->lex->set_stmt_unsafe(LEX::BINLOG_STMT_UNSAFE_AUTOINC_COLUMNS);
-        thd->set_current_stmt_binlog_format_row_if_mixed();
-      }
-=======
-        thd->lex->set_stmt_unsafe(LEX::BINLOG_STMT_UNSAFE_TWO_AUTOINC_COLUMNS);
->>>>>>> 0806f3d4
     }
 
     DEBUG_SYNC(thd, "before_lock_tables_takes_lock");
