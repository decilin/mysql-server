--- conflicted
+++ resolved
@@ -1,9 +1,5 @@
-<<<<<<< HEAD
-/* Copyright (c) 2000, 2011, Oracle and/or its affiliates. All rights reserved.
-=======
 /*
    Copyright (c) 2000, 2011, Oracle and/or its affiliates. All rights reserved.
->>>>>>> 891f5e68
 
    This program is free software; you can redistribute it and/or modify
    it under the terms of the GNU General Public License as published by
@@ -1497,7 +1493,6 @@
         ((field_flags >> COLUMN_FORMAT_SHIFT)& COLUMN_FORMAT_MASK);
       DBUG_PRINT("debug", ("field flags: %u, storage: %u, column_format: %u",
                            field_flags, field_storage, field_column_format));
-<<<<<<< HEAD
 #ifndef MCP_WL3627
       reg_field->set_storage_type((ha_storage_media)field_storage);
       reg_field->set_column_format((column_format_type)field_column_format);
@@ -1505,10 +1500,6 @@
       (void)field_storage; /* Reserved by and used in MySQL Cluster */
       (void)field_column_format; /* Reserved by and used in MySQL Cluster */
 #endif
-=======
-      (void)field_storage; /* Reserved by and used in MySQL Cluster */
-      (void)field_column_format; /* Reserved by and used in MySQL Cluster */
->>>>>>> 891f5e68
     }
   }
   *field_ptr=0;					// End marker
@@ -1856,10 +1847,7 @@
 #else
   DBUG_PRINT("enter",("name: '%s.%s'  form: 0x%lx", share->db.str,
                       share->table_name.str, (long) outparam));
-<<<<<<< HEAD
 #endif
-=======
->>>>>>> 891f5e68
 
   error= 1;
   bzero((char*) outparam, sizeof(*outparam));
@@ -2032,12 +2020,9 @@
 
     tmp= mysql_unpack_partition(thd, share->partition_info_str,
                                 share->partition_info_str_len,
-<<<<<<< HEAD
 #ifndef MCP_WL3749
                                 outparam, (open_mode != OTM_OPEN),
 #else
-=======
->>>>>>> 891f5e68
                                 outparam, is_create_table,
 #endif
                                 share->default_part_db_type,
