/* Copyright (c) 2000, 2014, Oracle and/or its affiliates. All rights reserved.

   This program is free software; you can redistribute it and/or modify
   it under the terms of the GNU General Public License as published by
   the Free Software Foundation; version 2 of the License.

   This program is distributed in the hope that it will be useful,
   but WITHOUT ANY WARRANTY; without even the implied warranty of
   MERCHANTABILITY or FITNESS FOR A PARTICULAR PURPOSE.  See the
   GNU General Public License for more details.

   You should have received a copy of the GNU General Public License
   along with this program; if not, write to the Free Software
   Foundation, Inc., 51 Franklin St, Fifth Floor, Boston, MA 02110-1301  USA */

#define MYSQL_LEX 1
#include "my_global.h"
#include "sql_priv.h"
#include "unireg.h"                    // REQUIRED: for other includes
#include "sql_parse.h"        // sql_kill, *_precheck, *_prepare
#include "lock.h"             // try_transactional_lock,
                              // check_transactional_lock,
                              // set_handler_table_locks,
                              // lock_global_read_lock,
                              // make_global_read_lock_block_commit
#include "sql_base.h"         // find_temporary_table
#include "sql_cache.h"        // QUERY_CACHE_FLAGS_SIZE, query_cache_*
#include "sql_show.h"         // mysqld_list_*, mysqld_show_*,
                              // calc_sum_of_all_status
#include "mysqld.h"
#include "sql_locale.h"                         // my_locale_en_US
#include "log.h"                                // flush_error_log
#include "sql_view.h"         // mysql_create_view, mysql_drop_view
#include "sql_delete.h"       // mysql_delete
#include "sql_insert.h"       // mysql_insert
#include "sql_update.h"       // mysql_update, mysql_multi_update
#include "sql_partition.h"    // struct partition_info
#include "sql_db.h"           // mysql_change_db, mysql_create_db,
                              // mysql_rm_db, mysql_upgrade_db,
                              // mysql_alter_db,
                              // check_db_dir_existence,
                              // my_dbopt_cleanup
#include "sql_table.h"        // mysql_create_like_table,
                              // mysql_create_table,
                              // mysql_alter_table,
                              // mysql_backup_table,
                              // mysql_restore_table
#include "sql_reload.h"       // reload_acl_and_cache
#include "sql_admin.h"        // mysql_assign_to_keycache
#include "sql_connect.h"      // check_user,
                              // decrease_user_connections,
                              // thd_init_client_charset, check_mqh,
                              // reset_mqh
#include "sql_rename.h"       // mysql_rename_table
#include "sql_tablespace.h"   // mysql_alter_tablespace
#include "hostname.h"         // hostname_cache_refresh
#include "auth_common.h"      // acl_authenticate
                              // *_ACL, check_grant, is_acl_user,
                              // has_any_table_level_privileges,
                              // mysql_drop_user, mysql_rename_user,
                              // check_grant_routine,
                              // mysql_routine_grant,
                              // mysql_show_grants,
                              // sp_grant_privileges, ...
#include "sql_test.h"         // mysql_print_status
#include "sql_select.h"       // handle_select, mysql_select,
#include "sql_load.h"         // mysql_load
#include "sql_servers.h"      // create_servers, alter_servers,
                              // drop_servers, servers_reload
#include "sql_handler.h"      // mysql_ha_open, mysql_ha_close,
                              // mysql_ha_read
#include "sql_binlog.h"       // mysql_client_binlog_statement
#include "sql_do.h"           // mysql_do
#include "sql_help.h"         // mysqld_help
#include "rpl_constants.h"    // Incident, INCIDENT_LOST_EVENTS
#include "log_event.h"
#include "rpl_slave.h"
#include "rpl_master.h"
#include "rpl_filter.h"
#include <m_ctype.h>
#include <myisam.h>
#include <my_dir.h>
#include <dur_prop.h>
#include "rpl_handler.h"

#include "sp_head.h"
#include "sp.h"
#include "sp_cache.h"
#include "events.h"
#include "sql_trigger.h"      // mysql_create_or_drop_trigger
#include "transaction.h"
#include "xa.h"
#include "sql_audit.h"
#include "sql_prepare.h"
#include "debug_sync.h"
#include "probes_mysql.h"
#include "set_var.h"
#include "opt_trace.h"
#include "mysql/psi/mysql_statement.h"
#include "opt_explain.h"
#include "sql_rewrite.h"
#include "sql_analyse.h"
#include "table_cache.h" // table_cache_manager
#include "sql_timer.h"   // thd_timer_set, thd_timer_reset
#include "sp_rcontext.h"

#include <algorithm>
using std::max;
using std::min;

#define FLAGSTR(V,F) ((V)&(F)?#F" ":"")

/**
  @defgroup Runtime_Environment Runtime Environment
  @{
*/

/* Used in error handling only */
#define SP_COM_STRING(LP) \
  ((LP)->sql_command == SQLCOM_CREATE_SPFUNCTION || \
   (LP)->sql_command == SQLCOM_ALTER_FUNCTION || \
   (LP)->sql_command == SQLCOM_SHOW_CREATE_FUNC || \
   (LP)->sql_command == SQLCOM_DROP_FUNCTION ? \
   "FUNCTION" : "PROCEDURE")

static bool execute_sqlcom_select(THD *thd, TABLE_LIST *all_tables);
static void sql_kill(THD *thd, ulong id, bool only_kill_query);

const LEX_STRING command_name[]={
  { C_STRING_WITH_LEN("Sleep") },
  { C_STRING_WITH_LEN("Quit") },
  { C_STRING_WITH_LEN("Init DB") },
  { C_STRING_WITH_LEN("Query") },
  { C_STRING_WITH_LEN("Field List") },
  { C_STRING_WITH_LEN("Create DB") },
  { C_STRING_WITH_LEN("Drop DB") },
  { C_STRING_WITH_LEN("Refresh") },
  { C_STRING_WITH_LEN("Shutdown") },
  { C_STRING_WITH_LEN("Statistics") },
  { C_STRING_WITH_LEN("Processlist") },
  { C_STRING_WITH_LEN("Connect") },
  { C_STRING_WITH_LEN("Kill") },
  { C_STRING_WITH_LEN("Debug") },
  { C_STRING_WITH_LEN("Ping") },
  { C_STRING_WITH_LEN("Time") },
  { C_STRING_WITH_LEN("Delayed insert") },
  { C_STRING_WITH_LEN("Change user") },
  { C_STRING_WITH_LEN("Binlog Dump") },
  { C_STRING_WITH_LEN("Table Dump") },
  { C_STRING_WITH_LEN("Connect Out") },
  { C_STRING_WITH_LEN("Register Slave") },
  { C_STRING_WITH_LEN("Prepare") },
  { C_STRING_WITH_LEN("Execute") },
  { C_STRING_WITH_LEN("Long Data") },
  { C_STRING_WITH_LEN("Close stmt") },
  { C_STRING_WITH_LEN("Reset stmt") },
  { C_STRING_WITH_LEN("Set option") },
  { C_STRING_WITH_LEN("Fetch") },
  { C_STRING_WITH_LEN("Daemon") },
  { C_STRING_WITH_LEN("Binlog Dump GTID") },
  { C_STRING_WITH_LEN("Reset Connection") },
  { C_STRING_WITH_LEN("Error") }  // Last command number
};

#ifdef HAVE_REPLICATION
/**
  Returns true if all tables should be ignored.
*/
inline bool all_tables_not_ok(THD *thd, TABLE_LIST *tables)
{
  return rpl_filter->is_on() && tables && !thd->sp_runtime_ctx &&
         !rpl_filter->tables_ok(thd->db, tables);
}

/**
  Checks whether the event for the given database, db, should
  be ignored or not. This is done by checking whether there are
  active rules in ignore_db or in do_db containers. If there
  are, then check if there is a match, if not then check the
  wild_do rules.
      
  NOTE: This means that when using this function replicate-do-db 
        and replicate-ignore-db take precedence over wild do 
        rules.

  @param thd  Thread handle.
  @param db   Database name used while evaluating the filtering
              rules.
  
*/
inline bool db_stmt_db_ok(THD *thd, char* db)
{
  DBUG_ENTER("db_stmt_db_ok");

  if (!thd->slave_thread)
    DBUG_RETURN(TRUE);

  /*
    No filters exist in ignore/do_db ? Then, just check
    wild_do_table filtering. Otherwise, check the do_db
    rules.
  */
  bool db_ok= (rpl_filter->get_do_db()->is_empty() &&
               rpl_filter->get_ignore_db()->is_empty()) ?
              rpl_filter->db_ok_with_wild_table(db) :
              rpl_filter->db_ok(db);

  DBUG_RETURN(db_ok);
}
#endif


static bool some_non_temp_table_to_be_updated(THD *thd, TABLE_LIST *tables)
{
  for (TABLE_LIST *table= tables; table; table= table->next_global)
  {
    DBUG_ASSERT(table->db && table->table_name);
    if (table->updating && !find_temporary_table(thd, table))
      return 1;
  }
  return 0;
}


/*
  Implicitly commit a active transaction if statement requires so.

  @param thd    Thread handle.
  @param mask   Bitmask used for the SQL command match.

*/
bool stmt_causes_implicit_commit(const THD *thd, uint mask)
{
  const LEX *lex= thd->lex;
  bool skip= FALSE;
  DBUG_ENTER("stmt_causes_implicit_commit");

  if (!(sql_command_flags[lex->sql_command] & mask))
    DBUG_RETURN(FALSE);

  switch (lex->sql_command) {
  case SQLCOM_DROP_TABLE:
    skip= lex->drop_temporary;
    break;
  case SQLCOM_ALTER_TABLE:
  case SQLCOM_CREATE_TABLE:
    /* If CREATE TABLE of non-temporary table, do implicit commit */
    skip= (lex->create_info.options & HA_LEX_CREATE_TMP_TABLE);
    break;
  case SQLCOM_SET_OPTION:
    skip= lex->autocommit ? FALSE : TRUE;
    break;
  default:
    break;
  }

  DBUG_RETURN(!skip);
}


/**
  Mark all commands that somehow changes a table.

  This is used to check number of updates / hour.

  sql_command is actually set to SQLCOM_END sometimes
  so we need the +1 to include it in the array.

  See COMMAND_FLAG_xxx for different type of commands
     2  - query that returns meaningful ROW_COUNT() -
          a number of modified rows
*/

uint sql_command_flags[SQLCOM_END+1];
uint server_command_flags[COM_END+1];

void init_update_queries(void)
{
  /* Initialize the server command flags array. */
  memset(server_command_flags, 0, sizeof(server_command_flags));

  server_command_flags[COM_STATISTICS]= CF_SKIP_QUESTIONS;
  server_command_flags[COM_PING]=       CF_SKIP_QUESTIONS;
  server_command_flags[COM_STMT_PREPARE]= CF_SKIP_QUESTIONS;
  server_command_flags[COM_STMT_CLOSE]=   CF_SKIP_QUESTIONS;
  server_command_flags[COM_STMT_RESET]=   CF_SKIP_QUESTIONS;

  /* Initialize the sql command flags array. */
  memset(sql_command_flags, 0, sizeof(sql_command_flags));

  /*
    In general, DDL statements do not generate row events and do not go
    through a cache before being written to the binary log. However, the
    CREATE TABLE...SELECT is an exception because it may generate row
    events. For that reason,  the SQLCOM_CREATE_TABLE  which represents
    a CREATE TABLE, including the CREATE TABLE...SELECT, has the
    CF_CAN_GENERATE_ROW_EVENTS flag. The distinction between a regular
    CREATE TABLE and the CREATE TABLE...SELECT is made in other parts of
    the code, in particular in the Query_log_event's constructor.
  */
  sql_command_flags[SQLCOM_CREATE_TABLE]=   CF_CHANGES_DATA | CF_REEXECUTION_FRAGILE |
                                            CF_AUTO_COMMIT_TRANS |
                                            CF_CAN_GENERATE_ROW_EVENTS;
  sql_command_flags[SQLCOM_CREATE_INDEX]=   CF_CHANGES_DATA | CF_AUTO_COMMIT_TRANS;
  sql_command_flags[SQLCOM_ALTER_TABLE]=    CF_CHANGES_DATA | CF_WRITE_LOGS_COMMAND |
                                            CF_AUTO_COMMIT_TRANS;
  sql_command_flags[SQLCOM_TRUNCATE]=       CF_CHANGES_DATA | CF_WRITE_LOGS_COMMAND |
                                            CF_AUTO_COMMIT_TRANS;
  sql_command_flags[SQLCOM_DROP_TABLE]=     CF_CHANGES_DATA | CF_AUTO_COMMIT_TRANS;
  sql_command_flags[SQLCOM_LOAD]=           CF_CHANGES_DATA | CF_REEXECUTION_FRAGILE |
                                            CF_CAN_GENERATE_ROW_EVENTS;
  sql_command_flags[SQLCOM_CREATE_DB]=      CF_CHANGES_DATA | CF_AUTO_COMMIT_TRANS;
  sql_command_flags[SQLCOM_DROP_DB]=        CF_CHANGES_DATA | CF_AUTO_COMMIT_TRANS;
  sql_command_flags[SQLCOM_ALTER_DB_UPGRADE]= CF_AUTO_COMMIT_TRANS;
  sql_command_flags[SQLCOM_ALTER_DB]=       CF_CHANGES_DATA | CF_AUTO_COMMIT_TRANS;
  sql_command_flags[SQLCOM_RENAME_TABLE]=   CF_CHANGES_DATA | CF_AUTO_COMMIT_TRANS;
  sql_command_flags[SQLCOM_DROP_INDEX]=     CF_CHANGES_DATA | CF_AUTO_COMMIT_TRANS;
  sql_command_flags[SQLCOM_CREATE_VIEW]=    CF_CHANGES_DATA | CF_REEXECUTION_FRAGILE |
                                            CF_AUTO_COMMIT_TRANS;
  sql_command_flags[SQLCOM_DROP_VIEW]=      CF_CHANGES_DATA | CF_AUTO_COMMIT_TRANS;
  sql_command_flags[SQLCOM_CREATE_TRIGGER]= CF_CHANGES_DATA | CF_AUTO_COMMIT_TRANS;
  sql_command_flags[SQLCOM_DROP_TRIGGER]=   CF_CHANGES_DATA | CF_AUTO_COMMIT_TRANS;
  sql_command_flags[SQLCOM_CREATE_EVENT]=   CF_CHANGES_DATA | CF_AUTO_COMMIT_TRANS;
  sql_command_flags[SQLCOM_ALTER_EVENT]=    CF_CHANGES_DATA | CF_AUTO_COMMIT_TRANS;
  sql_command_flags[SQLCOM_DROP_EVENT]=     CF_CHANGES_DATA | CF_AUTO_COMMIT_TRANS;

  sql_command_flags[SQLCOM_UPDATE]=	    CF_CHANGES_DATA | CF_REEXECUTION_FRAGILE |
                                            CF_CAN_GENERATE_ROW_EVENTS |
                                            CF_OPTIMIZER_TRACE |
                                            CF_CAN_BE_EXPLAINED;
  sql_command_flags[SQLCOM_UPDATE_MULTI]=   CF_CHANGES_DATA | CF_REEXECUTION_FRAGILE |
                                            CF_CAN_GENERATE_ROW_EVENTS |
                                            CF_OPTIMIZER_TRACE |
                                            CF_CAN_BE_EXPLAINED;
  // This is INSERT VALUES(...), can be VALUES(stored_func()) so we trace it
  sql_command_flags[SQLCOM_INSERT]=	    CF_CHANGES_DATA | CF_REEXECUTION_FRAGILE |
                                            CF_CAN_GENERATE_ROW_EVENTS |
                                            CF_OPTIMIZER_TRACE |
                                            CF_CAN_BE_EXPLAINED;
  sql_command_flags[SQLCOM_INSERT_SELECT]=  CF_CHANGES_DATA | CF_REEXECUTION_FRAGILE |
                                            CF_CAN_GENERATE_ROW_EVENTS |
                                            CF_OPTIMIZER_TRACE |
                                            CF_CAN_BE_EXPLAINED;
  sql_command_flags[SQLCOM_DELETE]=         CF_CHANGES_DATA | CF_REEXECUTION_FRAGILE |
                                            CF_CAN_GENERATE_ROW_EVENTS |
                                            CF_OPTIMIZER_TRACE |
                                            CF_CAN_BE_EXPLAINED;
  sql_command_flags[SQLCOM_DELETE_MULTI]=   CF_CHANGES_DATA | CF_REEXECUTION_FRAGILE |
                                            CF_CAN_GENERATE_ROW_EVENTS |
                                            CF_OPTIMIZER_TRACE |
                                            CF_CAN_BE_EXPLAINED;
  sql_command_flags[SQLCOM_REPLACE]=        CF_CHANGES_DATA | CF_REEXECUTION_FRAGILE |
                                            CF_CAN_GENERATE_ROW_EVENTS |
                                            CF_OPTIMIZER_TRACE |
                                            CF_CAN_BE_EXPLAINED;
  sql_command_flags[SQLCOM_REPLACE_SELECT]= CF_CHANGES_DATA | CF_REEXECUTION_FRAGILE |
                                            CF_CAN_GENERATE_ROW_EVENTS |
                                            CF_OPTIMIZER_TRACE |
                                            CF_CAN_BE_EXPLAINED;
  sql_command_flags[SQLCOM_SELECT]=         CF_REEXECUTION_FRAGILE |
                                            CF_CAN_GENERATE_ROW_EVENTS |
                                            CF_OPTIMIZER_TRACE |
                                            CF_CAN_BE_EXPLAINED;
  // (1) so that subquery is traced when doing "SET @var = (subquery)"
  /*
    @todo SQLCOM_SET_OPTION should have CF_CAN_GENERATE_ROW_EVENTS
    set, because it may invoke a stored function that generates row
    events. /Sven
  */
  sql_command_flags[SQLCOM_SET_OPTION]=     CF_REEXECUTION_FRAGILE |
                                            CF_AUTO_COMMIT_TRANS |
                                            CF_CAN_GENERATE_ROW_EVENTS |
                                            CF_OPTIMIZER_TRACE; // (1)
  // (1) so that subquery is traced when doing "DO @var := (subquery)"
  sql_command_flags[SQLCOM_DO]=             CF_REEXECUTION_FRAGILE |
                                            CF_CAN_GENERATE_ROW_EVENTS |
                                            CF_OPTIMIZER_TRACE; // (1)

  sql_command_flags[SQLCOM_SHOW_STATUS_PROC]= CF_STATUS_COMMAND | CF_REEXECUTION_FRAGILE;
  sql_command_flags[SQLCOM_SHOW_STATUS]=      CF_STATUS_COMMAND | CF_REEXECUTION_FRAGILE;
  sql_command_flags[SQLCOM_SHOW_DATABASES]=   CF_STATUS_COMMAND | CF_REEXECUTION_FRAGILE;
  sql_command_flags[SQLCOM_SHOW_TRIGGERS]=    CF_STATUS_COMMAND | CF_REEXECUTION_FRAGILE;
  sql_command_flags[SQLCOM_SHOW_EVENTS]=      CF_STATUS_COMMAND | CF_REEXECUTION_FRAGILE;
  sql_command_flags[SQLCOM_SHOW_OPEN_TABLES]= CF_STATUS_COMMAND | CF_REEXECUTION_FRAGILE;
  sql_command_flags[SQLCOM_SHOW_PLUGINS]=     CF_STATUS_COMMAND;
  sql_command_flags[SQLCOM_SHOW_FIELDS]=      CF_STATUS_COMMAND | CF_REEXECUTION_FRAGILE;
  sql_command_flags[SQLCOM_SHOW_KEYS]=        CF_STATUS_COMMAND | CF_REEXECUTION_FRAGILE;
  sql_command_flags[SQLCOM_SHOW_VARIABLES]=   CF_STATUS_COMMAND | CF_REEXECUTION_FRAGILE;
  sql_command_flags[SQLCOM_SHOW_CHARSETS]=    CF_STATUS_COMMAND | CF_REEXECUTION_FRAGILE;
  sql_command_flags[SQLCOM_SHOW_COLLATIONS]=  CF_STATUS_COMMAND | CF_REEXECUTION_FRAGILE;
  sql_command_flags[SQLCOM_SHOW_BINLOGS]=     CF_STATUS_COMMAND;
  sql_command_flags[SQLCOM_SHOW_SLAVE_HOSTS]= CF_STATUS_COMMAND;
  sql_command_flags[SQLCOM_SHOW_BINLOG_EVENTS]= CF_STATUS_COMMAND;
  sql_command_flags[SQLCOM_SHOW_STORAGE_ENGINES]= CF_STATUS_COMMAND;
  sql_command_flags[SQLCOM_SHOW_PRIVILEGES]=  CF_STATUS_COMMAND;
  sql_command_flags[SQLCOM_SHOW_WARNS]=       CF_STATUS_COMMAND | CF_DIAGNOSTIC_STMT;
  sql_command_flags[SQLCOM_SHOW_ERRORS]=      CF_STATUS_COMMAND | CF_DIAGNOSTIC_STMT;
  sql_command_flags[SQLCOM_SHOW_ENGINE_STATUS]= CF_STATUS_COMMAND;
  sql_command_flags[SQLCOM_SHOW_ENGINE_MUTEX]= CF_STATUS_COMMAND;
  sql_command_flags[SQLCOM_SHOW_ENGINE_LOGS]= CF_STATUS_COMMAND;
  sql_command_flags[SQLCOM_SHOW_PROCESSLIST]= CF_STATUS_COMMAND;
  sql_command_flags[SQLCOM_SHOW_GRANTS]=      CF_STATUS_COMMAND;
  sql_command_flags[SQLCOM_SHOW_CREATE_DB]=   CF_STATUS_COMMAND;
  sql_command_flags[SQLCOM_SHOW_CREATE]=  CF_STATUS_COMMAND;
  sql_command_flags[SQLCOM_SHOW_MASTER_STAT]= CF_STATUS_COMMAND;
  sql_command_flags[SQLCOM_SHOW_SLAVE_STAT]=  CF_STATUS_COMMAND;
  sql_command_flags[SQLCOM_SHOW_SLAVE_STAT_NONBLOCKING]=  CF_STATUS_COMMAND;
  sql_command_flags[SQLCOM_SHOW_CREATE_PROC]= CF_STATUS_COMMAND;
  sql_command_flags[SQLCOM_SHOW_CREATE_FUNC]= CF_STATUS_COMMAND;
  sql_command_flags[SQLCOM_SHOW_CREATE_TRIGGER]=  CF_STATUS_COMMAND;
  sql_command_flags[SQLCOM_SHOW_STATUS_FUNC]= CF_STATUS_COMMAND | CF_REEXECUTION_FRAGILE;
  sql_command_flags[SQLCOM_SHOW_PROC_CODE]=   CF_STATUS_COMMAND;
  sql_command_flags[SQLCOM_SHOW_FUNC_CODE]=   CF_STATUS_COMMAND;
  sql_command_flags[SQLCOM_SHOW_CREATE_EVENT]= CF_STATUS_COMMAND;
  sql_command_flags[SQLCOM_SHOW_PROFILES]=    CF_STATUS_COMMAND;
  sql_command_flags[SQLCOM_SHOW_PROFILE]=     CF_STATUS_COMMAND;
  sql_command_flags[SQLCOM_BINLOG_BASE64_EVENT]= CF_STATUS_COMMAND |
                                                 CF_CAN_GENERATE_ROW_EVENTS;

   sql_command_flags[SQLCOM_SHOW_TABLES]=       (CF_STATUS_COMMAND |
                                                 CF_SHOW_TABLE_COMMAND |
                                                 CF_REEXECUTION_FRAGILE);
  sql_command_flags[SQLCOM_SHOW_TABLE_STATUS]= (CF_STATUS_COMMAND |
                                                CF_SHOW_TABLE_COMMAND |
                                                CF_REEXECUTION_FRAGILE);

  sql_command_flags[SQLCOM_CREATE_USER]=       CF_CHANGES_DATA;
  sql_command_flags[SQLCOM_RENAME_USER]=       CF_CHANGES_DATA;
  sql_command_flags[SQLCOM_DROP_USER]=         CF_CHANGES_DATA;
  sql_command_flags[SQLCOM_ALTER_USER]=        CF_CHANGES_DATA;
  sql_command_flags[SQLCOM_GRANT]=             CF_CHANGES_DATA;
  sql_command_flags[SQLCOM_REVOKE]=            CF_CHANGES_DATA;
  sql_command_flags[SQLCOM_REVOKE_ALL]=        CF_CHANGES_DATA;
  sql_command_flags[SQLCOM_OPTIMIZE]=          CF_CHANGES_DATA;
  sql_command_flags[SQLCOM_CREATE_FUNCTION]=   CF_CHANGES_DATA | CF_AUTO_COMMIT_TRANS;
  sql_command_flags[SQLCOM_CREATE_PROCEDURE]=  CF_CHANGES_DATA | CF_AUTO_COMMIT_TRANS;
  sql_command_flags[SQLCOM_CREATE_SPFUNCTION]= CF_CHANGES_DATA | CF_AUTO_COMMIT_TRANS;
  sql_command_flags[SQLCOM_DROP_PROCEDURE]=    CF_CHANGES_DATA | CF_AUTO_COMMIT_TRANS;
  sql_command_flags[SQLCOM_DROP_FUNCTION]=     CF_CHANGES_DATA | CF_AUTO_COMMIT_TRANS;
  sql_command_flags[SQLCOM_ALTER_PROCEDURE]=   CF_CHANGES_DATA | CF_AUTO_COMMIT_TRANS;
  sql_command_flags[SQLCOM_ALTER_FUNCTION]=    CF_CHANGES_DATA | CF_AUTO_COMMIT_TRANS;
  sql_command_flags[SQLCOM_INSTALL_PLUGIN]=    CF_CHANGES_DATA;
  sql_command_flags[SQLCOM_UNINSTALL_PLUGIN]=  CF_CHANGES_DATA;

  /* Does not change the contents of the Diagnostics Area. */
  sql_command_flags[SQLCOM_GET_DIAGNOSTICS]= CF_DIAGNOSTIC_STMT;

  /*
    (1): without it, in "CALL some_proc((subq))", subquery would not be
    traced.
  */
  sql_command_flags[SQLCOM_CALL]=      CF_REEXECUTION_FRAGILE |
                                       CF_CAN_GENERATE_ROW_EVENTS |
                                       CF_OPTIMIZER_TRACE; // (1)
  sql_command_flags[SQLCOM_EXECUTE]=   CF_CAN_GENERATE_ROW_EVENTS;

  /*
    The following admin table operations are allowed
    on log tables.
  */
  sql_command_flags[SQLCOM_REPAIR]=    CF_WRITE_LOGS_COMMAND | CF_AUTO_COMMIT_TRANS;
  sql_command_flags[SQLCOM_OPTIMIZE]|= CF_WRITE_LOGS_COMMAND | CF_AUTO_COMMIT_TRANS;
  sql_command_flags[SQLCOM_ANALYZE]=   CF_WRITE_LOGS_COMMAND | CF_AUTO_COMMIT_TRANS;
  sql_command_flags[SQLCOM_CHECK]=     CF_WRITE_LOGS_COMMAND | CF_AUTO_COMMIT_TRANS;

  sql_command_flags[SQLCOM_CREATE_USER]|=       CF_AUTO_COMMIT_TRANS;
  sql_command_flags[SQLCOM_DROP_USER]|=         CF_AUTO_COMMIT_TRANS;
  sql_command_flags[SQLCOM_RENAME_USER]|=       CF_AUTO_COMMIT_TRANS;
  sql_command_flags[SQLCOM_ALTER_USER]|=        CF_AUTO_COMMIT_TRANS;
  sql_command_flags[SQLCOM_REVOKE]|=            CF_AUTO_COMMIT_TRANS;
  sql_command_flags[SQLCOM_REVOKE_ALL]|=        CF_AUTO_COMMIT_TRANS;
  sql_command_flags[SQLCOM_GRANT]|=             CF_AUTO_COMMIT_TRANS;

  sql_command_flags[SQLCOM_ASSIGN_TO_KEYCACHE]= CF_AUTO_COMMIT_TRANS;
  sql_command_flags[SQLCOM_PRELOAD_KEYS]=       CF_AUTO_COMMIT_TRANS;

  sql_command_flags[SQLCOM_FLUSH]=              CF_AUTO_COMMIT_TRANS;
  sql_command_flags[SQLCOM_RESET]=              CF_AUTO_COMMIT_TRANS;
  sql_command_flags[SQLCOM_CREATE_SERVER]=      CF_AUTO_COMMIT_TRANS;
  sql_command_flags[SQLCOM_ALTER_SERVER]=       CF_AUTO_COMMIT_TRANS;
  sql_command_flags[SQLCOM_DROP_SERVER]=        CF_AUTO_COMMIT_TRANS;
  sql_command_flags[SQLCOM_CHANGE_MASTER]=      CF_AUTO_COMMIT_TRANS;
  sql_command_flags[SQLCOM_CHANGE_REPLICATION_FILTER]=    CF_AUTO_COMMIT_TRANS;
  sql_command_flags[SQLCOM_SLAVE_START]=        CF_AUTO_COMMIT_TRANS;
  sql_command_flags[SQLCOM_SLAVE_STOP]=         CF_AUTO_COMMIT_TRANS;

  /*
    The following statements can deal with temporary tables,
    so temporary tables should be pre-opened for those statements to
    simplify privilege checking.

    There are other statements that deal with temporary tables and open
    them, but which are not listed here. The thing is that the order of
    pre-opening temporary tables for those statements is somewhat custom.
  */
  sql_command_flags[SQLCOM_CREATE_TABLE]|=    CF_PREOPEN_TMP_TABLES;
  sql_command_flags[SQLCOM_DROP_TABLE]|=      CF_PREOPEN_TMP_TABLES;
  sql_command_flags[SQLCOM_CREATE_INDEX]|=    CF_PREOPEN_TMP_TABLES;
  sql_command_flags[SQLCOM_ALTER_TABLE]|=     CF_PREOPEN_TMP_TABLES;
  sql_command_flags[SQLCOM_TRUNCATE]|=        CF_PREOPEN_TMP_TABLES;
  sql_command_flags[SQLCOM_LOAD]|=            CF_PREOPEN_TMP_TABLES;
  sql_command_flags[SQLCOM_DROP_INDEX]|=      CF_PREOPEN_TMP_TABLES;
  sql_command_flags[SQLCOM_UPDATE]|=          CF_PREOPEN_TMP_TABLES;
  sql_command_flags[SQLCOM_UPDATE_MULTI]|=    CF_PREOPEN_TMP_TABLES;
  sql_command_flags[SQLCOM_INSERT_SELECT]|=   CF_PREOPEN_TMP_TABLES;
  sql_command_flags[SQLCOM_DELETE]|=          CF_PREOPEN_TMP_TABLES;
  sql_command_flags[SQLCOM_DELETE_MULTI]|=    CF_PREOPEN_TMP_TABLES;
  sql_command_flags[SQLCOM_REPLACE_SELECT]|=  CF_PREOPEN_TMP_TABLES;
  sql_command_flags[SQLCOM_SELECT]|=          CF_PREOPEN_TMP_TABLES;
  sql_command_flags[SQLCOM_SET_OPTION]|=      CF_PREOPEN_TMP_TABLES;
  sql_command_flags[SQLCOM_DO]|=              CF_PREOPEN_TMP_TABLES;
  sql_command_flags[SQLCOM_CALL]|=            CF_PREOPEN_TMP_TABLES;
  sql_command_flags[SQLCOM_CHECKSUM]|=        CF_PREOPEN_TMP_TABLES;
  sql_command_flags[SQLCOM_ANALYZE]|=         CF_PREOPEN_TMP_TABLES;
  sql_command_flags[SQLCOM_CHECK]|=           CF_PREOPEN_TMP_TABLES;
  sql_command_flags[SQLCOM_OPTIMIZE]|=        CF_PREOPEN_TMP_TABLES;
  sql_command_flags[SQLCOM_REPAIR]|=          CF_PREOPEN_TMP_TABLES;
  sql_command_flags[SQLCOM_PRELOAD_KEYS]|=    CF_PREOPEN_TMP_TABLES;
  sql_command_flags[SQLCOM_ASSIGN_TO_KEYCACHE]|= CF_PREOPEN_TMP_TABLES;

  /*
    DDL statements that should start with closing opened handlers.

    We use this flag only for statements for which open HANDLERs
    have to be closed before emporary tables are pre-opened.
  */
  sql_command_flags[SQLCOM_CREATE_TABLE]|=    CF_HA_CLOSE;
  sql_command_flags[SQLCOM_DROP_TABLE]|=      CF_HA_CLOSE;
  sql_command_flags[SQLCOM_ALTER_TABLE]|=     CF_HA_CLOSE;
  sql_command_flags[SQLCOM_TRUNCATE]|=        CF_HA_CLOSE;
  sql_command_flags[SQLCOM_REPAIR]|=          CF_HA_CLOSE;
  sql_command_flags[SQLCOM_OPTIMIZE]|=        CF_HA_CLOSE;
  sql_command_flags[SQLCOM_ANALYZE]|=         CF_HA_CLOSE;
  sql_command_flags[SQLCOM_CHECK]|=           CF_HA_CLOSE;
  sql_command_flags[SQLCOM_CREATE_INDEX]|=    CF_HA_CLOSE;
  sql_command_flags[SQLCOM_DROP_INDEX]|=      CF_HA_CLOSE;
  sql_command_flags[SQLCOM_PRELOAD_KEYS]|=    CF_HA_CLOSE;
  sql_command_flags[SQLCOM_ASSIGN_TO_KEYCACHE]|=  CF_HA_CLOSE;

  /*
    Mark statements that always are disallowed in read-only
    transactions. Note that according to the SQL standard,
    even temporary table DDL should be disallowed.
  */
  sql_command_flags[SQLCOM_CREATE_TABLE]|=     CF_DISALLOW_IN_RO_TRANS;
  sql_command_flags[SQLCOM_ALTER_TABLE]|=      CF_DISALLOW_IN_RO_TRANS;
  sql_command_flags[SQLCOM_DROP_TABLE]|=       CF_DISALLOW_IN_RO_TRANS;
  sql_command_flags[SQLCOM_RENAME_TABLE]|=     CF_DISALLOW_IN_RO_TRANS;
  sql_command_flags[SQLCOM_CREATE_INDEX]|=     CF_DISALLOW_IN_RO_TRANS;
  sql_command_flags[SQLCOM_DROP_INDEX]|=       CF_DISALLOW_IN_RO_TRANS;
  sql_command_flags[SQLCOM_CREATE_DB]|=        CF_DISALLOW_IN_RO_TRANS;
  sql_command_flags[SQLCOM_DROP_DB]|=          CF_DISALLOW_IN_RO_TRANS;
  sql_command_flags[SQLCOM_ALTER_DB_UPGRADE]|= CF_DISALLOW_IN_RO_TRANS;
  sql_command_flags[SQLCOM_ALTER_DB]|=         CF_DISALLOW_IN_RO_TRANS;
  sql_command_flags[SQLCOM_CREATE_VIEW]|=      CF_DISALLOW_IN_RO_TRANS;
  sql_command_flags[SQLCOM_DROP_VIEW]|=        CF_DISALLOW_IN_RO_TRANS;
  sql_command_flags[SQLCOM_CREATE_TRIGGER]|=   CF_DISALLOW_IN_RO_TRANS;
  sql_command_flags[SQLCOM_DROP_TRIGGER]|=     CF_DISALLOW_IN_RO_TRANS;
  sql_command_flags[SQLCOM_CREATE_EVENT]|=     CF_DISALLOW_IN_RO_TRANS;
  sql_command_flags[SQLCOM_ALTER_EVENT]|=      CF_DISALLOW_IN_RO_TRANS;
  sql_command_flags[SQLCOM_DROP_EVENT]|=       CF_DISALLOW_IN_RO_TRANS;
  sql_command_flags[SQLCOM_CREATE_USER]|=      CF_DISALLOW_IN_RO_TRANS;
  sql_command_flags[SQLCOM_RENAME_USER]|=      CF_DISALLOW_IN_RO_TRANS;
  sql_command_flags[SQLCOM_ALTER_USER]|=       CF_DISALLOW_IN_RO_TRANS;
  sql_command_flags[SQLCOM_DROP_USER]|=        CF_DISALLOW_IN_RO_TRANS;
  sql_command_flags[SQLCOM_CREATE_SERVER]|=    CF_DISALLOW_IN_RO_TRANS;
  sql_command_flags[SQLCOM_ALTER_SERVER]|=     CF_DISALLOW_IN_RO_TRANS;
  sql_command_flags[SQLCOM_DROP_SERVER]|=      CF_DISALLOW_IN_RO_TRANS;
  sql_command_flags[SQLCOM_CREATE_FUNCTION]|=  CF_DISALLOW_IN_RO_TRANS;
  sql_command_flags[SQLCOM_CREATE_PROCEDURE]|= CF_DISALLOW_IN_RO_TRANS;
  sql_command_flags[SQLCOM_CREATE_SPFUNCTION]|=CF_DISALLOW_IN_RO_TRANS;
  sql_command_flags[SQLCOM_DROP_PROCEDURE]|=   CF_DISALLOW_IN_RO_TRANS;
  sql_command_flags[SQLCOM_DROP_FUNCTION]|=    CF_DISALLOW_IN_RO_TRANS;
  sql_command_flags[SQLCOM_ALTER_PROCEDURE]|=  CF_DISALLOW_IN_RO_TRANS;
  sql_command_flags[SQLCOM_ALTER_FUNCTION]|=   CF_DISALLOW_IN_RO_TRANS;
  sql_command_flags[SQLCOM_TRUNCATE]|=         CF_DISALLOW_IN_RO_TRANS;
  sql_command_flags[SQLCOM_ALTER_TABLESPACE]|= CF_DISALLOW_IN_RO_TRANS;
  sql_command_flags[SQLCOM_REPAIR]|=           CF_DISALLOW_IN_RO_TRANS;
  sql_command_flags[SQLCOM_OPTIMIZE]|=         CF_DISALLOW_IN_RO_TRANS;
  sql_command_flags[SQLCOM_GRANT]|=            CF_DISALLOW_IN_RO_TRANS;
  sql_command_flags[SQLCOM_REVOKE]|=           CF_DISALLOW_IN_RO_TRANS;
  sql_command_flags[SQLCOM_REVOKE_ALL]|=       CF_DISALLOW_IN_RO_TRANS;
  sql_command_flags[SQLCOM_INSTALL_PLUGIN]|=   CF_DISALLOW_IN_RO_TRANS;
  sql_command_flags[SQLCOM_UNINSTALL_PLUGIN]|= CF_DISALLOW_IN_RO_TRANS;
}

bool sqlcom_can_generate_row_events(const THD *thd)
{
  return (sql_command_flags[thd->lex->sql_command] &
          CF_CAN_GENERATE_ROW_EVENTS);
}
 
bool is_update_query(enum enum_sql_command command)
{
  DBUG_ASSERT(command >= 0 && command <= SQLCOM_END);
  return (sql_command_flags[command] & CF_CHANGES_DATA) != 0;
}


bool is_explainable_query(enum enum_sql_command command)
{
  DBUG_ASSERT(command >= 0 && command <= SQLCOM_END);
  return (sql_command_flags[command] & CF_CAN_BE_EXPLAINED) != 0;
}

/**
  Check if a sql command is allowed to write to log tables.
  @param command The SQL command
  @return true if writing is allowed
*/
bool is_log_table_write_query(enum enum_sql_command command)
{
  DBUG_ASSERT(command >= 0 && command <= SQLCOM_END);
  return (sql_command_flags[command] & CF_WRITE_LOGS_COMMAND) != 0;
}

void execute_init_command(THD *thd, LEX_STRING *init_command,
                          mysql_rwlock_t *var_lock)
{
  Vio* save_vio;
  ulong save_client_capabilities;

  mysql_rwlock_rdlock(var_lock);
  if (!init_command->length)
  {
    mysql_rwlock_unlock(var_lock);
    return;
  }

  /*
    copy the value under a lock, and release the lock.
    init_command has to be executed without a lock held,
    as it may try to change itself
  */
  size_t len= init_command->length;
  char *buf= thd->strmake(init_command->str, len);
  mysql_rwlock_unlock(var_lock);

#if defined(ENABLED_PROFILING)
  thd->profiling.start_new_query();
  thd->profiling.set_query_source(buf, len);
#endif

  THD_STAGE_INFO(thd, stage_execution_of_init_command);
  save_client_capabilities= thd->client_capabilities;
  thd->client_capabilities|= CLIENT_MULTI_QUERIES;
  /*
    We don't need return result of execution to client side.
    To forbid this we should set thd->net.vio to 0.
  */
  save_vio= thd->net.vio;
  thd->net.vio= 0;
  dispatch_command(COM_QUERY, thd, buf, len);
  thd->client_capabilities= save_client_capabilities;
  thd->net.vio= save_vio;

#if defined(ENABLED_PROFILING)
  thd->profiling.finish_current_query();
#endif
}


/* This works because items are allocated with sql_alloc() */

void free_items(Item *item)
{
  Item *next;
  DBUG_ENTER("free_items");
  for (; item ; item=next)
  {
    next=item->next;
    item->delete_self();
  }
  DBUG_VOID_RETURN;
}

/**
   This works because items are allocated with sql_alloc().
   @note The function also handles null pointers (empty list).
*/
void cleanup_items(Item *item)
{
  DBUG_ENTER("cleanup_items");  
  for (; item ; item=item->next)
    item->cleanup();
  DBUG_VOID_RETURN;
}

#ifndef EMBEDDED_LIBRARY

/**
  Read one command from connection and execute it (query or simple command).
  This function is called in loop from thread function.

  For profiling to work, it must never be called recursively.

  @retval
    0  success
  @retval
    1  request of thread shutdown (see dispatch_command() description)
*/

bool do_command(THD *thd)
{
  bool return_value;
  char *packet= 0;
  ulong packet_length;
  NET *net= &thd->net;
  enum enum_server_command command;

  DBUG_ENTER("do_command");

  /*
    indicator of uninitialized lex => normal flow of errors handling
    (see my_message_sql)
  */
  thd->lex->set_current_select(0);

  /*
    This thread will do a blocking read from the client which
    will be interrupted when the next command is received from
    the client, the connection is closed or "net_wait_timeout"
    number of seconds has passed.
  */
  my_net_set_read_timeout(net, thd->variables.net_wait_timeout);

  /*
    XXX: this code is here only to clear possible errors of init_connect. 
    Consider moving to prepare_new_connection_state() instead.
    That requires making sure the DA is cleared before non-parsing statements
    such as COM_QUIT.
  */
  thd->clear_error();				// Clear error message
  thd->get_stmt_da()->reset_diagnostics_area();

  net_new_transaction(net);

  /*
    Synchronization point for testing of KILL_CONNECTION.
    This sync point can wait here, to simulate slow code execution
    between the last test of thd->killed and blocking in read().

    The goal of this test is to verify that a connection does not
    hang, if it is killed at this point of execution.
    (Bug#37780 - main.kill fails randomly)

    Note that the sync point wait itself will be terminated by a
    kill. In this case it consumes a condition broadcast, but does
    not change anything else. The consumed broadcast should not
    matter here, because the read/recv() below doesn't use it.
  */
  DEBUG_SYNC(thd, "before_do_command_net_read");

  /*
    Because of networking layer callbacks in place,
    this call will maintain the following instrumentation:
    - IDLE events
    - SOCKET events
    - STATEMENT events
    - STAGE events
    when reading a new network packet.
    In particular, a new instrumented statement is started.
    See init_net_server_extension()
  */
  thd->m_server_idle= true;
  packet_length= my_net_read(net);
  thd->m_server_idle= false;

  if (packet_length == packet_error)
  {
    DBUG_PRINT("info",("Got error %d reading command from socket %s",
		       net->error,
		       vio_description(net->vio)));

    /* Instrument this broken statement as "statement/com/error" */
    thd->m_statement_psi= MYSQL_REFINE_STATEMENT(thd->m_statement_psi,
                                                 com_statement_info[COM_END].m_key);

    /* Check if we can continue without closing the connection */

    /* The error must be set. */
    DBUG_ASSERT(thd->is_error());
    thd->protocol->end_statement();

    /* Mark the statement completed. */
    MYSQL_END_STATEMENT(thd->m_statement_psi, thd->get_stmt_da());
    thd->m_statement_psi= NULL;
    thd->m_digest= NULL;

    if (net->error != 3)
    {
      return_value= TRUE;                       // We have to close it.
      goto out;
    }

    net->error= 0;
    return_value= FALSE;
    goto out;
  }

  packet= (char*) net->read_pos;
  /*
    'packet_length' contains length of data, as it was stored in packet
    header. In case of malformed header, my_net_read returns zero.
    If packet_length is not zero, my_net_read ensures that the returned
    number of bytes was actually read from network.
    There is also an extra safety measure in my_net_read:
    it sets packet[packet_length]= 0, but only for non-zero packets.
  */
  if (packet_length == 0)                       /* safety */
  {
    /* Initialize with COM_SLEEP packet */
    packet[0]= (uchar) COM_SLEEP;
    packet_length= 1;
  }
  /* Do not rely on my_net_read, extra safety against programming errors. */
  packet[packet_length]= '\0';                  /* safety */

  command= (enum enum_server_command) (uchar) packet[0];

  if (command >= COM_END)
    command= COM_END;				// Wrong command

  DBUG_PRINT("info",("Command on %s = %d (%s)",
                     vio_description(net->vio), command,
                     command_name[command].str));

  /* Restore read timeout value */
  my_net_set_read_timeout(net, thd->variables.net_read_timeout);

  DBUG_ASSERT(packet_length);

  return_value= dispatch_command(command, thd, packet+1,
                                 static_cast<size_t>(packet_length-1));

out:
  /* The statement instrumentation must be closed in all cases. */
  DBUG_ASSERT(thd->m_digest == NULL);
  DBUG_ASSERT(thd->m_statement_psi == NULL);
  DBUG_RETURN(return_value);
}
#endif  /* EMBEDDED_LIBRARY */

/**
  @brief Determine if an attempt to update a non-temporary table while the
    read-only option was enabled has been made.

  This is a helper function to mysql_execute_command.

  @note SQLCOM_UPDATE_MULTI is an exception and delt with elsewhere.

  @see mysql_execute_command
  @returns Status code
    @retval TRUE The statement should be denied.
    @retval FALSE The statement isn't updating any relevant tables.
*/

static my_bool deny_updates_if_read_only_option(THD *thd,
                                                TABLE_LIST *all_tables)
{
  DBUG_ENTER("deny_updates_if_read_only_option");

  if (!opt_readonly)
    DBUG_RETURN(FALSE);

  LEX *lex= thd->lex;

  const my_bool user_is_super=
    ((ulong)(thd->security_ctx->master_access & SUPER_ACL) ==
     (ulong)SUPER_ACL);

  if (user_is_super)
    DBUG_RETURN(FALSE);

  if (!(sql_command_flags[lex->sql_command] & CF_CHANGES_DATA))
    DBUG_RETURN(FALSE);

  /* Multi update is an exception and is dealt with later. */
  if (lex->sql_command == SQLCOM_UPDATE_MULTI)
    DBUG_RETURN(FALSE);

  const my_bool create_temp_tables= 
    (lex->sql_command == SQLCOM_CREATE_TABLE) &&
    (lex->create_info.options & HA_LEX_CREATE_TMP_TABLE);

   const my_bool create_real_tables=
     (lex->sql_command == SQLCOM_CREATE_TABLE) &&
     !(lex->create_info.options & HA_LEX_CREATE_TMP_TABLE);

  const my_bool drop_temp_tables= 
    (lex->sql_command == SQLCOM_DROP_TABLE) &&
    lex->drop_temporary;

  const my_bool update_real_tables=
    ((create_real_tables ||
      some_non_temp_table_to_be_updated(thd, all_tables)) &&
     !(create_temp_tables || drop_temp_tables));

  const my_bool create_or_drop_databases=
    (lex->sql_command == SQLCOM_CREATE_DB) ||
    (lex->sql_command == SQLCOM_DROP_DB);

  if (update_real_tables || create_or_drop_databases)
  {
      /*
        An attempt was made to modify one or more non-temporary tables.
      */
      DBUG_RETURN(TRUE);
  }


  /* Assuming that only temporary tables are modified. */
  DBUG_RETURN(FALSE);
}


#ifdef HAVE_MY_TIMER
/**
  Check whether max statement time is applicable to statement or not.


  @param  thd   Thread (session) context.

  @return true  if max statement time is applicable to statement
  @return false otherwise.
*/
static inline bool is_timer_applicable_to_statement(THD *thd)
{
  bool timer_value_is_set= (thd->lex->max_statement_time ||
                            thd->variables.max_statement_time);

  /**
    Following conditions are checked,
      - is SELECT statement.
      - timer support is implemented and it is initialized.
      - statement is not made by the slave threads.
      - timer is not set for statement
      - timer out value of is set
      - SELECT statement is not from any stored programs.
  */
  return (thd->lex->sql_command == SQLCOM_SELECT &&
          (have_statement_timeout == SHOW_OPTION_YES) &&
          !thd->slave_thread &&
          !thd->timer && timer_value_is_set &&
          !thd->sp_runtime_ctx);
}


/**
  Get the maximum execution time for a statement.

  @return Length of time in milliseconds.

  @remark A zero timeout means that no timeout should be
          applied to this particular statement.

*/
static inline ulong get_max_statement_time(THD *thd)
{
  return (thd->lex->max_statement_time ? thd->lex->max_statement_time :
                                        thd->variables.max_statement_time);
}


/**
  Set the time until the currently running statement is aborted.

  @param  thd   Thread (session) context.

  @return true if the timer was armed.
*/
static inline bool set_statement_timer(THD *thd)
{
  ulong max_statement_time= get_max_statement_time(thd);

  /**
    whether timer can be set for the statement or not should be checked before
    calling set_statement_timer function.
  */
  DBUG_ASSERT(is_timer_applicable_to_statement(thd) == true);
  DBUG_ASSERT(thd->timer == NULL);

  thd->timer= thd_timer_set(thd, thd->timer_cache, max_statement_time);
  thd->timer_cache= NULL;

  if (thd->timer)
    thd->status_var.max_statement_time_set++;
  else
    thd->status_var.max_statement_time_set_failed++;

  return thd->timer;
}


/**
  Deactivate the timer associated with the statement that was executed.

  @param  thd   Thread (session) context.
*/

void reset_statement_timer(THD *thd)
{
  DBUG_ASSERT(thd->timer);
  /* Cache the timer object if it can be reused. */
  thd->timer_cache= thd_timer_reset(thd->timer);
  thd->timer= NULL;
}
#endif


/**
  Perform one connection-level (COM_XXXX) command.

  @param command         type of command to perform
  @param thd             connection handle
  @param packet          data for the command, packet is always null-terminated
  @param packet_length   length of packet + 1 (to show that data is
                         null-terminated) except for COM_SLEEP, where it
                         can be zero.

  @todo
    set thd->lex->sql_command to SQLCOM_END here.
  @todo
    The following has to be changed to an 8 byte integer

  @retval
    0   ok
  @retval
    1   request of thread shutdown, i. e. if command is
        COM_QUIT/COM_SHUTDOWN
*/
bool dispatch_command(enum enum_server_command command, THD *thd,
		      char* packet, size_t packet_length)
{
  NET *net= &thd->net;
  bool error= 0;
  Global_THD_manager *thd_manager= Global_THD_manager::get_instance();
  DBUG_ENTER("dispatch_command");
  DBUG_PRINT("info",("packet: '%*.s'; command: %d",
                     static_cast<int>(packet_length), packet, command));

  /* SHOW PROFILE instrumentation, begin */
#if defined(ENABLED_PROFILING)
  thd->profiling.start_new_query();
#endif

  /* DTRACE instrumentation, begin */
  MYSQL_COMMAND_START(thd->thread_id, command,
                      &thd->security_ctx->priv_user[0],
                      (char *) thd->security_ctx->host_or_ip);

  /* Performance Schema Interface instrumentation, begin */
  thd->m_statement_psi= MYSQL_REFINE_STATEMENT(thd->m_statement_psi,
                                               com_statement_info[command].m_key);

  thd->set_command(command);
  /*
    Commands which always take a long time are logged into
    the slow log only if opt_log_slow_admin_statements is set.
  */
  thd->enable_slow_log= TRUE;
  thd->lex->sql_command= SQLCOM_END; /* to avoid confusing VIEW detectors */
  thd->set_time();
  if (!thd->is_valid_time())
  {
    /*
     If the time has got past 2038 we need to shut this server down
     We do this by making sure every command is a shutdown and we 
     have enough privileges to shut the server down

     TODO: remove this when we have full 64 bit my_time_t support
    */
    thd->security_ctx->master_access|= SHUTDOWN_ACL;
    command= COM_SHUTDOWN;
  }
  thd->set_query_id(next_query_id());
  thd->rewritten_query.free();
  thd_manager->inc_thread_running();

  if (!(server_command_flags[command] & CF_SKIP_QUESTIONS))
    thd->status_var.questions++;

  /**
    Clear the set of flags that are expected to be cleared at the
    beginning of each command.
  */
  thd->server_status&= ~SERVER_STATUS_CLEAR_SET;

  /**
    Enforce password expiration for all RPC commands, except the
    following:

    COM_QUERY does a more fine-grained check later.
    COM_STMT_CLOSE and COM_STMT_SEND_LONG_DATA don't return anything.
    COM_PING only discloses information that the server is running,
       and that's available through other means.
    COM_QUIT should work even for expired statements.
  */
  if (unlikely(thd->security_ctx->password_expired &&
               command != COM_QUERY &&
               command != COM_STMT_CLOSE &&
               command != COM_STMT_SEND_LONG_DATA &&
               command != COM_PING &&
               command != COM_QUIT))
  {
    my_error(ER_MUST_CHANGE_PASSWORD, MYF(0));
    goto done;
  }

  switch (command) {
  case COM_INIT_DB:
  {
    LEX_STRING tmp;
    thd->status_var.com_stat[SQLCOM_CHANGE_DB]++;
    thd->convert_string(&tmp, system_charset_info,
			packet, packet_length, thd->charset());
    if (!mysql_change_db(thd, &tmp, FALSE))
    {
      query_logger.general_log_write(thd, command, thd->db, thd->db_length);
      my_ok(thd);
    }
    break;
  }
#ifdef HAVE_REPLICATION
  case COM_REGISTER_SLAVE:
  {
    if (!register_slave(thd, (uchar*)packet, packet_length))
      my_ok(thd);
    break;
  }
#endif
  case COM_RESET_CONNECTION:
  {
    thd->status_var.com_other++;
    thd->cleanup_connection();
    thd->reset_first_successful_insert_id();
    my_ok(thd);
    break;
  }
  case COM_CHANGE_USER:
  {
    int auth_rc;
    thd->status_var.com_other++;

    thd->cleanup_connection();

    /* acl_authenticate() takes the data from net->read_pos */
    net->read_pos= (uchar*)packet;

    USER_CONN *save_user_connect=
      const_cast<USER_CONN*>(thd->get_user_connect());
    char *save_db= thd->db;
    size_t save_db_length= thd->db_length;
    Security_context save_security_ctx= *thd->security_ctx;

    auth_rc= acl_authenticate(thd, packet_length);
    MYSQL_AUDIT_NOTIFY_CONNECTION_CHANGE_USER(thd);
    if (auth_rc)
    {
      my_free(thd->security_ctx->user);
      *thd->security_ctx= save_security_ctx;
      thd->set_user_connect(save_user_connect);
      thd->reset_db(save_db, save_db_length);

      my_error(ER_ACCESS_DENIED_CHANGE_USER_ERROR, MYF(0),
               thd->security_ctx->user,
               thd->security_ctx->host_or_ip,
               (thd->password ? ER(ER_YES) : ER(ER_NO)));
      thd->killed= THD::KILL_CONNECTION;
      error=true;
    }
    else
    {
#ifndef NO_EMBEDDED_ACCESS_CHECKS
      /* we've authenticated new user */
      if (save_user_connect)
	decrease_user_connections(save_user_connect);
#endif /* NO_EMBEDDED_ACCESS_CHECKS */
      mysql_mutex_lock(&thd->LOCK_thd_data);
      my_free(save_db);
      mysql_mutex_unlock(&thd->LOCK_thd_data);
      my_free(save_security_ctx.user);

    }
    break;
  }
  case COM_STMT_EXECUTE:
  {
    mysqld_stmt_execute(thd, packet, packet_length);
    break;
  }
  case COM_STMT_FETCH:
  {
    mysqld_stmt_fetch(thd, packet, packet_length);
    break;
  }
  case COM_STMT_SEND_LONG_DATA:
  {
    mysql_stmt_get_longdata(thd, packet, packet_length);
    break;
  }
  case COM_STMT_PREPARE:
  {
    mysqld_stmt_prepare(thd, packet, packet_length);
    break;
  }
  case COM_STMT_CLOSE:
  {
    mysqld_stmt_close(thd, packet, packet_length);
    break;
  }
  case COM_STMT_RESET:
  {
    mysqld_stmt_reset(thd, packet, packet_length);
    break;
  }
  case COM_QUERY:
  {
    DBUG_ASSERT(thd->m_digest == NULL);
    thd->m_digest= & thd->m_digest_state;
    thd->m_digest->reset();

    if (alloc_query(thd, packet, packet_length))
      break;					// fatal error is set
    MYSQL_QUERY_START(const_cast<char*>(thd->query().str), thd->thread_id,
                      (char *) (thd->db ? thd->db : ""),
                      &thd->security_ctx->priv_user[0],
                      (char *) thd->security_ctx->host_or_ip);
    const char *packet_end= thd->query().str + thd->query().length;

    if (opt_general_log_raw)
      query_logger.general_log_write(thd, command, thd->query().str,
                                     thd->query().length);

    DBUG_PRINT("query",("%-.4096s", thd->query().str));

#if defined(ENABLED_PROFILING)
    thd->profiling.set_query_source(thd->query().str, thd->query().length);
#endif

    MYSQL_SET_STATEMENT_TEXT(thd->m_statement_psi, thd->query().str,
                             thd->query().length);

    Parser_state parser_state;
    if (parser_state.init(thd, thd->query().str, thd->query().length))
      break;

    mysql_parse(thd, &parser_state);

    while (!thd->killed && (parser_state.m_lip.found_semicolon != NULL) &&
           ! thd->is_error())
    {
      /*
        Multiple queries exits, execute them individually
      */
      const char *beginning_of_next_stmt= parser_state.m_lip.found_semicolon;

      /* Finalize server status flags after executing a statement. */
      thd->update_server_status();
      thd->protocol->end_statement();
      query_cache.end_of_result(thd);

      mysql_audit_general(thd, MYSQL_AUDIT_GENERAL_STATUS,
                          thd->get_stmt_da()->is_error() ?
                          thd->get_stmt_da()->mysql_errno() : 0,
                          command_name[command].str);

      size_t length= static_cast<size_t>(packet_end - beginning_of_next_stmt);

      log_slow_statement(thd);

      /* Remove garbage at start of query */
      while (length > 0 && my_isspace(thd->charset(), *beginning_of_next_stmt))
      {
        beginning_of_next_stmt++;
        length--;
      }

/* PSI end */
      MYSQL_END_STATEMENT(thd->m_statement_psi, thd->get_stmt_da());
      thd->m_statement_psi= NULL;
      thd->m_digest= NULL;

/* DTRACE end */
      if (MYSQL_QUERY_DONE_ENABLED())
      {
        MYSQL_QUERY_DONE(thd->is_error());
      }

/* SHOW PROFILE end */
#if defined(ENABLED_PROFILING)
      thd->profiling.finish_current_query();
#endif

/* SHOW PROFILE begin */
#if defined(ENABLED_PROFILING)
      thd->profiling.start_new_query("continuing");
      thd->profiling.set_query_source(beginning_of_next_stmt, length);
#endif

/* DTRACE begin */
      MYSQL_QUERY_START(const_cast<char*>(beginning_of_next_stmt),
                        thd->thread_id,
                        (char *) (thd->db ? thd->db : ""),
                        &thd->security_ctx->priv_user[0],
                        (char *) thd->security_ctx->host_or_ip);

/* PSI begin */
      thd->m_digest= & thd->m_digest_state;

      thd->m_statement_psi= MYSQL_START_STATEMENT(&thd->m_statement_state,
                                                  com_statement_info[command].m_key,
                                                  thd->db, thd->db_length,
                                                  thd->charset(), NULL);
      THD_STAGE_INFO(thd, stage_starting);
      MYSQL_SET_STATEMENT_TEXT(thd->m_statement_psi, beginning_of_next_stmt, length);

      thd->set_query(beginning_of_next_stmt, length);
      thd->set_query_id(next_query_id());
      /*
        Count each statement from the client.
      */
      thd->status_var.questions++;
      thd->set_time(); /* Reset the query start time. */
      parser_state.reset(beginning_of_next_stmt, length);
      /* TODO: set thd->lex->sql_command to SQLCOM_END here */
      mysql_parse(thd, &parser_state);
    }

    DBUG_PRINT("info",("query ready"));
    break;
  }
  case COM_FIELD_LIST:				// This isn't actually needed
  {
    char *fields, *packet_end= packet + packet_length, *arg_end;
    /* Locked closure of all tables */
    TABLE_LIST table_list;
    LEX_STRING table_name;
    LEX_STRING db;
    /*
      SHOW statements should not add the used tables to the list of tables
      used in a transaction.
    */
    MDL_savepoint mdl_savepoint= thd->mdl_context.mdl_savepoint();

    thd->status_var.com_stat[SQLCOM_SHOW_FIELDS]++;
    if (thd->copy_db_to(&db.str, &db.length))
      break;
    /*
      We have name + wildcard in packet, separated by endzero
    */
    arg_end= strend(packet);
    size_t arg_length= static_cast<size_t>(arg_end - packet);

    /* Check given table name length. */
    if (arg_length >= packet_length || arg_length > NAME_LEN)
    {
      my_message(ER_UNKNOWN_COM_ERROR, ER(ER_UNKNOWN_COM_ERROR), MYF(0));
      break;
    }
    thd->convert_string(&table_name, system_charset_info,
			packet, arg_length, thd->charset());
    enum_ident_name_check ident_check_status=
      check_table_name(table_name.str, table_name.length, FALSE);
    if (ident_check_status == IDENT_NAME_WRONG)
    {
      /* this is OK due to convert_string() null-terminating the string */
      my_error(ER_WRONG_TABLE_NAME, MYF(0), table_name.str);
      break;
    }
    else if (ident_check_status == IDENT_NAME_TOO_LONG)
    {
      my_error(ER_TOO_LONG_IDENT, MYF(0), table_name.str);
      break;
    }
    packet= arg_end + 1;
    mysql_reset_thd_for_next_command(thd);
    lex_start(thd);
    /* Must be before we init the table list. */
    if (lower_case_table_names)
      table_name.length= my_casedn_str(files_charset_info, table_name.str);
    table_list.init_one_table(db.str, db.length, table_name.str,
                              table_name.length, table_name.str, TL_READ);
    /*
      Init TABLE_LIST members necessary when the undelrying
      table is view.
    */
    table_list.select_lex= thd->lex->select_lex;
    thd->lex->
      select_lex->table_list.link_in_list(&table_list,
                                         &table_list.next_local);
    thd->lex->add_to_query_tables(&table_list);

    if (is_infoschema_db(table_list.db, table_list.db_length))
    {
      ST_SCHEMA_TABLE *schema_table= find_schema_table(thd, table_list.alias);
      if (schema_table)
        table_list.schema_table= schema_table;
    }

    size_t query_length=
      static_cast<size_t>(packet_end - packet); // Don't count end \0
    if (!(fields= (char *) thd->memdup(packet, query_length + 1)))
      break;
    thd->set_query(fields, query_length);
    query_logger.general_log_print(thd, command, "%s %s",
                                   table_list.table_name, fields);

    if (open_temporary_tables(thd, &table_list))
      break;

    if (check_table_access(thd, SELECT_ACL, &table_list,
                           TRUE, UINT_MAX, FALSE))
      break;
    /*
      Turn on an optimization relevant if the underlying table
      is a view: do not fill derived tables.
    */
    thd->lex->sql_command= SQLCOM_SHOW_FIELDS;

    // See comment in opt_trace_disable_if_no_security_context_access()
    Opt_trace_start ots(thd, &table_list, thd->lex->sql_command, NULL,
                        NULL, 0, NULL, NULL);

    mysqld_list_fields(thd,&table_list,fields);

    thd->lex->unit->cleanup(true);
    /* No need to rollback statement transaction, it's not started. */
    DBUG_ASSERT(thd->get_transaction()->is_empty(Transaction_ctx::STMT));
    close_thread_tables(thd);
    thd->mdl_context.rollback_to_savepoint(mdl_savepoint);

    if (thd->transaction_rollback_request)
    {
      /*
        Transaction rollback was requested since MDL deadlock was
        discovered while trying to open tables. Rollback transaction
        in all storage engines including binary log and release all
        locks.
      */
      trans_rollback_implicit(thd);
      thd->mdl_context.release_transactional_locks();
    }

    thd->cleanup_after_query();
    break;
  }
  case COM_QUIT:
    /* We don't calculate statistics for this command */
    query_logger.general_log_print(thd, command, NullS);
    net->error=0;				// Don't give 'abort' message
    thd->get_stmt_da()->disable_status();              // Don't send anything back
    error=TRUE;					// End server
    break;
#ifndef EMBEDDED_LIBRARY
  case COM_BINLOG_DUMP_GTID:
    error= com_binlog_dump_gtid(thd, packet, packet_length);
    break;
  case COM_BINLOG_DUMP:
    error= com_binlog_dump(thd, packet, packet_length);
    break;
#endif
  case COM_REFRESH:
  {
    int not_used;

    if (packet_length < 1)
    {
      my_error(ER_MALFORMED_PACKET, MYF(0));
      break;
    }

    /*
      Initialize thd->lex since it's used in many base functions, such as
      open_tables(). Otherwise, it remains unitialized and may cause crash
      during execution of COM_REFRESH.
    */
    lex_start(thd);
    
    thd->status_var.com_stat[SQLCOM_FLUSH]++;
    ulong options= (ulong) (uchar) packet[0];
    if (trans_commit_implicit(thd))
      break;
    thd->mdl_context.release_transactional_locks();
    if (check_global_access(thd,RELOAD_ACL))
      break;
    query_logger.general_log_print(thd, command, NullS);
#ifndef DBUG_OFF
    bool debug_simulate= FALSE;
    DBUG_EXECUTE_IF("simulate_detached_thread_refresh", debug_simulate= TRUE;);
    if (debug_simulate)
    {
      /*
        Simulate a reload without a attached thread session.
        Provides a environment similar to that of when the
        server receives a SIGHUP signal and reloads caches
        and flushes tables.
      */
      bool res;
      my_pthread_set_THR_THD(NULL);
      res= reload_acl_and_cache(NULL, options | REFRESH_FAST,
                                NULL, &not_used);
      my_pthread_set_THR_THD(thd);
      if (res)
        break;
    }
    else
#endif
    if (reload_acl_and_cache(thd, options, (TABLE_LIST*) 0, &not_used))
      break;
    if (trans_commit_implicit(thd))
      break;
    close_thread_tables(thd);
    thd->mdl_context.release_transactional_locks();
    my_ok(thd);
    break;
  }
#ifndef EMBEDDED_LIBRARY
  case COM_SHUTDOWN:
  {
    if (packet_length < 1)
    {
      my_error(ER_MALFORMED_PACKET, MYF(0));
      break;
    }
    thd->status_var.com_other++;
    if (check_global_access(thd,SHUTDOWN_ACL))
      break; /* purecov: inspected */
    /*
      If the client is < 4.1.3, it is going to send us no argument; then
      packet_length is 0, packet[0] is the end 0 of the packet. Note that
      SHUTDOWN_DEFAULT is 0. If client is >= 4.1.3, the shutdown level is in
      packet[0].
    */
    enum mysql_enum_shutdown_level level;
    if (!thd->is_valid_time())
      level= SHUTDOWN_DEFAULT;
    else
      level= (enum mysql_enum_shutdown_level) (uchar) packet[0];
    if (level == SHUTDOWN_DEFAULT)
      level= SHUTDOWN_WAIT_ALL_BUFFERS; // soon default will be configurable
    else if (level != SHUTDOWN_WAIT_ALL_BUFFERS)
    {
      my_error(ER_NOT_SUPPORTED_YET, MYF(0), "this shutdown level");
      break;
    }
    DBUG_PRINT("quit",("Got shutdown command for level %u", level));
    query_logger.general_log_print(thd, command, NullS);
    my_eof(thd);
    kill_mysql();
    error=TRUE;
    break;
  }
#endif
  case COM_STATISTICS:
  {
    STATUS_VAR current_global_status_var;
    ulong uptime;
    uint length __attribute__((unused));
    ulonglong queries_per_second1000;
    char buff[250];
    uint buff_len= sizeof(buff);

    query_logger.general_log_print(thd, command, NullS);
    thd->status_var.com_stat[SQLCOM_SHOW_STATUS]++;
    calc_sum_of_all_status(&current_global_status_var);
    if (!(uptime= (ulong) (thd->start_time.tv_sec - server_start_time)))
      queries_per_second1000= 0;
    else
      queries_per_second1000= thd->query_id * LL(1000) / uptime;

    length= my_snprintf(buff, buff_len - 1,
                        "Uptime: %lu  Threads: %d  Questions: %lu  "
                        "Slow queries: %llu  Opens: %llu  Flush tables: %lu  "
                        "Open tables: %u  Queries per second avg: %u.%03u",
                        uptime,
                        (int) thd_manager->get_thd_count(), (ulong) thd->query_id,
                        current_global_status_var.long_query_count,
                        current_global_status_var.opened_tables,
                        refresh_version,
                        table_cache_manager.cached_tables(),
                        (uint) (queries_per_second1000 / 1000),
                        (uint) (queries_per_second1000 % 1000));
#ifdef EMBEDDED_LIBRARY
    /* Store the buffer in permanent memory */
    my_ok(thd, 0, 0, buff);
#else
    (void) my_net_write(net, (uchar*) buff, length);
    (void) net_flush(net);
    thd->get_stmt_da()->disable_status();
#endif
    break;
  }
  case COM_PING:
    thd->status_var.com_other++;
    my_ok(thd);				// Tell client we are alive
    break;
  case COM_PROCESS_INFO:
    thd->status_var.com_stat[SQLCOM_SHOW_PROCESSLIST]++;
    if (!thd->security_ctx->priv_user[0] &&
        check_global_access(thd, PROCESS_ACL))
      break;
    query_logger.general_log_print(thd, command, NullS);
    mysqld_list_processes(thd,
			  thd->security_ctx->master_access & PROCESS_ACL ? 
			  NullS : thd->security_ctx->priv_user, 0);
    break;
  case COM_PROCESS_KILL:
  {
    if (thd_manager->get_thread_id() & (~0xfffffffful))
      my_error(ER_DATA_OUT_OF_RANGE, MYF(0), "thread_id", "mysql_kill()");
    else if (packet_length < 4)
      my_error(ER_MALFORMED_PACKET, MYF(0));
    else
    {
      thd->status_var.com_stat[SQLCOM_KILL]++;
      ulong id=(ulong) uint4korr(packet);
      sql_kill(thd,id,false);
    }
    break;
  }
  case COM_SET_OPTION:
  {
    if (packet_length < 2)
    {
      my_error(ER_MALFORMED_PACKET, MYF(0));
      break;
    }
    thd->status_var.com_stat[SQLCOM_SET_OPTION]++;
    uint opt_command= uint2korr(packet);

    switch (opt_command) {
    case (int) MYSQL_OPTION_MULTI_STATEMENTS_ON:
      thd->client_capabilities|= CLIENT_MULTI_STATEMENTS;
      my_eof(thd);
      break;
    case (int) MYSQL_OPTION_MULTI_STATEMENTS_OFF:
      thd->client_capabilities&= ~CLIENT_MULTI_STATEMENTS;
      my_eof(thd);
      break;
    default:
      my_message(ER_UNKNOWN_COM_ERROR, ER(ER_UNKNOWN_COM_ERROR), MYF(0));
      break;
    }
    break;
  }
  case COM_DEBUG:
    thd->status_var.com_other++;
    if (check_global_access(thd, SUPER_ACL))
      break;					/* purecov: inspected */
    mysql_print_status();
    query_logger.general_log_print(thd, command, NullS);
    my_eof(thd);
    break;
  case COM_SLEEP:
  case COM_CONNECT:				// Impossible here
  case COM_TIME:				// Impossible from client
  case COM_DELAYED_INSERT: // INSERT DELAYED has been removed.
  case COM_END:
  default:
    my_message(ER_UNKNOWN_COM_ERROR, ER(ER_UNKNOWN_COM_ERROR), MYF(0));
    break;
  }

done:
  DBUG_ASSERT(thd->derived_tables == NULL &&
              (thd->open_tables == NULL ||
               (thd->locked_tables_mode == LTM_LOCK_TABLES)));

  /* Finalize server status flags after executing a command. */
  thd->update_server_status();
  if (thd->killed)
    thd->send_kill_message();
  thd->protocol->end_statement();
  query_cache.end_of_result(thd);

  if (!thd->is_error() && !thd->killed_errno())
    mysql_audit_general(thd, MYSQL_AUDIT_GENERAL_RESULT, 0, 0);

  mysql_audit_general(thd, MYSQL_AUDIT_GENERAL_STATUS,
                      thd->get_stmt_da()->is_error() ?
                      thd->get_stmt_da()->mysql_errno() : 0,
                      command_name[command].str);

  log_slow_statement(thd);

  THD_STAGE_INFO(thd, stage_cleaning_up);

  thd->reset_query();
  thd->set_command(COM_SLEEP);

  /* Performance Schema Interface instrumentation, end */
  MYSQL_END_STATEMENT(thd->m_statement_psi, thd->get_stmt_da());
  thd->m_statement_psi= NULL;
  thd->m_digest= NULL;

  thd_manager->dec_thread_running();
  thd->packet.shrink(thd->variables.net_buffer_length);	// Reclaim some memory
  free_root(thd->mem_root,MYF(MY_KEEP_PREALLOC));

  /* DTRACE instrumentation, end */
  if (MYSQL_QUERY_DONE_ENABLED() && command == COM_QUERY)
  {
    MYSQL_QUERY_DONE(thd->is_error());
  }
  if (MYSQL_COMMAND_DONE_ENABLED())
  {
    MYSQL_COMMAND_DONE(thd->is_error());
  }

  /* SHOW PROFILE instrumentation, end */
#if defined(ENABLED_PROFILING)
  thd->profiling.finish_current_query();
#endif

  DBUG_RETURN(error);
}


/**
  Create a TABLE_LIST object for an INFORMATION_SCHEMA table.

    This function is used in the parser to convert a SHOW or DESCRIBE
    table_name command to a SELECT from INFORMATION_SCHEMA.
    It prepares a SELECT_LEX and a TABLE_LIST object to represent the
    given command as a SELECT parse tree.

  @param thd              thread handle
  @param lex              current lex
  @param table_ident      table alias if it's used
  @param schema_table_idx the type of the INFORMATION_SCHEMA table to be
                          created

  @note
    Due to the way this function works with memory and LEX it cannot
    be used outside the parser (parse tree transformations outside
    the parser break PS and SP).

  @retval
    0                 success
  @retval
    1                 out of memory or SHOW commands are not allowed
                      in this version of the server.
*/

int prepare_schema_table(THD *thd, LEX *lex, Table_ident *table_ident,
                         enum enum_schema_tables schema_table_idx)
{
  SELECT_LEX *schema_select_lex= NULL;
  DBUG_ENTER("prepare_schema_table");

  switch (schema_table_idx) {
  case SCH_SCHEMATA:
    break;

  case SCH_TABLE_NAMES:
  case SCH_TABLES:
  case SCH_VIEWS:
  case SCH_TRIGGERS:
  case SCH_EVENTS:
    {
      LEX_STRING db;
      size_t dummy;
      if (lex->select_lex->db == NULL &&
          lex->copy_db_to(&lex->select_lex->db, &dummy))
        DBUG_RETURN(1);
      if ((schema_select_lex= lex->new_empty_query_block()) == NULL)
        DBUG_RETURN(1);      /* purecov: inspected */
      db.str= schema_select_lex->db= lex->select_lex->db;
      schema_select_lex->table_list.first= NULL;
      db.length= strlen(db.str);

      if (check_and_convert_db_name(&db, FALSE) != IDENT_NAME_OK)
        DBUG_RETURN(1);
      break;
    }
  case SCH_COLUMNS:
  case SCH_STATISTICS:
  {
    DBUG_ASSERT(table_ident);
    TABLE_LIST **query_tables_last= lex->query_tables_last;
    if ((schema_select_lex= lex->new_empty_query_block()) == NULL)
      DBUG_RETURN(1);        /* purecov: inspected */
    if (!schema_select_lex->add_table_to_list(thd, table_ident, 0, 0, TL_READ,
                                              MDL_SHARED_READ))
      DBUG_RETURN(1);
    lex->query_tables_last= query_tables_last;
    break;
  }
  case SCH_PROFILES:
    /* 
      Mark this current profiling record to be discarded.  We don't
      wish to have SHOW commands show up in profiling.
    */
#if defined(ENABLED_PROFILING)
    thd->profiling.discard_current_query();
#endif
    break;
  case SCH_OPTIMIZER_TRACE:
  case SCH_OPEN_TABLES:
  case SCH_VARIABLES:
  case SCH_STATUS:
  case SCH_PROCEDURES:
  case SCH_CHARSETS:
  case SCH_ENGINES:
  case SCH_COLLATIONS:
  case SCH_COLLATION_CHARACTER_SET_APPLICABILITY:
  case SCH_USER_PRIVILEGES:
  case SCH_SCHEMA_PRIVILEGES:
  case SCH_TABLE_PRIVILEGES:
  case SCH_COLUMN_PRIVILEGES:
  case SCH_TABLE_CONSTRAINTS:
  case SCH_KEY_COLUMN_USAGE:
  default:
    break;
  }
  
  SELECT_LEX *select_lex= lex->current_select();
  if (make_schema_select(thd, select_lex, schema_table_idx))
  {
    DBUG_RETURN(1);
  }
  TABLE_LIST *table_list= select_lex->table_list.first;
  table_list->schema_select_lex= schema_select_lex;
  table_list->schema_table_reformed= 1;
  DBUG_RETURN(0);
}


/**
  Read query from packet and store in thd->query.
  Used in COM_QUERY and COM_STMT_PREPARE.

    Sets the following THD variables:
  - query
  - query_length

  @retval
    FALSE ok
  @retval
    TRUE  error;  In this case thd->fatal_error is set
*/

bool alloc_query(THD *thd, const char *packet, size_t packet_length)
{
  /* Remove garbage at start and end of query */
  while (packet_length > 0 && my_isspace(thd->charset(), packet[0]))
  {
    packet++;
    packet_length--;
  }
  const char *pos= packet + packet_length;     // Point at end null
  while (packet_length > 0 &&
	 (pos[-1] == ';' || my_isspace(thd->charset() ,pos[-1])))
  {
    pos--;
    packet_length--;
  }

  char *query= static_cast<char*>(thd->alloc(packet_length + 1));
  if (!query)
    return TRUE;
  memcpy(query, packet, packet_length);
  query[packet_length]= '\0';

  thd->set_query(query, packet_length);

  /* Reclaim some memory */
  thd->packet.shrink(thd->variables.net_buffer_length);
  thd->convert_buffer.shrink(thd->variables.net_buffer_length);

  return FALSE;
}

static void reset_one_shot_variables(THD *thd) 
{
  thd->variables.character_set_client=
    global_system_variables.character_set_client;
  thd->variables.collation_connection=
    global_system_variables.collation_connection;
  thd->variables.collation_database=
    global_system_variables.collation_database;
  thd->variables.collation_server=
    global_system_variables.collation_server;
  thd->update_charset();
  thd->variables.time_zone=
    global_system_variables.time_zone;
  thd->variables.lc_time_names= &my_locale_en_US;
  thd->one_shot_set= 0;
}


static
bool sp_process_definer(THD *thd)
{
  DBUG_ENTER("sp_process_definer");

  LEX *lex= thd->lex;

  /*
    If the definer is not specified, this means that CREATE-statement missed
    DEFINER-clause. DEFINER-clause can be missed in two cases:

      - The user submitted a statement w/o the clause. This is a normal
        case, we should assign CURRENT_USER as definer.

      - Our slave received an updated from the master, that does not
        replicate definer for stored rountines. We should also assign
        CURRENT_USER as definer here, but also we should mark this routine
        as NON-SUID. This is essential for the sake of backward
        compatibility.

        The problem is the slave thread is running under "special" user (@),
        that actually does not exist. In the older versions we do not fail
        execution of a stored routine if its definer does not exist and
        continue the execution under the authorization of the invoker
        (BUG#13198). And now if we try to switch to slave-current-user (@),
        we will fail.

        Actually, this leads to the inconsistent state of master and
        slave (different definers, different SUID behaviour), but it seems,
        this is the best we can do.
  */

  if (!lex->definer)
  {
    Prepared_stmt_arena_holder ps_arena_holder(thd);

    lex->definer= create_default_definer(thd);

    /* Error has been already reported. */
    if (lex->definer == NULL)
      DBUG_RETURN(TRUE);

    if (thd->slave_thread && lex->sphead)
      lex->sphead->m_chistics->suid= SP_IS_NOT_SUID;
  }
  else
  {
    /*
      If the specified definer differs from the current user, we
      should check that the current user has SUPER privilege (in order
      to create a stored routine under another user one must have
      SUPER privilege).
    */
    if ((strcmp(lex->definer->user.str, thd->security_ctx->priv_user) ||
         my_strcasecmp(system_charset_info, lex->definer->host.str,
                       thd->security_ctx->priv_host)) &&
        check_global_access(thd, SUPER_ACL))
    {
      my_error(ER_SPECIFIC_ACCESS_DENIED_ERROR, MYF(0), "SUPER");
      DBUG_RETURN(TRUE);
    }
  }

  /* Check that the specified definer exists. Emit a warning if not. */

#ifndef NO_EMBEDDED_ACCESS_CHECKS
  if (!is_acl_user(lex->definer->host.str, lex->definer->user.str))
  {
    push_warning_printf(thd,
                        Sql_condition::SL_NOTE,
                        ER_NO_SUCH_USER,
                        ER(ER_NO_SUCH_USER),
                        lex->definer->user.str,
                        lex->definer->host.str);
  }
#endif /* NO_EMBEDDED_ACCESS_CHECKS */

  DBUG_RETURN(FALSE);
}


/**
  Auxiliary call that opens and locks tables for LOCK TABLES statement
  and initializes the list of locked tables.

  @param thd     Thread context.
  @param tables  List of tables to be locked.

  @return FALSE in case of success, TRUE in case of error.
*/

static bool lock_tables_open_and_lock_tables(THD *thd, TABLE_LIST *tables)
{
  Lock_tables_prelocking_strategy lock_tables_prelocking_strategy;
  uint counter;
  TABLE_LIST *table;

  thd->in_lock_tables= 1;

  if (open_tables(thd, &tables, &counter, 0, &lock_tables_prelocking_strategy))
    goto err;

  /*
    We allow to change temporary tables even if they were locked for read
    by LOCK TABLES. To avoid a discrepancy between lock acquired at LOCK
    TABLES time and by the statement which is later executed under LOCK TABLES
    we ensure that for temporary tables we always request a write lock (such
    discrepancy can cause problems for the storage engine).
    We don't set TABLE_LIST::lock_type in this case as this might result in
    extra warnings from THD::decide_logging_format() even though binary logging
    is totally irrelevant for LOCK TABLES.
  */
  for (table= tables; table; table= table->next_global)
    if (!table->placeholder() && table->table->s->tmp_table)
      table->table->reginfo.lock_type= TL_WRITE;

  if (lock_tables(thd, tables, counter, 0) ||
      thd->locked_tables_list.init_locked_tables(thd))
    goto err;

  thd->in_lock_tables= 0;

  return FALSE;

err:
  thd->in_lock_tables= 0;

  trans_rollback_stmt(thd);
  /*
    Need to end the current transaction, so the storage engine (InnoDB)
    can free its locks if LOCK TABLES locked some tables before finding
    that it can't lock a table in its list
  */
  trans_rollback(thd);
  /* Close tables and release metadata locks. */
  close_thread_tables(thd);
  DBUG_ASSERT(!thd->locked_tables_mode);
  thd->mdl_context.release_transactional_locks();
  return TRUE;
}


/**
  Execute command saved in thd and lex->sql_command.

  @param thd                       Thread handle

  @todo
    - Invalidate the table in the query cache if something changed
    after unlocking when changes become visible.
    @todo: this is workaround. right way will be move invalidating in
    the unlock procedure.
    - TODO: use check_change_password()

  @retval
    FALSE       OK
  @retval
    TRUE        Error
*/

int
mysql_execute_command(THD *thd)
{
  int res= FALSE;
  int  up_result= 0;
  LEX  *const lex= thd->lex;
  /* first SELECT_LEX (have special meaning for many of non-SELECTcommands) */
  SELECT_LEX *select_lex= lex->select_lex;
  /* first table of first SELECT_LEX */
  TABLE_LIST *const first_table= select_lex->get_table_list();
  /* list of all tables in query */
  TABLE_LIST *all_tables;
  /* most outer SELECT_LEX_UNIT of query */
  SELECT_LEX_UNIT *const unit= lex->unit;
  DBUG_ASSERT(select_lex->master_unit() == unit);
#ifdef HAVE_REPLICATION
  /* have table map for update for multi-update statement (BUG#37051) */
  bool have_table_map_for_update= FALSE;
#endif
  DBUG_ENTER("mysql_execute_command");
  /* EXPLAIN OTHER isn't explainable command, but can have describe flag. */
  DBUG_ASSERT(!lex->describe || is_explainable_query(lex->sql_command) ||
              lex->sql_command == SQLCOM_EXPLAIN_OTHER);

  if (unlikely(lex->is_broken()))
  {
    // Force a Reprepare, to get a fresh LEX
    Reprepare_observer *reprepare_observer= thd->get_reprepare_observer();
    if (reprepare_observer &&
        reprepare_observer->report_error(thd))
    {
      DBUG_ASSERT(thd->is_error());
      DBUG_RETURN(1);
    }
  }

#ifdef WITH_PARTITION_STORAGE_ENGINE
  thd->work_part_info= 0;
#endif

  DBUG_ASSERT(thd->get_transaction()->is_empty(Transaction_ctx::STMT) ||
              thd->in_sub_stmt);
  /*
    Each statement or replication event which might produce deadlock
    should handle transaction rollback on its own. So by the start of
    the next statement transaction rollback request should be fulfilled
    already.
  */
  DBUG_ASSERT(! thd->transaction_rollback_request || thd->in_sub_stmt);
  /*
    In many cases first table of main SELECT_LEX have special meaning =>
    check that it is first table in global list and relink it first in
    queries_tables list if it is necessary (we need such relinking only
    for queries with subqueries in select list, in this case tables of
    subqueries will go to global list first)

    all_tables will differ from first_table only if most upper SELECT_LEX
    do not contain tables.

    Because of above in place where should be at least one table in most
    outer SELECT_LEX we have following check:
    DBUG_ASSERT(first_table == all_tables);
    DBUG_ASSERT(first_table == all_tables && first_table != 0);
  */
  lex->first_lists_tables_same();
  /* should be assigned after making first tables same */
  all_tables= lex->query_tables;
  /* set context for commands which do not use setup_tables */
  select_lex->context.resolve_in_table_list_only(select_lex->get_table_list());

  thd->get_stmt_da()->reset_diagnostics_area();
  if ((thd->lex->keep_diagnostics != DA_KEEP_PARSE_ERROR) &&
      (thd->lex->keep_diagnostics != DA_KEEP_DIAGNOSTICS))
  {
    /*
      No parse errors, and it's not a diagnostic statement:
      remove the sql conditions from the DA!
      For diagnostic statements we need to keep the conditions
      around so we can inspec them.
    */
    thd->get_stmt_da()->reset_condition_info(thd);
  }

#ifdef HAVE_REPLICATION
  if (unlikely(thd->slave_thread))
  {
    // Database filters.
    if (lex->sql_command != SQLCOM_BEGIN &&
        lex->sql_command != SQLCOM_COMMIT &&
        lex->sql_command != SQLCOM_SAVEPOINT &&
        lex->sql_command != SQLCOM_ROLLBACK &&
        lex->sql_command != SQLCOM_ROLLBACK_TO_SAVEPOINT &&
        !rpl_filter->db_ok(thd->db))
      DBUG_RETURN(0);

    if (lex->sql_command == SQLCOM_DROP_TRIGGER)
    {
      /*
        When dropping a trigger, we need to load its table name
        before checking slave filter rules.
      */
      add_table_for_trigger(thd, lex->spname->m_db,
                            lex->spname->m_name, true, &all_tables);
      
      if (!all_tables)
      {
        /*
          If table name cannot be loaded,
          it means the trigger does not exists possibly because
          CREATE TRIGGER was previously skipped for this trigger
          according to slave filtering rules.
          Returning success without producing any errors in this case.
        */
        DBUG_RETURN(0);
      }
      
      // force searching in slave.cc:tables_ok() 
      all_tables->updating= 1;
    }

    /*
      For fix of BUG#37051, the master stores the table map for update
      in the Query_log_event, and the value is assigned to
      thd->variables.table_map_for_update before executing the update
      query.

      If thd->variables.table_map_for_update is set, then we are
      replicating from a new master, we can use this value to apply
      filter rules without opening all the tables. However If
      thd->variables.table_map_for_update is not set, then we are
      replicating from an old master, so we just skip this and
      continue with the old method. And of course, the bug would still
      exist for old masters.
    */
    if (lex->sql_command == SQLCOM_UPDATE_MULTI &&
        thd->table_map_for_update)
    {
      have_table_map_for_update= TRUE;
      table_map table_map_for_update= thd->table_map_for_update;
      uint nr= 0;
      TABLE_LIST *table;
      for (table=all_tables; table; table=table->next_global, nr++)
      {
        if (table_map_for_update & ((table_map)1 << nr))
          table->updating= TRUE;
        else
          table->updating= FALSE;
      }

      if (all_tables_not_ok(thd, all_tables))
      {
        /* we warn the slave SQL thread */
        my_message(ER_SLAVE_IGNORED_TABLE, ER(ER_SLAVE_IGNORED_TABLE), MYF(0));
        if (thd->one_shot_set)
          reset_one_shot_variables(thd);
        DBUG_RETURN(0);
      }
      
      for (table=all_tables; table; table=table->next_global)
        table->updating= TRUE;
    }
    
    /*
      Check if statment should be skipped because of slave filtering
      rules

      Exceptions are:
      - UPDATE MULTI: For this statement, we want to check the filtering
        rules later in the code
      - SET: we always execute it (Not that many SET commands exists in
        the binary log anyway -- only 4.1 masters write SET statements,
	in 5.0 there are no SET statements in the binary log)
      - DROP TEMPORARY TABLE IF EXISTS: we always execute it (otherwise we
        have stale files on slave caused by exclusion of one tmp table).
    */
    if (!(lex->sql_command == SQLCOM_UPDATE_MULTI) &&
	!(lex->sql_command == SQLCOM_SET_OPTION) &&
	!(lex->sql_command == SQLCOM_DROP_TABLE &&
          lex->drop_temporary && lex->drop_if_exists) &&
        all_tables_not_ok(thd, all_tables))
    {
      /* we warn the slave SQL thread */
      my_message(ER_SLAVE_IGNORED_TABLE, ER(ER_SLAVE_IGNORED_TABLE), MYF(0));
      if (thd->one_shot_set)
      {
        /*
          It's ok to check thd->one_shot_set here:

          The charsets in a MySQL 5.0 slave can change by both a binlogged
          SET ONE_SHOT statement and the event-internal charset setting, 
          and these two ways to change charsets do not seems to work
          together.

          At least there seems to be problems in the rli cache for
          charsets if we are using ONE_SHOT.  Note that this is normally no
          problem because either the >= 5.0 slave reads a 4.1 binlog (with
          ONE_SHOT) *or* or 5.0 binlog (without ONE_SHOT) but never both."
        */
        reset_one_shot_variables(thd);
      }
      DBUG_RETURN(0);
    }
    /* 
       Execute deferred events first
    */
    if (slave_execute_deferred_events(thd))
      DBUG_RETURN(-1);
  }
  else
  {
#endif /* HAVE_REPLICATION */
    /*
      When option readonly is set deny operations which change non-temporary
      tables. Except for the replication thread and the 'super' users.
    */
    if (deny_updates_if_read_only_option(thd, all_tables))
    {
      my_error(ER_OPTION_PREVENTS_STATEMENT, MYF(0), "--read-only");
      DBUG_RETURN(-1);
    }
#ifdef HAVE_REPLICATION
  } /* endif unlikely slave */
#endif

  thd->status_var.com_stat[lex->sql_command]++;

  Opt_trace_start ots(thd, all_tables, lex->sql_command, &lex->var_list,
                      thd->query().str, thd->query().length, NULL,
                      thd->variables.character_set_client);

  Opt_trace_object trace_command(&thd->opt_trace);
  Opt_trace_array trace_command_steps(&thd->opt_trace, "steps");

  DBUG_ASSERT(thd->get_transaction()->cannot_safely_rollback(
      Transaction_ctx::STMT) == false);

  switch (gtid_pre_statement_checks(thd))
  {
  case GTID_STATEMENT_EXECUTE:
    break;
  case GTID_STATEMENT_CANCEL:
    DBUG_RETURN(-1);
  case GTID_STATEMENT_SKIP:
    my_ok(thd);
    DBUG_RETURN(0);
  }

  /*
    End a active transaction so that this command will have it's
    own transaction and will also sync the binary log. If a DDL is
    not run in it's own transaction it may simply never appear on
    the slave in case the outside transaction rolls back.
  */
  if (stmt_causes_implicit_commit(thd, CF_IMPLICIT_COMMIT_BEGIN))
  {
    /*
      Note that this should never happen inside of stored functions
      or triggers as all such statements prohibited there.
    */
    DBUG_ASSERT(! thd->in_sub_stmt);
    /* Statement transaction still should not be started. */
    DBUG_ASSERT(thd->get_transaction()->is_empty(Transaction_ctx::STMT));

    /*
      Implicit commit is not allowed with an active XA transaction.
      In this case we should not release metadata locks as the XA transaction
      will not be rolled back. Therefore we simply return here.
    */
    if (trans_check_state(thd))
      DBUG_RETURN(-1);

    /* Commit the normal transaction if one is active. */
    if (trans_commit_implicit(thd))
      goto error;
    /* Release metadata locks acquired in this transaction. */
    thd->mdl_context.release_transactional_locks();
  }

#ifndef DBUG_OFF
  if (lex->sql_command != SQLCOM_SET_OPTION)
    DEBUG_SYNC(thd,"before_execute_sql_command");
#endif

  /*
    Check if we are in a read-only transaction and we're trying to
    execute a statement which should always be disallowed in such cases.

    Note that this check is done after any implicit commits.
  */
  if (thd->tx_read_only &&
      (sql_command_flags[lex->sql_command] & CF_DISALLOW_IN_RO_TRANS))
  {
    my_error(ER_CANT_EXECUTE_IN_READ_ONLY_TRANSACTION, MYF(0));
    goto error;
  }

  /*
    Close tables open by HANDLERs before executing DDL statement
    which is going to affect those tables.

    This should happen before temporary tables are pre-opened as
    otherwise we will get errors about attempt to re-open tables
    if table to be changed is open through HANDLER.

    Note that even although this is done before any privilege
    checks there is no security problem here as closing open
    HANDLER doesn't require any privileges anyway.
  */
  if (sql_command_flags[lex->sql_command] & CF_HA_CLOSE)
    mysql_ha_rm_tables(thd, all_tables);

  /*
    Pre-open temporary tables to simplify privilege checking
    for statements which need this.
  */
  if (sql_command_flags[lex->sql_command] & CF_PREOPEN_TMP_TABLES)
  {
    if (open_temporary_tables(thd, all_tables))
      goto error;
  }

  // Save original info for EXPLAIN FOR CONNECTION
  if (!thd->in_sub_stmt)
    thd->query_plan.set_query_plan(lex->sql_command, lex,
                                   !thd->stmt_arena->is_conventional());

  switch (lex->sql_command) {

  case SQLCOM_SHOW_STATUS:
  {
    system_status_var old_status_var= thd->status_var;
    thd->initial_status_var= &old_status_var;

    if (!(res= select_precheck(thd, lex, all_tables, first_table)))
      res= execute_sqlcom_select(thd, all_tables);

    /* Don't log SHOW STATUS commands to slow query log */
    thd->server_status&= ~(SERVER_QUERY_NO_INDEX_USED |
                           SERVER_QUERY_NO_GOOD_INDEX_USED);
    /*
      restore status variables, as we don't want 'show status' to cause
      changes
    */
    mysql_mutex_lock(&LOCK_status);
    add_diff_to_status(&global_status_var, &thd->status_var,
                       &old_status_var);
    thd->status_var= old_status_var;
    mysql_mutex_unlock(&LOCK_status);
    break;
  }
  case SQLCOM_SHOW_EVENTS:
#ifdef EMBEDDED_LIBRARY
    my_error(ER_NOT_SUPPORTED_YET, MYF(0), "embedded server");
    break;
#endif
  case SQLCOM_SHOW_STATUS_PROC:
  case SQLCOM_SHOW_STATUS_FUNC:
  case SQLCOM_SHOW_DATABASES:
  case SQLCOM_SHOW_TABLES:
  case SQLCOM_SHOW_TRIGGERS:
  case SQLCOM_SHOW_TABLE_STATUS:
  case SQLCOM_SHOW_OPEN_TABLES:
  case SQLCOM_SHOW_PLUGINS:
  case SQLCOM_SHOW_FIELDS:
  case SQLCOM_SHOW_KEYS:
  case SQLCOM_SHOW_VARIABLES:
  case SQLCOM_SHOW_CHARSETS:
  case SQLCOM_SHOW_COLLATIONS:
  case SQLCOM_SHOW_STORAGE_ENGINES:
  case SQLCOM_SHOW_PROFILE:
  case SQLCOM_SELECT:
  {
    thd->status_var.last_query_cost= 0.0;
    thd->status_var.last_query_partial_plans= 0;

    if ((res= select_precheck(thd, lex, all_tables, first_table)))
      break;

    res= execute_sqlcom_select(thd, all_tables);
    break;
  }
case SQLCOM_PREPARE:
  {
    mysql_sql_stmt_prepare(thd);
    break;
  }
  case SQLCOM_EXECUTE:
  {
    mysql_sql_stmt_execute(thd);
    break;
  }
  case SQLCOM_DEALLOCATE_PREPARE:
  {
    mysql_sql_stmt_close(thd);
    break;
  }
  case SQLCOM_DO:
    if (check_table_access(thd, SELECT_ACL, all_tables, FALSE, UINT_MAX, FALSE)
        || open_and_lock_tables(thd, all_tables, TRUE, 0))
      goto error;

    res= mysql_do(thd, *lex->insert_list);
    break;

  case SQLCOM_EMPTY_QUERY:
    my_ok(thd);
    break;

  case SQLCOM_HELP:
    res= mysqld_help(thd,lex->help_arg);
    break;

#ifndef EMBEDDED_LIBRARY
  case SQLCOM_PURGE:
  {
    if (check_global_access(thd, SUPER_ACL))
      goto error;
    /* PURGE MASTER LOGS TO 'file' */
    res = purge_master_logs(thd, lex->to_log);
    break;
  }
  case SQLCOM_PURGE_BEFORE:
  {
    Item *it;

    if (check_global_access(thd, SUPER_ACL))
      goto error;
    /* PURGE MASTER LOGS BEFORE 'data' */
    it= (Item *)lex->value_list.head();
    if ((!it->fixed && it->fix_fields(lex->thd, &it)) ||
        it->check_cols(1))
    {
      my_error(ER_WRONG_ARGUMENTS, MYF(0), "PURGE LOGS BEFORE");
      goto error;
    }
    it= new Item_func_unix_timestamp(it);
    /*
      it is OK only emulate fix_fieds, because we need only
      value of constant
    */
    it->quick_fix_field();
    time_t purge_time= static_cast<time_t>(it->val_int());
    if (thd->is_error())
      goto error;
    res = purge_master_logs_before_date(thd, purge_time);
    break;
  }
#endif
  case SQLCOM_SHOW_WARNS:
  {
    res= mysqld_show_warnings(thd, (ulong)
			      ((1L << (uint) Sql_condition::SL_NOTE) |
			       (1L << (uint) Sql_condition::SL_WARNING) |
			       (1L << (uint) Sql_condition::SL_ERROR)
			       ));
    break;
  }
  case SQLCOM_SHOW_ERRORS:
  {
    res= mysqld_show_warnings(thd, (ulong)
			      (1L << (uint) Sql_condition::SL_ERROR));
    break;
  }
  case SQLCOM_SHOW_PROFILES:
  {
#if defined(ENABLED_PROFILING)
    thd->profiling.discard_current_query();
    res= thd->profiling.show_profiles();
    if (res)
      goto error;
#else
    my_error(ER_FEATURE_DISABLED, MYF(0), "SHOW PROFILES", "enable-profiling");
    goto error;
#endif
    break;
  }

#ifdef HAVE_REPLICATION
  case SQLCOM_SHOW_SLAVE_HOSTS:
  {
    if (check_global_access(thd, REPL_SLAVE_ACL))
      goto error;
    res= show_slave_hosts(thd);
    break;
  }
  case SQLCOM_SHOW_RELAYLOG_EVENTS:
  {
    if (check_global_access(thd, REPL_SLAVE_ACL))
      goto error;
    res = mysql_show_relaylog_events(thd);
    break;
  }
  case SQLCOM_SHOW_BINLOG_EVENTS:
  {
    if (check_global_access(thd, REPL_SLAVE_ACL))
      goto error;
    res = mysql_show_binlog_events(thd);
    break;
  }
#endif

  case SQLCOM_ASSIGN_TO_KEYCACHE:
  {
    DBUG_ASSERT(first_table == all_tables && first_table != 0);
    if (check_access(thd, INDEX_ACL, first_table->db,
                     &first_table->grant.privilege,
                     &first_table->grant.m_internal,
                     0, 0))
      goto error;
    res= mysql_assign_to_keycache(thd, first_table, &lex->ident);
    break;
  }
  case SQLCOM_PRELOAD_KEYS:
  {
    DBUG_ASSERT(first_table == all_tables && first_table != 0);
    if (check_access(thd, INDEX_ACL, first_table->db,
                     &first_table->grant.privilege,
                     &first_table->grant.m_internal,
                     0, 0))
      goto error;
    res = mysql_preload_keys(thd, first_table);
    break;
  }
#ifdef HAVE_REPLICATION
  case SQLCOM_CHANGE_MASTER:
  {
    if (check_global_access(thd, SUPER_ACL))
      goto error;
    mysql_mutex_lock(&LOCK_active_mi);
    if (active_mi != NULL)
      res= change_master(thd, active_mi);
    else
      my_message(ER_SLAVE_CONFIGURATION, ER(ER_SLAVE_CONFIGURATION),
                 MYF(0));
    mysql_mutex_unlock(&LOCK_active_mi);
    break;
  }
  case SQLCOM_SHOW_SLAVE_STAT:
  {
    /* Accept one of two privileges */
    if (check_global_access(thd, SUPER_ACL | REPL_CLIENT_ACL))
      goto error;
    mysql_mutex_lock(&LOCK_active_mi);
    res= show_slave_status(thd, active_mi);
    mysql_mutex_unlock(&LOCK_active_mi);
    break;
  }
  case SQLCOM_SHOW_SLAVE_STAT_NONBLOCKING:
  {
    /* Accept one of two privileges */
    if (check_global_access(thd, SUPER_ACL | REPL_CLIENT_ACL))
      goto error;
    DBUG_EXECUTE_IF("simulate_hold_show_slave_status_nonblocking",
                    my_sleep(10000000););
    res= show_slave_status(thd, active_mi);
    break;
  }
  case SQLCOM_SHOW_MASTER_STAT:
  {
    /* Accept one of two privileges */
    if (check_global_access(thd, SUPER_ACL | REPL_CLIENT_ACL))
      goto error;
    res = show_master_status(thd);
    break;
  }

#endif /* HAVE_REPLICATION */
  case SQLCOM_SHOW_ENGINE_STATUS:
    {
      if (check_global_access(thd, PROCESS_ACL))
        goto error;
      res = ha_show_status(thd, lex->create_info.db_type, HA_ENGINE_STATUS);
      break;
    }
  case SQLCOM_SHOW_ENGINE_MUTEX:
    {
      if (check_global_access(thd, PROCESS_ACL))
        goto error;
      res = ha_show_status(thd, lex->create_info.db_type, HA_ENGINE_MUTEX);
      break;
    }
  case SQLCOM_CREATE_TABLE:
  {
    DBUG_ASSERT(first_table == all_tables && first_table != 0);
    bool link_to_local;
    TABLE_LIST *create_table= first_table;
    TABLE_LIST *select_tables= lex->create_last_non_select_table->next_global;

    /*
      Code below (especially in mysql_create_table() and select_create
      methods) may modify HA_CREATE_INFO structure in LEX, so we have to
      use a copy of this structure to make execution prepared statement-
      safe. A shallow copy is enough as this code won't modify any memory
      referenced from this structure.
    */
    HA_CREATE_INFO create_info(lex->create_info);
    /*
      We need to copy alter_info for the same reasons of re-execution
      safety, only in case of Alter_info we have to do (almost) a deep
      copy.
    */
    Alter_info alter_info(lex->alter_info, thd->mem_root);

    if (thd->is_fatal_error)
    {
      /* If out of memory when creating a copy of alter_info. */
      res= 1;
      goto end_with_restore_list;
    }

    if ((res= create_table_precheck(thd, select_tables, create_table)))
      goto end_with_restore_list;

    /* Might have been updated in create_table_precheck */
    create_info.alias= create_table->alias;

    /* Fix names if symlinked or relocated tables */
    if (append_file_to_dir(thd, &create_info.data_file_name,
			   create_table->table_name) ||
	append_file_to_dir(thd, &create_info.index_file_name,
			   create_table->table_name))
      goto end_with_restore_list;

    /*
      If no engine type was given, work out the default now
      rather than at parse-time.
    */
    if (!(create_info.used_fields & HA_CREATE_USED_ENGINE))
      create_info.db_type= create_info.options & HA_LEX_CREATE_TMP_TABLE ?
              ha_default_temp_handlerton(thd) : ha_default_handlerton(thd);
    /*
      If we are using SET CHARSET without DEFAULT, add an implicit
      DEFAULT to not confuse old users. (This may change).
    */
    if ((create_info.used_fields &
	 (HA_CREATE_USED_DEFAULT_CHARSET | HA_CREATE_USED_CHARSET)) ==
	HA_CREATE_USED_CHARSET)
    {
      create_info.used_fields&= ~HA_CREATE_USED_CHARSET;
      create_info.used_fields|= HA_CREATE_USED_DEFAULT_CHARSET;
      create_info.default_table_charset= create_info.table_charset;
      create_info.table_charset= 0;
    }

#ifdef WITH_PARTITION_STORAGE_ENGINE
    {
      partition_info *part_info= thd->lex->part_info;
      if (part_info && !(part_info= thd->lex->part_info->get_clone()))
      {
        res= -1;
        goto end_with_restore_list;
      }
      thd->work_part_info= part_info;
    }
#endif

    if (select_lex->item_list.elements)		// With select
    {
      select_result *result;

      /*
        CREATE TABLE...IGNORE/REPLACE SELECT... can be unsafe, unless
        ORDER BY PRIMARY KEY clause is used in SELECT statement. We therefore
        use row based logging if mixed or row based logging is available.
        TODO: Check if the order of the output of the select statement is
        deterministic. Waiting for BUG#42415
      */
      if(lex->ignore)
        lex->set_stmt_unsafe(LEX::BINLOG_STMT_UNSAFE_CREATE_IGNORE_SELECT);
      
      if(lex->duplicates == DUP_REPLACE)
        lex->set_stmt_unsafe(LEX::BINLOG_STMT_UNSAFE_CREATE_REPLACE_SELECT);

      /*
        If:
        a) we inside an SP and there was NAME_CONST substitution,
        b) binlogging is on (STMT mode),
        c) we log the SP as separate statements
        raise a warning, as it may cause problems
        (see 'NAME_CONST issues' in 'Binary Logging of Stored Programs')
       */
      if (thd->query_name_consts && 
          mysql_bin_log.is_open() &&
          thd->variables.binlog_format == BINLOG_FORMAT_STMT &&
          !mysql_bin_log.is_query_in_union(thd, thd->query_id))
      {
        List_iterator_fast<Item> it(select_lex->item_list);
        Item *item;
        uint splocal_refs= 0;
        /* Count SP local vars in the top-level SELECT list */
        while ((item= it++))
        {
          if (item->is_splocal())
            splocal_refs++;
        }
        /*
          If it differs from number of NAME_CONST substitution applied,
          we may have a SOME_FUNC(NAME_CONST()) in the SELECT list,
          that may cause a problem with binary log (see BUG#35383),
          raise a warning. 
        */
        if (splocal_refs != thd->query_name_consts)
          push_warning(thd, 
                       Sql_condition::SL_WARNING,
                       ER_UNKNOWN_ERROR,
"Invoked routine ran a statement that may cause problems with "
"binary log, see 'NAME_CONST issues' in 'Binary Logging of Stored Programs' "
"section of the manual.");
      }
      
      select_lex->options|= SELECT_NO_UNLOCK;
      unit->set_limit(select_lex);

      /*
        Disable non-empty MERGE tables with CREATE...SELECT. Too
        complicated. See Bug #26379. Empty MERGE tables are read-only
        and don't allow CREATE...SELECT anyway.
      */
      if (create_info.used_fields & HA_CREATE_USED_UNION)
      {
        my_error(ER_WRONG_OBJECT, MYF(0), create_table->db,
                 create_table->table_name, "BASE TABLE");
        res= 1;
        goto end_with_restore_list;
      }

      if (!(res= open_normal_and_derived_tables(thd, all_tables, 0)))
      {
        /* The table already exists */
        if (create_table->table || create_table->view)
        {
          if (create_info.options & HA_LEX_CREATE_IF_NOT_EXISTS)
          {
            push_warning_printf(thd, Sql_condition::SL_NOTE,
                                ER_TABLE_EXISTS_ERROR,
                                ER(ER_TABLE_EXISTS_ERROR),
                                create_info.alias);
            my_ok(thd);
          }
          else
          {
            my_error(ER_TABLE_EXISTS_ERROR, MYF(0), create_info.alias);
            res= 1;
          }
          goto end_with_restore_list;
        }

        /*
          Remove target table from main select and name resolution
          context. This can't be done earlier as it will break view merging in
          statements like "CREATE TABLE IF NOT EXISTS existing_view SELECT".
        */
        lex->unlink_first_table(&link_to_local);

        /* Updating any other table is prohibited in CTS statement */
        for (TABLE_LIST *table= lex->query_tables; table;
             table= table->next_global)
          if (table->lock_type >= TL_WRITE_ALLOW_WRITE)
          {
            res= 1;
            my_error(ER_CANT_UPDATE_TABLE_IN_CREATE_TABLE_SELECT, MYF(0),
                     table->table_name, create_info.alias);
            goto end_with_restore_list;
          }

        /*
          select_create is currently not re-execution friendly and
          needs to be created for every execution of a PS/SP.
        */
        if ((result= new select_create(create_table,
                                       &create_info,
                                       &alter_info,
                                       select_lex->item_list,
                                       lex->duplicates,
                                       lex->ignore,
                                       select_tables)))
        {
          /*
            CREATE from SELECT give its SELECT_LEX for SELECT,
            and item_list belong to SELECT
          */
          res= handle_select(thd, result, 0);
          delete result;
        }

        lex->link_first_table_back(create_table, link_to_local);
      }
    }
    else
    {
      /* regular create */
      if (create_info.options & HA_LEX_CREATE_TABLE_LIKE)
      {
        /* CREATE TABLE ... LIKE ... */
        res= mysql_create_like_table(thd, create_table, select_tables,
                                     &create_info);
      }
      else
      {
        /* Regular CREATE TABLE */
        res= mysql_create_table(thd, create_table,
                                &create_info, &alter_info);
      }
      if (!res)
      {
        /* in case of create temp tables if @@session_track_state_change is
           ON then send session state notification in OK packet */
        if(create_info.options & HA_LEX_CREATE_TMP_TABLE &&
           thd->session_tracker.get_tracker(SESSION_STATE_CHANGE_TRACKER)->is_enabled())
          thd->session_tracker.get_tracker(SESSION_STATE_CHANGE_TRACKER)->mark_as_changed(NULL);
        my_ok(thd);
      }
    }

end_with_restore_list:
    break;
  }
  case SQLCOM_CREATE_INDEX:
    /* Fall through */
  case SQLCOM_DROP_INDEX:
  /*
    CREATE INDEX and DROP INDEX are implemented by calling ALTER
    TABLE with proper arguments.

    In the future ALTER TABLE will notice that the request is to
    only add indexes and create these one by one for the existing
    table without having to do a full rebuild.
  */
  {
    /* Prepare stack copies to be re-execution safe */
    HA_CREATE_INFO create_info;
    Alter_info alter_info(lex->alter_info, thd->mem_root);

    if (thd->is_fatal_error) /* out of memory creating a copy of alter_info */
      goto error;

    DBUG_ASSERT(first_table == all_tables && first_table != 0);
    if (check_one_table_access(thd, INDEX_ACL, all_tables))
      goto error; /* purecov: inspected */
    /*
      Currently CREATE INDEX or DROP INDEX cause a full table rebuild
      and thus classify as slow administrative statements just like
      ALTER TABLE.
    */
    thd->enable_slow_log= opt_log_slow_admin_statements;

    memset(&create_info, 0, sizeof(create_info));
    create_info.db_type= 0;
    create_info.row_type= ROW_TYPE_NOT_USED;
    create_info.default_table_charset= thd->variables.collation_database;

    DBUG_ASSERT(!select_lex->order_list.elements);
    res= mysql_alter_table(thd, first_table->db, first_table->table_name,
                           &create_info, first_table, &alter_info);
    break;
  }
#ifdef HAVE_REPLICATION
  case SQLCOM_SLAVE_START:
  {
    mysql_mutex_lock(&LOCK_active_mi);
    if (active_mi != NULL)
      res= start_slave(thd, active_mi, 1 /* net report*/);
    else
      my_message(ER_SLAVE_CONFIGURATION, ER(ER_SLAVE_CONFIGURATION),
                 MYF(0));
    mysql_mutex_unlock(&LOCK_active_mi);
    break;
  }
  case SQLCOM_SLAVE_STOP:
  /*
    If the client thread has locked tables, a deadlock is possible.
    Assume that
    - the client thread does LOCK TABLE t READ.
    - then the master updates t.
    - then the SQL slave thread wants to update t,
      so it waits for the client thread because t is locked by it.
    - then the client thread does SLAVE STOP.
      SLAVE STOP waits for the SQL slave thread to terminate its
      update t, which waits for the client thread because t is locked by it.
    To prevent that, refuse SLAVE STOP if the
    client thread has locked tables
  */
  if (thd->locked_tables_mode ||
      thd->in_active_multi_stmt_transaction() || thd->global_read_lock.is_acquired())
  {
    my_message(ER_LOCK_OR_ACTIVE_TRANSACTION,
               ER(ER_LOCK_OR_ACTIVE_TRANSACTION), MYF(0));
    goto error;
  }
  {
    mysql_mutex_lock(&LOCK_active_mi);
    if (active_mi != NULL)
      res= stop_slave(thd, active_mi, 1 /* net report*/);
    else
      my_message(ER_SLAVE_CONFIGURATION, ER(ER_SLAVE_CONFIGURATION),
                 MYF(0));
    mysql_mutex_unlock(&LOCK_active_mi);
    break;
  }
#endif /* HAVE_REPLICATION */

  case SQLCOM_RENAME_TABLE:
  {
    DBUG_ASSERT(first_table == all_tables && first_table != 0);
    TABLE_LIST *table;
    for (table= first_table; table; table= table->next_local->next_local)
    {
      if (check_access(thd, ALTER_ACL | DROP_ACL, table->db,
                       &table->grant.privilege,
                       &table->grant.m_internal,
                       0, 0) ||
          check_access(thd, INSERT_ACL | CREATE_ACL, table->next_local->db,
                       &table->next_local->grant.privilege,
                       &table->next_local->grant.m_internal,
                       0, 0))
	goto error;
      TABLE_LIST old_list, new_list;
      /*
        we do not need initialize old_list and new_list because we will
        come table[0] and table->next[0] there
      */
      old_list= table[0];
      new_list= table->next_local[0];
      if (check_grant(thd, ALTER_ACL | DROP_ACL, &old_list, FALSE, 1, FALSE) ||
         (!test_all_bits(table->next_local->grant.privilege,
                         INSERT_ACL | CREATE_ACL) &&
          check_grant(thd, INSERT_ACL | CREATE_ACL, &new_list, FALSE, 1,
                      FALSE)))
        goto error;
    }

    if (mysql_rename_tables(thd, first_table, 0))
      goto error;
    break;
  }
#ifndef EMBEDDED_LIBRARY
  case SQLCOM_SHOW_BINLOGS:
    {
      if (check_global_access(thd, SUPER_ACL | REPL_CLIENT_ACL))
	goto error;
      res = show_binlogs(thd);
      break;
    }
#endif /* EMBEDDED_LIBRARY */
  case SQLCOM_SHOW_CREATE:
    DBUG_ASSERT(first_table == all_tables && first_table != 0);
    {
     /*
        Access check:
        SHOW CREATE TABLE require any privileges on the table level (ie
        effecting all columns in the table).
        SHOW CREATE VIEW require the SHOW_VIEW and SELECT ACLs on the table
        level.
        NOTE: SHOW_VIEW ACL is checked when the view is created.
      */

      DBUG_PRINT("debug", ("lex->only_view: %d, table: %s.%s",
                           lex->only_view,
                           first_table->db, first_table->table_name));
      if (lex->only_view)
      {
        if (check_table_access(thd, SELECT_ACL, first_table, FALSE, 1, FALSE))
        {
          DBUG_PRINT("debug", ("check_table_access failed"));
          my_error(ER_TABLEACCESS_DENIED_ERROR, MYF(0),
                  "SHOW", thd->security_ctx->priv_user,
                  thd->security_ctx->host_or_ip, first_table->alias);
          goto error;
        }
        DBUG_PRINT("debug", ("check_table_access succeeded"));

        /* Ignore temporary tables if this is "SHOW CREATE VIEW" */
        first_table->open_type= OT_BASE_ONLY;

      }
      else
      {
        /*
          Temporary tables should be opened for SHOW CREATE TABLE, but not
          for SHOW CREATE VIEW.
        */
        if (open_temporary_tables(thd, all_tables))
          goto error;

        /*
          The fact that check_some_access() returned FALSE does not mean that
          access is granted. We need to check if first_table->grant.privilege
          contains any table-specific privilege.
        */
        DBUG_PRINT("debug", ("first_table->grant.privilege: %lx",
                             first_table->grant.privilege));
        if (check_some_access(thd, SHOW_CREATE_TABLE_ACLS, first_table) ||
            (first_table->grant.privilege & SHOW_CREATE_TABLE_ACLS) == 0)
        {
          my_error(ER_TABLEACCESS_DENIED_ERROR, MYF(0),
                  "SHOW", thd->security_ctx->priv_user,
                  thd->security_ctx->host_or_ip, first_table->alias);
          goto error;
        }
      }

      /* Access is granted. Execute the command.  */
      res= mysqld_show_create(thd, first_table);
      break;
    }
  case SQLCOM_CHECKSUM:
  {
    DBUG_ASSERT(first_table == all_tables && first_table != 0);
    if (check_table_access(thd, SELECT_ACL, all_tables,
                           FALSE, UINT_MAX, FALSE))
      goto error; /* purecov: inspected */

    res = mysql_checksum_table(thd, first_table, &lex->check_opt);
    break;
  }
  case SQLCOM_UPDATE:
  {
    ha_rows found= 0, updated= 0;
    DBUG_ASSERT(first_table == all_tables && first_table != 0);
    if (update_precheck(thd, all_tables))
      break;

    /*
      UPDATE IGNORE can be unsafe. We therefore use row based
      logging if mixed or row based logging is available.
      TODO: Check if the order of the output of the select statement is
      deterministic. Waiting for BUG#42415
    */
    if (lex->ignore)
      lex->set_stmt_unsafe(LEX::BINLOG_STMT_UNSAFE_UPDATE_IGNORE);

    DBUG_ASSERT(select_lex->offset_limit == 0);
    unit->set_limit(select_lex);
    MYSQL_UPDATE_START(const_cast<char*>(thd->query().str));

    // Need to open to check for multi-update
    if (!(res= open_normal_and_derived_tables(thd, all_tables, 0)))
    {
      if (!all_tables->multitable_view)
      {
        res= mysql_update(thd, select_lex->item_list,
                          lex->value_list,
                          unit->select_limit_cnt,
                          lex->duplicates, lex->ignore,
                          &found, &updated);
      }
      else
      {
        DBUG_ASSERT(all_tables->view != 0);
        DBUG_PRINT("info", ("Switch to multi-update"));
        if (select_lex->order_list.elements ||
            select_lex->select_limit)
        { // Clauses not supported by multi-update: can't switch.
          my_error(ER_VIEW_PREVENT_UPDATE, MYF(0),
                   all_tables->alias, "UPDATE", all_tables->alias);
          res= true;
          break;
        }
        if (!thd->in_sub_stmt)
          thd->query_plan.set_query_plan(SQLCOM_UPDATE_MULTI, lex,
                                         !thd->stmt_arena->is_conventional());
        up_result= 2;
      }
    }
    MYSQL_UPDATE_DONE(res, found, updated);
    /* mysql_update return 2 if we need to switch to multi-update */
    if (up_result != 2)
      break;
    /* Fall through */
  }
  case SQLCOM_UPDATE_MULTI:
  {
    DBUG_ASSERT(first_table == all_tables && first_table != 0);
    /* if we switched from normal update, rights are checked */
    if (up_result != 2)
    {
      if ((res= multi_update_precheck(thd, all_tables)))
        break;
    }
    else
      res= 0;

    res= mysql_multi_update_prepare(thd);

#ifdef HAVE_REPLICATION
    /* Check slave filtering rules */
    if (unlikely(thd->slave_thread && !have_table_map_for_update))
    {
      if (all_tables_not_ok(thd, all_tables))
      {
        if (res!= 0)
        {
          res= 0;             /* don't care of prev failure  */
          thd->clear_error(); /* filters are of highest prior */
        }
        /* we warn the slave SQL thread */
        my_error(ER_SLAVE_IGNORED_TABLE, MYF(0));
        break;
      }
      if (res)
        break;
    }
    else
    {
#endif /* HAVE_REPLICATION */
      if (res)
        break;
      if (opt_readonly &&
	  !(thd->security_ctx->master_access & SUPER_ACL) &&
	  some_non_temp_table_to_be_updated(thd, all_tables))
      {
	my_error(ER_OPTION_PREVENTS_STATEMENT, MYF(0), "--read-only");
	break;
      }
#ifdef HAVE_REPLICATION
    }  /* unlikely */
#endif
    {
      multi_update *result_obj;
      MYSQL_MULTI_UPDATE_START(const_cast<char*>(thd->query().str));
      res= mysql_multi_update(thd,
                              &select_lex->item_list,
                              &lex->value_list,
                              select_lex->options,
                              lex->duplicates,
                              lex->ignore,
                              select_lex,
                              &result_obj);
      if (result_obj)
      {
        MYSQL_MULTI_UPDATE_DONE(res, result_obj->num_found(),
                                result_obj->num_updated());
        res= FALSE; /* Ignore errors here */
        delete result_obj;
      }
      else
      {
        MYSQL_MULTI_UPDATE_DONE(1, 0, 0);
      }
    }
    break;
  }
  case SQLCOM_REPLACE:
#ifndef DBUG_OFF
    if (mysql_bin_log.is_open())
    {
      /*
        Generate an incident log event before writing the real event
        to the binary log.  We put this event is before the statement
        since that makes it simpler to check that the statement was
        not executed on the slave (since incidents usually stop the
        slave).

        Observe that any row events that are generated will be
        generated before.

        This is only for testing purposes and will not be present in a
        release build.
      */

      Incident incident= INCIDENT_NONE;
      DBUG_PRINT("debug", ("Just before generate_incident()"));
      DBUG_EXECUTE_IF("incident_database_resync_on_replace",
                      incident= INCIDENT_LOST_EVENTS;);
      if (incident)
      {
        Incident_log_event ev(thd, incident);
        const char* err_msg= "Generate an incident log event before "
                             "writing the real event to the binary "
                             "log for testing purposes.";
        if (mysql_bin_log.write_incident(&ev, true/*need_lock_log=true*/,
                                         err_msg))
        {
          res= 1;
          break;
        }
      }
      DBUG_PRINT("debug", ("Just after generate_incident()"));
    }
#endif
  case SQLCOM_INSERT:
  {
    DBUG_ASSERT(first_table == all_tables && first_table != 0);

    if ((res= open_temporary_tables(thd, all_tables)))
      break;

    if ((res= insert_precheck(thd, all_tables)))
      break;

    MYSQL_INSERT_START(const_cast<char*>(thd->query().str));
    res= mysql_insert(thd, all_tables, lex->field_list, lex->many_values,
		      lex->update_list, lex->value_list,
                      lex->duplicates, lex->ignore);
    MYSQL_INSERT_DONE(res, (ulong) thd->get_row_count_func());
    /*
      If we have inserted into a VIEW, and the base table has
      AUTO_INCREMENT column, but this column is not accessible through
      a view, then we should restore LAST_INSERT_ID to the value it
      had before the statement.
    */
    if (first_table->view && !first_table->contain_auto_increment)
      thd->first_successful_insert_id_in_cur_stmt=
        thd->first_successful_insert_id_in_prev_stmt;

    DBUG_EXECUTE_IF("after_mysql_insert",
                    {
                      const char act[]=
                        "now "
                        "wait_for signal.continue";
                      DBUG_ASSERT(opt_debug_sync_timeout > 0);
                      DBUG_ASSERT(!debug_sync_set_action(current_thd,
                                                         STRING_WITH_LEN(act)));
                    };);
    break;
  }
  case SQLCOM_REPLACE_SELECT:
  case SQLCOM_INSERT_SELECT:
  {
    select_insert *sel_result;
    DBUG_ASSERT(first_table == all_tables && first_table != 0);
    if ((res= insert_precheck(thd, all_tables)))
      break;
    /*
      INSERT...SELECT...ON DUPLICATE KEY UPDATE/REPLACE SELECT/
      INSERT...IGNORE...SELECT can be unsafe, unless ORDER BY PRIMARY KEY
      clause is used in SELECT statement. We therefore use row based
      logging if mixed or row based logging is available.
      TODO: Check if the order of the output of the select statement is
      deterministic. Waiting for BUG#42415
    */
    if (lex->sql_command == SQLCOM_INSERT_SELECT &&
        lex->duplicates == DUP_UPDATE)
      lex->set_stmt_unsafe(LEX::BINLOG_STMT_UNSAFE_INSERT_SELECT_UPDATE);

    if (lex->sql_command == SQLCOM_INSERT_SELECT && lex->ignore)
      lex->set_stmt_unsafe(LEX::BINLOG_STMT_UNSAFE_INSERT_IGNORE_SELECT);

    if (lex->sql_command == SQLCOM_REPLACE_SELECT)
      lex->set_stmt_unsafe(LEX::BINLOG_STMT_UNSAFE_REPLACE_SELECT);

    /* Don't unlock tables until command is written to binary log */
    select_lex->options|= SELECT_NO_UNLOCK;

    unit->set_limit(select_lex);

    if (!(res= open_normal_and_derived_tables(thd, all_tables, 0)))
    {
      MYSQL_INSERT_SELECT_START(const_cast<char*>(thd->query().str));
      /* Skip first table, which is the table we are inserting in */
      TABLE_LIST *second_table= first_table->next_local;
      select_lex->table_list.first= second_table;
      select_lex->context.table_list= 
        select_lex->context.first_name_resolution_table= second_table;
      res= mysql_insert_select_prepare(thd);
      if (!res && (sel_result= new select_insert(first_table,
                                                 first_table->table,
                                                 &lex->field_list,
                                                 &lex->field_list,
                                                 &lex->update_list,
                                                 &lex->value_list,
                                                 lex->duplicates,
                                                 lex->ignore)))
      {
        if (lex->describe)
          res= explain_query(thd, thd->lex->unit, sel_result);
        else
          res= handle_select(thd, sel_result, OPTION_SETUP_TABLES_DONE);
        delete sel_result;
      }
      /* revert changes for SP */
      MYSQL_INSERT_SELECT_DONE(res, (ulong) thd->get_row_count_func());
      select_lex->table_list.first= first_table;
    }
    /*
      If we have inserted into a VIEW, and the base table has
      AUTO_INCREMENT column, but this column is not accessible through
      a view, then we should restore LAST_INSERT_ID to the value it
      had before the statement.
    */
    if (first_table->view && !first_table->contain_auto_increment)
      thd->first_successful_insert_id_in_cur_stmt=
        thd->first_successful_insert_id_in_prev_stmt;

    break;
  }
  case SQLCOM_DELETE:
  {
    DBUG_ASSERT(first_table == all_tables && first_table != 0);
    if ((res= delete_precheck(thd, all_tables)))
      break;
    DBUG_ASSERT(select_lex->offset_limit == 0);
    unit->set_limit(select_lex);

    MYSQL_DELETE_START(const_cast<char*>(thd->query().str));
    res = mysql_delete(thd, unit->select_limit_cnt, select_lex->options);
    MYSQL_DELETE_DONE(res, (ulong) thd->get_row_count_func());
    break;
  }
  case SQLCOM_DELETE_MULTI:
  {
    DBUG_ASSERT(first_table == all_tables && first_table != 0);
    TABLE_LIST *aux_tables= thd->lex->auxiliary_table_list.first;
    uint del_table_count;
    multi_delete *del_result;

    if ((res= multi_delete_precheck(thd, all_tables)))
      break;

    /* condition will be TRUE on SP re-excuting */
    if (select_lex->item_list.elements != 0)
      select_lex->item_list.empty();
    if (add_item_to_list(thd, new Item_null()))
      goto error;

    THD_STAGE_INFO(thd, stage_init);
    if ((res= open_normal_and_derived_tables(thd, all_tables, 0)))
      break;

    MYSQL_MULTI_DELETE_START(const_cast<char*>(thd->query().str));
    if ((res= mysql_multi_delete_prepare(thd, &del_table_count)))
    {
      MYSQL_MULTI_DELETE_DONE(1, 0);
      goto error;
    }

    if (!thd->is_fatal_error &&
        (del_result= new multi_delete(aux_tables, del_table_count)))
    {
      if (lex->describe)
        res= explain_query(thd, unit, del_result) || thd->is_error();
      else
      {
        DBUG_ASSERT(select_lex->having_cond() == NULL &&
                    !select_lex->order_list.elements &&
                    !select_lex->group_list.elements);
        res= mysql_select(thd,
                          select_lex->item_list,
                          (select_lex->options | thd->variables.option_bits |
                          SELECT_NO_JOIN_CACHE | SELECT_NO_UNLOCK |
                          OPTION_SETUP_TABLES_DONE) & ~OPTION_BUFFER_RESULT,
                          del_result, select_lex);
        res|= thd->is_error();
        if (res)
          del_result->abort_result_set();
      }
      MYSQL_MULTI_DELETE_DONE(res, del_result->num_deleted());
      delete del_result;
    }
    else
    {
      res= TRUE;                                // Error
      MYSQL_MULTI_DELETE_DONE(1, 0);
    }
    break;
  }
  case SQLCOM_DROP_TABLE:
  {
    DBUG_ASSERT(first_table == all_tables && first_table != 0);
    if (!lex->drop_temporary)
    {
      if (check_table_access(thd, DROP_ACL, all_tables, FALSE, UINT_MAX, FALSE))
	goto error;				/* purecov: inspected */
    }
    /* DDL and binlog write order are protected by metadata locks. */
    res= mysql_rm_table(thd, first_table, lex->drop_if_exists,
			lex->drop_temporary);
    /* when dropping temporary tables if @@session_track_state_change is ON then
       send the boolean tracker in the OK packet */
    if(!res && lex->drop_temporary)
    {
      if (thd->session_tracker.get_tracker(SESSION_STATE_CHANGE_TRACKER)->is_enabled())
        thd->session_tracker.get_tracker(SESSION_STATE_CHANGE_TRACKER)->mark_as_changed(NULL);
    }
  }
  break;
  case SQLCOM_SHOW_PROCESSLIST:
    if (!thd->security_ctx->priv_user[0] &&
        check_global_access(thd,PROCESS_ACL))
      break;
    mysqld_list_processes(thd,
			  (thd->security_ctx->master_access & PROCESS_ACL ?
                           NullS :
                           thd->security_ctx->priv_user),
                          lex->verbose);
    break;
  case SQLCOM_SHOW_PRIVILEGES:
    res= mysqld_show_privileges(thd);
    break;
  case SQLCOM_SHOW_ENGINE_LOGS:
    {
      if (check_access(thd, FILE_ACL, any_db, NULL, NULL, 0, 0))
	goto error;
      res= ha_show_status(thd, lex->create_info.db_type, HA_ENGINE_LOGS);
      break;
    }
  case SQLCOM_CHANGE_DB:
  {
    LEX_STRING db_str= { (char *) select_lex->db, strlen(select_lex->db) };

    if (!mysql_change_db(thd, &db_str, FALSE))
      my_ok(thd);

    break;
  }

  case SQLCOM_LOAD:
  {
    DBUG_ASSERT(first_table == all_tables && first_table != 0);
    uint privilege= (lex->duplicates == DUP_REPLACE ?
		     INSERT_ACL | DELETE_ACL : INSERT_ACL) |
                    (lex->local_file ? 0 : FILE_ACL);

    if (lex->local_file)
    {
      if (!(thd->client_capabilities & CLIENT_LOCAL_FILES) ||
          !opt_local_infile)
      {
	my_message(ER_NOT_ALLOWED_COMMAND, ER(ER_NOT_ALLOWED_COMMAND), MYF(0));
	goto error;
      }
    }

    if (check_one_table_access(thd, privilege, all_tables))
      goto error;

    res= mysql_load(thd, lex->exchange, first_table, lex->field_list,
                    lex->update_list, lex->value_list, lex->duplicates,
                    lex->ignore, (bool) lex->local_file);
    break;
  }

  case SQLCOM_SET_OPTION:
  {
    List<set_var_base> *lex_var_list= &lex->var_list;

    if ((check_table_access(thd, SELECT_ACL, all_tables, FALSE, UINT_MAX, FALSE)
         || open_and_lock_tables(thd, all_tables, TRUE, 0)))
      goto error;
    if (!(res= sql_set_variables(thd, lex_var_list)))
    {
      /*
        If the previous command was a SET ONE_SHOT, we don't want to forget
        about the ONE_SHOT property of that SET. So we use a |= instead of = .
      */
      thd->one_shot_set|= lex->one_shot_set;
      my_ok(thd);
    }
    else
    {
      /*
        We encountered some sort of error, but no message was sent.
        Send something semi-generic here since we don't know which
        assignment in the list caused the error.
      */
      if (!thd->is_error())
        my_error(ER_WRONG_ARGUMENTS,MYF(0),"SET");
      goto error;
    }

    break;
  }

  case SQLCOM_UNLOCK_TABLES:
    /*
      It is critical for mysqldump --single-transaction --master-data that
      UNLOCK TABLES does not implicitely commit a connection which has only
      done FLUSH TABLES WITH READ LOCK + BEGIN. If this assumption becomes
      false, mysqldump will not work.
    */
    if (thd->variables.option_bits & OPTION_TABLE_LOCK)
    {
      /*
        Can we commit safely? If not, return to avoid releasing
        transactional metadata locks.
      */
      if (trans_check_state(thd))
        DBUG_RETURN(-1);
      res= trans_commit_implicit(thd);
      thd->locked_tables_list.unlock_locked_tables(thd);
      thd->mdl_context.release_transactional_locks();
      thd->variables.option_bits&= ~(OPTION_TABLE_LOCK);
    }
    if (thd->global_read_lock.is_acquired())
      thd->global_read_lock.unlock_global_read_lock(thd);
    if (res)
      goto error;
    my_ok(thd);
    break;
  case SQLCOM_LOCK_TABLES:
    /*
      Can we commit safely? If not, return to avoid releasing
      transactional metadata locks.
    */
    if (trans_check_state(thd))
      DBUG_RETURN(-1);
    /* We must end the transaction first, regardless of anything */
    res= trans_commit_implicit(thd);
    thd->locked_tables_list.unlock_locked_tables(thd);
    /* Release transactional metadata locks. */
    thd->mdl_context.release_transactional_locks();
    if (res)
      goto error;

    /*
      Here we have to pre-open temporary tables for LOCK TABLES.

      CF_PREOPEN_TMP_TABLES is not set for this SQL statement simply
      because LOCK TABLES calls close_thread_tables() as a first thing
      (it's called from unlock_locked_tables() above). So even if
      CF_PREOPEN_TMP_TABLES was set and the tables would be pre-opened
      in a usual way, they would have been closed.
    */

    if (open_temporary_tables(thd, all_tables))
      goto error;

    if (lock_tables_precheck(thd, all_tables))
      goto error;

    thd->variables.option_bits|= OPTION_TABLE_LOCK;

    res= lock_tables_open_and_lock_tables(thd, all_tables);

    if (res)
    {
      thd->variables.option_bits&= ~(OPTION_TABLE_LOCK);
    }
    else
    {
      if (thd->variables.query_cache_wlock_invalidate)
        query_cache.invalidate_locked_for_write(first_table);
      my_ok(thd);
    }
    break;
  case SQLCOM_CREATE_DB:
  {
    /*
      As mysql_create_db() may modify HA_CREATE_INFO structure passed to
      it, we need to use a copy of LEX::create_info to make execution
      prepared statement- safe.
    */
    HA_CREATE_INFO create_info(lex->create_info);
    char *alias;
    if (!(alias=thd->strmake(lex->name.str, lex->name.length)) ||
        (check_and_convert_db_name(&lex->name, FALSE) != IDENT_NAME_OK))
      break;
    /*
      If in a slave thread :
      CREATE DATABASE DB was certainly not preceded by USE DB.
      For that reason, db_ok() in sql/slave.cc did not check the
      do_db/ignore_db. And as this query involves no tables, tables_ok()
      above was not called. So we have to check rules again here.
    */
#ifdef HAVE_REPLICATION
    if (!db_stmt_db_ok(thd, lex->name.str))
    {
      my_message(ER_SLAVE_IGNORED_TABLE, ER(ER_SLAVE_IGNORED_TABLE), MYF(0));
      break;
    }
#endif
    if (check_access(thd, CREATE_ACL, lex->name.str, NULL, NULL, 1, 0))
      break;
    res= mysql_create_db(thd,(lower_case_table_names == 2 ? alias :
                              lex->name.str), &create_info, 0);
    break;
  }
  case SQLCOM_DROP_DB:
  {
    if (check_and_convert_db_name(&lex->name, FALSE) != IDENT_NAME_OK)
      break;
    /*
      If in a slave thread :
      DROP DATABASE DB may not be preceded by USE DB.
      For that reason, maybe db_ok() in sql/slave.cc did not check the 
      do_db/ignore_db. And as this query involves no tables, tables_ok()
      above was not called. So we have to check rules again here.
    */
#ifdef HAVE_REPLICATION
    if (!db_stmt_db_ok(thd, lex->name.str))
    {
      my_message(ER_SLAVE_IGNORED_TABLE, ER(ER_SLAVE_IGNORED_TABLE), MYF(0));
      break;
    }
#endif
    if (check_access(thd, DROP_ACL, lex->name.str, NULL, NULL, 1, 0))
      break;
    res= mysql_rm_db(thd, lex->name.str, lex->drop_if_exists, 0);
    break;
  }
  case SQLCOM_ALTER_DB_UPGRADE:
  {
    LEX_STRING *db= & lex->name;
#ifdef HAVE_REPLICATION
    if (!db_stmt_db_ok(thd, lex->name.str))
    {
      res= 1;
      my_message(ER_SLAVE_IGNORED_TABLE, ER(ER_SLAVE_IGNORED_TABLE), MYF(0));
      break;
    }
#endif
    if (check_and_convert_db_name(db, FALSE) != IDENT_NAME_OK)
      break;
    if (check_access(thd, ALTER_ACL, db->str, NULL, NULL, 1, 0) ||
        check_access(thd, DROP_ACL, db->str, NULL, NULL, 1, 0) ||
        check_access(thd, CREATE_ACL, db->str, NULL, NULL, 1, 0))
    {
      res= 1;
      break;
    }
    res= mysql_upgrade_db(thd, db);
    if (!res)
      my_ok(thd);
    break;
  }
  case SQLCOM_ALTER_DB:
  {
    LEX_STRING *db= &lex->name;
    HA_CREATE_INFO create_info(lex->create_info);
    if (check_and_convert_db_name(db, FALSE) != IDENT_NAME_OK)
      break;
    /*
      If in a slave thread :
      ALTER DATABASE DB may not be preceded by USE DB.
      For that reason, maybe db_ok() in sql/slave.cc did not check the
      do_db/ignore_db. And as this query involves no tables, tables_ok()
      above was not called. So we have to check rules again here.
    */
#ifdef HAVE_REPLICATION
    if (!db_stmt_db_ok(thd, lex->name.str))
    {
      my_message(ER_SLAVE_IGNORED_TABLE, ER(ER_SLAVE_IGNORED_TABLE), MYF(0));
      break;
    }
#endif
    if (check_access(thd, ALTER_ACL, db->str, NULL, NULL, 1, 0))
      break;
    res= mysql_alter_db(thd, db->str, &create_info);
    break;
  }
  case SQLCOM_SHOW_CREATE_DB:
  {
    DBUG_EXECUTE_IF("4x_server_emul",
                    my_error(ER_UNKNOWN_ERROR, MYF(0)); goto error;);
    if (check_and_convert_db_name(&lex->name, TRUE) != IDENT_NAME_OK)
      break;
    res= mysqld_show_create_db(thd, lex->name.str, &lex->create_info);
    break;
  }
  case SQLCOM_CREATE_EVENT:
  case SQLCOM_ALTER_EVENT:
  #ifndef EMBEDDED_LIBRARY
  do
  {
    DBUG_ASSERT(lex->event_parse_data);
    if (lex->table_or_sp_used())
    {
      my_error(ER_NOT_SUPPORTED_YET, MYF(0), "Usage of subqueries or stored "
               "function calls as part of this statement");
      break;
    }

    res= sp_process_definer(thd);
    if (res)
      break;

    switch (lex->sql_command) {
    case SQLCOM_CREATE_EVENT:
    {
      bool if_not_exists= (lex->create_info.options &
                           HA_LEX_CREATE_IF_NOT_EXISTS);
      res= Events::create_event(thd, lex->event_parse_data, if_not_exists);
      break;
    }
    case SQLCOM_ALTER_EVENT:
      res= Events::update_event(thd, lex->event_parse_data,
                                lex->spname ? &lex->spname->m_db : NULL,
                                lex->spname ? &lex->spname->m_name : NULL);
      break;
    default:
      DBUG_ASSERT(0);
    }
    DBUG_PRINT("info",("DDL error code=%d", res));
    if (!res)
      my_ok(thd);

  } while (0);
  /* Don't do it, if we are inside a SP */
  if (!thd->sp_runtime_ctx)
  {
    delete lex->sphead;
    lex->sphead= NULL;
  }
  /* lex->unit->cleanup() is called outside, no need to call it here */
  break;
  case SQLCOM_SHOW_CREATE_EVENT:
    res= Events::show_create_event(thd, lex->spname->m_db,
                                   lex->spname->m_name);
    break;
  case SQLCOM_DROP_EVENT:
    if (!(res= Events::drop_event(thd,
                                  lex->spname->m_db, lex->spname->m_name,
                                  lex->drop_if_exists)))
        my_ok(thd);
    break;
#else
    my_error(ER_NOT_SUPPORTED_YET,MYF(0),"embedded server");
    break;
#endif
  case SQLCOM_CREATE_FUNCTION:                  // UDF function
  {
    if (check_access(thd, INSERT_ACL, "mysql", NULL, NULL, 1, 0))
      break;
#ifdef HAVE_DLOPEN
    if (!(res = mysql_create_function(thd, &lex->udf)))
      my_ok(thd);
#else
    my_error(ER_CANT_OPEN_LIBRARY, MYF(0), lex->udf.dl, 0, "feature disabled");
    res= TRUE;
#endif
    break;
  }
#ifndef NO_EMBEDDED_ACCESS_CHECKS
  case SQLCOM_CREATE_USER:
  {
    if (check_access(thd, INSERT_ACL, "mysql", NULL, NULL, 1, 1) &&
        check_global_access(thd,CREATE_USER_ACL))
      break;
    /* Conditionally writes to binlog */
    if (!(res= mysql_create_user(thd, lex->users_list)))
      my_ok(thd);
    break;
  }
  case SQLCOM_DROP_USER:
  {
    if (check_access(thd, DELETE_ACL, "mysql", NULL, NULL, 1, 1) &&
        check_global_access(thd,CREATE_USER_ACL))
      break;
    /* Conditionally writes to binlog */
    if (!(res= mysql_drop_user(thd, lex->users_list)))
      my_ok(thd);
    break;
  }
  case SQLCOM_RENAME_USER:
  {
    if (check_access(thd, UPDATE_ACL, "mysql", NULL, NULL, 1, 1) &&
        check_global_access(thd,CREATE_USER_ACL))
      break;
    /* Conditionally writes to binlog */
    if (!(res= mysql_rename_user(thd, lex->users_list)))
      my_ok(thd);
    break;
  }
  case SQLCOM_REVOKE_ALL:
  {
    if (check_access(thd, UPDATE_ACL, "mysql", NULL, NULL, 1, 1) &&
        check_global_access(thd,CREATE_USER_ACL))
      break;

    /* Replicate current user as grantor */
    thd->binlog_invoker();

    /* Conditionally writes to binlog */
    if (!(res = mysql_revoke_all(thd, lex->users_list)))
      my_ok(thd);
    break;
  }
  case SQLCOM_REVOKE:
  case SQLCOM_GRANT:
  {
    if (lex->type != TYPE_ENUM_PROXY &&
        check_access(thd, lex->grant | lex->grant_tot_col | GRANT_ACL,
                     first_table ?  first_table->db : select_lex->db,
                     first_table ? &first_table->grant.privilege : NULL,
                     first_table ? &first_table->grant.m_internal : NULL,
                     first_table ? 0 : 1, 0))
      goto error;

    /* Replicate current user as grantor */
    thd->binlog_invoker();

    if (thd->security_ctx->user)              // If not replication
    {
      LEX_USER *user, *tmp_user;
      bool first_user= TRUE;

      List_iterator <LEX_USER> user_list(lex->users_list);
      while ((tmp_user= user_list++))
      {
        if (!(user= get_current_user(thd, tmp_user)))
          goto error;
        if (specialflag & SPECIAL_NO_RESOLVE &&
            hostname_requires_resolving(user->host.str))
          push_warning_printf(thd, Sql_condition::SL_WARNING,
                              ER_WARN_HOSTNAME_WONT_WORK,
                              ER(ER_WARN_HOSTNAME_WONT_WORK));
        // Are we trying to change a password of another user
        DBUG_ASSERT(user->host.str != 0);

        /*
          GRANT/REVOKE PROXY has the target user as a first entry in the list. 
         */
        if (lex->type == TYPE_ENUM_PROXY && first_user)
        {
          first_user= FALSE;
          if (acl_check_proxy_grant_access (thd, user->host.str, user->user.str,
                                        lex->grant & GRANT_ACL))
            goto error;
        } 
        else if (is_acl_user(user->host.str, user->user.str) &&
                 user->password.str &&
                 check_change_password (thd, user->host.str, user->user.str, 
                                        user->password.str, 
                                        user->password.length))
          goto error;
      }
    }
    if (first_table)
    {
      if (lex->type == TYPE_ENUM_PROCEDURE ||
          lex->type == TYPE_ENUM_FUNCTION)
      {
        uint grants= lex->all_privileges 
		   ? (PROC_ACLS & ~GRANT_ACL) | (lex->grant & GRANT_ACL)
		   : lex->grant;
        if (check_grant_routine(thd, grants | GRANT_ACL, all_tables,
                                lex->type == TYPE_ENUM_PROCEDURE, 0))
	  goto error;
        /* Conditionally writes to binlog */
        res= mysql_routine_grant(thd, all_tables,
                                 lex->type == TYPE_ENUM_PROCEDURE, 
                                 lex->users_list, grants,
                                 lex->sql_command == SQLCOM_REVOKE, TRUE);
        if (!res)
          my_ok(thd);
      }
      else
      {
	if (check_grant(thd,(lex->grant | lex->grant_tot_col | GRANT_ACL),
                        all_tables, FALSE, UINT_MAX, FALSE))
	  goto error;
        /* Conditionally writes to binlog */
        res= mysql_table_grant(thd, all_tables, lex->users_list,
			       lex->columns, lex->grant,
			       lex->sql_command == SQLCOM_REVOKE);
      }
    }
    else
    {
      if (lex->columns.elements || (lex->type && lex->type != TYPE_ENUM_PROXY))
      {
	my_message(ER_ILLEGAL_GRANT_FOR_TABLE, ER(ER_ILLEGAL_GRANT_FOR_TABLE),
                   MYF(0));
        goto error;
      }
      else
      {
        /* Conditionally writes to binlog */
        res = mysql_grant(thd, select_lex->db, lex->users_list, lex->grant,
                          lex->sql_command == SQLCOM_REVOKE,
                          lex->type == TYPE_ENUM_PROXY);
      }
      if (!res)
      {
	if (lex->sql_command == SQLCOM_GRANT)
	{
	  List_iterator <LEX_USER> str_list(lex->users_list);
	  LEX_USER *user, *tmp_user;
	  while ((tmp_user=str_list++))
          {
            if (!(user= get_current_user(thd, tmp_user)))
              goto error;
	    reset_mqh(user, 0);
          }
	}
      }
    }
    break;
  }
#endif /*!NO_EMBEDDED_ACCESS_CHECKS*/
  case SQLCOM_RESET:
    /*
      RESET commands are never written to the binary log, so we have to
      initialize this variable because RESET shares the same code as FLUSH
    */
    lex->no_write_to_binlog= 1;
  case SQLCOM_FLUSH:
  {
    int write_to_binlog;
    if (check_global_access(thd,RELOAD_ACL))
      goto error;

    if (first_table && lex->type & REFRESH_READ_LOCK)
    {
      /* Check table-level privileges. */
      if (check_table_access(thd, LOCK_TABLES_ACL | SELECT_ACL, all_tables,
                             FALSE, UINT_MAX, FALSE))
        goto error;
      if (flush_tables_with_read_lock(thd, all_tables))
        goto error;
      my_ok(thd);
      break;
    }
    else if (first_table && lex->type & REFRESH_FOR_EXPORT)
    {
      /* Check table-level privileges. */
      if (check_table_access(thd, LOCK_TABLES_ACL | SELECT_ACL, all_tables,
                             FALSE, UINT_MAX, FALSE))
        goto error;
      if (flush_tables_for_export(thd, all_tables))
        goto error;
      my_ok(thd);
      break;
    }

    /*
      reload_acl_and_cache() will tell us if we are allowed to write to the
      binlog or not.
    */
    if (!reload_acl_and_cache(thd, lex->type, first_table, &write_to_binlog))
    {
      /*
        We WANT to write and we CAN write.
        ! we write after unlocking the table.
      */
      /*
        Presumably, RESET and binlog writing doesn't require synchronization
      */

      if (write_to_binlog > 0)  // we should write
      { 
        if (!lex->no_write_to_binlog)
          res= write_bin_log(thd, false, thd->query().str, thd->query().length);
      } else if (write_to_binlog < 0) 
      {
        /* 
           We should not write, but rather report error because 
           reload_acl_and_cache binlog interactions failed 
         */
        res= 1;
      } 

      if (!res)
        my_ok(thd);
    } 
    
    break;
  }
  case SQLCOM_KILL:
  {
    Item *it= (Item *)lex->value_list.head();

    if (lex->table_or_sp_used())
    {
      my_error(ER_NOT_SUPPORTED_YET, MYF(0), "Usage of subqueries or stored "
               "function calls as part of this statement");
      goto error;
    }

    if ((!it->fixed && it->fix_fields(lex->thd, &it)) || it->check_cols(1))
    {
      my_error(ER_SET_CONSTANTS_ONLY, MYF(0));
      goto error;
    }

    ulong thread_id= static_cast<ulong>(it->val_int());
    if (thd->is_error())
      goto error;

    sql_kill(thd, thread_id, lex->type & ONLY_KILL_QUERY);
    break;
  }
#ifndef NO_EMBEDDED_ACCESS_CHECKS
  case SQLCOM_SHOW_GRANTS:
  {
    LEX_USER *grant_user= get_current_user(thd, lex->grant_user);
    if (!grant_user)
      goto error;
    if ((thd->security_ctx->priv_user &&
	 !strcmp(thd->security_ctx->priv_user, grant_user->user.str)) ||
        !check_access(thd, SELECT_ACL, "mysql", NULL, NULL, 1, 0))
    {
      res = mysql_show_grants(thd, grant_user);
    }
    break;
  }
#endif
  case SQLCOM_BEGIN:
    if (trans_begin(thd, lex->start_transaction_opt))
      goto error;
    my_ok(thd);
    break;
  case SQLCOM_COMMIT:
  {
    DBUG_ASSERT(thd->lock == NULL ||
                thd->locked_tables_mode == LTM_LOCK_TABLES);
    bool tx_chain= (lex->tx_chain == TVL_YES ||
                    (thd->variables.completion_type == 1 &&
                     lex->tx_chain != TVL_NO));
    bool tx_release= (lex->tx_release == TVL_YES ||
                      (thd->variables.completion_type == 2 &&
                       lex->tx_release != TVL_NO));
    if (trans_commit(thd))
      goto error;
    thd->mdl_context.release_transactional_locks();
    /* Begin transaction with the same isolation level. */
    if (tx_chain)
    {
      if (trans_begin(thd))
      goto error;
    }
    else
    {
      /* Reset the isolation level and access mode if no chaining transaction.*/
      thd->tx_isolation= (enum_tx_isolation) thd->variables.tx_isolation;
      thd->tx_read_only= thd->variables.tx_read_only;
    }
    /* Disconnect the current client connection. */
    if (tx_release)
      thd->killed= THD::KILL_CONNECTION;
    my_ok(thd);
    break;
  }
  case SQLCOM_ROLLBACK:
  {
    DBUG_ASSERT(thd->lock == NULL ||
                thd->locked_tables_mode == LTM_LOCK_TABLES);
    bool tx_chain= (lex->tx_chain == TVL_YES ||
                    (thd->variables.completion_type == 1 &&
                     lex->tx_chain != TVL_NO));
    bool tx_release= (lex->tx_release == TVL_YES ||
                      (thd->variables.completion_type == 2 &&
                       lex->tx_release != TVL_NO));
    if (trans_rollback(thd))
      goto error;
    thd->mdl_context.release_transactional_locks();
    /* Begin transaction with the same isolation level. */
    if (tx_chain)
    {
      if (trans_begin(thd))
        goto error;
    }
    else
    {
      /* Reset the isolation level and access mode if no chaining transaction.*/
      thd->tx_isolation= (enum_tx_isolation) thd->variables.tx_isolation;
      thd->tx_read_only= thd->variables.tx_read_only;
    }
    /* Disconnect the current client connection. */
    if (tx_release)
      thd->killed= THD::KILL_CONNECTION;
    my_ok(thd);
    break;
  }
  case SQLCOM_RELEASE_SAVEPOINT:
    if (trans_release_savepoint(thd, lex->ident))
      goto error;
    my_ok(thd);
    break;
  case SQLCOM_ROLLBACK_TO_SAVEPOINT:
    if (trans_rollback_to_savepoint(thd, lex->ident))
      goto error;
    my_ok(thd);
    break;
  case SQLCOM_SAVEPOINT:
    if (trans_savepoint(thd, lex->ident))
      goto error;
    my_ok(thd);
    break;
  case SQLCOM_CREATE_PROCEDURE:
  case SQLCOM_CREATE_SPFUNCTION:
  {
    uint namelen;
    char *name;

    DBUG_ASSERT(lex->sphead != 0);
    DBUG_ASSERT(lex->sphead->m_db.str); /* Must be initialized in the parser */
    /*
      Verify that the database name is allowed, optionally
      lowercase it.
    */
    if (check_and_convert_db_name(&lex->sphead->m_db, FALSE) != IDENT_NAME_OK)
      goto error;

    if (check_access(thd, CREATE_PROC_ACL, lex->sphead->m_db.str,
                     NULL, NULL, 0, 0))
      goto error;

    name= lex->sphead->name(&namelen);
#ifdef HAVE_DLOPEN
    if (lex->sphead->m_type == SP_TYPE_FUNCTION)
    {
      udf_func *udf = find_udf(name, namelen);

      if (udf)
      {
        my_error(ER_UDF_EXISTS, MYF(0), name);
        goto error;
      }
    }
#endif

    if (sp_process_definer(thd))
      goto error;

    if (! (res= sp_create_routine(thd, lex->sphead)))
    {
#ifndef NO_EMBEDDED_ACCESS_CHECKS
      /* only add privileges if really neccessary */

      Security_context security_context;
      bool restore_backup_context= false;
      Security_context *backup= NULL;
      LEX_USER *definer= thd->lex->definer;
      /*
        We're going to issue an implicit GRANT statement so we close all
        open tables. We have to keep metadata locks as this ensures that
        this statement is atomic against concurent FLUSH TABLES WITH READ
        LOCK. Deadlocks which can arise due to fact that this implicit
        statement takes metadata locks should be detected by a deadlock
        detector in MDL subsystem and reported as errors.

        No need to commit/rollback statement transaction, it's not started.

        TODO: Long-term we should either ensure that implicit GRANT statement
              is written into binary log as a separate statement or make both
              creation of routine and implicit GRANT parts of one fully atomic
              statement.
      */
      DBUG_ASSERT(thd->get_transaction()->is_empty(Transaction_ctx::STMT));
      close_thread_tables(thd);
      /*
        Check if the definer exists on slave, 
        then use definer privilege to insert routine privileges to mysql.procs_priv.

        For current user of SQL thread has GLOBAL_ACL privilege, 
        which doesn't any check routine privileges, 
        so no routine privilege record  will insert into mysql.procs_priv.
      */
      if (thd->slave_thread && is_acl_user(definer->host.str, definer->user.str))
      {
        security_context.change_security_context(thd, 
                                                 &thd->lex->definer->user,
                                                 &thd->lex->definer->host,
                                                 &thd->lex->sphead->m_db,
                                                 &backup);
        restore_backup_context= true;
      }

      if (sp_automatic_privileges && !opt_noacl &&
          check_routine_access(thd, DEFAULT_CREATE_PROC_ACLS,
                               lex->sphead->m_db.str, name,
                               lex->sql_command == SQLCOM_CREATE_PROCEDURE, 1))
      {
        if (sp_grant_privileges(thd, lex->sphead->m_db.str, name,
                                lex->sql_command == SQLCOM_CREATE_PROCEDURE))
          push_warning(thd, Sql_condition::SL_WARNING,
                       ER_PROC_AUTO_GRANT_FAIL, ER(ER_PROC_AUTO_GRANT_FAIL));
        thd->clear_error();
      }

      /*
        Restore current user with GLOBAL_ACL privilege of SQL thread
      */ 
      if (restore_backup_context)
      {
        DBUG_ASSERT(thd->slave_thread == 1);
        thd->security_ctx->restore_security_context(thd, backup);
      }
#endif
      my_ok(thd);
    }
    break; /* break super switch */
  } /* end case group bracket */
  case SQLCOM_CALL:
    {
      sp_head *sp;

      /* Here we check for the execute privilege on stored procedure. */
      if (check_routine_access(thd, EXECUTE_ACL, lex->spname->m_db.str,
                               lex->spname->m_name.str,
                               lex->sql_command == SQLCOM_CALL, 0))
        goto error;

      /*
        This will cache all SP and SF and open and lock all tables
        required for execution.
      */
      if (check_table_access(thd, SELECT_ACL, all_tables, FALSE,
                             UINT_MAX, FALSE) ||
          open_and_lock_tables(thd, all_tables, TRUE, 0))
       goto error;

      /*
        By this moment all needed SPs should be in cache so no need to look 
        into DB. 
      */
      if (!(sp= sp_find_routine(thd, SP_TYPE_PROCEDURE, lex->spname,
                                &thd->sp_proc_cache, TRUE)))
      {
	my_error(ER_SP_DOES_NOT_EXIST, MYF(0), "PROCEDURE",
                 lex->spname->m_qname.str);
	goto error;
      }
      else
      {
	ha_rows select_limit;
        /* bits that should be cleared in thd->server_status */
	uint bits_to_be_cleared= 0;
        /*
          Check that the stored procedure doesn't contain Dynamic SQL
          and doesn't return result sets: such stored procedures can't
          be called from a function or trigger.
        */
        if (thd->in_sub_stmt)
        {
          const char *where= (thd->in_sub_stmt & SUB_STMT_TRIGGER ?
                              "trigger" : "function");
          if (sp->is_not_allowed_in_function(where))
            goto error;
        }

	if (sp->m_flags & sp_head::MULTI_RESULTS)
	{
	  if (! (thd->client_capabilities & CLIENT_MULTI_RESULTS))
	  {
            /*
              The client does not support multiple result sets being sent
              back
            */
	    my_error(ER_SP_BADSELECT, MYF(0), sp->m_qname.str);
	    goto error;
	  }
          /*
            If SERVER_MORE_RESULTS_EXISTS is not set,
            then remember that it should be cleared
          */
	  bits_to_be_cleared= (~thd->server_status &
                               SERVER_MORE_RESULTS_EXISTS);
	  thd->server_status|= SERVER_MORE_RESULTS_EXISTS;
	}

	if (check_routine_access(thd, EXECUTE_ACL,
				 sp->m_db.str, sp->m_name.str, TRUE, FALSE))
	{
	  goto error;
	}
	select_limit= thd->variables.select_limit;
	thd->variables.select_limit= HA_POS_ERROR;

        /* 
          We never write CALL statements into binlog:
           - If the mode is non-prelocked, each statement will be logged
             separately.
           - If the mode is prelocked, the invoking statement will care
             about writing into binlog.
          So just execute the statement.
        */
	res= sp->execute_procedure(thd, &lex->value_list);

	thd->variables.select_limit= select_limit;

        thd->server_status&= ~bits_to_be_cleared;

	if (!res)
        {
          my_ok(thd, (thd->get_row_count_func() < 0) ? 0 : thd->get_row_count_func());
        }
	else
        {
          DBUG_ASSERT(thd->is_error() || thd->killed);
	  goto error;		// Substatement should already have sent error
        }
      }
      break;
    }
  case SQLCOM_ALTER_PROCEDURE:
  case SQLCOM_ALTER_FUNCTION:
    {
      if (check_routine_access(thd, ALTER_PROC_ACL, lex->spname->m_db.str,
                               lex->spname->m_name.str,
                               lex->sql_command == SQLCOM_ALTER_PROCEDURE,
                               false))
        goto error;

      enum_sp_type sp_type= (lex->sql_command == SQLCOM_ALTER_PROCEDURE) ?
                            SP_TYPE_PROCEDURE : SP_TYPE_FUNCTION;
      /*
        Note that if you implement the capability of ALTER FUNCTION to
        alter the body of the function, this command should be made to
        follow the restrictions that log-bin-trust-function-creators=0
        already puts on CREATE FUNCTION.
      */
      /* Conditionally writes to binlog */
      int sp_result= sp_update_routine(thd, sp_type, lex->spname,
                                       &lex->sp_chistics);
      if (thd->killed)
        goto error;
      switch (sp_result)
      {
      case SP_OK:
	my_ok(thd);
	break;
      case SP_KEY_NOT_FOUND:
	my_error(ER_SP_DOES_NOT_EXIST, MYF(0),
                 SP_COM_STRING(lex), lex->spname->m_qname.str);
	goto error;
      default:
	my_error(ER_SP_CANT_ALTER, MYF(0),
                 SP_COM_STRING(lex), lex->spname->m_qname.str);
	goto error;
      }
      break;
    }
  case SQLCOM_DROP_PROCEDURE:
  case SQLCOM_DROP_FUNCTION:
    {
#ifdef HAVE_DLOPEN
      if (lex->sql_command == SQLCOM_DROP_FUNCTION &&
          ! lex->spname->m_explicit_name)
      {
        /* DROP FUNCTION <non qualified name> */
        udf_func *udf = find_udf(lex->spname->m_name.str,
                                 lex->spname->m_name.length);
        if (udf)
        {
          if (check_access(thd, DELETE_ACL, "mysql", NULL, NULL, 1, 0))
            goto error;

          if (!(res = mysql_drop_function(thd, &lex->spname->m_name)))
          {
            my_ok(thd);
            break;
          }
          my_error(ER_SP_DROP_FAILED, MYF(0),
                   "FUNCTION (UDF)", lex->spname->m_name.str);
          goto error;
        }

        if (lex->spname->m_db.str == NULL)
        {
          if (lex->drop_if_exists)
          {
            push_warning_printf(thd, Sql_condition::SL_NOTE,
                                ER_SP_DOES_NOT_EXIST, ER(ER_SP_DOES_NOT_EXIST),
                                "FUNCTION (UDF)", lex->spname->m_name.str);
            res= FALSE;
            my_ok(thd);
            break;
          }
          my_error(ER_SP_DOES_NOT_EXIST, MYF(0),
                   "FUNCTION (UDF)", lex->spname->m_name.str);
          goto error;
        }
        /* Fall thought to test for a stored function */
      }
#endif

      char *db= lex->spname->m_db.str;
      char *name= lex->spname->m_name.str;

      if (check_routine_access(thd, ALTER_PROC_ACL, db, name,
                               lex->sql_command == SQLCOM_DROP_PROCEDURE,
                               false))
        goto error;

      enum_sp_type sp_type= (lex->sql_command == SQLCOM_DROP_PROCEDURE) ?
                            SP_TYPE_PROCEDURE : SP_TYPE_FUNCTION;

      /* Conditionally writes to binlog */
      int sp_result= sp_drop_routine(thd, sp_type, lex->spname);

#ifndef NO_EMBEDDED_ACCESS_CHECKS
      /*
        We're going to issue an implicit REVOKE statement so we close all
        open tables. We have to keep metadata locks as this ensures that
        this statement is atomic against concurent FLUSH TABLES WITH READ
        LOCK. Deadlocks which can arise due to fact that this implicit
        statement takes metadata locks should be detected by a deadlock
        detector in MDL subsystem and reported as errors.

        No need to commit/rollback statement transaction, it's not started.

        TODO: Long-term we should either ensure that implicit REVOKE statement
              is written into binary log as a separate statement or make both
              dropping of routine and implicit REVOKE parts of one fully atomic
              statement.
      */
      DBUG_ASSERT(thd->get_transaction()->is_empty(Transaction_ctx::STMT));
      close_thread_tables(thd);

      if (sp_result != SP_KEY_NOT_FOUND &&
          sp_automatic_privileges && !opt_noacl &&
          sp_revoke_privileges(thd, db, name,
                               lex->sql_command == SQLCOM_DROP_PROCEDURE))
      {
        push_warning(thd, Sql_condition::SL_WARNING,
                     ER_PROC_AUTO_REVOKE_FAIL,
                     ER(ER_PROC_AUTO_REVOKE_FAIL));
        /* If this happens, an error should have been reported. */
        goto error;
      }
#endif

      res= sp_result;
      switch (sp_result) {
      case SP_OK:
	my_ok(thd);
	break;
      case SP_KEY_NOT_FOUND:
	if (lex->drop_if_exists)
	{
          res= write_bin_log(thd, true, thd->query().str, thd->query().length);
	  push_warning_printf(thd, Sql_condition::SL_NOTE,
			      ER_SP_DOES_NOT_EXIST, ER(ER_SP_DOES_NOT_EXIST),
                              SP_COM_STRING(lex), lex->spname->m_qname.str);
          if (!res)
            my_ok(thd);
	  break;
	}
	my_error(ER_SP_DOES_NOT_EXIST, MYF(0),
                 SP_COM_STRING(lex), lex->spname->m_qname.str);
	goto error;
      default:
	my_error(ER_SP_DROP_FAILED, MYF(0),
                 SP_COM_STRING(lex), lex->spname->m_qname.str);
	goto error;
      }
      break;
    }
  case SQLCOM_SHOW_CREATE_PROC:
    {
      if (sp_show_create_routine(thd, SP_TYPE_PROCEDURE, lex->spname))
        goto error;
      break;
    }
  case SQLCOM_SHOW_CREATE_FUNC:
    {
      if (sp_show_create_routine(thd, SP_TYPE_FUNCTION, lex->spname))
	goto error;
      break;
    }
  case SQLCOM_SHOW_PROC_CODE:
  case SQLCOM_SHOW_FUNC_CODE:
    {
#ifndef DBUG_OFF
      sp_head *sp;
      enum_sp_type sp_type= (lex->sql_command == SQLCOM_SHOW_PROC_CODE) ?
                            SP_TYPE_PROCEDURE : SP_TYPE_FUNCTION;

      if (sp_cache_routine(thd, sp_type, lex->spname, false, &sp))
        goto error;
      if (!sp || sp->show_routine_code(thd))
      {
        /* We don't distinguish between errors for now */
        my_error(ER_SP_DOES_NOT_EXIST, MYF(0),
                 SP_COM_STRING(lex), lex->spname->m_name.str);
        goto error;
      }
      break;
#else
      my_error(ER_FEATURE_DISABLED, MYF(0),
               "SHOW PROCEDURE|FUNCTION CODE", "--with-debug");
      goto error;
#endif // ifndef DBUG_OFF
    }
  case SQLCOM_SHOW_CREATE_TRIGGER:
    {
      if (lex->spname->m_name.length > NAME_LEN)
      {
        my_error(ER_TOO_LONG_IDENT, MYF(0), lex->spname->m_name.str);
        goto error;
      }

      if (show_create_trigger(thd, lex->spname))
        goto error; /* Error has been already logged. */

      break;
    }
  case SQLCOM_CREATE_VIEW:
    {
      /*
        Note: SQLCOM_CREATE_VIEW also handles 'ALTER VIEW' commands
        as specified through the thd->lex->create_view_mode flag.
      */
      res= mysql_create_view(thd, first_table, thd->lex->create_view_mode);
      break;
    }
  case SQLCOM_DROP_VIEW:
    {
      if (check_table_access(thd, DROP_ACL, all_tables, FALSE, UINT_MAX, FALSE))
        goto error;
      /* Conditionally writes to binlog. */
      res= mysql_drop_view(thd, first_table, thd->lex->drop_mode);
      break;
    }
  case SQLCOM_CREATE_TRIGGER:
  {
    /* Conditionally writes to binlog. */
    res= mysql_create_or_drop_trigger(thd, all_tables, 1);

    break;
  }
  case SQLCOM_DROP_TRIGGER:
  {
    /* Conditionally writes to binlog. */
    res= mysql_create_or_drop_trigger(thd, all_tables, 0);
    break;
  }
  case SQLCOM_XA_START:
    if (trans_xa_start(thd))
      goto error;
    my_ok(thd);
    break;
  case SQLCOM_XA_END:
    if (trans_xa_end(thd))
      goto error;
    my_ok(thd);
    break;
  case SQLCOM_XA_PREPARE:
    if (trans_xa_prepare(thd))
      goto error;
    my_ok(thd);
    break;
  case SQLCOM_XA_COMMIT:
    if (trans_xa_commit(thd))
      goto error;
    thd->mdl_context.release_transactional_locks();
    /*
      We've just done a commit, reset transaction
      isolation level and access mode to the session default.
    */
    thd->tx_isolation= (enum_tx_isolation) thd->variables.tx_isolation;
    thd->tx_read_only= thd->variables.tx_read_only;
    my_ok(thd);
    break;
  case SQLCOM_XA_ROLLBACK:
    if (trans_xa_rollback(thd))
      goto error;
    thd->mdl_context.release_transactional_locks();
    /*
      We've just done a rollback, reset transaction
      isolation level and access mode to the session default.
    */
    thd->tx_isolation= (enum_tx_isolation) thd->variables.tx_isolation;
    thd->tx_read_only= thd->variables.tx_read_only;
    my_ok(thd);
    break;
  case SQLCOM_XA_RECOVER:
    res= trans_xa_recover(thd);
    DBUG_EXECUTE_IF("crash_after_xa_recover", {DBUG_SUICIDE();});
    break;
  case SQLCOM_ALTER_TABLESPACE:
    if (check_global_access(thd, CREATE_TABLESPACE_ACL))
      break;
    if (!(res= mysql_alter_tablespace(thd, lex->alter_tablespace_info)))
      my_ok(thd);
    break;
  case SQLCOM_INSTALL_PLUGIN:
    if (! (res= mysql_install_plugin(thd, &thd->lex->comment,
                                     &thd->lex->ident)))
      my_ok(thd);
    break;
  case SQLCOM_UNINSTALL_PLUGIN:
    if (! (res= mysql_uninstall_plugin(thd, &thd->lex->comment)))
      my_ok(thd);
    break;
  case SQLCOM_BINLOG_BASE64_EVENT:
  {
#ifndef EMBEDDED_LIBRARY
    mysql_client_binlog_statement(thd);
#else /* EMBEDDED_LIBRARY */
    my_error(ER_OPTION_PREVENTS_STATEMENT, MYF(0), "embedded");
#endif /* EMBEDDED_LIBRARY */
    break;
  }
  case SQLCOM_EXPLAIN_OTHER:
  {
    /* EXPLAIN FOR CONNECTION <id> */
    mysql_explain_other(thd);
    break;
  }
  case SQLCOM_ANALYZE:
  case SQLCOM_CHECK:
  case SQLCOM_OPTIMIZE:
  case SQLCOM_REPAIR:
  case SQLCOM_TRUNCATE:
  case SQLCOM_ALTER_TABLE:
  case SQLCOM_HA_OPEN:
  case SQLCOM_HA_READ:
  case SQLCOM_HA_CLOSE:
    DBUG_ASSERT(first_table == all_tables && first_table != 0);
    /* fall through */
  case SQLCOM_CREATE_SERVER:
  case SQLCOM_ALTER_SERVER:
  case SQLCOM_DROP_SERVER:
  case SQLCOM_SIGNAL:
  case SQLCOM_RESIGNAL:
  case SQLCOM_GET_DIAGNOSTICS:
  case SQLCOM_CHANGE_REPLICATION_FILTER:
    DBUG_ASSERT(lex->m_sql_cmd != NULL);
    res= lex->m_sql_cmd->execute(thd);
    break;

#ifndef NO_EMBEDDED_ACCESS_CHECKS
  case SQLCOM_ALTER_USER:
    if (check_access(thd, UPDATE_ACL, "mysql", NULL, NULL, 1, 1) &&
        check_global_access(thd, CREATE_USER_ACL))
      break;
    /* Conditionally writes to binlog */
    if (!(res= mysql_user_password_expire(thd, lex->users_list)))
      my_ok(thd);
    break;
#endif
  default:
#ifndef EMBEDDED_LIBRARY
    DBUG_ASSERT(0);                             /* Impossible */
#endif
    my_ok(thd);
    break;
  }
  THD_STAGE_INFO(thd, stage_query_end);

  /*
    Binlog-related cleanup:
    Reset system variables temporarily modified by SET ONE SHOT.

    Exception: If this is a SET, do nothing. This is to allow
    mysqlbinlog to print many SET commands (in this case we want the
    charset temp setting to live until the real query). This is also
    needed so that SET CHARACTER_SET_CLIENT... does not cancel itself
    immediately.
  */
  if (thd->one_shot_set && lex->sql_command != SQLCOM_SET_OPTION)
    reset_one_shot_variables(thd);

  goto finish;

error:
  res= TRUE;

finish:

  // Cleanup EXPLAIN info
  if (!thd->in_sub_stmt)
  {
    if (is_explainable_query(lex->sql_command))
    {
      DEBUG_SYNC(thd, "before_reset_query_plan");
      /*
        We want EXPLAIN CONNECTION to work until the explained statement ends,
        thus it is only now that we may fully clean up any unit of this statement.
      */
      lex->unit->assert_not_fully_clean();
    }
    thd->query_plan.set_query_plan(SQLCOM_END, NULL, false);
  }

  DBUG_ASSERT(!thd->in_active_multi_stmt_transaction() ||
               thd->in_multi_stmt_transaction_mode());

  if (! thd->in_sub_stmt)
  {
    /* report error issued during command execution */
    if (thd->killed_errno())
      thd->send_kill_message();
    if (thd->is_error() || (thd->variables.option_bits & OPTION_MASTER_SQL_ERROR))
      trans_rollback_stmt(thd);
    else
    {
      /* If commit fails, we should be able to reset the OK status. */
      thd->get_stmt_da()->set_overwrite_status(true);
      trans_commit_stmt(thd);
      thd->get_stmt_da()->set_overwrite_status(false);
    }
    if (thd->killed == THD::KILL_QUERY ||
        thd->killed == THD::KILL_TIMEOUT ||
        thd->killed == THD::KILL_BAD_DATA)
    {
      thd->killed= THD::NOT_KILLED;
      thd->mysys_var->abort= 0;
    }
  }

  lex->unit->cleanup(true);
  /* Free tables */
  THD_STAGE_INFO(thd, stage_closing_tables);
  close_thread_tables(thd);

#ifndef DBUG_OFF
  if (lex->sql_command != SQLCOM_SET_OPTION && ! thd->in_sub_stmt)
    DEBUG_SYNC(thd, "execute_command_after_close_tables");
#endif

  if (! thd->in_sub_stmt && thd->transaction_rollback_request)
  {
    /*
      We are not in sub-statement and transaction rollback was requested by
      one of storage engines (e.g. due to deadlock). Rollback transaction in
      all storage engines including binary log.
    */
    trans_rollback_implicit(thd);
    thd->mdl_context.release_transactional_locks();
  }
  else if (stmt_causes_implicit_commit(thd, CF_IMPLICIT_COMMIT_END))
  {
    /* No transaction control allowed in sub-statements. */
    DBUG_ASSERT(! thd->in_sub_stmt);
    /* If commit fails, we should be able to reset the OK status. */
    thd->get_stmt_da()->set_overwrite_status(true);
    /* Commit the normal transaction if one is active. */
    trans_commit_implicit(thd);
    thd->get_stmt_da()->set_overwrite_status(false);
    thd->mdl_context.release_transactional_locks();
  }
  else if (! thd->in_sub_stmt && ! thd->in_multi_stmt_transaction_mode())
  {
    /*
      - If inside a multi-statement transaction,
      defer the release of metadata locks until the current
      transaction is either committed or rolled back. This prevents
      other statements from modifying the table for the entire
      duration of this transaction.  This provides commit ordering
      and guarantees serializability across multiple transactions.
      - If in autocommit mode, or outside a transactional context,
      automatically release metadata locks of the current statement.
    */
    thd->mdl_context.release_transactional_locks();
  }
  else if (! thd->in_sub_stmt)
  {
    thd->mdl_context.release_statement_locks();
  }

#if defined(VALGRIND_DO_QUICK_LEAK_CHECK)
  // Get incremental leak reports, for easier leak hunting.
  // ./mtr --mem --mysqld='-T 4096' --valgrind-mysqld main.1st
  // Note that with multiple connections, the report below may be misleading.
  if (test_flags & TEST_DO_QUICK_LEAK_CHECK)
  {
    static unsigned long total_leaked_bytes= 0;
    unsigned long leaked= 0;
    unsigned long dubious __attribute__((unused));
    unsigned long reachable __attribute__((unused));
    unsigned long suppressed __attribute__((unused));
    /*
      We could possibly use VALGRIND_DO_CHANGED_LEAK_CHECK here,
      but that is a fairly new addition to the Valgrind api.
      Note: we dont want to check 'reachable' until we have done shutdown,
      and that is handled by the final report anyways.
      We print some extra information, to tell mtr to ignore this report.
    */
    sql_print_information("VALGRIND_DO_QUICK_LEAK_CHECK");
    VALGRIND_DO_QUICK_LEAK_CHECK;
    VALGRIND_COUNT_LEAKS(leaked, dubious, reachable, suppressed);
    if (leaked > total_leaked_bytes)
    {
      sql_print_error("VALGRIND_COUNT_LEAKS reports %lu leaked bytes "
                      "for query '%.*s'", leaked - total_leaked_bytes,
                      static_cast<int>(thd->query().length), thd->query().str);
    }
    total_leaked_bytes= leaked;
  }
#endif
  DBUG_RETURN(res || thd->is_error());
}

static bool execute_sqlcom_select(THD *thd, TABLE_LIST *all_tables)
{
  LEX	*lex= thd->lex;
  select_result *result= lex->result;
#ifdef HAVE_MY_TIMER
  bool statement_timer_armed= false;
#endif
  bool res;

  /* assign global limit variable if limit is not given */
  {
    SELECT_LEX *param= lex->unit->global_parameters();
    if (!param->explicit_limit)
      param->select_limit=
        new Item_int((ulonglong) thd->variables.select_limit);
  }

#ifdef HAVE_MY_TIMER
  //check if timer is applicable to statement, if applicable then set timer.
  if (is_timer_applicable_to_statement(thd))
    statement_timer_armed= set_statement_timer(thd);
#endif

  if (!(res= open_normal_and_derived_tables(thd, all_tables, 0)))
  {
    if (lex->describe)
    {
      /*
        We always use select_send for EXPLAIN, even if it's an EXPLAIN
        for SELECT ... INTO OUTFILE: a user application should be able
        to prepend EXPLAIN to any query and receive output for it,
        even if the query itself redirects the output.
      */
      res= explain_query(thd, thd->lex->unit, NULL);
    }
    else
    {
      if (!result && !(result= new select_send()))
        return 1;                               /* purecov: inspected */
      select_result *save_result= result;
      select_result *analyse_result= NULL;
      if (lex->proc_analyse)
      {
        if ((result= analyse_result=
               new select_analyse(result, lex->proc_analyse)) == NULL)
          return true;
      }
      res= handle_select(thd, result, 0);
      delete analyse_result;
      if (save_result != lex->result)
        delete save_result;
    }
  }

#ifdef HAVE_MY_TIMER
  if (statement_timer_armed && thd->timer)
    reset_statement_timer(thd);
#endif

  return res;
}


/****************************************************************************
	Check stack size; Send error if there isn't enough stack to continue
****************************************************************************/


#if STACK_DIRECTION < 0
#define used_stack(A,B) (long) (A - B)
#else
#define used_stack(A,B) (long) (B - A)
#endif

#ifndef DBUG_OFF
long max_stack_used;
#endif

/**
  @note
  Note: The 'buf' parameter is necessary, even if it is unused here.
  - fix_fields functions has a "dummy" buffer large enough for the
    corresponding exec. (Thus we only have to check in fix_fields.)
  - Passing to check_stack_overrun() prevents the compiler from removing it.
*/
bool check_stack_overrun(THD *thd, long margin,
			 uchar *buf __attribute__((unused)))
{
  long stack_used;
  DBUG_ASSERT(thd == current_thd);
  if ((stack_used=used_stack(thd->thread_stack,(char*) &stack_used)) >=
      (long) (my_thread_stack_size - margin))
  {
    /*
      Do not use stack for the message buffer to ensure correct
      behaviour in cases we have close to no stack left.
    */
    char* ebuff= new (std::nothrow) char[MYSQL_ERRMSG_SIZE];
    if (ebuff) {
      my_snprintf(ebuff, MYSQL_ERRMSG_SIZE, ER(ER_STACK_OVERRUN_NEED_MORE),
                  stack_used, my_thread_stack_size, margin);
      my_message(ER_STACK_OVERRUN_NEED_MORE, ebuff, MYF(ME_FATALERROR));
      delete [] ebuff;
    }
    return 1;
  }
#ifndef DBUG_OFF
  max_stack_used= max(max_stack_used, stack_used);
#endif
  return 0;
}


#define MY_YACC_INIT 1000			// Start with big alloc
#define MY_YACC_MAX  32000			// Because of 'short'

bool my_yyoverflow(short **yyss, YYSTYPE **yyvs, YYLTYPE **yyls, ulong *yystacksize)
{
  Yacc_state *state= & current_thd->m_parser_state->m_yacc;
  ulong old_info=0;
  DBUG_ASSERT(state);
  if ((uint) *yystacksize >= MY_YACC_MAX)
    return 1;
  if (!state->yacc_yyvs)
    old_info= *yystacksize;
  *yystacksize= set_zone((*yystacksize)*2,MY_YACC_INIT,MY_YACC_MAX);
  if (!(state->yacc_yyvs= (uchar*)
        my_realloc(key_memory_bison_stack,
                   state->yacc_yyvs,
                   *yystacksize*sizeof(**yyvs),
                   MYF(MY_ALLOW_ZERO_PTR | MY_FREE_ON_ERROR))) ||
      !(state->yacc_yyss= (uchar*)
        my_realloc(key_memory_bison_stack,
                   state->yacc_yyss,
                   *yystacksize*sizeof(**yyss),
                   MYF(MY_ALLOW_ZERO_PTR | MY_FREE_ON_ERROR))) ||
      !(state->yacc_yyls= (uchar*)
        my_realloc(key_memory_bison_stack,
                   state->yacc_yyls,
                   *yystacksize*sizeof(**yyls),
                   MYF(MY_ALLOW_ZERO_PTR | MY_FREE_ON_ERROR))))
    return 1;
  if (old_info)
  {
    /*
      Only copy the old stack on the first call to my_yyoverflow(),
      when replacing a static stack (YYINITDEPTH) by a dynamic stack.
      For subsequent calls, my_realloc already did preserve the old stack.
    */
    memcpy(state->yacc_yyss, *yyss, old_info*sizeof(**yyss));
    memcpy(state->yacc_yyvs, *yyvs, old_info*sizeof(**yyvs));
    memcpy(state->yacc_yyls, *yyls, old_info*sizeof(**yyls));
  }
  *yyss= (short*) state->yacc_yyss;
  *yyvs= (YYSTYPE*) state->yacc_yyvs;
  *yyls= (YYLTYPE*) state->yacc_yyls;
  return 0;
}


/**
  Reset the part of THD responsible for the state of command
  processing.

  This needs to be called before execution of every statement
  (prepared or conventional).  It is not called by substatements of
  routines.

  @todo Remove mysql_reset_thd_for_next_command and only use the
  member function.

  @todo Call it after we use THD for queries, not before.
*/
void mysql_reset_thd_for_next_command(THD *thd)
{
  thd->reset_for_next_command();
}

void THD::reset_for_next_command()
{
  // TODO: Why on earth is this here?! We should probably fix this
  // function and move it to the proper file. /Matz
  THD *thd= this;
  DBUG_ENTER("mysql_reset_thd_for_next_command");
  DBUG_ASSERT(!thd->sp_runtime_ctx); /* not for substatements of routines */
  DBUG_ASSERT(! thd->in_sub_stmt);
  thd->free_list= 0;
  /*
    Those two lines below are theoretically unneeded as
    THD::cleanup_after_query() should take care of this already.
  */
  thd->auto_inc_intervals_in_cur_stmt_for_binlog.empty();
  thd->stmt_depends_on_first_successful_insert_id_in_prev_stmt= 0;

  thd->query_start_used= thd->query_start_usec_used= 0;
  thd->is_fatal_error= thd->time_zone_used= 0;
  /*
    Clear the status flag that are expected to be cleared at the
    beginning of each SQL statement.
  */
  thd->server_status&= ~SERVER_STATUS_CLEAR_SET;
  /*
    If in autocommit mode and not in a transaction, reset flag
    that identifies if a transaction has done some operations
    that cannot be safely rolled back.

    If the flag is set an warning message is printed out in
    ha_rollback_trans() saying that some tables couldn't be
    rolled back.
  */
  if (!thd->in_multi_stmt_transaction_mode())
  {
    thd->get_transaction()->reset_unsafe_rollback_flags(
        Transaction_ctx::SESSION);
  }
  DBUG_ASSERT(thd->security_ctx== &thd->main_security_ctx);
  thd->thread_specific_used= FALSE;

  if (opt_bin_log)
  {
    reset_dynamic(&thd->user_var_events);
    thd->user_var_events_alloc= thd->mem_root;
  }
  thd->clear_error();
  thd->get_stmt_da()->reset_diagnostics_area();
  thd->get_stmt_da()->reset_statement_cond_count();

  thd->rand_used= 0;
  thd->m_sent_row_count= thd->m_examined_row_count= 0;

  thd->reset_current_stmt_binlog_format_row();
  thd->binlog_unsafe_warning_flags= 0;

  thd->m_trans_end_pos= 0;
  thd->m_trans_log_file= NULL;
  thd->m_trans_fixed_log_file= NULL;
  thd->commit_error= THD::CE_NONE;
  thd->durability_property= HA_REGULAR_DURABILITY;
  thd->set_trans_pos(NULL, 0);

  DBUG_PRINT("debug",
             ("is_current_stmt_binlog_format_row(): %d",
              thd->is_current_stmt_binlog_format_row()));

  DBUG_VOID_RETURN;
}


/**
  Create a select to return the same output as 'SELECT @@var_name'.

  Used for SHOW COUNT(*) [ WARNINGS | ERROR].

  This will crash with a core dump if the variable doesn't exists.

  @param var_name		Variable name
*/

void create_select_for_variable(const char *var_name)
{
  THD *thd;
  LEX *lex;
  LEX_STRING tmp, null_lex_string;
  Item *var;
  char buff[MAX_SYS_VAR_LENGTH*2+4+8], *end;
  DBUG_ENTER("create_select_for_variable");

  thd= current_thd;
  lex= thd->lex;
  lex->sql_command= SQLCOM_SELECT;
  tmp.str= (char*) var_name;
  tmp.length=strlen(var_name);
  memset(&null_lex_string, 0, sizeof(null_lex_string));
  /*
    We set the name of Item to @@session.var_name because that then is used
    as the column name in the output.
  */
  if ((var= get_system_var(thd, OPT_SESSION, tmp, null_lex_string)))
  {
    end= strxmov(buff, "@@session.", var_name, NullS);
    var->item_name.copy(buff, end - buff);
    add_item_to_list(thd, var);
  }
  DBUG_VOID_RETURN;
}


void mysql_init_multi_delete(LEX *lex)
{
  lex->sql_command= SQLCOM_DELETE_MULTI;
  lex->select_lex->select_limit= 0;
  lex->unit->select_limit_cnt= HA_POS_ERROR;
  lex->select_lex->table_list.save_and_clear(&lex->auxiliary_table_list);
  lex->query_tables= NULL;
  lex->query_tables_last= &lex->query_tables;
}

/*
  When you modify mysql_parse(), you may need to mofify
  mysql_test_parse_for_slave() in this same file.
*/

/**
  Parse a query.

  @param       thd     Current thread
  @param       rawbuf  Begining of the query text
  @param       length  Length of the query text
  @param[out]  found_semicolon For multi queries, position of the character of
                               the next query in the query text.
*/

void mysql_parse(THD *thd, Parser_state *parser_state)
{
  int error __attribute__((unused));
  DBUG_ENTER("mysql_parse");
  DBUG_PRINT("mysql_parse", ("query: '%s'", thd->query().str));

  DBUG_EXECUTE_IF("parser_debug", turn_parser_debug_on(););

  /*
    Warning.
    The purpose of query_cache_send_result_to_client() is to lookup the
    query in the query cache first, to avoid parsing and executing it.
    So, the natural implementation would be to:
    - first, call query_cache_send_result_to_client,
    - second, if caching failed, initialise the lexical and syntactic parser.
    The problem is that the query cache depends on a clean initialization
    of (among others) lex->safe_to_cache_query and thd->server_status,
    which are reset respectively in
    - lex_start()
    - mysql_reset_thd_for_next_command()
    So, initializing the lexical analyser *before* using the query cache
    is required for the cache to work properly.
    FIXME: cleanup the dependencies in the code to simplify this.
  */
  mysql_reset_thd_for_next_command(thd);
  lex_start(thd);

  if (query_cache.send_result_to_client(thd, thd->query()) <= 0)
  {
    LEX *lex= thd->lex;

    bool err= parse_sql(thd, parser_state, NULL);

    const char *found_semicolon= parser_state->m_lip.found_semicolon;
    size_t      qlen= found_semicolon
                      ? (found_semicolon - thd->query().str)
                      : thd->query().length;

    if (!err)
    {
      /*
        See whether we can do any query rewriting. opt_general_log_raw only controls
        writing to the general log, so rewriting still needs to happen because
        the other logs (binlog, slow query log, ...) can not be set to raw mode
        for security reasons.
        Query-cache only handles SELECT, which we don't rewrite, so it's no
        concern of ours.
        We're not general-logging if we're the slave, or if we've already
        done raw-logging earlier.
        Sub-routines of mysql_rewrite_query() should try to only rewrite when
        necessary (e.g. not do password obfuscation when query contains no
        password), but we can optimize out even those necessary rewrites when
        no logging happens at all. If rewriting does not happen here,
        thd->rewritten_query is still empty from being reset in alloc_query().
      */
      bool general= (opt_general_log &&
                     !(opt_general_log_raw || thd->slave_thread));

      if (general || opt_slow_log || opt_bin_log)
      {
        mysql_rewrite_query(thd);

        if (thd->rewritten_query.length())
          lex->safe_to_cache_query= false; // see comments below
      }

      if (general)
      {
        if (thd->rewritten_query.length())
          query_logger.general_log_write(thd, COM_QUERY,
                                         thd->rewritten_query.c_ptr_safe(),
                                         thd->rewritten_query.length());
        else
          query_logger.general_log_write(thd, COM_QUERY,
                                         thd->query().str, qlen);
      }
    }

    if (!err)
    {
      thd->m_statement_psi= MYSQL_REFINE_STATEMENT(thd->m_statement_psi,
                                                   sql_statement_info[thd->lex->sql_command].m_key);

#ifndef NO_EMBEDDED_ACCESS_CHECKS
      if (mqh_used && thd->get_user_connect() &&
	  check_mqh(thd, lex->sql_command))
      {
	thd->net.error = 0;
      }
      else
#endif
      {
	if (! thd->is_error())
	{
          /*
            Binlog logs a string starting from thd->query and having length
            thd->query_length; so we set thd->query_length correctly (to not
            log several statements in one event, when we executed only first).
            We set it to not see the ';' (otherwise it would get into binlog
            and Query_log_event::print() would give ';;' output).
            This also helps display only the current query in SHOW
            PROCESSLIST.
          */
          if (found_semicolon && (ulong) (found_semicolon - thd->query().str))
            thd->set_query(thd->query().str,
                           static_cast<size_t>(found_semicolon -
                                               thd->query().str - 1));
          /* Actually execute the query */
          if (found_semicolon)
          {
            lex->safe_to_cache_query= 0;
            thd->server_status|= SERVER_MORE_RESULTS_EXISTS;
          }
          lex->set_trg_event_type_for_tables();
          MYSQL_QUERY_EXEC_START(const_cast<char*>(thd->query().str),
                                 thd->thread_id,
                                 (char *) (thd->db ? thd->db : ""),
                                 &thd->security_ctx->priv_user[0],
                                 (char *) thd->security_ctx->host_or_ip,
                                 0);
          if (unlikely(thd->security_ctx->password_expired &&
                       !lex->is_set_password_sql &&
                       lex->sql_command != SQLCOM_SET_OPTION))
          {
            my_error(ER_MUST_CHANGE_PASSWORD, MYF(0));
            error= 1;
          }
          else
            error= mysql_execute_command(thd);
          if (error == 0 &&
              thd->variables.gtid_next.type == GTID_GROUP &&
              thd->owned_gtid.sidno != 0 &&
              (thd->lex->sql_command == SQLCOM_COMMIT ||
               stmt_causes_implicit_commit(thd, CF_IMPLICIT_COMMIT_END) ||
               thd->lex->sql_command == SQLCOM_CREATE_TABLE ||
               thd->lex->sql_command == SQLCOM_DROP_TABLE))
          {
            /*
              This ensures that an empty transaction is logged if
              needed. It is executed at the end of an implicitly or
              explicitly committing statement, or after CREATE
              TEMPORARY TABLE or DROP TEMPORARY TABLE.

              CREATE/DROP TEMPORARY do not count as implicitly
              committing according to stmt_causes_implicit_commit(),
              but are written to the binary log as DDL (not between
              BEGIN/COMMIT). Thus we need special cases for these
              statements in the condition above. Hence the clauses for
              for SQLCOM_CREATE_TABLE and SQLCOM_DROP_TABLE above.

              Thus, for base tables, SQLCOM_[CREATE|DROP]_TABLE match
              both the stmt_causes_implicit_commit clause and the
              thd->lex->sql_command == SQLCOM_* clause; for temporary
              tables they match only thd->lex->sql_command ==
              SQLCOM_*.
            */
            error= gtid_empty_group_log_and_cleanup(thd);
          }
          MYSQL_QUERY_EXEC_DONE(error);
	}
      }
    }
    else
    {
      /* Instrument this broken statement as "statement/sql/error" */
      thd->m_statement_psi= MYSQL_REFINE_STATEMENT(thd->m_statement_psi,
                                                   sql_statement_info[SQLCOM_END].m_key);

      DBUG_ASSERT(thd->is_error());
      DBUG_PRINT("info",("Command aborted. Fatal_error: %d",
			 thd->is_fatal_error));

      query_cache.abort(&thd->query_cache_tls);
    }

    THD_STAGE_INFO(thd, stage_freeing_items);
    sp_cache_enforce_limit(thd->sp_proc_cache, stored_program_cache_size);
    sp_cache_enforce_limit(thd->sp_func_cache, stored_program_cache_size);
    thd->end_statement();
    thd->cleanup_after_query();
    DBUG_ASSERT(thd->change_list.is_empty());
  }
  else
  {
    /*
      Query cache hit. We need to write the general log here if
      we haven't already logged the statement earlier due to --log-raw.
      Right now, we only cache SELECT results; if the cache ever
      becomes more generic, we should also cache the rewritten
      query-string together with the original query-string (which
      we'd still use for the matching) when we first execute the
      query, and then use the obfuscated query-string for logging
      here when the query is given again.
    */
    thd->m_statement_psi= MYSQL_REFINE_STATEMENT(thd->m_statement_psi,
                                                 sql_statement_info[SQLCOM_SELECT].m_key);
    if (!opt_general_log_raw)
      query_logger.general_log_write(thd, COM_QUERY, thd->query().str,
                                     thd->query().length);
    parser_state->m_lip.found_semicolon= NULL;
  }

  DBUG_VOID_RETURN;
}


#ifdef HAVE_REPLICATION
/**
  Usable by the replication SQL thread only: just parse a query to know if it
  can be ignored because of replicate-*-table rules.

  @retval
    0	cannot be ignored
  @retval
    1	can be ignored
*/

bool mysql_test_parse_for_slave(THD *thd)
{
  LEX *lex= thd->lex;
<<<<<<< HEAD
  bool error= 0;
  sql_digest_state *parent_digest= thd->m_digest;
=======
  bool ignorable= false;
>>>>>>> 45424a31
  PSI_statement_locker *parent_locker= thd->m_statement_psi;
  DBUG_ENTER("mysql_test_parse_for_slave");

  DBUG_ASSERT(thd->slave_thread);

  Parser_state parser_state;
<<<<<<< HEAD
  if (!(error= parser_state.init(thd, thd->query().str, thd->query().length)))
=======
  if (parser_state.init(thd, rawbuf, length) == 0)
>>>>>>> 45424a31
  {
    lex_start(thd);
    mysql_reset_thd_for_next_command(thd);

    thd->m_digest= NULL;
    thd->m_statement_psi= NULL;
<<<<<<< HEAD
    if (!parse_sql(thd, & parser_state, NULL) &&
        all_tables_not_ok(thd, lex->select_lex->table_list.first))
      error= 1;                  /* Ignore question */
    thd->m_digest= parent_digest;
=======
    if (parse_sql(thd, & parser_state, NULL) == 0)
    {
      if (all_tables_not_ok(thd, lex->select_lex.table_list.first))
        ignorable= true;
      else if (lex->sql_command != SQLCOM_BEGIN &&
               lex->sql_command != SQLCOM_COMMIT &&
               lex->sql_command != SQLCOM_SAVEPOINT &&
               lex->sql_command != SQLCOM_ROLLBACK &&
               lex->sql_command != SQLCOM_ROLLBACK_TO_SAVEPOINT &&
               !rpl_filter->db_ok(thd->db))
        ignorable= true;
    }
>>>>>>> 45424a31
    thd->m_statement_psi= parent_locker;
    thd->end_statement();
  }
  thd->cleanup_after_query();
  DBUG_RETURN(ignorable);
}
#endif



/**
  Store field definition for create.

  @return
    Return 0 if ok
*/

bool add_field_to_list(THD *thd, LEX_STRING *field_name, enum_field_types type,
		       char *length, char *decimals,
		       uint type_modifier,
		       Item *default_value, Item *on_update_value,
                       LEX_STRING *comment,
		       char *change,
                       List<String> *interval_list, const CHARSET_INFO *cs,
		       uint uint_geom_type)
{
  Create_field *new_field;
  LEX  *lex= thd->lex;
  uint8 datetime_precision= decimals ? atoi(decimals) : 0;
  DBUG_ENTER("add_field_to_list");

  if (check_string_char_length(field_name, "", NAME_CHAR_LEN,
                               system_charset_info, 1))
  {
    my_error(ER_TOO_LONG_IDENT, MYF(0), field_name->str); /* purecov: inspected */
    DBUG_RETURN(1);				/* purecov: inspected */
  }
  if (type_modifier & PRI_KEY_FLAG)
  {
    Key *key;
    lex->col_list.push_back(new Key_part_spec(*field_name, 0));
    key= new Key(Key::PRIMARY, null_lex_str,
                      &default_key_create_info,
                      0, lex->col_list);
    lex->alter_info.key_list.push_back(key);
    lex->col_list.empty();
  }
  if (type_modifier & (UNIQUE_FLAG | UNIQUE_KEY_FLAG))
  {
    Key *key;
    lex->col_list.push_back(new Key_part_spec(*field_name, 0));
    key= new Key(Key::UNIQUE, null_lex_str,
                 &default_key_create_info, 0,
                 lex->col_list);
    lex->alter_info.key_list.push_back(key);
    lex->col_list.empty();
  }

  if (default_value)
  {
    /* 
      Default value should be literal => basic constants =>
      no need fix_fields()

      We allow only CURRENT_TIMESTAMP as function default for the TIMESTAMP or
      DATETIME types.
    */
    if (default_value->type() == Item::FUNC_ITEM && 
        (static_cast<Item_func*>(default_value)->functype() !=
         Item_func::NOW_FUNC ||
         (!real_type_with_now_as_default(type)) ||
         default_value->decimals != datetime_precision))
    {
      my_error(ER_INVALID_DEFAULT, MYF(0), field_name->str);
      DBUG_RETURN(1);
    }
    else if (default_value->type() == Item::NULL_ITEM)
    {
      default_value= 0;
      if ((type_modifier & (NOT_NULL_FLAG | AUTO_INCREMENT_FLAG)) ==
	  NOT_NULL_FLAG)
      {
	my_error(ER_INVALID_DEFAULT, MYF(0), field_name->str);
	DBUG_RETURN(1);
      }
    }
    else if (type_modifier & AUTO_INCREMENT_FLAG)
    {
      my_error(ER_INVALID_DEFAULT, MYF(0), field_name->str);
      DBUG_RETURN(1);
    }
  }

  if (on_update_value &&
      (!real_type_with_now_on_update(type) ||
       on_update_value->decimals != datetime_precision))
  {
    my_error(ER_INVALID_ON_UPDATE, MYF(0), field_name->str);
    DBUG_RETURN(1);
  }

  if (!(new_field= new Create_field()) ||
      new_field->init(thd, field_name->str, type, length, decimals, type_modifier,
                      default_value, on_update_value, comment, change,
                      interval_list, cs, uint_geom_type))
    DBUG_RETURN(1);

  lex->alter_info.create_list.push_back(new_field);
  lex->last_field=new_field;
  DBUG_RETURN(0);
}


/** Store position for column in ALTER TABLE .. ADD column. */

void store_position_for_column(const char *name)
{
  current_thd->lex->last_field->after=(char*) (name);
}


/**
  save order by and tables in own lists.
*/

bool add_to_list(THD *thd, SQL_I_List<ORDER> &list, Item *item,bool asc)
{
  ORDER *order;
  DBUG_ENTER("add_to_list");
  if (!(order = (ORDER *) thd->alloc(sizeof(ORDER))))
    DBUG_RETURN(1);
  order->item_ptr= item;
  order->item= &order->item_ptr;
  order->direction= (asc ? ORDER::ORDER_ASC : ORDER::ORDER_DESC);
  order->used_alias= false;
  order->used=0;
  list.link_in_list(order, &order->next);
  DBUG_RETURN(0);
}


/**
  Add a table to list of used tables.

  @param table		Table to add
  @param alias		alias for table (or null if no alias)
  @param table_options	A set of the following bits:
                         - TL_OPTION_UPDATING : Table will be updated
                         - TL_OPTION_FORCE_INDEX : Force usage of index
                         - TL_OPTION_ALIAS : an alias in multi table DELETE
  @param lock_type	How table should be locked
  @param mdl_type       Type of metadata lock to acquire on the table.
  @param use_index	List of indexed used in USE INDEX
  @param ignore_index	List of indexed used in IGNORE INDEX

  @retval
      0		Error
  @retval
    \#	Pointer to TABLE_LIST element added to the total table list
*/

TABLE_LIST *st_select_lex::add_table_to_list(THD *thd,
					     Table_ident *table,
					     LEX_STRING *alias,
					     ulong table_options,
					     thr_lock_type lock_type,
					     enum_mdl_type mdl_type,
					     List<Index_hint> *index_hints_arg,
                                             List<String> *partition_names,
                                             LEX_STRING *option)
{
  TABLE_LIST *ptr;
  TABLE_LIST *previous_table_ref= NULL; /* The table preceding the current one. */
  char *alias_str;
  LEX *lex= thd->lex;
  DBUG_ENTER("add_table_to_list");

  if (!table)
    DBUG_RETURN(0);				// End of memory
  alias_str= alias ? alias->str : table->table.str;
  if (!MY_TEST(table_options & TL_OPTION_ALIAS))
  {
    enum_ident_name_check ident_check_status=
      check_table_name(table->table.str, table->table.length, FALSE);
    if (ident_check_status == IDENT_NAME_WRONG)
    {
      my_error(ER_WRONG_TABLE_NAME, MYF(0), table->table.str);
      DBUG_RETURN(0);
    }
    else if (ident_check_status == IDENT_NAME_TOO_LONG)
    {
      my_error(ER_TOO_LONG_IDENT, MYF(0), table->table.str);
      DBUG_RETURN(0);
    }
  }
  if (table->is_derived_table() == FALSE && table->db.str &&
      (check_and_convert_db_name(&table->db, FALSE) != IDENT_NAME_OK))
    DBUG_RETURN(0);

  if (!alias)					/* Alias is case sensitive */
  {
    if (table->sel)
    {
      my_message(ER_DERIVED_MUST_HAVE_ALIAS,
                 ER(ER_DERIVED_MUST_HAVE_ALIAS), MYF(0));
      DBUG_RETURN(0);
    }
    if (!(alias_str= (char*) thd->memdup(alias_str,table->table.length+1)))
      DBUG_RETURN(0);
  }
  if (!(ptr = (TABLE_LIST *) thd->calloc(sizeof(TABLE_LIST))))
    DBUG_RETURN(0);				/* purecov: inspected */
  if (table->db.str)
  {
    ptr->is_fqtn= TRUE;
    ptr->db= table->db.str;
    ptr->db_length= table->db.length;
  }
  else if (lex->copy_db_to(&ptr->db, &ptr->db_length))
    DBUG_RETURN(0);
  else
    ptr->is_fqtn= FALSE;

  ptr->alias= alias_str;
  ptr->is_alias= alias ? TRUE : FALSE;
  if (lower_case_table_names && table->table.length)
    table->table.length= my_casedn_str(files_charset_info, table->table.str);
  ptr->table_name=table->table.str;
  ptr->table_name_length=table->table.length;
  ptr->lock_type=   lock_type;
  ptr->updating=    MY_TEST(table_options & TL_OPTION_UPDATING);
  /* TODO: remove TL_OPTION_FORCE_INDEX as it looks like it's not used */
  ptr->force_index= MY_TEST(table_options & TL_OPTION_FORCE_INDEX);
  ptr->ignore_leaves= MY_TEST(table_options & TL_OPTION_IGNORE_LEAVES);
  ptr->derived=	    table->sel;
  if (!ptr->derived && is_infoschema_db(ptr->db, ptr->db_length))
  {
    ST_SCHEMA_TABLE *schema_table;
    if (ptr->updating &&
        /* Special cases which are processed by commands itself */
        lex->sql_command != SQLCOM_CHECK &&
        lex->sql_command != SQLCOM_CHECKSUM)
    {
      my_error(ER_DBACCESS_DENIED_ERROR, MYF(0),
               thd->security_ctx->priv_user,
               thd->security_ctx->priv_host,
               INFORMATION_SCHEMA_NAME.str);
      DBUG_RETURN(0);
    }
    schema_table= find_schema_table(thd, ptr->table_name);
    if (!schema_table ||
        (schema_table->hidden && 
         ((sql_command_flags[lex->sql_command] & CF_STATUS_COMMAND) == 0 || 
          /*
            this check is used for show columns|keys from I_S hidden table
          */
          lex->sql_command == SQLCOM_SHOW_FIELDS ||
          lex->sql_command == SQLCOM_SHOW_KEYS)))
    {
      my_error(ER_UNKNOWN_TABLE, MYF(0),
               ptr->table_name, INFORMATION_SCHEMA_NAME.str);
      DBUG_RETURN(0);
    }
    ptr->schema_table_name= ptr->table_name;
    ptr->schema_table= schema_table;
  }
  ptr->select_lex=  lex->current_select();
  ptr->cacheable_table= 1;
  ptr->index_hints= index_hints_arg;
  ptr->option= option ? option->str : 0;
  /* check that used name is unique */
  if (lock_type != TL_IGNORE)
  {
    TABLE_LIST *first_table= table_list.first;
    if (lex->sql_command == SQLCOM_CREATE_VIEW)
      first_table= first_table ? first_table->next_local : NULL;
    for (TABLE_LIST *tables= first_table ;
	 tables ;
	 tables=tables->next_local)
    {
      if (!my_strcasecmp(table_alias_charset, alias_str, tables->alias) &&
	  !strcmp(ptr->db, tables->db))
      {
	my_error(ER_NONUNIQ_TABLE, MYF(0), alias_str); /* purecov: tested */
	DBUG_RETURN(0);				/* purecov: tested */
      }
    }
  }
  /* Store the table reference preceding the current one. */
  if (table_list.elements > 0)
  {
    /*
      table_list.next points to the last inserted TABLE_LIST->next_local'
      element
      We don't use the offsetof() macro here to avoid warnings from gcc
    */
    previous_table_ref= (TABLE_LIST*) ((char*) table_list.next -
                                       ((char*) &(ptr->next_local) -
                                        (char*) ptr));
    /*
      Set next_name_resolution_table of the previous table reference to point
      to the current table reference. In effect the list
      TABLE_LIST::next_name_resolution_table coincides with
      TABLE_LIST::next_local. Later this may be changed in
      store_top_level_join_columns() for NATURAL/USING joins.
    */
    previous_table_ref->next_name_resolution_table= ptr;
  }

  /*
    Link the current table reference in a local list (list for current select).
    Notice that as a side effect here we set the next_local field of the
    previous table reference to 'ptr'. Here we also add one element to the
    list 'table_list'.
  */
  table_list.link_in_list(ptr, &ptr->next_local);
  ptr->next_name_resolution_table= NULL;
#ifdef WITH_PARTITION_STORAGE_ENGINE
  ptr->partition_names= partition_names;
#endif /* WITH_PARTITION_STORAGE_ENGINE */
  /* Link table in global list (all used tables) */
  lex->add_to_query_tables(ptr);

  // Pure table aliases do not need to be locked:
  if (!MY_TEST(table_options & TL_OPTION_ALIAS))
  {
    MDL_REQUEST_INIT(& ptr->mdl_request,
                     MDL_key::TABLE, ptr->db, ptr->table_name, mdl_type,
                     MDL_TRANSACTION);
  }
  if (table->is_derived_table())
  {
    ptr->effective_algorithm= DERIVED_ALGORITHM_TMPTABLE;
    ptr->derived_key_list.empty();
  }
  DBUG_RETURN(ptr);
}


/**
  Initialize a new table list for a nested join.

    The function initializes a structure of the TABLE_LIST type
    for a nested join. It sets up its nested join list as empty.
    The created structure is added to the front of the current
    join list in the st_select_lex object. Then the function
    changes the current nest level for joins to refer to the newly
    created empty list after having saved the info on the old level
    in the initialized structure.

  @param thd         current thread

  @retval
    0   if success
  @retval
    1   otherwise
*/

bool st_select_lex::init_nested_join(THD *thd)
{
  DBUG_ENTER("init_nested_join");

  TABLE_LIST *const ptr=
    TABLE_LIST::new_nested_join(thd->mem_root, "(nested_join)",
                                embedding, join_list, this);
  if (ptr == NULL)
    DBUG_RETURN(true);

  join_list->push_front(ptr);
  embedding= ptr;
  join_list= &ptr->nested_join->join_list;

  DBUG_RETURN(false);
}


/**
  End a nested join table list.

    The function returns to the previous join nest level.
    If the current level contains only one member, the function
    moves it one level up, eliminating the nest.

  @param thd         current thread

  @return
    - Pointer to TABLE_LIST element added to the total table list, if success
    - 0, otherwise
*/

TABLE_LIST *st_select_lex::end_nested_join(THD *thd)
{
  TABLE_LIST *ptr;
  NESTED_JOIN *nested_join;
  DBUG_ENTER("end_nested_join");

  DBUG_ASSERT(embedding);
  ptr= embedding;
  join_list= ptr->join_list;
  embedding= ptr->embedding;
  nested_join= ptr->nested_join;
  if (nested_join->join_list.elements == 1)
  {
    TABLE_LIST *embedded= nested_join->join_list.head();
    join_list->pop();
    embedded->join_list= join_list;
    embedded->embedding= embedding;
    join_list->push_front(embedded);
    ptr= embedded;
  }
  else if (nested_join->join_list.elements == 0)
  {
    join_list->pop();
    ptr= 0;                                     // return value
  }
  DBUG_RETURN(ptr);
}


/**
  Nest last join operation.

    The function nest last join operation as if it was enclosed in braces.

  @param thd         current thread

  @retval
    0  Error
  @retval
    \#  Pointer to TABLE_LIST element created for the new nested join
*/

TABLE_LIST *st_select_lex::nest_last_join(THD *thd)
{
  DBUG_ENTER("nest_last_join");

  TABLE_LIST *const ptr=
    TABLE_LIST::new_nested_join(thd->mem_root, "(nest_last_join)",
                                embedding, join_list, this);
  if (ptr == NULL)
    DBUG_RETURN(NULL);

  List<TABLE_LIST> *const embedded_list= &ptr->nested_join->join_list;

  for (uint i=0; i < 2; i++)
  {
    TABLE_LIST *table= join_list->pop();
    table->join_list= embedded_list;
    table->embedding= ptr;
    embedded_list->push_back(table);
    if (table->natural_join)
    {
      ptr->is_natural_join= TRUE;
      /*
        If this is a JOIN ... USING, move the list of joined fields to the
        table reference that describes the join.
      */
      if (prev_join_using)
        ptr->join_using_fields= prev_join_using;
    }
  }
  join_list->push_front(ptr);

  DBUG_RETURN(ptr);
}


/**
  Add a table to the current join list.

    The function puts a table in front of the current join list
    of st_select_lex object.
    Thus, joined tables are put into this list in the reverse order
    (the most outer join operation follows first).

  @param table       the table to add

  @return
    None
*/

void st_select_lex::add_joined_table(TABLE_LIST *table)
{
  DBUG_ENTER("add_joined_table");
  join_list->push_front(table);
  table->join_list= join_list;
  table->embedding= embedding;
  DBUG_VOID_RETURN;
}


/**
  Convert a right join into equivalent left join.

    The function takes the current join list t[0],t[1] ... and
    effectively converts it into the list t[1],t[0] ...
    Although the outer_join flag for the new nested table contains
    JOIN_TYPE_RIGHT, it will be handled as the inner table of a left join
    operation.

  EXAMPLES
  @verbatim
    SELECT * FROM t1 RIGHT JOIN t2 ON on_expr =>
      SELECT * FROM t2 LEFT JOIN t1 ON on_expr

    SELECT * FROM t1,t2 RIGHT JOIN t3 ON on_expr =>
      SELECT * FROM t1,t3 LEFT JOIN t2 ON on_expr

    SELECT * FROM t1,t2 RIGHT JOIN (t3,t4) ON on_expr =>
      SELECT * FROM t1,(t3,t4) LEFT JOIN t2 ON on_expr

    SELECT * FROM t1 LEFT JOIN t2 ON on_expr1 RIGHT JOIN t3  ON on_expr2 =>
      SELECT * FROM t3 LEFT JOIN (t1 LEFT JOIN t2 ON on_expr2) ON on_expr1
   @endverbatim

  @param thd         current thread

  @return
    - Pointer to the table representing the inner table, if success
    - 0, otherwise
*/

TABLE_LIST *st_select_lex::convert_right_join()
{
  TABLE_LIST *tab2= join_list->pop();
  TABLE_LIST *tab1= join_list->pop();
  DBUG_ENTER("convert_right_join");

  join_list->push_front(tab2);
  join_list->push_front(tab1);
  tab1->outer_join|= JOIN_TYPE_RIGHT;

  DBUG_RETURN(tab1);
}

/**
  Set lock for all tables in current select level.

  @param lock_type			Lock to set for tables

  @note
    If lock is a write lock, then tables->updating is set 1
    This is to get tables_ok to know that the table is updated by the
    query
*/

void st_select_lex::set_lock_for_tables(thr_lock_type lock_type)
{
  bool for_update= lock_type >= TL_READ_NO_INSERT;
  DBUG_ENTER("set_lock_for_tables");
  DBUG_PRINT("enter", ("lock_type: %d  for_update: %d", lock_type,
		       for_update));
  for (TABLE_LIST *tables= table_list.first;
       tables;
       tables= tables->next_local)
  {
    tables->lock_type= lock_type;
    tables->updating=  for_update;
    tables->mdl_request.set_type((lock_type >= TL_WRITE_ALLOW_WRITE) ?
                                 MDL_SHARED_WRITE : MDL_SHARED_READ);
  }
  DBUG_VOID_RETURN;
}


/**
  Create a fake SELECT_LEX for a unit.

    The method create a fake SELECT_LEX object for a unit.
    This object is created for any union construct containing a union
    operation and also for any single select union construct of the form
    @verbatim
    (SELECT ... ORDER BY order_list [LIMIT n]) ORDER BY ... 
    @endvarbatim
    or of the form
    @varbatim
    (SELECT ... ORDER BY LIMIT n) ORDER BY ...
    @endvarbatim
  
  @param thd_arg       thread handle

  @note
    The object is used to retrieve rows from the temporary table
    where the result on the union is obtained.

  @retval
    1     on failure to create the object
  @retval
    0     on success
*/

bool st_select_lex_unit::add_fake_select_lex(THD *thd_arg)
{
  SELECT_LEX *first_sl= first_select();
  DBUG_ENTER("add_fake_select_lex");
  DBUG_ASSERT(!fake_select_lex);
  DBUG_ASSERT(thd_arg == thd);

  if (!(fake_select_lex= thd_arg->lex->new_empty_query_block()))
    DBUG_RETURN(true);       /* purecov: inspected */
  fake_select_lex->include_standalone(this, &fake_select_lex);
  fake_select_lex->select_number= INT_MAX;
  fake_select_lex->linkage= GLOBAL_OPTIONS_TYPE;
  fake_select_lex->select_limit= 0;

  fake_select_lex->set_context(first_sl->context.outer_context);

  /* allow item list resolving in fake select for ORDER BY */
  fake_select_lex->context.resolve_in_select_list= TRUE;

  if (!is_union())
  {
    /* 
      This works only for 
      (SELECT ... ORDER BY list [LIMIT n]) ORDER BY order_list [LIMIT m],
      (SELECT ... LIMIT n) ORDER BY order_list [LIMIT m]
      just before the parser starts processing order_list
    */ 
    fake_select_lex->no_table_names_allowed= 1;
    thd_arg->lex->set_current_select(fake_select_lex);
  }
  thd->lex->pop_context();
  DBUG_RETURN(false);
}


/**
  Push a new name resolution context for a JOIN ... ON clause to the
  context stack of a query block.

    Create a new name resolution context for a JOIN ... ON clause,
    set the first and last leaves of the list of table references
    to be used for name resolution, and push the newly created
    context to the stack of contexts of the query.

  @param thd       pointer to current thread
  @param left_op   left  operand of the JOIN
  @param right_op  rigth operand of the JOIN

  @todo Research if we should set the "outer_context" member of the new ON
  context.

  @retval
    FALSE  if all is OK
  @retval
    TRUE   if a memory allocation error occured
*/

bool
push_new_name_resolution_context(THD *thd,
                                 TABLE_LIST *left_op, TABLE_LIST *right_op)
{
  Name_resolution_context *on_context;
  if (!(on_context= new (thd->mem_root) Name_resolution_context))
    return TRUE;
  on_context->init();
  on_context->first_name_resolution_table=
    left_op->first_leaf_for_name_resolution();
  on_context->last_name_resolution_table=
    right_op->last_leaf_for_name_resolution();
  on_context->select_lex= thd->lex->current_select();
  // Save join nest's context in right_op, to find it later in view merging.
  DBUG_ASSERT(right_op->context_of_embedding == NULL);
  right_op->context_of_embedding= on_context;
  return thd->lex->push_context(on_context);
}


/**
  Add an ON condition to the second operand of a JOIN ... ON.

    Add an ON condition to the right operand of a JOIN ... ON clause.

  @param b     the second operand of a JOIN ... ON
  @param expr  the condition to be added to the ON clause
*/

void add_join_on(TABLE_LIST *b, Item *expr)
{
  if (expr)
  {
    b->set_optim_join_cond((Item*)1); // m_optim_join_cond is not ready
    if (!b->join_cond())
      b->set_join_cond(expr);
    else
    {
      /*
        If called from the parser, this happens if you have both a
        right and left join. If called later, it happens if we add more
        than one condition to the ON clause.
      */
      b->set_join_cond(new Item_cond_and(b->join_cond(), expr));
    }
    b->join_cond()->top_level_item();
  }
}


/**
  Mark that there is a NATURAL JOIN or JOIN ... USING between two
  tables.

    This function marks that table b should be joined with a either via
    a NATURAL JOIN or via JOIN ... USING. Both join types are special
    cases of each other, so we treat them together. The function
    setup_conds() creates a list of equal condition between all fields
    of the same name for NATURAL JOIN or the fields in 'using_fields'
    for JOIN ... USING. The list of equality conditions is stored
    either in b->join_cond(), or in JOIN::conds, depending on whether there
    was an outer join.

  EXAMPLE
  @verbatim
    SELECT * FROM t1 NATURAL LEFT JOIN t2
     <=>
    SELECT * FROM t1 LEFT JOIN t2 ON (t1.i=t2.i and t1.j=t2.j ... )

    SELECT * FROM t1 NATURAL JOIN t2 WHERE <some_cond>
     <=>
    SELECT * FROM t1, t2 WHERE (t1.i=t2.i and t1.j=t2.j and <some_cond>)

    SELECT * FROM t1 JOIN t2 USING(j) WHERE <some_cond>
     <=>
    SELECT * FROM t1, t2 WHERE (t1.j=t2.j and <some_cond>)
   @endverbatim

  @param a		  Left join argument
  @param b		  Right join argument
  @param using_fields    Field names from USING clause
*/

void add_join_natural(TABLE_LIST *a, TABLE_LIST *b, List<String> *using_fields,
                      SELECT_LEX *lex)
{
  b->natural_join= a;
  lex->prev_join_using= using_fields;
}


/**
  kill on thread.

  @param thd			Thread class
  @param id			Thread id
  @param only_kill_query        Should it kill the query or the connection

  @note
    This is written such that we have a short lock on LOCK_thd_count
*/


uint kill_one_thread(THD *thd, ulong id, bool only_kill_query)
{
  THD *tmp= NULL;
  uint error=ER_NO_SUCH_THREAD;
  Find_thd_with_id find_thd_with_id(id);

  DBUG_ENTER("kill_one_thread");
  DBUG_PRINT("enter", ("id=%lu only_kill=%d", id, only_kill_query));
  tmp= Global_THD_manager::get_instance()->find_thd(&find_thd_with_id);
  if (tmp)
  {
    /*
      If we're SUPER, we can KILL anything, including system-threads.
      No further checks.

      KILLer: thd->security_ctx->user could in theory be NULL while
      we're still in "unauthenticated" state. This is a theoretical
      case (the code suggests this could happen, so we play it safe).

      KILLee: tmp->security_ctx->user will be NULL for system threads.
      We need to check so Jane Random User doesn't crash the server
      when trying to kill a) system threads or b) unauthenticated users'
      threads (Bug#43748).

      If user of both killer and killee are non-NULL, proceed with
      slayage if both are string-equal.
    */

    if ((thd->security_ctx->master_access & SUPER_ACL) ||
        thd->security_ctx->user_matches(tmp->security_ctx))
    {
      /* process the kill only if thread is not already undergoing any kill
         connection.
      */
      if (tmp->killed != THD::KILL_CONNECTION)
      {
        tmp->awake(only_kill_query ? THD::KILL_QUERY : THD::KILL_CONNECTION);
      }
      error= 0;
    }
    else
      error=ER_KILL_DENIED_ERROR;
    mysql_mutex_unlock(&tmp->LOCK_thd_data);
  }
  DEBUG_SYNC(thd, "kill_thd_end");
  DBUG_PRINT("exit", ("%d", error));
  DBUG_RETURN(error);
}


/*
  kills a thread and sends response

  SYNOPSIS
    sql_kill()
    thd			Thread class
    id			Thread id
    only_kill_query     Should it kill the query or the connection
*/

static
void sql_kill(THD *thd, ulong id, bool only_kill_query)
{
  uint error;
  if (!(error= kill_one_thread(thd, id, only_kill_query)))
  {
    if (! thd->killed)
      my_ok(thd);
  }
  else
    my_error(error, MYF(0), id);
}


/** If pointer is not a null pointer, append filename to it. */

bool append_file_to_dir(THD *thd, const char **filename_ptr,
                        const char *table_name)
{
  char buff[FN_REFLEN],*ptr, *end;
  if (!*filename_ptr)
    return 0;					// nothing to do

  /* Check that the filename is not too long and it's a hard path */
  if (strlen(*filename_ptr)+strlen(table_name) >= FN_REFLEN-1 ||
      !test_if_hard_path(*filename_ptr))
  {
    my_error(ER_WRONG_TABLE_NAME, MYF(0), *filename_ptr);
    return 1;
  }
  /* Fix is using unix filename format on dos */
  my_stpcpy(buff,*filename_ptr);
  end=convert_dirname(buff, *filename_ptr, NullS);
  if (!(ptr= (char*) thd->alloc((size_t) (end-buff) + strlen(table_name)+1)))
    return 1;					// End of memory
  *filename_ptr=ptr;
  strxmov(ptr,buff,table_name,NullS);
  return 0;
}


/**
  Check if the select is a simple select (not an union).

  @retval
    0	ok
  @retval
    1	error	; In this case the error messege is sent to the client
*/

bool check_simple_select()
{
  THD *thd= current_thd;
  LEX *lex= thd->lex;
  if (lex->current_select() != lex->select_lex)
  {
    char command[80];
    Lex_input_stream *lip= & thd->m_parser_state->m_lip;
    strmake(command, lip->yylval->symbol.str,
	    min<size_t>(lip->yylval->symbol.length, sizeof(command)-1));
    my_error(ER_CANT_USE_OPTION_HERE, MYF(0), command);
    return 1;
  }
  return 0;
}


Comp_creator *comp_eq_creator(bool invert)
{
  return invert?(Comp_creator *)&ne_creator:(Comp_creator *)&eq_creator;
}


Comp_creator *comp_ge_creator(bool invert)
{
  return invert?(Comp_creator *)&lt_creator:(Comp_creator *)&ge_creator;
}


Comp_creator *comp_gt_creator(bool invert)
{
  return invert?(Comp_creator *)&le_creator:(Comp_creator *)&gt_creator;
}


Comp_creator *comp_le_creator(bool invert)
{
  return invert?(Comp_creator *)&gt_creator:(Comp_creator *)&le_creator;
}


Comp_creator *comp_lt_creator(bool invert)
{
  return invert?(Comp_creator *)&ge_creator:(Comp_creator *)&lt_creator;
}


Comp_creator *comp_ne_creator(bool invert)
{
  return invert?(Comp_creator *)&eq_creator:(Comp_creator *)&ne_creator;
}


/**
  Construct ALL/ANY/SOME subquery Item.

  @param left_expr   pointer to left expression
  @param cmp         compare function creator
  @param all         true if we create ALL subquery
  @param select_lex  pointer on parsed subquery structure

  @return
    constructed Item (or 0 if out of memory)
*/
Item * all_any_subquery_creator(Item *left_expr,
				chooser_compare_func_creator cmp,
				bool all,
				SELECT_LEX *select_lex)
{
  if ((cmp == &comp_eq_creator) && !all)       //  = ANY <=> IN
    return new Item_in_subselect(left_expr, select_lex);

  if ((cmp == &comp_ne_creator) && all)        // <> ALL <=> NOT IN
    return new Item_func_not(new Item_in_subselect(left_expr, select_lex));

  Item_allany_subselect *it=
    new Item_allany_subselect(left_expr, cmp, select_lex, all);
  if (all)
    return it->upper_item= new Item_func_not_all(it);	/* ALL */

  return it->upper_item= new Item_func_nop_all(it);      /* ANY/SOME */
}


/*
  Given a table in the source list, find a correspondent table in the
  table references list.

  @param lex Pointer to LEX representing multi-delete.
  @param src Source table to match.
  @param ref Table references list.

  @remark The source table list (tables listed before the FROM clause
  or tables listed in the FROM clause before the USING clause) may
  contain table names or aliases that must match unambiguously one,
  and only one, table in the target table list (table references list,
  after FROM/USING clause).

  @return Matching table, NULL otherwise.
*/

static TABLE_LIST *multi_delete_table_match(LEX *lex, TABLE_LIST *tbl,
                                            TABLE_LIST *tables)
{
  TABLE_LIST *match= NULL;
  DBUG_ENTER("multi_delete_table_match");

  for (TABLE_LIST *elem= tables; elem; elem= elem->next_local)
  {
    int cmp;

    if (tbl->is_fqtn && elem->is_alias)
      continue; /* no match */
    if (tbl->is_fqtn && elem->is_fqtn)
      cmp= my_strcasecmp(table_alias_charset, tbl->table_name, elem->table_name) ||
           strcmp(tbl->db, elem->db);
    else if (elem->is_alias)
      cmp= my_strcasecmp(table_alias_charset, tbl->alias, elem->alias);
    else
      cmp= my_strcasecmp(table_alias_charset, tbl->table_name, elem->table_name) ||
           strcmp(tbl->db, elem->db);

    if (cmp)
      continue;

    if (match)
    {
      my_error(ER_NONUNIQ_TABLE, MYF(0), elem->alias);
      DBUG_RETURN(NULL);
    }

    match= elem;
  }

  if (!match)
    my_error(ER_UNKNOWN_TABLE, MYF(0), tbl->table_name, "MULTI DELETE");

  DBUG_RETURN(match);
}


/**
  Link tables in auxilary table list of multi-delete with corresponding
  elements in main table list, and set proper locks for them.

  @param lex   pointer to LEX representing multi-delete

  @retval
    FALSE   success
  @retval
    TRUE    error
*/

bool multi_delete_set_locks_and_link_aux_tables(LEX *lex)
{
  TABLE_LIST *tables= lex->select_lex->table_list.first;
  TABLE_LIST *target_tbl;
  DBUG_ENTER("multi_delete_set_locks_and_link_aux_tables");

  for (target_tbl= lex->auxiliary_table_list.first;
       target_tbl; target_tbl= target_tbl->next_local)
  {
    /* All tables in aux_tables must be found in FROM PART */
    TABLE_LIST *walk= multi_delete_table_match(lex, target_tbl, tables);
    if (!walk)
      DBUG_RETURN(TRUE);
    if (!walk->derived)
    {
      target_tbl->table_name= walk->table_name;
      target_tbl->table_name_length= walk->table_name_length;
    }
    walk->updating= target_tbl->updating;
    walk->lock_type= target_tbl->lock_type;
    /* We can assume that tables to be deleted from are locked for write. */
    DBUG_ASSERT(walk->lock_type >= TL_WRITE_ALLOW_WRITE);
    walk->mdl_request.set_type(MDL_SHARED_WRITE);
    target_tbl->correspondent_table= walk;	// Remember corresponding table
  }
  DBUG_RETURN(FALSE);
}


/**
   Set proper open mode and table type for element representing target table
   of CREATE TABLE statement, also adjust statement table list if necessary.
*/

void create_table_set_open_action_and_adjust_tables(LEX *lex)
{
  TABLE_LIST *create_table= lex->query_tables;

  if (lex->create_info.options & HA_LEX_CREATE_TMP_TABLE)
    create_table->open_type= OT_TEMPORARY_ONLY;
  else
    create_table->open_type= OT_BASE_ONLY;

  if (!lex->select_lex->item_list.elements)
  {
    /*
      Avoid opening and locking target table for ordinary CREATE TABLE
      or CREATE TABLE LIKE for write (unlike in CREATE ... SELECT we
      won't do any insertions in it anyway). Not doing this causes
      problems when running CREATE TABLE IF NOT EXISTS for already
      existing log table.
    */
    create_table->lock_type= TL_READ;
  }
}


/**
  negate given expression.

  @param thd  thread handler
  @param expr expression for negation

  @return
    negated expression
*/

Item *negate_expression(THD *thd, Item *expr)
{
  Item *negated;
  if (expr->type() == Item::FUNC_ITEM &&
      ((Item_func *) expr)->functype() == Item_func::NOT_FUNC)
  {
    /* it is NOT(NOT( ... )) */
    Item *arg= ((Item_func *) expr)->arguments()[0];
    enum_parsing_context place= thd->lex->current_select()->parsing_place;
    if (arg->is_bool_func() || place == CTX_WHERE || place == CTX_HAVING)
      return arg;
    /*
      if it is not boolean function then we have to emulate value of
      not(not(a)), it will be a != 0
    */
    return new Item_func_ne(arg, new Item_int_0());
  }

  if ((negated= expr->neg_transformer(thd)) != 0)
    return negated;
  return new Item_func_not(expr);
}

/**
  Set the specified definer to the default value, which is the
  current user in the thread.
 
  @param[in]  thd       thread handler
  @param[out] definer   definer
*/
 
void get_default_definer(THD *thd, LEX_USER *definer)
{
  const Security_context *sctx= thd->security_ctx;

  definer->user.str= (char *) sctx->priv_user;
  definer->user.length= strlen(definer->user.str);

  definer->host.str= (char *) sctx->priv_host;
  definer->host.length= strlen(definer->host.str);

  definer->password= null_lex_str;
  definer->plugin= empty_lex_str;
  definer->auth= empty_lex_str;
  definer->uses_identified_with_clause= false;
  definer->uses_identified_by_clause= false;
  definer->uses_authentication_string_clause= false;
  definer->uses_identified_by_password_clause= false;
  definer->alter_status.update_password_expired_column= false;
  definer->alter_status.use_default_password_lifetime= true;
  definer->alter_status.expire_after_days= 0;
}


/**
  Create default definer for the specified THD.

  @param[in] thd         thread handler

  @return
    - On success, return a valid pointer to the created and initialized
    LEX_USER, which contains definer information.
    - On error, return 0.
*/

LEX_USER *create_default_definer(THD *thd)
{
  LEX_USER *definer;

  if (! (definer= (LEX_USER*) thd->alloc(sizeof(LEX_USER))))
    return 0;

  thd->get_definer(definer);

  return definer;
}


/**
  Create definer with the given user and host names.

  @param[in] thd          thread handler
  @param[in] user_name    user name
  @param[in] host_name    host name

  @return
    - On success, return a valid pointer to the created and initialized
    LEX_USER, which contains definer information.
    - On error, return 0.
*/

LEX_USER *create_definer(THD *thd, LEX_STRING *user_name, LEX_STRING *host_name)
{
  LEX_USER *definer;

  /* Create and initialize. */

  if (! (definer= (LEX_USER*) thd->alloc(sizeof(LEX_USER))))
    return 0;

  definer->user= *user_name;
  definer->host= *host_name;
  definer->password.str= NULL;
  definer->password.length= 0;
  definer->uses_authentication_string_clause= false;
  definer->uses_identified_by_clause= false;
  definer->uses_identified_by_password_clause= false;
  definer->uses_identified_with_clause= false;
  definer->alter_status.update_password_expired_column= false;
  definer->alter_status.use_default_password_lifetime= true;
  definer->alter_status.expire_after_days= 0;
  return definer;
}


/**
  Retuns information about user or current user.

  @param[in] thd          thread handler
  @param[in] user         user

  @return
    - On success, return a valid pointer to initialized
    LEX_USER, which contains user information.
    - On error, return 0.
*/

LEX_USER *get_current_user(THD *thd, LEX_USER *user)
{
  if (!user->user.str)  // current_user
  {
    LEX_USER *default_definer= create_default_definer(thd);
    if (default_definer)
    {
      /*
        Inherit parser semantics from the statement in which the user parameter
        was used.
        This is needed because a st_lex_user is both used as a component in an
        AST and as a specifier for a particular user in the ACL subsystem.
      */
      default_definer->uses_authentication_string_clause=
        user->uses_authentication_string_clause;
      default_definer->uses_identified_by_clause=
        user->uses_identified_by_clause;
      default_definer->uses_identified_by_password_clause=
        user->uses_identified_by_password_clause;
      default_definer->uses_identified_with_clause=
        user->uses_identified_with_clause;
      default_definer->plugin.str= user->plugin.str;
      default_definer->plugin.length= user->plugin.length;
      default_definer->auth.str= user->auth.str;
      default_definer->auth.length= user->auth.length;
      default_definer->alter_status.update_password_expired_column=
        user->alter_status.update_password_expired_column;
      default_definer->alter_status.use_default_password_lifetime=
	user->alter_status.use_default_password_lifetime;
      default_definer->alter_status.expire_after_days=
        user->alter_status.expire_after_days;
      return default_definer;
    }
  }

  return user;
}


/**
  Check that byte length of a string does not exceed some limit.

  @param str         string to be checked
  @param err_msg     error message to be displayed if the string is too long
  @param max_length  max length

  @retval
    FALSE   the passed string is not longer than max_length
  @retval
    TRUE    the passed string is longer than max_length

  NOTE
    The function is not used in existing code but can be useful later?
*/

bool check_string_byte_length(LEX_STRING *str, const char *err_msg,
                              size_t max_byte_length)
{
  if (str->length <= max_byte_length)
    return FALSE;

  my_error(ER_WRONG_STRING_LENGTH, MYF(0), str->str, err_msg, max_byte_length);

  return TRUE;
}


/*
  Check that char length of a string does not exceed some limit.

  SYNOPSIS
  check_string_char_length()
      str              string to be checked
      err_msg          error message to be displayed if the string is too long
      max_char_length  max length in symbols
      cs               string charset

  RETURN
    FALSE   the passed string is not longer than max_char_length
    TRUE    the passed string is longer than max_char_length
*/


bool check_string_char_length(LEX_STRING *str, const char *err_msg,
                              size_t max_char_length, const CHARSET_INFO *cs,
                              bool no_error)
{
  int well_formed_error;
  uint res= cs->cset->well_formed_len(cs, str->str, str->str + str->length,
                                      max_char_length, &well_formed_error);

  if (!well_formed_error &&  str->length == res)
    return FALSE;

  if (!no_error)
  {
    ErrConvString err(str->str, str->length, cs);
    my_error(ER_WRONG_STRING_LENGTH, MYF(0), err.ptr(), err_msg, max_char_length);
  }
  return TRUE;
}


/*
  Check if path does not contain mysql data home directory
  SYNOPSIS
    test_if_data_home_dir()
    dir                     directory
    conv_home_dir           converted data home directory
    home_dir_len            converted data home directory length

  RETURN VALUES
    0	ok
    1	error  
*/
C_MODE_START

int test_if_data_home_dir(const char *dir)
{
  char path[FN_REFLEN];
  size_t dir_len;
  DBUG_ENTER("test_if_data_home_dir");

  if (!dir)
    DBUG_RETURN(0);

  (void) fn_format(path, dir, "", "",
                   (MY_RETURN_REAL_PATH|MY_RESOLVE_SYMLINKS));
  dir_len= strlen(path);
  if (mysql_unpacked_real_data_home_len<= dir_len)
  {
    if (dir_len > mysql_unpacked_real_data_home_len &&
        path[mysql_unpacked_real_data_home_len] != FN_LIBCHAR)
      DBUG_RETURN(0);

    if (lower_case_file_system)
    {
      if (!my_strnncoll(default_charset_info, (const uchar*) path,
                        mysql_unpacked_real_data_home_len,
                        (const uchar*) mysql_unpacked_real_data_home,
                        mysql_unpacked_real_data_home_len))
        DBUG_RETURN(1);
    }
    else if (!memcmp(path, mysql_unpacked_real_data_home,
                     mysql_unpacked_real_data_home_len))
      DBUG_RETURN(1);
  }
  DBUG_RETURN(0);
}

C_MODE_END


/**
  Check that host name string is valid.

  @param[in] str string to be checked

  @return             Operation status
    @retval  FALSE    host name is ok
    @retval  TRUE     host name string is longer than max_length or
                      has invalid symbols
*/

bool check_host_name(LEX_STRING *str)
{
  const char *name= str->str;
  const char *end= str->str + str->length;
  if (check_string_byte_length(str, ER(ER_HOSTNAME), HOSTNAME_LENGTH))
    return TRUE;

  while (name != end)
  {
    if (*name == '@')
    {
      my_printf_error(ER_UNKNOWN_ERROR, 
                      "Malformed hostname (illegal symbol: '%c')", MYF(0),
                      *name);
      return TRUE;
    }
    name++;
  }
  return FALSE;
}


extern int MYSQLparse(void *thd); // from sql_yacc.cc


/**
  This is a wrapper of MYSQLparse(). All the code should call parse_sql()
  instead of MYSQLparse().

  As a by product of parsing, the parser can also generate a query digest.
  To compute a digest, invoke this function as follows.

  @verbatim
    THD *thd = ...;
    const char *query_text = ...;
    uint query_length = ...;
    Object_creation_ctx *ctx = ...;
    bool rc;

    Parser_state parser_state;
    if (parser_state.init(thd, query_text, query_length)
    {
      ... handle error
    }

    parser_state.m_input.m_compute_digest= true;
    
    rc= parse_sql(the, &parser_state, ctx);
    if (! rc)
    {
      unsigned char md5[MD5_HASH_SIZE];
      char digest_text[1024];
      bool truncated;
      const sql_digest_storage *digest= & thd->m_digest->m_digest_storage;

      compute_digest_md5(digest, & md5[0]);
      compute_digest_text(digest, & digest_text[0], sizeof(digest_text), & truncated);
    }
  @endverbatim

  @param thd Thread context.
  @param parser_state Parser state.
  @param creation_ctx Object creation context.

  @return Error status.
    @retval FALSE on success.
    @retval TRUE on parsing error.
*/

bool parse_sql(THD *thd,
               Parser_state *parser_state,
               Object_creation_ctx *creation_ctx)
{
  bool ret_value;
  DBUG_ASSERT(thd->m_parser_state == NULL);
  DBUG_ASSERT(thd->lex->m_sql_cmd == NULL);

  MYSQL_QUERY_PARSE_START(const_cast<char*>(thd->query().str));
  /* Backup creation context. */

  Object_creation_ctx *backup_ctx= NULL;

  if (creation_ctx)
    backup_ctx= creation_ctx->set_n_backup(thd);

  /* Set parser state. */

  thd->m_parser_state= parser_state;

  parser_state->m_digest_psi= NULL;
  parser_state->m_lip.m_digest= NULL;

  if (thd->m_digest != NULL)
  {
    thd->m_digest->reset();

    /* Start Digest */
    parser_state->m_digest_psi= MYSQL_DIGEST_START(thd->m_statement_psi);

    if (parser_state->m_input.m_compute_digest ||
       (parser_state->m_digest_psi != NULL))
    {
      /*
        If either:
        - the caller wants to compute a digest
        - the performance schema wants to compute a digest
        set the digest listener in the lexer.
      */
      parser_state->m_lip.m_digest= thd->m_digest;
      parser_state->m_lip.m_digest->m_digest_storage.m_charset_number= thd->charset()->number;
    }
  }

  /* Parse the query. */

  /*
    Use a temporary DA while parsing. We don't know until after parsing
    whether the current command is a diagnostic statement, in which case
    we'll need to have the previous DA around to answer questions about it.
  */
  Diagnostics_area *parser_da= thd->get_parser_da();
  Diagnostics_area *da=        thd->get_stmt_da();

  thd->push_diagnostics_area(parser_da, false);

  parser_da->reset_diagnostics_area();
  parser_da->reset_condition_info(thd);

  bool mysql_parse_status= MYSQLparse(thd) != 0;

  /*
    Unwind diagnostics area.

    If any issues occurred during parsing, they will become
    the sole conditions for the current statement.

    Otherwise, if we have a diagnostic statement on our hands,
    we'll preserve the previous diagnostics area here so we
    can answer questions about it.  This specifically means
    that repeatedly asking about a DA won't clear it.

    Otherwise, it's a regular command with no issues during
    parsing, so we'll just clear the DA in preparation for
    the processing of this command.
  */

  if (parser_da->current_statement_cond_count() != 0)
  {
    /*
      Error/warning during parsing: top DA should contain parse error(s)!
      Any pre-existing conditions will be replaced.
    */
    da->reset_condition_info(thd);

    /*
      We need to put any errors in the DA as well as the condition list.
    */
    if (parser_da->is_error())
    {
      da->set_error_status(parser_da->mysql_errno(),
                           parser_da->message_text(),
                           parser_da->returned_sqlstate());
    }

    da->copy_sql_conditions_from_da(thd, parser_da);

    /*
      Do not clear the condition list when starting execution as it
      now contains not the results of the previous executions, but
      a non-zero number of errors/warnings thrown during parsing!
    */
    thd->lex->keep_diagnostics= DA_KEEP_PARSE_ERROR;
  }

  thd->pop_diagnostics_area();

  /*
    Check that if MYSQLparse() failed either thd->is_error() is set, or an
    internal error handler is set.

    The assert will not catch a situation where parsing fails without an
    error reported if an error handler exists. The problem is that the
    error handler might have intercepted the error, so thd->is_error() is
    not set. However, there is no way to be 100% sure here (the error
    handler might be for other errors than parsing one).
  */

  DBUG_ASSERT(!mysql_parse_status ||
              (mysql_parse_status && thd->is_error()) ||
              (mysql_parse_status && thd->get_internal_handler()));

  /* Reset parser state. */

  thd->m_parser_state= NULL;

  /* Restore creation context. */

  if (creation_ctx)
    creation_ctx->restore_env(thd, backup_ctx);

  /* That's it. */

  ret_value= mysql_parse_status || thd->is_fatal_error;

  if ((ret_value == 0) &&
      (parser_state->m_digest_psi != NULL))
  {
    /*
      On parsing success, record the digest in the performance schema.
    */
    DBUG_ASSERT(thd->m_digest != NULL);
    MYSQL_DIGEST_END(parser_state->m_digest_psi,
                     & thd->m_digest->m_digest_storage);
  }

  MYSQL_QUERY_PARSE_DONE(ret_value);
  return ret_value;
}

/**
  @} (end of group Runtime_Environment)
*/



/**
  Check and merge "CHARACTER SET cs [ COLLATE cl ]" clause

  @param cs character set pointer.
  @param cl collation pointer.

  Check if collation "cl" is applicable to character set "cs".

  If "cl" is NULL (e.g. when COLLATE clause is not specified),
  then simply "cs" is returned.
  
  @return Error status.
    @retval NULL, if "cl" is not applicable to "cs".
    @retval pointer to merged CHARSET_INFO on success.
*/


const CHARSET_INFO*
merge_charset_and_collation(const CHARSET_INFO *cs, const CHARSET_INFO *cl)
{
  if (cl)
  {
    if (!my_charset_same(cs, cl))
    {
      my_error(ER_COLLATION_CHARSET_MISMATCH, MYF(0), cl->name, cs->csname);
      return NULL;
    }
    return cl;
  }
  return cs;
}<|MERGE_RESOLUTION|>--- conflicted
+++ resolved
@@ -5349,38 +5349,24 @@
 bool mysql_test_parse_for_slave(THD *thd)
 {
   LEX *lex= thd->lex;
-<<<<<<< HEAD
-  bool error= 0;
+  bool ignorable= false;
   sql_digest_state *parent_digest= thd->m_digest;
-=======
-  bool ignorable= false;
->>>>>>> 45424a31
   PSI_statement_locker *parent_locker= thd->m_statement_psi;
   DBUG_ENTER("mysql_test_parse_for_slave");
 
   DBUG_ASSERT(thd->slave_thread);
 
   Parser_state parser_state;
-<<<<<<< HEAD
-  if (!(error= parser_state.init(thd, thd->query().str, thd->query().length)))
-=======
-  if (parser_state.init(thd, rawbuf, length) == 0)
->>>>>>> 45424a31
+  if (parser_state.init(thd, thd->query().str, thd->query().length) == 0)
   {
     lex_start(thd);
     mysql_reset_thd_for_next_command(thd);
 
     thd->m_digest= NULL;
     thd->m_statement_psi= NULL;
-<<<<<<< HEAD
-    if (!parse_sql(thd, & parser_state, NULL) &&
-        all_tables_not_ok(thd, lex->select_lex->table_list.first))
-      error= 1;                  /* Ignore question */
-    thd->m_digest= parent_digest;
-=======
     if (parse_sql(thd, & parser_state, NULL) == 0)
     {
-      if (all_tables_not_ok(thd, lex->select_lex.table_list.first))
+      if (all_tables_not_ok(thd, lex->select_lex->table_list.first))
         ignorable= true;
       else if (lex->sql_command != SQLCOM_BEGIN &&
                lex->sql_command != SQLCOM_COMMIT &&
@@ -5390,7 +5376,7 @@
                !rpl_filter->db_ok(thd->db))
         ignorable= true;
     }
->>>>>>> 45424a31
+    thd->m_digest= parent_digest;
     thd->m_statement_psi= parent_locker;
     thd->end_statement();
   }
