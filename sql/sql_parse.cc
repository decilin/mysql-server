/* Copyright (C) 2000-2003 MySQL AB

   This program is free software; you can redistribute it and/or modify
   it under the terms of the GNU General Public License as published by
   the Free Software Foundation; version 2 of the License.

   This program is distributed in the hope that it will be useful,
   but WITHOUT ANY WARRANTY; without even the implied warranty of
   MERCHANTABILITY or FITNESS FOR A PARTICULAR PURPOSE.  See the
   GNU General Public License for more details.

   You should have received a copy of the GNU General Public License
   along with this program; if not, write to the Free Software
   Foundation, Inc., 59 Temple Place, Suite 330, Boston, MA  02111-1307  USA */

#define MYSQL_LEX 1
#include "mysql_priv.h"
#include "sql_repl.h"
#include "rpl_filter.h"
#include "repl_failsafe.h"
#include <m_ctype.h>
#include <myisam.h>
#include <my_dir.h>

#include "sp_head.h"
#include "sp.h"
#include "sp_cache.h"
#include "events.h"
#include "sql_trigger.h"

/**
  @defgroup Runtime_Environment Runtime Environment
  @{
*/

/* Used in error handling only */
#define SP_TYPE_STRING(LP) \
  ((LP)->sphead->m_type == TYPE_ENUM_FUNCTION ? "FUNCTION" : "PROCEDURE")
#define SP_COM_STRING(LP) \
  ((LP)->sql_command == SQLCOM_CREATE_SPFUNCTION || \
   (LP)->sql_command == SQLCOM_ALTER_FUNCTION || \
   (LP)->sql_command == SQLCOM_SHOW_CREATE_FUNC || \
   (LP)->sql_command == SQLCOM_DROP_FUNCTION ? \
   "FUNCTION" : "PROCEDURE")

static bool execute_sqlcom_select(THD *thd, TABLE_LIST *all_tables);
static bool check_show_create_table_access(THD *thd, TABLE_LIST *table);

const char *any_db="*any*";	// Special symbol for check_access

const LEX_STRING command_name[]={
  { C_STRING_WITH_LEN("Sleep") },
  { C_STRING_WITH_LEN("Quit") },
  { C_STRING_WITH_LEN("Init DB") },
  { C_STRING_WITH_LEN("Query") },
  { C_STRING_WITH_LEN("Field List") },
  { C_STRING_WITH_LEN("Create DB") },
  { C_STRING_WITH_LEN("Drop DB") },
  { C_STRING_WITH_LEN("Refresh") },
  { C_STRING_WITH_LEN("Shutdown") },
  { C_STRING_WITH_LEN("Statistics") },
  { C_STRING_WITH_LEN("Processlist") },
  { C_STRING_WITH_LEN("Connect") },
  { C_STRING_WITH_LEN("Kill") },
  { C_STRING_WITH_LEN("Debug") },
  { C_STRING_WITH_LEN("Ping") },
  { C_STRING_WITH_LEN("Time") },
  { C_STRING_WITH_LEN("Delayed insert") },
  { C_STRING_WITH_LEN("Change user") },
  { C_STRING_WITH_LEN("Binlog Dump") },
  { C_STRING_WITH_LEN("Table Dump") },
  { C_STRING_WITH_LEN("Connect Out") },
  { C_STRING_WITH_LEN("Register Slave") },
  { C_STRING_WITH_LEN("Prepare") },
  { C_STRING_WITH_LEN("Execute") },
  { C_STRING_WITH_LEN("Long Data") },
  { C_STRING_WITH_LEN("Close stmt") },
  { C_STRING_WITH_LEN("Reset stmt") },
  { C_STRING_WITH_LEN("Set option") },
  { C_STRING_WITH_LEN("Fetch") },
  { C_STRING_WITH_LEN("Daemon") },
  { C_STRING_WITH_LEN("Error") }  // Last command number
};

const char *xa_state_names[]={
  "NON-EXISTING", "ACTIVE", "IDLE", "PREPARED"
};

static void unlock_locked_tables(THD *thd)
{
  if (thd->locked_tables)
  {
    thd->lock=thd->locked_tables;
    thd->locked_tables=0;			// Will be automatically closed
    close_thread_tables(thd);			// Free tables
  }
}


bool end_active_trans(THD *thd)
{
  int error=0;
  DBUG_ENTER("end_active_trans");
  if (unlikely(thd->in_sub_stmt))
  {
    my_error(ER_COMMIT_NOT_ALLOWED_IN_SF_OR_TRG, MYF(0));
    DBUG_RETURN(1);
  }
  if (thd->transaction.xid_state.xa_state != XA_NOTR)
  {
    my_error(ER_XAER_RMFAIL, MYF(0),
             xa_state_names[thd->transaction.xid_state.xa_state]);
    DBUG_RETURN(1);
  }
  if (thd->options & (OPTION_NOT_AUTOCOMMIT | OPTION_BEGIN |
		      OPTION_TABLE_LOCK))
  {
    DBUG_PRINT("info",("options: 0x%llx", thd->options));
    /* Safety if one did "drop table" on locked tables */
    if (!thd->locked_tables)
      thd->options&= ~OPTION_TABLE_LOCK;
    thd->server_status&= ~SERVER_STATUS_IN_TRANS;
    if (ha_commit(thd))
      error=1;
  }
  thd->options&= ~(OPTION_BEGIN | OPTION_KEEP_LOG);
  thd->transaction.all.modified_non_trans_table= FALSE;
  DBUG_RETURN(error);
}


bool begin_trans(THD *thd)
{
  int error=0;
  if (unlikely(thd->in_sub_stmt))
  {
    my_error(ER_COMMIT_NOT_ALLOWED_IN_SF_OR_TRG, MYF(0));
    return 1;
  }
  if (thd->locked_tables)
  {
    thd->lock=thd->locked_tables;
    thd->locked_tables=0;			// Will be automatically closed
    close_thread_tables(thd);			// Free tables
  }
  if (end_active_trans(thd))
    error= -1;
  else
  {
    LEX *lex= thd->lex;
    thd->options|= OPTION_BEGIN;
    thd->server_status|= SERVER_STATUS_IN_TRANS;
    if (lex->start_transaction_opt & MYSQL_START_TRANS_OPT_WITH_CONS_SNAPSHOT)
      error= ha_start_consistent_snapshot(thd);
  }
  return error;
}

#ifdef HAVE_REPLICATION
/**
  Returns true if all tables should be ignored.
*/
inline bool all_tables_not_ok(THD *thd, TABLE_LIST *tables)
{
  return rpl_filter->is_on() && tables && !thd->spcont &&
         !rpl_filter->tables_ok(thd->db, tables);
}
#endif


static bool some_non_temp_table_to_be_updated(THD *thd, TABLE_LIST *tables)
{
  for (TABLE_LIST *table= tables; table; table= table->next_global)
  {
    DBUG_ASSERT(table->db && table->table_name);
    if (table->updating &&
        !find_temporary_table(thd, table->db, table->table_name))
      return 1;
  }
  return 0;
}


/**
  Mark all commands that somehow changes a table.

  This is used to check number of updates / hour.

  sql_command is actually set to SQLCOM_END sometimes
  so we need the +1 to include it in the array.

  See COMMAND_FLAG_xxx for different type of commands
     2  - query that returns meaningful ROW_COUNT() -
          a number of modified rows
*/

uint sql_command_flags[SQLCOM_END+1];

void init_update_queries(void)
{
  bzero((uchar*) &sql_command_flags, sizeof(sql_command_flags));

  sql_command_flags[SQLCOM_CREATE_TABLE]=   CF_CHANGES_DATA | CF_REEXECUTION_FRAGILE;
  sql_command_flags[SQLCOM_CREATE_INDEX]=   CF_CHANGES_DATA;
  sql_command_flags[SQLCOM_ALTER_TABLE]=    CF_CHANGES_DATA | CF_WRITE_LOGS_COMMAND;
  sql_command_flags[SQLCOM_TRUNCATE]=       CF_CHANGES_DATA | CF_WRITE_LOGS_COMMAND;
  sql_command_flags[SQLCOM_DROP_TABLE]=     CF_CHANGES_DATA;
  sql_command_flags[SQLCOM_LOAD]=           CF_CHANGES_DATA | CF_REEXECUTION_FRAGILE;
  sql_command_flags[SQLCOM_CREATE_DB]=      CF_CHANGES_DATA;
  sql_command_flags[SQLCOM_DROP_DB]=        CF_CHANGES_DATA;
  sql_command_flags[SQLCOM_RENAME_TABLE]=   CF_CHANGES_DATA;
  sql_command_flags[SQLCOM_BACKUP_TABLE]=   CF_CHANGES_DATA;
  sql_command_flags[SQLCOM_RESTORE_TABLE]=  CF_CHANGES_DATA;
  sql_command_flags[SQLCOM_DROP_INDEX]=     CF_CHANGES_DATA;
  sql_command_flags[SQLCOM_CREATE_VIEW]=    CF_CHANGES_DATA | CF_REEXECUTION_FRAGILE;
  sql_command_flags[SQLCOM_DROP_VIEW]=      CF_CHANGES_DATA;
  sql_command_flags[SQLCOM_CREATE_EVENT]=   CF_CHANGES_DATA;
  sql_command_flags[SQLCOM_ALTER_EVENT]=    CF_CHANGES_DATA;
  sql_command_flags[SQLCOM_DROP_EVENT]=     CF_CHANGES_DATA;

  sql_command_flags[SQLCOM_UPDATE]=	    CF_CHANGES_DATA | CF_HAS_ROW_COUNT |
                                            CF_REEXECUTION_FRAGILE;
  sql_command_flags[SQLCOM_UPDATE_MULTI]=   CF_CHANGES_DATA | CF_HAS_ROW_COUNT |
                                            CF_REEXECUTION_FRAGILE;
  sql_command_flags[SQLCOM_INSERT]=	    CF_CHANGES_DATA | CF_HAS_ROW_COUNT |
                                            CF_REEXECUTION_FRAGILE;
  sql_command_flags[SQLCOM_INSERT_SELECT]=  CF_CHANGES_DATA | CF_HAS_ROW_COUNT |
                                            CF_REEXECUTION_FRAGILE;
  sql_command_flags[SQLCOM_DELETE]=         CF_CHANGES_DATA | CF_HAS_ROW_COUNT |
                                            CF_REEXECUTION_FRAGILE;
  sql_command_flags[SQLCOM_DELETE_MULTI]=   CF_CHANGES_DATA | CF_HAS_ROW_COUNT |
                                            CF_REEXECUTION_FRAGILE;
  sql_command_flags[SQLCOM_REPLACE]=        CF_CHANGES_DATA | CF_HAS_ROW_COUNT |
                                            CF_REEXECUTION_FRAGILE;
  sql_command_flags[SQLCOM_REPLACE_SELECT]= CF_CHANGES_DATA | CF_HAS_ROW_COUNT |
                                            CF_REEXECUTION_FRAGILE;
  sql_command_flags[SQLCOM_SELECT]=         CF_REEXECUTION_FRAGILE;
  sql_command_flags[SQLCOM_SET_OPTION]=     CF_REEXECUTION_FRAGILE;
  sql_command_flags[SQLCOM_DO]=             CF_REEXECUTION_FRAGILE;

  sql_command_flags[SQLCOM_SHOW_STATUS_PROC]= CF_STATUS_COMMAND | CF_REEXECUTION_FRAGILE;
  sql_command_flags[SQLCOM_SHOW_STATUS]=      CF_STATUS_COMMAND | CF_REEXECUTION_FRAGILE;
  sql_command_flags[SQLCOM_SHOW_DATABASES]=   CF_STATUS_COMMAND | CF_REEXECUTION_FRAGILE;
  sql_command_flags[SQLCOM_SHOW_TRIGGERS]=    CF_STATUS_COMMAND | CF_REEXECUTION_FRAGILE;
  sql_command_flags[SQLCOM_SHOW_EVENTS]=      CF_STATUS_COMMAND | CF_REEXECUTION_FRAGILE;
  sql_command_flags[SQLCOM_SHOW_OPEN_TABLES]= CF_STATUS_COMMAND | CF_REEXECUTION_FRAGILE;
  sql_command_flags[SQLCOM_SHOW_PLUGINS]=     CF_STATUS_COMMAND;
  sql_command_flags[SQLCOM_SHOW_FIELDS]=      CF_STATUS_COMMAND | CF_REEXECUTION_FRAGILE;
  sql_command_flags[SQLCOM_SHOW_KEYS]=        CF_STATUS_COMMAND | CF_REEXECUTION_FRAGILE;
  sql_command_flags[SQLCOM_SHOW_VARIABLES]=   CF_STATUS_COMMAND | CF_REEXECUTION_FRAGILE;
  sql_command_flags[SQLCOM_SHOW_CHARSETS]=    CF_STATUS_COMMAND | CF_REEXECUTION_FRAGILE;
  sql_command_flags[SQLCOM_SHOW_COLLATIONS]=  CF_STATUS_COMMAND | CF_REEXECUTION_FRAGILE;
  sql_command_flags[SQLCOM_SHOW_NEW_MASTER]= CF_STATUS_COMMAND;
  sql_command_flags[SQLCOM_SHOW_BINLOGS]= CF_STATUS_COMMAND;
  sql_command_flags[SQLCOM_SHOW_SLAVE_HOSTS]= CF_STATUS_COMMAND;
  sql_command_flags[SQLCOM_SHOW_BINLOG_EVENTS]= CF_STATUS_COMMAND;
  sql_command_flags[SQLCOM_SHOW_COLUMN_TYPES]= CF_STATUS_COMMAND;
  sql_command_flags[SQLCOM_SHOW_STORAGE_ENGINES]= CF_STATUS_COMMAND;
  sql_command_flags[SQLCOM_SHOW_AUTHORS]= CF_STATUS_COMMAND;
  sql_command_flags[SQLCOM_SHOW_CONTRIBUTORS]= CF_STATUS_COMMAND;
  sql_command_flags[SQLCOM_SHOW_PRIVILEGES]= CF_STATUS_COMMAND;
  sql_command_flags[SQLCOM_SHOW_WARNS]= CF_STATUS_COMMAND;
  sql_command_flags[SQLCOM_SHOW_ERRORS]= CF_STATUS_COMMAND;
  sql_command_flags[SQLCOM_SHOW_ENGINE_STATUS]= CF_STATUS_COMMAND;
  sql_command_flags[SQLCOM_SHOW_ENGINE_MUTEX]= CF_STATUS_COMMAND;
  sql_command_flags[SQLCOM_SHOW_ENGINE_LOGS]= CF_STATUS_COMMAND;
  sql_command_flags[SQLCOM_SHOW_PROCESSLIST]= CF_STATUS_COMMAND;
  sql_command_flags[SQLCOM_SHOW_GRANTS]=  CF_STATUS_COMMAND;
  sql_command_flags[SQLCOM_SHOW_CREATE_DB]=  CF_STATUS_COMMAND;
  sql_command_flags[SQLCOM_SHOW_CREATE]=  CF_STATUS_COMMAND;
  sql_command_flags[SQLCOM_SHOW_MASTER_STAT]=  CF_STATUS_COMMAND;
  sql_command_flags[SQLCOM_SHOW_SLAVE_STAT]=  CF_STATUS_COMMAND;
  sql_command_flags[SQLCOM_SHOW_CREATE_PROC]=  CF_STATUS_COMMAND;
  sql_command_flags[SQLCOM_SHOW_CREATE_FUNC]=  CF_STATUS_COMMAND;
  sql_command_flags[SQLCOM_SHOW_CREATE_TRIGGER]=  CF_STATUS_COMMAND;
  sql_command_flags[SQLCOM_SHOW_STATUS_FUNC]=  CF_STATUS_COMMAND | CF_REEXECUTION_FRAGILE;
  sql_command_flags[SQLCOM_SHOW_PROC_CODE]=  CF_STATUS_COMMAND;
  sql_command_flags[SQLCOM_SHOW_FUNC_CODE]=  CF_STATUS_COMMAND;
  sql_command_flags[SQLCOM_SHOW_CREATE_EVENT]=  CF_STATUS_COMMAND;
  sql_command_flags[SQLCOM_SHOW_PROFILES]= CF_STATUS_COMMAND;
  sql_command_flags[SQLCOM_SHOW_PROFILE]= CF_STATUS_COMMAND;

   sql_command_flags[SQLCOM_SHOW_TABLES]=       (CF_STATUS_COMMAND |
                                                 CF_SHOW_TABLE_COMMAND |
                                                 CF_REEXECUTION_FRAGILE);
  sql_command_flags[SQLCOM_SHOW_TABLE_STATUS]= (CF_STATUS_COMMAND |
                                                CF_SHOW_TABLE_COMMAND |
                                                CF_REEXECUTION_FRAGILE);

  /*
    The following is used to preserver CF_ROW_COUNT during the
    a CALL or EXECUTE statement, so the value generated by the
    last called (or executed) statement is preserved.
    See mysql_execute_command() for how CF_ROW_COUNT is used.
  */
  sql_command_flags[SQLCOM_CALL]= 		CF_HAS_ROW_COUNT | CF_REEXECUTION_FRAGILE;
  sql_command_flags[SQLCOM_EXECUTE]= 		CF_HAS_ROW_COUNT;

  /*
    The following admin table operations are allowed
    on log tables.
  */
  sql_command_flags[SQLCOM_REPAIR]=           CF_WRITE_LOGS_COMMAND;
  sql_command_flags[SQLCOM_OPTIMIZE]=         CF_WRITE_LOGS_COMMAND;
  sql_command_flags[SQLCOM_ANALYZE]=          CF_WRITE_LOGS_COMMAND;
}


bool is_update_query(enum enum_sql_command command)
{
  DBUG_ASSERT(command >= 0 && command <= SQLCOM_END);
  return (sql_command_flags[command] & CF_CHANGES_DATA) != 0;
}

/**
  Check if a sql command is allowed to write to log tables.
  @param command The SQL command
  @return true if writing is allowed
*/
bool is_log_table_write_query(enum enum_sql_command command)
{
  DBUG_ASSERT(command >= 0 && command <= SQLCOM_END);
  return (sql_command_flags[command] & CF_WRITE_LOGS_COMMAND) != 0;
}

void execute_init_command(THD *thd, sys_var_str *init_command_var,
			  rw_lock_t *var_mutex)
{
  Vio* save_vio;
  ulong save_client_capabilities;

#if defined(ENABLED_PROFILING) && defined(COMMUNITY_SERVER)
  thd->profiling.start_new_query();
  thd->profiling.set_query_source(init_command_var->value,
                                  init_command_var->value_length);
#endif

  thd_proc_info(thd, "Execution of init_command");
  /*
    We need to lock init_command_var because
    during execution of init_command_var query
    values of init_command_var can't be changed
  */
  rw_rdlock(var_mutex);
  save_client_capabilities= thd->client_capabilities;
  thd->client_capabilities|= CLIENT_MULTI_QUERIES;
  /*
    We don't need return result of execution to client side.
    To forbid this we should set thd->net.vio to 0.
  */
  save_vio= thd->net.vio;
  thd->net.vio= 0;
  dispatch_command(COM_QUERY, thd,
                   init_command_var->value,
                   init_command_var->value_length);
  rw_unlock(var_mutex);
  thd->client_capabilities= save_client_capabilities;
  thd->net.vio= save_vio;

#if defined(ENABLED_PROFILING) && defined(COMMUNITY_SERVER)
  thd->profiling.finish_current_query();
#endif
}


/**
  Execute commands from bootstrap_file.

  Used when creating the initial grant tables.
*/

pthread_handler_t handle_bootstrap(void *arg)
{
  THD *thd=(THD*) arg;
  FILE *file=bootstrap_file;
  char *buff;
  const char* found_semicolon= NULL;

  /* The following must be called before DBUG_ENTER */
  thd->thread_stack= (char*) &thd;
  if (my_thread_init() || thd->store_globals())
  {
#ifndef EMBEDDED_LIBRARY
    close_connection(thd, ER_OUT_OF_RESOURCES, 1);
#endif
    thd->fatal_error();
    goto end;
  }
  DBUG_ENTER("handle_bootstrap");

#ifndef EMBEDDED_LIBRARY
  pthread_detach_this_thread();
  thd->thread_stack= (char*) &thd;
#endif /* EMBEDDED_LIBRARY */

  if (thd->variables.max_join_size == HA_POS_ERROR)
    thd->options |= OPTION_BIG_SELECTS;

  thd_proc_info(thd, 0);
  thd->version=refresh_version;
  thd->security_ctx->priv_user=
    thd->security_ctx->user= (char*) my_strdup("boot", MYF(MY_WME));
  thd->security_ctx->priv_host[0]=0;
  /*
    Make the "client" handle multiple results. This is necessary
    to enable stored procedures with SELECTs and Dynamic SQL
    in init-file.
  */
  thd->client_capabilities|= CLIENT_MULTI_RESULTS;

  buff= (char*) thd->net.buff;
  thd->init_for_queries();
  while (fgets(buff, thd->net.max_packet, file))
  {
    /* strlen() can't be deleted because fgets() doesn't return length */
    ulong length= (ulong) strlen(buff);
    while (buff[length-1] != '\n' && !feof(file))
    {
      /*
        We got only a part of the current string. Will try to increase
        net buffer then read the rest of the current string.
      */
      /* purecov: begin tested */
      if (net_realloc(&(thd->net), 2 * thd->net.max_packet))
      {
        net_end_statement(thd);
        bootstrap_error= 1;
        break;
      }
      buff= (char*) thd->net.buff;
      fgets(buff + length, thd->net.max_packet - length, file);
      length+= (ulong) strlen(buff + length);
      /* purecov: end */
    }
    if (bootstrap_error)
      break;                                    /* purecov: inspected */

    while (length && (my_isspace(thd->charset(), buff[length-1]) ||
                      buff[length-1] == ';'))
      length--;
    buff[length]=0;

    /* Skip lines starting with delimiter */
    if (strncmp(buff, STRING_WITH_LEN("delimiter")) == 0)
      continue;

    thd->query_length=length;
    thd->query= (char*) thd->memdup_w_gap(buff, length+1, 
                                          thd->db_length+1+
                                          QUERY_CACHE_FLAGS_SIZE);
    thd->query[length] = '\0';
    DBUG_PRINT("query",("%-.4096s",thd->query));
#if defined(ENABLED_PROFILING) && defined(COMMUNITY_SERVER)
    thd->profiling.start_new_query();
    thd->profiling.set_query_source(thd->query, length);
#endif

    /*
      We don't need to obtain LOCK_thread_count here because in bootstrap
      mode we have only one thread.
    */
    thd->query_id=next_query_id();
    thd->set_time();
    mysql_parse(thd, thd->query, length, & found_semicolon);
    close_thread_tables(thd);			// Free tables

    bootstrap_error= thd->is_error();
    net_end_statement(thd);

#if defined(ENABLED_PROFILING) && defined(COMMUNITY_SERVER)
    thd->profiling.finish_current_query();
#endif

    if (bootstrap_error)
      break;

    free_root(thd->mem_root,MYF(MY_KEEP_PREALLOC));
#ifdef USING_TRANSACTIONS
    free_root(&thd->transaction.mem_root,MYF(MY_KEEP_PREALLOC));
#endif
  }

end:
  net_end(&thd->net);
  thd->cleanup();
  delete thd;

#ifndef EMBEDDED_LIBRARY
  (void) pthread_mutex_lock(&LOCK_thread_count);
  thread_count--;
  (void) pthread_mutex_unlock(&LOCK_thread_count);
  (void) pthread_cond_broadcast(&COND_thread_count);
  my_thread_end();
  pthread_exit(0);
#endif
  DBUG_RETURN(0);
}


/**
  @brief Check access privs for a MERGE table and fix children lock types.

  @param[in]        thd         thread handle
  @param[in]        db          database name
  @param[in,out]    table_list  list of child tables (merge_list)
                                lock_type and optionally db set per table

  @return           status
    @retval         0           OK
    @retval         != 0        Error

  @detail
    This function is used for write access to MERGE tables only
    (CREATE TABLE, ALTER TABLE ... UNION=(...)). Set TL_WRITE for
    every child. Set 'db' for every child if not present.
*/
#ifndef NO_EMBEDDED_ACCESS_CHECKS
static bool check_merge_table_access(THD *thd, char *db,
                                     TABLE_LIST *table_list)
{
  int error= 0;

  if (table_list)
  {
    /* Check that all tables use the current database */
    TABLE_LIST *tlist;

    for (tlist= table_list; tlist; tlist= tlist->next_local)
    {
      if (!tlist->db || !tlist->db[0])
        tlist->db= db; /* purecov: inspected */
    }
    error= check_table_access(thd, SELECT_ACL | UPDATE_ACL | DELETE_ACL,
                              table_list, UINT_MAX, FALSE);
  }
  return error;
}
#endif

/* This works because items are allocated with sql_alloc() */

void free_items(Item *item)
{
  Item *next;
  DBUG_ENTER("free_items");
  for (; item ; item=next)
  {
    next=item->next;
    item->delete_self();
  }
  DBUG_VOID_RETURN;
}

/* This works because items are allocated with sql_alloc() */

void cleanup_items(Item *item)
{
  DBUG_ENTER("cleanup_items");  
  for (; item ; item=item->next)
    item->cleanup();
  DBUG_VOID_RETURN;
}

/**
  Handle COM_TABLE_DUMP command.

  @param thd           thread handle
  @param db            database name or an empty string. If empty,
                       the current database of the connection is used
  @param tbl_name      name of the table to dump

  @note
    This function is written to handle one specific command only.

  @retval
    0               success
  @retval
    1               error, the error message is set in THD
*/

static
int mysql_table_dump(THD *thd, LEX_STRING *db, char *tbl_name)
{
  TABLE* table;
  TABLE_LIST* table_list;
  int error = 0;
  DBUG_ENTER("mysql_table_dump");
  if (db->length == 0)
  {
    db->str= thd->db;            /* purecov: inspected */
    db->length= thd->db_length;  /* purecov: inspected */
  }
  if (!(table_list = (TABLE_LIST*) thd->calloc(sizeof(TABLE_LIST))))
    DBUG_RETURN(1); // out of memory
  table_list->db= db->str;
  table_list->table_name= table_list->alias= tbl_name;
  table_list->lock_type= TL_READ_NO_INSERT;
  table_list->prev_global= &table_list;	// can be removed after merge with 4.1

  if (check_db_name(db))
  {
    /* purecov: begin inspected */
    my_error(ER_WRONG_DB_NAME ,MYF(0), db->str ? db->str : "NULL");
    goto err;
    /* purecov: end */
  }
  if (lower_case_table_names)
    my_casedn_str(files_charset_info, tbl_name);

  if (!(table=open_ltable(thd, table_list, TL_READ_NO_INSERT, 0)))
    DBUG_RETURN(1);

  if (check_one_table_access(thd, SELECT_ACL, table_list))
    goto err;
  thd->free_list = 0;
  thd->query_length=(uint) strlen(tbl_name);
  thd->query = tbl_name;
  if ((error = mysqld_dump_create_info(thd, table_list, -1)))
  {
    my_error(ER_GET_ERRNO, MYF(0), my_errno);
    goto err;
  }
  net_flush(&thd->net);
  if ((error= table->file->dump(thd,-1)))
    my_error(ER_GET_ERRNO, MYF(0), error);

err:
  DBUG_RETURN(error);
}

/**
  Ends the current transaction and (maybe) begin the next.

  @param thd            Current thread
  @param completion     Completion type

  @retval
    0   OK
*/

int end_trans(THD *thd, enum enum_mysql_completiontype completion)
{
  bool do_release= 0;
  int res= 0;
  DBUG_ENTER("end_trans");

  if (unlikely(thd->in_sub_stmt))
  {
    my_error(ER_COMMIT_NOT_ALLOWED_IN_SF_OR_TRG, MYF(0));
    DBUG_RETURN(1);
  }
  if (thd->transaction.xid_state.xa_state != XA_NOTR)
  {
    my_error(ER_XAER_RMFAIL, MYF(0),
             xa_state_names[thd->transaction.xid_state.xa_state]);
    DBUG_RETURN(1);
  }
  switch (completion) {
  case COMMIT:
    /*
     We don't use end_active_trans() here to ensure that this works
     even if there is a problem with the OPTION_AUTO_COMMIT flag
     (Which of course should never happen...)
    */
    thd->server_status&= ~SERVER_STATUS_IN_TRANS;
    res= ha_commit(thd);
    thd->options&= ~(OPTION_BEGIN | OPTION_KEEP_LOG);
    thd->transaction.all.modified_non_trans_table= FALSE;
    break;
  case COMMIT_RELEASE:
    do_release= 1; /* fall through */
  case COMMIT_AND_CHAIN:
    res= end_active_trans(thd);
    if (!res && completion == COMMIT_AND_CHAIN)
      res= begin_trans(thd);
    break;
  case ROLLBACK_RELEASE:
    do_release= 1; /* fall through */
  case ROLLBACK:
  case ROLLBACK_AND_CHAIN:
  {
    thd->server_status&= ~SERVER_STATUS_IN_TRANS;
    if (ha_rollback(thd))
      res= -1;
    thd->options&= ~(OPTION_BEGIN | OPTION_KEEP_LOG);
    thd->transaction.all.modified_non_trans_table= FALSE;
    if (!res && (completion == ROLLBACK_AND_CHAIN))
      res= begin_trans(thd);
    break;
  }
  default:
    res= -1;
    my_error(ER_UNKNOWN_COM_ERROR, MYF(0));
    DBUG_RETURN(-1);
  }

  if (res < 0)
    my_error(thd->killed_errno(), MYF(0));
  else if ((res == 0) && do_release)
    thd->killed= THD::KILL_CONNECTION;

  DBUG_RETURN(res);
}

#ifndef EMBEDDED_LIBRARY

/**
  Read one command from connection and execute it (query or simple command).
  This function is called in loop from thread function.

  For profiling to work, it must never be called recursively.

  @retval
    0  success
  @retval
    1  request of thread shutdown (see dispatch_command() description)
*/

bool do_command(THD *thd)
{
  bool return_value;
  char *packet= 0;
  ulong packet_length;
  NET *net= &thd->net;
  enum enum_server_command command;
  DBUG_ENTER("do_command");

  /*
    indicator of uninitialized lex => normal flow of errors handling
    (see my_message_sql)
  */
  thd->lex->current_select= 0;

  /*
    This thread will do a blocking read from the client which
    will be interrupted when the next command is received from
    the client, the connection is closed or "net_wait_timeout"
    number of seconds has passed
  */
  my_net_set_read_timeout(net, thd->variables.net_wait_timeout);

  /*
    XXX: this code is here only to clear possible errors of init_connect. 
    Consider moving to init_connect() instead.
  */
  thd->clear_error();				// Clear error message
  thd->main_da.reset_diagnostics_area();

  net_new_transaction(net);

  packet_length= my_net_read(net);
#if defined(ENABLED_PROFILING) && defined(COMMUNITY_SERVER)
  thd->profiling.start_new_query();
#endif
  if (packet_length == packet_error)
  {
    DBUG_PRINT("info",("Got error %d reading command from socket %s",
		       net->error,
		       vio_description(net->vio)));

    /* Check if we can continue without closing the connection */

    /* The error must be set. */
    DBUG_ASSERT(thd->is_error());
    net_end_statement(thd);

    if (net->error != 3)
    {
      return_value= TRUE;                       // We have to close it.
      goto out;
    }

    net->error= 0;
    return_value= FALSE;
    goto out;
  }

  packet= (char*) net->read_pos;
  /*
    'packet_length' contains length of data, as it was stored in packet
    header. In case of malformed header, my_net_read returns zero.
    If packet_length is not zero, my_net_read ensures that the returned
    number of bytes was actually read from network.
    There is also an extra safety measure in my_net_read:
    it sets packet[packet_length]= 0, but only for non-zero packets.
  */
  if (packet_length == 0)                       /* safety */
  {
    /* Initialize with COM_SLEEP packet */
    packet[0]= (uchar) COM_SLEEP;
    packet_length= 1;
  }
  /* Do not rely on my_net_read, extra safety against programming errors. */
  packet[packet_length]= '\0';                  /* safety */

  command= (enum enum_server_command) (uchar) packet[0];

  if (command >= COM_END)
    command= COM_END;				// Wrong command

  DBUG_PRINT("info",("Command on %s = %d (%s)",
                     vio_description(net->vio), command,
                     command_name[command].str));

  /* Restore read timeout value */
  my_net_set_read_timeout(net, thd->variables.net_read_timeout);

  DBUG_ASSERT(packet_length);
  return_value= dispatch_command(command, thd, packet+1, (uint) (packet_length-1));

out:
#if defined(ENABLED_PROFILING) && defined(COMMUNITY_SERVER)
  thd->profiling.finish_current_query();
#endif
  DBUG_RETURN(return_value);
}
#endif  /* EMBEDDED_LIBRARY */

/**
  @brief Determine if an attempt to update a non-temporary table while the
    read-only option was enabled has been made.

  This is a helper function to mysql_execute_command.

  @note SQLCOM_MULTI_UPDATE is an exception and delt with elsewhere.

  @see mysql_execute_command
  @returns Status code
    @retval TRUE The statement should be denied.
    @retval FALSE The statement isn't updating any relevant tables.
*/

static my_bool deny_updates_if_read_only_option(THD *thd,
                                                TABLE_LIST *all_tables)
{
  DBUG_ENTER("deny_updates_if_read_only_option");

  if (!opt_readonly)
    DBUG_RETURN(FALSE);

  LEX *lex= thd->lex;

  const my_bool user_is_super=
    ((ulong)(thd->security_ctx->master_access & SUPER_ACL) ==
     (ulong)SUPER_ACL);

  if (user_is_super)
    DBUG_RETURN(FALSE);

  if (!(sql_command_flags[lex->sql_command] & CF_CHANGES_DATA))
    DBUG_RETURN(FALSE);

  /* Multi update is an exception and is dealt with later. */
  if (lex->sql_command == SQLCOM_UPDATE_MULTI)
    DBUG_RETURN(FALSE);

  const my_bool create_temp_tables= 
    (lex->sql_command == SQLCOM_CREATE_TABLE) &&
    (lex->create_info.options & HA_LEX_CREATE_TMP_TABLE);

  const my_bool drop_temp_tables= 
    (lex->sql_command == SQLCOM_DROP_TABLE) &&
    lex->drop_temporary;

  const my_bool update_real_tables=
    some_non_temp_table_to_be_updated(thd, all_tables) &&
    !(create_temp_tables || drop_temp_tables);


  const my_bool create_or_drop_databases=
    (lex->sql_command == SQLCOM_CREATE_DB) ||
    (lex->sql_command == SQLCOM_DROP_DB);

  if (update_real_tables || create_or_drop_databases)
  {
      /*
        An attempt was made to modify one or more non-temporary tables.
      */
      DBUG_RETURN(TRUE);
  }


  /* Assuming that only temporary tables are modified. */
  DBUG_RETURN(FALSE);
}

/**
  Perform one connection-level (COM_XXXX) command.

  @param command         type of command to perform
  @param thd             connection handle
  @param packet          data for the command, packet is always null-terminated
  @param packet_length   length of packet + 1 (to show that data is
                         null-terminated) except for COM_SLEEP, where it
                         can be zero.

  @todo
    set thd->lex->sql_command to SQLCOM_END here.
  @todo
    The following has to be changed to an 8 byte integer

  @retval
    0   ok
  @retval
    1   request of thread shutdown, i. e. if command is
        COM_QUIT/COM_SHUTDOWN
*/
bool dispatch_command(enum enum_server_command command, THD *thd,
		      char* packet, uint packet_length)
{
  NET *net= &thd->net;
  bool error= 0;
  DBUG_ENTER("dispatch_command");
  DBUG_PRINT("info",("packet: '%*.s'; command: %d", packet_length, packet, command));

  thd->command=command;
  /*
    Commands which always take a long time are logged into
    the slow log only if opt_log_slow_admin_statements is set.
  */
  thd->enable_slow_log= TRUE;
  thd->lex->sql_command= SQLCOM_END; /* to avoid confusing VIEW detectors */
  thd->set_time();
  VOID(pthread_mutex_lock(&LOCK_thread_count));
  thd->query_id= global_query_id;
  if (command != COM_STATISTICS && command != COM_PING)
    next_query_id();
  thread_running++;
  /* TODO: set thd->lex->sql_command to SQLCOM_END here */
  VOID(pthread_mutex_unlock(&LOCK_thread_count));

  /**
    Clear the set of flags that are expected to be cleared at the
    beginning of each command.
  */
  thd->server_status&= ~SERVER_STATUS_CLEAR_SET;
  switch (command) {
  case COM_INIT_DB:
  {
    LEX_STRING tmp;
    status_var_increment(thd->status_var.com_stat[SQLCOM_CHANGE_DB]);
    thd->convert_string(&tmp, system_charset_info,
			packet, packet_length, thd->charset());
    if (!mysql_change_db(thd, &tmp, FALSE))
    {
      general_log_write(thd, command, thd->db, thd->db_length);
      my_ok(thd);
    }
    break;
  }
#ifdef HAVE_REPLICATION
  case COM_REGISTER_SLAVE:
  {
    if (!register_slave(thd, (uchar*)packet, packet_length))
      my_ok(thd);
    break;
  }
#endif
  case COM_TABLE_DUMP:
  {
    char *tbl_name;
    LEX_STRING db;
    /* Safe because there is always a trailing \0 at the end of the packet */
    uint db_len= *(uchar*) packet;
    if (db_len + 1 > packet_length || db_len > NAME_LEN)
    {
      my_message(ER_UNKNOWN_COM_ERROR, ER(ER_UNKNOWN_COM_ERROR), MYF(0));
      break;
    }
    /* Safe because there is always a trailing \0 at the end of the packet */
    uint tbl_len= *(uchar*) (packet + db_len + 1);
    if (db_len + tbl_len + 2 > packet_length || tbl_len > NAME_LEN)
    {
      my_message(ER_UNKNOWN_COM_ERROR, ER(ER_UNKNOWN_COM_ERROR), MYF(0));
      break;
    }

    status_var_increment(thd->status_var.com_other);
    thd->enable_slow_log= opt_log_slow_admin_statements;
    db.str= (char*) thd->alloc(db_len + tbl_len + 2);
    if (!db.str)
    {
      my_message(ER_OUT_OF_RESOURCES, ER(ER_OUT_OF_RESOURCES), MYF(0));
      break;
    }
    db.length= db_len;
    tbl_name= strmake(db.str, packet + 1, db_len)+1;
    strmake(tbl_name, packet + db_len + 2, tbl_len);
    if (mysql_table_dump(thd, &db, tbl_name) == 0)
      thd->main_da.disable_status();
    break;
  }
  case COM_CHANGE_USER:
  {
    status_var_increment(thd->status_var.com_other);
    char *user= (char*) packet, *packet_end= packet + packet_length;
    /* Safe because there is always a trailing \0 at the end of the packet */
    char *passwd= strend(user)+1;

    thd->change_user();
    thd->clear_error();                         // if errors from rollback

    /*
      Old clients send null-terminated string ('\0' for empty string) for
      password.  New clients send the size (1 byte) + string (not null
      terminated, so also '\0' for empty string).

      Cast *passwd to an unsigned char, so that it doesn't extend the sign
      for *passwd > 127 and become 2**32-127 after casting to uint.
    */
    char db_buff[NAME_LEN+1];                 // buffer to store db in utf8
    char *db= passwd;
    char *save_db;
    /*
      If there is no password supplied, the packet must contain '\0',
      in any type of handshake (4.1 or pre-4.1).
     */
    if (passwd >= packet_end)
    {
      my_message(ER_UNKNOWN_COM_ERROR, ER(ER_UNKNOWN_COM_ERROR), MYF(0));
      break;
    }
    uint passwd_len= (thd->client_capabilities & CLIENT_SECURE_CONNECTION ?
                      (uchar)(*passwd++) : strlen(passwd));
    uint dummy_errors, save_db_length, db_length;
    int res;
    Security_context save_security_ctx= *thd->security_ctx;
    USER_CONN *save_user_connect;

    db+= passwd_len + 1;
    /*
      Database name is always NUL-terminated, so in case of empty database
      the packet must contain at least the trailing '\0'.
    */
    if (db >= packet_end)
    {
      my_message(ER_UNKNOWN_COM_ERROR, ER(ER_UNKNOWN_COM_ERROR), MYF(0));
      break;
    }
    db_length= strlen(db);

    char *ptr= db + db_length + 1;
    uint cs_number= 0;

    if (ptr < packet_end)
    {
      if (ptr + 2 > packet_end)
      {
        my_message(ER_UNKNOWN_COM_ERROR, ER(ER_UNKNOWN_COM_ERROR), MYF(0));
        break;
      }

      cs_number= uint2korr(ptr);
    }

    /* Convert database name to utf8 */
    db_buff[copy_and_convert(db_buff, sizeof(db_buff)-1,
                             system_charset_info, db, db_length,
                             thd->charset(), &dummy_errors)]= 0;
    db= db_buff;

    /* Save user and privileges */
    save_db_length= thd->db_length;
    save_db= thd->db;
    save_user_connect= thd->user_connect;

    if (!(thd->security_ctx->user= my_strdup(user, MYF(0))))
    {
      thd->security_ctx->user= save_security_ctx.user;
      my_message(ER_OUT_OF_RESOURCES, ER(ER_OUT_OF_RESOURCES), MYF(0));
      break;
    }

    /* Clear variables that are allocated */
    thd->user_connect= 0;
    thd->security_ctx->priv_user= thd->security_ctx->user;
    res= check_user(thd, COM_CHANGE_USER, passwd, passwd_len, db, FALSE);

    if (res)
    {
      x_free(thd->security_ctx->user);
      *thd->security_ctx= save_security_ctx;
      thd->user_connect= save_user_connect;
      thd->db= save_db;
      thd->db_length= save_db_length;
    }
    else
    {
#ifndef NO_EMBEDDED_ACCESS_CHECKS
      /* we've authenticated new user */
      if (save_user_connect)
	decrease_user_connections(save_user_connect);
#endif /* NO_EMBEDDED_ACCESS_CHECKS */
      x_free(save_db);
      x_free(save_security_ctx.user);

      if (cs_number)
      {
        thd_init_client_charset(thd, cs_number);
        thd->update_charset();
      }
    }
    break;
  }
  case COM_STMT_EXECUTE:
  {
    mysql_stmt_execute(thd, packet, packet_length);
    break;
  }
  case COM_STMT_FETCH:
  {
    mysql_stmt_fetch(thd, packet, packet_length);
    break;
  }
  case COM_STMT_SEND_LONG_DATA:
  {
    mysql_stmt_get_longdata(thd, packet, packet_length);
    break;
  }
  case COM_STMT_PREPARE:
  {
    mysql_stmt_prepare(thd, packet, packet_length);
    break;
  }
  case COM_STMT_CLOSE:
  {
    mysql_stmt_close(thd, packet);
    break;
  }
  case COM_STMT_RESET:
  {
    mysql_stmt_reset(thd, packet);
    break;
  }
  case COM_QUERY:
  {
    if (alloc_query(thd, packet, packet_length))
      break;					// fatal error is set
    char *packet_end= thd->query + thd->query_length;
    /* 'b' stands for 'buffer' parameter', special for 'my_snprintf' */
    const char* end_of_stmt= NULL;

    general_log_write(thd, command, thd->query, thd->query_length);
    DBUG_PRINT("query",("%-.4096s",thd->query));
#if defined(ENABLED_PROFILING) && defined(COMMUNITY_SERVER)
    thd->profiling.set_query_source(thd->query, thd->query_length);
#endif

    if (!(specialflag & SPECIAL_NO_PRIOR))
      my_pthread_setprio(pthread_self(),QUERY_PRIOR);

    mysql_parse(thd, thd->query, thd->query_length, &end_of_stmt);

    while (!thd->killed && (end_of_stmt != NULL) && ! thd->is_error())
    {
      char *beginning_of_next_stmt= (char*) end_of_stmt;

      net_end_statement(thd);
      query_cache_end_of_result(thd);
      /*
        Multiple queries exits, execute them individually
      */
      close_thread_tables(thd);
      ulong length= (ulong)(packet_end - beginning_of_next_stmt);

      log_slow_statement(thd);

      /* Remove garbage at start of query */
      while (length > 0 && my_isspace(thd->charset(), *beginning_of_next_stmt))
      {
        beginning_of_next_stmt++;
        length--;
      }

#if defined(ENABLED_PROFILING) && defined(COMMUNITY_SERVER)
      thd->profiling.finish_current_query();
      thd->profiling.start_new_query("continuing");
      thd->profiling.set_query_source(beginning_of_next_stmt, length);
#endif

      VOID(pthread_mutex_lock(&LOCK_thread_count));
      thd->query_length= length;
      thd->query= beginning_of_next_stmt;
      thd->query_id= next_query_id();
      thd->set_time(); /* Reset the query start time. */
      /* TODO: set thd->lex->sql_command to SQLCOM_END here */
      VOID(pthread_mutex_unlock(&LOCK_thread_count));
      mysql_parse(thd, beginning_of_next_stmt, length, &end_of_stmt);
    }

    if (!(specialflag & SPECIAL_NO_PRIOR))
      my_pthread_setprio(pthread_self(),WAIT_PRIOR);
    DBUG_PRINT("info",("query ready"));
    break;
  }
  case COM_FIELD_LIST:				// This isn't actually needed
#ifdef DONT_ALLOW_SHOW_COMMANDS
    my_message(ER_NOT_ALLOWED_COMMAND, ER(ER_NOT_ALLOWED_COMMAND),
               MYF(0));	/* purecov: inspected */
    break;
#else
  {
    char *fields, *packet_end= packet + packet_length, *arg_end;
    /* Locked closure of all tables */
    TABLE_LIST table_list;
    LEX_STRING conv_name;

    /* used as fields initializator */
    lex_start(thd);

    status_var_increment(thd->status_var.com_stat[SQLCOM_SHOW_FIELDS]);
    bzero((char*) &table_list,sizeof(table_list));
    if (thd->copy_db_to(&table_list.db, &table_list.db_length))
      break;
    /*
      We have name + wildcard in packet, separated by endzero
    */
    arg_end= strend(packet);
    thd->convert_string(&conv_name, system_charset_info,
			packet, (uint) (arg_end - packet), thd->charset());
    table_list.alias= table_list.table_name= conv_name.str;
    packet= arg_end + 1;

    if (!my_strcasecmp(system_charset_info, table_list.db,
                       INFORMATION_SCHEMA_NAME.str))
    {
      ST_SCHEMA_TABLE *schema_table= find_schema_table(thd, table_list.alias);
      if (schema_table)
        table_list.schema_table= schema_table;
    }

    thd->query_length= (uint) (packet_end - packet); // Don't count end \0
    if (!(thd->query=fields= (char*) thd->memdup(packet,thd->query_length+1)))
      break;
    general_log_print(thd, command, "%s %s", table_list.table_name, fields);
    if (lower_case_table_names)
      my_casedn_str(files_charset_info, table_list.table_name);

    if (check_access(thd,SELECT_ACL,table_list.db,&table_list.grant.privilege,
		     0, 0, test(table_list.schema_table)))
      break;
    if (check_grant(thd, SELECT_ACL, &table_list, 2, UINT_MAX, 0))
      break;
    /* init structures for VIEW processing */
    table_list.select_lex= &(thd->lex->select_lex);

    lex_start(thd);
    mysql_reset_thd_for_next_command(thd);

    thd->lex->
      select_lex.table_list.link_in_list((uchar*) &table_list,
                                         (uchar**) &table_list.next_local);
    thd->lex->add_to_query_tables(&table_list);

    /* switch on VIEW optimisation: do not fill temporary tables */
    thd->lex->sql_command= SQLCOM_SHOW_FIELDS;
    mysqld_list_fields(thd,&table_list,fields);
    thd->lex->unit.cleanup();
    thd->cleanup_after_query();
    break;
  }
#endif
  case COM_QUIT:
    /* We don't calculate statistics for this command */
    general_log_print(thd, command, NullS);
    net->error=0;				// Don't give 'abort' message
    thd->main_da.disable_status();              // Don't send anything back
    error=TRUE;					// End server
    break;

#ifdef REMOVED
  case COM_CREATE_DB:				// QQ: To be removed
    {
      LEX_STRING db, alias;
      HA_CREATE_INFO create_info;

      status_var_increment(thd->status_var.com_stat[SQLCOM_CREATE_DB]);
      if (thd->make_lex_string(&db, packet, packet_length, FALSE) ||
          thd->make_lex_string(&alias, db.str, db.length, FALSE) ||
          check_db_name(&db))
      {
	my_error(ER_WRONG_DB_NAME, MYF(0), db.str ? db.str : "NULL");
	break;
      }
      if (check_access(thd, CREATE_ACL, db.str , 0, 1, 0,
                       is_schema_db(db.str)))
	break;
      general_log_print(thd, command, packet);
      bzero(&create_info, sizeof(create_info));
      mysql_create_db(thd, (lower_case_table_names == 2 ? alias.str : db.str),
                      &create_info, 0);
      break;
    }
  case COM_DROP_DB:				// QQ: To be removed
    {
      status_var_increment(thd->status_var.com_stat[SQLCOM_DROP_DB]);
      LEX_STRING db;

      if (thd->make_lex_string(&db, packet, packet_length, FALSE) ||
          check_db_name(&db))
      {
	my_error(ER_WRONG_DB_NAME, MYF(0), db.str ? db.str : "NULL");
	break;
      }
      if (check_access(thd, DROP_ACL, db.str, 0, 1, 0, is_schema_db(db.str)))
	break;
      if (thd->locked_tables || thd->active_transaction())
      {
	my_message(ER_LOCK_OR_ACTIVE_TRANSACTION,
                   ER(ER_LOCK_OR_ACTIVE_TRANSACTION), MYF(0));
	break;
      }
      general_log_write(thd, command, db.str, db.length);
      mysql_rm_db(thd, db.str, 0, 0);
      break;
    }
#endif
#ifndef EMBEDDED_LIBRARY
  case COM_BINLOG_DUMP:
    {
      ulong pos;
      ushort flags;
      uint32 slave_server_id;

      status_var_increment(thd->status_var.com_other);
      thd->enable_slow_log= opt_log_slow_admin_statements;
      if (check_global_access(thd, REPL_SLAVE_ACL))
	break;

      /* TODO: The following has to be changed to an 8 byte integer */
      pos = uint4korr(packet);
      flags = uint2korr(packet + 4);
      thd->server_id=0; /* avoid suicide */
      if ((slave_server_id= uint4korr(packet+6))) // mysqlbinlog.server_id==0
	kill_zombie_dump_threads(slave_server_id);
      thd->server_id = slave_server_id;

      general_log_print(thd, command, "Log: '%s'  Pos: %ld", packet+10,
                      (long) pos);
      mysql_binlog_send(thd, thd->strdup(packet + 10), (my_off_t) pos, flags);
      unregister_slave(thd,1,1);
      /*  fake COM_QUIT -- if we get here, the thread needs to terminate */
      error = TRUE;
      break;
    }
#endif
  case COM_REFRESH:
  {
    bool not_used;
    status_var_increment(thd->status_var.com_stat[SQLCOM_FLUSH]);
    ulong options= (ulong) (uchar) packet[0];
    if (check_global_access(thd,RELOAD_ACL))
      break;
    general_log_print(thd, command, NullS);
    if (!reload_acl_and_cache(thd, options, (TABLE_LIST*) 0, &not_used))
      my_ok(thd);
    break;
  }
#ifndef EMBEDDED_LIBRARY
  case COM_SHUTDOWN:
  {
    status_var_increment(thd->status_var.com_other);
    if (check_global_access(thd,SHUTDOWN_ACL))
      break; /* purecov: inspected */
    /*
      If the client is < 4.1.3, it is going to send us no argument; then
      packet_length is 0, packet[0] is the end 0 of the packet. Note that
      SHUTDOWN_DEFAULT is 0. If client is >= 4.1.3, the shutdown level is in
      packet[0].
    */
    enum mysql_enum_shutdown_level level=
      (enum mysql_enum_shutdown_level) (uchar) packet[0];
    if (level == SHUTDOWN_DEFAULT)
      level= SHUTDOWN_WAIT_ALL_BUFFERS; // soon default will be configurable
    else if (level != SHUTDOWN_WAIT_ALL_BUFFERS)
    {
      my_error(ER_NOT_SUPPORTED_YET, MYF(0), "this shutdown level");
      break;
    }
    DBUG_PRINT("quit",("Got shutdown command for level %u", level));
    general_log_print(thd, command, NullS);
    my_eof(thd);
    close_thread_tables(thd);			// Free before kill
    kill_mysql();
    error=TRUE;
    break;
  }
#endif
  case COM_STATISTICS:
  {
    STATUS_VAR current_global_status_var;
    ulong uptime;
    uint length;
    ulonglong queries_per_second1000;
    char buff[250];
    uint buff_len= sizeof(buff);

    general_log_print(thd, command, NullS);
    status_var_increment(thd->status_var.com_stat[SQLCOM_SHOW_STATUS]);
    calc_sum_of_all_status(&current_global_status_var);
    if (!(uptime= (ulong) (thd->start_time - server_start_time)))
      queries_per_second1000= 0;
    else
      queries_per_second1000= thd->query_id * LL(1000) / uptime;

    length= my_snprintf((char*) buff, buff_len - 1,
                        "Uptime: %lu  Threads: %d  Questions: %lu  "
                        "Slow queries: %lu  Opens: %lu  Flush tables: %lu  "
                        "Open tables: %u  Queries per second avg: %u.%u",
                        uptime,
                        (int) thread_count, (ulong) thd->query_id,
                        current_global_status_var.long_query_count,
                        current_global_status_var.opened_tables,
                        refresh_version,
                        cached_open_tables(),
                        (uint) (queries_per_second1000 / 1000),
                        (uint) (queries_per_second1000 % 1000));
#ifdef EMBEDDED_LIBRARY
    /* Store the buffer in permanent memory */
    my_ok(thd, 0, 0, buff);
#endif
#ifdef SAFEMALLOC
    if (sf_malloc_cur_memory)				// Using SAFEMALLOC
    {
      char *end= buff + length;
      length+= my_snprintf(end, buff_len - length - 1,
                           end,"  Memory in use: %ldK  Max memory used: %ldK",
                           (sf_malloc_cur_memory+1023L)/1024L,
                           (sf_malloc_max_memory+1023L)/1024L);
    }
#endif
#ifndef EMBEDDED_LIBRARY
    VOID(my_net_write(net, (uchar*) buff, length));
    VOID(net_flush(net));
    thd->main_da.disable_status();
#endif
    break;
  }
  case COM_PING:
    status_var_increment(thd->status_var.com_other);
    my_ok(thd);				// Tell client we are alive
    break;
  case COM_PROCESS_INFO:
    status_var_increment(thd->status_var.com_stat[SQLCOM_SHOW_PROCESSLIST]);
    if (!thd->security_ctx->priv_user[0] &&
        check_global_access(thd, PROCESS_ACL))
      break;
    general_log_print(thd, command, NullS);
    mysqld_list_processes(thd,
			  thd->security_ctx->master_access & PROCESS_ACL ? 
			  NullS : thd->security_ctx->priv_user, 0);
    break;
  case COM_PROCESS_KILL:
  {
    status_var_increment(thd->status_var.com_stat[SQLCOM_KILL]);
    ulong id=(ulong) uint4korr(packet);
    sql_kill(thd,id,false);
    break;
  }
  case COM_SET_OPTION:
  {
    status_var_increment(thd->status_var.com_stat[SQLCOM_SET_OPTION]);
    uint opt_command= uint2korr(packet);

    switch (opt_command) {
    case (int) MYSQL_OPTION_MULTI_STATEMENTS_ON:
      thd->client_capabilities|= CLIENT_MULTI_STATEMENTS;
      my_eof(thd);
      break;
    case (int) MYSQL_OPTION_MULTI_STATEMENTS_OFF:
      thd->client_capabilities&= ~CLIENT_MULTI_STATEMENTS;
      my_eof(thd);
      break;
    default:
      my_message(ER_UNKNOWN_COM_ERROR, ER(ER_UNKNOWN_COM_ERROR), MYF(0));
      break;
    }
    break;
  }
  case COM_DEBUG:
    status_var_increment(thd->status_var.com_other);
    if (check_global_access(thd, SUPER_ACL))
      break;					/* purecov: inspected */
    mysql_print_status();
    general_log_print(thd, command, NullS);
    my_eof(thd);
    break;
  case COM_SLEEP:
  case COM_CONNECT:				// Impossible here
  case COM_TIME:				// Impossible from client
  case COM_DELAYED_INSERT:
  case COM_END:
  default:
    my_message(ER_UNKNOWN_COM_ERROR, ER(ER_UNKNOWN_COM_ERROR), MYF(0));
    break;
  }

  /* If commit fails, we should be able to reset the OK status. */
  thd->main_da.can_overwrite_status= TRUE;
  ha_autocommit_or_rollback(thd, thd->is_error());
  thd->main_da.can_overwrite_status= FALSE;

  thd->transaction.stmt.reset();


  /* report error issued during command execution */
  if (thd->killed_errno())
  {
    if (! thd->main_da.is_set())
      thd->send_kill_message();
  }
  if (thd->killed == THD::KILL_QUERY || thd->killed == THD::KILL_BAD_DATA)
  {
    thd->killed= THD::NOT_KILLED;
    thd->mysys_var->abort= 0;
  }

  net_end_statement(thd);
  query_cache_end_of_result(thd);

  thd->proc_info= "closing tables";
  /* Free tables */
  close_thread_tables(thd);

  log_slow_statement(thd);

  thd_proc_info(thd, "cleaning up");
  VOID(pthread_mutex_lock(&LOCK_thread_count)); // For process list
  thd_proc_info(thd, 0);
  thd->command=COM_SLEEP;
  thd->query=0;
  thd->query_length=0;
  thread_running--;
  VOID(pthread_mutex_unlock(&LOCK_thread_count));
  thd->packet.shrink(thd->variables.net_buffer_length);	// Reclaim some memory
  free_root(thd->mem_root,MYF(MY_KEEP_PREALLOC));
  DBUG_RETURN(error);
}


void log_slow_statement(THD *thd)
{
  DBUG_ENTER("log_slow_statement");

  /*
    The following should never be true with our current code base,
    but better to keep this here so we don't accidently try to log a
    statement in a trigger or stored function
  */
  if (unlikely(thd->in_sub_stmt))
    DBUG_VOID_RETURN;                           // Don't set time for sub stmt

  /*
    Do not log administrative statements unless the appropriate option is
    set; do not log into slow log if reading from backup.
  */
  if (thd->enable_slow_log && !thd->user_time)
  {
    ulonglong end_utime_of_query= thd->current_utime();
    thd_proc_info(thd, "logging slow query");

    if (((end_utime_of_query - thd->utime_after_lock) >
         thd->variables.long_query_time ||
         ((thd->server_status &
           (SERVER_QUERY_NO_INDEX_USED | SERVER_QUERY_NO_GOOD_INDEX_USED)) &&
          opt_log_queries_not_using_indexes &&
           !(sql_command_flags[thd->lex->sql_command] & CF_STATUS_COMMAND))) &&
        thd->examined_row_count >= thd->variables.min_examined_row_limit)
    {
      thd_proc_info(thd, "logging slow query");
      thd->status_var.long_query_count++;
      slow_log_print(thd, thd->query, thd->query_length, end_utime_of_query);
    }
  }
  DBUG_VOID_RETURN;
}


/**
  Create a TABLE_LIST object for an INFORMATION_SCHEMA table.

    This function is used in the parser to convert a SHOW or DESCRIBE
    table_name command to a SELECT from INFORMATION_SCHEMA.
    It prepares a SELECT_LEX and a TABLE_LIST object to represent the
    given command as a SELECT parse tree.

  @param thd              thread handle
  @param lex              current lex
  @param table_ident      table alias if it's used
  @param schema_table_idx the type of the INFORMATION_SCHEMA table to be
                          created

  @note
    Due to the way this function works with memory and LEX it cannot
    be used outside the parser (parse tree transformations outside
    the parser break PS and SP).

  @retval
    0                 success
  @retval
    1                 out of memory or SHOW commands are not allowed
                      in this version of the server.
*/

int prepare_schema_table(THD *thd, LEX *lex, Table_ident *table_ident,
                         enum enum_schema_tables schema_table_idx)
{
  SELECT_LEX *schema_select_lex= NULL;
  DBUG_ENTER("prepare_schema_table");

  switch (schema_table_idx) {
  case SCH_SCHEMATA:
#if defined(DONT_ALLOW_SHOW_COMMANDS)
    my_message(ER_NOT_ALLOWED_COMMAND,
               ER(ER_NOT_ALLOWED_COMMAND), MYF(0));   /* purecov: inspected */
    DBUG_RETURN(1);
#else
    break;
#endif

  case SCH_TABLE_NAMES:
  case SCH_TABLES:
  case SCH_VIEWS:
  case SCH_TRIGGERS:
  case SCH_EVENTS:
#ifdef DONT_ALLOW_SHOW_COMMANDS
    my_message(ER_NOT_ALLOWED_COMMAND,
               ER(ER_NOT_ALLOWED_COMMAND), MYF(0)); /* purecov: inspected */
    DBUG_RETURN(1);
#else
    {
      LEX_STRING db;
      size_t dummy;
      if (lex->select_lex.db == NULL &&
          lex->copy_db_to(&lex->select_lex.db, &dummy))
      {
        DBUG_RETURN(1);
      }
      schema_select_lex= new SELECT_LEX();
      db.str= schema_select_lex->db= lex->select_lex.db;
      schema_select_lex->table_list.first= NULL;
      db.length= strlen(db.str);

      if (check_db_name(&db))
      {
        my_error(ER_WRONG_DB_NAME, MYF(0), db.str);
        DBUG_RETURN(1);
      }
      break;
    }
#endif
  case SCH_COLUMNS:
  case SCH_STATISTICS:
  {
#ifdef DONT_ALLOW_SHOW_COMMANDS
    my_message(ER_NOT_ALLOWED_COMMAND,
               ER(ER_NOT_ALLOWED_COMMAND), MYF(0)); /* purecov: inspected */
    DBUG_RETURN(1);
#else
    DBUG_ASSERT(table_ident);
    TABLE_LIST **query_tables_last= lex->query_tables_last;
    schema_select_lex= new SELECT_LEX();
    /* 'parent_lex' is used in init_query() so it must be before it. */
    schema_select_lex->parent_lex= lex;
    schema_select_lex->init_query();
    if (!schema_select_lex->add_table_to_list(thd, table_ident, 0, 0, TL_READ))
      DBUG_RETURN(1);
    lex->query_tables_last= query_tables_last;
    break;
  }
#endif
  case SCH_PROFILES:
    /* 
      Mark this current profiling record to be discarded.  We don't
      wish to have SHOW commands show up in profiling.
    */
#if defined(ENABLED_PROFILING) && defined(COMMUNITY_SERVER)
    thd->profiling.discard_current_query();
#endif
    break;
  case SCH_OPEN_TABLES:
  case SCH_VARIABLES:
  case SCH_STATUS:
  case SCH_PROCEDURES:
  case SCH_CHARSETS:
  case SCH_ENGINES:
  case SCH_COLLATIONS:
  case SCH_COLLATION_CHARACTER_SET_APPLICABILITY:
  case SCH_USER_PRIVILEGES:
  case SCH_SCHEMA_PRIVILEGES:
  case SCH_TABLE_PRIVILEGES:
  case SCH_COLUMN_PRIVILEGES:
  case SCH_TABLE_CONSTRAINTS:
  case SCH_KEY_COLUMN_USAGE:
  default:
    break;
  }
  
  SELECT_LEX *select_lex= lex->current_select;
  if (make_schema_select(thd, select_lex, schema_table_idx))
  {
    DBUG_RETURN(1);
  }
  TABLE_LIST *table_list= (TABLE_LIST*) select_lex->table_list.first;
  table_list->schema_select_lex= schema_select_lex;
  table_list->schema_table_reformed= 1;
  DBUG_RETURN(0);
}


/**
  Read query from packet and store in thd->query.
  Used in COM_QUERY and COM_STMT_PREPARE.

    Sets the following THD variables:
  - query
  - query_length

  @retval
    FALSE ok
  @retval
    TRUE  error;  In this case thd->fatal_error is set
*/

bool alloc_query(THD *thd, const char *packet, uint packet_length)
{
  /* Remove garbage at start and end of query */
  while (packet_length > 0 && my_isspace(thd->charset(), packet[0]))
  {
    packet++;
    packet_length--;
  }
  const char *pos= packet + packet_length;     // Point at end null
  while (packet_length > 0 &&
	 (pos[-1] == ';' || my_isspace(thd->charset() ,pos[-1])))
  {
    pos--;
    packet_length--;
  }
  /* We must allocate some extra memory for query cache */
  thd->query_length= 0;                        // Extra safety: Avoid races
  if (!(thd->query= (char*) thd->memdup_w_gap((uchar*) (packet),
					      packet_length,
					      thd->db_length+ 1 +
					      QUERY_CACHE_FLAGS_SIZE)))
    return TRUE;
  thd->query[packet_length]=0;
  thd->query_length= packet_length;

  /* Reclaim some memory */
  thd->packet.shrink(thd->variables.net_buffer_length);
  thd->convert_buffer.shrink(thd->variables.net_buffer_length);

  return FALSE;
}

static void reset_one_shot_variables(THD *thd) 
{
  thd->variables.character_set_client=
    global_system_variables.character_set_client;
  thd->variables.collation_connection=
    global_system_variables.collation_connection;
  thd->variables.collation_database=
    global_system_variables.collation_database;
  thd->variables.collation_server=
    global_system_variables.collation_server;
  thd->update_charset();
  thd->variables.time_zone=
    global_system_variables.time_zone;
  thd->variables.lc_time_names= &my_locale_en_US;
  thd->one_shot_set= 0;
}


static
bool sp_process_definer(THD *thd)
{
  DBUG_ENTER("sp_process_definer");

  LEX *lex= thd->lex;

  /*
    If the definer is not specified, this means that CREATE-statement missed
    DEFINER-clause. DEFINER-clause can be missed in two cases:

      - The user submitted a statement w/o the clause. This is a normal
        case, we should assign CURRENT_USER as definer.

      - Our slave received an updated from the master, that does not
        replicate definer for stored rountines. We should also assign
        CURRENT_USER as definer here, but also we should mark this routine
        as NON-SUID. This is essential for the sake of backward
        compatibility.

        The problem is the slave thread is running under "special" user (@),
        that actually does not exist. In the older versions we do not fail
        execution of a stored routine if its definer does not exist and
        continue the execution under the authorization of the invoker
        (BUG#13198). And now if we try to switch to slave-current-user (@),
        we will fail.

        Actually, this leads to the inconsistent state of master and
        slave (different definers, different SUID behaviour), but it seems,
        this is the best we can do.
  */

  if (!lex->definer)
  {
    Query_arena original_arena;
    Query_arena *ps_arena= thd->activate_stmt_arena_if_needed(&original_arena);

    lex->definer= create_default_definer(thd);

    if (ps_arena)
      thd->restore_active_arena(ps_arena, &original_arena);

    /* Error has been already reported. */
    if (lex->definer == NULL)
      DBUG_RETURN(TRUE);

    if (thd->slave_thread && lex->sphead)
      lex->sphead->m_chistics->suid= SP_IS_NOT_SUID;
  }
  else
  {
    /*
      If the specified definer differs from the current user, we
      should check that the current user has SUPER privilege (in order
      to create a stored routine under another user one must have
      SUPER privilege).
    */
    if ((strcmp(lex->definer->user.str, thd->security_ctx->priv_user) ||
         my_strcasecmp(system_charset_info, lex->definer->host.str,
                       thd->security_ctx->priv_host)) &&
        check_global_access(thd, SUPER_ACL))
    {
      my_error(ER_SPECIFIC_ACCESS_DENIED_ERROR, MYF(0), "SUPER");
      DBUG_RETURN(TRUE);
    }
  }

  /* Check that the specified definer exists. Emit a warning if not. */

#ifndef NO_EMBEDDED_ACCESS_CHECKS
  if (!is_acl_user(lex->definer->host.str, lex->definer->user.str))
  {
    push_warning_printf(thd,
                        MYSQL_ERROR::WARN_LEVEL_NOTE,
                        ER_NO_SUCH_USER,
                        ER(ER_NO_SUCH_USER),
                        lex->definer->user.str,
                        lex->definer->host.str);
  }
#endif /* NO_EMBEDDED_ACCESS_CHECKS */

  DBUG_RETURN(FALSE);
}


/**
  Execute command saved in thd and lex->sql_command.

    Before every operation that can request a write lock for a table
    wait if a global read lock exists. However do not wait if this
    thread has locked tables already. No new locks can be requested
    until the other locks are released. The thread that requests the
    global read lock waits for write locked tables to become unlocked.

    Note that wait_if_global_read_lock() sets a protection against a new
    global read lock when it succeeds. This needs to be released by
    start_waiting_global_read_lock() after the operation.

  @param thd                       Thread handle

  @todo
    - Invalidate the table in the query cache if something changed
    after unlocking when changes become visible.
    TODO: this is workaround. right way will be move invalidating in
    the unlock procedure.
    - TODO: use check_change_password()
    - JOIN is not supported yet. TODO
    - SUSPEND and FOR MIGRATE are not supported yet. TODO

  @retval
    FALSE       OK
  @retval
    TRUE        Error
*/

int
mysql_execute_command(THD *thd)
{
  int res= FALSE;
  bool need_start_waiting= FALSE; // have protection against global read lock
  int  up_result= 0;
  LEX  *lex= thd->lex;
  /* first SELECT_LEX (have special meaning for many of non-SELECTcommands) */
  SELECT_LEX *select_lex= &lex->select_lex;
  /* first table of first SELECT_LEX */
  TABLE_LIST *first_table= (TABLE_LIST*) select_lex->table_list.first;
  /* list of all tables in query */
  TABLE_LIST *all_tables;
  /* most outer SELECT_LEX_UNIT of query */
  SELECT_LEX_UNIT *unit= &lex->unit;
  /* Saved variable value */
  DBUG_ENTER("mysql_execute_command");
#ifdef WITH_PARTITION_STORAGE_ENGINE
  thd->work_part_info= 0;
#endif

  /*
    In many cases first table of main SELECT_LEX have special meaning =>
    check that it is first table in global list and relink it first in 
    queries_tables list if it is necessary (we need such relinking only
    for queries with subqueries in select list, in this case tables of
    subqueries will go to global list first)

    all_tables will differ from first_table only if most upper SELECT_LEX
    do not contain tables.

    Because of above in place where should be at least one table in most
    outer SELECT_LEX we have following check:
    DBUG_ASSERT(first_table == all_tables);
    DBUG_ASSERT(first_table == all_tables && first_table != 0);
  */
  lex->first_lists_tables_same();
  /* should be assigned after making first tables same */
  all_tables= lex->query_tables;
  /* set context for commands which do not use setup_tables */
  select_lex->
    context.resolve_in_table_list_only((TABLE_LIST*)select_lex->
                                       table_list.first);

  /*
    Reset warning count for each query that uses tables
    A better approach would be to reset this for any commands
    that is not a SHOW command or a select that only access local
    variables, but for now this is probably good enough.
    Don't reset warnings when executing a stored routine.
  */
  if ((all_tables || !lex->is_single_level_stmt()) && !thd->spcont)
    mysql_reset_errors(thd, 0);

#ifdef HAVE_REPLICATION
  if (unlikely(thd->slave_thread))
  {
    if (lex->sql_command == SQLCOM_DROP_TRIGGER)
    {
      /*
        When dropping a trigger, we need to load its table name
        before checking slave filter rules.
      */
      add_table_for_trigger(thd, thd->lex->spname, 1, &all_tables);
      
      if (!all_tables)
      {
        /*
          If table name cannot be loaded,
          it means the trigger does not exists possibly because
          CREATE TRIGGER was previously skipped for this trigger
          according to slave filtering rules.
          Returning success without producing any errors in this case.
        */
        DBUG_RETURN(0);
      }
      
      // force searching in slave.cc:tables_ok() 
      all_tables->updating= 1;
    }
    
    /*
      Check if statment should be skipped because of slave filtering
      rules

      Exceptions are:
      - UPDATE MULTI: For this statement, we want to check the filtering
        rules later in the code
      - SET: we always execute it (Not that many SET commands exists in
        the binary log anyway -- only 4.1 masters write SET statements,
	in 5.0 there are no SET statements in the binary log)
      - DROP TEMPORARY TABLE IF EXISTS: we always execute it (otherwise we
        have stale files on slave caused by exclusion of one tmp table).
    */
    if (!(lex->sql_command == SQLCOM_UPDATE_MULTI) &&
	!(lex->sql_command == SQLCOM_SET_OPTION) &&
	!(lex->sql_command == SQLCOM_DROP_TABLE &&
          lex->drop_temporary && lex->drop_if_exists) &&
        all_tables_not_ok(thd, all_tables))
    {
      /* we warn the slave SQL thread */
      my_message(ER_SLAVE_IGNORED_TABLE, ER(ER_SLAVE_IGNORED_TABLE), MYF(0));
      if (thd->one_shot_set)
      {
        /*
          It's ok to check thd->one_shot_set here:

          The charsets in a MySQL 5.0 slave can change by both a binlogged
          SET ONE_SHOT statement and the event-internal charset setting, 
          and these two ways to change charsets do not seems to work
          together.

          At least there seems to be problems in the rli cache for
          charsets if we are using ONE_SHOT.  Note that this is normally no
          problem because either the >= 5.0 slave reads a 4.1 binlog (with
          ONE_SHOT) *or* or 5.0 binlog (without ONE_SHOT) but never both."
        */
        reset_one_shot_variables(thd);
      }
      DBUG_RETURN(0);
    }
  }
  else
  {
#endif /* HAVE_REPLICATION */
    /*
      When option readonly is set deny operations which change non-temporary
      tables. Except for the replication thread and the 'super' users.
    */
    if (deny_updates_if_read_only_option(thd, all_tables))
    {
      my_error(ER_OPTION_PREVENTS_STATEMENT, MYF(0), "--read-only");
      DBUG_RETURN(-1);
    }
#ifdef HAVE_REPLICATION
  } /* endif unlikely slave */
#endif
  status_var_increment(thd->status_var.com_stat[lex->sql_command]);

  DBUG_ASSERT(thd->transaction.stmt.modified_non_trans_table == FALSE);
  
  switch (lex->sql_command) {

  case SQLCOM_SHOW_EVENTS:
#ifndef HAVE_EVENT_SCHEDULER
    my_error(ER_NOT_SUPPORTED_YET, MYF(0), "embedded server");
    break;
#endif
  case SQLCOM_SHOW_STATUS_PROC:
  case SQLCOM_SHOW_STATUS_FUNC:
    res= execute_sqlcom_select(thd, all_tables);
    break;
  case SQLCOM_SHOW_STATUS:
  {
    system_status_var old_status_var= thd->status_var;
    thd->initial_status_var= &old_status_var;
    res= execute_sqlcom_select(thd, all_tables);
    /* Don't log SHOW STATUS commands to slow query log */
    thd->server_status&= ~(SERVER_QUERY_NO_INDEX_USED |
                           SERVER_QUERY_NO_GOOD_INDEX_USED);
    /*
      restore status variables, as we don't want 'show status' to cause
      changes
    */
    pthread_mutex_lock(&LOCK_status);
    add_diff_to_status(&global_status_var, &thd->status_var,
                       &old_status_var);
    thd->status_var= old_status_var;
    pthread_mutex_unlock(&LOCK_status);
    break;
  }
  case SQLCOM_SHOW_DATABASES:
  case SQLCOM_SHOW_TABLES:
  case SQLCOM_SHOW_TRIGGERS:
  case SQLCOM_SHOW_TABLE_STATUS:
  case SQLCOM_SHOW_OPEN_TABLES:
  case SQLCOM_SHOW_PLUGINS:
  case SQLCOM_SHOW_FIELDS:
  case SQLCOM_SHOW_KEYS:
  case SQLCOM_SHOW_VARIABLES:
  case SQLCOM_SHOW_CHARSETS:
  case SQLCOM_SHOW_COLLATIONS:
  case SQLCOM_SHOW_STORAGE_ENGINES:
  case SQLCOM_SHOW_PROFILE:
  case SQLCOM_SELECT:
    thd->status_var.last_query_cost= 0.0;
    if (all_tables)
    {
      res= check_table_access(thd,
                              lex->exchange ? SELECT_ACL | FILE_ACL :
                              SELECT_ACL,
                              all_tables, UINT_MAX, FALSE);
    }
    else
      res= check_access(thd,
                        lex->exchange ? SELECT_ACL | FILE_ACL : SELECT_ACL,
                        any_db, 0, 0, 0, 0);
    if (!res)
      res= execute_sqlcom_select(thd, all_tables);
    break;
  case SQLCOM_PREPARE:
  {
    mysql_sql_stmt_prepare(thd);
    break;
  }
  case SQLCOM_EXECUTE:
  {
    mysql_sql_stmt_execute(thd);
    break;
  }
  case SQLCOM_DEALLOCATE_PREPARE:
  {
    mysql_sql_stmt_close(thd);
    break;
  }
  case SQLCOM_DO:
    if (check_table_access(thd, SELECT_ACL, all_tables, UINT_MAX, FALSE) ||
        open_and_lock_tables(thd, all_tables))
      goto error;

    res= mysql_do(thd, *lex->insert_list);
    break;

  case SQLCOM_EMPTY_QUERY:
    my_ok(thd);
    break;

  case SQLCOM_HELP:
    res= mysqld_help(thd,lex->help_arg);
    break;

#ifndef EMBEDDED_LIBRARY
  case SQLCOM_PURGE:
  {
    if (check_global_access(thd, SUPER_ACL))
      goto error;
    /* PURGE MASTER LOGS TO 'file' */
    res = purge_master_logs(thd, lex->to_log);
    break;
  }
  case SQLCOM_PURGE_BEFORE:
  {
    Item *it;

    if (check_global_access(thd, SUPER_ACL))
      goto error;
    /* PURGE MASTER LOGS BEFORE 'data' */
    it= (Item *)lex->value_list.head();
    if ((!it->fixed && it->fix_fields(lex->thd, &it)) ||
        it->check_cols(1))
    {
      my_error(ER_WRONG_ARGUMENTS, MYF(0), "PURGE LOGS BEFORE");
      goto error;
    }
    it= new Item_func_unix_timestamp(it);
    /*
      it is OK only emulate fix_fieds, because we need only
      value of constant
    */
    it->quick_fix_field();
    res = purge_master_logs_before_date(thd, (ulong)it->val_int());
    break;
  }
#endif
  case SQLCOM_SHOW_WARNS:
  {
    res= mysqld_show_warnings(thd, (ulong)
			      ((1L << (uint) MYSQL_ERROR::WARN_LEVEL_NOTE) |
			       (1L << (uint) MYSQL_ERROR::WARN_LEVEL_WARN) |
			       (1L << (uint) MYSQL_ERROR::WARN_LEVEL_ERROR)
			       ));
    break;
  }
  case SQLCOM_SHOW_ERRORS:
  {
    res= mysqld_show_warnings(thd, (ulong)
			      (1L << (uint) MYSQL_ERROR::WARN_LEVEL_ERROR));
    break;
  }
  case SQLCOM_SHOW_PROFILES:
  {
#if defined(ENABLED_PROFILING) && defined(COMMUNITY_SERVER)
    thd->profiling.discard_current_query();
    res= thd->profiling.show_profiles();
    if (res)
      goto error;
#else
    my_error(ER_FEATURE_DISABLED, MYF(0), "SHOW PROFILES", "enable-profiling");
    goto error;
#endif
    break;
  }
  case SQLCOM_SHOW_NEW_MASTER:
  {
    if (check_global_access(thd, REPL_SLAVE_ACL))
      goto error;
    /* This query don't work now. See comment in repl_failsafe.cc */
#ifndef WORKING_NEW_MASTER
    my_error(ER_NOT_SUPPORTED_YET, MYF(0), "SHOW NEW MASTER");
    goto error;
#else
    res = show_new_master(thd);
    break;
#endif
  }

#ifdef HAVE_REPLICATION
  case SQLCOM_SHOW_SLAVE_HOSTS:
  {
    if (check_global_access(thd, REPL_SLAVE_ACL))
      goto error;
    res = show_slave_hosts(thd);
    break;
  }
  case SQLCOM_SHOW_BINLOG_EVENTS:
  {
    if (check_global_access(thd, REPL_SLAVE_ACL))
      goto error;
    res = mysql_show_binlog_events(thd);
    break;
  }
#endif

  case SQLCOM_BACKUP_TABLE:
  {
    DBUG_ASSERT(first_table == all_tables && first_table != 0);
    if (check_table_access(thd, SELECT_ACL, all_tables, UINT_MAX, FALSE) ||
	check_global_access(thd, FILE_ACL))
      goto error; /* purecov: inspected */
    thd->enable_slow_log= opt_log_slow_admin_statements;
    res = mysql_backup_table(thd, first_table);
    select_lex->table_list.first= (uchar*) first_table;
    lex->query_tables=all_tables;
    break;
  }
  case SQLCOM_RESTORE_TABLE:
  {
    DBUG_ASSERT(first_table == all_tables && first_table != 0);
    if (check_table_access(thd, INSERT_ACL, all_tables, UINT_MAX, FALSE) ||
	check_global_access(thd, FILE_ACL))
      goto error; /* purecov: inspected */
    thd->enable_slow_log= opt_log_slow_admin_statements;
    res = mysql_restore_table(thd, first_table);
    select_lex->table_list.first= (uchar*) first_table;
    lex->query_tables=all_tables;
    break;
  }
  case SQLCOM_ASSIGN_TO_KEYCACHE:
  {
    DBUG_ASSERT(first_table == all_tables && first_table != 0);
    if (check_access(thd, INDEX_ACL, first_table->db,
                     &first_table->grant.privilege, 0, 0,
                     test(first_table->schema_table)))
      goto error;
    res= mysql_assign_to_keycache(thd, first_table, &lex->ident);
    break;
  }
  case SQLCOM_PRELOAD_KEYS:
  {
    DBUG_ASSERT(first_table == all_tables && first_table != 0);
    if (check_access(thd, INDEX_ACL, first_table->db,
                     &first_table->grant.privilege, 0, 0,
                     test(first_table->schema_table)))
      goto error;
    res = mysql_preload_keys(thd, first_table);
    break;
  }
#ifdef HAVE_REPLICATION
  case SQLCOM_CHANGE_MASTER:
  {
    if (check_global_access(thd, SUPER_ACL))
      goto error;
    pthread_mutex_lock(&LOCK_active_mi);
    res = change_master(thd,active_mi);
    pthread_mutex_unlock(&LOCK_active_mi);
    break;
  }
  case SQLCOM_SHOW_SLAVE_STAT:
  {
    /* Accept one of two privileges */
    if (check_global_access(thd, SUPER_ACL | REPL_CLIENT_ACL))
      goto error;
    pthread_mutex_lock(&LOCK_active_mi);
    if (active_mi != NULL)
    {
      res = show_master_info(thd, active_mi);
    }
    else
    {
      push_warning(thd, MYSQL_ERROR::WARN_LEVEL_WARN, 0,
                   "the master info structure does not exist");
      my_ok(thd);
    }
    pthread_mutex_unlock(&LOCK_active_mi);
    break;
  }
  case SQLCOM_SHOW_MASTER_STAT:
  {
    /* Accept one of two privileges */
    if (check_global_access(thd, SUPER_ACL | REPL_CLIENT_ACL))
      goto error;
    res = show_binlog_info(thd);
    break;
  }

  case SQLCOM_LOAD_MASTER_DATA: // sync with master
    if (check_global_access(thd, SUPER_ACL))
      goto error;
    if (end_active_trans(thd))
      goto error;
    res = load_master_data(thd);
    break;
#endif /* HAVE_REPLICATION */
  case SQLCOM_SHOW_ENGINE_STATUS:
    {
      if (check_global_access(thd, PROCESS_ACL))
        goto error;
      res = ha_show_status(thd, lex->create_info.db_type, HA_ENGINE_STATUS);
      break;
    }
  case SQLCOM_SHOW_ENGINE_MUTEX:
    {
      if (check_global_access(thd, PROCESS_ACL))
        goto error;
      res = ha_show_status(thd, lex->create_info.db_type, HA_ENGINE_MUTEX);
      break;
    }
#ifdef HAVE_REPLICATION
  case SQLCOM_LOAD_MASTER_TABLE:
  {
    DBUG_ASSERT(first_table == all_tables && first_table != 0);
    DBUG_ASSERT(first_table->db); /* Must be set in the parser */

    if (check_access(thd, CREATE_ACL, first_table->db,
		     &first_table->grant.privilege, 0, 0,
                     test(first_table->schema_table)))
      goto error;				/* purecov: inspected */
    /* Check that the first table has CREATE privilege */
    if (check_grant(thd, CREATE_ACL, all_tables, 0, 1, 0))
      goto error;

    pthread_mutex_lock(&LOCK_active_mi);
    /*
      fetch_master_table will send the error to the client on failure.
      Give error if the table already exists.
    */
    if (!fetch_master_table(thd, first_table->db, first_table->table_name,
			    active_mi, 0, 0))
    {
      my_ok(thd);
    }
    pthread_mutex_unlock(&LOCK_active_mi);
    break;
  }
#endif /* HAVE_REPLICATION */

  case SQLCOM_CREATE_TABLE:
  {
    /* If CREATE TABLE of non-temporary table, do implicit commit */
    if (!(lex->create_info.options & HA_LEX_CREATE_TMP_TABLE))
    {
      if (end_active_trans(thd))
      {
	res= -1;
	break;
      }
    }
    DBUG_ASSERT(first_table == all_tables && first_table != 0);
    bool link_to_local;
    // Skip first table, which is the table we are creating
    TABLE_LIST *create_table= lex->unlink_first_table(&link_to_local);
    TABLE_LIST *select_tables= lex->query_tables;
    /*
      Code below (especially in mysql_create_table() and select_create
      methods) may modify HA_CREATE_INFO structure in LEX, so we have to
      use a copy of this structure to make execution prepared statement-
      safe. A shallow copy is enough as this code won't modify any memory
      referenced from this structure.
    */
    HA_CREATE_INFO create_info(lex->create_info);
    /*
      We need to copy alter_info for the same reasons of re-execution
      safety, only in case of Alter_info we have to do (almost) a deep
      copy.
    */
    Alter_info alter_info(lex->alter_info, thd->mem_root);

    if (thd->is_fatal_error)
    {
      /* If out of memory when creating a copy of alter_info. */
      res= 1;
      goto end_with_restore_list;
    }

    if ((res= create_table_precheck(thd, select_tables, create_table)))
      goto end_with_restore_list;

    /* Might have been updated in create_table_precheck */
    create_info.alias= create_table->alias;

<<<<<<< HEAD
#ifdef HAVE_READLINK
=======
#ifndef HAVE_READLINK
    if (create_info.data_file_name)
      push_warning(thd, MYSQL_ERROR::WARN_LEVEL_WARN, 0,
                   "DATA DIRECTORY option ignored");
    if (create_info.index_file_name)
      push_warning(thd, MYSQL_ERROR::WARN_LEVEL_WARN, 0,
                   "INDEX DIRECTORY option ignored");
    create_info.data_file_name= create_info.index_file_name= NULL;
#else

    if (test_if_data_home_dir(lex->create_info.data_file_name))
    {
      my_error(ER_WRONG_ARGUMENTS,MYF(0),"DATA DIRECTORY");
      res= -1;
      break;
    }
    if (test_if_data_home_dir(lex->create_info.index_file_name))
    {
      my_error(ER_WRONG_ARGUMENTS,MYF(0),"INDEX DIRECTORY");
      res= -1;
      break;
    }

>>>>>>> 69657f97
    /* Fix names if symlinked tables */
    if (append_file_to_dir(thd, &create_info.data_file_name,
			   create_table->table_name) ||
	append_file_to_dir(thd, &create_info.index_file_name,
			   create_table->table_name))
      goto end_with_restore_list;
#endif
    /*
      If we are using SET CHARSET without DEFAULT, add an implicit
      DEFAULT to not confuse old users. (This may change).
    */
    if ((create_info.used_fields &
	 (HA_CREATE_USED_DEFAULT_CHARSET | HA_CREATE_USED_CHARSET)) ==
	HA_CREATE_USED_CHARSET)
    {
      create_info.used_fields&= ~HA_CREATE_USED_CHARSET;
      create_info.used_fields|= HA_CREATE_USED_DEFAULT_CHARSET;
      create_info.default_table_charset= create_info.table_charset;
      create_info.table_charset= 0;
    }
    /*
      The create-select command will open and read-lock the select table
      and then create, open and write-lock the new table. If a global
      read lock steps in, we get a deadlock. The write lock waits for
      the global read lock, while the global read lock waits for the
      select table to be closed. So we wait until the global readlock is
      gone before starting both steps. Note that
      wait_if_global_read_lock() sets a protection against a new global
      read lock when it succeeds. This needs to be released by
      start_waiting_global_read_lock(). We protect the normal CREATE
      TABLE in the same way. That way we avoid that a new table is
      created during a gobal read lock.
    */
    if (!thd->locked_tables &&
        !(need_start_waiting= !wait_if_global_read_lock(thd, 0, 1)))
    {
      res= 1;
      goto end_with_restore_list;
    }
#ifdef WITH_PARTITION_STORAGE_ENGINE
    {
      partition_info *part_info= thd->lex->part_info;
      if (part_info && !(part_info= thd->lex->part_info->get_clone()))
      {
        res= -1;
        goto end_with_restore_list;
      }
      thd->work_part_info= part_info;
    }
#endif
    if (select_lex->item_list.elements)		// With select
    {
      select_result *result;

      select_lex->options|= SELECT_NO_UNLOCK;
      unit->set_limit(select_lex);

      /*
        Disable non-empty MERGE tables with CREATE...SELECT. Too
        complicated. See Bug #26379. Empty MERGE tables are read-only
        and don't allow CREATE...SELECT anyway.
      */
      if (create_info.used_fields & HA_CREATE_USED_UNION)
      {
        my_error(ER_WRONG_OBJECT, MYF(0), create_table->db,
                 create_table->table_name, "BASE TABLE");
        res= 1;
        goto end_with_restore_list;
      }

      if (!(create_info.options & HA_LEX_CREATE_TMP_TABLE))
      {
        lex->link_first_table_back(create_table, link_to_local);
        create_table->create= TRUE;
      }

      if (!(res= open_and_lock_tables(thd, lex->query_tables)))
      {
        /*
          Is table which we are changing used somewhere in other parts
          of query
        */
        if (!(create_info.options & HA_LEX_CREATE_TMP_TABLE))
        {
          TABLE_LIST *duplicate;
          create_table= lex->unlink_first_table(&link_to_local);
          if ((duplicate= unique_table(thd, create_table, select_tables, 0)))
          {
            update_non_unique_table_error(create_table, "CREATE", duplicate);
            res= 1;
            goto end_with_restore_list;
          }
        }
        /* If we create merge table, we have to test tables in merge, too */
        if (create_info.used_fields & HA_CREATE_USED_UNION)
        {
          TABLE_LIST *tab;
          for (tab= (TABLE_LIST*) create_info.merge_list.first;
               tab;
               tab= tab->next_local)
          {
            TABLE_LIST *duplicate;
            if ((duplicate= unique_table(thd, tab, select_tables, 0)))
            {
              update_non_unique_table_error(tab, "CREATE", duplicate);
              res= 1;
              goto end_with_restore_list;
            }
          }
        }

        /*
          select_create is currently not re-execution friendly and
          needs to be created for every execution of a PS/SP.
        */
        if ((result= new select_create(create_table,
                                       &create_info,
                                       &alter_info,
                                       select_lex->item_list,
                                       lex->duplicates,
                                       lex->ignore,
                                       select_tables)))
        {
          /*
            CREATE from SELECT give its SELECT_LEX for SELECT,
            and item_list belong to SELECT
          */
          res= handle_select(thd, lex, result, 0);
          delete result;
        }
      }
      else if (!(create_info.options & HA_LEX_CREATE_TMP_TABLE))
        create_table= lex->unlink_first_table(&link_to_local);

    }
    else
    {
      /* So that CREATE TEMPORARY TABLE gets to binlog at commit/rollback */
      if (create_info.options & HA_LEX_CREATE_TMP_TABLE)
        thd->options|= OPTION_KEEP_LOG;
      /* regular create */
      if (create_info.options & HA_LEX_CREATE_TABLE_LIKE)
        res= mysql_create_like_table(thd, create_table, select_tables,
                                     &create_info);
      else
      {
        res= mysql_create_table(thd, create_table->db,
                                create_table->table_name, &create_info,
                                &alter_info, 0, 0);
      }
      if (!res)
	my_ok(thd);
    }

    /* put tables back for PS rexecuting */
end_with_restore_list:
    lex->link_first_table_back(create_table, link_to_local);
    break;
  }
  case SQLCOM_CREATE_INDEX:
    /* Fall through */
  case SQLCOM_DROP_INDEX:
  /*
    CREATE INDEX and DROP INDEX are implemented by calling ALTER
    TABLE with proper arguments.

    In the future ALTER TABLE will notice that the request is to
    only add indexes and create these one by one for the existing
    table without having to do a full rebuild.
  */
  {
    /* Prepare stack copies to be re-execution safe */
    HA_CREATE_INFO create_info;
    Alter_info alter_info(lex->alter_info, thd->mem_root);

    if (thd->is_fatal_error) /* out of memory creating a copy of alter_info */
      goto error;

    DBUG_ASSERT(first_table == all_tables && first_table != 0);
    if (check_one_table_access(thd, INDEX_ACL, all_tables))
      goto error; /* purecov: inspected */
    if (end_active_trans(thd))
      goto error;
    /*
      Currently CREATE INDEX or DROP INDEX cause a full table rebuild
      and thus classify as slow administrative statements just like
      ALTER TABLE.
    */
    thd->enable_slow_log= opt_log_slow_admin_statements;

    bzero((char*) &create_info, sizeof(create_info));
    create_info.db_type= 0;
    create_info.row_type= ROW_TYPE_NOT_USED;
    create_info.default_table_charset= thd->variables.collation_database;

    res= mysql_alter_table(thd, first_table->db, first_table->table_name,
                           &create_info, first_table, &alter_info,
                           0, (ORDER*) 0, 0);
    break;
  }
#ifdef HAVE_REPLICATION
  case SQLCOM_SLAVE_START:
  {
    pthread_mutex_lock(&LOCK_active_mi);
    start_slave(thd,active_mi,1 /* net report*/);
    pthread_mutex_unlock(&LOCK_active_mi);
    break;
  }
  case SQLCOM_SLAVE_STOP:
  /*
    If the client thread has locked tables, a deadlock is possible.
    Assume that
    - the client thread does LOCK TABLE t READ.
    - then the master updates t.
    - then the SQL slave thread wants to update t,
      so it waits for the client thread because t is locked by it.
    - then the client thread does SLAVE STOP.
      SLAVE STOP waits for the SQL slave thread to terminate its
      update t, which waits for the client thread because t is locked by it.
    To prevent that, refuse SLAVE STOP if the
    client thread has locked tables
  */
  if (thd->locked_tables || thd->active_transaction() || thd->global_read_lock)
  {
    my_message(ER_LOCK_OR_ACTIVE_TRANSACTION,
               ER(ER_LOCK_OR_ACTIVE_TRANSACTION), MYF(0));
    goto error;
  }
  {
    pthread_mutex_lock(&LOCK_active_mi);
    stop_slave(thd,active_mi,1/* net report*/);
    pthread_mutex_unlock(&LOCK_active_mi);
    break;
  }
#endif /* HAVE_REPLICATION */

  case SQLCOM_ALTER_TABLE:
    DBUG_ASSERT(first_table == all_tables && first_table != 0);
    {
      ulong priv=0;
      ulong priv_needed= ALTER_ACL;
      /*
        Code in mysql_alter_table() may modify its HA_CREATE_INFO argument,
        so we have to use a copy of this structure to make execution
        prepared statement- safe. A shallow copy is enough as no memory
        referenced from this structure will be modified.
      */
      HA_CREATE_INFO create_info(lex->create_info);
      Alter_info alter_info(lex->alter_info, thd->mem_root);

      if (thd->is_fatal_error) /* out of memory creating a copy of alter_info */
        goto error;
      /*
        We also require DROP priv for ALTER TABLE ... DROP PARTITION, as well
        as for RENAME TO, as being done by SQLCOM_RENAME_TABLE
      */
      if (alter_info.flags & (ALTER_DROP_PARTITION | ALTER_RENAME))
        priv_needed|= DROP_ACL;

      /* Must be set in the parser */
      DBUG_ASSERT(select_lex->db);
      if (check_access(thd, priv_needed, first_table->db,
		       &first_table->grant.privilege, 0, 0,
                       test(first_table->schema_table)) ||
	  check_access(thd,INSERT_ACL | CREATE_ACL,select_lex->db,&priv,0,0,
                       is_schema_db(select_lex->db))||
	  check_merge_table_access(thd, first_table->db,
				   (TABLE_LIST *)
				   create_info.merge_list.first))
	goto error;				/* purecov: inspected */
      if (check_grant(thd, priv_needed, all_tables, 0, UINT_MAX, 0))
        goto error;
      if (lex->name.str && !test_all_bits(priv,INSERT_ACL | CREATE_ACL))
      { // Rename of table
          TABLE_LIST tmp_table;
          bzero((char*) &tmp_table,sizeof(tmp_table));
          tmp_table.table_name= lex->name.str;
          tmp_table.db=select_lex->db;
          tmp_table.grant.privilege=priv;
          if (check_grant(thd, INSERT_ACL | CREATE_ACL, &tmp_table, 0,
              UINT_MAX, 0))
            goto error;
      }

      /* Don't yet allow changing of symlinks with ALTER TABLE */
      if (create_info.data_file_name)
        push_warning(thd, MYSQL_ERROR::WARN_LEVEL_WARN, 0,
                     "DATA DIRECTORY option ignored");
      if (create_info.index_file_name)
        push_warning(thd, MYSQL_ERROR::WARN_LEVEL_WARN, 0,
                     "INDEX DIRECTORY option ignored");
      create_info.data_file_name= create_info.index_file_name= NULL;
      /* ALTER TABLE ends previous transaction */
      if (end_active_trans(thd))
	goto error;

      if (!thd->locked_tables &&
          !(need_start_waiting= !wait_if_global_read_lock(thd, 0, 1)))
      {
        res= 1;
        break;
      }

      thd->enable_slow_log= opt_log_slow_admin_statements;
      res= mysql_alter_table(thd, select_lex->db, lex->name.str,
                             &create_info,
                             first_table,
                             &alter_info,
                             select_lex->order_list.elements,
                             (ORDER *) select_lex->order_list.first,
                             lex->ignore);
      break;
    }
  case SQLCOM_RENAME_TABLE:
  {
    DBUG_ASSERT(first_table == all_tables && first_table != 0);
    TABLE_LIST *table;
    for (table= first_table; table; table= table->next_local->next_local)
    {
      if (check_access(thd, ALTER_ACL | DROP_ACL, table->db,
		       &table->grant.privilege,0,0, test(table->schema_table)) ||
	  check_access(thd, INSERT_ACL | CREATE_ACL, table->next_local->db,
		       &table->next_local->grant.privilege, 0, 0,
                       test(table->next_local->schema_table)))
	goto error;
      TABLE_LIST old_list, new_list;
      /*
        we do not need initialize old_list and new_list because we will
        come table[0] and table->next[0] there
      */
      old_list= table[0];
      new_list= table->next_local[0];
      if (check_grant(thd, ALTER_ACL | DROP_ACL, &old_list, 0, 1, 0) ||
         (!test_all_bits(table->next_local->grant.privilege,
                         INSERT_ACL | CREATE_ACL) &&
          check_grant(thd, INSERT_ACL | CREATE_ACL, &new_list, 0, 1, 0)))
        goto error;
    }

    if (end_active_trans(thd) || mysql_rename_tables(thd, first_table, 0))
      goto error;
    break;
  }
#ifndef EMBEDDED_LIBRARY
  case SQLCOM_SHOW_BINLOGS:
#ifdef DONT_ALLOW_SHOW_COMMANDS
    my_message(ER_NOT_ALLOWED_COMMAND, ER(ER_NOT_ALLOWED_COMMAND),
               MYF(0)); /* purecov: inspected */
    goto error;
#else
    {
      if (check_global_access(thd, SUPER_ACL))
	goto error;
      res = show_binlogs(thd);
      break;
    }
#endif
#endif /* EMBEDDED_LIBRARY */
  case SQLCOM_SHOW_CREATE:
    DBUG_ASSERT(first_table == all_tables && first_table != 0);
#ifdef DONT_ALLOW_SHOW_COMMANDS
    my_message(ER_NOT_ALLOWED_COMMAND, ER(ER_NOT_ALLOWED_COMMAND),
               MYF(0)); /* purecov: inspected */
    goto error;
#else
    {
      /* Ignore temporary tables if this is "SHOW CREATE VIEW" */
      if (lex->only_view)
        first_table->skip_temporary= 1;
      if (check_show_create_table_access(thd, first_table))
	goto error;
      res= mysqld_show_create(thd, first_table);
      break;
    }
#endif
  case SQLCOM_CHECKSUM:
  {
    DBUG_ASSERT(first_table == all_tables && first_table != 0);
    if (check_table_access(thd, SELECT_ACL | EXTRA_ACL, all_tables,
                           UINT_MAX, FALSE))
      goto error; /* purecov: inspected */
    res = mysql_checksum_table(thd, first_table, &lex->check_opt);
    break;
  }
  case SQLCOM_REPAIR:
  {
    DBUG_ASSERT(first_table == all_tables && first_table != 0);
    if (check_table_access(thd, SELECT_ACL | INSERT_ACL, all_tables,
                           UINT_MAX, FALSE))
      goto error; /* purecov: inspected */
    thd->enable_slow_log= opt_log_slow_admin_statements;
    res= mysql_repair_table(thd, first_table, &lex->check_opt);
    /* ! we write after unlocking the table */
    if (!res && !lex->no_write_to_binlog)
    {
      /*
        Presumably, REPAIR and binlog writing doesn't require synchronization
      */
      write_bin_log(thd, TRUE, thd->query, thd->query_length);
    }
    select_lex->table_list.first= (uchar*) first_table;
    lex->query_tables=all_tables;
    break;
  }
  case SQLCOM_CHECK:
  {
    DBUG_ASSERT(first_table == all_tables && first_table != 0);
    if (check_table_access(thd, SELECT_ACL | EXTRA_ACL , all_tables,
                           UINT_MAX, FALSE))
      goto error; /* purecov: inspected */
    thd->enable_slow_log= opt_log_slow_admin_statements;
    res = mysql_check_table(thd, first_table, &lex->check_opt);
    select_lex->table_list.first= (uchar*) first_table;
    lex->query_tables=all_tables;
    break;
  }
  case SQLCOM_ANALYZE:
  {
    DBUG_ASSERT(first_table == all_tables && first_table != 0);
    if (check_table_access(thd, SELECT_ACL | INSERT_ACL, all_tables,
                           UINT_MAX, FALSE))
      goto error; /* purecov: inspected */
    thd->enable_slow_log= opt_log_slow_admin_statements;
    res= mysql_analyze_table(thd, first_table, &lex->check_opt);
    /* ! we write after unlocking the table */
    if (!res && !lex->no_write_to_binlog)
    {
      /*
        Presumably, ANALYZE and binlog writing doesn't require synchronization
      */
      write_bin_log(thd, TRUE, thd->query, thd->query_length);
    }
    select_lex->table_list.first= (uchar*) first_table;
    lex->query_tables=all_tables;
    break;
  }

  case SQLCOM_OPTIMIZE:
  {
    DBUG_ASSERT(first_table == all_tables && first_table != 0);
    if (check_table_access(thd, SELECT_ACL | INSERT_ACL, all_tables,
                           UINT_MAX, FALSE))
      goto error; /* purecov: inspected */
    thd->enable_slow_log= opt_log_slow_admin_statements;
    res= (specialflag & (SPECIAL_SAFE_MODE | SPECIAL_NO_NEW_FUNC)) ?
      mysql_recreate_table(thd, first_table) :
      mysql_optimize_table(thd, first_table, &lex->check_opt);
    /* ! we write after unlocking the table */
    if (!res && !lex->no_write_to_binlog)
    {
      /*
        Presumably, OPTIMIZE and binlog writing doesn't require synchronization
      */
      write_bin_log(thd, TRUE, thd->query, thd->query_length);
    }
    select_lex->table_list.first= (uchar*) first_table;
    lex->query_tables=all_tables;
    break;
  }
  case SQLCOM_UPDATE:
    DBUG_ASSERT(first_table == all_tables && first_table != 0);
    if (update_precheck(thd, all_tables))
      break;
    DBUG_ASSERT(select_lex->offset_limit == 0);
    unit->set_limit(select_lex);
    res= (up_result= mysql_update(thd, all_tables,
                                  select_lex->item_list,
                                  lex->value_list,
                                  select_lex->where,
                                  select_lex->order_list.elements,
                                  (ORDER *) select_lex->order_list.first,
                                  unit->select_limit_cnt,
                                  lex->duplicates, lex->ignore));
    /* mysql_update return 2 if we need to switch to multi-update */
    if (up_result != 2)
      break;
    /* Fall through */
  case SQLCOM_UPDATE_MULTI:
  {
    DBUG_ASSERT(first_table == all_tables && first_table != 0);
    /* if we switched from normal update, rights are checked */
    if (up_result != 2)
    {
      if ((res= multi_update_precheck(thd, all_tables)))
        break;
    }
    else
      res= 0;

    res= mysql_multi_update_prepare(thd);

#ifdef HAVE_REPLICATION
    /* Check slave filtering rules */
    if (unlikely(thd->slave_thread))
    {
      if (all_tables_not_ok(thd, all_tables))
      {
        if (res!= 0)
        {
          res= 0;             /* don't care of prev failure  */
          thd->clear_error(); /* filters are of highest prior */
        }
        /* we warn the slave SQL thread */
        my_error(ER_SLAVE_IGNORED_TABLE, MYF(0));
        break;
      }
      if (res)
        break;
    }
    else
    {
#endif /* HAVE_REPLICATION */
      if (res)
        break;
      if (opt_readonly &&
	  !(thd->security_ctx->master_access & SUPER_ACL) &&
	  some_non_temp_table_to_be_updated(thd, all_tables))
      {
	my_error(ER_OPTION_PREVENTS_STATEMENT, MYF(0), "--read-only");
	break;
      }
#ifdef HAVE_REPLICATION
    }  /* unlikely */
#endif

    res= mysql_multi_update(thd, all_tables,
                            &select_lex->item_list,
                            &lex->value_list,
                            select_lex->where,
                            select_lex->options,
                            lex->duplicates, lex->ignore, unit, select_lex);
    break;
  }
  case SQLCOM_REPLACE:
#ifndef DBUG_OFF
    if (mysql_bin_log.is_open())
    {
      /*
        Generate an incident log event before writing the real event
        to the binary log.  We put this event is before the statement
        since that makes it simpler to check that the statement was
        not executed on the slave (since incidents usually stop the
        slave).

        Observe that any row events that are generated will be
        generated before.

        This is only for testing purposes and will not be present in a
        release build.
      */

      Incident incident= INCIDENT_NONE;
      DBUG_PRINT("debug", ("Just before generate_incident()"));
      DBUG_EXECUTE_IF("incident_database_resync_on_replace",
                      incident= INCIDENT_LOST_EVENTS;);
      if (incident)
      {
        Incident_log_event ev(thd, incident);
        mysql_bin_log.write(&ev);
        mysql_bin_log.rotate_and_purge(RP_FORCE_ROTATE);
      }
      DBUG_PRINT("debug", ("Just after generate_incident()"));
    }
#endif
  case SQLCOM_INSERT:
  {
    DBUG_ASSERT(first_table == all_tables && first_table != 0);
    if ((res= insert_precheck(thd, all_tables)))
      break;

    if (!thd->locked_tables &&
        !(need_start_waiting= !wait_if_global_read_lock(thd, 0, 1)))
    {
      res= 1;
      break;
    }

    res= mysql_insert(thd, all_tables, lex->field_list, lex->many_values,
		      lex->update_list, lex->value_list,
                      lex->duplicates, lex->ignore);

    /*
      If we have inserted into a VIEW, and the base table has
      AUTO_INCREMENT column, but this column is not accessible through
      a view, then we should restore LAST_INSERT_ID to the value it
      had before the statement.
    */
    if (first_table->view && !first_table->contain_auto_increment)
      thd->first_successful_insert_id_in_cur_stmt=
        thd->first_successful_insert_id_in_prev_stmt;

    break;
  }
  case SQLCOM_REPLACE_SELECT:
  case SQLCOM_INSERT_SELECT:
  {
    select_result *sel_result;
    DBUG_ASSERT(first_table == all_tables && first_table != 0);
    if ((res= insert_precheck(thd, all_tables)))
      break;

    /* Fix lock for first table */
    if (first_table->lock_type == TL_WRITE_DELAYED)
      first_table->lock_type= TL_WRITE;

    /* Don't unlock tables until command is written to binary log */
    select_lex->options|= SELECT_NO_UNLOCK;

    unit->set_limit(select_lex);

    if (! thd->locked_tables &&
        ! (need_start_waiting= ! wait_if_global_read_lock(thd, 0, 1)))
    {
      res= 1;
      break;
    }

    if (!(res= open_and_lock_tables(thd, all_tables)))
    {
      /* Skip first table, which is the table we are inserting in */
      TABLE_LIST *second_table= first_table->next_local;
      select_lex->table_list.first= (uchar*) second_table;
      select_lex->context.table_list= 
        select_lex->context.first_name_resolution_table= second_table;
      res= mysql_insert_select_prepare(thd);
      if (!res && (sel_result= new select_insert(first_table,
                                                 first_table->table,
                                                 &lex->field_list,
                                                 &lex->update_list,
                                                 &lex->value_list,
                                                 lex->duplicates,
                                                 lex->ignore)))
      {
	res= handle_select(thd, lex, sel_result, OPTION_SETUP_TABLES_DONE);
        /*
          Invalidate the table in the query cache if something changed
          after unlocking when changes become visible.
          TODO: this is workaround. right way will be move invalidating in
          the unlock procedure.
        */
        if (first_table->lock_type ==  TL_WRITE_CONCURRENT_INSERT &&
            thd->lock)
        {
          /* INSERT ... SELECT should invalidate only the very first table */
          TABLE_LIST *save_table= first_table->next_local;
          first_table->next_local= 0;
          query_cache_invalidate3(thd, first_table, 1);
          first_table->next_local= save_table;
        }
        delete sel_result;
      }
      /* revert changes for SP */
      select_lex->table_list.first= (uchar*) first_table;
    }

    /*
      If we have inserted into a VIEW, and the base table has
      AUTO_INCREMENT column, but this column is not accessible through
      a view, then we should restore LAST_INSERT_ID to the value it
      had before the statement.
    */
    if (first_table->view && !first_table->contain_auto_increment)
      thd->first_successful_insert_id_in_cur_stmt=
        thd->first_successful_insert_id_in_prev_stmt;

    break;
  }
  case SQLCOM_TRUNCATE:
    if (end_active_trans(thd))
    {
      res= -1;
      break;
    }
    DBUG_ASSERT(first_table == all_tables && first_table != 0);
    if (check_one_table_access(thd, DROP_ACL, all_tables))
      goto error;
    /*
      Don't allow this within a transaction because we want to use
      re-generate table
    */
    if (thd->locked_tables || thd->active_transaction())
    {
      my_message(ER_LOCK_OR_ACTIVE_TRANSACTION,
                 ER(ER_LOCK_OR_ACTIVE_TRANSACTION), MYF(0));
      goto error;
    }

    res= mysql_truncate(thd, first_table, 0);
    break;
  case SQLCOM_DELETE:
  {
    DBUG_ASSERT(first_table == all_tables && first_table != 0);
    if ((res= delete_precheck(thd, all_tables)))
      break;
    DBUG_ASSERT(select_lex->offset_limit == 0);
    unit->set_limit(select_lex);

    if (!thd->locked_tables &&
        !(need_start_waiting= !wait_if_global_read_lock(thd, 0, 1)))
    {
      res= 1;
      break;
    }

    res = mysql_delete(thd, all_tables, select_lex->where,
                       &select_lex->order_list,
                       unit->select_limit_cnt, select_lex->options,
                       FALSE);
    break;
  }
  case SQLCOM_DELETE_MULTI:
  {
    DBUG_ASSERT(first_table == all_tables && first_table != 0);
    TABLE_LIST *aux_tables=
      (TABLE_LIST *)thd->lex->auxiliary_table_list.first;
    multi_delete *del_result;

    if (!thd->locked_tables &&
        !(need_start_waiting= !wait_if_global_read_lock(thd, 0, 1)))
    {
      res= 1;
      break;
    }

    if ((res= multi_delete_precheck(thd, all_tables)))
      break;

    /* condition will be TRUE on SP re-excuting */
    if (select_lex->item_list.elements != 0)
      select_lex->item_list.empty();
    if (add_item_to_list(thd, new Item_null()))
      goto error;

    thd_proc_info(thd, "init");
    if ((res= open_and_lock_tables(thd, all_tables)))
      break;

    if ((res= mysql_multi_delete_prepare(thd)))
      goto error;

    if (!thd->is_fatal_error &&
        (del_result= new multi_delete(aux_tables, lex->table_count)))
    {
      res= mysql_select(thd, &select_lex->ref_pointer_array,
			select_lex->get_table_list(),
			select_lex->with_wild,
			select_lex->item_list,
			select_lex->where,
			0, (ORDER *)NULL, (ORDER *)NULL, (Item *)NULL,
			(ORDER *)NULL,
			select_lex->options | thd->options |
			SELECT_NO_JOIN_CACHE | SELECT_NO_UNLOCK |
                        OPTION_SETUP_TABLES_DONE,
			del_result, unit, select_lex);
      res|= thd->is_error();
      if (res)
        del_result->abort();
      delete del_result;
    }
    else
      res= TRUE;                                // Error
    break;
  }
  case SQLCOM_DROP_TABLE:
  {
    DBUG_ASSERT(first_table == all_tables && first_table != 0);
    if (!lex->drop_temporary)
    {
      if (check_table_access(thd, DROP_ACL, all_tables, UINT_MAX, FALSE))
	goto error;				/* purecov: inspected */
      if (end_active_trans(thd))
        goto error;
    }
    else
    {
      /*
	If this is a slave thread, we may sometimes execute some 
	DROP / * 40005 TEMPORARY * / TABLE
	that come from parts of binlogs (likely if we use RESET SLAVE or CHANGE
	MASTER TO), while the temporary table has already been dropped.
	To not generate such irrelevant "table does not exist errors",
	we silently add IF EXISTS if TEMPORARY was used.
      */
      if (thd->slave_thread)
        lex->drop_if_exists= 1;

      /* So that DROP TEMPORARY TABLE gets to binlog at commit/rollback */
      thd->options|= OPTION_KEEP_LOG;
    }
    /* DDL and binlog write order protected by LOCK_open */
    res= mysql_rm_table(thd, first_table, lex->drop_if_exists,
			lex->drop_temporary);
  }
  break;
  case SQLCOM_SHOW_PROCESSLIST:
    if (!thd->security_ctx->priv_user[0] &&
        check_global_access(thd,PROCESS_ACL))
      break;
    mysqld_list_processes(thd,
			  (thd->security_ctx->master_access & PROCESS_ACL ?
                           NullS :
                           thd->security_ctx->priv_user),
                          lex->verbose);
    break;
  case SQLCOM_SHOW_AUTHORS:
    res= mysqld_show_authors(thd);
    break;
  case SQLCOM_SHOW_CONTRIBUTORS:
    res= mysqld_show_contributors(thd);
    break;
  case SQLCOM_SHOW_PRIVILEGES:
    res= mysqld_show_privileges(thd);
    break;
  case SQLCOM_SHOW_COLUMN_TYPES:
    res= mysqld_show_column_types(thd);
    break;
  case SQLCOM_SHOW_ENGINE_LOGS:
#ifdef DONT_ALLOW_SHOW_COMMANDS
    my_message(ER_NOT_ALLOWED_COMMAND, ER(ER_NOT_ALLOWED_COMMAND),
               MYF(0));	/* purecov: inspected */
    goto error;
#else
    {
      if (check_access(thd, FILE_ACL, any_db,0,0,0,0))
	goto error;
      res= ha_show_status(thd, lex->create_info.db_type, HA_ENGINE_LOGS);
      break;
    }
#endif
  case SQLCOM_CHANGE_DB:
  {
    LEX_STRING db_str= { (char *) select_lex->db, strlen(select_lex->db) };

    if (!mysql_change_db(thd, &db_str, FALSE))
      my_ok(thd);

    break;
  }

  case SQLCOM_LOAD:
  {
    DBUG_ASSERT(first_table == all_tables && first_table != 0);
    uint privilege= (lex->duplicates == DUP_REPLACE ?
		     INSERT_ACL | DELETE_ACL : INSERT_ACL) |
                    (lex->local_file ? 0 : FILE_ACL);

    if (lex->local_file)
    {
      if (!(thd->client_capabilities & CLIENT_LOCAL_FILES) ||
          !opt_local_infile)
      {
	my_message(ER_NOT_ALLOWED_COMMAND, ER(ER_NOT_ALLOWED_COMMAND), MYF(0));
	goto error;
      }
    }

    if (check_one_table_access(thd, privilege, all_tables))
      goto error;

    res= mysql_load(thd, lex->exchange, first_table, lex->field_list,
                    lex->update_list, lex->value_list, lex->duplicates,
                    lex->ignore, (bool) lex->local_file);
    break;
  }

  case SQLCOM_SET_OPTION:
  {
    List<set_var_base> *lex_var_list= &lex->var_list;

    if (lex->autocommit && end_active_trans(thd))
      goto error;

    if ((check_table_access(thd, SELECT_ACL, all_tables, UINT_MAX, FALSE) ||
	 open_and_lock_tables(thd, all_tables)))
      goto error;
    if (lex->one_shot_set && not_all_support_one_shot(lex_var_list))
    {
      my_error(ER_RESERVED_SYNTAX, MYF(0), "SET ONE_SHOT");
      goto error;
    }
    if (!(res= sql_set_variables(thd, lex_var_list)))
    {
      /*
        If the previous command was a SET ONE_SHOT, we don't want to forget
        about the ONE_SHOT property of that SET. So we use a |= instead of = .
      */
      thd->one_shot_set|= lex->one_shot_set;
      my_ok(thd);
    }
    else
    {
      /*
        We encountered some sort of error, but no message was sent.
        Send something semi-generic here since we don't know which
        assignment in the list caused the error.
      */
      if (!thd->is_error())
        my_error(ER_WRONG_ARGUMENTS,MYF(0),"SET");
      goto error;
    }

    break;
  }

  case SQLCOM_UNLOCK_TABLES:
    /*
      It is critical for mysqldump --single-transaction --master-data that
      UNLOCK TABLES does not implicitely commit a connection which has only
      done FLUSH TABLES WITH READ LOCK + BEGIN. If this assumption becomes
      false, mysqldump will not work.
    */
    unlock_locked_tables(thd);
    if (thd->options & OPTION_TABLE_LOCK)
    {
      end_active_trans(thd);
      thd->options&= ~(OPTION_TABLE_LOCK);
    }
    if (thd->global_read_lock)
      unlock_global_read_lock(thd);
    my_ok(thd);
    break;
  case SQLCOM_LOCK_TABLES:
    unlock_locked_tables(thd);
    /* we must end the trasaction first, regardless of anything */
    if (end_active_trans(thd))
      goto error;
    if (check_table_access(thd, LOCK_TABLES_ACL | SELECT_ACL, all_tables,
                           UINT_MAX, FALSE))
      goto error;
    thd->in_lock_tables=1;
    thd->options|= OPTION_TABLE_LOCK;

    if (!(res= simple_open_n_lock_tables(thd, all_tables)))
    {
#ifdef HAVE_QUERY_CACHE
      if (thd->variables.query_cache_wlock_invalidate)
	query_cache.invalidate_locked_for_write(first_table);
#endif /*HAVE_QUERY_CACHE*/
      thd->locked_tables=thd->lock;
      thd->lock=0;
      my_ok(thd);
    }
    else
    {
      /* 
        Need to end the current transaction, so the storage engine (InnoDB)
        can free its locks if LOCK TABLES locked some tables before finding
        that it can't lock a table in its list
      */
      ha_autocommit_or_rollback(thd, 1);
      end_active_trans(thd);
      thd->options&= ~(OPTION_TABLE_LOCK);
    }
    thd->in_lock_tables=0;
    break;
  case SQLCOM_CREATE_DB:
  {
    /*
      As mysql_create_db() may modify HA_CREATE_INFO structure passed to
      it, we need to use a copy of LEX::create_info to make execution
      prepared statement- safe.
    */
    HA_CREATE_INFO create_info(lex->create_info);
    if (end_active_trans(thd))
    {
      res= -1;
      break;
    }
    char *alias;
    if (!(alias=thd->strmake(lex->name.str, lex->name.length)) ||
        check_db_name(&lex->name))
    {
      my_error(ER_WRONG_DB_NAME, MYF(0), lex->name.str);
      break;
    }
    /*
      If in a slave thread :
      CREATE DATABASE DB was certainly not preceded by USE DB.
      For that reason, db_ok() in sql/slave.cc did not check the
      do_db/ignore_db. And as this query involves no tables, tables_ok()
      above was not called. So we have to check rules again here.
    */
#ifdef HAVE_REPLICATION
    if (thd->slave_thread && 
	(!rpl_filter->db_ok(lex->name.str) ||
	 !rpl_filter->db_ok_with_wild_table(lex->name.str)))
    {
      my_message(ER_SLAVE_IGNORED_TABLE, ER(ER_SLAVE_IGNORED_TABLE), MYF(0));
      break;
    }
#endif
    if (check_access(thd,CREATE_ACL,lex->name.str, 0, 1, 0,
                     is_schema_db(lex->name.str)))
      break;
    res= mysql_create_db(thd,(lower_case_table_names == 2 ? alias :
                              lex->name.str), &create_info, 0);
    break;
  }
  case SQLCOM_DROP_DB:
  {
    if (end_active_trans(thd))
    {
      res= -1;
      break;
    }
    if (check_db_name(&lex->name))
    {
      my_error(ER_WRONG_DB_NAME, MYF(0), lex->name.str);
      break;
    }
    /*
      If in a slave thread :
      DROP DATABASE DB may not be preceded by USE DB.
      For that reason, maybe db_ok() in sql/slave.cc did not check the 
      do_db/ignore_db. And as this query involves no tables, tables_ok()
      above was not called. So we have to check rules again here.
    */
#ifdef HAVE_REPLICATION
    if (thd->slave_thread && 
	(!rpl_filter->db_ok(lex->name.str) ||
	 !rpl_filter->db_ok_with_wild_table(lex->name.str)))
    {
      my_message(ER_SLAVE_IGNORED_TABLE, ER(ER_SLAVE_IGNORED_TABLE), MYF(0));
      break;
    }
#endif
    if (check_access(thd,DROP_ACL,lex->name.str,0,1,0,
                     is_schema_db(lex->name.str)))
      break;
    if (thd->locked_tables || thd->active_transaction())
    {
      my_message(ER_LOCK_OR_ACTIVE_TRANSACTION,
                 ER(ER_LOCK_OR_ACTIVE_TRANSACTION), MYF(0));
      goto error;
    }
    res= mysql_rm_db(thd, lex->name.str, lex->drop_if_exists, 0);
    break;
  }
  case SQLCOM_ALTER_DB_UPGRADE:
  {
    LEX_STRING *db= & lex->name;
    if (end_active_trans(thd))
    {
      res= 1;
      break;
    }
#ifdef HAVE_REPLICATION
    if (thd->slave_thread && 
       (!rpl_filter->db_ok(db->str) ||
        !rpl_filter->db_ok_with_wild_table(db->str)))
    {
      res= 1;
      my_message(ER_SLAVE_IGNORED_TABLE, ER(ER_SLAVE_IGNORED_TABLE), MYF(0));
      break;
    }
#endif
    if (check_db_name(db))
    {
      my_error(ER_WRONG_DB_NAME, MYF(0), db->str);
      break;
    }
    if (check_access(thd, ALTER_ACL, db->str, 0, 1, 0, is_schema_db(db->str)) ||
        check_access(thd, DROP_ACL, db->str, 0, 1, 0, is_schema_db(db->str)) ||
        check_access(thd, CREATE_ACL, db->str, 0, 1, 0, is_schema_db(db->str)))
    {
      res= 1;
      break;
    }
    if (thd->locked_tables || thd->active_transaction())
    {
      res= 1;
      my_message(ER_LOCK_OR_ACTIVE_TRANSACTION,
                 ER(ER_LOCK_OR_ACTIVE_TRANSACTION), MYF(0));
      goto error;
    }

    res= mysql_upgrade_db(thd, db);
    if (!res)
      my_ok(thd);
    break;
  }
  case SQLCOM_ALTER_DB:
  {
    LEX_STRING *db= &lex->name;
    HA_CREATE_INFO create_info(lex->create_info);
    if (check_db_name(db))
    {
      my_error(ER_WRONG_DB_NAME, MYF(0), db->str);
      break;
    }
    /*
      If in a slave thread :
      ALTER DATABASE DB may not be preceded by USE DB.
      For that reason, maybe db_ok() in sql/slave.cc did not check the
      do_db/ignore_db. And as this query involves no tables, tables_ok()
      above was not called. So we have to check rules again here.
    */
#ifdef HAVE_REPLICATION
    if (thd->slave_thread &&
	(!rpl_filter->db_ok(db->str) ||
	 !rpl_filter->db_ok_with_wild_table(db->str)))
    {
      my_message(ER_SLAVE_IGNORED_TABLE, ER(ER_SLAVE_IGNORED_TABLE), MYF(0));
      break;
    }
#endif
    if (check_access(thd, ALTER_ACL, db->str, 0, 1, 0, is_schema_db(db->str)))
      break;
    if (thd->locked_tables || thd->active_transaction())
    {
      my_message(ER_LOCK_OR_ACTIVE_TRANSACTION,
                 ER(ER_LOCK_OR_ACTIVE_TRANSACTION), MYF(0));
      goto error;
    }
    res= mysql_alter_db(thd, db->str, &create_info);
    break;
  }
  case SQLCOM_SHOW_CREATE_DB:
  {
    DBUG_EXECUTE_IF("4x_server_emul",
                    my_error(ER_UNKNOWN_ERROR, MYF(0)); goto error;);
    if (check_db_name(&lex->name))
    {
      my_error(ER_WRONG_DB_NAME, MYF(0), lex->name.str);
      break;
    }
    res= mysqld_show_create_db(thd, lex->name.str, &lex->create_info);
    break;
  }
  case SQLCOM_CREATE_EVENT:
  case SQLCOM_ALTER_EVENT:
  #ifdef HAVE_EVENT_SCHEDULER
  do
  {
    DBUG_ASSERT(lex->event_parse_data);
    if (lex->table_or_sp_used())
    {
      my_error(ER_NOT_SUPPORTED_YET, MYF(0), "Usage of subqueries or stored "
               "function calls as part of this statement");
      break;
    }

    res= sp_process_definer(thd);
    if (res)
      break;

    switch (lex->sql_command) {
    case SQLCOM_CREATE_EVENT:
    {
      bool if_not_exists= (lex->create_info.options &
                           HA_LEX_CREATE_IF_NOT_EXISTS);
      res= Events::create_event(thd, lex->event_parse_data, if_not_exists);
      break;
    }
    case SQLCOM_ALTER_EVENT:
      res= Events::update_event(thd, lex->event_parse_data,
                                lex->spname ? &lex->spname->m_db : NULL,
                                lex->spname ? &lex->spname->m_name : NULL);
      break;
    default:
      DBUG_ASSERT(0);
    }
    DBUG_PRINT("info",("DDL error code=%d", res));
    if (!res)
      my_ok(thd);

  } while (0);
  /* Don't do it, if we are inside a SP */
  if (!thd->spcont)
  {
    delete lex->sphead;
    lex->sphead= NULL;
  }
  /* lex->unit.cleanup() is called outside, no need to call it here */
  break;
  case SQLCOM_SHOW_CREATE_EVENT:
    res= Events::show_create_event(thd, lex->spname->m_db,
                                   lex->spname->m_name);
    break;
  case SQLCOM_DROP_EVENT:
    if (!(res= Events::drop_event(thd,
                                  lex->spname->m_db, lex->spname->m_name,
                                  lex->drop_if_exists)))
      my_ok(thd);
    break;
#else
    my_error(ER_NOT_SUPPORTED_YET,MYF(0),"embedded server");
    break;
#endif
  case SQLCOM_CREATE_FUNCTION:                  // UDF function
  {
    if (check_access(thd,INSERT_ACL,"mysql",0,1,0,0))
      break;
#ifdef HAVE_DLOPEN
    if (!(res = mysql_create_function(thd, &lex->udf)))
      my_ok(thd);
#else
    my_error(ER_CANT_OPEN_LIBRARY, MYF(0), lex->udf.dl, 0, "feature disabled");
    res= TRUE;
#endif
    break;
  }
#ifndef NO_EMBEDDED_ACCESS_CHECKS
  case SQLCOM_CREATE_USER:
  {
    if (check_access(thd, INSERT_ACL, "mysql", 0, 1, 1, 0) &&
        check_global_access(thd,CREATE_USER_ACL))
      break;
    if (end_active_trans(thd))
      goto error;
    /* Conditionally writes to binlog */
    if (!(res= mysql_create_user(thd, lex->users_list)))
      my_ok(thd);
    break;
  }
  case SQLCOM_DROP_USER:
  {
    if (check_access(thd, DELETE_ACL, "mysql", 0, 1, 1, 0) &&
        check_global_access(thd,CREATE_USER_ACL))
      break;
    if (end_active_trans(thd))
      goto error;
    /* Conditionally writes to binlog */
    if (!(res= mysql_drop_user(thd, lex->users_list)))
      my_ok(thd);
    break;
  }
  case SQLCOM_RENAME_USER:
  {
    if (check_access(thd, UPDATE_ACL, "mysql", 0, 1, 1, 0) &&
        check_global_access(thd,CREATE_USER_ACL))
      break;
    if (end_active_trans(thd))
      goto error;
    /* Conditionally writes to binlog */
    if (!(res= mysql_rename_user(thd, lex->users_list)))
      my_ok(thd);
    break;
  }
  case SQLCOM_REVOKE_ALL:
  {
    if (end_active_trans(thd))
      goto error;
    if (check_access(thd, UPDATE_ACL, "mysql", 0, 1, 1, 0) &&
        check_global_access(thd,CREATE_USER_ACL))
      break;
    /* Conditionally writes to binlog */
    if (!(res = mysql_revoke_all(thd, lex->users_list)))
      my_ok(thd);
    break;
  }
  case SQLCOM_REVOKE:
  case SQLCOM_GRANT:
  {
    if (end_active_trans(thd))
      goto error;

    if (check_access(thd, lex->grant | lex->grant_tot_col | GRANT_ACL,
		     first_table ?  first_table->db : select_lex->db,
		     first_table ? &first_table->grant.privilege : 0,
		     first_table ? 0 : 1, 0,
                     first_table ? (bool) first_table->schema_table :
                     select_lex->db ? is_schema_db(select_lex->db) : 0))
      goto error;

    if (thd->security_ctx->user)              // If not replication
    {
      LEX_USER *user, *tmp_user;

      List_iterator <LEX_USER> user_list(lex->users_list);
      while ((tmp_user= user_list++))
      {
        if (!(user= get_current_user(thd, tmp_user)))
          goto error;
        if (specialflag & SPECIAL_NO_RESOLVE &&
            hostname_requires_resolving(user->host.str))
          push_warning_printf(thd, MYSQL_ERROR::WARN_LEVEL_WARN,
                              ER_WARN_HOSTNAME_WONT_WORK,
                              ER(ER_WARN_HOSTNAME_WONT_WORK),
                              user->host.str);
        // Are we trying to change a password of another user
        DBUG_ASSERT(user->host.str != 0);
        if (strcmp(thd->security_ctx->user, user->user.str) ||
            my_strcasecmp(system_charset_info,
                          user->host.str, thd->security_ctx->host_or_ip))
        {
          // TODO: use check_change_password()
          if (is_acl_user(user->host.str, user->user.str) &&
              user->password.str &&
              check_access(thd, UPDATE_ACL,"mysql",0,1,1,0))
          {
            my_message(ER_PASSWORD_NOT_ALLOWED,
                       ER(ER_PASSWORD_NOT_ALLOWED), MYF(0));
            goto error;
          }
        }
      }
    }
    if (first_table)
    {
      if (lex->type == TYPE_ENUM_PROCEDURE ||
          lex->type == TYPE_ENUM_FUNCTION)
      {
        uint grants= lex->all_privileges 
		   ? (PROC_ACLS & ~GRANT_ACL) | (lex->grant & GRANT_ACL)
		   : lex->grant;
        if (check_grant_routine(thd, grants | GRANT_ACL, all_tables,
                                lex->type == TYPE_ENUM_PROCEDURE, 0))
	  goto error;
        /* Conditionally writes to binlog */
        res= mysql_routine_grant(thd, all_tables,
                                 lex->type == TYPE_ENUM_PROCEDURE, 
                                 lex->users_list, grants,
                                 lex->sql_command == SQLCOM_REVOKE, 0);
      }
      else
      {
	if (check_grant(thd,(lex->grant | lex->grant_tot_col | GRANT_ACL),
                        all_tables, 0, UINT_MAX, 0))
	  goto error;
        /* Conditionally writes to binlog */
        res= mysql_table_grant(thd, all_tables, lex->users_list,
			       lex->columns, lex->grant,
			       lex->sql_command == SQLCOM_REVOKE);
      }
    }
    else
    {
      if (lex->columns.elements || lex->type)
      {
	my_message(ER_ILLEGAL_GRANT_FOR_TABLE, ER(ER_ILLEGAL_GRANT_FOR_TABLE),
                   MYF(0));
        goto error;
      }
      else
	/* Conditionally writes to binlog */
	res = mysql_grant(thd, select_lex->db, lex->users_list, lex->grant,
			  lex->sql_command == SQLCOM_REVOKE);
      if (!res)
      {
	if (lex->sql_command == SQLCOM_GRANT)
	{
	  List_iterator <LEX_USER> str_list(lex->users_list);
	  LEX_USER *user, *tmp_user;
	  while ((tmp_user=str_list++))
          {
            if (!(user= get_current_user(thd, tmp_user)))
              goto error;
	    reset_mqh(user, 0);
          }
	}
      }
    }
    break;
  }
#endif /*!NO_EMBEDDED_ACCESS_CHECKS*/
  case SQLCOM_RESET:
    /*
      RESET commands are never written to the binary log, so we have to
      initialize this variable because RESET shares the same code as FLUSH
    */
    lex->no_write_to_binlog= 1;
  case SQLCOM_FLUSH:
  {
    bool write_to_binlog;
    if (check_global_access(thd,RELOAD_ACL))
      goto error;

    /*
      reload_acl_and_cache() will tell us if we are allowed to write to the
      binlog or not.
    */
    if (!reload_acl_and_cache(thd, lex->type, first_table, &write_to_binlog))
    {
      /*
        We WANT to write and we CAN write.
        ! we write after unlocking the table.
      */
      /*
        Presumably, RESET and binlog writing doesn't require synchronization
      */
      if (!lex->no_write_to_binlog && write_to_binlog)
      {
        write_bin_log(thd, FALSE, thd->query, thd->query_length);
      }
      my_ok(thd);
    } 
    
    break;
  }
  case SQLCOM_KILL:
  {
    Item *it= (Item *)lex->value_list.head();

    if (lex->table_or_sp_used())
    {
      my_error(ER_NOT_SUPPORTED_YET, MYF(0), "Usage of subqueries or stored "
               "function calls as part of this statement");
      break;
    }

    if ((!it->fixed && it->fix_fields(lex->thd, &it)) || it->check_cols(1))
    {
      my_message(ER_SET_CONSTANTS_ONLY, ER(ER_SET_CONSTANTS_ONLY),
		 MYF(0));
      goto error;
    }
    sql_kill(thd, (ulong)it->val_int(), lex->type & ONLY_KILL_QUERY);
    break;
  }
#ifndef NO_EMBEDDED_ACCESS_CHECKS
  case SQLCOM_SHOW_GRANTS:
  {
    LEX_USER *grant_user= get_current_user(thd, lex->grant_user);
    if (!grant_user)
      goto error;
    if ((thd->security_ctx->priv_user &&
	 !strcmp(thd->security_ctx->priv_user, grant_user->user.str)) ||
	!check_access(thd, SELECT_ACL, "mysql",0,1,0,0))
    {
      res = mysql_show_grants(thd, grant_user);
    }
    break;
  }
#endif
  case SQLCOM_HA_OPEN:
    DBUG_ASSERT(first_table == all_tables && first_table != 0);
    if (check_table_access(thd, SELECT_ACL, all_tables, UINT_MAX, FALSE))
      goto error;
    res= mysql_ha_open(thd, first_table, 0);
    break;
  case SQLCOM_HA_CLOSE:
    DBUG_ASSERT(first_table == all_tables && first_table != 0);
    res= mysql_ha_close(thd, first_table);
    break;
  case SQLCOM_HA_READ:
    DBUG_ASSERT(first_table == all_tables && first_table != 0);
    /*
      There is no need to check for table permissions here, because
      if a user has no permissions to read a table, he won't be
      able to open it (with SQLCOM_HA_OPEN) in the first place.
    */
    unit->set_limit(select_lex);
    res= mysql_ha_read(thd, first_table, lex->ha_read_mode, lex->ident.str,
                       lex->insert_list, lex->ha_rkey_mode, select_lex->where,
                       unit->select_limit_cnt, unit->offset_limit_cnt);
    break;

  case SQLCOM_BEGIN:
    if (thd->transaction.xid_state.xa_state != XA_NOTR)
    {
      my_error(ER_XAER_RMFAIL, MYF(0),
               xa_state_names[thd->transaction.xid_state.xa_state]);
      break;
    }
    if (begin_trans(thd))
      goto error;
    my_ok(thd);
    break;
  case SQLCOM_COMMIT:
    if (end_trans(thd, lex->tx_release ? COMMIT_RELEASE :
                              lex->tx_chain ? COMMIT_AND_CHAIN : COMMIT))
      goto error;
    my_ok(thd);
    break;
  case SQLCOM_ROLLBACK:
    if (end_trans(thd, lex->tx_release ? ROLLBACK_RELEASE :
                              lex->tx_chain ? ROLLBACK_AND_CHAIN : ROLLBACK))
      goto error;
    my_ok(thd);
    break;
  case SQLCOM_RELEASE_SAVEPOINT:
  {
    SAVEPOINT *sv;
    for (sv=thd->transaction.savepoints; sv; sv=sv->prev)
    {
      if (my_strnncoll(system_charset_info,
                       (uchar *)lex->ident.str, lex->ident.length,
                       (uchar *)sv->name, sv->length) == 0)
        break;
    }
    if (sv)
    {
      if (ha_release_savepoint(thd, sv))
        res= TRUE; // cannot happen
      else
        my_ok(thd);
      thd->transaction.savepoints=sv->prev;
    }
    else
      my_error(ER_SP_DOES_NOT_EXIST, MYF(0), "SAVEPOINT", lex->ident.str);
    break;
  }
  case SQLCOM_ROLLBACK_TO_SAVEPOINT:
  {
    SAVEPOINT *sv;
    for (sv=thd->transaction.savepoints; sv; sv=sv->prev)
    {
      if (my_strnncoll(system_charset_info,
                       (uchar *)lex->ident.str, lex->ident.length,
                       (uchar *)sv->name, sv->length) == 0)
        break;
    }
    if (sv)
    {
      if (ha_rollback_to_savepoint(thd, sv))
        res= TRUE; // cannot happen
      else
      {
        if (((thd->options & OPTION_KEEP_LOG) || 
             thd->transaction.all.modified_non_trans_table) &&
            !thd->slave_thread)
          push_warning(thd, MYSQL_ERROR::WARN_LEVEL_WARN,
                       ER_WARNING_NOT_COMPLETE_ROLLBACK,
                       ER(ER_WARNING_NOT_COMPLETE_ROLLBACK));
        my_ok(thd);
      }
      thd->transaction.savepoints=sv;
    }
    else
      my_error(ER_SP_DOES_NOT_EXIST, MYF(0), "SAVEPOINT", lex->ident.str);
    break;
  }
  case SQLCOM_SAVEPOINT:
    if (!(thd->options & (OPTION_NOT_AUTOCOMMIT | OPTION_BEGIN) ||
          thd->in_sub_stmt) || !opt_using_transactions)
      my_ok(thd);
    else
    {
      SAVEPOINT **sv, *newsv;
      for (sv=&thd->transaction.savepoints; *sv; sv=&(*sv)->prev)
      {
        if (my_strnncoll(system_charset_info,
                         (uchar *)lex->ident.str, lex->ident.length,
                         (uchar *)(*sv)->name, (*sv)->length) == 0)
          break;
      }
      if (*sv) /* old savepoint of the same name exists */
      {
        newsv=*sv;
        ha_release_savepoint(thd, *sv); // it cannot fail
        *sv=(*sv)->prev;
      }
      else if ((newsv=(SAVEPOINT *) alloc_root(&thd->transaction.mem_root,
                                               savepoint_alloc_size)) == 0)
      {
        my_error(ER_OUT_OF_RESOURCES, MYF(0));
        break;
      }
      newsv->name=strmake_root(&thd->transaction.mem_root,
                               lex->ident.str, lex->ident.length);
      newsv->length=lex->ident.length;
      /*
        if we'll get an error here, don't add new savepoint to the list.
        we'll lose a little bit of memory in transaction mem_root, but it'll
        be free'd when transaction ends anyway
      */
      if (ha_savepoint(thd, newsv))
        res= TRUE;
      else
      {
        newsv->prev=thd->transaction.savepoints;
        thd->transaction.savepoints=newsv;
        my_ok(thd);
      }
    }
    break;
  case SQLCOM_CREATE_PROCEDURE:
  case SQLCOM_CREATE_SPFUNCTION:
  {
    uint namelen;
    char *name;
    int sp_result= SP_INTERNAL_ERROR;

    DBUG_ASSERT(lex->sphead != 0);
    DBUG_ASSERT(lex->sphead->m_db.str); /* Must be initialized in the parser */
    /*
      Verify that the database name is allowed, optionally
      lowercase it.
    */
    if (check_db_name(&lex->sphead->m_db))
    {
      my_error(ER_WRONG_DB_NAME, MYF(0), lex->sphead->m_db.str);
      goto create_sp_error;
    }

    /*
      Check that a database directory with this name
      exists. Design note: This won't work on virtual databases
      like information_schema.
    */
    if (check_db_dir_existence(lex->sphead->m_db.str))
    {
      my_error(ER_BAD_DB_ERROR, MYF(0), lex->sphead->m_db.str);
      goto create_sp_error;
    }

    if (check_access(thd, CREATE_PROC_ACL, lex->sphead->m_db.str, 0, 0, 0,
                     is_schema_db(lex->sphead->m_db.str)))
      goto create_sp_error;

    if (end_active_trans(thd))
      goto create_sp_error;

    name= lex->sphead->name(&namelen);
#ifdef HAVE_DLOPEN
    if (lex->sphead->m_type == TYPE_ENUM_FUNCTION)
    {
      udf_func *udf = find_udf(name, namelen);

      if (udf)
      {
        my_error(ER_UDF_EXISTS, MYF(0), name);
        goto create_sp_error;
      }
    }
#endif

    if (sp_process_definer(thd))
      goto create_sp_error;

    res= (sp_result= lex->sphead->create(thd));
    switch (sp_result) {
    case SP_OK:
#ifndef NO_EMBEDDED_ACCESS_CHECKS
      /* only add privileges if really neccessary */
      if (sp_automatic_privileges && !opt_noacl &&
          check_routine_access(thd, DEFAULT_CREATE_PROC_ACLS,
                               lex->sphead->m_db.str, name,
                               lex->sql_command == SQLCOM_CREATE_PROCEDURE, 1))
      {
        if (sp_grant_privileges(thd, lex->sphead->m_db.str, name,
                                lex->sql_command == SQLCOM_CREATE_PROCEDURE))
          push_warning(thd, MYSQL_ERROR::WARN_LEVEL_WARN,
                       ER_PROC_AUTO_GRANT_FAIL,
                       ER(ER_PROC_AUTO_GRANT_FAIL));
      }
#endif
    break;
    case SP_WRITE_ROW_FAILED:
      my_error(ER_SP_ALREADY_EXISTS, MYF(0), SP_TYPE_STRING(lex), name);
    break;
    case SP_BAD_IDENTIFIER:
      my_error(ER_TOO_LONG_IDENT, MYF(0), name);
    break;
    case SP_BODY_TOO_LONG:
      my_error(ER_TOO_LONG_BODY, MYF(0), name);
    break;
    case SP_FLD_STORE_FAILED:
      my_error(ER_CANT_CREATE_SROUTINE, MYF(0), name);
      break;
    default:
      my_error(ER_SP_STORE_FAILED, MYF(0), SP_TYPE_STRING(lex), name);
    break;
    } /* end switch */

    /*
      Capture all errors within this CASE and
      clean up the environment.
    */
create_sp_error:
    if (sp_result != SP_OK )
      goto error;
    my_ok(thd);
    break; /* break super switch */
  } /* end case group bracket */
  case SQLCOM_CALL:
    {
      sp_head *sp;

      /*
        This will cache all SP and SF and open and lock all tables
        required for execution.
      */
      if (check_table_access(thd, SELECT_ACL, all_tables, UINT_MAX, FALSE) ||
	  open_and_lock_tables(thd, all_tables))
       goto error;

      /*
        By this moment all needed SPs should be in cache so no need to look 
        into DB. 
      */
      if (!(sp= sp_find_routine(thd, TYPE_ENUM_PROCEDURE, lex->spname,
                                &thd->sp_proc_cache, TRUE)))
      {
	my_error(ER_SP_DOES_NOT_EXIST, MYF(0), "PROCEDURE",
                 lex->spname->m_qname.str);
	goto error;
      }
      else
      {
	ha_rows select_limit;
        /* bits that should be cleared in thd->server_status */
	uint bits_to_be_cleared= 0;
        /*
          Check that the stored procedure doesn't contain Dynamic SQL
          and doesn't return result sets: such stored procedures can't
          be called from a function or trigger.
        */
        if (thd->in_sub_stmt)
        {
          const char *where= (thd->in_sub_stmt & SUB_STMT_TRIGGER ?
                              "trigger" : "function");
          if (sp->is_not_allowed_in_function(where))
            goto error;
        }

	if (sp->m_flags & sp_head::MULTI_RESULTS)
	{
	  if (! (thd->client_capabilities & CLIENT_MULTI_RESULTS))
	  {
            /*
              The client does not support multiple result sets being sent
              back
            */
	    my_error(ER_SP_BADSELECT, MYF(0), sp->m_qname.str);
	    goto error;
	  }
          /*
            If SERVER_MORE_RESULTS_EXISTS is not set,
            then remember that it should be cleared
          */
	  bits_to_be_cleared= (~thd->server_status &
                               SERVER_MORE_RESULTS_EXISTS);
	  thd->server_status|= SERVER_MORE_RESULTS_EXISTS;
	}

	if (check_routine_access(thd, EXECUTE_ACL,
				 sp->m_db.str, sp->m_name.str, TRUE, FALSE))
	{
	  goto error;
	}
	select_limit= thd->variables.select_limit;
	thd->variables.select_limit= HA_POS_ERROR;

        /* 
          We never write CALL statements into binlog:
           - If the mode is non-prelocked, each statement will be logged
             separately.
           - If the mode is prelocked, the invoking statement will care
             about writing into binlog.
          So just execute the statement.
        */
	res= sp->execute_procedure(thd, &lex->value_list);
	/*
          If warnings have been cleared, we have to clear total_warn_count
          too, otherwise the clients get confused.
	 */
	if (thd->warn_list.is_empty())
	  thd->total_warn_count= 0;

	thd->variables.select_limit= select_limit;

        thd->server_status&= ~bits_to_be_cleared;

	if (!res)
          my_ok(thd, (ulong) (thd->row_count_func < 0 ? 0 :
                              thd->row_count_func));
	else
        {
          DBUG_ASSERT(thd->is_error() || thd->killed);
	  goto error;		// Substatement should already have sent error
        }
      }
      break;
    }
  case SQLCOM_ALTER_PROCEDURE:
  case SQLCOM_ALTER_FUNCTION:
    {
      int sp_result;
      sp_head *sp;
      st_sp_chistics chistics;

      memcpy(&chistics, &lex->sp_chistics, sizeof(chistics));
      if (lex->sql_command == SQLCOM_ALTER_PROCEDURE)
        sp= sp_find_routine(thd, TYPE_ENUM_PROCEDURE, lex->spname,
                            &thd->sp_proc_cache, FALSE);
      else
        sp= sp_find_routine(thd, TYPE_ENUM_FUNCTION, lex->spname,
                            &thd->sp_func_cache, FALSE);
      mysql_reset_errors(thd, 0);
      if (! sp)
      {
	if (lex->spname->m_db.str)
	  sp_result= SP_KEY_NOT_FOUND;
	else
	{
	  my_message(ER_NO_DB_ERROR, ER(ER_NO_DB_ERROR), MYF(0));
	  goto error;
	}
      }
      else
      {
        if (check_routine_access(thd, ALTER_PROC_ACL, sp->m_db.str, 
				 sp->m_name.str,
                                 lex->sql_command == SQLCOM_ALTER_PROCEDURE, 0))
	  goto error;

        if (end_active_trans(thd)) 
          goto error;
	memcpy(&lex->sp_chistics, &chistics, sizeof(lex->sp_chistics));
        if ((sp->m_type == TYPE_ENUM_FUNCTION) &&
            !trust_function_creators &&  mysql_bin_log.is_open() &&
            !sp->m_chistics->detistic &&
            (chistics.daccess == SP_CONTAINS_SQL ||
             chistics.daccess == SP_MODIFIES_SQL_DATA))
        {
          my_message(ER_BINLOG_UNSAFE_ROUTINE,
		     ER(ER_BINLOG_UNSAFE_ROUTINE), MYF(0));
          sp_result= SP_INTERNAL_ERROR;
        }
        else
        {
          /*
            Note that if you implement the capability of ALTER FUNCTION to
            alter the body of the function, this command should be made to
            follow the restrictions that log-bin-trust-function-creators=0
            already puts on CREATE FUNCTION.
          */
          /* Conditionally writes to binlog */

          int type= lex->sql_command == SQLCOM_ALTER_PROCEDURE ?
                    TYPE_ENUM_PROCEDURE :
                    TYPE_ENUM_FUNCTION;

          sp_result= sp_update_routine(thd,
                                       type,
                                       lex->spname,
                                       &lex->sp_chistics);
        }
      }
      switch (sp_result)
      {
      case SP_OK:
	my_ok(thd);
	break;
      case SP_KEY_NOT_FOUND:
	my_error(ER_SP_DOES_NOT_EXIST, MYF(0),
                 SP_COM_STRING(lex), lex->spname->m_qname.str);
	goto error;
      default:
	my_error(ER_SP_CANT_ALTER, MYF(0),
                 SP_COM_STRING(lex), lex->spname->m_qname.str);
	goto error;
      }
      break;
    }
  case SQLCOM_DROP_PROCEDURE:
  case SQLCOM_DROP_FUNCTION:
    {
      int sp_result;
      int type= (lex->sql_command == SQLCOM_DROP_PROCEDURE ?
                 TYPE_ENUM_PROCEDURE : TYPE_ENUM_FUNCTION);

      sp_result= sp_routine_exists_in_table(thd, type, lex->spname);
      mysql_reset_errors(thd, 0);
      if (sp_result == SP_OK)
      {
        char *db= lex->spname->m_db.str;
	char *name= lex->spname->m_name.str;

	if (check_routine_access(thd, ALTER_PROC_ACL, db, name,
                                 lex->sql_command == SQLCOM_DROP_PROCEDURE, 0))
          goto error;

        if (end_active_trans(thd)) 
          goto error;
#ifndef NO_EMBEDDED_ACCESS_CHECKS
	if (sp_automatic_privileges && !opt_noacl &&
	    sp_revoke_privileges(thd, db, name, 
                                 lex->sql_command == SQLCOM_DROP_PROCEDURE))
	{
	  push_warning(thd, MYSQL_ERROR::WARN_LEVEL_WARN, 
		       ER_PROC_AUTO_REVOKE_FAIL,
		       ER(ER_PROC_AUTO_REVOKE_FAIL));
	}
#endif
        /* Conditionally writes to binlog */

        int type= lex->sql_command == SQLCOM_DROP_PROCEDURE ?
                  TYPE_ENUM_PROCEDURE :
                  TYPE_ENUM_FUNCTION;

        sp_result= sp_drop_routine(thd, type, lex->spname);
      }
      else
      {
#ifdef HAVE_DLOPEN
	if (lex->sql_command == SQLCOM_DROP_FUNCTION)
	{
          udf_func *udf = find_udf(lex->spname->m_name.str,
                                   lex->spname->m_name.length);
          if (udf)
          {
	    if (check_access(thd, DELETE_ACL, "mysql", 0, 1, 0, 0))
	      goto error;

	    if (!(res = mysql_drop_function(thd, &lex->spname->m_name)))
	    {
	      my_ok(thd);
	      break;
	    }
	  }
	}
#endif
	if (lex->spname->m_db.str)
	  sp_result= SP_KEY_NOT_FOUND;
	else
	{
	  my_message(ER_NO_DB_ERROR, ER(ER_NO_DB_ERROR), MYF(0));
	  goto error;
	}
      }
      res= sp_result;
      switch (sp_result) {
      case SP_OK:
	my_ok(thd);
	break;
      case SP_KEY_NOT_FOUND:
	if (lex->drop_if_exists)
	{
	  push_warning_printf(thd, MYSQL_ERROR::WARN_LEVEL_NOTE,
			      ER_SP_DOES_NOT_EXIST, ER(ER_SP_DOES_NOT_EXIST),
			      SP_COM_STRING(lex), lex->spname->m_name.str);
	  res= FALSE;
	  my_ok(thd);
	  break;
	}
	my_error(ER_SP_DOES_NOT_EXIST, MYF(0),
                 SP_COM_STRING(lex), lex->spname->m_qname.str);
	goto error;
      default:
	my_error(ER_SP_DROP_FAILED, MYF(0),
                 SP_COM_STRING(lex), lex->spname->m_qname.str);
	goto error;
      }
      break;
    }
  case SQLCOM_SHOW_CREATE_PROC:
    {
      if (sp_show_create_routine(thd, TYPE_ENUM_PROCEDURE, lex->spname))
      {
	my_error(ER_SP_DOES_NOT_EXIST, MYF(0),
                 SP_COM_STRING(lex), lex->spname->m_name.str);
	goto error;
      }
      break;
    }
  case SQLCOM_SHOW_CREATE_FUNC:
    {
      if (sp_show_create_routine(thd, TYPE_ENUM_FUNCTION, lex->spname))
      {
	my_error(ER_SP_DOES_NOT_EXIST, MYF(0),
                 SP_COM_STRING(lex), lex->spname->m_name.str);
	goto error;
      }
      break;
    }
#ifndef DBUG_OFF
  case SQLCOM_SHOW_PROC_CODE:
  case SQLCOM_SHOW_FUNC_CODE:
    {
      sp_head *sp;

      if (lex->sql_command == SQLCOM_SHOW_PROC_CODE)
        sp= sp_find_routine(thd, TYPE_ENUM_PROCEDURE, lex->spname,
                            &thd->sp_proc_cache, FALSE);
      else
        sp= sp_find_routine(thd, TYPE_ENUM_FUNCTION, lex->spname,
                            &thd->sp_func_cache, FALSE);
      if (!sp || sp->show_routine_code(thd))
      {
        /* We don't distinguish between errors for now */
        my_error(ER_SP_DOES_NOT_EXIST, MYF(0),
                 SP_COM_STRING(lex), lex->spname->m_name.str);
        goto error;
      }
      break;
    }
#endif // ifndef DBUG_OFF
  case SQLCOM_SHOW_CREATE_TRIGGER:
    {
      if (lex->spname->m_name.length > NAME_LEN)
      {
        my_error(ER_TOO_LONG_IDENT, MYF(0), lex->spname->m_name.str);
        goto error;
      }

      if (show_create_trigger(thd, lex->spname))
        goto error; /* Error has been already logged. */

      break;
    }
  case SQLCOM_CREATE_VIEW:
    {
      /*
        Note: SQLCOM_CREATE_VIEW also handles 'ALTER VIEW' commands
        as specified through the thd->lex->create_view_mode flag.
      */
      if (end_active_trans(thd))
        goto error;

      res= mysql_create_view(thd, first_table, thd->lex->create_view_mode);
      break;
    }
  case SQLCOM_DROP_VIEW:
    {
      if (check_table_access(thd, DROP_ACL, all_tables, UINT_MAX, FALSE) ||
          end_active_trans(thd))
        goto error;
      /* Conditionally writes to binlog. */
      res= mysql_drop_view(thd, first_table, thd->lex->drop_mode);
      break;
    }
  case SQLCOM_CREATE_TRIGGER:
  {
    if (end_active_trans(thd))
      goto error;

    /* Conditionally writes to binlog. */
    res= mysql_create_or_drop_trigger(thd, all_tables, 1);

    break;
  }
  case SQLCOM_DROP_TRIGGER:
  {
    if (end_active_trans(thd))
      goto error;

    /* Conditionally writes to binlog. */
    res= mysql_create_or_drop_trigger(thd, all_tables, 0);
    break;
  }
  case SQLCOM_XA_START:
    if (thd->transaction.xid_state.xa_state == XA_IDLE &&
        thd->lex->xa_opt == XA_RESUME)
    {
      if (! thd->transaction.xid_state.xid.eq(thd->lex->xid))
      {
        my_error(ER_XAER_NOTA, MYF(0));
        break;
      }
      thd->transaction.xid_state.xa_state=XA_ACTIVE;
      my_ok(thd);
      break;
    }
    if (thd->lex->xa_opt != XA_NONE)
    { // JOIN is not supported yet. TODO
      my_error(ER_XAER_INVAL, MYF(0));
      break;
    }
    if (thd->transaction.xid_state.xa_state != XA_NOTR)
    {
      my_error(ER_XAER_RMFAIL, MYF(0),
               xa_state_names[thd->transaction.xid_state.xa_state]);
      break;
    }
    if (thd->active_transaction() || thd->locked_tables)
    {
      my_error(ER_XAER_OUTSIDE, MYF(0));
      break;
    }
    if (xid_cache_search(thd->lex->xid))
    {
      my_error(ER_XAER_DUPID, MYF(0));
      break;
    }
    DBUG_ASSERT(thd->transaction.xid_state.xid.is_null());
    thd->transaction.xid_state.xa_state=XA_ACTIVE;
    thd->transaction.xid_state.xid.set(thd->lex->xid);
    xid_cache_insert(&thd->transaction.xid_state);
    thd->transaction.all.modified_non_trans_table= FALSE;
    thd->options= ((thd->options & ~(OPTION_KEEP_LOG)) | OPTION_BEGIN);
    thd->server_status|= SERVER_STATUS_IN_TRANS;
    my_ok(thd);
    break;
  case SQLCOM_XA_END:
    /* fake it */
    if (thd->lex->xa_opt != XA_NONE)
    { // SUSPEND and FOR MIGRATE are not supported yet. TODO
      my_error(ER_XAER_INVAL, MYF(0));
      break;
    }
    if (thd->transaction.xid_state.xa_state != XA_ACTIVE)
    {
      my_error(ER_XAER_RMFAIL, MYF(0),
               xa_state_names[thd->transaction.xid_state.xa_state]);
      break;
    }
    if (!thd->transaction.xid_state.xid.eq(thd->lex->xid))
    {
      my_error(ER_XAER_NOTA, MYF(0));
      break;
    }
    thd->transaction.xid_state.xa_state=XA_IDLE;
    my_ok(thd);
    break;
  case SQLCOM_XA_PREPARE:
    if (thd->transaction.xid_state.xa_state != XA_IDLE)
    {
      my_error(ER_XAER_RMFAIL, MYF(0),
               xa_state_names[thd->transaction.xid_state.xa_state]);
      break;
    }
    if (!thd->transaction.xid_state.xid.eq(thd->lex->xid))
    {
      my_error(ER_XAER_NOTA, MYF(0));
      break;
    }
    if (ha_prepare(thd))
    {
      my_error(ER_XA_RBROLLBACK, MYF(0));
      xid_cache_delete(&thd->transaction.xid_state);
      thd->transaction.xid_state.xa_state=XA_NOTR;
      break;
    }
    thd->transaction.xid_state.xa_state=XA_PREPARED;
    my_ok(thd);
    break;
  case SQLCOM_XA_COMMIT:
    if (!thd->transaction.xid_state.xid.eq(thd->lex->xid))
    {
      XID_STATE *xs=xid_cache_search(thd->lex->xid);
      if (!xs || xs->in_thd)
        my_error(ER_XAER_NOTA, MYF(0));
      else
      {
        ha_commit_or_rollback_by_xid(thd->lex->xid, 1);
        xid_cache_delete(xs);
        my_ok(thd);
      }
      break;
    }
    if (thd->transaction.xid_state.xa_state == XA_IDLE &&
        thd->lex->xa_opt == XA_ONE_PHASE)
    {
      int r;
      if ((r= ha_commit(thd)))
        my_error(r == 1 ? ER_XA_RBROLLBACK : ER_XAER_RMERR, MYF(0));
      else
        my_ok(thd);
    }
    else if (thd->transaction.xid_state.xa_state == XA_PREPARED &&
             thd->lex->xa_opt == XA_NONE)
    {
      if (wait_if_global_read_lock(thd, 0, 0))
      {
        ha_rollback(thd);
        my_error(ER_XAER_RMERR, MYF(0));
      }
      else
      {
        if (ha_commit_one_phase(thd, 1))
          my_error(ER_XAER_RMERR, MYF(0));
        else
          my_ok(thd);
        start_waiting_global_read_lock(thd);
      }
    }
    else
    {
      my_error(ER_XAER_RMFAIL, MYF(0),
               xa_state_names[thd->transaction.xid_state.xa_state]);
      break;
    }
    thd->options&= ~(OPTION_BEGIN | OPTION_KEEP_LOG);
    thd->transaction.all.modified_non_trans_table= FALSE;
    thd->server_status&= ~SERVER_STATUS_IN_TRANS;
    xid_cache_delete(&thd->transaction.xid_state);
    thd->transaction.xid_state.xa_state=XA_NOTR;
    break;
  case SQLCOM_XA_ROLLBACK:
    if (!thd->transaction.xid_state.xid.eq(thd->lex->xid))
    {
      XID_STATE *xs=xid_cache_search(thd->lex->xid);
      if (!xs || xs->in_thd)
        my_error(ER_XAER_NOTA, MYF(0));
      else
      {
        ha_commit_or_rollback_by_xid(thd->lex->xid, 0);
        xid_cache_delete(xs);
        my_ok(thd);
      }
      break;
    }
    if (thd->transaction.xid_state.xa_state != XA_IDLE &&
        thd->transaction.xid_state.xa_state != XA_PREPARED)
    {
      my_error(ER_XAER_RMFAIL, MYF(0),
               xa_state_names[thd->transaction.xid_state.xa_state]);
      break;
    }
    if (ha_rollback(thd))
      my_error(ER_XAER_RMERR, MYF(0));
    else
      my_ok(thd);
    thd->options&= ~(OPTION_BEGIN | OPTION_KEEP_LOG);
    thd->transaction.all.modified_non_trans_table= FALSE;
    thd->server_status&= ~SERVER_STATUS_IN_TRANS;
    xid_cache_delete(&thd->transaction.xid_state);
    thd->transaction.xid_state.xa_state=XA_NOTR;
    break;
  case SQLCOM_XA_RECOVER:
    res= mysql_xa_recover(thd);
    break;
  case SQLCOM_ALTER_TABLESPACE:
    if (check_access(thd, ALTER_ACL, thd->db, 0, 1, 0, thd->db ? is_schema_db(thd->db) : 0))
      break;
    if (!(res= mysql_alter_tablespace(thd, lex->alter_tablespace_info)))
      my_ok(thd);
    break;
  case SQLCOM_INSTALL_PLUGIN:
    if (! (res= mysql_install_plugin(thd, &thd->lex->comment,
                                     &thd->lex->ident)))
      my_ok(thd);
    break;
  case SQLCOM_UNINSTALL_PLUGIN:
    if (! (res= mysql_uninstall_plugin(thd, &thd->lex->comment)))
      my_ok(thd);
    break;
  case SQLCOM_BINLOG_BASE64_EVENT:
  {
#ifndef EMBEDDED_LIBRARY
    mysql_client_binlog_statement(thd);
#else /* EMBEDDED_LIBRARY */
    my_error(ER_OPTION_PREVENTS_STATEMENT, MYF(0), "embedded");
#endif /* EMBEDDED_LIBRARY */
    break;
  }
  case SQLCOM_CREATE_SERVER:
  {
    int error;
    LEX *lex= thd->lex;
    DBUG_PRINT("info", ("case SQLCOM_CREATE_SERVER"));

    if (check_global_access(thd, SUPER_ACL))
      break;

    if ((error= create_server(thd, &lex->server_options)))
    {
      DBUG_PRINT("info", ("problem creating server <%s>",
                          lex->server_options.server_name));
      my_error(error, MYF(0), lex->server_options.server_name);
      break;
    }
    my_ok(thd, 1);
    break;
  }
  case SQLCOM_ALTER_SERVER:
  {
    int error;
    LEX *lex= thd->lex;
    DBUG_PRINT("info", ("case SQLCOM_ALTER_SERVER"));

    if (check_global_access(thd, SUPER_ACL))
      break;

    if ((error= alter_server(thd, &lex->server_options)))
    {
      DBUG_PRINT("info", ("problem altering server <%s>",
                          lex->server_options.server_name));
      my_error(error, MYF(0), lex->server_options.server_name);
      break;
    }
    my_ok(thd, 1);
    break;
  }
  case SQLCOM_DROP_SERVER:
  {
    int err_code;
    LEX *lex= thd->lex;
    DBUG_PRINT("info", ("case SQLCOM_DROP_SERVER"));

    if (check_global_access(thd, SUPER_ACL))
      break;

    if ((err_code= drop_server(thd, &lex->server_options)))
    {
      if (! lex->drop_if_exists && err_code == ER_FOREIGN_SERVER_DOESNT_EXIST)
      {
        DBUG_PRINT("info", ("problem dropping server %s",
                            lex->server_options.server_name));
        my_error(err_code, MYF(0), lex->server_options.server_name);
      }
      else
      {
        my_ok(thd, 0);
      }
      break;
    }
    my_ok(thd, 1);
    break;
  }
  default:
#ifndef EMBEDDED_LIBRARY
    DBUG_ASSERT(0);                             /* Impossible */
#endif
    my_ok(thd);
    break;
  }
  thd_proc_info(thd, "query end");

  /*
    Binlog-related cleanup:
    Reset system variables temporarily modified by SET ONE SHOT.

    Exception: If this is a SET, do nothing. This is to allow
    mysqlbinlog to print many SET commands (in this case we want the
    charset temp setting to live until the real query). This is also
    needed so that SET CHARACTER_SET_CLIENT... does not cancel itself
    immediately.
  */
  if (thd->one_shot_set && lex->sql_command != SQLCOM_SET_OPTION)
    reset_one_shot_variables(thd);

  /*
    The return value for ROW_COUNT() is "implementation dependent" if the
    statement is not DELETE, INSERT or UPDATE, but -1 is what JDBC and ODBC
    wants. We also keep the last value in case of SQLCOM_CALL or
    SQLCOM_EXECUTE.
  */
  if (!(sql_command_flags[lex->sql_command] & CF_HAS_ROW_COUNT))
    thd->row_count_func= -1;

  goto finish;

error:
  res= TRUE;

finish:
  if (need_start_waiting)
  {
    /*
      Release the protection against the global read lock and wake
      everyone, who might want to set a global read lock.
    */
    start_waiting_global_read_lock(thd);
  }
  DBUG_RETURN(res || thd->is_error());
}


static bool execute_sqlcom_select(THD *thd, TABLE_LIST *all_tables)
{
  LEX	*lex= thd->lex;
  select_result *result=lex->result;
  bool res;
  /* assign global limit variable if limit is not given */
  {
    SELECT_LEX *param= lex->unit.global_parameters;
    if (!param->explicit_limit)
      param->select_limit=
        new Item_int((ulonglong) thd->variables.select_limit);
  }
  if (!(res= open_and_lock_tables(thd, all_tables)))
  {
    if (lex->describe)
    {
      /*
        We always use select_send for EXPLAIN, even if it's an EXPLAIN
        for SELECT ... INTO OUTFILE: a user application should be able
        to prepend EXPLAIN to any query and receive output for it,
        even if the query itself redirects the output.
      */
      if (!(result= new select_send()))
        return 1;                               /* purecov: inspected */
      thd->send_explain_fields(result);
      res= mysql_explain_union(thd, &thd->lex->unit, result);
      if (lex->describe & DESCRIBE_EXTENDED)
      {
        char buff[1024];
        String str(buff,(uint32) sizeof(buff), system_charset_info);
        str.length(0);
        thd->lex->unit.print(&str, QT_ORDINARY);
        str.append('\0');
        push_warning(thd, MYSQL_ERROR::WARN_LEVEL_NOTE,
                     ER_YES, str.ptr());
      }
      if (res)
        result->abort();
      else
        result->send_eof();
      delete result;
    }
    else
    {
      if (!result && !(result= new select_send()))
        return 1;                               /* purecov: inspected */
      query_cache_store_query(thd, all_tables);
      res= handle_select(thd, lex, result, 0);
      if (result != lex->result)
        delete result;
    }
  }
  return res;
}


#ifndef NO_EMBEDDED_ACCESS_CHECKS
/**
  Check grants for commands which work only with one table.

  @param thd                    Thread handler
  @param privilege              requested privilege
  @param all_tables             global table list of query
  @param no_errors              FALSE/TRUE - report/don't report error to
                            the client (using my_error() call).

  @retval
    0   OK
  @retval
    1   access denied, error is sent to client
*/

bool check_single_table_access(THD *thd, ulong privilege, 
                               TABLE_LIST *all_tables, bool no_errors)
{
  Security_context * backup_ctx= thd->security_ctx;

  /* we need to switch to the saved context (if any) */
  if (all_tables->security_ctx)
    thd->security_ctx= all_tables->security_ctx;

  const char *db_name;
  if ((all_tables->view || all_tables->field_translation) &&
      !all_tables->schema_table)
    db_name= all_tables->view_db.str;
  else
    db_name= all_tables->db;

  if (check_access(thd, privilege, db_name,
		   &all_tables->grant.privilege, 0, no_errors,
                   test(all_tables->schema_table)))
    goto deny;

  /* Show only 1 table for check_grant */
  if (!(all_tables->belong_to_view &&
        (thd->lex->sql_command == SQLCOM_SHOW_FIELDS)) &&
      check_grant(thd, privilege, all_tables, 0, 1, no_errors))
    goto deny;

  thd->security_ctx= backup_ctx;
  return 0;

deny:
  thd->security_ctx= backup_ctx;
  return 1;
}

/**
  Check grants for commands which work only with one table and all other
  tables belonging to subselects or implicitly opened tables.

  @param thd			Thread handler
  @param privilege		requested privilege
  @param all_tables		global table list of query

  @retval
    0   OK
  @retval
    1   access denied, error is sent to client
*/

bool check_one_table_access(THD *thd, ulong privilege, TABLE_LIST *all_tables)
{
  if (check_single_table_access (thd,privilege,all_tables, FALSE))
    return 1;

  /* Check rights on tables of subselects and implictly opened tables */
  TABLE_LIST *subselects_tables, *view= all_tables->view ? all_tables : 0;
  if ((subselects_tables= all_tables->next_global))
  {
    /*
      Access rights asked for the first table of a view should be the same
      as for the view
    */
    if (view && subselects_tables->belong_to_view == view)
    {
      if (check_single_table_access (thd, privilege, subselects_tables, FALSE))
        return 1;
      subselects_tables= subselects_tables->next_global;
    }
    if (subselects_tables &&
        (check_table_access(thd, SELECT_ACL, subselects_tables, UINT_MAX, FALSE)))
      return 1;
  }
  return 0;
}


/**
  Get the user (global) and database privileges for all used tables.

  @param save_priv    In this we store global and db level grants for the
                      table. Note that we don't store db level grants if the
                      global grants is enough to satisfy the request and the
                      global grants contains a SELECT grant.

  @note
    The idea of EXTRA_ACL is that one will be granted access to the table if
    one has the asked privilege on any column combination of the table; For
    example to be able to check a table one needs to have SELECT privilege on
    any column of the table.

  @retval
    0  ok
  @retval
    1  If we can't get the privileges and we don't use table/column
    grants.
*/
bool
check_access(THD *thd, ulong want_access, const char *db, ulong *save_priv,
	     bool dont_check_global_grants, bool no_errors, bool schema_db)
{
  Security_context *sctx= thd->security_ctx;
  ulong db_access;
  /*
    GRANT command:
    In case of database level grant the database name may be a pattern,
    in case of table|column level grant the database name can not be a pattern.
    We use 'dont_check_global_grants' as a flag to determine
    if it's database level grant command 
    (see SQLCOM_GRANT case, mysql_execute_command() function) and
    set db_is_pattern according to 'dont_check_global_grants' value.
  */
  bool  db_is_pattern= (test(want_access & GRANT_ACL) &&
                        dont_check_global_grants);
  ulong dummy;
  DBUG_ENTER("check_access");
  DBUG_PRINT("enter",("db: %s  want_access: %lu  master_access: %lu",
                      db ? db : "", want_access, sctx->master_access));
  if (save_priv)
    *save_priv=0;
  else
    save_priv= &dummy;

  thd_proc_info(thd, "checking permissions");
  if ((!db || !db[0]) && !thd->db && !dont_check_global_grants)
  {
    DBUG_PRINT("error",("No database"));
    if (!no_errors)
      my_message(ER_NO_DB_ERROR, ER(ER_NO_DB_ERROR),
                 MYF(0));                       /* purecov: tested */
    DBUG_RETURN(TRUE);				/* purecov: tested */
  }

  if (schema_db)
  {
    if (!(sctx->master_access & FILE_ACL) && (want_access & FILE_ACL) ||
        (want_access & ~(SELECT_ACL | EXTRA_ACL | FILE_ACL)))
    {
      if (!no_errors)
      {
        const char *db_name= db ? db : thd->db;
        my_error(ER_DBACCESS_DENIED_ERROR, MYF(0),
                 sctx->priv_user, sctx->priv_host, db_name);
      }
      DBUG_RETURN(TRUE);
    }
    else
    {
      *save_priv= SELECT_ACL;
      DBUG_RETURN(FALSE);
    }
  }

  if ((sctx->master_access & want_access) == want_access)
  {
    /*
      If we don't have a global SELECT privilege, we have to get the database
      specific access rights to be able to handle queries of type
      UPDATE t1 SET a=1 WHERE b > 0
    */
    db_access= sctx->db_access;
    if (!(sctx->master_access & SELECT_ACL) &&
	(db && (!thd->db || db_is_pattern || strcmp(db,thd->db))))
      db_access=acl_get(sctx->host, sctx->ip, sctx->priv_user, db,
                        db_is_pattern);
    *save_priv=sctx->master_access | db_access;
    DBUG_RETURN(FALSE);
  }
  if (((want_access & ~sctx->master_access) & ~(DB_ACLS | EXTRA_ACL)) ||
      ! db && dont_check_global_grants)
  {						// We can never grant this
    DBUG_PRINT("error",("No possible access"));
    if (!no_errors)
      my_error(ER_ACCESS_DENIED_ERROR, MYF(0),
               sctx->priv_user,
               sctx->priv_host,
               (thd->password ?
                ER(ER_YES) :
                ER(ER_NO)));                    /* purecov: tested */
    DBUG_RETURN(TRUE);				/* purecov: tested */
  }

  if (db == any_db)
    DBUG_RETURN(FALSE);				// Allow select on anything

  if (db && (!thd->db || db_is_pattern || strcmp(db,thd->db)))
    db_access= acl_get(sctx->host, sctx->ip, sctx->priv_user, db,
                       db_is_pattern);
  else
    db_access= sctx->db_access;
  DBUG_PRINT("info",("db_access: %lu", db_access));
  /* Remove SHOW attribute and access rights we already have */
  want_access &= ~(sctx->master_access | EXTRA_ACL);
  DBUG_PRINT("info",("db_access: %lu  want_access: %lu",
                     db_access, want_access));
  db_access= ((*save_priv=(db_access | sctx->master_access)) & want_access);

  if (db_access == want_access ||
      (!dont_check_global_grants &&
       !(want_access & ~(db_access | TABLE_ACLS | PROC_ACLS))))
    DBUG_RETURN(FALSE);				/* Ok */

  DBUG_PRINT("error",("Access denied"));
  if (!no_errors)
    my_error(ER_DBACCESS_DENIED_ERROR, MYF(0),
             sctx->priv_user, sctx->priv_host,
             (db ? db : (thd->db ?
                         thd->db :
                         "unknown")));          /* purecov: tested */
  DBUG_RETURN(TRUE);				/* purecov: tested */
}


static bool check_show_access(THD *thd, TABLE_LIST *table)
{
  switch (get_schema_table_idx(table->schema_table)) {
  case SCH_SCHEMATA:
    return (specialflag & SPECIAL_SKIP_SHOW_DB) &&
      check_global_access(thd, SHOW_DB_ACL);

  case SCH_TABLE_NAMES:
  case SCH_TABLES:
  case SCH_VIEWS:
  case SCH_TRIGGERS:
  case SCH_EVENTS:
  {
    const char *dst_db_name= table->schema_select_lex->db;

    DBUG_ASSERT(dst_db_name);

    if (check_access(thd, SELECT_ACL, dst_db_name,
                     &thd->col_access, FALSE, FALSE,
                     is_schema_db(dst_db_name)))
      return TRUE;

    if (!thd->col_access && check_grant_db(thd, dst_db_name))
    {
      my_error(ER_DBACCESS_DENIED_ERROR, MYF(0),
               thd->security_ctx->priv_user,
               thd->security_ctx->priv_host,
               dst_db_name);
      return TRUE;
    }

    return FALSE;
  }

  case SCH_COLUMNS:
  case SCH_STATISTICS:
  {
    TABLE_LIST *dst_table;
    dst_table= (TABLE_LIST *) table->schema_select_lex->table_list.first;

    DBUG_ASSERT(dst_table);

    if (check_access(thd, SELECT_ACL | EXTRA_ACL,
                     dst_table->db,
                     &dst_table->grant.privilege,
                     FALSE, FALSE,
                     test(dst_table->schema_table)))
      return FALSE;

    return (check_grant(thd, SELECT_ACL, dst_table, 2, UINT_MAX, FALSE));
  }
  default:
    break;
  }

  return FALSE;
}


/**
  Check the privilege for all used tables.

  @param    thd          Thread context
  @param    want_access  Privileges requested
  @param    tables       List of tables to be checked
  @param    number       Check at most this number of tables.
  @param    no_errors    FALSE/TRUE - report/don't report error to
                         the client (using my_error() call).

  @note
    Table privileges are cached in the table list for GRANT checking.
    This functions assumes that table list used and
    thd->lex->query_tables_own_last value correspond to each other
    (the latter should be either 0 or point to next_global member
    of one of elements of this table list).

  @retval  FALSE   OK
  @retval  TRUE    Access denied
*/

bool
check_table_access(THD *thd, ulong want_access,TABLE_LIST *tables,
		   uint number, bool no_errors)
{
  TABLE_LIST *org_tables= tables;
  TABLE_LIST *first_not_own_table= thd->lex->first_not_own_table();
  uint i= 0;
  Security_context *sctx= thd->security_ctx, *backup_ctx= thd->security_ctx;
  /*
    The check that first_not_own_table is not reached is for the case when
    the given table list refers to the list for prelocking (contains tables
    of other queries). For simple queries first_not_own_table is 0.
  */
  for (; i < number && tables != first_not_own_table;
       tables= tables->next_global, i++)
  {
    if (tables->security_ctx)
      sctx= tables->security_ctx;
    else
      sctx= backup_ctx;

    if (tables->schema_table && 
        (want_access & ~(SELECT_ACL | EXTRA_ACL | FILE_ACL)))
    {
      if (!no_errors)
        my_error(ER_DBACCESS_DENIED_ERROR, MYF(0),
                 sctx->priv_user, sctx->priv_host,
                 INFORMATION_SCHEMA_NAME.str);
      return TRUE;
    }
    /*
       Register access for view underlying table.
       Remove SHOW_VIEW_ACL, because it will be checked during making view
     */
    tables->grant.orig_want_privilege= (want_access & ~SHOW_VIEW_ACL);

    if (tables->schema_table_reformed)
    {
      if (check_show_access(thd, tables))
        goto deny;

      continue;
    }

    if (tables->derived ||
        (tables->table && (int)tables->table->s->tmp_table))
      continue;
    thd->security_ctx= sctx;
    if ((sctx->master_access & want_access) ==
        (want_access & ~EXTRA_ACL) &&
	thd->db)
      tables->grant.privilege= want_access;
    else if (tables->db && thd->db && strcmp(tables->db, thd->db) == 0)
    {
      if (check_access(thd,want_access,tables->db,&tables->grant.privilege,
			 0, no_errors, test(tables->schema_table)))
        goto deny;                            // Access denied
    }
    else if (check_access(thd,want_access,tables->db,&tables->grant.privilege,
			  0, no_errors, test(tables->schema_table)))
      goto deny;
  }
  thd->security_ctx= backup_ctx;
  return check_grant(thd,want_access & ~EXTRA_ACL,org_tables,
		       test(want_access & EXTRA_ACL), number, no_errors);
deny:
  thd->security_ctx= backup_ctx;
  return TRUE;
}


bool
check_routine_access(THD *thd, ulong want_access,char *db, char *name,
		     bool is_proc, bool no_errors)
{
  TABLE_LIST tables[1];
  
  bzero((char *)tables, sizeof(TABLE_LIST));
  tables->db= db;
  tables->table_name= tables->alias= name;
  
  /*
    The following test is just a shortcut for check_access() (to avoid
    calculating db_access) under the assumption that it's common to
    give persons global right to execute all stored SP (but not
    necessary to create them).
  */
  if ((thd->security_ctx->master_access & want_access) == want_access)
    tables->grant.privilege= want_access;
  else if (check_access(thd,want_access,db,&tables->grant.privilege,
			0, no_errors, 0))
    return TRUE;
  
    return check_grant_routine(thd, want_access, tables, is_proc, no_errors);
}


/**
  Check if the routine has any of the routine privileges.

  @param thd	       Thread handler
  @param db           Database name
  @param name         Routine name

  @retval
    0            ok
  @retval
    1            error
*/

bool check_some_routine_access(THD *thd, const char *db, const char *name,
                               bool is_proc)
{
  ulong save_priv;
  if (thd->security_ctx->master_access & SHOW_PROC_ACLS)
    return FALSE;
  /*
    There are no routines in information_schema db. So we can safely
    pass zero to last paramter of check_access function
  */
  if (!check_access(thd, SHOW_PROC_ACLS, db, &save_priv, 0, 1, 0) ||
      (save_priv & SHOW_PROC_ACLS))
    return FALSE;
  return check_routine_level_acl(thd, db, name, is_proc);
}


/*
  Check if the given table has any of the asked privileges

  @param thd		 Thread handler
  @param want_access	 Bitmap of possible privileges to check for

  @retval
    0  ok
  @retval
    1  error
*/

bool check_some_access(THD *thd, ulong want_access, TABLE_LIST *table)
{
  ulong access;
  DBUG_ENTER("check_some_access");

  /* This loop will work as long as we have less than 32 privileges */
  for (access= 1; access < want_access ; access<<= 1)
  {
    if (access & want_access)
    {
      if (!check_access(thd, access, table->db,
                        &table->grant.privilege, 0, 1,
                        test(table->schema_table)) &&
          !check_grant(thd, access, table, 0, 1, 1))
        DBUG_RETURN(0);
    }
  }
  DBUG_PRINT("exit",("no matching access rights"));
  DBUG_RETURN(1);
}

#endif /*NO_EMBEDDED_ACCESS_CHECKS*/


/**
  check for global access and give descriptive error message if it fails.

  @param thd			Thread handler
  @param want_access		Use should have any of these global rights

  @warning
    One gets access right if one has ANY of the rights in want_access.
    This is useful as one in most cases only need one global right,
    but in some case we want to check if the user has SUPER or
    REPL_CLIENT_ACL rights.

  @retval
    0	ok
  @retval
    1	Access denied.  In this case an error is sent to the client
*/

bool check_global_access(THD *thd, ulong want_access)
{
#ifndef NO_EMBEDDED_ACCESS_CHECKS
  char command[128];
  if ((thd->security_ctx->master_access & want_access))
    return 0;
  get_privilege_desc(command, sizeof(command), want_access);
  my_error(ER_SPECIFIC_ACCESS_DENIED_ERROR, MYF(0), command);
  return 1;
#else
  return 0;
#endif
}

/****************************************************************************
	Check stack size; Send error if there isn't enough stack to continue
****************************************************************************/

#ifndef EMBEDDED_LIBRARY

#if STACK_DIRECTION < 0
#define used_stack(A,B) (long) (A - B)
#else
#define used_stack(A,B) (long) (B - A)
#endif

#ifndef DBUG_OFF
long max_stack_used;
#endif

/**
  @note
  Note: The 'buf' parameter is necessary, even if it is unused here.
  - fix_fields functions has a "dummy" buffer large enough for the
    corresponding exec. (Thus we only have to check in fix_fields.)
  - Passing to check_stack_overrun() prevents the compiler from removing it.
*/
bool check_stack_overrun(THD *thd, long margin,
			 uchar *buf __attribute__((unused)))
{
  long stack_used;
  DBUG_ASSERT(thd == current_thd);
  if ((stack_used=used_stack(thd->thread_stack,(char*) &stack_used)) >=
      (long) (my_thread_stack_size - margin))
  {
    sprintf(errbuff[0],ER(ER_STACK_OVERRUN_NEED_MORE),
            stack_used,my_thread_stack_size,margin);
    my_message(ER_STACK_OVERRUN_NEED_MORE,errbuff[0],MYF(0));
    thd->fatal_error();
    return 1;
  }
#ifndef DBUG_OFF
  max_stack_used= max(max_stack_used, stack_used);
#endif
  return 0;
}
#endif /* EMBEDDED_LIBRARY */

#define MY_YACC_INIT 1000			// Start with big alloc
#define MY_YACC_MAX  32000			// Because of 'short'

bool my_yyoverflow(short **yyss, YYSTYPE **yyvs, ulong *yystacksize)
{
  Yacc_state *state= & current_thd->m_parser_state->m_yacc;
  ulong old_info=0;
  DBUG_ASSERT(state);
  if ((uint) *yystacksize >= MY_YACC_MAX)
    return 1;
  if (!state->yacc_yyvs)
    old_info= *yystacksize;
  *yystacksize= set_zone((*yystacksize)*2,MY_YACC_INIT,MY_YACC_MAX);
  if (!(state->yacc_yyvs= (uchar*)
        my_realloc(state->yacc_yyvs,
                   *yystacksize*sizeof(**yyvs),
                   MYF(MY_ALLOW_ZERO_PTR | MY_FREE_ON_ERROR))) ||
      !(state->yacc_yyss= (uchar*)
        my_realloc(state->yacc_yyss,
                   *yystacksize*sizeof(**yyss),
                   MYF(MY_ALLOW_ZERO_PTR | MY_FREE_ON_ERROR))))
    return 1;
  if (old_info)
  {
    /*
      Only copy the old stack on the first call to my_yyoverflow(),
      when replacing a static stack (YYINITDEPTH) by a dynamic stack.
      For subsequent calls, my_realloc already did preserve the old stack.
    */
    memcpy(state->yacc_yyss, *yyss, old_info*sizeof(**yyss));
    memcpy(state->yacc_yyvs, *yyvs, old_info*sizeof(**yyvs));
  }
  *yyss= (short*) state->yacc_yyss;
  *yyvs= (YYSTYPE*) state->yacc_yyvs;
  return 0;
}


/**
 Reset THD part responsible for command processing state.

   This needs to be called before execution of every statement
   (prepared or conventional).
   It is not called by substatements of routines.

  @todo
   Make it a method of THD and align its name with the rest of
   reset/end/start/init methods.
  @todo
   Call it after we use THD for queries, not before.
*/

void mysql_reset_thd_for_next_command(THD *thd)
{
  DBUG_ENTER("mysql_reset_thd_for_next_command");
  DBUG_ASSERT(!thd->spcont); /* not for substatements of routines */
  DBUG_ASSERT(! thd->in_sub_stmt);
  thd->free_list= 0;
  thd->select_number= 1;
  /*
    Those two lines below are theoretically unneeded as
    THD::cleanup_after_query() should take care of this already.
  */
  thd->auto_inc_intervals_in_cur_stmt_for_binlog.empty();
  thd->stmt_depends_on_first_successful_insert_id_in_prev_stmt= 0;

  thd->query_start_used= 0;
  thd->is_fatal_error= thd->time_zone_used= 0;
  /*
    Clear the status flag that are expected to be cleared at the
    beginning of each SQL statement.
  */
  thd->server_status&= ~SERVER_STATUS_CLEAR_SET;
  /*
    If in autocommit mode and not in a transaction, reset
    OPTION_STATUS_NO_TRANS_UPDATE | OPTION_KEEP_LOG to not get warnings
    in ha_rollback_trans() about some tables couldn't be rolled back.
  */
  if (!(thd->options & (OPTION_NOT_AUTOCOMMIT | OPTION_BEGIN)))
  {
    thd->options&= ~OPTION_KEEP_LOG;
    thd->transaction.all.modified_non_trans_table= FALSE;
  }
  DBUG_ASSERT(thd->security_ctx== &thd->main_security_ctx);
  thd->thread_specific_used= FALSE;

  if (opt_bin_log)
  {
    reset_dynamic(&thd->user_var_events);
    thd->user_var_events_alloc= thd->mem_root;
  }
  thd->clear_error();
  thd->main_da.reset_diagnostics_area();
  thd->total_warn_count=0;			// Warnings for this query
  thd->rand_used= 0;
  thd->sent_row_count= thd->examined_row_count= 0;

  /*
    Because we come here only for start of top-statements, binlog format is
    constant inside a complex statement (using stored functions) etc.
  */
  thd->reset_current_stmt_binlog_row_based();

  DBUG_VOID_RETURN;
}


void
mysql_init_select(LEX *lex)
{
  SELECT_LEX *select_lex= lex->current_select;
  select_lex->init_select();
  lex->wild= 0;
  if (select_lex == &lex->select_lex)
  {
    DBUG_ASSERT(lex->result == 0);
    lex->exchange= 0;
  }
}


bool
mysql_new_select(LEX *lex, bool move_down)
{
  SELECT_LEX *select_lex;
  THD *thd= lex->thd;
  DBUG_ENTER("mysql_new_select");

  if (!(select_lex= new (thd->mem_root) SELECT_LEX()))
    DBUG_RETURN(1);
  select_lex->select_number= ++thd->select_number;
  select_lex->parent_lex= lex; /* Used in init_query. */
  select_lex->init_query();
  select_lex->init_select();
  lex->nest_level++;
  if (lex->nest_level > (int) MAX_SELECT_NESTING)
  {
    my_error(ER_TOO_HIGH_LEVEL_OF_NESTING_FOR_SELECT,MYF(0),MAX_SELECT_NESTING);
    DBUG_RETURN(1);
  }
  select_lex->nest_level= lex->nest_level;
  /*
    Don't evaluate this subquery during statement prepare even if
    it's a constant one. The flag is switched off in the end of
    mysql_stmt_prepare.
  */
  if (thd->stmt_arena->is_stmt_prepare())
    select_lex->uncacheable|= UNCACHEABLE_PREPARE;
  if (move_down)
  {
    SELECT_LEX_UNIT *unit;
    lex->subqueries= TRUE;
    /* first select_lex of subselect or derived table */
    if (!(unit= new (thd->mem_root) SELECT_LEX_UNIT()))
      DBUG_RETURN(1);

    unit->init_query();
    unit->init_select();
    unit->thd= thd;
    unit->include_down(lex->current_select);
    unit->link_next= 0;
    unit->link_prev= 0;
    unit->return_to= lex->current_select;
    select_lex->include_down(unit);
    /*
      By default we assume that it is usual subselect and we have outer name
      resolution context, if no we will assign it to 0 later
    */
    select_lex->context.outer_context= &select_lex->outer_select()->context;
  }
  else
  {
    if (lex->current_select->order_list.first && !lex->current_select->braces)
    {
      my_error(ER_WRONG_USAGE, MYF(0), "UNION", "ORDER BY");
      DBUG_RETURN(1);
    }
    select_lex->include_neighbour(lex->current_select);
    SELECT_LEX_UNIT *unit= select_lex->master_unit();                              
    if (!unit->fake_select_lex && unit->add_fake_select_lex(lex->thd))
      DBUG_RETURN(1);
    select_lex->context.outer_context= 
                unit->first_select()->context.outer_context;
  }

  select_lex->master_unit()->global_parameters= select_lex;
  select_lex->include_global((st_select_lex_node**)&lex->all_selects_list);
  lex->current_select= select_lex;
  /*
    in subquery is SELECT query and we allow resolution of names in SELECT
    list
  */
  select_lex->context.resolve_in_select_list= TRUE;
  DBUG_RETURN(0);
}

/**
  Create a select to return the same output as 'SELECT @@var_name'.

  Used for SHOW COUNT(*) [ WARNINGS | ERROR].

  This will crash with a core dump if the variable doesn't exists.

  @param var_name		Variable name
*/

void create_select_for_variable(const char *var_name)
{
  THD *thd;
  LEX *lex;
  LEX_STRING tmp, null_lex_string;
  Item *var;
  char buff[MAX_SYS_VAR_LENGTH*2+4+8], *end;
  DBUG_ENTER("create_select_for_variable");

  thd= current_thd;
  lex= thd->lex;
  mysql_init_select(lex);
  lex->sql_command= SQLCOM_SELECT;
  tmp.str= (char*) var_name;
  tmp.length=strlen(var_name);
  bzero((char*) &null_lex_string.str, sizeof(null_lex_string));
  /*
    We set the name of Item to @@session.var_name because that then is used
    as the column name in the output.
  */
  if ((var= get_system_var(thd, OPT_SESSION, tmp, null_lex_string)))
  {
    end= strxmov(buff, "@@session.", var_name, NullS);
    var->set_name(buff, end-buff, system_charset_info);
    add_item_to_list(thd, var);
  }
  DBUG_VOID_RETURN;
}


void mysql_init_multi_delete(LEX *lex)
{
  lex->sql_command=  SQLCOM_DELETE_MULTI;
  mysql_init_select(lex);
  lex->select_lex.select_limit= 0;
  lex->unit.select_limit_cnt= HA_POS_ERROR;
  lex->select_lex.table_list.save_and_clear(&lex->auxiliary_table_list);
  lex->lock_option= using_update_log ? TL_READ_NO_INSERT : TL_READ;
  lex->query_tables= 0;
  lex->query_tables_last= &lex->query_tables;
}


/*
  When you modify mysql_parse(), you may need to mofify
  mysql_test_parse_for_slave() in this same file.
*/

/**
  Parse a query.

  @param       thd     Current thread
  @param       inBuf   Begining of the query text
  @param       length  Length of the query text
  @param[out]  found_semicolon For multi queries, position of the character of
                               the next query in the query text.
*/

void mysql_parse(THD *thd, const char *inBuf, uint length,
                 const char ** found_semicolon)
{
  DBUG_ENTER("mysql_parse");

  DBUG_EXECUTE_IF("parser_debug", turn_parser_debug_on(););

  /*
    Warning.
    The purpose of query_cache_send_result_to_client() is to lookup the
    query in the query cache first, to avoid parsing and executing it.
    So, the natural implementation would be to:
    - first, call query_cache_send_result_to_client,
    - second, if caching failed, initialise the lexical and syntactic parser.
    The problem is that the query cache depends on a clean initialization
    of (among others) lex->safe_to_cache_query and thd->server_status,
    which are reset respectively in
    - lex_start()
    - mysql_reset_thd_for_next_command()
    So, initializing the lexical analyser *before* using the query cache
    is required for the cache to work properly.
    FIXME: cleanup the dependencies in the code to simplify this.
  */
  lex_start(thd);
  mysql_reset_thd_for_next_command(thd);

  if (query_cache_send_result_to_client(thd, (char*) inBuf, length) <= 0)
  {
    LEX *lex= thd->lex;

    sp_cache_flush_obsolete(&thd->sp_proc_cache);
    sp_cache_flush_obsolete(&thd->sp_func_cache);

    Parser_state parser_state(thd, inBuf, length);

    bool err= parse_sql(thd, & parser_state, NULL);
    *found_semicolon= parser_state.m_lip.found_semicolon;

    if (!err)
    {
#ifndef NO_EMBEDDED_ACCESS_CHECKS
      if (mqh_used && thd->user_connect &&
	  check_mqh(thd, lex->sql_command))
      {
	thd->net.error = 0;
      }
      else
#endif
      {
	if (! thd->is_error())
	{
          /*
            Binlog logs a string starting from thd->query and having length
            thd->query_length; so we set thd->query_length correctly (to not
            log several statements in one event, when we executed only first).
            We set it to not see the ';' (otherwise it would get into binlog
            and Query_log_event::print() would give ';;' output).
            This also helps display only the current query in SHOW
            PROCESSLIST.
            Note that we don't need LOCK_thread_count to modify query_length.
          */
          if (*found_semicolon &&
              (thd->query_length= (ulong)(*found_semicolon - thd->query)))
            thd->query_length--;
          /* Actually execute the query */
          if (*found_semicolon)
          {
            lex->safe_to_cache_query= 0;
            thd->server_status|= SERVER_MORE_RESULTS_EXISTS;
          }
          lex->set_trg_event_type_for_tables();
          mysql_execute_command(thd);
	}
      }
    }
    else
    {
      DBUG_ASSERT(thd->is_error());
      DBUG_PRINT("info",("Command aborted. Fatal_error: %d",
			 thd->is_fatal_error));

      query_cache_abort(&thd->net);
    }
    if (thd->lex->sphead)
    {
      delete thd->lex->sphead;
      thd->lex->sphead= 0;
    }
    lex->unit.cleanup();
    thd_proc_info(thd, "freeing items");
    thd->end_statement();
    thd->cleanup_after_query();
    DBUG_ASSERT(thd->change_list.is_empty());
  }
  else
  {
    /* There are no multi queries in the cache. */
    *found_semicolon= NULL;
  }

  DBUG_VOID_RETURN;
}


#ifdef HAVE_REPLICATION
/*
  Usable by the replication SQL thread only: just parse a query to know if it
  can be ignored because of replicate-*-table rules.

  @retval
    0	cannot be ignored
  @retval
    1	can be ignored
*/

bool mysql_test_parse_for_slave(THD *thd, char *inBuf, uint length)
{
  LEX *lex= thd->lex;
  bool error= 0;
  DBUG_ENTER("mysql_test_parse_for_slave");

  Parser_state parser_state(thd, inBuf, length);
  lex_start(thd);
  mysql_reset_thd_for_next_command(thd);

  if (!parse_sql(thd, & parser_state, NULL) &&
      all_tables_not_ok(thd,(TABLE_LIST*) lex->select_lex.table_list.first))
    error= 1;                  /* Ignore question */
  thd->end_statement();
  thd->cleanup_after_query();
  DBUG_RETURN(error);
}
#endif



/**
  Store field definition for create.

  @return
    Return 0 if ok
*/

bool add_field_to_list(THD *thd, LEX_STRING *field_name, enum_field_types type,
		       char *length, char *decimals,
		       uint type_modifier,
		       Item *default_value, Item *on_update_value,
                       LEX_STRING *comment,
		       char *change,
                       List<String> *interval_list, CHARSET_INFO *cs,
		       uint uint_geom_type)
{
  register Create_field *new_field;
  LEX  *lex= thd->lex;
  DBUG_ENTER("add_field_to_list");

  if (check_string_char_length(field_name, "", NAME_CHAR_LEN,
                               system_charset_info, 1))
  {
    my_error(ER_TOO_LONG_IDENT, MYF(0), field_name->str); /* purecov: inspected */
    DBUG_RETURN(1);				/* purecov: inspected */
  }
  if (type_modifier & PRI_KEY_FLAG)
  {
    Key *key;
    lex->col_list.push_back(new Key_part_spec(field_name->str, 0));
    key= new Key(Key::PRIMARY, NullS,
                      &default_key_create_info,
                      0, lex->col_list);
    lex->alter_info.key_list.push_back(key);
    lex->col_list.empty();
  }
  if (type_modifier & (UNIQUE_FLAG | UNIQUE_KEY_FLAG))
  {
    Key *key;
    lex->col_list.push_back(new Key_part_spec(field_name->str, 0));
    key= new Key(Key::UNIQUE, NullS,
                 &default_key_create_info, 0,
                 lex->col_list);
    lex->alter_info.key_list.push_back(key);
    lex->col_list.empty();
  }

  if (default_value)
  {
    /* 
      Default value should be literal => basic constants =>
      no need fix_fields()
      
      We allow only one function as part of default value - 
      NOW() as default for TIMESTAMP type.
    */
    if (default_value->type() == Item::FUNC_ITEM && 
        !(((Item_func*)default_value)->functype() == Item_func::NOW_FUNC &&
         type == MYSQL_TYPE_TIMESTAMP))
    {
      my_error(ER_INVALID_DEFAULT, MYF(0), field_name->str);
      DBUG_RETURN(1);
    }
    else if (default_value->type() == Item::NULL_ITEM)
    {
      default_value= 0;
      if ((type_modifier & (NOT_NULL_FLAG | AUTO_INCREMENT_FLAG)) ==
	  NOT_NULL_FLAG)
      {
	my_error(ER_INVALID_DEFAULT, MYF(0), field_name->str);
	DBUG_RETURN(1);
      }
    }
    else if (type_modifier & AUTO_INCREMENT_FLAG)
    {
      my_error(ER_INVALID_DEFAULT, MYF(0), field_name->str);
      DBUG_RETURN(1);
    }
  }

  if (on_update_value && type != MYSQL_TYPE_TIMESTAMP)
  {
    my_error(ER_INVALID_ON_UPDATE, MYF(0), field_name->str);
    DBUG_RETURN(1);
  }

  if (type == MYSQL_TYPE_TIMESTAMP && length)
  {
    /* Display widths are no longer supported for TIMSTAMP as of MySQL 4.1.
       In other words, for declarations such as TIMESTAMP(2), TIMESTAMP(4),
       and so on, the display width is ignored.
    */
    char buf[32];
    my_snprintf(buf, sizeof(buf), "TIMESTAMP(%s)", length);
    WARN_DEPRECATED(thd, "5.2", buf, "'TIMESTAMP'");
  }

  if (!(new_field= new Create_field()) ||
      new_field->init(thd, field_name->str, type, length, decimals, type_modifier,
                      default_value, on_update_value, comment, change,
                      interval_list, cs, uint_geom_type))
    DBUG_RETURN(1);

  lex->alter_info.create_list.push_back(new_field);
  lex->last_field=new_field;
  DBUG_RETURN(0);
}


/** Store position for column in ALTER TABLE .. ADD column. */

void store_position_for_column(const char *name)
{
  current_thd->lex->last_field->after=my_const_cast(char*) (name);
}

bool
add_proc_to_list(THD* thd, Item *item)
{
  ORDER *order;
  Item	**item_ptr;

  if (!(order = (ORDER *) thd->alloc(sizeof(ORDER)+sizeof(Item*))))
    return 1;
  item_ptr = (Item**) (order+1);
  *item_ptr= item;
  order->item=item_ptr;
  order->free_me=0;
  thd->lex->proc_list.link_in_list((uchar*) order,(uchar**) &order->next);
  return 0;
}


/**
  save order by and tables in own lists.
*/

bool add_to_list(THD *thd, SQL_LIST &list,Item *item,bool asc)
{
  ORDER *order;
  DBUG_ENTER("add_to_list");
  if (!(order = (ORDER *) thd->alloc(sizeof(ORDER))))
    DBUG_RETURN(1);
  order->item_ptr= item;
  order->item= &order->item_ptr;
  order->asc = asc;
  order->free_me=0;
  order->used=0;
  order->counter_used= 0;
  list.link_in_list((uchar*) order,(uchar**) &order->next);
  DBUG_RETURN(0);
}


/**
  Add a table to list of used tables.

  @param table		Table to add
  @param alias		alias for table (or null if no alias)
  @param table_options	A set of the following bits:
                         - TL_OPTION_UPDATING : Table will be updated
                         - TL_OPTION_FORCE_INDEX : Force usage of index
                         - TL_OPTION_ALIAS : an alias in multi table DELETE
  @param lock_type	How table should be locked
  @param use_index	List of indexed used in USE INDEX
  @param ignore_index	List of indexed used in IGNORE INDEX

  @retval
      0		Error
  @retval
    \#	Pointer to TABLE_LIST element added to the total table list
*/

TABLE_LIST *st_select_lex::add_table_to_list(THD *thd,
					     Table_ident *table,
					     LEX_STRING *alias,
					     ulong table_options,
					     thr_lock_type lock_type,
					     List<Index_hint> *index_hints_arg,
                                             LEX_STRING *option)
{
  register TABLE_LIST *ptr;
  TABLE_LIST *previous_table_ref; /* The table preceding the current one. */
  char *alias_str;
  LEX *lex= thd->lex;
  DBUG_ENTER("add_table_to_list");
  LINT_INIT(previous_table_ref);

  if (!table)
    DBUG_RETURN(0);				// End of memory
  alias_str= alias ? alias->str : table->table.str;
  if (!test(table_options & TL_OPTION_ALIAS) && 
      check_table_name(table->table.str, table->table.length))
  {
    my_error(ER_WRONG_TABLE_NAME, MYF(0), table->table.str);
    DBUG_RETURN(0);
  }

  if (table->is_derived_table() == FALSE && table->db.str &&
      check_db_name(&table->db))
  {
    my_error(ER_WRONG_DB_NAME, MYF(0), table->db.str);
    DBUG_RETURN(0);
  }

  if (!alias)					/* Alias is case sensitive */
  {
    if (table->sel)
    {
      my_message(ER_DERIVED_MUST_HAVE_ALIAS,
                 ER(ER_DERIVED_MUST_HAVE_ALIAS), MYF(0));
      DBUG_RETURN(0);
    }
    if (!(alias_str= (char*) thd->memdup(alias_str,table->table.length+1)))
      DBUG_RETURN(0);
  }
  if (!(ptr = (TABLE_LIST *) thd->calloc(sizeof(TABLE_LIST))))
    DBUG_RETURN(0);				/* purecov: inspected */
  if (table->db.str)
  {
    ptr->db= table->db.str;
    ptr->db_length= table->db.length;
  }
  else if (lex->copy_db_to(&ptr->db, &ptr->db_length))
    DBUG_RETURN(0);

  ptr->alias= alias_str;
  if (lower_case_table_names && table->table.length)
    table->table.length= my_casedn_str(files_charset_info, table->table.str);
  ptr->table_name=table->table.str;
  ptr->table_name_length=table->table.length;
  ptr->lock_type=   lock_type;
  ptr->updating=    test(table_options & TL_OPTION_UPDATING);
  ptr->force_index= test(table_options & TL_OPTION_FORCE_INDEX);
  ptr->ignore_leaves= test(table_options & TL_OPTION_IGNORE_LEAVES);
  ptr->derived=	    table->sel;
  if (!ptr->derived && !my_strcasecmp(system_charset_info, ptr->db,
                                      INFORMATION_SCHEMA_NAME.str))
  {
    ST_SCHEMA_TABLE *schema_table= find_schema_table(thd, ptr->table_name);
    if (!schema_table ||
        (schema_table->hidden && 
         ((sql_command_flags[lex->sql_command] & CF_STATUS_COMMAND) == 0 || 
          /*
            this check is used for show columns|keys from I_S hidden table
          */
          lex->sql_command == SQLCOM_SHOW_FIELDS ||
          lex->sql_command == SQLCOM_SHOW_KEYS)))
    {
      my_error(ER_UNKNOWN_TABLE, MYF(0),
               ptr->table_name, INFORMATION_SCHEMA_NAME.str);
      DBUG_RETURN(0);
    }
    ptr->schema_table_name= ptr->table_name;
    ptr->schema_table= schema_table;
  }
  ptr->select_lex=  lex->current_select;
  ptr->cacheable_table= 1;
  ptr->index_hints= index_hints_arg;
  ptr->option= option ? option->str : 0;
  /* check that used name is unique */
  if (lock_type != TL_IGNORE)
  {
    TABLE_LIST *first_table= (TABLE_LIST*) table_list.first;
    if (lex->sql_command == SQLCOM_CREATE_VIEW)
      first_table= first_table ? first_table->next_local : NULL;
    for (TABLE_LIST *tables= first_table ;
	 tables ;
	 tables=tables->next_local)
    {
      if (!my_strcasecmp(table_alias_charset, alias_str, tables->alias) &&
	  !strcmp(ptr->db, tables->db))
      {
	my_error(ER_NONUNIQ_TABLE, MYF(0), alias_str); /* purecov: tested */
	DBUG_RETURN(0);				/* purecov: tested */
      }
    }
  }
  /* Store the table reference preceding the current one. */
  if (table_list.elements > 0)
  {
    /*
      table_list.next points to the last inserted TABLE_LIST->next_local'
      element
      We don't use the offsetof() macro here to avoid warnings from gcc
    */
    previous_table_ref= (TABLE_LIST*) ((char*) table_list.next -
                                       ((char*) &(ptr->next_local) -
                                        (char*) ptr));
    /*
      Set next_name_resolution_table of the previous table reference to point
      to the current table reference. In effect the list
      TABLE_LIST::next_name_resolution_table coincides with
      TABLE_LIST::next_local. Later this may be changed in
      store_top_level_join_columns() for NATURAL/USING joins.
    */
    previous_table_ref->next_name_resolution_table= ptr;
  }

  /*
    Link the current table reference in a local list (list for current select).
    Notice that as a side effect here we set the next_local field of the
    previous table reference to 'ptr'. Here we also add one element to the
    list 'table_list'.
  */
  table_list.link_in_list((uchar*) ptr, (uchar**) &ptr->next_local);
  ptr->next_name_resolution_table= NULL;
  /* Link table in global list (all used tables) */
  lex->add_to_query_tables(ptr);
  DBUG_RETURN(ptr);
}


/**
  Initialize a new table list for a nested join.

    The function initializes a structure of the TABLE_LIST type
    for a nested join. It sets up its nested join list as empty.
    The created structure is added to the front of the current
    join list in the st_select_lex object. Then the function
    changes the current nest level for joins to refer to the newly
    created empty list after having saved the info on the old level
    in the initialized structure.

  @param thd         current thread

  @retval
    0   if success
  @retval
    1   otherwise
*/

bool st_select_lex::init_nested_join(THD *thd)
{
  TABLE_LIST *ptr;
  NESTED_JOIN *nested_join;
  DBUG_ENTER("init_nested_join");

  if (!(ptr= (TABLE_LIST*) thd->calloc(ALIGN_SIZE(sizeof(TABLE_LIST))+
                                       sizeof(NESTED_JOIN))))
    DBUG_RETURN(1);
  nested_join= ptr->nested_join=
    ((NESTED_JOIN*) ((uchar*) ptr + ALIGN_SIZE(sizeof(TABLE_LIST))));

  join_list->push_front(ptr);
  ptr->embedding= embedding;
  ptr->join_list= join_list;
  ptr->alias= (char*) "(nested_join)";
  embedding= ptr;
  join_list= &nested_join->join_list;
  join_list->empty();
  DBUG_RETURN(0);
}


/**
  End a nested join table list.

    The function returns to the previous join nest level.
    If the current level contains only one member, the function
    moves it one level up, eliminating the nest.

  @param thd         current thread

  @return
    - Pointer to TABLE_LIST element added to the total table list, if success
    - 0, otherwise
*/

TABLE_LIST *st_select_lex::end_nested_join(THD *thd)
{
  TABLE_LIST *ptr;
  NESTED_JOIN *nested_join;
  DBUG_ENTER("end_nested_join");

  DBUG_ASSERT(embedding);
  ptr= embedding;
  join_list= ptr->join_list;
  embedding= ptr->embedding;
  nested_join= ptr->nested_join;
  if (nested_join->join_list.elements == 1)
  {
    TABLE_LIST *embedded= nested_join->join_list.head();
    join_list->pop();
    embedded->join_list= join_list;
    embedded->embedding= embedding;
    join_list->push_front(embedded);
    ptr= embedded;
  }
  else if (nested_join->join_list.elements == 0)
  {
    join_list->pop();
    ptr= 0;                                     // return value
  }
  DBUG_RETURN(ptr);
}


/**
  Nest last join operation.

    The function nest last join operation as if it was enclosed in braces.

  @param thd         current thread

  @retval
    0  Error
  @retval
    \#  Pointer to TABLE_LIST element created for the new nested join
*/

TABLE_LIST *st_select_lex::nest_last_join(THD *thd)
{
  TABLE_LIST *ptr;
  NESTED_JOIN *nested_join;
  List<TABLE_LIST> *embedded_list;
  DBUG_ENTER("nest_last_join");

  if (!(ptr= (TABLE_LIST*) thd->calloc(ALIGN_SIZE(sizeof(TABLE_LIST))+
                                       sizeof(NESTED_JOIN))))
    DBUG_RETURN(0);
  nested_join= ptr->nested_join=
    ((NESTED_JOIN*) ((uchar*) ptr + ALIGN_SIZE(sizeof(TABLE_LIST))));

  ptr->embedding= embedding;
  ptr->join_list= join_list;
  ptr->alias= (char*) "(nest_last_join)";
  embedded_list= &nested_join->join_list;
  embedded_list->empty();

  for (uint i=0; i < 2; i++)
  {
    TABLE_LIST *table= join_list->pop();
    table->join_list= embedded_list;
    table->embedding= ptr;
    embedded_list->push_back(table);
    if (table->natural_join)
    {
      ptr->is_natural_join= TRUE;
      /*
        If this is a JOIN ... USING, move the list of joined fields to the
        table reference that describes the join.
      */
      if (prev_join_using)
        ptr->join_using_fields= prev_join_using;
    }
  }
  join_list->push_front(ptr);
  nested_join->used_tables= nested_join->not_null_tables= (table_map) 0;
  DBUG_RETURN(ptr);
}


/**
  Add a table to the current join list.

    The function puts a table in front of the current join list
    of st_select_lex object.
    Thus, joined tables are put into this list in the reverse order
    (the most outer join operation follows first).

  @param table       the table to add

  @return
    None
*/

void st_select_lex::add_joined_table(TABLE_LIST *table)
{
  DBUG_ENTER("add_joined_table");
  join_list->push_front(table);
  table->join_list= join_list;
  table->embedding= embedding;
  DBUG_VOID_RETURN;
}


/**
  Convert a right join into equivalent left join.

    The function takes the current join list t[0],t[1] ... and
    effectively converts it into the list t[1],t[0] ...
    Although the outer_join flag for the new nested table contains
    JOIN_TYPE_RIGHT, it will be handled as the inner table of a left join
    operation.

  EXAMPLES
  @verbatim
    SELECT * FROM t1 RIGHT JOIN t2 ON on_expr =>
      SELECT * FROM t2 LEFT JOIN t1 ON on_expr

    SELECT * FROM t1,t2 RIGHT JOIN t3 ON on_expr =>
      SELECT * FROM t1,t3 LEFT JOIN t2 ON on_expr

    SELECT * FROM t1,t2 RIGHT JOIN (t3,t4) ON on_expr =>
      SELECT * FROM t1,(t3,t4) LEFT JOIN t2 ON on_expr

    SELECT * FROM t1 LEFT JOIN t2 ON on_expr1 RIGHT JOIN t3  ON on_expr2 =>
      SELECT * FROM t3 LEFT JOIN (t1 LEFT JOIN t2 ON on_expr2) ON on_expr1
   @endverbatim

  @param thd         current thread

  @return
    - Pointer to the table representing the inner table, if success
    - 0, otherwise
*/

TABLE_LIST *st_select_lex::convert_right_join()
{
  TABLE_LIST *tab2= join_list->pop();
  TABLE_LIST *tab1= join_list->pop();
  DBUG_ENTER("convert_right_join");

  join_list->push_front(tab2);
  join_list->push_front(tab1);
  tab1->outer_join|= JOIN_TYPE_RIGHT;

  DBUG_RETURN(tab1);
}

/**
  Set lock for all tables in current select level.

  @param lock_type			Lock to set for tables

  @note
    If lock is a write lock, then tables->updating is set 1
    This is to get tables_ok to know that the table is updated by the
    query
*/

void st_select_lex::set_lock_for_tables(thr_lock_type lock_type)
{
  bool for_update= lock_type >= TL_READ_NO_INSERT;
  DBUG_ENTER("set_lock_for_tables");
  DBUG_PRINT("enter", ("lock_type: %d  for_update: %d", lock_type,
		       for_update));

  for (TABLE_LIST *tables= (TABLE_LIST*) table_list.first;
       tables;
       tables= tables->next_local)
  {
    tables->lock_type= lock_type;
    tables->updating=  for_update;
  }
  DBUG_VOID_RETURN;
}


/**
  Create a fake SELECT_LEX for a unit.

    The method create a fake SELECT_LEX object for a unit.
    This object is created for any union construct containing a union
    operation and also for any single select union construct of the form
    @verbatim
    (SELECT ... ORDER BY order_list [LIMIT n]) ORDER BY ... 
    @endvarbatim
    or of the form
    @varbatim
    (SELECT ... ORDER BY LIMIT n) ORDER BY ...
    @endvarbatim
  
  @param thd_arg		   thread handle

  @note
    The object is used to retrieve rows from the temporary table
    where the result on the union is obtained.

  @retval
    1     on failure to create the object
  @retval
    0     on success
*/

bool st_select_lex_unit::add_fake_select_lex(THD *thd_arg)
{
  SELECT_LEX *first_sl= first_select();
  DBUG_ENTER("add_fake_select_lex");
  DBUG_ASSERT(!fake_select_lex);

  if (!(fake_select_lex= new (thd_arg->mem_root) SELECT_LEX()))
      DBUG_RETURN(1);
  fake_select_lex->include_standalone(this, 
                                      (SELECT_LEX_NODE**)&fake_select_lex);
  fake_select_lex->select_number= INT_MAX;
  fake_select_lex->parent_lex= thd_arg->lex; /* Used in init_query. */
  fake_select_lex->make_empty_select();
  fake_select_lex->linkage= GLOBAL_OPTIONS_TYPE;
  fake_select_lex->select_limit= 0;

  fake_select_lex->context.outer_context=first_sl->context.outer_context;
  /* allow item list resolving in fake select for ORDER BY */
  fake_select_lex->context.resolve_in_select_list= TRUE;
  fake_select_lex->context.select_lex= fake_select_lex;

  if (!is_union())
  {
    /* 
      This works only for 
      (SELECT ... ORDER BY list [LIMIT n]) ORDER BY order_list [LIMIT m],
      (SELECT ... LIMIT n) ORDER BY order_list [LIMIT m]
      just before the parser starts processing order_list
    */ 
    global_parameters= fake_select_lex;
    fake_select_lex->no_table_names_allowed= 1;
    thd_arg->lex->current_select= fake_select_lex;
  }
  thd_arg->lex->pop_context();
  DBUG_RETURN(0);
}


/**
  Push a new name resolution context for a JOIN ... ON clause to the
  context stack of a query block.

    Create a new name resolution context for a JOIN ... ON clause,
    set the first and last leaves of the list of table references
    to be used for name resolution, and push the newly created
    context to the stack of contexts of the query.

  @param thd       pointer to current thread
  @param left_op   left  operand of the JOIN
  @param right_op  rigth operand of the JOIN

  @retval
    FALSE  if all is OK
  @retval
    TRUE   if a memory allocation error occured
*/

bool
push_new_name_resolution_context(THD *thd,
                                 TABLE_LIST *left_op, TABLE_LIST *right_op)
{
  Name_resolution_context *on_context;
  if (!(on_context= new (thd->mem_root) Name_resolution_context))
    return TRUE;
  on_context->init();
  on_context->first_name_resolution_table=
    left_op->first_leaf_for_name_resolution();
  on_context->last_name_resolution_table=
    right_op->last_leaf_for_name_resolution();
  return thd->lex->push_context(on_context);
}


/**
  Add an ON condition to the second operand of a JOIN ... ON.

    Add an ON condition to the right operand of a JOIN ... ON clause.

  @param b     the second operand of a JOIN ... ON
  @param expr  the condition to be added to the ON clause

  @retval
    FALSE  if there was some error
  @retval
    TRUE   if all is OK
*/

void add_join_on(TABLE_LIST *b, Item *expr)
{
  if (expr)
  {
    if (!b->on_expr)
      b->on_expr= expr;
    else
    {
      /*
        If called from the parser, this happens if you have both a
        right and left join. If called later, it happens if we add more
        than one condition to the ON clause.
      */
      b->on_expr= new Item_cond_and(b->on_expr,expr);
    }
    b->on_expr->top_level_item();
  }
}


/**
  Mark that there is a NATURAL JOIN or JOIN ... USING between two
  tables.

    This function marks that table b should be joined with a either via
    a NATURAL JOIN or via JOIN ... USING. Both join types are special
    cases of each other, so we treat them together. The function
    setup_conds() creates a list of equal condition between all fields
    of the same name for NATURAL JOIN or the fields in 'using_fields'
    for JOIN ... USING. The list of equality conditions is stored
    either in b->on_expr, or in JOIN::conds, depending on whether there
    was an outer join.

  EXAMPLE
  @verbatim
    SELECT * FROM t1 NATURAL LEFT JOIN t2
     <=>
    SELECT * FROM t1 LEFT JOIN t2 ON (t1.i=t2.i and t1.j=t2.j ... )

    SELECT * FROM t1 NATURAL JOIN t2 WHERE <some_cond>
     <=>
    SELECT * FROM t1, t2 WHERE (t1.i=t2.i and t1.j=t2.j and <some_cond>)

    SELECT * FROM t1 JOIN t2 USING(j) WHERE <some_cond>
     <=>
    SELECT * FROM t1, t2 WHERE (t1.j=t2.j and <some_cond>)
   @endverbatim

  @param a		  Left join argument
  @param b		  Right join argument
  @param using_fields    Field names from USING clause
*/

void add_join_natural(TABLE_LIST *a, TABLE_LIST *b, List<String> *using_fields,
                      SELECT_LEX *lex)
{
  b->natural_join= a;
  lex->prev_join_using= using_fields;
}


/**
  Reload/resets privileges and the different caches.

  @param thd Thread handler (can be NULL!)
  @param options What should be reset/reloaded (tables, privileges, slave...)
  @param tables Tables to flush (if any)
  @param write_to_binlog True if we can write to the binlog.
               
  @note Depending on 'options', it may be very bad to write the
    query to the binlog (e.g. FLUSH SLAVE); this is a
    pointer where reload_acl_and_cache() will put 0 if
    it thinks we really should not write to the binlog.
    Otherwise it will put 1.

  @return Error status code
    @retval 0 Ok
    @retval !=0  Error; thd->killed is set or thd->is_error() is true
*/

bool reload_acl_and_cache(THD *thd, ulong options, TABLE_LIST *tables,
                          bool *write_to_binlog)
{
  bool result=0;
  select_errors=0;				/* Write if more errors */
  bool tmp_write_to_binlog= 1;

  DBUG_ASSERT(!thd || !thd->in_sub_stmt);

#ifndef NO_EMBEDDED_ACCESS_CHECKS
  if (options & REFRESH_GRANT)
  {
    THD *tmp_thd= 0;
    /*
      If reload_acl_and_cache() is called from SIGHUP handler we have to
      allocate temporary THD for execution of acl_reload()/grant_reload().
    */
    if (!thd && (thd= (tmp_thd= new THD)))
    {
      thd->thread_stack= (char*) &tmp_thd;
      thd->store_globals();
      lex_start(thd);
    }
    
    if (thd)
    {
      bool reload_acl_failed= acl_reload(thd);
      bool reload_grants_failed= grant_reload(thd);
      bool reload_servers_failed= servers_reload(thd);
      
      if (reload_acl_failed || reload_grants_failed || reload_servers_failed)
      {
        result= 1;
        /*
          When an error is returned, my_message may have not been called and
          the client will hang waiting for a response.
        */
        my_error(ER_UNKNOWN_ERROR, MYF(0), "FLUSH PRIVILEGES failed");
      }
    }

    if (tmp_thd)
    {
      delete tmp_thd;
      /* Remember that we don't have a THD */
      my_pthread_setspecific_ptr(THR_THD,  0);
      thd= 0;
    }
    reset_mqh((LEX_USER *)NULL, TRUE);
  }
#endif
  if (options & REFRESH_LOG)
  {
    /*
      Flush the normal query log, the update log, the binary log,
      the slow query log, the relay log (if it exists) and the log
      tables.
    */

    /*
      Writing this command to the binlog may result in infinite loops
      when doing mysqlbinlog|mysql, and anyway it does not really make
      sense to log it automatically (would cause more trouble to users
      than it would help them)
    */
    tmp_write_to_binlog= 0;
    if( mysql_bin_log.is_open() )
    {
      mysql_bin_log.rotate_and_purge(RP_FORCE_ROTATE);
    }
#ifdef HAVE_REPLICATION
    pthread_mutex_lock(&LOCK_active_mi);
    rotate_relay_log(active_mi);
    pthread_mutex_unlock(&LOCK_active_mi);
#endif

    /* flush slow and general logs */
    logger.flush_logs(thd);

    if (ha_flush_logs(NULL))
      result=1;
    if (flush_error_log())
      result=1;
  }
#ifdef HAVE_QUERY_CACHE
  if (options & REFRESH_QUERY_CACHE_FREE)
  {
    query_cache.pack();				// FLUSH QUERY CACHE
    options &= ~REFRESH_QUERY_CACHE;    // Don't flush cache, just free memory
  }
  if (options & (REFRESH_TABLES | REFRESH_QUERY_CACHE))
  {
    query_cache.flush();			// RESET QUERY CACHE
  }
#endif /*HAVE_QUERY_CACHE*/
  /*
    Note that if REFRESH_READ_LOCK bit is set then REFRESH_TABLES is set too
    (see sql_yacc.yy)
  */
  if (options & (REFRESH_TABLES | REFRESH_READ_LOCK)) 
  {
    if ((options & REFRESH_READ_LOCK) && thd)
    {
      /*
        We must not try to aspire a global read lock if we have a write
        locked table. This would lead to a deadlock when trying to
        reopen (and re-lock) the table after the flush.
      */
      if (thd->locked_tables)
      {
        THR_LOCK_DATA **lock_p= thd->locked_tables->locks;
        THR_LOCK_DATA **end_p= lock_p + thd->locked_tables->lock_count;

        for (; lock_p < end_p; lock_p++)
        {
          if ((*lock_p)->type >= TL_WRITE_ALLOW_WRITE)
          {
            my_error(ER_LOCK_OR_ACTIVE_TRANSACTION, MYF(0));
            return 1;
          }
        }
      }
      /*
	Writing to the binlog could cause deadlocks, as we don't log
	UNLOCK TABLES
      */
      tmp_write_to_binlog= 0;
      if (lock_global_read_lock(thd))
	return 1;                               // Killed
      if (close_cached_tables(thd, tables, FALSE, (options & REFRESH_FAST) ?
                              FALSE : TRUE, TRUE))
          result= 1;
      
      if (make_global_read_lock_block_commit(thd)) // Killed
      {
        /* Don't leave things in a half-locked state */
        unlock_global_read_lock(thd);
        return 1;
      }
    }
    else
    {
      if (close_cached_tables(thd, tables, FALSE, (options & REFRESH_FAST) ?
                              FALSE : TRUE, FALSE))
        result= 1;
    }
    my_dbopt_cleanup();
  }
  if (options & REFRESH_HOSTS)
    hostname_cache_refresh();
  if (thd && (options & REFRESH_STATUS))
    refresh_status(thd);
  if (options & REFRESH_THREADS)
    flush_thread_cache();
#ifdef HAVE_REPLICATION
  if (options & REFRESH_MASTER)
  {
    DBUG_ASSERT(thd);
    tmp_write_to_binlog= 0;
    if (reset_master(thd))
    {
      result=1;
    }
  }
#endif
#ifdef OPENSSL
   if (options & REFRESH_DES_KEY_FILE)
   {
     if (des_key_file && load_des_key_file(des_key_file))
         result= 1;
   }
#endif
#ifdef HAVE_REPLICATION
 if (options & REFRESH_SLAVE)
 {
   tmp_write_to_binlog= 0;
   pthread_mutex_lock(&LOCK_active_mi);
   if (reset_slave(thd, active_mi))
     result=1;
   pthread_mutex_unlock(&LOCK_active_mi);
 }
#endif
 if (options & REFRESH_USER_RESOURCES)
   reset_mqh((LEX_USER *) NULL, 0);             /* purecov: inspected */
 *write_to_binlog= tmp_write_to_binlog;
 return result;
}


/**
  kill on thread.

  @param thd			Thread class
  @param id			Thread id
  @param only_kill_query        Should it kill the query or the connection

  @note
    This is written such that we have a short lock on LOCK_thread_count
*/

uint kill_one_thread(THD *thd, ulong id, bool only_kill_query)
{
  THD *tmp;
  uint error=ER_NO_SUCH_THREAD;
  DBUG_ENTER("kill_one_thread");
  DBUG_PRINT("enter", ("id=%lu only_kill=%d", id, only_kill_query));
  VOID(pthread_mutex_lock(&LOCK_thread_count)); // For unlink from list
  I_List_iterator<THD> it(threads);
  while ((tmp=it++))
  {
    if (tmp->command == COM_DAEMON)
      continue;
    if (tmp->thread_id == id)
    {
      pthread_mutex_lock(&tmp->LOCK_delete);	// Lock from delete
      break;
    }
  }
  VOID(pthread_mutex_unlock(&LOCK_thread_count));
  if (tmp)
  {
    if ((thd->security_ctx->master_access & SUPER_ACL) ||
	!strcmp(thd->security_ctx->user, tmp->security_ctx->user))
    {
      tmp->awake(only_kill_query ? THD::KILL_QUERY : THD::KILL_CONNECTION);
      error=0;
    }
    else
      error=ER_KILL_DENIED_ERROR;
    pthread_mutex_unlock(&tmp->LOCK_delete);
  }
  DBUG_PRINT("exit", ("%d", error));
  DBUG_RETURN(error);
}


/*
  kills a thread and sends response

  SYNOPSIS
    sql_kill()
    thd			Thread class
    id			Thread id
    only_kill_query     Should it kill the query or the connection
*/

void sql_kill(THD *thd, ulong id, bool only_kill_query)
{
  uint error;
  if (!(error= kill_one_thread(thd, id, only_kill_query)))
    my_ok(thd);
  else
    my_error(error, MYF(0), id);
}


/** If pointer is not a null pointer, append filename to it. */

bool append_file_to_dir(THD *thd, const char **filename_ptr,
                        const char *table_name)
{
  char buff[FN_REFLEN],*ptr, *end;
  if (!*filename_ptr)
    return 0;					// nothing to do

  /* Check that the filename is not too long and it's a hard path */
  if (strlen(*filename_ptr)+strlen(table_name) >= FN_REFLEN-1 ||
      !test_if_hard_path(*filename_ptr))
  {
    my_error(ER_WRONG_TABLE_NAME, MYF(0), *filename_ptr);
    return 1;
  }
  /* Fix is using unix filename format on dos */
  strmov(buff,*filename_ptr);
  end=convert_dirname(buff, *filename_ptr, NullS);
  if (!(ptr= (char*) thd->alloc((size_t) (end-buff) + strlen(table_name)+1)))
    return 1;					// End of memory
  *filename_ptr=ptr;
  strxmov(ptr,buff,table_name,NullS);
  return 0;
}


/**
  Check if the select is a simple select (not an union).

  @retval
    0	ok
  @retval
    1	error	; In this case the error messege is sent to the client
*/

bool check_simple_select()
{
  THD *thd= current_thd;
  LEX *lex= thd->lex;
  if (lex->current_select != &lex->select_lex)
  {
    char command[80];
    Lex_input_stream *lip= & thd->m_parser_state->m_lip;
    strmake(command, lip->yylval->symbol.str,
	    min(lip->yylval->symbol.length, sizeof(command)-1));
    my_error(ER_CANT_USE_OPTION_HERE, MYF(0), command);
    return 1;
  }
  return 0;
}


Comp_creator *comp_eq_creator(bool invert)
{
  return invert?(Comp_creator *)&ne_creator:(Comp_creator *)&eq_creator;
}


Comp_creator *comp_ge_creator(bool invert)
{
  return invert?(Comp_creator *)&lt_creator:(Comp_creator *)&ge_creator;
}


Comp_creator *comp_gt_creator(bool invert)
{
  return invert?(Comp_creator *)&le_creator:(Comp_creator *)&gt_creator;
}


Comp_creator *comp_le_creator(bool invert)
{
  return invert?(Comp_creator *)&gt_creator:(Comp_creator *)&le_creator;
}


Comp_creator *comp_lt_creator(bool invert)
{
  return invert?(Comp_creator *)&ge_creator:(Comp_creator *)&lt_creator;
}


Comp_creator *comp_ne_creator(bool invert)
{
  return invert?(Comp_creator *)&eq_creator:(Comp_creator *)&ne_creator;
}


/**
  Construct ALL/ANY/SOME subquery Item.

  @param left_expr   pointer to left expression
  @param cmp         compare function creator
  @param all         true if we create ALL subquery
  @param select_lex  pointer on parsed subquery structure

  @return
    constructed Item (or 0 if out of memory)
*/
Item * all_any_subquery_creator(Item *left_expr,
				chooser_compare_func_creator cmp,
				bool all,
				SELECT_LEX *select_lex)
{
  if ((cmp == &comp_eq_creator) && !all)       //  = ANY <=> IN
    return new Item_in_subselect(left_expr, select_lex);

  if ((cmp == &comp_ne_creator) && all)        // <> ALL <=> NOT IN
    return new Item_func_not(new Item_in_subselect(left_expr, select_lex));

  Item_allany_subselect *it=
    new Item_allany_subselect(left_expr, cmp, select_lex, all);
  if (all)
    return it->upper_item= new Item_func_not_all(it);	/* ALL */

  return it->upper_item= new Item_func_nop_all(it);      /* ANY/SOME */
}


/**
  Multi update query pre-check.

  @param thd		Thread handler
  @param tables	Global/local table list (have to be the same)

  @retval
    FALSE OK
  @retval
    TRUE  Error
*/

bool multi_update_precheck(THD *thd, TABLE_LIST *tables)
{
  const char *msg= 0;
  TABLE_LIST *table;
  LEX *lex= thd->lex;
  SELECT_LEX *select_lex= &lex->select_lex;
  DBUG_ENTER("multi_update_precheck");

  if (select_lex->item_list.elements != lex->value_list.elements)
  {
    my_message(ER_WRONG_VALUE_COUNT, ER(ER_WRONG_VALUE_COUNT), MYF(0));
    DBUG_RETURN(TRUE);
  }
  /*
    Ensure that we have UPDATE or SELECT privilege for each table
    The exact privilege is checked in mysql_multi_update()
  */
  for (table= tables; table; table= table->next_local)
  {
    if (table->derived)
      table->grant.privilege= SELECT_ACL;
    else if ((check_access(thd, UPDATE_ACL, table->db,
                           &table->grant.privilege, 0, 1,
                           test(table->schema_table)) ||
              check_grant(thd, UPDATE_ACL, table, 0, 1, 1)) &&
             (check_access(thd, SELECT_ACL, table->db,
                           &table->grant.privilege, 0, 0,
                           test(table->schema_table)) ||
              check_grant(thd, SELECT_ACL, table, 0, 1, 0)))
      DBUG_RETURN(TRUE);

    table->table_in_first_from_clause= 1;
  }
  /*
    Is there tables of subqueries?
  */
  if (&lex->select_lex != lex->all_selects_list)
  {
    DBUG_PRINT("info",("Checking sub query list"));
    for (table= tables; table; table= table->next_global)
    {
      if (!table->table_in_first_from_clause)
      {
	if (check_access(thd, SELECT_ACL, table->db,
			 &table->grant.privilege, 0, 0,
                         test(table->schema_table)) ||
	    check_grant(thd, SELECT_ACL, table, 0, 1, 0))
	  DBUG_RETURN(TRUE);
      }
    }
  }

  if (select_lex->order_list.elements)
    msg= "ORDER BY";
  else if (select_lex->select_limit)
    msg= "LIMIT";
  if (msg)
  {
    my_error(ER_WRONG_USAGE, MYF(0), "UPDATE", msg);
    DBUG_RETURN(TRUE);
  }
  DBUG_RETURN(FALSE);
}

/**
  Multi delete query pre-check.

  @param thd			Thread handler
  @param tables		Global/local table list

  @retval
    FALSE OK
  @retval
    TRUE  error
*/

bool multi_delete_precheck(THD *thd, TABLE_LIST *tables)
{
  SELECT_LEX *select_lex= &thd->lex->select_lex;
  TABLE_LIST *aux_tables=
    (TABLE_LIST *)thd->lex->auxiliary_table_list.first;
  TABLE_LIST **save_query_tables_own_last= thd->lex->query_tables_own_last;
  DBUG_ENTER("multi_delete_precheck");

  /* sql_yacc guarantees that tables and aux_tables are not zero */
  DBUG_ASSERT(aux_tables != 0);
  if (check_table_access(thd, SELECT_ACL, tables, UINT_MAX, FALSE))
    DBUG_RETURN(TRUE);

  /*
    Since aux_tables list is not part of LEX::query_tables list we
    have to juggle with LEX::query_tables_own_last value to be able
    call check_table_access() safely.
  */
  thd->lex->query_tables_own_last= 0;
  if (check_table_access(thd, DELETE_ACL, aux_tables, UINT_MAX, FALSE))
  {
    thd->lex->query_tables_own_last= save_query_tables_own_last;
    DBUG_RETURN(TRUE);
  }
  thd->lex->query_tables_own_last= save_query_tables_own_last;

  if ((thd->options & OPTION_SAFE_UPDATES) && !select_lex->where)
  {
    my_message(ER_UPDATE_WITHOUT_KEY_IN_SAFE_MODE,
               ER(ER_UPDATE_WITHOUT_KEY_IN_SAFE_MODE), MYF(0));
    DBUG_RETURN(TRUE);
  }
  DBUG_RETURN(FALSE);
}


/**
  Link tables in auxilary table list of multi-delete with corresponding
  elements in main table list, and set proper locks for them.

  @param lex   pointer to LEX representing multi-delete

  @retval
    FALSE   success
  @retval
    TRUE    error
*/

bool multi_delete_set_locks_and_link_aux_tables(LEX *lex)
{
  TABLE_LIST *tables= (TABLE_LIST*)lex->select_lex.table_list.first;
  TABLE_LIST *target_tbl;
  DBUG_ENTER("multi_delete_set_locks_and_link_aux_tables");

  lex->table_count= 0;

  for (target_tbl= (TABLE_LIST *)lex->auxiliary_table_list.first;
       target_tbl; target_tbl= target_tbl->next_local)
  {
    lex->table_count++;
    /* All tables in aux_tables must be found in FROM PART */
    TABLE_LIST *walk;
    for (walk= tables; walk; walk= walk->next_local)
    {
      if (!my_strcasecmp(table_alias_charset,
			 target_tbl->alias, walk->alias) &&
	  !strcmp(walk->db, target_tbl->db))
	break;
    }
    if (!walk)
    {
      my_error(ER_UNKNOWN_TABLE, MYF(0),
               target_tbl->table_name, "MULTI DELETE");
      DBUG_RETURN(TRUE);
    }
    if (!walk->derived)
    {
      target_tbl->table_name= walk->table_name;
      target_tbl->table_name_length= walk->table_name_length;
    }
    walk->updating= target_tbl->updating;
    walk->lock_type= target_tbl->lock_type;
    target_tbl->correspondent_table= walk;	// Remember corresponding table
  }
  DBUG_RETURN(FALSE);
}


/**
  simple UPDATE query pre-check.

  @param thd		Thread handler
  @param tables	Global table list

  @retval
    FALSE OK
  @retval
    TRUE  Error
*/

bool update_precheck(THD *thd, TABLE_LIST *tables)
{
  DBUG_ENTER("update_precheck");
  if (thd->lex->select_lex.item_list.elements != thd->lex->value_list.elements)
  {
    my_message(ER_WRONG_VALUE_COUNT, ER(ER_WRONG_VALUE_COUNT), MYF(0));
    DBUG_RETURN(TRUE);
  }
  DBUG_RETURN(check_one_table_access(thd, UPDATE_ACL, tables));
}


/**
  simple DELETE query pre-check.

  @param thd		Thread handler
  @param tables	Global table list

  @retval
    FALSE  OK
  @retval
    TRUE   error
*/

bool delete_precheck(THD *thd, TABLE_LIST *tables)
{
  DBUG_ENTER("delete_precheck");
  if (check_one_table_access(thd, DELETE_ACL, tables))
    DBUG_RETURN(TRUE);
  /* Set privilege for the WHERE clause */
  tables->grant.want_privilege=(SELECT_ACL & ~tables->grant.privilege);
  DBUG_RETURN(FALSE);
}


/**
  simple INSERT query pre-check.

  @param thd		Thread handler
  @param tables	Global table list

  @retval
    FALSE  OK
  @retval
    TRUE   error
*/

bool insert_precheck(THD *thd, TABLE_LIST *tables)
{
  LEX *lex= thd->lex;
  DBUG_ENTER("insert_precheck");

  /*
    Check that we have modify privileges for the first table and
    select privileges for the rest
  */
  ulong privilege= (INSERT_ACL |
                    (lex->duplicates == DUP_REPLACE ? DELETE_ACL : 0) |
                    (lex->value_list.elements ? UPDATE_ACL : 0));

  if (check_one_table_access(thd, privilege, tables))
    DBUG_RETURN(TRUE);

  if (lex->update_list.elements != lex->value_list.elements)
  {
    my_message(ER_WRONG_VALUE_COUNT, ER(ER_WRONG_VALUE_COUNT), MYF(0));
    DBUG_RETURN(TRUE);
  }
  DBUG_RETURN(FALSE);
}


/**
    @brief  Check privileges for SHOW CREATE TABLE statement.

    @param  thd    Thread context
    @param  table  Target table

    @retval TRUE  Failure
    @retval FALSE Success
*/

static bool check_show_create_table_access(THD *thd, TABLE_LIST *table)
{
  return check_access(thd, SELECT_ACL | EXTRA_ACL, table->db,
                      &table->grant.privilege, 0, 0,
                      test(table->schema_table)) ||
         check_grant(thd, SELECT_ACL, table, 2, UINT_MAX, 0);
}


/**
  CREATE TABLE query pre-check.

  @param thd			Thread handler
  @param tables		Global table list
  @param create_table	        Table which will be created

  @retval
    FALSE   OK
  @retval
    TRUE   Error
*/

bool create_table_precheck(THD *thd, TABLE_LIST *tables,
                           TABLE_LIST *create_table)
{
  LEX *lex= thd->lex;
  SELECT_LEX *select_lex= &lex->select_lex;
  ulong want_priv;
  bool error= TRUE;                                 // Error message is given
  DBUG_ENTER("create_table_precheck");

  /*
    Require CREATE [TEMPORARY] privilege on new table; for
    CREATE TABLE ... SELECT, also require INSERT.
  */

  want_priv= ((lex->create_info.options & HA_LEX_CREATE_TMP_TABLE) ?
              CREATE_TMP_ACL : CREATE_ACL) |
             (select_lex->item_list.elements ? INSERT_ACL : 0);

  if (check_access(thd, want_priv, create_table->db,
		   &create_table->grant.privilege, 0, 0,
                   test(create_table->schema_table)) ||
      check_merge_table_access(thd, create_table->db,
			       (TABLE_LIST *)
			       lex->create_info.merge_list.first))
    goto err;
  if (want_priv != CREATE_TMP_ACL &&
      check_grant(thd, want_priv, create_table, 0, 1, 0))
    goto err;

  if (select_lex->item_list.elements)
  {
    /* Check permissions for used tables in CREATE TABLE ... SELECT */

#ifdef NOT_NECESSARY_TO_CHECK_CREATE_TABLE_EXIST_WHEN_PREPARING_STATEMENT
    /* This code throws an ill error for CREATE TABLE t1 SELECT * FROM t1 */
    /*
      Only do the check for PS, because we on execute we have to check that
      against the opened tables to ensure we don't use a table that is part
      of the view (which can only be done after the table has been opened).
    */
    if (thd->stmt_arena->is_stmt_prepare_or_first_sp_execute())
    {
      /*
        For temporary tables we don't have to check if the created table exists
      */
      if (!(lex->create_info.options & HA_LEX_CREATE_TMP_TABLE) &&
          find_table_in_global_list(tables, create_table->db,
                                    create_table->table_name))
      {
	error= FALSE;
        goto err;
      }
    }
#endif
    if (tables && check_table_access(thd, SELECT_ACL, tables, UINT_MAX, FALSE))
      goto err;
  }
  else if (lex->create_info.options & HA_LEX_CREATE_TABLE_LIKE)
  {
    if (check_show_create_table_access(thd, tables))
      goto err;
  }
  error= FALSE;

err:
  DBUG_RETURN(error);
}


/**
  negate given expression.

  @param thd  thread handler
  @param expr expression for negation

  @return
    negated expression
*/

Item *negate_expression(THD *thd, Item *expr)
{
  Item *negated;
  if (expr->type() == Item::FUNC_ITEM &&
      ((Item_func *) expr)->functype() == Item_func::NOT_FUNC)
  {
    /* it is NOT(NOT( ... )) */
    Item *arg= ((Item_func *) expr)->arguments()[0];
    enum_parsing_place place= thd->lex->current_select->parsing_place;
    if (arg->is_bool_func() || place == IN_WHERE || place == IN_HAVING)
      return arg;
    /*
      if it is not boolean function then we have to emulate value of
      not(not(a)), it will be a != 0
    */
    return new Item_func_ne(arg, new Item_int((char*) "0", 0, 1));
  }

  if ((negated= expr->neg_transformer(thd)) != 0)
    return negated;
  return new Item_func_not(expr);
}

/**
  Set the specified definer to the default value, which is the
  current user in the thread.
 
  @param[in]  thd       thread handler
  @param[out] definer   definer
*/
 
void get_default_definer(THD *thd, LEX_USER *definer)
{
  const Security_context *sctx= thd->security_ctx;

  definer->user.str= (char *) sctx->priv_user;
  definer->user.length= strlen(definer->user.str);

  definer->host.str= (char *) sctx->priv_host;
  definer->host.length= strlen(definer->host.str);
}


/**
  Create default definer for the specified THD.

  @param[in] thd         thread handler

  @return
    - On success, return a valid pointer to the created and initialized
    LEX_USER, which contains definer information.
    - On error, return 0.
*/

LEX_USER *create_default_definer(THD *thd)
{
  LEX_USER *definer;

  if (! (definer= (LEX_USER*) thd->alloc(sizeof(LEX_USER))))
    return 0;

  get_default_definer(thd, definer);

  return definer;
}


/**
  Create definer with the given user and host names.

  @param[in] thd          thread handler
  @param[in] user_name    user name
  @param[in] host_name    host name

  @return
    - On success, return a valid pointer to the created and initialized
    LEX_USER, which contains definer information.
    - On error, return 0.
*/

LEX_USER *create_definer(THD *thd, LEX_STRING *user_name, LEX_STRING *host_name)
{
  LEX_USER *definer;

  /* Create and initialize. */

  if (! (definer= (LEX_USER*) thd->alloc(sizeof(LEX_USER))))
    return 0;

  definer->user= *user_name;
  definer->host= *host_name;

  return definer;
}


/**
  Retuns information about user or current user.

  @param[in] thd          thread handler
  @param[in] user         user

  @return
    - On success, return a valid pointer to initialized
    LEX_USER, which contains user information.
    - On error, return 0.
*/

LEX_USER *get_current_user(THD *thd, LEX_USER *user)
{
  if (!user->user.str)  // current_user
    return create_default_definer(thd);

  return user;
}


/**
  Check that byte length of a string does not exceed some limit.

  @param str         string to be checked
  @param err_msg     error message to be displayed if the string is too long
  @param max_length  max length

  @retval
    FALSE   the passed string is not longer than max_length
  @retval
    TRUE    the passed string is longer than max_length

  NOTE
    The function is not used in existing code but can be useful later?
*/

bool check_string_byte_length(LEX_STRING *str, const char *err_msg,
                              uint max_byte_length)
{
  if (str->length <= max_byte_length)
    return FALSE;

  my_error(ER_WRONG_STRING_LENGTH, MYF(0), str->str, err_msg, max_byte_length);

  return TRUE;
}


/*
  Check that char length of a string does not exceed some limit.

  SYNOPSIS
  check_string_char_length()
      str              string to be checked
      err_msg          error message to be displayed if the string is too long
      max_char_length  max length in symbols
      cs               string charset

  RETURN
    FALSE   the passed string is not longer than max_char_length
    TRUE    the passed string is longer than max_char_length
*/


bool check_string_char_length(LEX_STRING *str, const char *err_msg,
                              uint max_char_length, CHARSET_INFO *cs,
                              bool no_error)
{
  int well_formed_error;
  uint res= cs->cset->well_formed_len(cs, str->str, str->str + str->length,
                                      max_char_length, &well_formed_error);

  if (!well_formed_error &&  str->length == res)
    return FALSE;

  if (!no_error)
    my_error(ER_WRONG_STRING_LENGTH, MYF(0), str->str, err_msg, max_char_length);
  return TRUE;
}


/*
  Check if path does not contain mysql data home directory
  SYNOPSIS
    test_if_data_home_dir()
    dir                     directory
    conv_home_dir           converted data home directory
    home_dir_len            converted data home directory length

  RETURN VALUES
    0	ok
    1	error  
*/

<<<<<<< HEAD
bool test_if_data_home_dir(const char *dir)
=======
C_MODE_START

int test_if_data_home_dir(const char *dir)
>>>>>>> 69657f97
{
  char path[FN_REFLEN];
  uint dir_len;
  DBUG_ENTER("test_if_data_home_dir");

  if (!dir)
    DBUG_RETURN(0);

  (void) fn_format(path, dir, "", "",
                   (MY_RETURN_REAL_PATH|MY_RESOLVE_SYMLINKS));
<<<<<<< HEAD
  dir_len= unpack_dirname(conv_path, dir);

  if (home_dir_len < dir_len)
=======
  dir_len= strlen(path);
  if (mysql_unpacked_real_data_home_len<= dir_len)
>>>>>>> 69657f97
  {
    if (dir_len > mysql_unpacked_real_data_home_len &&
        path[mysql_unpacked_real_data_home_len] != FN_LIBCHAR)
      DBUG_RETURN(0);

    if (lower_case_file_system)
    {
<<<<<<< HEAD
      if (!my_strnncoll(character_set_filesystem,
                        (const uchar*) conv_path, home_dir_len,
=======
      if (!my_strnncoll(default_charset_info, (const uchar*) path,
                        mysql_unpacked_real_data_home_len,
>>>>>>> 69657f97
                        (const uchar*) mysql_unpacked_real_data_home,
                        mysql_unpacked_real_data_home_len))
        DBUG_RETURN(1);
    }
    else if (!memcmp(path, mysql_unpacked_real_data_home,
                     mysql_unpacked_real_data_home_len))
      DBUG_RETURN(1);
  }
  DBUG_RETURN(0);
}

<<<<<<< HEAD

extern int MYSQLparse(void *thd); // from sql_yacc.cc


/**
  This is a wrapper of MYSQLparse(). All the code should call parse_sql()
  instead of MYSQLparse().

  @param thd Thread context.
  @param parser_state Parser state.
  @param creation_ctx Object creation context.

  @return Error status.
    @retval FALSE on success.
    @retval TRUE on parsing error.
*/

bool parse_sql(THD *thd,
               Parser_state *parser_state,
               Object_creation_ctx *creation_ctx)
{
  DBUG_ASSERT(thd->m_parser_state == NULL);

  /* Backup creation context. */

  Object_creation_ctx *backup_ctx= NULL;

  if (creation_ctx)
    backup_ctx= creation_ctx->set_n_backup(thd);

  /* Set parser state. */

  thd->m_parser_state= parser_state;

  /* Parse the query. */

  bool mysql_parse_status= MYSQLparse(thd) != 0;

  /* Check that if MYSQLparse() failed, thd->is_error() is set. */

  DBUG_ASSERT(!mysql_parse_status ||
              mysql_parse_status && thd->is_error());

  /* Reset parser state. */

  thd->m_parser_state= NULL;

  /* Restore creation context. */

  if (creation_ctx)
    creation_ctx->restore_env(thd, backup_ctx);

  /* That's it. */

  return mysql_parse_status || thd->is_fatal_error;
}

/**
  @} (end of group Runtime_Environment)
*/
=======
C_MODE_END
>>>>>>> 69657f97
<|MERGE_RESOLUTION|>--- conflicted
+++ resolved
@@ -2387,33 +2387,7 @@
     /* Might have been updated in create_table_precheck */
     create_info.alias= create_table->alias;
 
-<<<<<<< HEAD
 #ifdef HAVE_READLINK
-=======
-#ifndef HAVE_READLINK
-    if (create_info.data_file_name)
-      push_warning(thd, MYSQL_ERROR::WARN_LEVEL_WARN, 0,
-                   "DATA DIRECTORY option ignored");
-    if (create_info.index_file_name)
-      push_warning(thd, MYSQL_ERROR::WARN_LEVEL_WARN, 0,
-                   "INDEX DIRECTORY option ignored");
-    create_info.data_file_name= create_info.index_file_name= NULL;
-#else
-
-    if (test_if_data_home_dir(lex->create_info.data_file_name))
-    {
-      my_error(ER_WRONG_ARGUMENTS,MYF(0),"DATA DIRECTORY");
-      res= -1;
-      break;
-    }
-    if (test_if_data_home_dir(lex->create_info.index_file_name))
-    {
-      my_error(ER_WRONG_ARGUMENTS,MYF(0),"INDEX DIRECTORY");
-      res= -1;
-      break;
-    }
-
->>>>>>> 69657f97
     /* Fix names if symlinked tables */
     if (append_file_to_dir(thd, &create_info.data_file_name,
 			   create_table->table_name) ||
@@ -7439,14 +7413,9 @@
     0	ok
     1	error  
 */
-
-<<<<<<< HEAD
-bool test_if_data_home_dir(const char *dir)
-=======
 C_MODE_START
 
 int test_if_data_home_dir(const char *dir)
->>>>>>> 69657f97
 {
   char path[FN_REFLEN];
   uint dir_len;
@@ -7457,14 +7426,8 @@
 
   (void) fn_format(path, dir, "", "",
                    (MY_RETURN_REAL_PATH|MY_RESOLVE_SYMLINKS));
-<<<<<<< HEAD
-  dir_len= unpack_dirname(conv_path, dir);
-
-  if (home_dir_len < dir_len)
-=======
   dir_len= strlen(path);
   if (mysql_unpacked_real_data_home_len<= dir_len)
->>>>>>> 69657f97
   {
     if (dir_len > mysql_unpacked_real_data_home_len &&
         path[mysql_unpacked_real_data_home_len] != FN_LIBCHAR)
@@ -7472,13 +7435,8 @@
 
     if (lower_case_file_system)
     {
-<<<<<<< HEAD
-      if (!my_strnncoll(character_set_filesystem,
-                        (const uchar*) conv_path, home_dir_len,
-=======
       if (!my_strnncoll(default_charset_info, (const uchar*) path,
                         mysql_unpacked_real_data_home_len,
->>>>>>> 69657f97
                         (const uchar*) mysql_unpacked_real_data_home,
                         mysql_unpacked_real_data_home_len))
         DBUG_RETURN(1);
@@ -7490,7 +7448,8 @@
   DBUG_RETURN(0);
 }
 
-<<<<<<< HEAD
+C_MODE_END
+
 
 extern int MYSQLparse(void *thd); // from sql_yacc.cc
 
@@ -7550,7 +7509,4 @@
 
 /**
   @} (end of group Runtime_Environment)
-*/
-=======
-C_MODE_END
->>>>>>> 69657f97
+*/