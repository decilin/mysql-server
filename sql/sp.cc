/*
   Copyright (c) 2002, 2012, Oracle and/or its affiliates. All rights reserved.

   This program is free software; you can redistribute it and/or modify
   it under the terms of the GNU General Public License as published by
   the Free Software Foundation; version 2 of the License.

   This program is distributed in the hope that it will be useful,
   but WITHOUT ANY WARRANTY; without even the implied warranty of
   MERCHANTABILITY or FITNESS FOR A PARTICULAR PURPOSE.  See the
   GNU General Public License for more details.

   You should have received a copy of the GNU General Public License
   along with this program; if not, write to the Free Software
   Foundation, Inc., 51 Franklin St, Fifth Floor, Boston, MA 02110-1301  USA
*/

#include "sql_priv.h"
#include "unireg.h"
#include "sql_base.h"                           // close_thread_tables
#include "sql_parse.h"                          // parse_sql
#include "key.h"                                // key_copy
#include "sql_show.h"             // append_definer, append_identifier
#include "sql_db.h" // get_default_db_collation, mysql_opt_change_db,
                    // mysql_change_db, check_db_dir_existence,
                    // load_db_opt_by_name
#include "sql_table.h"                          // write_bin_log
#include "sql_acl.h"                       // SUPER_ACL
#include "sp_head.h"
#include "sp_cache.h"
#include "lock.h"                               // lock_object_name
#include "sp.h"

#include <my_user.h>

/* Used in error handling only */
#define SP_TYPE_STRING(LP) \
    ((LP)->sphead->m_type == SP_TYPE_FUNCTION ? "FUNCTION" : "PROCEDURE")
static bool
create_string(THD *thd, String *buf,
	      enum_sp_type sp_type,
	      const char *db, ulong dblen,
	      const char *name, ulong namelen,
	      const char *params, ulong paramslen,
	      const char *returns, ulong returnslen,
	      const char *body, ulong bodylen,
	      st_sp_chistics *chistics,
              const LEX_STRING *definer_user,
              const LEX_STRING *definer_host,
              sql_mode_t sql_mode);

static int
db_load_routine(THD *thd, enum_sp_type type, sp_name *name, sp_head **sphp,
                sql_mode_t sql_mode, const char *params, const char *returns,
                const char *body, st_sp_chistics &chistics,
                const char *definer, longlong created, longlong modified,
                Stored_program_creation_ctx *creation_ctx);

static const
TABLE_FIELD_TYPE proc_table_fields[MYSQL_PROC_FIELD_COUNT] =
{
  {
    { C_STRING_WITH_LEN("db") },
    { C_STRING_WITH_LEN("char(64)") },
    { C_STRING_WITH_LEN("utf8") }
  },
  {
    { C_STRING_WITH_LEN("name") },
    { C_STRING_WITH_LEN("char(64)") },
    { C_STRING_WITH_LEN("utf8") }
  },
  {
    { C_STRING_WITH_LEN("type") },
    { C_STRING_WITH_LEN("enum('FUNCTION','PROCEDURE')") },
    { NULL, 0 }
  },
  {
    { C_STRING_WITH_LEN("specific_name") },
    { C_STRING_WITH_LEN("char(64)") },
    { C_STRING_WITH_LEN("utf8") }
  },
  {
    { C_STRING_WITH_LEN("language") },
    { C_STRING_WITH_LEN("enum('SQL')") },
    { NULL, 0 }
  },
  {
    { C_STRING_WITH_LEN("sql_data_access") },
    { C_STRING_WITH_LEN("enum('CONTAINS_SQL','NO_SQL','READS_SQL_DATA','MODIFIES_SQL_DATA')") },
    { NULL, 0 }
  },
  {
    { C_STRING_WITH_LEN("is_deterministic") },
    { C_STRING_WITH_LEN("enum('YES','NO')") },
    { NULL, 0 }
  },
  {
    { C_STRING_WITH_LEN("security_type") },
    { C_STRING_WITH_LEN("enum('INVOKER','DEFINER')") },
    { NULL, 0 }
  },
  {
    { C_STRING_WITH_LEN("param_list") },
    { C_STRING_WITH_LEN("blob") },
    { NULL, 0 }
  },

  {
    { C_STRING_WITH_LEN("returns") },
    { C_STRING_WITH_LEN("longblob") },
    { NULL, 0 }
  },
  {
    { C_STRING_WITH_LEN("body") },
    { C_STRING_WITH_LEN("longblob") },
    { NULL, 0 }
  },
  {
    { C_STRING_WITH_LEN("definer") },
    { C_STRING_WITH_LEN("char(77)") },
    { C_STRING_WITH_LEN("utf8") }
  },
  {
    { C_STRING_WITH_LEN("created") },
    { C_STRING_WITH_LEN("timestamp") },
    { NULL, 0 }
  },
  {
    { C_STRING_WITH_LEN("modified") },
    { C_STRING_WITH_LEN("timestamp") },
    { NULL, 0 }
  },
  {
    { C_STRING_WITH_LEN("sql_mode") },
    { C_STRING_WITH_LEN("set('REAL_AS_FLOAT','PIPES_AS_CONCAT','ANSI_QUOTES',"
    "'IGNORE_SPACE','NOT_USED','ONLY_FULL_GROUP_BY','NO_UNSIGNED_SUBTRACTION',"
    "'NO_DIR_IN_CREATE','POSTGRESQL','ORACLE','MSSQL','DB2','MAXDB',"
    "'NO_KEY_OPTIONS','NO_TABLE_OPTIONS','NO_FIELD_OPTIONS','MYSQL323','MYSQL40',"
    "'ANSI','NO_AUTO_VALUE_ON_ZERO','NO_BACKSLASH_ESCAPES','STRICT_TRANS_TABLES',"
    "'STRICT_ALL_TABLES','NO_ZERO_IN_DATE','NO_ZERO_DATE','INVALID_DATES',"
    "'ERROR_FOR_DIVISION_BY_ZERO','TRADITIONAL','NO_AUTO_CREATE_USER',"
    "'HIGH_NOT_PRECEDENCE','NO_ENGINE_SUBSTITUTION','PAD_CHAR_TO_FULL_LENGTH')") },
    { NULL, 0 }
  },
  {
    { C_STRING_WITH_LEN("comment") },
    { C_STRING_WITH_LEN("text") },
    { C_STRING_WITH_LEN("utf8") }
  },
  {
    { C_STRING_WITH_LEN("character_set_client") },
    { C_STRING_WITH_LEN("char(32)") },
    { C_STRING_WITH_LEN("utf8") }
  },
  {
    { C_STRING_WITH_LEN("collation_connection") },
    { C_STRING_WITH_LEN("char(32)") },
    { C_STRING_WITH_LEN("utf8") }
  },
  {
    { C_STRING_WITH_LEN("db_collation") },
    { C_STRING_WITH_LEN("char(32)") },
    { C_STRING_WITH_LEN("utf8") }
  },
  {
    { C_STRING_WITH_LEN("body_utf8") },
    { C_STRING_WITH_LEN("longblob") },
    { NULL, 0 }
  }
};

static const TABLE_FIELD_DEF
  proc_table_def= {MYSQL_PROC_FIELD_COUNT, proc_table_fields};

/*************************************************************************/

/**
  Stored_routine_creation_ctx -- creation context of stored routines
  (stored procedures and functions).
*/

class Stored_routine_creation_ctx : public Stored_program_creation_ctx,
                                    public Sql_alloc
{
public:
  static Stored_routine_creation_ctx *
  load_from_db(THD *thd, const sp_name *name, TABLE *proc_tbl);

public:
  virtual Stored_program_creation_ctx *clone(MEM_ROOT *mem_root)
  {
    return new (mem_root) Stored_routine_creation_ctx(m_client_cs,
                                                      m_connection_cl,
                                                      m_db_cl);
  }

protected:
  virtual Object_creation_ctx *create_backup_ctx(THD *thd) const
  {
    DBUG_ENTER("Stored_routine_creation_ctx::create_backup_ctx");
    DBUG_RETURN(new Stored_routine_creation_ctx(thd));
  }

private:
  Stored_routine_creation_ctx(THD *thd)
    : Stored_program_creation_ctx(thd)
  { }

  Stored_routine_creation_ctx(const CHARSET_INFO *client_cs,
                              const CHARSET_INFO *connection_cl,
                              const CHARSET_INFO *db_cl)
    : Stored_program_creation_ctx(client_cs, connection_cl, db_cl)
  { }
};

/**************************************************************************
  Stored_routine_creation_ctx implementation.
**************************************************************************/

bool load_charset(MEM_ROOT *mem_root,
                  Field *field,
                  const CHARSET_INFO *dflt_cs,
                  const CHARSET_INFO **cs)
{
  String cs_name;

  if (get_field(mem_root, field, &cs_name))
  {
    *cs= dflt_cs;
    return TRUE;
  }

  *cs= get_charset_by_csname(cs_name.c_ptr(), MY_CS_PRIMARY, MYF(0));

  if (*cs == NULL)
  {
    *cs= dflt_cs;
    return TRUE;
  }

  return FALSE;
}

/*************************************************************************/

bool load_collation(MEM_ROOT *mem_root,
                    Field *field,
                    const CHARSET_INFO *dflt_cl,
                    const CHARSET_INFO **cl)
{
  String cl_name;

  if (get_field(mem_root, field, &cl_name))
  {
    *cl= dflt_cl;
    return TRUE;
  }

  *cl= get_charset_by_name(cl_name.c_ptr(), MYF(0));

  if (*cl == NULL)
  {
    *cl= dflt_cl;
    return TRUE;
  }

  return FALSE;
}

/*************************************************************************/

Stored_routine_creation_ctx *
Stored_routine_creation_ctx::load_from_db(THD *thd,
                                         const sp_name *name,
                                         TABLE *proc_tbl)
{
  /* Load character set/collation attributes. */

  const CHARSET_INFO *client_cs;
  const CHARSET_INFO *connection_cl;
  const CHARSET_INFO *db_cl;

  const char *db_name= thd->strmake(name->m_db.str, name->m_db.length);
  const char *sr_name= thd->strmake(name->m_name.str, name->m_name.length);

  bool invalid_creation_ctx= FALSE;

  if (load_charset(thd->mem_root,
                   proc_tbl->field[MYSQL_PROC_FIELD_CHARACTER_SET_CLIENT],
                   thd->variables.character_set_client,
                   &client_cs))
  {
    sql_print_warning("Stored routine '%s'.'%s': invalid value "
                      "in column mysql.proc.character_set_client.",
                      (const char *) db_name,
                      (const char *) sr_name);

    invalid_creation_ctx= TRUE;
  }

  if (load_collation(thd->mem_root,
                     proc_tbl->field[MYSQL_PROC_FIELD_COLLATION_CONNECTION],
                     thd->variables.collation_connection,
                     &connection_cl))
  {
    sql_print_warning("Stored routine '%s'.'%s': invalid value "
                      "in column mysql.proc.collation_connection.",
                      (const char *) db_name,
                      (const char *) sr_name);

    invalid_creation_ctx= TRUE;
  }

  if (load_collation(thd->mem_root,
                     proc_tbl->field[MYSQL_PROC_FIELD_DB_COLLATION],
                     NULL,
                     &db_cl))
  {
    sql_print_warning("Stored routine '%s'.'%s': invalid value "
                      "in column mysql.proc.db_collation.",
                      (const char *) db_name,
                      (const char *) sr_name);

    invalid_creation_ctx= TRUE;
  }

  if (invalid_creation_ctx)
  {
    push_warning_printf(thd,
                        Sql_condition::WARN_LEVEL_WARN,
                        ER_SR_INVALID_CREATION_CTX,
                        ER(ER_SR_INVALID_CREATION_CTX),
                        (const char *) db_name,
                        (const char *) sr_name);
  }

  /*
    If we failed to retrieve the database collation, load the default one
    from the disk.
  */

  if (!db_cl)
    db_cl= get_default_db_collation(thd, name->m_db.str);

  /* Create the context. */

  return new Stored_routine_creation_ctx(client_cs, connection_cl, db_cl);
}

/*************************************************************************/

class Proc_table_intact : public Table_check_intact
{
private:
  bool m_print_once;

public:
  Proc_table_intact() : m_print_once(TRUE) {}

protected:
  void report_error(uint code, const char *fmt, ...);
};


/**
  Report failure to validate the mysql.proc table definition.
  Print a message to the error log only once.
*/

void Proc_table_intact::report_error(uint code, const char *fmt, ...)
{
  va_list args;
  char buf[512];

  va_start(args, fmt);
  my_vsnprintf(buf, sizeof(buf), fmt, args);
  va_end(args);

  if (code)
    my_message(code, buf, MYF(0));
  else
    my_error(ER_CANNOT_LOAD_FROM_TABLE_V2, MYF(0), "mysql", "proc");

  if (m_print_once)
  {
    m_print_once= FALSE;
    sql_print_error("%s", buf);
  }
};


/** Single instance used to control printing to the error log. */
static Proc_table_intact proc_table_intact;


/**
  Open the mysql.proc table for read.

  @param thd     Thread context
  @param backup  Pointer to Open_tables_state instance where information about
                 currently open tables will be saved, and from which will be
                 restored when we will end work with mysql.proc.

  @retval
    0	Error
  @retval
    \#	Pointer to TABLE object of mysql.proc
*/

TABLE *open_proc_table_for_read(THD *thd, Open_tables_backup *backup)
{
  TABLE_LIST table;

  DBUG_ENTER("open_proc_table_for_read");

  table.init_one_table("mysql", 5, "proc", 4, "proc", TL_READ);

  if (open_system_tables_for_read(thd, &table, backup))
    DBUG_RETURN(NULL);

  if (!proc_table_intact.check(table.table, &proc_table_def))
    DBUG_RETURN(table.table);

  close_system_tables(thd, backup);

  DBUG_RETURN(NULL);
}


/**
  Open the mysql.proc table for update.

  @param thd  Thread context

  @note
    Table opened with this call should closed using close_thread_tables().

  @retval
    0	Error
  @retval
    \#	Pointer to TABLE object of mysql.proc
*/

static TABLE *open_proc_table_for_update(THD *thd)
{
  TABLE_LIST table_list;
  TABLE *table;
  MDL_savepoint mdl_savepoint= thd->mdl_context.mdl_savepoint();
  DBUG_ENTER("open_proc_table_for_update");

  table_list.init_one_table("mysql", 5, "proc", 4, "proc", TL_WRITE);

  if (!(table= open_system_table_for_update(thd, &table_list)))
    DBUG_RETURN(NULL);

  if (!proc_table_intact.check(table, &proc_table_def))
    DBUG_RETURN(table);

  close_thread_tables(thd);
  thd->mdl_context.rollback_to_savepoint(mdl_savepoint);

  DBUG_RETURN(NULL);
}


/**
  Return appropriate error about recursion limit reaching

  @param thd  Thread handle

  @remark For functions and triggers we return error about
          prohibited recursion. For stored procedures we
          return about reaching recursion limit.
*/

static void recursion_level_error(THD *thd, sp_head *sp)
{
  if (sp->m_type == SP_TYPE_PROCEDURE)
  {
    my_error(ER_SP_RECURSION_LIMIT, MYF(0),
             static_cast<int>(thd->variables.max_sp_recursion_depth),
             sp->m_name.str);
  }
  else
    my_error(ER_SP_NO_RECURSION, MYF(0));
}


/**
  Find row in open mysql.proc table representing stored routine.

  @param thd    Thread context
  @param type   Type of routine to find (function or procedure)
  @param name   Name of routine
  @param table  TABLE object for open mysql.proc table.

  @retval
    SP_OK             Routine found
  @retval
    SP_KEY_NOT_FOUND  No routine with given name
*/

static int
db_find_routine_aux(THD *thd, enum_sp_type type, sp_name *name, TABLE *table)
{
  uchar key[MAX_KEY_LENGTH];	// db, name, optional key length type
  DBUG_ENTER("db_find_routine_aux");
  DBUG_PRINT("enter", ("type: %d  name: %.*s",
		       type, (int) name->m_name.length, name->m_name.str));

  /*
    Create key to find row. We have to use field->store() to be able to
    handle VARCHAR and CHAR fields.
    Assumption here is that the three first fields in the table are
    'db', 'name' and 'type' and the first key is the primary key over the
    same fields.
  */
  if (name->m_name.length > table->field[1]->field_length)
    DBUG_RETURN(SP_KEY_NOT_FOUND);
  table->field[0]->store(name->m_db.str, name->m_db.length, &my_charset_bin);
  table->field[1]->store(name->m_name.str, name->m_name.length,
                         &my_charset_bin);
  table->field[2]->store((longlong) type, TRUE);
  key_copy(key, table->record[0], table->key_info,
           table->key_info->key_length);

  if (table->file->ha_index_read_idx_map(table->record[0], 0, key, HA_WHOLE_KEY,
                                         HA_READ_KEY_EXACT))
    DBUG_RETURN(SP_KEY_NOT_FOUND);

  DBUG_RETURN(SP_OK);
}


/**
  Find routine definition in mysql.proc table and create corresponding
  sp_head object for it.

  @param thd   Thread context
  @param type  Type of routine (SP_TYPE_PROCEDURE/...)
  @param name  Name of routine
  @param sphp  Out parameter in which pointer to created sp_head
               object is returned (0 in case of error).

  @note
    This function may damage current LEX during execution, so it is good
    idea to create temporary LEX and make it active before calling it.

  @retval
    0       Success
  @retval
    non-0   Error (may be one of special codes like SP_KEY_NOT_FOUND)
*/

static int
db_find_routine(THD *thd, enum_sp_type type, sp_name *name, sp_head **sphp)
{
  TABLE *table;
  const char *params, *returns, *body;
  int ret;
  const char *definer;
  longlong created;
  longlong modified;
  st_sp_chistics chistics;
  char *ptr;
  uint length;
  char buff[65];
  String str(buff, sizeof(buff), &my_charset_bin);
  bool saved_time_zone_used= thd->time_zone_used;
  sql_mode_t sql_mode, saved_mode= thd->variables.sql_mode;
  Open_tables_backup open_tables_state_backup;
  Stored_program_creation_ctx *creation_ctx;

  DBUG_ENTER("db_find_routine");
  DBUG_PRINT("enter", ("type: %d name: %.*s",
		       type, (int) name->m_name.length, name->m_name.str));

  *sphp= 0;                                     // In case of errors
  if (!(table= open_proc_table_for_read(thd, &open_tables_state_backup)))
    DBUG_RETURN(SP_OPEN_TABLE_FAILED);

  /* Reset sql_mode during data dictionary operations. */
  thd->variables.sql_mode= 0;

  if ((ret= db_find_routine_aux(thd, type, name, table)) != SP_OK)
    goto done;

  if (table->s->fields < MYSQL_PROC_FIELD_COUNT)
  {
    ret= SP_GET_FIELD_FAILED;
    goto done;
  }

  memset(&chistics, 0, sizeof(chistics));
  if ((ptr= get_field(thd->mem_root,
		      table->field[MYSQL_PROC_FIELD_ACCESS])) == NULL)
  {
    ret= SP_GET_FIELD_FAILED;
    goto done;
  }
  switch (ptr[0]) {
  case 'N':
    chistics.daccess= SP_NO_SQL;
    break;
  case 'C':
    chistics.daccess= SP_CONTAINS_SQL;
    break;
  case 'R':
    chistics.daccess= SP_READS_SQL_DATA;
    break;
  case 'M':
    chistics.daccess= SP_MODIFIES_SQL_DATA;
    break;
  default:
    chistics.daccess= SP_DEFAULT_ACCESS_MAPPING;
  }

  if ((ptr= get_field(thd->mem_root,
		      table->field[MYSQL_PROC_FIELD_DETERMINISTIC])) == NULL)
  {
    ret= SP_GET_FIELD_FAILED;
    goto done;
  }
  chistics.detistic= (ptr[0] == 'N' ? FALSE : TRUE);    

  if ((ptr= get_field(thd->mem_root,
		      table->field[MYSQL_PROC_FIELD_SECURITY_TYPE])) == NULL)
  {
    ret= SP_GET_FIELD_FAILED;
    goto done;
  }
  chistics.suid= (ptr[0] == 'I' ? SP_IS_NOT_SUID : SP_IS_SUID);

  if ((params= get_field(thd->mem_root,
			 table->field[MYSQL_PROC_FIELD_PARAM_LIST])) == NULL)
  {
    params= "";
  }

  if (type == SP_TYPE_PROCEDURE)
    returns= "";
  else if ((returns= get_field(thd->mem_root,
			       table->field[MYSQL_PROC_FIELD_RETURNS])) == NULL)
  {
    ret= SP_GET_FIELD_FAILED;
    goto done;
  }

  if ((body= get_field(thd->mem_root,
		       table->field[MYSQL_PROC_FIELD_BODY])) == NULL)
  {
    ret= SP_GET_FIELD_FAILED;
    goto done;
  }

  // Get additional information
  if ((definer= get_field(thd->mem_root,
			  table->field[MYSQL_PROC_FIELD_DEFINER])) == NULL)
  {
    ret= SP_GET_FIELD_FAILED;
    goto done;
  }

  modified= table->field[MYSQL_PROC_FIELD_MODIFIED]->val_int();
  created= table->field[MYSQL_PROC_FIELD_CREATED]->val_int();

  sql_mode= (sql_mode_t) table->field[MYSQL_PROC_FIELD_SQL_MODE]->val_int();

  table->field[MYSQL_PROC_FIELD_COMMENT]->val_str(&str, &str);

  ptr= 0;
  if ((length= str.length()))
    ptr= thd->strmake(str.ptr(), length);
  chistics.comment.str= ptr;
  chistics.comment.length= length;

  creation_ctx= Stored_routine_creation_ctx::load_from_db(thd, name, table);

  close_system_tables(thd, &open_tables_state_backup);
  table= 0;

  ret= db_load_routine(thd, type, name, sphp,
                       sql_mode, params, returns, body, chistics,
                       definer, created, modified, creation_ctx);
 done:
  /* 
    Restore the time zone flag as the timezone usage in proc table
    does not affect replication.
  */  
  thd->time_zone_used= saved_time_zone_used;
  if (table)
    close_system_tables(thd, &open_tables_state_backup);
  thd->variables.sql_mode= saved_mode;
  DBUG_RETURN(ret);
}


/**
  Silence DEPRECATED SYNTAX warnings when loading a stored procedure
  into the cache.
*/
struct Silence_deprecated_warning : public Internal_error_handler
{
public:
  virtual bool handle_condition(THD *thd,
                                uint sql_errno,
                                const char* sqlstate,
                                Sql_condition::enum_warning_level level,
                                const char* msg,
                                Sql_condition ** cond_hdl);
};

bool
Silence_deprecated_warning::handle_condition(
  THD *,
  uint sql_errno,
  const char*,
  Sql_condition::enum_warning_level level,
  const char*,
  Sql_condition ** cond_hdl)
{
  *cond_hdl= NULL;
  if (sql_errno == ER_WARN_DEPRECATED_SYNTAX &&
      level == Sql_condition::WARN_LEVEL_WARN)
    return TRUE;

  return FALSE;
}


/**
  @brief    The function parses input strings and returns SP stucture.

  @param[in]      thd               Thread handler
  @param[in]      defstr            CREATE... string
  @param[in]      sql_mode          SQL mode
  @param[in]      creation_ctx      Creation context of stored routines
                                    
  @return     Pointer on sp_head struct
    @retval   #                     Pointer on sp_head struct
    @retval   0                     error
*/

static sp_head *sp_compile(THD *thd, String *defstr, sql_mode_t sql_mode,
                           Stored_program_creation_ctx *creation_ctx)
{
  sp_head *sp;
  sql_mode_t old_sql_mode= thd->variables.sql_mode;
  ha_rows old_select_limit= thd->variables.select_limit;
  sp_rcontext *sp_runtime_ctx_saved= thd->sp_runtime_ctx;
  Silence_deprecated_warning warning_handler;
  Parser_state parser_state;
  PSI_statement_locker *parent_locker= thd->m_statement_psi;

  thd->variables.sql_mode= sql_mode;
  thd->variables.select_limit= HA_POS_ERROR;

  if (parser_state.init(thd, defstr->c_ptr(), defstr->length()))
  {
    thd->variables.sql_mode= old_sql_mode;
    thd->variables.select_limit= old_select_limit;
    return NULL;
  }

  lex_start(thd);
  thd->push_internal_handler(&warning_handler);
  thd->sp_runtime_ctx= NULL;

  thd->m_statement_psi= NULL;
  if (parse_sql(thd, & parser_state, creation_ctx) || thd->lex == NULL)
  {
    sp= thd->lex->sphead;
    delete sp;
    sp= 0;
  }
  else
  {
    sp= thd->lex->sphead;
  }
  thd->m_statement_psi= parent_locker;

  thd->pop_internal_handler();
  thd->sp_runtime_ctx= sp_runtime_ctx_saved;
  thd->variables.sql_mode= old_sql_mode;
  thd->variables.select_limit= old_select_limit;
  return sp;
}


class Bad_db_error_handler : public Internal_error_handler
{
public:
  Bad_db_error_handler()
    :m_error_caught(false)
  {}

  virtual bool handle_condition(THD *thd,
                                uint sql_errno,
                                const char* sqlstate,
                                Sql_condition::enum_warning_level level,
                                const char* message,
                                Sql_condition ** cond_hdl);

  bool error_caught() const { return m_error_caught; }

private:
  bool m_error_caught;
};

bool
Bad_db_error_handler::handle_condition(THD *thd,
                                       uint sql_errno,
                                       const char* sqlstate,
                                       Sql_condition::enum_warning_level level,
                                       const char* message,
                                       Sql_condition ** cond_hdl)
{
  if (sql_errno == ER_BAD_DB_ERROR)
  {
    m_error_caught= true;
    return true;
  }
  return false;
}


static int
db_load_routine(THD *thd, enum_sp_type type, sp_name *name, sp_head **sphp,
                sql_mode_t sql_mode, const char *params, const char *returns,
                const char *body, st_sp_chistics &chistics,
                const char *definer, longlong created, longlong modified,
                Stored_program_creation_ctx *creation_ctx)
{
  LEX *old_lex= thd->lex, newlex;
  String defstr;
  char saved_cur_db_name_buf[NAME_LEN+1];
  LEX_STRING saved_cur_db_name=
    { saved_cur_db_name_buf, sizeof(saved_cur_db_name_buf) };
  bool cur_db_changed;
  Bad_db_error_handler db_not_exists_handler;
  char definer_user_name_holder[USERNAME_LENGTH + 1];
  LEX_STRING definer_user_name= { definer_user_name_holder,
                                  USERNAME_LENGTH };

  char definer_host_name_holder[HOSTNAME_LENGTH + 1];
  LEX_STRING definer_host_name= { definer_host_name_holder, HOSTNAME_LENGTH };

  int ret= 0;

  thd->lex= &newlex;
  newlex.current_select= NULL;

  parse_user(definer, strlen(definer),
             definer_user_name.str, &definer_user_name.length,
             definer_host_name.str, &definer_host_name.length);

  defstr.set_charset(creation_ctx->get_client_cs());

  /*
    We have to add DEFINER clause and provide proper routine characterstics in
    routine definition statement that we build here to be able to use this
    definition for SHOW CREATE PROCEDURE later.
   */

  if (!create_string(thd, &defstr,
                     type,
                     NULL, 0,
                     name->m_name.str, name->m_name.length,
                     params, strlen(params),
                     returns, strlen(returns),
                     body, strlen(body),
                     &chistics, &definer_user_name, &definer_host_name,
                     sql_mode))
  {
    ret= SP_INTERNAL_ERROR;
    goto end;
  }

  thd->push_internal_handler(&db_not_exists_handler);
  /*
    Change the current database (if needed).

    TODO: why do we force switch here?
  */

  if (mysql_opt_change_db(thd, &name->m_db, &saved_cur_db_name, TRUE,
                          &cur_db_changed))
  {
    ret= SP_INTERNAL_ERROR;
    thd->pop_internal_handler();
    goto end;
  }
  thd->pop_internal_handler();
  if (db_not_exists_handler.error_caught())
  {
    ret= SP_INTERNAL_ERROR;
    my_error(ER_BAD_DB_ERROR, MYF(0), name->m_db.str);

    goto end;
  }

  {
    *sphp= sp_compile(thd, &defstr, sql_mode, creation_ctx);
    /*
      Force switching back to the saved current database (if changed),
      because it may be NULL. In this case, mysql_change_db() would
      generate an error.
    */

    if (cur_db_changed && mysql_change_db(thd, &saved_cur_db_name, TRUE))
    {
      ret= SP_INTERNAL_ERROR;
      goto end;
    }

    if (!*sphp)
    {
      ret= SP_PARSE_ERROR;
      goto end;
    }

    (*sphp)->set_definer(&definer_user_name, &definer_host_name);
    (*sphp)->set_info(created, modified, &chistics, sql_mode);
    (*sphp)->set_creation_ctx(creation_ctx);
    (*sphp)->optimize();
    /*
      Not strictly necessary to invoke this method here, since we know
      that we've parsed CREATE PROCEDURE/FUNCTION and not an
      UPDATE/DELETE/INSERT/REPLACE/LOAD/CREATE TABLE, but we try to
      maintain the invariant that this method is called for each
      distinct statement, in case its logic is extended with other
      types of analyses in future.
    */
    newlex.set_trg_event_type_for_tables();
  }

end:
  thd->lex->sphead= NULL;
  lex_end(thd->lex);
  thd->lex= old_lex;
  return ret;
}


static void
sp_returns_type(THD *thd, String &result, sp_head *sp)
{
  TABLE table;
  TABLE_SHARE share;
  Field *field;
  memset(&table, 0, sizeof(table));
  memset(&share, 0, sizeof(share));
  table.in_use= thd;
  table.s = &share;
  field= sp->create_result_field(0, 0, &table);
  field->sql_type(result);

  if (field->has_charset())
  {
    result.append(STRING_WITH_LEN(" CHARSET "));
    result.append(field->charset()->csname);
    if (!(field->charset()->state & MY_CS_PRIMARY))
    {
      result.append(STRING_WITH_LEN(" COLLATE "));
      result.append(field->charset()->name);
    }
  }

  delete field;
}


/**
  Write stored-routine object into mysql.proc.

  This operation stores attributes of the stored procedure/function into
  the mysql.proc.

  @param thd  Thread context.
  @param sp   Stored routine object to store.

  @note Opens and closes the thread tables. Therefore assumes
  that there are no locked tables in this thread at the time of
  invocation.
  Unlike some other DDL statements, *does* close the tables
  in the end, since the call to this function is normally
  followed by an implicit grant (sp_grant_privileges())
  and this subsequent call opens and closes mysql.procs_priv.

  @retval false success
  @retval true  error
*/

<<<<<<< HEAD
int sp_create_routine(THD *thd, sp_head *sp)
=======
bool sp_create_routine(THD *thd, sp_head *sp)
>>>>>>> b7fc4388
{
  bool error= true;
  TABLE *table;
  char definer[USER_HOST_BUFF_SIZE];
  sql_mode_t saved_mode= thd->variables.sql_mode;
  MDL_key::enum_mdl_namespace mdl_type= (sp->m_type == SP_TYPE_FUNCTION) ?
                                        MDL_key::FUNCTION : MDL_key::PROCEDURE;

  const CHARSET_INFO *db_cs= get_default_db_collation(thd, sp->m_db.str);

  enum_check_fields saved_count_cuted_fields;

  bool store_failed= FALSE;

  bool save_binlog_row_based;

  DBUG_ENTER("sp_create_routine");
  DBUG_PRINT("enter", ("type: %d  name: %.*s",sp->m_type,
                       (int) sp->m_name.length, sp->m_name.str));
  String retstr(64);
  retstr.set_charset(system_charset_info);

  DBUG_ASSERT(sp->m_type == SP_TYPE_PROCEDURE ||
              sp->m_type == SP_TYPE_FUNCTION);

  /* Grab an exclusive MDL lock. */
  if (lock_object_name(thd, mdl_type, sp->m_db.str, sp->m_name.str))
  {
    my_error(ER_SP_STORE_FAILED, MYF(0),
             SP_TYPE_STRING(thd->lex),sp->m_name.str);
    DBUG_RETURN(true);
  }

  /*
   Check that a database directory with this name
   exists. Design note: This won't work on virtual databases
   like information_schema.
  */
  if (check_db_dir_existence(sp->m_db.str))
  {
    my_error(ER_BAD_DB_ERROR, MYF(0), sp->m_db.str);
    DBUG_RETURN(true);
  }

  /* Reset sql_mode during data dictionary operations. */
  thd->variables.sql_mode= 0;

  /*
    This statement will be replicated as a statement, even when using
    row-based replication.  The flag will be reset at the end of the
    statement.
  */
  if ((save_binlog_row_based= thd->is_current_stmt_binlog_format_row()))
    thd->clear_current_stmt_binlog_format_row();

  saved_count_cuted_fields= thd->count_cuted_fields;
  thd->count_cuted_fields= CHECK_FIELD_WARN;

  if (!(table= open_proc_table_for_update(thd)))
  {
    my_error(ER_SP_STORE_FAILED, MYF(0),
             SP_TYPE_STRING(thd->lex),sp->m_name.str);
  }
  else
  {
    restore_record(table, s->default_values); // Get default values for fields

    /* NOTE: all needed privilege checks have been already done. */
    strxnmov(definer, sizeof(definer)-1, thd->lex->definer->user.str, "@",
            thd->lex->definer->host.str, NullS);

    if (table->s->fields < MYSQL_PROC_FIELD_COUNT)
    {
      my_error(ER_SP_STORE_FAILED, MYF(0),
               SP_TYPE_STRING(thd->lex),sp->m_name.str);
      goto done;
    }

    if (system_charset_info->cset->numchars(system_charset_info,
                                            sp->m_name.str,
                                            sp->m_name.str+sp->m_name.length) >
        table->field[MYSQL_PROC_FIELD_NAME]->char_length())
    {
      my_error(ER_TOO_LONG_IDENT, MYF(0), sp->m_name.str);
      goto done;
    }
    if (sp->m_body.length > table->field[MYSQL_PROC_FIELD_BODY]->field_length)
    {
      my_error(ER_TOO_LONG_BODY, MYF(0), sp->m_name.str);
      goto done;
    }

    store_failed=
      table->field[MYSQL_PROC_FIELD_DB]->
        store(sp->m_db.str, sp->m_db.length, system_charset_info);

    store_failed= store_failed ||
      table->field[MYSQL_PROC_FIELD_NAME]->
        store(sp->m_name.str, sp->m_name.length, system_charset_info);

    store_failed= store_failed ||
      table->field[MYSQL_PROC_MYSQL_TYPE]->
        store((longlong)sp->m_type, TRUE);

    store_failed= store_failed ||
      table->field[MYSQL_PROC_FIELD_SPECIFIC_NAME]->
        store(sp->m_name.str, sp->m_name.length, system_charset_info);

    if (sp->m_chistics->daccess != SP_DEFAULT_ACCESS)
    {
      store_failed= store_failed ||
        table->field[MYSQL_PROC_FIELD_ACCESS]->
          store((longlong)sp->m_chistics->daccess, TRUE);
    }

    store_failed= store_failed ||
      table->field[MYSQL_PROC_FIELD_DETERMINISTIC]->
        store((longlong)(sp->m_chistics->detistic ? 1 : 2), TRUE);

    if (sp->m_chistics->suid != SP_IS_DEFAULT_SUID)
    {
      store_failed= store_failed ||
        table->field[MYSQL_PROC_FIELD_SECURITY_TYPE]->
          store((longlong)sp->m_chistics->suid, TRUE);
    }

    store_failed= store_failed ||
      table->field[MYSQL_PROC_FIELD_PARAM_LIST]->
        store(sp->m_params.str, sp->m_params.length, system_charset_info);

    if (sp->m_type == SP_TYPE_FUNCTION)
    {
      sp_returns_type(thd, retstr, sp);

      store_failed= store_failed ||
        table->field[MYSQL_PROC_FIELD_RETURNS]->
          store(retstr.ptr(), retstr.length(), system_charset_info);
    }

    store_failed= store_failed ||
      table->field[MYSQL_PROC_FIELD_BODY]->
        store(sp->m_body.str, sp->m_body.length, system_charset_info);

    store_failed= store_failed ||
      table->field[MYSQL_PROC_FIELD_DEFINER]->
        store(definer, (uint)strlen(definer), system_charset_info);

    Item_func_now_local::store_in(table->field[MYSQL_PROC_FIELD_CREATED]);
    Item_func_now_local::store_in(table->field[MYSQL_PROC_FIELD_MODIFIED]);

    store_failed= store_failed ||
      table->field[MYSQL_PROC_FIELD_SQL_MODE]->
        store((longlong)saved_mode, TRUE);

    if (sp->m_chistics->comment.str)
    {
      store_failed= store_failed ||
        table->field[MYSQL_PROC_FIELD_COMMENT]->
          store(sp->m_chistics->comment.str, sp->m_chistics->comment.length,
                system_charset_info);
    }

    if ((sp->m_type == SP_TYPE_FUNCTION) &&
        !trust_function_creators && mysql_bin_log.is_open())
    {
      if (!sp->m_chistics->detistic)
      {
	/*
	  Note that this test is not perfect; one could use
	  a non-deterministic read-only function in an update statement.
	*/
	enum enum_sp_data_access access=
	  (sp->m_chistics->daccess == SP_DEFAULT_ACCESS) ?
	  SP_DEFAULT_ACCESS_MAPPING : sp->m_chistics->daccess;
	if (access == SP_CONTAINS_SQL ||
	    access == SP_MODIFIES_SQL_DATA)
	{
          my_error(ER_BINLOG_UNSAFE_ROUTINE, MYF(0));
	  goto done;
	}
      }
      if (!(thd->security_ctx->master_access & SUPER_ACL))
      {
        my_error(ER_BINLOG_CREATE_ROUTINE_NEED_SUPER,MYF(0));
	goto done;
      }
    }

    table->field[MYSQL_PROC_FIELD_CHARACTER_SET_CLIENT]->set_notnull();
    store_failed= store_failed ||
      table->field[MYSQL_PROC_FIELD_CHARACTER_SET_CLIENT]->store(
        thd->charset()->csname,
        strlen(thd->charset()->csname),
        system_charset_info);

    table->field[MYSQL_PROC_FIELD_COLLATION_CONNECTION]->set_notnull();
    store_failed= store_failed ||
      table->field[MYSQL_PROC_FIELD_COLLATION_CONNECTION]->store(
        thd->variables.collation_connection->name,
        strlen(thd->variables.collation_connection->name),
        system_charset_info);

    table->field[MYSQL_PROC_FIELD_DB_COLLATION]->set_notnull();
    store_failed= store_failed ||
      table->field[MYSQL_PROC_FIELD_DB_COLLATION]->store(
        db_cs->name, strlen(db_cs->name), system_charset_info);

    table->field[MYSQL_PROC_FIELD_BODY_UTF8]->set_notnull();
    store_failed= store_failed ||
      table->field[MYSQL_PROC_FIELD_BODY_UTF8]->store(
        sp->m_body_utf8.str, sp->m_body_utf8.length, system_charset_info);

    if (store_failed)
    {
      my_error(ER_CANT_CREATE_SROUTINE, MYF(0), sp->m_name.str);
      goto done;
    }

    if (table->file->ha_write_row(table->record[0]))
    {
       my_error(ER_SP_ALREADY_EXISTS, MYF(0),
                SP_TYPE_STRING(thd->lex), sp->m_name.str);
       goto done;
    }

    sp_cache_invalidate();

    error= false;
    if (mysql_bin_log.is_open())
    {
      thd->clear_error();

      String log_query;
      log_query.set_charset(system_charset_info);

      if (!create_string(thd, &log_query,
                         sp->m_type,
                         (sp->m_explicit_name ? sp->m_db.str : NULL), 
                         (sp->m_explicit_name ? sp->m_db.length : 0), 
                         sp->m_name.str, sp->m_name.length,
                         sp->m_params.str, sp->m_params.length,
                         retstr.c_ptr(), retstr.length(),
                         sp->m_body.str, sp->m_body.length,
                         sp->m_chistics, &(thd->lex->definer->user),
                         &(thd->lex->definer->host),
                         saved_mode))
      {
        my_error(ER_SP_STORE_FAILED, MYF(0),
                 SP_TYPE_STRING(thd->lex), sp->m_name.str);
        error= true;
        goto done;
      }
      /* restore sql_mode when binloging */
      thd->variables.sql_mode= saved_mode;
      thd->add_to_binlog_accessed_dbs(sp->m_db.str);
      /* Such a statement can always go directly to binlog, no trans cache */
      if (thd->binlog_query(THD::STMT_QUERY_TYPE,
                            log_query.c_ptr(), log_query.length(),
                            FALSE, FALSE, FALSE, 0))
      {
        my_error(ER_SP_STORE_FAILED, MYF(0),
                 SP_TYPE_STRING(thd->lex), sp->m_name.str);
        error= true;
      };
      thd->variables.sql_mode= 0;
    }
  }

done:
  thd->count_cuted_fields= saved_count_cuted_fields;
  thd->variables.sql_mode= saved_mode;
  /* Restore the state of binlog format */
  DBUG_ASSERT(!thd->is_current_stmt_binlog_format_row());
  if (save_binlog_row_based)
    thd->set_current_stmt_binlog_format_row();
  DBUG_RETURN(error);
}


/**
  Delete the record for the stored routine object from mysql.proc.

  The operation deletes the record for the stored routine specified by name
  from the mysql.proc table and invalidates the stored-routine cache.

  @param thd  Thread context.
  @param type Stored routine type
              (SP_TYPE_PROCEDURE or SP_TYPE_FUNCTION)
  @param name Stored routine name.

  @return Error code. SP_OK is returned on success. Other SP_ constants are
  used to indicate about errors.
*/

int sp_drop_routine(THD *thd, enum_sp_type type, sp_name *name)
{
  TABLE *table;
  int ret;
  bool save_binlog_row_based;
  MDL_key::enum_mdl_namespace mdl_type= (type == SP_TYPE_FUNCTION) ?
                                        MDL_key::FUNCTION : MDL_key::PROCEDURE;
  DBUG_ENTER("sp_drop_routine");
  DBUG_PRINT("enter", ("type: %d  name: %.*s",
		       type, (int) name->m_name.length, name->m_name.str));

  DBUG_ASSERT(type == SP_TYPE_PROCEDURE || type == SP_TYPE_FUNCTION);

  /* Grab an exclusive MDL lock. */
  if (lock_object_name(thd, mdl_type, name->m_db.str, name->m_name.str))
    DBUG_RETURN(SP_DELETE_ROW_FAILED);

  if (!(table= open_proc_table_for_update(thd)))
    DBUG_RETURN(SP_OPEN_TABLE_FAILED);

  /*
    This statement will be replicated as a statement, even when using
    row-based replication.  The flag will be reset at the end of the
    statement.
  */
  if ((save_binlog_row_based= thd->is_current_stmt_binlog_format_row()))
    thd->clear_current_stmt_binlog_format_row();

  if ((ret= db_find_routine_aux(thd, type, name, table)) == SP_OK)
  {
    if (table->file->ha_delete_row(table->record[0]))
      ret= SP_DELETE_ROW_FAILED;
  }

  if (ret == SP_OK)
  {
    thd->add_to_binlog_accessed_dbs(name->m_db.str);
    if (write_bin_log(thd, TRUE, thd->query(), thd->query_length()))
      ret= SP_INTERNAL_ERROR;
    sp_cache_invalidate();

    /*
      A lame workaround for lack of cache flush:
      make sure the routine is at least gone from the
      local cache.
    */
    {
      sp_head *sp;
      sp_cache **spc= (type == SP_TYPE_FUNCTION ?
                      &thd->sp_func_cache : &thd->sp_proc_cache);
      sp= sp_cache_lookup(spc, name);
      if (sp)
        sp_cache_flush_obsolete(spc, &sp);
    }
  }
  /* Restore the state of binlog format */
  DBUG_ASSERT(!thd->is_current_stmt_binlog_format_row());
  if (save_binlog_row_based)
    thd->set_current_stmt_binlog_format_row();
  DBUG_RETURN(ret);
}


/**
  Find and updated the record for the stored routine object in mysql.proc.

  The operation finds the record for the stored routine specified by name
  in the mysql.proc table and updates it with new attributes. After
  successful update, the cache is invalidated.

  @param thd      Thread context.
  @param type     Stored routine type
                  (SP_TYPE_PROCEDURE or SP_TYPE_FUNCTION)
  @param name     Stored routine name.
  @param chistics New values of stored routine attributes to write.

  @return Error code. SP_OK is returned on success. Other SP_ constants are
  used to indicate about errors.
*/

int sp_update_routine(THD *thd, enum_sp_type type, sp_name *name,
                      st_sp_chistics *chistics)
{
  TABLE *table;
  int ret;
  bool save_binlog_row_based;
  MDL_key::enum_mdl_namespace mdl_type= (type == SP_TYPE_FUNCTION) ?
                                        MDL_key::FUNCTION : MDL_key::PROCEDURE;
  DBUG_ENTER("sp_update_routine");
  DBUG_PRINT("enter", ("type: %d  name: %.*s",
		       type, (int) name->m_name.length, name->m_name.str));

  DBUG_ASSERT(type == SP_TYPE_PROCEDURE || type == SP_TYPE_FUNCTION);

  /* Grab an exclusive MDL lock. */
  if (lock_object_name(thd, mdl_type, name->m_db.str, name->m_name.str))
    DBUG_RETURN(SP_OPEN_TABLE_FAILED);

  if (!(table= open_proc_table_for_update(thd)))
    DBUG_RETURN(SP_OPEN_TABLE_FAILED);

  /*
    This statement will be replicated as a statement, even when using
    row-based replication. The flag will be reset at the end of the
    statement.
  */
  if ((save_binlog_row_based= thd->is_current_stmt_binlog_format_row()))
    thd->clear_current_stmt_binlog_format_row();

  if ((ret= db_find_routine_aux(thd, type, name, table)) == SP_OK)
  {
    if (type == SP_TYPE_FUNCTION && ! trust_function_creators &&
        mysql_bin_log.is_open() &&
        (chistics->daccess == SP_CONTAINS_SQL ||
         chistics->daccess == SP_MODIFIES_SQL_DATA))
    {
      char *ptr;
      bool is_deterministic;
      ptr= get_field(thd->mem_root,
                     table->field[MYSQL_PROC_FIELD_DETERMINISTIC]);
      if (ptr == NULL)
      {
        ret= SP_INTERNAL_ERROR;
        goto err;
      }
      is_deterministic= ptr[0] == 'N' ? FALSE : TRUE;
      if (!is_deterministic)
      {
        my_message(ER_BINLOG_UNSAFE_ROUTINE,
                   ER(ER_BINLOG_UNSAFE_ROUTINE), MYF(0));
        ret= SP_INTERNAL_ERROR;
        goto err;
      }
    }

    store_record(table,record[1]);
    Item_func_now_local::store_in(table->field[MYSQL_PROC_FIELD_MODIFIED]);
    if (chistics->suid != SP_IS_DEFAULT_SUID)
      table->field[MYSQL_PROC_FIELD_SECURITY_TYPE]->
	store((longlong)chistics->suid, TRUE);
    if (chistics->daccess != SP_DEFAULT_ACCESS)
      table->field[MYSQL_PROC_FIELD_ACCESS]->
	store((longlong)chistics->daccess, TRUE);
    if (chistics->comment.str)
      table->field[MYSQL_PROC_FIELD_COMMENT]->store(chistics->comment.str,
						    chistics->comment.length,
						    system_charset_info);
    if ((ret= table->file->ha_update_row(table->record[1],table->record[0])) &&
        ret != HA_ERR_RECORD_IS_THE_SAME)
      ret= SP_WRITE_ROW_FAILED;
    else
      ret= 0;
  }

  if (ret == SP_OK)
  {
    if (write_bin_log(thd, TRUE, thd->query(), thd->query_length()))
      ret= SP_INTERNAL_ERROR;
    sp_cache_invalidate();
  }
err:
  /* Restore the state of binlog format */
  DBUG_ASSERT(!thd->is_current_stmt_binlog_format_row());
  if (save_binlog_row_based)
    thd->set_current_stmt_binlog_format_row();
  DBUG_RETURN(ret);
}


/**
  This internal handler is used to trap errors from opening mysql.proc.
*/

class Lock_db_routines_error_handler : public Internal_error_handler
{
public:
  bool handle_condition(THD *thd,
                        uint sql_errno,
                        const char* sqlstate,
                        Sql_condition::enum_warning_level level,
                        const char* msg,
                        Sql_condition ** cond_hdl)
  {
    if (sql_errno == ER_NO_SUCH_TABLE ||
        sql_errno == ER_CANNOT_LOAD_FROM_TABLE_V2 ||
        sql_errno == ER_COL_COUNT_DOESNT_MATCH_PLEASE_UPDATE ||
        sql_errno == ER_COL_COUNT_DOESNT_MATCH_CORRUPTED_V2)
      return true;
    return false;
  }
};


/**
   Acquires exclusive metadata lock on all stored routines in the
   given database.

   @note Will also return false (=success) if mysql.proc can't be opened
         or is outdated. This allows DROP DATABASE to continue in these
         cases.
 */

bool lock_db_routines(THD *thd, char *db)
{
  TABLE *table;
  uint key_len;
  int nxtres= 0;
  Open_tables_backup open_tables_state_backup;
  MDL_request_list mdl_requests;
  Lock_db_routines_error_handler err_handler;
  DBUG_ENTER("lock_db_routines");

  /*
    mysql.proc will be re-opened during deletion, so we can ignore
    errors when opening the table here. The error handler is
    used to avoid getting the same warning twice.
  */
  thd->push_internal_handler(&err_handler);
  table= open_proc_table_for_read(thd, &open_tables_state_backup);
  thd->pop_internal_handler();
  if (!table)
  {
    /*
      DROP DATABASE should not fail even if mysql.proc does not exist
      or is outdated. We therefore only abort mysql_rm_db() if we
      have errors not handled by the error handler.
    */
    DBUG_RETURN(thd->is_error() || thd->killed);
  }

  table->field[MYSQL_PROC_FIELD_DB]->store(db, strlen(db), system_charset_info);
  key_len= table->key_info->key_part[0].store_length;
  if ((nxtres= table->file->ha_index_init(0, 1)))
  {
    table->file->print_error(nxtres, MYF(0));
    close_system_tables(thd, &open_tables_state_backup);
    DBUG_RETURN(true);
  }

  if (! table->file->index_read_map(table->record[0],
                                    table->field[MYSQL_PROC_FIELD_DB]->ptr,
                                    (key_part_map)1, HA_READ_KEY_EXACT))
  {
    do
    {
      char *sp_name= get_field(thd->mem_root,
                               table->field[MYSQL_PROC_FIELD_NAME]);
      longlong sp_type= table->field[MYSQL_PROC_MYSQL_TYPE]->val_int();
      MDL_request *mdl_request= new (thd->mem_root) MDL_request;
      mdl_request->init(sp_type == SP_TYPE_FUNCTION ?
                        MDL_key::FUNCTION : MDL_key::PROCEDURE,
                        db, sp_name, MDL_EXCLUSIVE, MDL_TRANSACTION);
      mdl_requests.push_front(mdl_request);
    } while (! (nxtres= table->file->index_next_same(table->record[0],
                                         table->field[MYSQL_PROC_FIELD_DB]->ptr,
						     key_len)));
  }
  table->file->ha_index_end();
  if (nxtres != 0 && nxtres != HA_ERR_END_OF_FILE)
  {
    table->file->print_error(nxtres, MYF(0));
    close_system_tables(thd, &open_tables_state_backup);
    DBUG_RETURN(true);
  }
  close_system_tables(thd, &open_tables_state_backup);

  /* We should already hold a global IX lock and a schema X lock. */
  DBUG_ASSERT(thd->mdl_context.is_lock_owner(MDL_key::GLOBAL, "", "",
                                             MDL_INTENTION_EXCLUSIVE) &&
              thd->mdl_context.is_lock_owner(MDL_key::SCHEMA, db, "",
                                             MDL_EXCLUSIVE));
  DBUG_RETURN(thd->mdl_context.acquire_locks(&mdl_requests,
                                             thd->variables.lock_wait_timeout));
}


/**
  Drop all routines in database 'db'

  @note Close the thread tables, the calling code might want to
  delete from other system tables afterwards.

  @todo We need to change this function to call a my_error()/print_error()
  once we stop ignoring return value of sp_drop_db_routines().
*/

int
sp_drop_db_routines(THD *thd, char *db)
{
  TABLE *table;
  int ret;
  uint key_len;
  MDL_savepoint mdl_savepoint= thd->mdl_context.mdl_savepoint();
  DBUG_ENTER("sp_drop_db_routines");
  DBUG_PRINT("enter", ("db: %s", db));

  ret= SP_OPEN_TABLE_FAILED;
  if (!(table= open_proc_table_for_update(thd)))
    goto err;

  table->field[MYSQL_PROC_FIELD_DB]->store(db, strlen(db), system_charset_info);
  key_len= table->key_info->key_part[0].store_length;

  ret= SP_OK;
  if (table->file->ha_index_init(0, 1))
  {
    ret= SP_KEY_NOT_FOUND;
    goto err_idx_init;
  }
  if (! table->file->ha_index_read_map(table->record[0],
                                       (uchar *)table->field[MYSQL_PROC_FIELD_DB]->ptr,
                                       (key_part_map)1, HA_READ_KEY_EXACT))
  {
    int nxtres;
    bool deleted= FALSE;

    do
    {
      if (! table->file->ha_delete_row(table->record[0]))
	deleted= TRUE;		/* We deleted something */
      else
      {
	ret= SP_DELETE_ROW_FAILED;
	nxtres= 0;
	break;
      }
    } while (! (nxtres= table->file->ha_index_next_same(table->record[0],
                                (uchar *)table->field[MYSQL_PROC_FIELD_DB]->ptr,
						     key_len)));
    if (nxtres != HA_ERR_END_OF_FILE)
      ret= SP_KEY_NOT_FOUND;
    if (deleted)
      sp_cache_invalidate();
  }
  table->file->ha_index_end();

err_idx_init:
  close_thread_tables(thd);
  /*
    Make sure to only release the MDL lock on mysql.proc, not other
    metadata locks DROP DATABASE might have acquired.
  */
  thd->mdl_context.rollback_to_savepoint(mdl_savepoint);

err:
  DBUG_RETURN(ret);
}


/**
  Implement SHOW CREATE statement for stored routines.

  The operation finds the stored routine object specified by name and then
  calls sp_head::show_create_routine() for the object.

  @param thd  Thread context.
  @param type Stored routine type
              (SP_TYPE_PROCEDURE or SP_TYPE_FUNCTION)
  @param name Stored routine name.

  @return Error status.
    @retval FALSE on success
    @retval TRUE on error
*/

bool sp_show_create_routine(THD *thd, enum_sp_type type, sp_name *name)
{
  sp_head *sp;

  DBUG_ENTER("sp_show_create_routine");
  DBUG_PRINT("enter", ("name: %.*s",
                       (int) name->m_name.length,
                       name->m_name.str));

  DBUG_ASSERT(type == SP_TYPE_PROCEDURE || type == SP_TYPE_FUNCTION);

  /*
    @todo: Consider using prelocking for this code as well. Currently
    SHOW CREATE PROCEDURE/FUNCTION is a dirty read of the data
    dictionary, i.e. takes no metadata locks.
    It is "safe" to do as long as it doesn't affect the results
    of the binary log or the query cache, which currently it does not.
  */
  if (sp_cache_routine(thd, type, name, FALSE, &sp))
    DBUG_RETURN(TRUE);

  if (sp == NULL || sp->show_create_routine(thd, type))
  {
    /*
      If we have insufficient privileges, pretend the routine
      does not exist.
    */
    my_error(ER_SP_DOES_NOT_EXIST, MYF(0),
             type == SP_TYPE_FUNCTION ? "FUNCTION" : "PROCEDURE",
             name->m_name.str);
    DBUG_RETURN(TRUE);
  }

  DBUG_RETURN(FALSE);
}


/**
  Obtain object representing stored procedure/function by its name from
  stored procedures cache and looking into mysql.proc if needed.

  @param thd          thread context
  @param type         type of object (SP_TYPE_FUNCTION or SP_TYPE_PROCEDURE)
  @param name         name of procedure
  @param cp           hash to look routine in
  @param cache_only   if true perform cache-only lookup
                      (Don't look in mysql.proc).

  @retval
    NonNULL pointer to sp_head object for the procedure
  @retval
    NULL    in case of error.
*/

sp_head *sp_find_routine(THD *thd, enum_sp_type type, sp_name *name,
                         sp_cache **cp, bool cache_only)
{
  sp_head *sp;
  ulong depth= (type == SP_TYPE_PROCEDURE ?
                thd->variables.max_sp_recursion_depth :
                0);
  DBUG_ENTER("sp_find_routine");
  DBUG_PRINT("enter", ("name:  %.*s.%.*s  type: %d  cache only %d",
                       (int) name->m_db.length, name->m_db.str,
                       (int) name->m_name.length, name->m_name.str,
                       type, cache_only));

  if ((sp= sp_cache_lookup(cp, name)))
  {
    ulong level;
    sp_head *new_sp;
    const char *returns= "";
    char definer[USER_HOST_BUFF_SIZE];

    /*
      String buffer for RETURNS data type must have system charset;
      64 -- size of "returns" column of mysql.proc.
    */
    String retstr(64);
    retstr.set_charset(sp->get_creation_ctx()->get_client_cs());

    DBUG_PRINT("info", ("found: 0x%lx", (ulong)sp));
    if (sp->m_first_free_instance)
    {
      DBUG_PRINT("info", ("first free: 0x%lx  level: %lu  flags %x",
                          (ulong)sp->m_first_free_instance,
                          sp->m_first_free_instance->m_recursion_level,
                          sp->m_first_free_instance->m_flags));
      DBUG_ASSERT(!(sp->m_first_free_instance->m_flags & sp_head::IS_INVOKED));
      if (sp->m_first_free_instance->m_recursion_level > depth)
      {
        recursion_level_error(thd, sp);
        DBUG_RETURN(0);
      }
      DBUG_RETURN(sp->m_first_free_instance);
    }
    /*
      Actually depth could be +1 than the actual value in case a SP calls
      SHOW CREATE PROCEDURE. Hence, the linked list could hold up to one more
      instance.
    */

    level= sp->m_last_cached_sp->m_recursion_level + 1;
    if (level > depth)
    {
      recursion_level_error(thd, sp);
      DBUG_RETURN(0);
    }

    strxmov(definer, sp->m_definer_user.str, "@",
            sp->m_definer_host.str, NullS);
    if (type == SP_TYPE_FUNCTION)
    {
      sp_returns_type(thd, retstr, sp);
      returns= retstr.ptr();
    }
    if (db_load_routine(thd, type, name, &new_sp,
                        sp->m_sql_mode, sp->m_params.str, returns,
                        sp->m_body.str, *sp->m_chistics, definer,
                        sp->m_created, sp->m_modified,
                        sp->get_creation_ctx()) == SP_OK)
    {
      sp->m_last_cached_sp->m_next_cached_sp= new_sp;
      new_sp->m_recursion_level= level;
      new_sp->m_first_instance= sp;
      sp->m_last_cached_sp= sp->m_first_free_instance= new_sp;
      DBUG_PRINT("info", ("added level: 0x%lx, level: %lu, flags %x",
                          (ulong)new_sp, new_sp->m_recursion_level,
                          new_sp->m_flags));
      DBUG_RETURN(new_sp);
    }
    DBUG_RETURN(0);
  }
  if (!cache_only)
  {
    if (db_find_routine(thd, type, name, &sp) == SP_OK)
    {
      sp_cache_insert(cp, sp);
      DBUG_PRINT("info", ("added new: 0x%lx, level: %lu, flags %x",
                          (ulong)sp, sp->m_recursion_level,
                          sp->m_flags));
    }
  }
  DBUG_RETURN(sp);
}


/**
  This is used by sql_acl.cc:mysql_routine_grant() and is used to find
  the routines in 'routines'.

  @param thd Thread handler
  @param routines List of needles in the hay stack
  @param is_proc  Indicates whether routines in the list are procedures
                  or functions.

  @return
    @retval FALSE Found.
    @retval TRUE  Not found
*/

bool
sp_exist_routines(THD *thd, TABLE_LIST *routines, bool is_proc)
{
  TABLE_LIST *routine;
  bool sp_object_found;
  DBUG_ENTER("sp_exists_routine");
  for (routine= routines; routine; routine= routine->next_global)
  {
    sp_name *name;
    LEX_STRING lex_db;
    LEX_STRING lex_name;
    lex_db.length= strlen(routine->db);
    lex_name.length= strlen(routine->table_name);
    lex_db.str= thd->strmake(routine->db, lex_db.length);
    lex_name.str= thd->strmake(routine->table_name, lex_name.length);
    name= new sp_name(lex_db, lex_name, true);
    name->init_qname(thd);
    sp_object_found= is_proc ? sp_find_routine(thd, SP_TYPE_PROCEDURE,
                                               name, &thd->sp_proc_cache,
                                               FALSE) != NULL :
                               sp_find_routine(thd, SP_TYPE_FUNCTION,
                                               name, &thd->sp_func_cache,
                                               FALSE) != NULL;
    thd->get_stmt_da()->clear_warning_info(thd->query_id);
    if (! sp_object_found)
    {
      my_error(ER_SP_DOES_NOT_EXIST, MYF(0), "FUNCTION or PROCEDURE",
               routine->table_name);
      DBUG_RETURN(TRUE);
    }
  }
  DBUG_RETURN(FALSE);
}


extern "C" uchar* sp_sroutine_key(const uchar *ptr, size_t *plen,
                                  my_bool first)
{
  Sroutine_hash_entry *rn= (Sroutine_hash_entry *)ptr;
  *plen= rn->mdl_request.key.length();
  return (uchar *)rn->mdl_request.key.ptr();
}


/**
  Auxilary function that adds new element to the set of stored routines
  used by statement.

  In case when statement uses stored routines but does not need
  prelocking (i.e. it does not use any tables) we will access the
  elements of Query_tables_list::sroutines set on prepared statement
  re-execution. Because of this we have to allocate memory for both
  hash element and copy of its key in persistent arena.

  @param prelocking_ctx  Prelocking context of the statement
  @param arena           Arena in which memory for new element will be
                         allocated
  @param key             Key for the hash representing set
  @param belong_to_view  Uppermost view which uses this routine
                         (0 if routine is not used by view)

  @note
    Will also add element to end of 'Query_tables_list::sroutines_list' list.

  @todo
    When we will got rid of these accesses on re-executions we will be
    able to allocate memory for hash elements in non-persitent arena
    and directly use key values from sp_head::m_sroutines sets instead
    of making their copies.

  @retval
    TRUE   new element was added.
  @retval
    FALSE  element was not added (because it is already present in
    the set).
*/

bool sp_add_used_routine(Query_tables_list *prelocking_ctx, Query_arena *arena,
                         const MDL_key *key, TABLE_LIST *belong_to_view)
{
  my_hash_init_opt(&prelocking_ctx->sroutines, system_charset_info,
                   Query_tables_list::START_SROUTINES_HASH_SIZE,
                   0, 0, sp_sroutine_key, 0, 0);

  if (!my_hash_search(&prelocking_ctx->sroutines, key->ptr(), key->length()))
  {
    Sroutine_hash_entry *rn=
      (Sroutine_hash_entry *)arena->alloc(sizeof(Sroutine_hash_entry));
    if (!rn)              // OOM. Error will be reported using fatal_error().
      return FALSE;
    rn->mdl_request.init(key, MDL_SHARED, MDL_TRANSACTION);
    if (my_hash_insert(&prelocking_ctx->sroutines, (uchar *)rn))
      return FALSE;
    prelocking_ctx->sroutines_list.link_in_list(rn, &rn->next);
    rn->belong_to_view= belong_to_view;
    rn->m_sp_cache_version= 0;
    return TRUE;
  }
  return FALSE;
}


/**
  Add routine which is explicitly used by statement to the set of stored
  routines used by this statement.

  To be friendly towards prepared statements one should pass
  persistent arena as second argument.

  @param prelocking_ctx  Prelocking context of the statement
  @param arena           Arena in which memory for new element of the set
                         will be allocated
  @param rt              Routine name
  @param rt_type         Routine type (one of SP_TYPE_PROCEDURE/...)

  @note
    Will also add element to end of 'Query_tables_list::sroutines_list' list
    (and will take into account that this is an explicitly used routine).
*/

void sp_add_used_routine(Query_tables_list *prelocking_ctx, Query_arena *arena,
                         sp_name *rt, enum_sp_type rt_type)
{
  MDL_key key((rt_type == SP_TYPE_FUNCTION) ? MDL_key::FUNCTION :
                                                MDL_key::PROCEDURE,
              rt->m_db.str, rt->m_name.str);
  (void)sp_add_used_routine(prelocking_ctx, arena, &key, 0);
  prelocking_ctx->sroutines_list_own_last= prelocking_ctx->sroutines_list.next;
  prelocking_ctx->sroutines_list_own_elements=
                    prelocking_ctx->sroutines_list.elements;
}


/**
  Remove routines which are only indirectly used by statement from
  the set of routines used by this statement.

  @param prelocking_ctx  Prelocking context of the statement
*/

void sp_remove_not_own_routines(Query_tables_list *prelocking_ctx)
{
  Sroutine_hash_entry *not_own_rt, *next_rt;
  for (not_own_rt= *prelocking_ctx->sroutines_list_own_last;
       not_own_rt; not_own_rt= next_rt)
  {
    /*
      It is safe to obtain not_own_rt->next after calling hash_delete() now
      but we want to be more future-proof.
    */
    next_rt= not_own_rt->next;
    my_hash_delete(&prelocking_ctx->sroutines, (uchar *)not_own_rt);
  }

  *prelocking_ctx->sroutines_list_own_last= NULL;
  prelocking_ctx->sroutines_list.next= prelocking_ctx->sroutines_list_own_last;
  prelocking_ctx->sroutines_list.elements= 
                    prelocking_ctx->sroutines_list_own_elements;
}


/**
  Add contents of hash representing set of routines to the set of
  routines used by statement.

  @param thd             Thread context
  @param prelocking_ctx  Prelocking context of the statement
  @param src             Hash representing set from which routines will
                         be added
  @param belong_to_view  Uppermost view which uses these routines, 0 if none

  @note It will also add elements to end of
        'Query_tables_list::sroutines_list' list.
*/

void
sp_update_stmt_used_routines(THD *thd, Query_tables_list *prelocking_ctx,
                             HASH *src, TABLE_LIST *belong_to_view)
{
  for (uint i=0 ; i < src->records ; i++)
  {
    Sroutine_hash_entry *rt= (Sroutine_hash_entry *)my_hash_element(src, i);
    (void)sp_add_used_routine(prelocking_ctx, thd->stmt_arena,
                              &rt->mdl_request.key, belong_to_view);
  }
}


/**
  Add contents of list representing set of routines to the set of
  routines used by statement.

  @param thd             Thread context
  @param prelocking_ctx  Prelocking context of the statement
  @param src             List representing set from which routines will
                         be added
  @param belong_to_view  Uppermost view which uses these routines, 0 if none

  @note It will also add elements to end of
        'Query_tables_list::sroutines_list' list.
*/

void sp_update_stmt_used_routines(THD *thd, Query_tables_list *prelocking_ctx,
                                  SQL_I_List<Sroutine_hash_entry> *src,
                                  TABLE_LIST *belong_to_view)
{
  for (Sroutine_hash_entry *rt= src->first; rt; rt= rt->next)
    (void)sp_add_used_routine(prelocking_ctx, thd->stmt_arena,
                              &rt->mdl_request.key, belong_to_view);
}


/**
  A helper wrapper around sp_cache_routine() to use from
  prelocking until 'sp_name' is eradicated as a class.
*/

int sp_cache_routine(THD *thd, Sroutine_hash_entry *rt,
                     bool lookup_only, sp_head **sp)
{
  char qname_buff[NAME_LEN*2+1+1];
  sp_name name(&rt->mdl_request.key, qname_buff);
  MDL_key::enum_mdl_namespace mdl_type= rt->mdl_request.key.mdl_namespace();
  enum_sp_type type= (mdl_type == MDL_key::FUNCTION) ?
                     SP_TYPE_FUNCTION : SP_TYPE_PROCEDURE;

  /*
    Check that we have an MDL lock on this routine, unless it's a top-level
    CALL. The assert below should be unambiguous: the first element
    in sroutines_list has an MDL lock unless it's a top-level call, or a
    trigger, but triggers can't occur here (see the preceding assert).
  */
  DBUG_ASSERT(rt->mdl_request.ticket || rt == thd->lex->sroutines_list.first);

  return sp_cache_routine(thd, type, &name, lookup_only, sp);
}


/**
  Ensure that routine is present in cache by loading it from the mysql.proc
  table if needed. If the routine is present but old, reload it.
  Emit an appropriate error if there was a problem during
  loading.

  @param[in]  thd   Thread context.
  @param[in]  type  Type of object (SP_TYPE_FUNCTION or SP_TYPE_PROCEDURE).
  @param[in]  name  Name of routine.
  @param[in]  lookup_only Only check that the routine is in the cache.
                    If it's not, don't try to load. If it is present,
                    but old, don't try to reload.
  @param[out] sp    Pointer to sp_head object for routine, NULL if routine was
                    not found.

  @retval 0      Either routine is found and was succesfully loaded into cache
                 or it does not exist.
  @retval non-0  Error while loading routine from mysql,proc table.
*/

int sp_cache_routine(THD *thd, enum_sp_type type, sp_name *name,
                     bool lookup_only, sp_head **sp)
{
  int ret= 0;
  sp_cache **spc= (type == SP_TYPE_FUNCTION) ?
                  &thd->sp_func_cache : &thd->sp_proc_cache;

  DBUG_ENTER("sp_cache_routine");

  DBUG_ASSERT(type == SP_TYPE_FUNCTION || type == SP_TYPE_PROCEDURE);


  *sp= sp_cache_lookup(spc, name);

  if (lookup_only)
    DBUG_RETURN(SP_OK);

  if (*sp)
  {
    sp_cache_flush_obsolete(spc, sp);
    if (*sp)
      DBUG_RETURN(SP_OK);
  }

  switch ((ret= db_find_routine(thd, type, name, sp)))
  {
    case SP_OK:
      sp_cache_insert(spc, *sp);
      break;
    case SP_KEY_NOT_FOUND:
      ret= SP_OK;
      break;
    default:
      /* Query might have been killed, don't set error. */
      if (thd->killed)
        break;
      /*
        Any error when loading an existing routine is either some problem
        with the mysql.proc table, or a parse error because the contents
        has been tampered with (in which case we clear that error).
      */
      if (ret == SP_PARSE_ERROR)
        thd->clear_error();
      /*
        If we cleared the parse error, or when db_find_routine() flagged
        an error with it's return value without calling my_error(), we
        set the generic "mysql.proc table corrupt" error here.
      */
      if (! thd->is_error())
      {
        /*
          SP allows full NAME_LEN chars thus he have to allocate enough
          size in bytes. Otherwise there is stack overrun could happen
          if multibyte sequence is `name`. `db` is still safe because the
          rest of the server checks agains NAME_LEN bytes and not chars.
          Hence, the overrun happens only if the name is in length > 32 and
          uses multibyte (cyrillic, greek, etc.)
        */
        char n[NAME_LEN*2+2];

        /* m_qname.str is not always \0 terminated */
        memcpy(n, name->m_qname.str, name->m_qname.length);
        n[name->m_qname.length]= '\0';
        my_error(ER_SP_PROC_TABLE_CORRUPT, MYF(0), n, ret);
      }
      break;
  }
  DBUG_RETURN(ret);
}


/**
  Generates the CREATE... string from the table information.

  @return
    Returns TRUE on success, FALSE on (alloc) failure.
*/
static bool create_string(THD *thd, String *buf,
                          enum_sp_type type,
                          const char *db, ulong dblen,
                          const char *name, ulong namelen,
                          const char *params, ulong paramslen,
                          const char *returns, ulong returnslen,
                          const char *body, ulong bodylen,
                          st_sp_chistics *chistics,
                          const LEX_STRING *definer_user,
                          const LEX_STRING *definer_host,
                          sql_mode_t sql_mode)
{
  sql_mode_t old_sql_mode= thd->variables.sql_mode;
  /* Make some room to begin with */
  if (buf->alloc(100 + dblen + 1 + namelen + paramslen + returnslen + bodylen +
		 chistics->comment.length + 10 /* length of " DEFINER= "*/ +
                 USER_HOST_BUFF_SIZE))
    return FALSE;

  thd->variables.sql_mode= sql_mode;
  buf->append(STRING_WITH_LEN("CREATE "));
  append_definer(thd, buf, definer_user, definer_host);
  if (type == SP_TYPE_FUNCTION)
    buf->append(STRING_WITH_LEN("FUNCTION "));
  else
    buf->append(STRING_WITH_LEN("PROCEDURE "));
  if (dblen > 0)
  {
    append_identifier(thd, buf, db, dblen);
    buf->append('.');
  }
  append_identifier(thd, buf, name, namelen);
  buf->append('(');
  buf->append(params, paramslen);
  buf->append(')');
  if (type == SP_TYPE_FUNCTION)
  {
    buf->append(STRING_WITH_LEN(" RETURNS "));
    buf->append(returns, returnslen);
  }
  buf->append('\n');
  switch (chistics->daccess) {
  case SP_NO_SQL:
    buf->append(STRING_WITH_LEN("    NO SQL\n"));
    break;
  case SP_READS_SQL_DATA:
    buf->append(STRING_WITH_LEN("    READS SQL DATA\n"));
    break;
  case SP_MODIFIES_SQL_DATA:
    buf->append(STRING_WITH_LEN("    MODIFIES SQL DATA\n"));
    break;
  case SP_DEFAULT_ACCESS:
  case SP_CONTAINS_SQL:
    /* Do nothing */
    break;
  }
  if (chistics->detistic)
    buf->append(STRING_WITH_LEN("    DETERMINISTIC\n"));
  if (chistics->suid == SP_IS_NOT_SUID)
    buf->append(STRING_WITH_LEN("    SQL SECURITY INVOKER\n"));
  if (chistics->comment.length)
  {
    buf->append(STRING_WITH_LEN("    COMMENT "));
    append_unescaped(buf, chistics->comment.str, chistics->comment.length);
    buf->append('\n');
  }
  buf->append(body, bodylen);
  thd->variables.sql_mode= old_sql_mode;
  return TRUE;
}


/**
  @brief    The function loads sp_head struct for information schema purposes
            (used for I_S ROUTINES & PARAMETERS tables).

  @param[in]      thd               thread handler
  @param[in]      proc_table        mysql.proc table structurte
  @param[in]      db                database name
  @param[in]      name              sp name
  @param[in]      sql_mode          SQL mode
  @param[in]      type              Routine type
  @param[in]      returns           'returns' string
  @param[in]      params            parameters definition string
  @param[out]     free_sp_head      returns 1 if we need to free sp_head struct
                                    otherwise returns 0
                                    
  @return     Pointer on sp_head struct
    @retval   #                     Pointer on sp_head struct
    @retval   0                     error
*/

sp_head *
sp_load_for_information_schema(THD *thd, TABLE *proc_table, String *db,
                               String *name, sql_mode_t sql_mode,
                               enum_sp_type type,
                               const char *returns, const char *params,
                               bool *free_sp_head)
{
  const char *sp_body;
  String defstr;
  struct st_sp_chistics sp_chistics;
  const LEX_STRING definer_user= {(char*)STRING_WITH_LEN("")};
  const LEX_STRING definer_host= {(char*)STRING_WITH_LEN("")}; 
  LEX_STRING sp_db_str;
  LEX_STRING sp_name_str;
  sp_head *sp;
  sp_cache **spc= (type == SP_TYPE_FUNCTION) ?
                  &thd->sp_func_cache : &thd->sp_proc_cache;
  sp_db_str.str= db->c_ptr();
  sp_db_str.length= db->length();
  sp_name_str.str= name->c_ptr();
  sp_name_str.length= name->length();
  sp_name sp_name_obj(sp_db_str, sp_name_str, true);
  sp_name_obj.init_qname(thd);
  *free_sp_head= 0;
  if ((sp= sp_cache_lookup(spc, &sp_name_obj)))
  {
    return sp;
  }

  LEX *old_lex= thd->lex, newlex;
  Stored_program_creation_ctx *creation_ctx= 
    Stored_routine_creation_ctx::load_from_db(thd, &sp_name_obj, proc_table);
  sp_body= (type == SP_TYPE_FUNCTION) ? "RETURN NULL" : "BEGIN END";
  memset(&sp_chistics, 0, sizeof(sp_chistics));
  defstr.set_charset(creation_ctx->get_client_cs());
  if (!create_string(thd, &defstr, type, 
                     sp_db_str.str, sp_db_str.length, 
                     sp_name_obj.m_name.str, sp_name_obj.m_name.length, 
                     params, strlen(params),
                     returns, strlen(returns), 
                     sp_body, strlen(sp_body),
                     &sp_chistics, &definer_user, &definer_host, sql_mode))
    return 0;

  thd->lex= &newlex;
  newlex.current_select= NULL; 
  sp= sp_compile(thd, &defstr, sql_mode, creation_ctx);
  *free_sp_head= 1;
  thd->lex->sphead= NULL;
  lex_end(thd->lex);
  thd->lex= old_lex;
  return sp;
}


/**
  Start parsing of a stored program.

  This function encapsulates all the steps necessary to initialize sp_head to
  start parsing SP.

  Every successful call of sp_start_parsing() must finish with
  sp_finish_parsing().

  @param thd      Thread context.
  @param sp_type  The stored program type
  @param sp_name  The stored progam name

  @return properly initialized sp_head-instance in case of success, or NULL is
  case of out-of-memory error.
*/
sp_head *sp_start_parsing(THD *thd,
                          enum_sp_type sp_type,
                          sp_name *sp_name)
{
  // The order is important:
  // 1. new sp_head()

  sp_head *sp= new sp_head(sp_type);

  if (!sp)
    return NULL;

  // 2. start_parsing_sp_body()

  sp->m_parser_data.start_parsing_sp_body(thd, sp);

  // 3. finish initialization.

  sp->m_root_parsing_ctx= new (thd->mem_root) sp_pcontext();

  if (!sp->m_root_parsing_ctx)
    return NULL;

  thd->lex->set_sp_current_parsing_ctx(sp->m_root_parsing_ctx);

  // 4. set name.

  sp->init_sp_name(thd, sp_name);

  return sp;
}


/**
  Finish parsing of a stored program.

  This is a counterpart of sp_start_parsing().

  @param thd  Thread context.
*/
void sp_finish_parsing(THD *thd)
{
  sp_head *sp= thd->lex->sphead;

  DBUG_ASSERT(sp);

  sp->set_body_end(thd);

  sp->m_parser_data.finish_parsing_sp_body(thd);
}


/// @return Item_result code corresponding to the RETURN-field type code.
Item_result sp_map_result_type(enum enum_field_types type)
{
  switch (type) {
  case MYSQL_TYPE_BIT:
  case MYSQL_TYPE_TINY:
  case MYSQL_TYPE_SHORT:
  case MYSQL_TYPE_LONG:
  case MYSQL_TYPE_LONGLONG:
  case MYSQL_TYPE_INT24:
    return INT_RESULT;
  case MYSQL_TYPE_DECIMAL:
  case MYSQL_TYPE_NEWDECIMAL:
    return DECIMAL_RESULT;
  case MYSQL_TYPE_FLOAT:
  case MYSQL_TYPE_DOUBLE:
    return REAL_RESULT;
  default:
    return STRING_RESULT;
  }
}


/// @return Item::Type code corresponding to the RETURN-field type code.
Item::Type sp_map_item_type(enum enum_field_types type)
{
  switch (type) {
  case MYSQL_TYPE_BIT:
  case MYSQL_TYPE_TINY:
  case MYSQL_TYPE_SHORT:
  case MYSQL_TYPE_LONG:
  case MYSQL_TYPE_LONGLONG:
  case MYSQL_TYPE_INT24:
    return Item::INT_ITEM;
  case MYSQL_TYPE_DECIMAL:
  case MYSQL_TYPE_NEWDECIMAL:
    return Item::DECIMAL_ITEM;
  case MYSQL_TYPE_FLOAT:
  case MYSQL_TYPE_DOUBLE:
    return Item::REAL_ITEM;
  default:
    return Item::STRING_ITEM;
  }
}


/**
  @param lex LEX-object, representing an SQL-statement inside SP.

  @return a combination of:
    - sp_head::MULTI_RESULTS: added if the 'cmd' is a command that might
      result in multiple result sets being sent back.
    - sp_head::CONTAINS_DYNAMIC_SQL: added if 'cmd' is one of PREPARE,
      EXECUTE, DEALLOCATE.
*/
uint sp_get_flags_for_command(LEX *lex)
{
  uint flags;

  switch (lex->sql_command) {
  case SQLCOM_SELECT:
    if (lex->result)
    {
      flags= 0;                      /* This is a SELECT with INTO clause */
      break;
    }
    /* fallthrough */
  case SQLCOM_ANALYZE:
  case SQLCOM_OPTIMIZE:
  case SQLCOM_PRELOAD_KEYS:
  case SQLCOM_ASSIGN_TO_KEYCACHE:
  case SQLCOM_CHECKSUM:
  case SQLCOM_CHECK:
  case SQLCOM_HA_READ:
<<<<<<< HEAD
  case SQLCOM_SHOW_AUTHORS:
=======
>>>>>>> b7fc4388
  case SQLCOM_SHOW_BINLOGS:
  case SQLCOM_SHOW_BINLOG_EVENTS:
  case SQLCOM_SHOW_RELAYLOG_EVENTS:
  case SQLCOM_SHOW_CHARSETS:
  case SQLCOM_SHOW_COLLATIONS:
<<<<<<< HEAD
  case SQLCOM_SHOW_CONTRIBUTORS:
=======
>>>>>>> b7fc4388
  case SQLCOM_SHOW_CREATE:
  case SQLCOM_SHOW_CREATE_DB:
  case SQLCOM_SHOW_CREATE_FUNC:
  case SQLCOM_SHOW_CREATE_PROC:
  case SQLCOM_SHOW_CREATE_EVENT:
  case SQLCOM_SHOW_CREATE_TRIGGER:
  case SQLCOM_SHOW_DATABASES:
  case SQLCOM_SHOW_ERRORS:
  case SQLCOM_SHOW_FIELDS:
  case SQLCOM_SHOW_FUNC_CODE:
  case SQLCOM_SHOW_GRANTS:
  case SQLCOM_SHOW_ENGINE_STATUS:
  case SQLCOM_SHOW_ENGINE_LOGS:
  case SQLCOM_SHOW_ENGINE_MUTEX:
  case SQLCOM_SHOW_EVENTS:
  case SQLCOM_SHOW_KEYS:
  case SQLCOM_SHOW_MASTER_STAT:
  case SQLCOM_SHOW_OPEN_TABLES:
  case SQLCOM_SHOW_PRIVILEGES:
  case SQLCOM_SHOW_PROCESSLIST:
  case SQLCOM_SHOW_PROC_CODE:
  case SQLCOM_SHOW_SLAVE_HOSTS:
  case SQLCOM_SHOW_SLAVE_STAT:
  case SQLCOM_SHOW_STATUS:
  case SQLCOM_SHOW_STATUS_FUNC:
  case SQLCOM_SHOW_STATUS_PROC:
  case SQLCOM_SHOW_STORAGE_ENGINES:
  case SQLCOM_SHOW_TABLES:
  case SQLCOM_SHOW_TABLE_STATUS:
  case SQLCOM_SHOW_VARIABLES:
  case SQLCOM_SHOW_WARNS:
  case SQLCOM_REPAIR:
    flags= sp_head::MULTI_RESULTS;
    break;
  /*
    EXECUTE statement may return a result set, but doesn't have to.
    We can't, however, know it in advance, and therefore must add
    this statement here. This is ok, as is equivalent to a result-set
    statement within an IF condition.
  */
  case SQLCOM_EXECUTE:
    flags= sp_head::MULTI_RESULTS | sp_head::CONTAINS_DYNAMIC_SQL;
    break;
  case SQLCOM_PREPARE:
  case SQLCOM_DEALLOCATE_PREPARE:
    flags= sp_head::CONTAINS_DYNAMIC_SQL;
    break;
  case SQLCOM_CREATE_TABLE:
    if (lex->create_info.options & HA_LEX_CREATE_TMP_TABLE)
      flags= 0;
    else
      flags= sp_head::HAS_COMMIT_OR_ROLLBACK;
    break;
  case SQLCOM_DROP_TABLE:
    if (lex->drop_temporary)
      flags= 0;
    else
      flags= sp_head::HAS_COMMIT_OR_ROLLBACK;
    break;
  case SQLCOM_FLUSH:
    flags= sp_head::HAS_SQLCOM_FLUSH;
    break;
  case SQLCOM_RESET:
    flags= sp_head::HAS_SQLCOM_RESET;
    break;
  case SQLCOM_CREATE_INDEX:
  case SQLCOM_CREATE_DB:
  case SQLCOM_CREATE_VIEW:
  case SQLCOM_CREATE_TRIGGER:
  case SQLCOM_CREATE_USER:
  case SQLCOM_ALTER_TABLE:
  case SQLCOM_GRANT:
  case SQLCOM_REVOKE:
  case SQLCOM_BEGIN:
  case SQLCOM_RENAME_TABLE:
  case SQLCOM_RENAME_USER:
  case SQLCOM_DROP_INDEX:
  case SQLCOM_DROP_DB:
  case SQLCOM_REVOKE_ALL:
  case SQLCOM_DROP_USER:
  case SQLCOM_DROP_VIEW:
  case SQLCOM_DROP_TRIGGER:
  case SQLCOM_TRUNCATE:
  case SQLCOM_COMMIT:
  case SQLCOM_ROLLBACK:
  case SQLCOM_LOAD:
  case SQLCOM_LOCK_TABLES:
  case SQLCOM_CREATE_PROCEDURE:
  case SQLCOM_CREATE_SPFUNCTION:
  case SQLCOM_ALTER_PROCEDURE:
  case SQLCOM_ALTER_FUNCTION:
  case SQLCOM_DROP_PROCEDURE:
  case SQLCOM_DROP_FUNCTION:
  case SQLCOM_CREATE_EVENT:
  case SQLCOM_ALTER_EVENT:
  case SQLCOM_DROP_EVENT:
  case SQLCOM_INSTALL_PLUGIN:
  case SQLCOM_UNINSTALL_PLUGIN:
    flags= sp_head::HAS_COMMIT_OR_ROLLBACK;
    break;
  default:
    flags= lex->describe ? sp_head::MULTI_RESULTS : 0;
    break;
  }
  return flags;
}


/**
  Check that the name 'ident' is ok.  It's assumed to be an 'ident'
  from the parser, so we only have to check length and trailing spaces.
  The former is a standard requirement (and 'show status' assumes a
  non-empty name), the latter is a mysql:ism as trailing spaces are
  removed by get_field().

  @retval true    bad name
  @retval false   name is ok
*/

bool sp_check_name(LEX_STRING *ident)
{
  if (!ident || !ident->str || !ident->str[0] ||
      ident->str[ident->length-1] == ' ')
  {
    my_error(ER_SP_WRONG_NAME, MYF(0), ident->str);
    return true;
  }

  if (check_string_char_length(ident, "", NAME_CHAR_LEN,
                               system_charset_info, 1))
  {
    my_error(ER_TOO_LONG_IDENT, MYF(0), ident->str);
    return true;
  }

  return false;
}


/**
  Simple function for adding an explicitly named (systems) table to
  the global table list, e.g. "mysql", "proc".
*/
TABLE_LIST *sp_add_to_query_tables(THD *thd, LEX *lex,
                                   const char *db, const char *name,
                                   thr_lock_type locktype,
                                   enum_mdl_type mdl_type)
{
  TABLE_LIST *table= (TABLE_LIST *)thd->calloc(sizeof(TABLE_LIST));

  if (!table)
    return NULL;

  table->db_length= strlen(db);
  table->db= thd->strmake(db, table->db_length);
  table->table_name_length= strlen(name);
  table->table_name= thd->strmake(name, table->table_name_length);
  table->alias= thd->strdup(name);
  table->lock_type= locktype;
  table->select_lex= lex->current_select;
  table->cacheable_table= 1;
  table->mdl_request.init(MDL_key::TABLE, table->db, table->table_name,
                          mdl_type, MDL_TRANSACTION);

  lex->add_to_query_tables(table);

  return table;
}


/**
  Prepare an Item for evaluation (call of fix_fields).

  @param thd       thread handler
  @param it_addr   pointer on item reference

  @retval
    NULL      error
  @retval
    non-NULL  prepared item
*/
Item *sp_prepare_func_item(THD* thd, Item **it_addr)
{
  it_addr= (*it_addr)->this_item_addr(thd, it_addr);

  if (!(*it_addr)->fixed &&
      ((*it_addr)->fix_fields(thd, it_addr) ||
       (*it_addr)->check_cols(1)))
  {
    DBUG_PRINT("info", ("fix_fields() failed"));
    return NULL;
  }

  return *it_addr;
}


/**
  Evaluate an expression and store the result in the field.

  @param thd                    current thread object
  @param result_field           the field to store the result
  @param expr_item_ptr          the root item of the expression

  @retval
    FALSE  on success
  @retval
    TRUE   on error
*/
bool sp_eval_expr(THD *thd, Field *result_field, Item **expr_item_ptr)
{
  Item *expr_item;
  enum_check_fields save_count_cuted_fields= thd->count_cuted_fields;
  bool save_abort_on_warning= thd->abort_on_warning;
  unsigned int stmt_unsafe_rollback_flags=
    thd->transaction.stmt.get_unsafe_rollback_flags();

  if (!*expr_item_ptr)
    goto error;

  if (!(expr_item= sp_prepare_func_item(thd, expr_item_ptr)))
    goto error;

  /*
    Set THD flags to emit warnings/errors in case of overflow/type errors
    during saving the item into the field.

    Save original values and restore them after save.
  */

  thd->count_cuted_fields= CHECK_FIELD_ERROR_FOR_NULL;
  thd->abort_on_warning= thd->is_strict_mode();
  thd->transaction.stmt.reset_unsafe_rollback_flags();

  /* Save the value in the field. Convert the value if needed. */

  expr_item->save_in_field(result_field, 0);

  thd->count_cuted_fields= save_count_cuted_fields;
  thd->abort_on_warning= save_abort_on_warning;
  thd->transaction.stmt.set_unsafe_rollback_flags(stmt_unsafe_rollback_flags);

  if (!thd->is_error())
    return false;

error:
  /*
    In case of error during evaluation, leave the result field set to NULL.
    Sic: we can't do it in the beginning of the function because the 
    result field might be needed for its own re-evaluation, e.g. case of 
    set x = x + 1;
  */
  result_field->set_null();
  return true;
}


/**
  Return a string representation of the Item value.

  @param thd  Thread context.
  @param str  String buffer for representation of the value.

  @note
    If the item has a string result type, the string is escaped
    according to its character set.

  @retval NULL      on error
  @retval non-NULL  a pointer to valid a valid string on success
*/
String *sp_get_item_value(THD *thd, Item *item, String *str)
{
  switch (item->result_type()) {
  case REAL_RESULT:
  case INT_RESULT:
  case DECIMAL_RESULT:
    if (item->field_type() != MYSQL_TYPE_BIT)
      return item->val_str(str);
    else {/* Bit type is handled as binary string */}
  case STRING_RESULT:
    {
      String *result= item->val_str(str);

      if (!result)
        return NULL;

      {
        char buf_holder[STRING_BUFFER_USUAL_SIZE];
        String buf(buf_holder, sizeof(buf_holder), result->charset());
        const CHARSET_INFO *cs= thd->variables.character_set_client;

        /* We must reset length of the buffer, because of String specificity. */
        buf.length(0);

        buf.append('_');
        buf.append(result->charset()->csname);
        if (cs->escape_with_backslash_is_dangerous)
          buf.append(' ');
        append_query_string(thd, cs, result, &buf);
        buf.append(" COLLATE '");
        buf.append(item->collation.collation->name);
        buf.append('\'');
        str->copy(buf);

        return str;
      }
    }

  case ROW_RESULT:
  default:
    return NULL;
  }
}<|MERGE_RESOLUTION|>--- conflicted
+++ resolved
@@ -991,11 +991,7 @@
   @retval true  error
 */
 
-<<<<<<< HEAD
-int sp_create_routine(THD *thd, sp_head *sp)
-=======
 bool sp_create_routine(THD *thd, sp_head *sp)
->>>>>>> b7fc4388
 {
   bool error= true;
   TABLE *table;
@@ -2440,19 +2436,11 @@
   case SQLCOM_CHECKSUM:
   case SQLCOM_CHECK:
   case SQLCOM_HA_READ:
-<<<<<<< HEAD
-  case SQLCOM_SHOW_AUTHORS:
-=======
->>>>>>> b7fc4388
   case SQLCOM_SHOW_BINLOGS:
   case SQLCOM_SHOW_BINLOG_EVENTS:
   case SQLCOM_SHOW_RELAYLOG_EVENTS:
   case SQLCOM_SHOW_CHARSETS:
   case SQLCOM_SHOW_COLLATIONS:
-<<<<<<< HEAD
-  case SQLCOM_SHOW_CONTRIBUTORS:
-=======
->>>>>>> b7fc4388
   case SQLCOM_SHOW_CREATE:
   case SQLCOM_SHOW_CREATE_DB:
   case SQLCOM_SHOW_CREATE_FUNC:
