--- conflicted
+++ resolved
@@ -1102,18 +1102,6 @@
       endup_done= TRUE;
     }
   }
-<<<<<<< HEAD
-  else
-  {
-    /*
-      We don't have a tree only if 'setup()' hasn't been called;
-      this is the case of sql_executor.cc:return_zero_rows.
-    */
-    if (tree)
-      table->field[0]->set_notnull();
-  }
-=======
->>>>>>> 91a8bb72
 
  /*
    We don't have a tree only if 'setup()' hasn't been called;
