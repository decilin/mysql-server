/* Copyright (c) 2010, 2020, Oracle and/or its affiliates. All rights reserved.

   This program is free software; you can redistribute it and/or modify
   it under the terms of the GNU General Public License, version 2.0,
   as published by the Free Software Foundation.

   This program is also distributed with certain software (including
   but not limited to OpenSSL) that is licensed under separate terms,
   as designated in a particular file or component or in included license
   documentation.  The authors of MySQL hereby grant you an additional
   permission to link the program and your derivative works with the
   separately licensed software that they have included with MySQL.

   This program is distributed in the hope that it will be useful,
   but WITHOUT ANY WARRANTY; without even the implied warranty of
   MERCHANTABILITY or FITNESS FOR A PARTICULAR PURPOSE.  See the
   GNU General Public License, version 2.0, for more details.

   You should have received a copy of the GNU General Public License
   along with this program; if not, write to the Free Software
   Foundation, Inc., 51 Franklin St, Fifth Floor, Boston, MA 02110-1301  USA */

#include "sql/bootstrap.h"

#include "my_config.h"

#include <errno.h>
#include <fcntl.h>
#include <stdio.h>
#include <string.h>
#include <sys/types.h>
#include <string>

#include "m_string.h"
#include "my_dbug.h"
#include "my_inttypes.h"
#include "my_loglevel.h"
#include "my_sys.h"
#include "my_thread.h"
#include "mysql/components/services/log_builtins.h"
#include "mysql/components/services/log_shared.h"
#include "mysql/psi/mysql_file.h"
#include "mysql/psi/mysql_thread.h"
#include "mysql_com.h"
#include "mysqld_error.h"
#include "sql/auth/sql_security_ctx.h"
#include "sql/bootstrap_impl.h"
#include "sql/error_handler.h"  // Internal_error_handler
#include "sql/log.h"
#include "sql/mysqld.h"              // key_file_init
#include "sql/mysqld_thd_manager.h"  // Global_THD_manager
#include "sql/protocol_classic.h"
#include "sql/query_options.h"
#include "sql/set_var.h"
#include "sql/sql_bootstrap.h"
#include "sql/sql_class.h"    // THD
#include "sql/sql_connect.h"  // close_connection
#include "sql/sql_error.h"
#include "sql/sql_initialize.h"
#include "sql/sql_lex.h"
#include "sql/sql_parse.h"  // mysql_parse
#include "sql/sql_profile.h"
#include "sql/sys_vars_shared.h"  // intern_find_sys_var
#include "sql/system_variables.h"
#include "sql/thd_raii.h"
#include "sql/transaction_info.h"

namespace bootstrap {

int File_command_iterator::next(std::string &query) {
  static char query_buffer[MAX_BOOTSTRAP_QUERY_SIZE];
  size_t length = 0;
  int rc;

  rc = read_bootstrap_query(query_buffer, &length, m_input, m_fgets_fn,
                            &m_parser_state);
  if (rc == READ_BOOTSTRAP_SUCCESS) {
    query.assign(query_buffer, length);
  }
  return rc;
}

void File_command_iterator::report_error_details(log_function_t log) {
  m_parser_state.report_error_details(log);
}

static char *mysql_file_fgets_fn(char *buffer, size_t size, MYSQL_FILE *input,
                                 int *error) {
  char *line = mysql_file_fgets(buffer, static_cast<int>(size), input);
  if (error) {
    *error = (line == nullptr) ? ferror(input->m_file) : 0;
  }
  return line;
}

File_command_iterator::~File_command_iterator() {}

static void bootstrap_log_error(const char *message) {
  my_printf_error(ER_UNKNOWN_ERROR, "%s", MYF(0), message);
}

struct handle_bootstrap_args {
  THD *m_thd;
  bootstrap_functor m_bootstrap_handler;
  const char *m_file_name;
  MYSQL_FILE *m_file;
  bool m_bootstrap_error;
};

static int process_iterator(THD *thd, Command_iterator *it,
                            bool enforce_invariants);

static bool handle_bootstrap_impl(handle_bootstrap_args *args) {
  DBUG_TRACE;

  THD *thd = args->m_thd;
  int rc;

  thd->thread_stack = (char *)&thd;
  thd->security_context()->assign_user(STRING_WITH_LEN("boot"));
  thd->security_context()->skip_grants("", "");

  /*
    Make the "client" handle multiple results. This is necessary
    to enable stored procedures with SELECTs and Dynamic SQL
    in init-file.
  */
  thd->get_protocol_classic()->add_client_capability(CLIENT_MULTI_RESULTS);

  thd->init_query_mem_roots();

  if (opt_initialize) {
    /*
      During --initialize, the server will also read SQL statements from a
      file submitted with --init-file. While processing the compiled-in
      statements, DD table access is permitted. This is needed as a short
      term solution to allow SRS data to be entered by INSERT statements
      instead of CREATE statements.
    */
    DBUG_ASSERT(thd->system_thread == SYSTEM_THREAD_SERVER_INITIALIZE);

    /*
      The server must avoid logging compiled statements into the binary log
      (and generating GTIDs for them when GTID_MODE is ON) during bootstrap/
      initialize procedures.
      We disable SQL_LOG_BIN session variable while processing compiled
      statements.
    */
    Disable_binlog_guard disable_binlog(thd);
    Disable_sql_log_bin_guard disable_sql_log_bin(thd);

    Compiled_in_command_iterator comp_iter;
    rc = process_iterator(thd, &comp_iter, true);

    thd->system_thread = SYSTEM_THREAD_INIT_FILE;

    if (rc != 0) {
      return true;
    }
  }

  if (args->m_file != nullptr) {
    /*
      We must not allow the statements
      from an init file to access the DD tables. Thus, whenever we execute a
      statement from an init file, we must make sure that the thread type is
      set to the appropriate value.
    */
    DBUG_ASSERT(thd->system_thread == SYSTEM_THREAD_INIT_FILE);

    File_command_iterator file_iter(args->m_file_name, args->m_file,
                                    mysql_file_fgets_fn);
    rc = process_iterator(thd, &file_iter, false);
    if (rc != 0) {
      return true;
    }
  }

  return false;
}

static int process_iterator(THD *thd, Command_iterator *it,
                            bool enforce_invariants MY_ATTRIBUTE((unused))) {
  std::string query;
  Key_length_error_handler error_handler;
  bool error = false;

  const bool saved_sql_log_bin MY_ATTRIBUTE((unused)) =
      thd->variables.sql_log_bin;
  const ulonglong invariant_bits MY_ATTRIBUTE((unused)) = OPTION_BIN_LOG;
  const ulonglong saved_option_bits MY_ATTRIBUTE((unused)) =
      thd->variables.option_bits & invariant_bits;

  it->begin();

  for (;;) {
    int rc;

    rc = it->next(query);

    if (rc == READ_BOOTSTRAP_EOF) {
      break;
    }

    /*
      Check for bootstrap file errors. SQL syntax errors will be
      caught below.
    */
    if (rc != READ_BOOTSTRAP_SUCCESS) {
      /*
        mysql_parse() may have set a successful error status for the previous
        query. We must clear the error status to report the bootstrap error.
      */
      thd->get_stmt_da()->reset_diagnostics_area();

      it->report_error_details(bootstrap_log_error);

      thd->send_statement_status();
      error = true;
      break;
    }

    char *query_copy = static_cast<char *>(thd->alloc(query.length() + 1));
    if (query_copy == nullptr) {
      /* purecov: begin inspected */
      error = true;
      break;
      /* purecov: end */
    }
    memcpy(query_copy, query.c_str(), query.length());
    query_copy[query.length()] = '\0';
    thd->set_query(query_copy, query.length());
    thd->set_query_id(next_query_id());
    DBUG_PRINT("query", ("%-.4096s", thd->query().str));
#if defined(ENABLED_PROFILING)
    thd->profiling->start_new_query();
    thd->profiling->set_query_source(thd->query().str, thd->query().length);
#endif

    thd->set_time();
    Parser_state parser_state;
    if (parser_state.init(thd, thd->query().str, thd->query().length)) {
      /* purecov: begin inspected */
      thd->send_statement_status();
      error = true;
      break;
      /* purecov: end */
    }

    // Ignore ER_TOO_LONG_KEY for system tables.
    thd->push_internal_handler(&error_handler);
    mysql_parse(thd, &parser_state);
    thd->pop_internal_handler();

    error = thd->is_error();
    thd->send_statement_status();

#if defined(ENABLED_PROFILING)
    thd->profiling->finish_current_query();
#endif

    if (error) {
      /* FIXME: need to better report errors to log. */
      my_printf_error(ER_UNKNOWN_ERROR, "BOOTSTRAP ERROR, query %s\n", MYF(0),
                      query_copy);
      /* Abort the --init-file script execution */
      break;
    }

<<<<<<< HEAD
    free_root(thd->mem_root, MYF(MY_KEEP_PREALLOC));
    thd->get_transaction()->free_memory(MYF(MY_KEEP_PREALLOC));
=======
    free_root(thd->mem_root,MYF(MY_KEEP_PREALLOC));
>>>>>>> 97f08839

    /*
      Make sure bootstrap statements do not change binlog options.
      Currently enforced for compiled in statements.
    */
    DBUG_ASSERT(
        !enforce_invariants ||
        (saved_option_bits == (thd->variables.option_bits & invariant_bits)));

    DBUG_ASSERT(!enforce_invariants ||
                (saved_sql_log_bin == thd->variables.sql_log_bin));
  }

  it->end();

  return (error ? 1 : 0);
}

/**
  Execute commands from bootstrap_file.

  Used when creating the initial grant tables.
*/

extern "C" {
static void *handle_bootstrap(void *arg) {
  handle_bootstrap_args *args;
  args = reinterpret_cast<handle_bootstrap_args *>(arg);
  THD *thd = args->m_thd;

  mysql_thread_set_psi_id(thd->thread_id());

  /* The following must be called before DBUG_TRACE */
  thd->thread_stack = (char *)&thd;
  if (my_thread_init()) {
    close_connection(thd, ER_OUT_OF_RESOURCES);
    args->m_bootstrap_error = true;
    thd->get_protocol_classic()->end_net();
    thd->release_resources();
  } else {
    thd->store_globals();
    Global_THD_manager *thd_manager = Global_THD_manager::get_instance();
    thd_manager->add_thd(thd);

    // Set tx_read_only to false to allow installing DD tables even
    // if the server is started with --transaction-read-only=true.
    thd->variables.transaction_read_only = false;
    thd->tx_read_only = false;

    bootstrap_functor handler = args->m_bootstrap_handler;
    if (handler) {
      args->m_bootstrap_error = (*handler)(thd);
    } else {
      args->m_bootstrap_error = handle_bootstrap_impl(args);
    }

    thd->get_protocol_classic()->end_net();
    thd->release_resources();
    thd_manager->remove_thd(thd);
  }
  my_thread_end();
  return nullptr;
}
}  // extern "C"

/**
  Create a thread to execute all commands from the submitted file.
  By providing an explicit bootstrap handler functor, the default
  behavior of reading and executing SQL commands from the submitted
  file may be customized.

  @param file_name    Name of the init file with SQL statements, if non-null
  @param file         Handle of the init file with SQL statements, if non-null
  @param boot_handler Optional functor for customized handling
  @param thread_type  Bootstrap thread type, server initialize or init file

  @return             False if no errors
*/
bool run_bootstrap_thread(const char *file_name, MYSQL_FILE *file,
                          bootstrap_functor boot_handler,
                          enum_thread_type thread_type) {
  DBUG_TRACE;

  THD *thd = new THD;
  thd->system_thread = thread_type;
  thd->get_protocol_classic()->init_net(nullptr);
  // Skip grants and set the system_user flag in THD.
  thd->security_context()->skip_grants();

  thd->set_new_thread_id();

  handle_bootstrap_args args;

  args.m_thd = thd;
  args.m_bootstrap_handler = boot_handler;
  args.m_file_name = file_name;
  args.m_file = file;

  // Set server default sql_mode irrespective of mysqld server command line
  // argument.
  thd->variables.sql_mode = intern_find_sys_var("sql_mode", 0)->get_default();

  // Set session server and connection collation irrespective of
  // mysqld server command line argument.
  thd->variables.collation_server =
      get_charset_by_name(MYSQL_DEFAULT_COLLATION_NAME, MYF(0));
  thd->variables.collation_connection =
      get_charset_by_name(MYSQL_DEFAULT_COLLATION_NAME, MYF(0));

  // Set session transaction completion type to server default to
  // avoid problems due to transactions being active when they are
  // not supposed to.
  thd->variables.completion_type =
      intern_find_sys_var("completion_type", 0)->get_default();

  /*
    Set default value for explicit_defaults_for_timestamp variable. Bootstrap
    thread creates dictionary tables. The creation of dictionary tables should
    be independent of the value of explicit_defaults_for_timestamp specified by
    the user.
  */
  thd->variables.explicit_defaults_for_timestamp =
      intern_find_sys_var("explicit_defaults_for_timestamp", 0)->get_default();

  /*
    The global table encryption default setting applies to user threads.
    Setting it false for system threads.
  */
  thd->variables.default_table_encryption = false;

  my_thread_attr_t thr_attr;
  my_thread_attr_init(&thr_attr);
#ifndef _WIN32
  pthread_attr_setscope(&thr_attr, PTHREAD_SCOPE_SYSTEM);
#endif
  my_thread_attr_setdetachstate(&thr_attr, MY_THREAD_CREATE_JOINABLE);

  // Default stack size may be too small.
  size_t stacksize = 0;
  my_thread_attr_getstacksize(&thr_attr, &stacksize);
  if (stacksize < my_thread_stack_size) {
    if (0 != my_thread_attr_setstacksize(&thr_attr, my_thread_stack_size)) {
      DBUG_ASSERT(false);
    }
  }

  my_thread_handle thread_handle;
  // What about setting THD::real_id?
  int error = mysql_thread_create(key_thread_bootstrap, &thread_handle,
                                  &thr_attr, handle_bootstrap, &args);
  if (error) {
    /* purecov: begin inspected */
    LogErr(WARNING_LEVEL, ER_BOOTSTRAP_CANT_THREAD, errno).os_errno(errno);
    thd->release_resources();
    delete thd;
    return true;
    /* purecov: end */
  }
  /* Wait for thread to die */
  my_thread_join(&thread_handle, nullptr);
  // Free Items that were created during this execution.
  thd->free_items();
  delete thd;
  return args.m_bootstrap_error;
}
}  // namespace bootstrap<|MERGE_RESOLUTION|>--- conflicted
+++ resolved
@@ -267,12 +267,7 @@
       break;
     }
 
-<<<<<<< HEAD
     free_root(thd->mem_root, MYF(MY_KEEP_PREALLOC));
-    thd->get_transaction()->free_memory(MYF(MY_KEEP_PREALLOC));
-=======
-    free_root(thd->mem_root,MYF(MY_KEEP_PREALLOC));
->>>>>>> 97f08839
 
     /*
       Make sure bootstrap statements do not change binlog options.
