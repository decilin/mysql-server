--- conflicted
+++ resolved
@@ -77,8 +77,6 @@
 #ifndef EMBEDDED_LIBRARY
   if (mysql_global_audit_mask[0] & MYSQL_AUDIT_GENERAL_CLASSMASK)
   {
-<<<<<<< HEAD
-=======
     MYSQL_LEX_STRING sql_command, ip, host, external_user;
     static MYSQL_LEX_STRING empty= { C_STRING_WITH_LEN("") };
 
@@ -100,7 +98,6 @@
       external_user= empty;
       sql_command= empty;
     }
->>>>>>> d75c58e1
     const CHARSET_INFO *clientcs= thd ? thd->variables.character_set_client
       : global_system_variables.character_set_client;
 
@@ -153,10 +150,7 @@
         query= thd->query_string;
       user= user_buff;
       userlen= make_user_name(thd, user_buff);
-<<<<<<< HEAD
       rows= thd->get_stmt_da()->current_row_for_warning();
-=======
-      rows= thd->warning_info->current_row_for_warning();
       ip.str= (char *) thd->security_ctx->get_ip()->ptr();
       ip.length= thd->security_ctx->get_ip()->length();
       host.str= (char *) thd->security_ctx->get_host()->ptr();
@@ -165,7 +159,6 @@
       external_user.length= thd->security_ctx->get_external_user()->length();
       sql_command.str= (char *) sql_statement_names[thd->lex->sql_command].str;
       sql_command.length= sql_statement_names[thd->lex->sql_command].length;
->>>>>>> d75c58e1
     }
     else
     {
