/* Copyright (c) 2000, 2011, 2012 Oracle and/or its affiliates. All rights reserved.

   This program is free software; you can redistribute it and/or modify
   it under the terms of the GNU General Public License as published by
   the Free Software Foundation; version 2 of the License.

   This program is distributed in the hope that it will be useful,
   but WITHOUT ANY WARRANTY; without even the implied warranty of
   MERCHANTABILITY or FITNESS FOR A PARTICULAR PURPOSE.  See the
   GNU General Public License for more details.

   You should have received a copy of the GNU General Public License
   along with this program; if not, write to the Free Software Foundation,
   51 Franklin Street, Suite 500, Boston, MA 02110-1335 USA */


#include "sql_priv.h"
#include "transaction.h"
#include "rpl_handler.h"
#include "debug_sync.h"         // DEBUG_SYNC
#include "sql_acl.h"            // SUPER_ACL

/* Conditions under which the transaction state must not change. */
static bool trans_check(THD *thd)
{
  enum xa_states xa_state= thd->transaction.xid_state.xa_state;
  DBUG_ENTER("trans_check");

  /*
    Always commit statement transaction before manipulating with
    the normal one.
  */
  DBUG_ASSERT(thd->transaction.stmt.is_empty());

  if (unlikely(thd->in_sub_stmt))
    my_error(ER_COMMIT_NOT_ALLOWED_IN_SF_OR_TRG, MYF(0));
  if (xa_state != XA_NOTR)
    my_error(ER_XAER_RMFAIL, MYF(0), xa_state_names[xa_state]);
  else
    DBUG_RETURN(FALSE);

  DBUG_RETURN(TRUE);
}


/**
  Mark a XA transaction as rollback-only if the RM unilaterally
  rolled back the transaction branch.

  @note If a rollback was requested by the RM, this function sets
        the appropriate rollback error code and transits the state
        to XA_ROLLBACK_ONLY.

  @return TRUE if transaction was rolled back or if the transaction
          state is XA_ROLLBACK_ONLY. FALSE otherwise.
*/
static bool xa_trans_rolled_back(XID_STATE *xid_state)
{
  if (xid_state->rm_error)
  {
    switch (xid_state->rm_error) {
    case ER_LOCK_WAIT_TIMEOUT:
      my_error(ER_XA_RBTIMEOUT, MYF(0));
      break;
    case ER_LOCK_DEADLOCK:
      my_error(ER_XA_RBDEADLOCK, MYF(0));
      break;
    default:
      my_error(ER_XA_RBROLLBACK, MYF(0));
    }
    xid_state->xa_state= XA_ROLLBACK_ONLY;
  }

  return (xid_state->xa_state == XA_ROLLBACK_ONLY);
}


/**
  Rollback the active XA transaction.

  @note Resets rm_error before calling ha_rollback(), so
        the thd->transaction.xid structure gets reset
        by ha_rollback() / THD::transaction::cleanup().

  @return TRUE if the rollback failed, FALSE otherwise.
*/

static bool xa_trans_force_rollback(THD *thd)
{
  /*
    We must reset rm_error before calling ha_rollback(),
    so thd->transaction.xid structure gets reset
    by ha_rollback()/THD::transaction::cleanup().
  */
  thd->transaction.xid_state.rm_error= 0;
  if (ha_rollback_trans(thd, true))
  {
    my_error(ER_XAER_RMERR, MYF(0));
    return true;
  }
  return false;
}


/**
  Begin a new transaction.

  @note Beginning a transaction implicitly commits any current
        transaction and releases existing locks.

  @param thd     Current thread
  @param flags   Transaction flags

  @retval FALSE  Success
  @retval TRUE   Failure
*/

bool trans_begin(THD *thd, uint flags)
{
  int res= FALSE;
  DBUG_ENTER("trans_begin");

  if (trans_check(thd))
    DBUG_RETURN(TRUE);

  thd->locked_tables_list.unlock_locked_tables(thd);

  DBUG_ASSERT(!thd->locked_tables_mode);

  if (thd->in_multi_stmt_transaction_mode() ||
      (thd->variables.option_bits & OPTION_TABLE_LOCK))
  {
    thd->variables.option_bits&= ~OPTION_TABLE_LOCK;
    thd->server_status&=
      ~(SERVER_STATUS_IN_TRANS | SERVER_STATUS_IN_TRANS_READONLY);
    DBUG_PRINT("info", ("clearing SERVER_STATUS_IN_TRANS"));
    res= test(ha_commit_trans(thd, TRUE));
  }

  thd->variables.option_bits&= ~OPTION_BEGIN;
  thd->transaction.all.reset_unsafe_rollback_flags();

  if (res)
    DBUG_RETURN(TRUE);

  /*
    Release transactional metadata locks only after the
    transaction has been committed.
  */
  thd->mdl_context.release_transactional_locks();

  // The RO/RW options are mutually exclusive.
  DBUG_ASSERT(!((flags & MYSQL_START_TRANS_OPT_READ_ONLY) &&
                (flags & MYSQL_START_TRANS_OPT_READ_WRITE)));
  if (flags & MYSQL_START_TRANS_OPT_READ_ONLY)
    thd->tx_read_only= true;
  else if (flags & MYSQL_START_TRANS_OPT_READ_WRITE)
  {
    /*
      Explicitly starting a RW transaction when the server is in
      read-only mode, is not allowed unless the user has SUPER priv.
      Implicitly starting a RW transaction is allowed for backward
      compatibility.
    */
    const bool user_is_super=
      test(thd->security_ctx->master_access & SUPER_ACL);
    if (opt_readonly && !user_is_super)
    {
      my_error(ER_OPTION_PREVENTS_STATEMENT, MYF(0), "--read-only");
      DBUG_RETURN(true);
    }
    thd->tx_read_only= false;
  }

  thd->variables.option_bits|= OPTION_BEGIN;
  thd->server_status|= SERVER_STATUS_IN_TRANS;
  if (thd->tx_read_only)
    thd->server_status|= SERVER_STATUS_IN_TRANS_READONLY;
  DBUG_PRINT("info", ("setting SERVER_STATUS_IN_TRANS"));

  /* ha_start_consistent_snapshot() relies on OPTION_BEGIN flag set. */
  if (flags & MYSQL_START_TRANS_OPT_WITH_CONS_SNAPSHOT)
    res= ha_start_consistent_snapshot(thd);

  DBUG_RETURN(test(res));
}


/**
  Commit the current transaction, making its changes permanent.

  @param thd     Current thread

  @retval FALSE  Success
  @retval TRUE   Failure
*/

bool trans_commit(THD *thd)
{
  int res;
  DBUG_ENTER("trans_commit");

#ifndef DBUG_OFF
  char buf1[256], buf2[256];
  DBUG_PRINT("enter", ("stmt.ha_list: %s, all.ha_list: %s",
                       ha_list_names(thd->transaction.stmt.ha_list, buf1),
                       ha_list_names(thd->transaction.all.ha_list, buf2)));

  thd->transaction.stmt.dbug_unsafe_rollback_flags("stmt");
  thd->transaction.all.dbug_unsafe_rollback_flags("all");
#endif

  if (trans_check(thd))
    DBUG_RETURN(TRUE);

  thd->server_status&=
    ~(SERVER_STATUS_IN_TRANS | SERVER_STATUS_IN_TRANS_READONLY);
  DBUG_PRINT("info", ("clearing SERVER_STATUS_IN_TRANS"));
  res= ha_commit_trans(thd, TRUE);
  thd->variables.option_bits&= ~OPTION_BEGIN;
  thd->transaction.all.reset_unsafe_rollback_flags();
  thd->lex->start_transaction_opt= 0;

  DBUG_RETURN(test(res));
}


/**
  Implicitly commit the current transaction.

  @note A implicit commit does not releases existing table locks.

  @param thd     Current thread

  @retval FALSE  Success
  @retval TRUE   Failure
*/

bool trans_commit_implicit(THD *thd)
{
  bool res= FALSE;
  DBUG_ENTER("trans_commit_implicit");

#ifndef DBUG_OFF
  char buf1[256], buf2[256];
  DBUG_PRINT("enter", ("stmt.ha_list: %s, all.ha_list: %s",
                       ha_list_names(thd->transaction.stmt.ha_list, buf1),
                       ha_list_names(thd->transaction.all.ha_list, buf2)));

  thd->transaction.stmt.dbug_unsafe_rollback_flags("stmt");
  thd->transaction.all.dbug_unsafe_rollback_flags("all");
#endif

  if (trans_check(thd))
    DBUG_RETURN(TRUE);

  if (thd->in_multi_stmt_transaction_mode() ||
      (thd->variables.option_bits & OPTION_TABLE_LOCK))
  {
    /* Safety if one did "drop table" on locked tables */
    if (!thd->locked_tables_mode)
      thd->variables.option_bits&= ~OPTION_TABLE_LOCK;
    thd->server_status&=
      ~(SERVER_STATUS_IN_TRANS | SERVER_STATUS_IN_TRANS_READONLY);
    DBUG_PRINT("info", ("clearing SERVER_STATUS_IN_TRANS"));
    res= test(ha_commit_trans(thd, TRUE));
  }
  else if (tc_log)
    tc_log->commit(thd, true);

  thd->variables.option_bits&= ~OPTION_BEGIN;
  thd->transaction.all.reset_unsafe_rollback_flags();

  /*
    Upon implicit commit, reset the current transaction
    isolation level and access mode. We do not care about
    @@session.completion_type since it's documented
    to not have any effect on implicit commit.
  */
  thd->tx_isolation= (enum_tx_isolation) thd->variables.tx_isolation;
  thd->tx_read_only= thd->variables.tx_read_only;

  DBUG_RETURN(res);
}


/**
  Rollback the current transaction, canceling its changes.

  @param thd     Current thread

  @retval FALSE  Success
  @retval TRUE   Failure
*/

bool trans_rollback(THD *thd)
{
  int res;
  DBUG_ENTER("trans_rollback");

#ifndef DBUG_OFF
  char buf1[256], buf2[256];
  DBUG_PRINT("enter", ("stmt.ha_list: %s, all.ha_list: %s",
                       ha_list_names(thd->transaction.stmt.ha_list, buf1),
                       ha_list_names(thd->transaction.all.ha_list, buf2)));

  thd->transaction.stmt.dbug_unsafe_rollback_flags("stmt");
  thd->transaction.all.dbug_unsafe_rollback_flags("all");
#endif

  if (trans_check(thd))
    DBUG_RETURN(TRUE);

  thd->server_status&=
    ~(SERVER_STATUS_IN_TRANS | SERVER_STATUS_IN_TRANS_READONLY);
  DBUG_PRINT("info", ("clearing SERVER_STATUS_IN_TRANS"));
  res= ha_rollback_trans(thd, TRUE);
  thd->variables.option_bits&= ~OPTION_BEGIN;
  thd->transaction.all.reset_unsafe_rollback_flags();
  thd->lex->start_transaction_opt= 0;

  DBUG_RETURN(test(res));
}


/**
  Commit the single statement transaction.

  @note Note that if the autocommit is on, then the following call
        inside InnoDB will commit or rollback the whole transaction
        (= the statement). The autocommit mechanism built into InnoDB
        is based on counting locks, but if the user has used LOCK
        TABLES then that mechanism does not know to do the commit.

  @param thd     Current thread

  @retval FALSE  Success
  @retval TRUE   Failure
*/

bool trans_commit_stmt(THD *thd)
{
  DBUG_ENTER("trans_commit_stmt");
#ifndef DBUG_OFF
  char buf1[256], buf2[256];
  DBUG_PRINT("enter", ("stmt.ha_list: %s, all.ha_list: %s",
                       ha_list_names(thd->transaction.stmt.ha_list, buf1),
                       ha_list_names(thd->transaction.all.ha_list, buf2)));
#endif

  int res= FALSE;
  /*
    We currently don't invoke commit/rollback at end of
    a sub-statement.  In future, we perhaps should take
    a savepoint for each nested statement, and release the
    savepoint when statement has succeeded.
  */
  DBUG_ASSERT(! thd->in_sub_stmt);

#ifndef DBUG_OFF
  DBUG_PRINT("enter", ("stmt.ha_list: %s, all.ha_list: %s",
                       ha_list_names(thd->transaction.stmt.ha_list, buf1),
                       ha_list_names(thd->transaction.all.ha_list, buf2)));

  thd->transaction.stmt.dbug_unsafe_rollback_flags("stmt");
  thd->transaction.all.dbug_unsafe_rollback_flags("all");
#endif

  thd->transaction.merge_unsafe_rollback_flags();

  if (thd->transaction.stmt.ha_list)
  {
    res= ha_commit_trans(thd, FALSE);
    if (! thd->in_active_multi_stmt_transaction())
    {
      thd->tx_isolation= (enum_tx_isolation) thd->variables.tx_isolation;
      thd->tx_read_only= thd->variables.tx_read_only;
    }
  }
  else if (tc_log)
    tc_log->commit(thd, false);

  thd->transaction.stmt.reset();

  DBUG_RETURN(test(res));
}


/**
  Rollback the single statement transaction.

  @param thd     Current thread

  @retval FALSE  Success
  @retval TRUE   Failure
*/
bool trans_rollback_stmt(THD *thd)
{
  DBUG_ENTER("trans_rollback_stmt");

  /*
    We currently don't invoke commit/rollback at end of
    a sub-statement.  In future, we perhaps should take
    a savepoint for each nested statement, and release the
    savepoint when statement has succeeded.
  */
  DBUG_ASSERT(! thd->in_sub_stmt);

#ifndef DBUG_OFF
  char buf1[256], buf2[256];
  DBUG_PRINT("enter", ("stmt.ha_list: %s, all.ha_list: %s",
                       ha_list_names(thd->transaction.stmt.ha_list, buf1),
                       ha_list_names(thd->transaction.all.ha_list, buf2)));

  thd->transaction.stmt.dbug_unsafe_rollback_flags("stmt");
  thd->transaction.all.dbug_unsafe_rollback_flags("all");
#endif

  thd->transaction.merge_unsafe_rollback_flags();

  if (thd->transaction.stmt.ha_list)
  {
    ha_rollback_trans(thd, FALSE);
    if (thd->transaction_rollback_request && !thd->in_sub_stmt)
      ha_rollback_trans(thd, TRUE);
    if (! thd->in_active_multi_stmt_transaction())
    {
      thd->tx_isolation= (enum_tx_isolation) thd->variables.tx_isolation;
      thd->tx_read_only= thd->variables.tx_read_only;
    }
  }
  else if (tc_log)
    tc_log->rollback(thd, false);

  thd->transaction.stmt.reset();

  DBUG_RETURN(FALSE);
}

/* Find a named savepoint in the current transaction. */
static SAVEPOINT **
find_savepoint(THD *thd, LEX_STRING name)
{
  SAVEPOINT **sv= &thd->transaction.savepoints;

  while (*sv)
  {
    if (my_strnncoll(system_charset_info, (uchar *) name.str, name.length,
                     (uchar *) (*sv)->name, (*sv)->length) == 0)
      break;
    sv= &(*sv)->prev;
  }

  return sv;
}


/**
  Set a named transaction savepoint.

  @param thd    Current thread
  @param name   Savepoint name

  @retval FALSE  Success
  @retval TRUE   Failure
*/

bool trans_savepoint(THD *thd, LEX_STRING name)
{
  SAVEPOINT **sv, *newsv;
  DBUG_ENTER("trans_savepoint");

  if (!(thd->in_multi_stmt_transaction_mode() || thd->in_sub_stmt) ||
      !opt_using_transactions)
    DBUG_RETURN(FALSE);

  enum xa_states xa_state= thd->transaction.xid_state.xa_state;
  if (xa_state != XA_NOTR && xa_state != XA_ACTIVE)
  {
    my_error(ER_XAER_RMFAIL, MYF(0), xa_state_names[xa_state]);
    DBUG_RETURN(TRUE);
  }

  sv= find_savepoint(thd, name);

  if (*sv) /* old savepoint of the same name exists */
  {
    newsv= *sv;
    ha_release_savepoint(thd, *sv);
    *sv= (*sv)->prev;
  }
  else if ((newsv= (SAVEPOINT *) alloc_root(&thd->transaction.mem_root,
                                            savepoint_alloc_size)) == NULL)
  {
    my_error(ER_OUT_OF_RESOURCES, MYF(0));
    DBUG_RETURN(TRUE);
  }

  newsv->name= strmake_root(&thd->transaction.mem_root, name.str, name.length);
  newsv->length= name.length;

  /*
    if we'll get an error here, don't add new savepoint to the list.
    we'll lose a little bit of memory in transaction mem_root, but it'll
    be free'd when transaction ends anyway
  */
  if (ha_savepoint(thd, newsv))
    DBUG_RETURN(TRUE);

  newsv->prev= thd->transaction.savepoints;
  thd->transaction.savepoints= newsv;

  /*
    Remember locks acquired before the savepoint was set.
    They are used as a marker to only release locks acquired after
    the setting of this savepoint.
    Note: this works just fine if we're under LOCK TABLES,
    since mdl_savepoint() is guaranteed to be beyond
    the last locked table. This allows to release some
    locks acquired during LOCK TABLES.
  */
  newsv->mdl_savepoint= thd->mdl_context.mdl_savepoint();

  DBUG_RETURN(FALSE);
}


/**
  Rollback a transaction to the named savepoint.

  @note Modifications that the current transaction made to
        rows after the savepoint was set are undone in the
        rollback.

  @note Savepoints that were set at a later time than the
        named savepoint are deleted.

  @param thd    Current thread
  @param name   Savepoint name

  @retval FALSE  Success
  @retval TRUE   Failure
*/

bool trans_rollback_to_savepoint(THD *thd, LEX_STRING name)
{
  int res= FALSE;
  SAVEPOINT *sv= *find_savepoint(thd, name);
  DBUG_ENTER("trans_rollback_to_savepoint");

#ifndef DBUG_OFF
  char buf1[256], buf2[256];
  DBUG_PRINT("enter", ("stmt.ha_list: %s, all.ha_list: %s",
                       ha_list_names(thd->transaction.stmt.ha_list, buf1),
                       ha_list_names(thd->transaction.all.ha_list, buf2)));

  thd->transaction.stmt.dbug_unsafe_rollback_flags("stmt");
  thd->transaction.all.dbug_unsafe_rollback_flags("all");
#endif

  if (sv == NULL)
  {
    my_error(ER_SP_DOES_NOT_EXIST, MYF(0), "SAVEPOINT", name.str);
    DBUG_RETURN(TRUE);
  }

  enum xa_states xa_state= thd->transaction.xid_state.xa_state;
  if (xa_state != XA_NOTR && xa_state != XA_ACTIVE)
  {
    my_error(ER_XAER_RMFAIL, MYF(0), xa_state_names[xa_state]);
    DBUG_RETURN(TRUE);
  }

  if (ha_rollback_to_savepoint(thd, sv))
    res= TRUE;
  else if (thd->transaction.all.cannot_safely_rollback() && !thd->slave_thread)
    thd->transaction.push_unsafe_rollback_warnings(thd);

  thd->transaction.savepoints= sv;

  /*
    Release metadata locks that were acquired during this savepoint unit
    unless binlogging is on. Releasing locks with binlogging on can break
    replication as it allows other connections to drop these tables before
    rollback to savepoint is written to the binlog.
  */
  bool binlog_on= mysql_bin_log.is_open() && thd->variables.sql_log_bin;
  if (!res && !binlog_on)
    thd->mdl_context.rollback_to_savepoint(sv->mdl_savepoint);

  DBUG_RETURN(test(res));
}


/**
  Remove the named savepoint from the set of savepoints of
  the current transaction.

  @note No commit or rollback occurs. It is an error if the
        savepoint does not exist.

  @param thd    Current thread
  @param name   Savepoint name

  @retval FALSE  Success
  @retval TRUE   Failure
*/

bool trans_release_savepoint(THD *thd, LEX_STRING name)
{
  int res= FALSE;
  SAVEPOINT *sv= *find_savepoint(thd, name);
  DBUG_ENTER("trans_release_savepoint");

  if (sv == NULL)
  {
    my_error(ER_SP_DOES_NOT_EXIST, MYF(0), "SAVEPOINT", name.str);
    DBUG_RETURN(TRUE);
  }

  enum xa_states xa_state= thd->transaction.xid_state.xa_state;
  if (xa_state != XA_NOTR && xa_state != XA_ACTIVE)
  {
    my_error(ER_XAER_RMFAIL, MYF(0), xa_state_names[xa_state]);
    DBUG_RETURN(TRUE);
  }

  if (ha_release_savepoint(thd, sv))
    res= TRUE;

  thd->transaction.savepoints= sv->prev;

  DBUG_RETURN(test(res));
}


/**
  Starts an XA transaction with the given xid value.

  @param thd    Current thread

  @retval FALSE  Success
  @retval TRUE   Failure
*/

bool trans_xa_start(THD *thd)
{
  enum xa_states xa_state= thd->transaction.xid_state.xa_state;
  DBUG_ENTER("trans_xa_start");

  if (xa_state == XA_IDLE && thd->lex->xa_opt == XA_RESUME)
  {
    bool not_equal= !thd->transaction.xid_state.xid.eq(thd->lex->xid);
    if (not_equal)
      my_error(ER_XAER_NOTA, MYF(0));
    else
      thd->transaction.xid_state.xa_state= XA_ACTIVE;
    DBUG_RETURN(not_equal);
  }

  /* TODO: JOIN is not supported yet. */
  if (thd->lex->xa_opt != XA_NONE)
    my_error(ER_XAER_INVAL, MYF(0));
  else if (xa_state != XA_NOTR)
    my_error(ER_XAER_RMFAIL, MYF(0), xa_state_names[xa_state]);
  else if (thd->locked_tables_mode || thd->in_active_multi_stmt_transaction())
    my_error(ER_XAER_OUTSIDE, MYF(0));
  else if (xid_cache_search(thd->lex->xid))
    my_error(ER_XAER_DUPID, MYF(0));
  else if (!trans_begin(thd))
  {
    DBUG_ASSERT(thd->transaction.xid_state.xid.is_null());
    thd->transaction.xid_state.xa_state= XA_ACTIVE;
    thd->transaction.xid_state.rm_error= 0;
    thd->transaction.xid_state.xid.set(thd->lex->xid);
    xid_cache_insert(&thd->transaction.xid_state);
    DBUG_RETURN(FALSE);
  }

  DBUG_RETURN(TRUE);
}


/**
  Put a XA transaction in the IDLE state.

  @param thd    Current thread

  @retval FALSE  Success
  @retval TRUE   Failure
*/

bool trans_xa_end(THD *thd)
{
  DBUG_ENTER("trans_xa_end");

  /* TODO: SUSPEND and FOR MIGRATE are not supported yet. */
  if (thd->lex->xa_opt != XA_NONE)
    my_error(ER_XAER_INVAL, MYF(0));
  else if (thd->transaction.xid_state.xa_state != XA_ACTIVE)
    my_error(ER_XAER_RMFAIL, MYF(0),
             xa_state_names[thd->transaction.xid_state.xa_state]);
  else if (!thd->transaction.xid_state.xid.eq(thd->lex->xid))
    my_error(ER_XAER_NOTA, MYF(0));
  else if (!xa_trans_rolled_back(&thd->transaction.xid_state))
    thd->transaction.xid_state.xa_state= XA_IDLE;

  DBUG_RETURN(thd->is_error() ||
              thd->transaction.xid_state.xa_state != XA_IDLE);
}


/**
  Put a XA transaction in the PREPARED state.

  @param thd    Current thread

  @retval FALSE  Success
  @retval TRUE   Failure
*/

bool trans_xa_prepare(THD *thd)
{
  DBUG_ENTER("trans_xa_prepare");

  if (thd->transaction.xid_state.xa_state != XA_IDLE)
    my_error(ER_XAER_RMFAIL, MYF(0),
             xa_state_names[thd->transaction.xid_state.xa_state]);
  else if (!thd->transaction.xid_state.xid.eq(thd->lex->xid))
    my_error(ER_XAER_NOTA, MYF(0));
  else if (ha_prepare(thd))
  {
    xid_cache_delete(&thd->transaction.xid_state);
    thd->transaction.xid_state.xa_state= XA_NOTR;
    my_error(ER_XA_RBROLLBACK, MYF(0));
  }
  else
    thd->transaction.xid_state.xa_state= XA_PREPARED;

  DBUG_RETURN(thd->is_error() ||
              thd->transaction.xid_state.xa_state != XA_PREPARED);
}


/**
  Commit and terminate the a XA transaction.

  @param thd    Current thread

  @retval FALSE  Success
  @retval TRUE   Failure
*/

bool trans_xa_commit(THD *thd)
{
  bool res= TRUE;
  enum xa_states xa_state= thd->transaction.xid_state.xa_state;
  DBUG_ENTER("trans_xa_commit");

  if (!thd->transaction.xid_state.xid.eq(thd->lex->xid))
  {
    XID_STATE *xs= xid_cache_search(thd->lex->xid);
    res= !xs || xs->in_thd;
    if (res)
      my_error(ER_XAER_NOTA, MYF(0));
    else
    {
      res= xa_trans_rolled_back(xs);
      ha_commit_or_rollback_by_xid(thd, thd->lex->xid, !res);
      xid_cache_delete(xs);
    }
    DBUG_RETURN(res);
  }

  if (xa_trans_rolled_back(&thd->transaction.xid_state))
  {
    xa_trans_force_rollback(thd);
    res= thd->is_error();
  }
  else if (xa_state == XA_IDLE && thd->lex->xa_opt == XA_ONE_PHASE)
  {
    int r= ha_commit_trans(thd, TRUE);
    if ((res= test(r)))
      my_error(r == 1 ? ER_XA_RBROLLBACK : ER_XAER_RMERR, MYF(0));
  }
  else if (xa_state == XA_PREPARED && thd->lex->xa_opt == XA_NONE)
  {
    MDL_request mdl_request;

    /*
      Acquire metadata lock which will ensure that COMMIT is blocked
      by active FLUSH TABLES WITH READ LOCK (and vice versa COMMIT in
      progress blocks FTWRL).

      We allow FLUSHer to COMMIT; we assume FLUSHer knows what it does.
    */
    mdl_request.init(MDL_key::COMMIT, "", "", MDL_INTENTION_EXCLUSIVE,
                     MDL_TRANSACTION);

    if (thd->mdl_context.acquire_lock(&mdl_request,
                                      thd->variables.lock_wait_timeout))
    {
      ha_rollback_trans(thd, TRUE);
      my_error(ER_XAER_RMERR, MYF(0));
    }
    else
    {
      DEBUG_SYNC(thd, "trans_xa_commit_after_acquire_commit_lock");

<<<<<<< HEAD
      res= test(ha_commit_low(thd, /* all */ true));
=======
      if (tc_log)
        res= test(tc_log->commit(thd, /* all */ true));
      else
        res= test(ha_commit_low(thd, /* all */ true));

>>>>>>> 23ac7487
      if (res)
        my_error(ER_XAER_RMERR, MYF(0));
    }
  }
  else
  {
    my_error(ER_XAER_RMFAIL, MYF(0), xa_state_names[xa_state]);
    DBUG_RETURN(TRUE);
  }

  thd->variables.option_bits&= ~OPTION_BEGIN;
  thd->transaction.all.reset_unsafe_rollback_flags();
  thd->server_status&=
    ~(SERVER_STATUS_IN_TRANS | SERVER_STATUS_IN_TRANS_READONLY);
  DBUG_PRINT("info", ("clearing SERVER_STATUS_IN_TRANS"));
  xid_cache_delete(&thd->transaction.xid_state);
  thd->transaction.xid_state.xa_state= XA_NOTR;

  DBUG_RETURN(res);
}


/**
  Roll back and terminate a XA transaction.

  @param thd    Current thread

  @retval FALSE  Success
  @retval TRUE   Failure
*/

bool trans_xa_rollback(THD *thd)
{
  bool res= TRUE;
  enum xa_states xa_state= thd->transaction.xid_state.xa_state;
  DBUG_ENTER("trans_xa_rollback");

  if (!thd->transaction.xid_state.xid.eq(thd->lex->xid))
  {
    XID_STATE *xs= xid_cache_search(thd->lex->xid);
    if (!xs || xs->in_thd)
      my_error(ER_XAER_NOTA, MYF(0));
    else
    {
      xa_trans_rolled_back(xs);
      ha_commit_or_rollback_by_xid(thd, thd->lex->xid, 0);
      xid_cache_delete(xs);
    }
    DBUG_RETURN(thd->get_stmt_da()->is_error());
  }

  if (xa_state != XA_IDLE && xa_state != XA_PREPARED && xa_state != XA_ROLLBACK_ONLY)
  {
    my_error(ER_XAER_RMFAIL, MYF(0), xa_state_names[xa_state]);
    DBUG_RETURN(TRUE);
  }

  res= xa_trans_force_rollback(thd);

  thd->variables.option_bits&= ~OPTION_BEGIN;
  thd->transaction.all.reset_unsafe_rollback_flags();
  thd->server_status&=
    ~(SERVER_STATUS_IN_TRANS | SERVER_STATUS_IN_TRANS_READONLY);
  DBUG_PRINT("info", ("clearing SERVER_STATUS_IN_TRANS"));
  xid_cache_delete(&thd->transaction.xid_state);
  thd->transaction.xid_state.xa_state= XA_NOTR;

  DBUG_RETURN(res);
}<|MERGE_RESOLUTION|>--- conflicted
+++ resolved
@@ -807,15 +807,11 @@
     {
       DEBUG_SYNC(thd, "trans_xa_commit_after_acquire_commit_lock");
 
-<<<<<<< HEAD
-      res= test(ha_commit_low(thd, /* all */ true));
-=======
       if (tc_log)
         res= test(tc_log->commit(thd, /* all */ true));
       else
         res= test(ha_commit_low(thd, /* all */ true));
 
->>>>>>> 23ac7487
       if (res)
         my_error(ER_XAER_RMERR, MYF(0));
     }
