--- conflicted
+++ resolved
@@ -1,12 +1,7 @@
 #ifndef SYS_VARS_RESOURCE_MGR_INCLUDED
 #define SYS_VARS_RESOURCE_MGR_INCLUDED
-<<<<<<< HEAD
 
-/* Copyright (c) 2014, 2022, Oracle and/or its affiliates.
-=======
-#include <hash.h>
 /* Copyright (c) 2014, 2023, Oracle and/or its affiliates.
->>>>>>> 7e1ce704
 
    This program is free software; you can redistribute it and/or modify
    it under the terms of the GNU General Public License, version 2.0,
