--- conflicted
+++ resolved
@@ -790,12 +790,6 @@
 static
 TRP_GROUP_MIN_MAX *get_best_group_min_max(PARAM *param, SEL_TREE *tree,
                                           double read_time);
-<<<<<<< HEAD
-static double get_index_only_read_time(const PARAM* param, ha_rows records,
-                                       int keynr);
-
-=======
->>>>>>> 20ca15d4
 #ifndef DBUG_OFF
 static void print_sel_tree(PARAM *param, SEL_TREE *tree, key_map *tree_map,
                            const char *msg);
@@ -1280,12 +1274,7 @@
     my_free(column_bitmap.bitmap);
   }
   head->column_bitmaps_set(save_read_set, save_write_set);
-<<<<<<< HEAD
-  my_free(multi_range);
-  my_free(multi_range_buff);
-=======
   my_free(mrr_buf_desc);
->>>>>>> 20ca15d4
   DBUG_VOID_RETURN;
 }
 
@@ -2249,10 +2238,6 @@
   keys_to_use.intersect(head->keys_in_use_for_query);
   if (!keys_to_use.is_clear_all())
   {
-<<<<<<< HEAD
-    uchar buff[STACK_BUFF_ALLOC];
-=======
->>>>>>> 20ca15d4
     MEM_ROOT alloc;
     SEL_TREE *tree= NULL;
     KEY_PART *key_parts;
@@ -5787,8 +5772,6 @@
       ((Field_str*)field)->charset() != conf_func->compare_collation() &&
       !(conf_func->compare_collation()->state & MY_CS_BINSORT &&
         (type == Item_func::EQUAL_FUNC || type == Item_func::EQ_FUNC)))
-<<<<<<< HEAD
-=======
   {
     if (param->thd->lex->describe & DESCRIBE_EXTENDED)
       push_warning_printf(
@@ -5799,7 +5782,6 @@
               "range",
               field->table->key_info[param->real_keynr[key_part->key]].name,
               field->field_name);
->>>>>>> 20ca15d4
     goto end;
   }
 
@@ -7499,25 +7481,6 @@
 
 #endif
 
-<<<<<<< HEAD
-/*
-  Calculate estimate of number records that will be retrieved by a range
-  scan on given index using given SEL_ARG intervals tree.
-  SYNOPSIS
-    check_quick_select
-      param  Parameter from test_quick_select
-      idx               Number of index to use in tree->keys
-      tree              Transformed selection condition, tree->keys[idx]
-                        holds the range tree to be used for scanning.
-      update_tbl_stats  If true, update table->quick_keys with information
-                        about range scan we've evaluated.
-
-  NOTES
-    param->is_ror_scan is set to reflect if the key scan is a ROR (see
-    is_key_scan_ror function for more info)
-    param->table->quick_*, param->range_count (and maybe others) are
-    updated with data of given key scan, see check_quick_keys for details.
-=======
 /****************************************************************************
   MRR Range Sequence Interface implementation that walks a SEL_ARG* tree.
  ****************************************************************************/
@@ -7541,7 +7504,6 @@
   uint min_key_parts, max_key_parts;
   SEL_ARG *key_tree;
 } RANGE_SEQ_ENTRY;
->>>>>>> 20ca15d4
 
 
 /*
@@ -7691,26 +7653,6 @@
       seq->param->is_ror_scan= FALSE;
       break;
     }
-<<<<<<< HEAD
-
-    tmp_min_flag=key_tree->min_flag;
-    tmp_max_flag=key_tree->max_flag;
-    if (!tmp_min_flag)
-      tmp_min_keypart+=
-      key_tree->next_key_part->store_min_key(param->key[idx],
-                                             &tmp_min_key,
-                                             &tmp_min_flag,
-                                             MAX_KEY);
-    if (!tmp_max_flag)
-      tmp_max_keypart+=
-      key_tree->next_key_part->store_max_key(param->key[idx],
-                                             &tmp_max_key,
-                                             &tmp_max_flag,
-                                             MAX_KEY);
-    min_key_length= (uint) (tmp_min_key - param->min_key);
-    max_key_length= (uint) (tmp_max_key - param->max_key);
-=======
->>>>>>> 20ca15d4
   }
 
   /*
@@ -7763,23 +7705,12 @@
     step_down_to(seq, key_tree);
   }
 
-<<<<<<< HEAD
-  keynr=param->real_keynr[idx];
-  param->range_count++;
-  if (!tmp_min_flag && ! tmp_max_flag &&
-      (uint) key_tree->part+1 == param->table->key_info[keynr].key_parts &&
-      param->table->key_info[keynr].flags & HA_NOSAME &&
-      min_key_length == max_key_length &&
-      !memcmp(param->min_key, param->max_key, min_key_length) &&
-      !param->first_null_comp)
-=======
   /* Ok got a tuple */
   RANGE_SEQ_ENTRY *cur= &seq->stack[seq->i];
   uint min_key_length= cur->min_key - seq->param->min_key;
   
   range->ptr= (char*)(int)(key_tree->part);
   if (cur->min_key_flag & GEOM_FLAG)
->>>>>>> 20ca15d4
   {
     range->range_flag= cur->min_key_flag;
 
@@ -8789,15 +8720,7 @@
       /* Try to shrink the buffers until both are 0. */
       buf_size/= 2;
     }
-<<<<<<< HEAD
-    if (! multi_range_buff)
-    {
-      my_free(multi_range);
-      multi_range= NULL;
-      multi_range_length= 0;
-=======
     if (!mrr_buf_desc)
->>>>>>> 20ca15d4
       DBUG_RETURN(HA_ERR_OUT_OF_MEM);
 
     /* Initialize the handler buffer. */
@@ -9288,15 +9211,10 @@
 
 QUICK_SELECT_I *QUICK_RANGE_SELECT::make_reverse(uint used_key_parts_arg)
 {
-<<<<<<< HEAD
-  QUICK_SELECT_DESC *new_quick= new QUICK_SELECT_DESC(this, used_key_parts_arg);
-  if (new_quick == NULL || new_quick->error != 0)
-=======
   bool error= FALSE;
   QUICK_SELECT_DESC *new_quick= new QUICK_SELECT_DESC(this, used_key_parts_arg,
                                                       &error);
   if (new_quick == NULL || error)
->>>>>>> 20ca15d4
   {
     delete new_quick;
     return NULL;
@@ -9806,7 +9724,6 @@
   uint best_param_idx= 0;
 
   const uint pk= param->table->s->primary_key;
-  uint max_key_part;  
   SEL_ARG *cur_index_tree= NULL;
   ha_rows cur_quick_prefix_records= 0;
   uint cur_param_idx=MAX_KEY;
@@ -9861,8 +9778,6 @@
       }
     }
 
-    max_key_part= 0;
-    used_key_parts_map.clear_all();
     /*
       Check (GA1) for GROUP BY queries.
     */
