#ifndef BINLOG_H_INCLUDED
/* Copyright (c) 2010, 2011, Oracle and/or its affiliates. All rights reserved.

   This program is free software; you can redistribute it and/or modify
   it under the terms of the GNU General Public License as published by
   the Free Software Foundation; version 2 of the License.

   This program is distributed in the hope that it will be useful,
   but WITHOUT ANY WARRANTY; without even the implied warranty of
   MERCHANTABILITY or FITNESS FOR A PARTICULAR PURPOSE.  See the
   GNU General Public License for more details.

   You should have received a copy of the GNU General Public License
   along with this program; if not, write to the Free Software Foundation,
   51 Franklin Street, Suite 500, Boston, MA 02110-1335 USA */

#define BINLOG_H_INCLUDED

#include "log_event.h"
#include "log.h"

class Relay_log_info;

class Format_description_log_event;

class MYSQL_BIN_LOG: public TC_LOG, private MYSQL_LOG
{
 private:
#ifdef HAVE_PSI_INTERFACE
  /** The instrumentation key to use for @ LOCK_index. */
  PSI_mutex_key m_key_LOCK_index;
  /** The instrumentation key to use for @ update_cond. */
  PSI_cond_key m_key_update_cond;
  /** The instrumentation key to use for opening the log file. */
  PSI_file_key m_key_file_log;
  /** The instrumentation key to use for opening the log index file. */
  PSI_file_key m_key_file_log_index;
#endif
  /* LOCK_log and LOCK_index are inited by init_pthread_objects() */
  mysql_mutex_t LOCK_index;
  mysql_mutex_t LOCK_prep_xids;
  mysql_cond_t  COND_prep_xids;
  mysql_cond_t update_cond;
  ulonglong bytes_written;
  IO_CACHE index_file;
  char index_file_name[FN_REFLEN];
  /*
    crash_safe_index_file is temp file used for guaranteeing
    index file crash safe when master server restarts.
  */
  IO_CACHE crash_safe_index_file;
  char crash_safe_index_file_name[FN_REFLEN];
  /*
    purge_file is a temp file used in purge_logs so that the index file
    can be updated before deleting files from disk, yielding better crash
    recovery. It is created on demand the first time purge_logs is called
    and then reused for subsequent calls. It is cleaned up in cleanup().
  */
  IO_CACHE purge_index_file;
  char purge_index_file_name[FN_REFLEN];
  /*
     The max size before rotation (usable only if log_type == LOG_BIN: binary
     logs and relay logs).
     For a binlog, max_size should be max_binlog_size.
     For a relay log, it should be max_relay_log_size if this is non-zero,
     max_binlog_size otherwise.
     max_size is set in init(), and dynamically changed (when one does SET
     GLOBAL MAX_BINLOG_SIZE|MAX_RELAY_LOG_SIZE) by fix_max_binlog_size and
     fix_max_relay_log_size).
  */
  ulong max_size;
  long prepared_xids; /* for tc log - number of xids to remember */
  // current file sequence number for load data infile binary logging
  uint file_id;
  uint open_count;				// For replication
  int readers_count;
  bool need_start_event;
  /*
    no_auto_events means we don't want any of these automatic events :
    Start/Rotate/Stop. That is, in 4.x when we rotate a relay log, we don't
    want a Rotate_log event to be written to the relay log. When we start a
    relay log etc. So in 4.x this is 1 for relay logs, 0 for binlogs.
    In 5.0 it's 0 for relay logs too!
  */
  bool no_auto_events;

  /* pointer to the sync period variable, for binlog this will be
     sync_binlog_period, for relay log this will be
     sync_relay_log_period
  */
  uint *sync_period_ptr;
  uint sync_counter;

  inline uint get_sync_period()
  {
    return *sync_period_ptr;
  }

  int write_to_file(IO_CACHE *cache);
  /*
    This is used to start writing to a new log file. The difference from
    new_file() is locking. new_file_without_locking() does not acquire
    LOCK_log.
  */
  int new_file_without_locking();
  int new_file_impl(bool need_lock);

public:
  using MYSQL_LOG::generate_name;
  using MYSQL_LOG::is_open;

  /* This is relay log */
  bool is_relay_log;
  ulong signal_cnt;  // update of the counter is checked by heartbeat
  uint8 checksum_alg_reset; // to contain a new value when binlog is rotated
  /*
    Holds the last seen in Relay-Log FD's checksum alg value.
    The initial value comes from the slave's local FD that heads
    the very first Relay-Log file. In the following the value may change
    with each received master's FD_m.
    Besides to be used in verification events that IO thread receives
    (except the 1st fake Rotate, see @c Master_info:: checksum_alg_before_fd), 
    the value specifies if/how to compute checksum for slave's local events
    and the first fake Rotate (R_f^1) coming from the master.
    R_f^1 needs logging checksum-compatibly with the RL's heading FD_s.

    Legends for the checksum related comments:

    FD     - Format-Description event,
    R      - Rotate event
    R_f    - the fake Rotate event
    E      - an arbirary event

    The underscore indexes for any event
    `_s'   indicates the event is generated by Slave
    `_m'   - by Master

    Two special underscore indexes of FD:
    FD_q   - Format Description event for queuing   (relay-logging)
    FD_e   - Format Description event for executing (relay-logging)

    Upper indexes:
    E^n    - n:th event is a sequence

    RL     - Relay Log
    (A)    - checksum algorithm descriptor value
    FD.(A) - the value of (A) in FD
  */
  uint8 relay_log_checksum_alg;
  /*
    These describe the log's format. This is used only for relay logs.
    _for_exec is used by the SQL thread, _for_queue by the I/O thread. It's
    necessary to have 2 distinct objects, because the I/O thread may be reading
    events in a different format from what the SQL thread is reading (consider
    the case of a master which has been upgraded from 5.0 to 5.1 without doing
    RESET MASTER, or from 4.x to 5.0).
  */
  Format_description_log_event *description_event_for_exec,
    *description_event_for_queue;

  MYSQL_BIN_LOG(uint *sync_period);
  /*
    note that there's no destructor ~MYSQL_BIN_LOG() !
    The reason is that we don't want it to be automatically called
    on exit() - but only during the correct shutdown process
  */

#ifdef HAVE_PSI_INTERFACE
  void set_psi_keys(PSI_mutex_key key_LOCK_index,
                    PSI_cond_key key_update_cond,
                    PSI_file_key key_file_log,
                    PSI_file_key key_file_log_index)
  {
    m_key_LOCK_index= key_LOCK_index;
    m_key_update_cond= key_update_cond;
    m_key_file_log= key_file_log;
    m_key_file_log_index= key_file_log_index;
  }
#endif
#ifdef HAVE_GTID
<<<<<<< HEAD
  bool restore_gtid();
=======
  /**
    Add @@global.server_uuid to this binlog's Sid_map.

    This can't be done in the constructor because the constructor is
    invoked at server startup before server_uuid is initialized.
    
    @retval 0 Success
    @retval 1 Error (out of memory or IO error).
  */
  int init_sid_map();
  bool restore_gtid_set(bool save_gtid_events);
>>>>>>> 8880fc8e
#endif

private:
  int open(const char *opt_name) { return open_binlog(opt_name); }
public:
  int open_binlog(const char *opt_name);
  void close();
  int log_xid(THD *thd, my_xid xid);
  int recover(IO_CACHE *log, Format_description_log_event *fdle,
              my_off_t *valid_pos);
  int unlog(ulong cookie, my_xid xid);
  int recover(IO_CACHE *log, Format_description_log_event *fdle);
#if !defined(MYSQL_CLIENT)

  int flush_and_set_pending_rows_event(THD *thd, Rows_log_event* event,
                                       bool is_transactional);
  int remove_pending_rows_event(THD *thd, bool is_transactional);

#endif /* !defined(MYSQL_CLIENT) */
  void reset_bytes_written()
  {
    bytes_written = 0;
  }
  void harvest_bytes_written(ulonglong* counter)
  {
#ifndef DBUG_OFF
    char buf1[22],buf2[22];
#endif
    DBUG_ENTER("harvest_bytes_written");
    (*counter)+=bytes_written;
    DBUG_PRINT("info",("counter: %s  bytes_written: %s", llstr(*counter,buf1),
		       llstr(bytes_written,buf2)));
    bytes_written=0;
    DBUG_VOID_RETURN;
  }
  void set_max_size(ulong max_size_arg);
  void signal_update();
  int wait_for_update_relay_log(THD* thd, const struct timespec * timeout);
  int  wait_for_update_bin_log(THD* thd, const struct timespec * timeout);
  void set_need_start_event() { need_start_event = 1; }
  int init(bool no_auto_events_arg, ulong max_size);
  void init_pthread_objects();
  void cleanup();
  bool open_binlog(const char *log_name,
                   enum_log_type log_type,
                   const char *new_name,
                   enum cache_type io_cache_type_arg,
                   bool no_auto_events_arg, ulong max_size,
                   bool null_created,
                   bool need_mutex);
  bool open_index_file(const char *index_file_name_arg,
                       const char *log_name, bool need_mutex);
  /* Use this to start writing a new log file */
  int new_file();

  bool write_event(Log_event* event_info);
  bool write_cache(THD *thd, class binlog_cache_mngr *cache_mngr,
                   class binlog_cache_data *binlog_cache_data,
                   bool prepared);
  int  do_write_cache(IO_CACHE *cache, bool lock_log, bool flush_and_sync);

  void set_write_error(THD *thd, bool is_transactional);
  bool check_write_error(THD *thd);
  bool write_incident(THD *thd, bool lock);
  bool write_incident(Incident_log_event *ev, bool lock);

  void start_union_events(THD *thd, query_id_t query_id_param);
  void stop_union_events(THD *thd);
  bool is_query_in_union(THD *thd, query_id_t query_id_param);

  bool append_buffer(const char* buf, uint len);
  bool append_event(Log_event* ev);

  void make_log_name(char* buf, const char* log_ident);
  bool is_active(const char* log_file_name);
  int remove_logs_from_index(LOG_INFO* linfo, bool need_update_threads);
  int rotate(bool force_rotate, bool* check_purge);
  void purge();
  int rotate_and_purge(bool force_rotate);
  /**
     Flush binlog cache and synchronize to disk.

     This function flushes events in binlog cache to binary log file,
     it will do synchronizing according to the setting of system
     variable 'sync_binlog'. If file is synchronized, @c synced will
     be set to 1, otherwise 0.

     @param[out] synced if not NULL, set to 1 if file is synchronized, otherwise 0
     @param[in] force if TRUE, ignores the 'sync_binlog' and synchronizes the file.

     @retval 0 Success
     @retval other Failure
  */
  bool flush_and_sync(bool *synced, const bool force=FALSE);
  int purge_logs(const char *to_log, bool included,
                 bool need_mutex, bool need_update_threads,
                 ulonglong *decrease_log_space);
  int purge_logs_before_date(time_t purge_time);
  int purge_first_log(Relay_log_info* rli, bool included);
  int set_crash_safe_index_file_name(const char *base_file_name);
  int open_crash_safe_index_file();
  int close_crash_safe_index_file();
  int add_log_to_index(uchar* log_file_name, int name_len, bool need_mutex);
  int move_crash_safe_index_file_to_index_file(bool need_mutex);
  int set_purge_index_file_name(const char *base_file_name);
  int open_purge_index_file(bool destroy);
  bool is_inited_purge_index_file();
  int close_purge_index_file();
  int clean_purge_index_file();
  int sync_purge_index_file();
  int register_purge_index_entry(const char* entry);
  int register_create_index_entry(const char* entry);
  int purge_index_entry(THD *thd, ulonglong *decrease_log_space,
                        bool need_mutex);
  bool reset_logs(THD* thd);
  void close(uint exiting);

  // iterating through the log index file
  int find_log_pos(LOG_INFO* linfo, const char* log_name,
		   bool need_mutex);
  int find_next_log(LOG_INFO* linfo, bool need_mutex);
  int get_current_log(LOG_INFO* linfo);
  int raw_get_current_log(LOG_INFO* linfo);
  uint next_file_id();
  inline char* get_index_fname() { return index_file_name;}
  inline char* get_log_fname() { return log_file_name; }
  inline char* get_name() { return name; }
  inline mysql_mutex_t* get_log_lock() { return &LOCK_log; }
  inline mysql_cond_t* get_log_cond() { return &update_cond; }
  inline IO_CACHE* get_log_file() { return &log_file; }

  inline void lock_index() { mysql_mutex_lock(&LOCK_index);}
  inline void unlock_index() { mysql_mutex_unlock(&LOCK_index);}
  inline IO_CACHE *get_index_file() { return &index_file;}
  inline uint32 get_open_count() { return open_count; }
};

typedef struct st_load_file_info
{
  THD* thd;
  my_off_t last_pos_in_file;
  bool wrote_create_file, log_delayed;
} LOAD_FILE_INFO;

extern MYSQL_PLUGIN_IMPORT MYSQL_BIN_LOG mysql_bin_log;

bool trans_has_updated_trans_table(const THD* thd);
bool stmt_has_updated_trans_table(const THD *thd);
bool ending_trans(THD* thd, const bool all);
bool ending_single_stmt_trans(THD* thd, const bool all);
bool trans_cannot_safely_rollback(const THD* thd);
bool stmt_cannot_safely_rollback(const THD* thd);

int log_loaded_block(IO_CACHE* file);
File open_binlog_file(IO_CACHE *log, const char *log_file_name,
                      const char **errmsg);
int check_binlog_magic(IO_CACHE* log, const char** errmsg);
bool purge_master_logs(THD* thd, const char* to_log);
bool purge_master_logs_before_date(THD* thd, time_t purge_time);
bool show_binlog_events(THD *thd, MYSQL_BIN_LOG *binary_log);
void check_binlog_cache_size(THD *thd);
void check_binlog_stmt_cache_size(THD *thd);

extern const char *log_bin_index;
extern const char *log_bin_basename;
#ifdef HAVE_GTID
extern const char *group_log_files_filename;
extern const char *group_log_filename;
extern const char *group_log_init_state_filename;
extern const char *sid_map_filename;
#endif

#endif /* BINLOG_H_INCLUDED */<|MERGE_RESOLUTION|>--- conflicted
+++ resolved
@@ -178,21 +178,7 @@
   }
 #endif
 #ifdef HAVE_GTID
-<<<<<<< HEAD
-  bool restore_gtid();
-=======
-  /**
-    Add @@global.server_uuid to this binlog's Sid_map.
-
-    This can't be done in the constructor because the constructor is
-    invoked at server startup before server_uuid is initialized.
-    
-    @retval 0 Success
-    @retval 1 Error (out of memory or IO error).
-  */
-  int init_sid_map();
   bool restore_gtid_set(bool save_gtid_events);
->>>>>>> 8880fc8e
 #endif
 
 private:
