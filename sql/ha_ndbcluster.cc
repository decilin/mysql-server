--- conflicted
+++ resolved
@@ -1727,12 +1727,8 @@
       ERR_RETURN(trans->getNdbError());
   }
 
-<<<<<<< HEAD
-  if (execute_no_commit_ie(this,trans,FALSE) != 0) 
-=======
-  if ((res = execute_no_commit_ie(this,trans,false)) != 0 ||
+  if ((res = execute_no_commit_ie(this,trans,FALSE)) != 0 ||
       op->getNdbError().code) 
->>>>>>> ef38f9b7
   {
     table->status= STATUS_NOT_FOUND;
     DBUG_RETURN(ndb_err(trans));
@@ -2004,12 +2000,8 @@
   if ((res= define_read_attrs(buf, op)))
     DBUG_RETURN(res);
 
-<<<<<<< HEAD
-  if (execute_no_commit_ie(this,trans,FALSE) != 0) 
-=======
-  if (execute_no_commit_ie(this,trans,false) != 0 ||
+  if (execute_no_commit_ie(this,trans,FALSE) != 0 ||
       op->getNdbError().code) 
->>>>>>> ef38f9b7
   {
     table->status= STATUS_NOT_FOUND;
     DBUG_RETURN(ndb_err(trans));
