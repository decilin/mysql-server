/*
   Copyright (c) 2000, 2011, Oracle and/or its affiliates. All rights reserved.

   This program is free software; you can redistribute it and/or modify
   it under the terms of the GNU General Public License as published by
   the Free Software Foundation; version 2 of the License.

   This program is distributed in the hope that it will be useful,
   but WITHOUT ANY WARRANTY; without even the implied warranty of
   MERCHANTABILITY or FITNESS FOR A PARTICULAR PURPOSE.  See the
   GNU General Public License for more details.

   You should have received a copy of the GNU General Public License
   along with this program; if not, write to the Free Software
   Foundation, Inc., 51 Franklin St, Fifth Floor, Boston, MA 02110-1301  USA
*/


#ifdef USE_PRAGMA_IMPLEMENTATION
#pragma implementation				// gcc: Class implementation
#endif

#include "ha_ndbcluster_glue.h"

#include "rpl_mi.h"

#ifdef WITH_NDBCLUSTER_STORAGE_ENGINE
#include "ha_ndbcluster.h"
#include <ndbapi/NdbApi.hpp>
#include "ha_ndbcluster_cond.h"
#include <util/Bitmask.hpp>
#include <ndbapi/NdbIndexStat.hpp>
#include <ndbapi/NdbInterpretedCode.hpp>

#include "ha_ndbcluster_binlog.h"
#include "ha_ndbcluster_tables.h"
#include "ha_ndbcluster_connection.h"
#include "ndb_thd.h"
#include "ndb_table_guard.h"
#include "ndb_global_schema_lock.h"
#include "ndb_global_schema_lock_guard.h"

#include <mysql/plugin.h>
#include <ndb_version.h>

// ndb interface initialization/cleanup
extern "C" void ndb_init_internal();
extern "C" void ndb_end_internal();

static const int DEFAULT_PARALLELISM= 0;
static const ha_rows DEFAULT_AUTO_PREFETCH= 32;
static const ulong ONE_YEAR_IN_SECONDS= (ulong) 3600L*24L*365L;

ulong opt_ndb_extra_logging;
static ulong opt_ndb_wait_connected;
ulong opt_ndb_wait_setup;
static ulong opt_ndb_cache_check_time;
static uint opt_ndb_cluster_connection_pool;
static char* opt_ndb_index_stat_option;
static char* opt_ndb_connectstring;
static uint opt_ndb_nodeid;

static MYSQL_THDVAR_UINT(
  autoincrement_prefetch_sz,         /* name */
  PLUGIN_VAR_RQCMDARG,
  "Specify number of autoincrement values that are prefetched.",
  NULL,                              /* check func. */
  NULL,                              /* update func. */
  1,                                 /* default */
  1,                                 /* min */
  65535,                             /* max */
  0                                  /* block */
);


static MYSQL_THDVAR_BOOL(
  force_send,                        /* name */
  PLUGIN_VAR_OPCMDARG,
  "Force send of buffers to ndb immediately without waiting for "
  "other threads.",
  NULL,                              /* check func. */
  NULL,                              /* update func. */
  1                                  /* default */
);


static MYSQL_THDVAR_BOOL(
  use_exact_count,                   /* name */
  PLUGIN_VAR_OPCMDARG,
  "Use exact records count during query planning and for fast "
  "select count(*), disable for faster queries.",
  NULL,                              /* check func. */
  NULL,                              /* update func. */
  0                                  /* default */
);


static MYSQL_THDVAR_BOOL(
  use_transactions,                  /* name */
  PLUGIN_VAR_OPCMDARG,
  "Use transactions for large inserts, if enabled then large "
  "inserts will be split into several smaller transactions",
  NULL,                              /* check func. */
  NULL,                              /* update func. */
  1                                  /* default */
);


static MYSQL_THDVAR_BOOL(
  use_copying_alter_table,           /* name */
  PLUGIN_VAR_OPCMDARG,
  "Force ndbcluster to always copy tables at alter table (should "
  "only be used if on-line alter table fails).",
  NULL,                              /* check func. */
  NULL,                              /* update func. */
  0                                  /* default */
);


static MYSQL_THDVAR_UINT(
  optimized_node_selection,          /* name */
  PLUGIN_VAR_OPCMDARG,
  "Select nodes for transactions in a more optimal way.",
  NULL,                              /* check func. */
  NULL,                              /* update func. */
  3,                                 /* default */
  0,                                 /* min */
  3,                                 /* max */
  0                                  /* block */
);


static MYSQL_THDVAR_ULONG(
  batch_size,                        /* name */
  PLUGIN_VAR_RQCMDARG,
  "Batch size in bytes.",
  NULL,                              /* check func. */
  NULL,                              /* update func. */
  32768,                             /* default */
  0,                                 /* min */
  ONE_YEAR_IN_SECONDS,               /* max */
  0                                  /* block */
);


static MYSQL_THDVAR_ULONG(
  optimization_delay,                /* name */
  PLUGIN_VAR_RQCMDARG,
  "For optimize table, specifies the delay in milliseconds "
  "for each batch of rows sent.",
  NULL,                              /* check func. */
  NULL,                              /* update func. */
  10,                                /* default */
  0,                                 /* min */
  100000,                            /* max */
  0                                  /* block */
);


static MYSQL_THDVAR_BOOL(
  index_stat_enable,                 /* name */
  PLUGIN_VAR_OPCMDARG,
  "Use ndb index statistics in query optimization.",
  NULL,                              /* check func. */
  NULL,                              /* update func. */
  FALSE                              /* default */
);


static MYSQL_THDVAR_ULONG(
  index_stat_cache_entries,          /* name */
  PLUGIN_VAR_NOCMDARG,
  "Obsolete (ignored and will be removed later).",
  NULL,                              /* check func. */
  NULL,                              /* update func. */
  32,                                /* default */
  0,                                 /* min */
  ULONG_MAX,                         /* max */
  0                                  /* block */
);


static MYSQL_THDVAR_ULONG(
  index_stat_update_freq,            /* name */
  PLUGIN_VAR_NOCMDARG,
  "Obsolete (ignored and will be removed later).",
  NULL,                              /* check func. */
  NULL,                              /* update func. */
  20,                                /* default */
  0,                                 /* min */
  ULONG_MAX,                         /* max */
  0                                  /* block */
);


static MYSQL_THDVAR_BOOL(
  table_no_logging,                  /* name */
  PLUGIN_VAR_NOCMDARG,
  "",
  NULL,                              /* check func. */
  NULL,                              /* update func. */
  FALSE                              /* default */
);


static MYSQL_THDVAR_BOOL(
  table_temporary,                   /* name */
  PLUGIN_VAR_NOCMDARG,
  "",
  NULL,                              /* check func. */
  NULL,                              /* update func. */
  FALSE                              /* default */
);

static MYSQL_THDVAR_UINT(
  blob_read_batch_bytes,             /* name */
  PLUGIN_VAR_RQCMDARG,
  "Specifies the bytesize large Blob reads "
  "should be batched into.  0 == No limit.",
  NULL,                              /* check func */
  NULL,                              /* update func */
  65536,                             /* default */
  0,                                 /* min */
  UINT_MAX,                          /* max */
  0                                  /* block */
);

static MYSQL_THDVAR_UINT(
  blob_write_batch_bytes,            /* name */
  PLUGIN_VAR_RQCMDARG,
  "Specifies the bytesize large Blob writes "
  "should be batched into.  0 == No limit.",
  NULL,                              /* check func */
  NULL,                              /* update func */
  65536,                             /* default */
  0,                                 /* min */
  UINT_MAX,                          /* max */
  0                                  /* block */
);

static MYSQL_THDVAR_UINT(
  deferred_constraints,              /* name */
  PLUGIN_VAR_RQCMDARG,
  "Specified that constraints should be checked deferred (when supported)",
  NULL,                              /* check func */
  NULL,                              /* update func */
  0,                                 /* default */
  0,                                 /* min */
  1,                                 /* max */
  0                                  /* block */
);

<<<<<<< HEAD
=======
/*
  Required in index_stat.cc but available only from here
  thanks to use of top level anonymous structs.
*/
bool ndb_index_stat_get_enable(THD *thd)
{
  return THDVAR(thd, index_stat_enable);
}

/*
  Default value for max number of transactions createable against NDB from
  the handler. Should really be 2 but there is a transaction to much allocated
  when lock table is used, and one extra to used for global schema lock.
*/
static const int max_transactions= 4;

>>>>>>> d8d68ed5
static int ndbcluster_end(handlerton *hton, ha_panic_function flag);
static bool ndbcluster_show_status(handlerton *hton, THD*,
                                   stat_print_fn *,
                                   enum ha_stat_type);
static int ndbcluster_alter_tablespace(handlerton *hton,
                                       THD* thd, 
                                       st_alter_tablespace *info);
static int ndbcluster_fill_files_table(handlerton *hton,
                                       THD *thd, 
                                       TABLE_LIST *tables, 
                                       Item *cond);

#if MYSQL_VERSION_ID >= 50501
/**
   Used to fill in INFORMATION_SCHEMA* tables.

   @param hton handle to the handlerton structure
   @param thd the thread/connection descriptor
   @param[in,out] tables the information schema table that is filled up
   @param cond used for conditional pushdown to storage engine
   @param schema_table_idx the table id that distinguishes the type of table

   @return Operation status
 */
static int
ndbcluster_fill_is_table(handlerton *hton, THD *thd, TABLE_LIST *tables,
                         Item *cond, enum enum_schema_tables schema_table_idx)
{
  if (schema_table_idx == SCH_FILES)
    return  ndbcluster_fill_files_table(hton, thd, tables, cond);
  return 0;
}
#endif


handlerton *ndbcluster_hton;

static handler *ndbcluster_create_handler(handlerton *hton,
                                          TABLE_SHARE *table,
                                          MEM_ROOT *mem_root)
{
  return new (mem_root) ha_ndbcluster(hton, table);
}

static uint
ndbcluster_partition_flags()
{
  return (HA_CAN_PARTITION | HA_CAN_UPDATE_PARTITION_KEY |
          HA_CAN_PARTITION_UNIQUE | HA_USE_AUTO_PARTITION);
}

#ifndef NDB_WITHOUT_ONLINE_ALTER
static uint
ndbcluster_alter_partition_flags()
{
  return HA_PARTITION_FUNCTION_SUPPORTED;
}
#else
static uint
ndbcluster_alter_table_flags(uint flags)
{
  const uint f=
    HA_INPLACE_ADD_INDEX_NO_READ_WRITE |
    HA_INPLACE_DROP_INDEX_NO_READ_WRITE |
    HA_INPLACE_ADD_UNIQUE_INDEX_NO_READ_WRITE |
    HA_INPLACE_DROP_UNIQUE_INDEX_NO_READ_WRITE |
    HA_INPLACE_ADD_PK_INDEX_NO_READ_WRITE |
    HA_INPLACE_DROP_PK_INDEX_NO_READ_WRITE |
    HA_INPLACE_ADD_INDEX_NO_WRITE |
    HA_INPLACE_DROP_INDEX_NO_WRITE |
    HA_INPLACE_ADD_UNIQUE_INDEX_NO_WRITE |
    HA_INPLACE_DROP_UNIQUE_INDEX_NO_WRITE |
    HA_INPLACE_ADD_PK_INDEX_NO_WRITE |
    HA_INPLACE_DROP_PK_INDEX_NO_WRITE |
    HA_PARTITION_FUNCTION_SUPPORTED |
    0;

  if (flags & ALTER_DROP_PARTITION)
    return 0;

  return f;
}
#endif

#define NDB_AUTO_INCREMENT_RETRIES 100
#define BATCH_FLUSH_SIZE (32768)
/*
  Room for 10 instruction words, two labels (@ 2words/label)
  + 2 extra words for the case of resolve_size == 8
*/
#define MAX_CONFLICT_INTERPRETED_PROG_SIZE 16

#define ERR_PRINT(err) \
  DBUG_PRINT("error", ("%d  message: %s", err.code, err.message))

#define ERR_RETURN(err)                  \
{                                        \
  const NdbError& tmp= err;              \
  DBUG_RETURN(ndb_to_mysql_error(&tmp)); \
}

#define ERR_BREAK(err, code)             \
{                                        \
  const NdbError& tmp= err;              \
  code= ndb_to_mysql_error(&tmp);        \
  break;                                 \
}

#define ERR_SET(err, code)               \
{                                        \
  const NdbError& tmp= err;              \
  code= ndb_to_mysql_error(&tmp);        \
}

static int ndbcluster_inited= 0;
int ndbcluster_terminating= 0;

/* 
   Indicator and CONDVAR used to delay client and slave
   connections until Ndb has Binlog setup
   (bug#46955)
*/
int ndb_setup_complete= 0;
pthread_cond_t COND_ndb_setup_complete; // Signal with ndbcluster_mutex

extern Ndb* g_ndb;

uchar g_node_id_map[max_ndb_nodes];

/// Handler synchronization
pthread_mutex_t ndbcluster_mutex;

/// Table lock handling
HASH ndbcluster_open_tables;

static uchar *ndbcluster_get_key(NDB_SHARE *share, size_t *length,
                                my_bool not_used __attribute__((unused)));

static int ndb_get_table_statistics(THD *thd, ha_ndbcluster*, bool, Ndb*,
                                    const NdbRecord *, struct Ndb_statistics *,
                                    bool have_lock= FALSE,
                                    uint part_id= ~(uint)0);

THD *injector_thd= 0;

// Util thread variables
pthread_t ndb_util_thread;
int ndb_util_thread_running= 0;
pthread_mutex_t LOCK_ndb_util_thread;
pthread_cond_t COND_ndb_util_thread;
pthread_cond_t COND_ndb_util_ready;
pthread_handler_t ndb_util_thread_func(void *arg);

// Index stats thread variables
pthread_t ndb_index_stat_thread;
int ndb_index_stat_thread_running= 0;
pthread_mutex_t LOCK_ndb_index_stat_thread;
pthread_cond_t COND_ndb_index_stat_thread;
pthread_cond_t COND_ndb_index_stat_ready;
pthread_mutex_t ndb_index_stat_glob_mutex;
pthread_mutex_t ndb_index_stat_list_mutex;
pthread_mutex_t ndb_index_stat_stat_mutex;
pthread_cond_t ndb_index_stat_stat_cond;
pthread_handler_t ndb_index_stat_thread_func(void *arg);

extern void ndb_index_stat_free(NDB_SHARE *share);
extern void ndb_index_stat_end();

/* Status variables shown with 'show status like 'Ndb%' */

<<<<<<< HEAD
struct st_ndb_status {
  st_ndb_status() { bzero(this, sizeof(struct st_ndb_status)); }
  long cluster_node_id;
  const char * connected_host;
  long connected_port;
  long number_of_replicas;
  long number_of_data_nodes;
  long number_of_ready_data_nodes;
  long connect_count;
  long execute_count;
  long scan_count;
  long pruned_scan_count;
  long schema_locks_count;
  long transaction_no_hint_count[MAX_NDB_NODES];
  long transaction_hint_count[MAX_NDB_NODES];
  long long api_client_stats[Ndb::NumClientStatistics];
};
=======
struct st_ndb_status g_ndb_status;
>>>>>>> d8d68ed5

long g_ndb_status_index_stat_cache_query = 0;
long g_ndb_status_index_stat_cache_clean = 0;

long long g_event_data_count = 0;
long long g_event_nondata_count = 0;
long long g_event_bytes_count = 0;

static long long g_slave_api_client_stats[Ndb::NumClientStatistics];

static long long g_server_api_client_stats[Ndb::NumClientStatistics];

void
update_slave_api_stats(Ndb* ndb)
{
  for (Uint32 i=0; i < Ndb::NumClientStatistics; i++)
    g_slave_api_client_stats[i] = ndb->getClientStat(i);
}

st_ndb_slave_state g_ndb_slave_state;

st_ndb_slave_state::st_ndb_slave_state()
  : current_conflict_defined_op_count(0)
{
  memset(current_violation_count, 0, sizeof(current_violation_count));
  memset(total_violation_count, 0, sizeof(total_violation_count));
};

void
st_ndb_slave_state::atTransactionAbort()
{
  /* Reset current-transaction counters + state */
  memset(current_violation_count, 0, sizeof(current_violation_count));
  current_conflict_defined_op_count = 0;
}

void
st_ndb_slave_state::atTransactionCommit()
{
  /* Merge committed transaction counters into total state
   * Then reset current transaction counters
   */
  for (int i=0; i < CFT_NUMBER_OF_CFTS; i++)
  {
    total_violation_count[i]+= current_violation_count[i];
    current_violation_count[i] = 0;
  }
  current_conflict_defined_op_count = 0;
}

static int update_status_variables(Thd_ndb *thd_ndb,
                                   st_ndb_status *ns,
                                   Ndb_cluster_connection *c)
{
  ns->connected_port= c->get_connected_port();
  ns->connected_host= c->get_connected_host();
  if (ns->cluster_node_id != (int) c->node_id())
  {
    ns->cluster_node_id= c->node_id();
    if (&g_ndb_status == ns && g_ndb_cluster_connection == c)
      sql_print_information("NDB: NodeID is %lu, management server '%s:%lu'",
                            ns->cluster_node_id, ns->connected_host,
                            ns->connected_port);
  }
  ns->number_of_replicas= 0;
  {
    int n= c->get_no_ready();
    ns->number_of_ready_data_nodes= n > 0 ?  n : 0;
  }
  ns->number_of_data_nodes= c->no_db_nodes();
  ns->connect_count= c->get_connect_count();
  if (thd_ndb)
  {
    ns->execute_count= thd_ndb->m_execute_count;
    ns->scan_count= thd_ndb->m_scan_count;
    ns->pruned_scan_count= thd_ndb->m_pruned_scan_count;
    for (int i= 0; i < MAX_NDB_NODES; i++)
    {
      ns->transaction_no_hint_count[i]= thd_ndb->m_transaction_no_hint_count[i];
      ns->transaction_hint_count[i]= thd_ndb->m_transaction_hint_count[i];
    }
    for (int i=0; i < Ndb::NumClientStatistics; i++)
    {
      ns->api_client_stats[i] = thd_ndb->ndb->getClientStat(i);
    }
    ns->schema_locks_count= thd_ndb->schema_locks_count;
  }
  return 0;
}

/* Helper macro for definitions of NdbApi status variables */

#define NDBAPI_COUNTERS(NAME_SUFFIX, ARRAY_LOCATION)                    \
  {"api_wait_exec_complete_count" NAME_SUFFIX,                          \
   (char*) ARRAY_LOCATION[ Ndb::WaitExecCompleteCount ],                \
   SHOW_LONGLONG},                                                      \
  {"api_wait_scan_result_count" NAME_SUFFIX,                            \
   (char*) ARRAY_LOCATION[ Ndb::WaitScanResultCount ],                  \
   SHOW_LONGLONG},                                                      \
  {"api_wait_meta_request_count" NAME_SUFFIX,                           \
   (char*) ARRAY_LOCATION[ Ndb::WaitMetaRequestCount ],                 \
   SHOW_LONGLONG},                                                      \
  {"api_wait_nanos_count" NAME_SUFFIX,                                  \
   (char*) ARRAY_LOCATION[ Ndb::WaitNanosCount ],                       \
   SHOW_LONGLONG},                                                      \
  {"api_bytes_sent_count" NAME_SUFFIX,                                  \
   (char*) ARRAY_LOCATION[ Ndb::BytesSentCount ],                       \
   SHOW_LONGLONG},                                                      \
  {"api_bytes_received_count" NAME_SUFFIX,                              \
   (char*) ARRAY_LOCATION[ Ndb::BytesRecvdCount ],                      \
   SHOW_LONGLONG},                                                      \
  {"api_trans_start_count" NAME_SUFFIX,                                 \
   (char*) ARRAY_LOCATION[ Ndb::TransStartCount ],                      \
   SHOW_LONGLONG},                                                      \
  {"api_trans_commit_count" NAME_SUFFIX,                                \
   (char*) ARRAY_LOCATION[ Ndb::TransCommitCount ],                     \
   SHOW_LONGLONG},                                                      \
  {"api_trans_abort_count" NAME_SUFFIX,                                 \
   (char*) ARRAY_LOCATION[ Ndb::TransAbortCount ],                      \
   SHOW_LONGLONG},                                                      \
  {"api_trans_close_count" NAME_SUFFIX,                                 \
   (char*) ARRAY_LOCATION[ Ndb::TransCloseCount ],                      \
   SHOW_LONGLONG},                                                      \
  {"api_pk_op_count" NAME_SUFFIX,                                       \
   (char*) ARRAY_LOCATION[ Ndb::PkOpCount ],                            \
   SHOW_LONGLONG},                                                      \
  {"api_uk_op_count" NAME_SUFFIX,                                       \
   (char*) ARRAY_LOCATION[ Ndb::UkOpCount ],                            \
   SHOW_LONGLONG},                                                      \
  {"api_table_scan_count" NAME_SUFFIX,                                  \
   (char*) ARRAY_LOCATION[ Ndb::TableScanCount ],                       \
   SHOW_LONGLONG},                                                      \
  {"api_range_scan_count" NAME_SUFFIX,                                  \
   (char*) ARRAY_LOCATION[ Ndb::RangeScanCount ],                       \
   SHOW_LONGLONG},                                                      \
  {"api_pruned_scan_count" NAME_SUFFIX,                                 \
   (char*) ARRAY_LOCATION[ Ndb::PrunedScanCount ],                      \
   SHOW_LONGLONG},                                                      \
  {"api_scan_batch_count" NAME_SUFFIX,                                  \
   (char*) ARRAY_LOCATION[ Ndb::ScanBatchCount ],                       \
   SHOW_LONGLONG},                                                      \
  {"api_read_row_count" NAME_SUFFIX,                                    \
   (char*) ARRAY_LOCATION[ Ndb::ReadRowCount ],                         \
   SHOW_LONGLONG},                                                      \
  {"api_trans_local_read_row_count" NAME_SUFFIX,                        \
   (char*) ARRAY_LOCATION[ Ndb::TransLocalReadRowCount ],               \
   SHOW_LONGLONG}

SHOW_VAR ndb_status_variables_dynamic[]= {
  {"cluster_node_id",     (char*) &g_ndb_status.cluster_node_id,      SHOW_LONG},
  {"config_from_host",    (char*) &g_ndb_status.connected_host,       SHOW_CHAR_PTR},
  {"config_from_port",    (char*) &g_ndb_status.connected_port,       SHOW_LONG},
//{"number_of_replicas",  (char*) &g_ndb_status.number_of_replicas,   SHOW_LONG},
  {"number_of_data_nodes",(char*) &g_ndb_status.number_of_data_nodes, SHOW_LONG},
  {"number_of_ready_data_nodes",
   (char*) &g_ndb_status.number_of_ready_data_nodes,                  SHOW_LONG},
  {"connect_count",      (char*) &g_ndb_status.connect_count,         SHOW_LONG},
  {"execute_count",      (char*) &g_ndb_status.execute_count,         SHOW_LONG},
  {"scan_count",         (char*) &g_ndb_status.scan_count,            SHOW_LONG},
  {"pruned_scan_count",  (char*) &g_ndb_status.pruned_scan_count,     SHOW_LONG},
  {"schema_locks_count", (char*) &g_ndb_status.schema_locks_count,    SHOW_LONG},
  NDBAPI_COUNTERS("_session", &g_ndb_status.api_client_stats),
  {NullS, NullS, SHOW_LONG}
};

SHOW_VAR ndb_status_conflict_variables[]= {
  {"fn_max",       (char*) &g_ndb_slave_state.total_violation_count[CFT_NDB_MAX], SHOW_LONG},
  {"fn_old",       (char*) &g_ndb_slave_state.total_violation_count[CFT_NDB_OLD], SHOW_LONG},
  {"fn_max_del_win", (char*) &g_ndb_slave_state.total_violation_count[CFT_NDB_MAX_DEL_WIN], SHOW_LONG},
  {NullS, NullS, SHOW_LONG}
};

SHOW_VAR ndb_status_injector_variables[]= {
  {"api_event_data_count_injector",     (char*) &g_event_data_count, SHOW_LONGLONG},
  {"api_event_nondata_count_injector",  (char*) &g_event_nondata_count, SHOW_LONGLONG},
  {"api_event_bytes_count_injector",    (char*) &g_event_bytes_count, SHOW_LONGLONG},
  {NullS, NullS, SHOW_LONG}
};

SHOW_VAR ndb_status_slave_variables[]= {
  NDBAPI_COUNTERS("_slave", &g_slave_api_client_stats),
  {NullS, NullS, SHOW_LONG}
};

SHOW_VAR ndb_status_server_client_stat_variables[]= {
  NDBAPI_COUNTERS("", &g_server_api_client_stats),
  {"api_event_data_count",     
   (char*) &g_server_api_client_stats[ Ndb::DataEventsRecvdCount ], 
   SHOW_LONGLONG},
  {"api_event_nondata_count",  
   (char*) &g_server_api_client_stats[ Ndb::NonDataEventsRecvdCount ], 
   SHOW_LONGLONG},
  {"api_event_bytes_count",    
   (char*) &g_server_api_client_stats[ Ndb::EventBytesRecvdCount ], 
   SHOW_LONGLONG},
  {NullS, NullS, SHOW_LONG}
};

static int show_ndb_server_api_stats(THD *thd, SHOW_VAR *var, char *buff)
{
  /* This function is called when SHOW STATUS / INFO_SCHEMA wants
   * to see one of our status vars
   * We use this opportunity to :
   *  1) Update the globals with current values
   *  2) Return an array of var definitions, pointing to
   *     the updated globals
   */
  ndb_get_connection_stats((Uint64*) &g_server_api_client_stats[0]);

  var->type= SHOW_ARRAY;
  var->value= (char*) ndb_status_server_client_stat_variables;

  return 0;
}

SHOW_VAR ndb_status_index_stat_variables[]= {
  {"cache_query",     (char*) &g_ndb_status_index_stat_cache_query, SHOW_LONG},
  {"cache_clean",     (char*) &g_ndb_status_index_stat_cache_clean, SHOW_LONG},
  {NullS, NullS, SHOW_LONG}
};

/*
  Error handling functions
*/

/* Note for merge: old mapping table, moved to storage/ndb/ndberror.c */

static int ndb_to_mysql_error(const NdbError *ndberr)
{
  /* read the mysql mapped error code */
  int error= ndberr->mysql_code;

  switch (error)
  {
    /* errors for which we do not add warnings, just return mapped error code
    */
  case HA_ERR_NO_SUCH_TABLE:
  case HA_ERR_KEY_NOT_FOUND:
    return error;

    /* Mapping missing, go with the ndb error code*/
  case -1:
    error= ndberr->code;
    break;
    /* Mapping exists, go with the mapped code */
  default:
    break;
  }

  /*
    If we don't abort directly on warnings push a warning
    with the internal error information
   */
  if (!current_thd->abort_on_warning)
  {
    /*
      Push the NDB error message as warning
      - Used to be able to use SHOW WARNINGS toget more info on what the error is
      - Used by replication to see if the error was temporary
    */
    if (ndberr->status == NdbError::TemporaryError)
      push_warning_printf(current_thd, MYSQL_ERROR::WARN_LEVEL_WARN,
                          ER_GET_TEMPORARY_ERRMSG, ER(ER_GET_TEMPORARY_ERRMSG),
                          ndberr->code, ndberr->message, "NDB");
    else
      push_warning_printf(current_thd, MYSQL_ERROR::WARN_LEVEL_WARN,
                          ER_GET_ERRMSG, ER(ER_GET_ERRMSG),
                          ndberr->code, ndberr->message, "NDB");
  }
  return error;
}

#ifdef HAVE_NDB_BINLOG
extern Master_info *active_mi;
/* Write conflicting row to exceptions table. */
static int write_conflict_row(NDB_SHARE *share,
                              NdbTransaction *trans,
                              const uchar *row,
                              NdbError& err)
{
  DBUG_ENTER("write_conflict_row");

  /* get exceptions table */
  NDB_CONFLICT_FN_SHARE *cfn_share= share->m_cfn_share;
  const NDBTAB *ex_tab= cfn_share->m_ex_tab;
  DBUG_ASSERT(ex_tab != NULL);

  /* get insert op */
  NdbOperation *ex_op= trans->getNdbOperation(ex_tab);
  if (ex_op == NULL)
  {
    err= trans->getNdbError();
    DBUG_RETURN(-1);
  }
  if (ex_op->insertTuple() == -1)
  {
    err= ex_op->getNdbError();
    DBUG_RETURN(-1);
  }
  {
    uint32 server_id= (uint32)::server_id;
    uint32 master_server_id= (uint32)active_mi->master_id;
    uint64 master_epoch= (uint64)active_mi->master_epoch;
    uint32 count= (uint32)++(cfn_share->m_count);
    if (ex_op->setValue((Uint32)0, (const char *)&(server_id)) ||
        ex_op->setValue((Uint32)1, (const char *)&(master_server_id)) ||
        ex_op->setValue((Uint32)2, (const char *)&(master_epoch)) ||
        ex_op->setValue((Uint32)3, (const char *)&(count)))
    {
      err= ex_op->getNdbError();
      DBUG_RETURN(-1);
    }
  }
  /* copy primary keys */
  {
    const int fixed_cols= 4;
    int nkey= cfn_share->m_pk_cols;
    int k;
    for (k= 0; k < nkey; k++)
    {
      DBUG_ASSERT(row != NULL);
      const uchar* data= row + cfn_share->m_offset[k];
      if (ex_op->setValue((Uint32)(fixed_cols + k), (const char*)data) == -1)
      {
        err= ex_op->getNdbError();
        DBUG_RETURN(-1);
      }
    }
  }
  DBUG_RETURN(0);
}
#endif

#ifdef HAVE_NDB_BINLOG
int
handle_conflict_op_error(Thd_ndb* thd_ndb,
                         NdbTransaction* trans,
                         const NdbError& err,
                         const NdbOperation* op);

int
handle_row_conflict(NDB_CONFLICT_FN_SHARE* cfn_share,
                    const NdbRecord* key_rec,
                    const uchar* pk_row,
                    enum_conflicting_op_type op_type,
                    enum_conflict_cause conflict_cause,
                    const NdbError& conflict_error,
                    NdbTransaction* conflict_trans,
                    NdbError& err);
#endif

inline int
check_completed_operations_pre_commit(Thd_ndb *thd_ndb, NdbTransaction *trans,
                                      const NdbOperation *first,
                                      const NdbOperation *last,
                                      uint *ignore_count)
{
  uint ignores= 0;
  DBUG_ENTER("check_completed_operations_pre_commit");

  if (unlikely(first == 0))
  {
    assert(last == 0);
    DBUG_RETURN(0);
  }

  /*
    Check that all errors are "accepted" errors
    or exceptions to report
  */
#ifdef HAVE_NDB_BINLOG
  const NdbOperation* lastUserOp = trans->getLastDefinedOperation();
#endif
  while (true)
  {
    const NdbError &err= first->getNdbError();
    const bool op_has_conflict_detection = (first->getCustomData() != NULL);
    if (!op_has_conflict_detection)
    {
      /* 'Normal path' - ignore key (not) present, others are errors */
      if (err.classification != NdbError::NoError &&
          err.classification != NdbError::ConstraintViolation &&
          err.classification != NdbError::NoDataFound)
      {
        /* Non ignored error, report it */
        DBUG_PRINT("info", ("err.code == %u", err.code));
        DBUG_RETURN(err.code);
      }
    }
#ifdef HAVE_NDB_BINLOG
    else
    {
      /*
         Op with conflict detection, use special error handling method
       */

      if (err.classification != NdbError::NoError)
      {
        int res = handle_conflict_op_error(thd_ndb,
                                           trans,
                                           err,
                                           first);
        if (res != 0)
          DBUG_RETURN(res);
      }
    } // if (!op_has_conflict_detection)
#endif
    if (err.classification != NdbError::NoError)
      ignores++;

    if (first == last)
      break;

    first= trans->getNextCompletedOperation(first);
  }
  if (ignore_count)
    *ignore_count= ignores;
#ifdef HAVE_NDB_BINLOG
  /*
     Conflict detection related error handling above may have defined
     new operations on the transaction.  If so, execute them now
  */
  if (trans->getLastDefinedOperation() != lastUserOp)
  {
    if (trans->execute(NdbTransaction::NoCommit,
                       NdbOperation::AO_IgnoreError,
                       thd_ndb->m_force_send))
    {
      abort();
      //err= trans->getNdbError();
    }
    if (trans->getNdbError().code)
    {
      sql_print_error("NDB slave: write conflict row error code %d", trans->getNdbError().code);
    }
  }
#endif
  DBUG_RETURN(0);
}

inline int
check_completed_operations(Thd_ndb *thd_ndb, NdbTransaction *trans,
                           const NdbOperation *first,
                           const NdbOperation *last,
                           uint *ignore_count)
{
  uint ignores= 0;
  DBUG_ENTER("check_completed_operations");

  if (unlikely(first == 0))
  {
    assert(last == 0);
    DBUG_RETURN(0);
  }

  /*
    Check that all errors are "accepted" errors
  */
  while (true)
  {
    const NdbError &err= first->getNdbError();
    if (err.classification != NdbError::NoError &&
        err.classification != NdbError::ConstraintViolation &&
        err.classification != NdbError::NoDataFound)
    {
#ifdef HAVE_NDB_BINLOG
      DBUG_ASSERT(err.code != 9999 && err.code != 9998);
#endif
      DBUG_RETURN(err.code);
    }
    if (err.classification != NdbError::NoError)
      ignores++;

    if (first == last)
      break;

    first= trans->getNextCompletedOperation(first);
  }
  if (ignore_count)
    *ignore_count= ignores;
  DBUG_RETURN(0);
}

void
ha_ndbcluster::release_completed_operations(NdbTransaction *trans)
{
  /**
   * mysqld reads/write blobs fully,
   *   which means that it does not keep blobs
   *   open/active over execute, which means
   *   that it should be safe to release anything completed here
   *
   *   i.e don't check for blobs, but just go ahead and release
   */
  trans->releaseCompletedOperations();
}

int execute_no_commit(Thd_ndb *thd_ndb, NdbTransaction *trans,
                      bool ignore_no_key,
                      uint *ignore_count= 0);
inline
int execute_no_commit(Thd_ndb *thd_ndb, NdbTransaction *trans,
                      bool ignore_no_key,
                      uint *ignore_count)
{
  DBUG_ENTER("execute_no_commit");
  ha_ndbcluster::release_completed_operations(trans);
  const NdbOperation *first= trans->getFirstDefinedOperation();
  const NdbOperation *last= trans->getLastDefinedOperation();
  thd_ndb->m_execute_count++;
  thd_ndb->m_unsent_bytes= 0;
  DBUG_PRINT("info", ("execute_count: %u", thd_ndb->m_execute_count));
  if (trans->execute(NdbTransaction::NoCommit,
                     NdbOperation::AO_IgnoreError,
                     thd_ndb->m_force_send))
  {
    DBUG_RETURN(-1);
  }
  if (!ignore_no_key || trans->getNdbError().code == 0)
    DBUG_RETURN(trans->getNdbError().code);

  DBUG_RETURN(check_completed_operations_pre_commit(thd_ndb, trans,
                                                    first, last,
                                                    ignore_count));
}

int execute_commit(THD* thd, Thd_ndb *thd_ndb, NdbTransaction *trans,
                   int force_send, int ignore_error, uint *ignore_count= 0);
inline
int execute_commit(THD* thd, Thd_ndb *thd_ndb, NdbTransaction *trans,
                   int force_send, int ignore_error, uint *ignore_count)
{
  DBUG_ENTER("execute_commit");
  NdbOperation::AbortOption ao= NdbOperation::AO_IgnoreError;
  if (thd_ndb->m_unsent_bytes && !ignore_error)
  {
    /*
      We have unsent bytes and cannot ignore error.  Calling execute
      with NdbOperation::AO_IgnoreError will result in possible commit
      of a transaction although there is an error.
    */
    ao= NdbOperation::AbortOnError;
  }
  const NdbOperation *first= trans->getFirstDefinedOperation();
  const NdbOperation *last= trans->getLastDefinedOperation();
  thd_ndb->m_execute_count++;
  thd_ndb->m_unsent_bytes= 0;
  DBUG_PRINT("info", ("execute_count: %u", thd_ndb->m_execute_count));
  if (trans->execute(NdbTransaction::Commit, ao, force_send))
  {
    if (thd->slave_thread)
      g_ndb_slave_state.atTransactionAbort();
    DBUG_RETURN(-1);
  }
  /* Success of some sort */
  if (thd->slave_thread)
  {
    g_ndb_slave_state.atTransactionCommit();
  }
  if (!ignore_error || trans->getNdbError().code == 0)
    DBUG_RETURN(trans->getNdbError().code);
  DBUG_RETURN(check_completed_operations(thd_ndb, trans, first, last,
                                         ignore_count));
}

inline
int execute_no_commit_ie(Thd_ndb *thd_ndb, NdbTransaction *trans)
{
  DBUG_ENTER("execute_no_commit_ie");
  ha_ndbcluster::release_completed_operations(trans);
  int res= trans->execute(NdbTransaction::NoCommit,
                          NdbOperation::AO_IgnoreError,
                          thd_ndb->m_force_send);
  thd_ndb->m_unsent_bytes= 0;
  thd_ndb->m_execute_count++;
  DBUG_PRINT("info", ("execute_count: %u", thd_ndb->m_execute_count));
  DBUG_RETURN(res);
}

/*
  Place holder for ha_ndbcluster thread specific data
*/
typedef struct st_thd_ndb_share {
  const void *key;
  struct Ndb_local_table_statistics stat;
} THD_NDB_SHARE;
static
uchar *thd_ndb_share_get_key(THD_NDB_SHARE *thd_ndb_share, size_t *length,
                            my_bool not_used __attribute__((unused)))
{
  *length= sizeof(thd_ndb_share->key);
  return (uchar*) &thd_ndb_share->key;
}

Thd_ndb::Thd_ndb(THD* thd) :
  m_thd(thd),
  schema_locks_count(0)
{
  connection= ndb_get_cluster_connection();
  m_connect_count= connection->get_connect_count();
  ndb= new Ndb(connection, "");
  lock_count= 0;
  start_stmt_count= 0;
  save_point_count= 0;
  count= 0;
  trans= NULL;
  m_handler= NULL;
  m_error= FALSE;
  options= 0;
  (void) my_hash_init(&open_tables, table_alias_charset, 5, 0, 0,
                      (my_hash_get_key)thd_ndb_share_get_key, 0, 0);
  m_unsent_bytes= 0;
  m_execute_count= 0;
  m_scan_count= 0;
  m_pruned_scan_count= 0;
  bzero(m_transaction_no_hint_count, sizeof(m_transaction_no_hint_count));
  bzero(m_transaction_hint_count, sizeof(m_transaction_hint_count));
  global_schema_lock_trans= NULL;
  global_schema_lock_count= 0;
  global_schema_lock_error= 0;
  init_alloc_root(&m_batch_mem_root, BATCH_FLUSH_SIZE/4, 0);
}

Thd_ndb::~Thd_ndb()
{
  if (opt_ndb_extra_logging > 1)
  {
    /*
      print some stats about the connection at disconnect
    */
    for (int i= 0; i < MAX_NDB_NODES; i++)
    {
      if (m_transaction_hint_count[i] > 0 ||
          m_transaction_no_hint_count[i] > 0)
      {
        sql_print_information("tid %u: node[%u] "
                              "transaction_hint=%u, transaction_no_hint=%u",
                              (unsigned)current_thd->thread_id, i,
                              m_transaction_hint_count[i],
                              m_transaction_no_hint_count[i]);
      }
    }
  }
  if (ndb)
  {
    delete ndb;
    ndb= NULL;
  }
  changed_tables.empty();
  my_hash_free(&open_tables);
  free_root(&m_batch_mem_root, MYF(0));
}


inline
Ndb *ha_ndbcluster::get_ndb(THD *thd)
{
  return get_thd_ndb(thd)->ndb;
}

/*
 * manage uncommitted insert/deletes during transactio to get records correct
 */

void ha_ndbcluster::set_rec_per_key()
{
  DBUG_ENTER("ha_ndbcluster::set_rec_per_key");
  /*
    Set up the 'rec_per_key[]' for keys which we have good knowledge
    about the distribution. 'rec_per_key[]' is init'ed to '0' by 
    open_binary_frm(), which is interpreted as 'unknown' by optimizer.
    -> Not setting 'rec_per_key[]' will force the optimizer to use
    its own heuristic to estimate 'records pr. key'.
  */
  for (uint i=0 ; i < table_share->keys ; i++)
  {
    switch (get_index_type(i))
    {
    case UNIQUE_ORDERED_INDEX:
    case PRIMARY_KEY_ORDERED_INDEX:
    case UNIQUE_INDEX:
    case PRIMARY_KEY_INDEX:
    {
      // Index is unique when all 'key_parts' are specified,
      // else distribution is unknown and not specified here.
      KEY* key_info= table->key_info + i;
      key_info->rec_per_key[key_info->key_parts-1]= 1;
      break;
    }
    case ORDERED_INDEX:
      // 'Records pr. key' are unknown for non-unique indexes.
      // (May change when we get better index statistics.)
    {
      THD *thd= current_thd;
      const bool index_stat_enable= THDVAR(NULL, index_stat_enable) &&
                                    THDVAR(thd, index_stat_enable);
      if (index_stat_enable)
      {
        int err= ndb_index_stat_set_rpk(i);
        if (err == 0)
          break;
      }
      // no fallback method...
      break;
    }
    default:
      DBUG_ASSERT(false);
    }
  }
  DBUG_VOID_RETURN;
}

ha_rows ha_ndbcluster::records()
{
  DBUG_ENTER("ha_ndbcluster::records");
  DBUG_PRINT("info", ("id=%d, no_uncommitted_rows_count=%d",
                      ((const NDBTAB *)m_table)->getTableId(),
                      m_table_info->no_uncommitted_rows_count));

  if (update_stats(table->in_use, 1) == 0)
  {
    DBUG_RETURN(stats.records);
  }
  else
  {
    DBUG_RETURN(HA_POS_ERROR);
  }
}

void ha_ndbcluster::no_uncommitted_rows_execute_failure()
{
  DBUG_ENTER("ha_ndbcluster::no_uncommitted_rows_execute_failure");
  get_thd_ndb(current_thd)->m_error= TRUE;
  DBUG_VOID_RETURN;
}

void ha_ndbcluster::no_uncommitted_rows_update(int c)
{
  DBUG_ENTER("ha_ndbcluster::no_uncommitted_rows_update");
  struct Ndb_local_table_statistics *local_info= m_table_info;
  local_info->no_uncommitted_rows_count+= c;
  DBUG_PRINT("info", ("id=%d, no_uncommitted_rows_count=%d",
                      ((const NDBTAB *)m_table)->getTableId(),
                      local_info->no_uncommitted_rows_count));
  DBUG_VOID_RETURN;
}

void ha_ndbcluster::no_uncommitted_rows_reset(THD *thd)
{
  DBUG_ENTER("ha_ndbcluster::no_uncommitted_rows_reset");
  Thd_ndb *thd_ndb= get_thd_ndb(thd);
  thd_ndb->count++;
  thd_ndb->m_error= FALSE;
  thd_ndb->m_unsent_bytes= 0;
  DBUG_VOID_RETURN;
}


int ha_ndbcluster::ndb_err(NdbTransaction *trans,
                           bool have_lock)
{
  THD *thd= current_thd;
  int res;
  NdbError err= trans->getNdbError();
  DBUG_ENTER("ndb_err");

  switch (err.classification) {
  case NdbError::SchemaError:
  {
    // TODO perhaps we need to do more here, invalidate also in the cache
    m_table->setStatusInvalid();
    /* Close other open handlers not used by any thread */
    TABLE_LIST table_list;
    bzero((char*) &table_list,sizeof(table_list));
    table_list.db= m_dbname;
    table_list.alias= table_list.table_name= m_tabname;
    close_cached_tables(thd, &table_list, have_lock, FALSE, FALSE);
    break;
  }
  default:
    break;
  }
  res= ndb_to_mysql_error(&err);
  DBUG_PRINT("info", ("transformed ndbcluster error %d to mysql error %d", 
                      err.code, res));
  if (res == HA_ERR_FOUND_DUPP_KEY)
  {
    char *error_data= err.details;
    uint dupkey= MAX_KEY;

    for (uint i= 0; i < MAX_KEY; i++)
    {
      if (m_index[i].type == UNIQUE_INDEX || 
          m_index[i].type == UNIQUE_ORDERED_INDEX)
      {
        const NDBINDEX *unique_index=
          (const NDBINDEX *) m_index[i].unique_index;
        if (unique_index &&
            (char *) unique_index->getObjectId() == error_data)
        {
          dupkey= i;
          break;
        }
      }
    }
    if (m_rows_to_insert == 1)
    {
      /*
	We can only distinguish between primary and non-primary
	violations here, so we need to return MAX_KEY for non-primary
	to signal that key is unknown
      */
      m_dupkey= err.code == 630 ? table_share->primary_key : dupkey; 
    }
    else
    {
      /* We are batching inserts, offending key is not available */
      m_dupkey= (uint) -1;
    }
  }
  DBUG_RETURN(res);
}


/**
  Override the default get_error_message in order to add the 
  error message of NDB .
*/

bool ha_ndbcluster::get_error_message(int error, 
                                      String *buf)
{
  DBUG_ENTER("ha_ndbcluster::get_error_message");
  DBUG_PRINT("enter", ("error: %d", error));

  Ndb *ndb= check_ndb_in_thd(current_thd);
  if (!ndb)
    DBUG_RETURN(FALSE);

  const NdbError err= ndb->getNdbError(error);
  bool temporary= err.status==NdbError::TemporaryError;
  buf->set(err.message, strlen(err.message), &my_charset_bin);
  DBUG_PRINT("exit", ("message: %s, temporary: %d", buf->ptr(), temporary));
  DBUG_RETURN(temporary);
}


/*
  field_used_length() returns the number of bytes actually used to
  store the data of the field. So for a varstring it includes both
  length byte(s) and string data, and anything after data_length()
  bytes are unused.
*/
static
uint32 field_used_length(const Field* field)
{
 if (field->type() == MYSQL_TYPE_VARCHAR)
 {
   const Field_varstring* f = static_cast<const Field_varstring*>(field);
   return f->length_bytes + const_cast<Field_varstring*>(f)->data_length();
                            // ^ no 'data_length() const'
 }
 return field->pack_length();
}


/**
  Check if MySQL field type forces var part in ndb storage
*/
static bool field_type_forces_var_part(enum_field_types type)
{
  switch (type) {
  case MYSQL_TYPE_VAR_STRING:
  case MYSQL_TYPE_VARCHAR:
    return TRUE;
  case MYSQL_TYPE_TINY_BLOB:
  case MYSQL_TYPE_BLOB:
  case MYSQL_TYPE_MEDIUM_BLOB:
  case MYSQL_TYPE_LONG_BLOB:
  case MYSQL_TYPE_GEOMETRY:
    return FALSE;
  default:
    return FALSE;
  }
}

/*
 * This is used for every additional row operation, to update the guesstimate
 * of pending bytes to send, and to check if it is now time to flush a batch.
 */
bool
ha_ndbcluster::add_row_check_if_batch_full_size(Thd_ndb *thd_ndb, uint size)
{
  if (thd_ndb->m_unsent_bytes == 0)
    free_root(&(thd_ndb->m_batch_mem_root), MY_MARK_BLOCKS_FREE);

  uint unsent= thd_ndb->m_unsent_bytes;
  unsent+= size;
  thd_ndb->m_unsent_bytes= unsent;
  return unsent >= thd_ndb->m_batch_size;
}

/*
  Return a generic buffer that will remain valid until after next execute.

  The memory is freed by the first call to add_row_check_if_batch_full_size()
  following any execute() call. The intention is that the memory is associated
  with one batch of operations during batched slave updates.

  Note in particular that using get_buffer() / copy_row_to_buffer() separately
  from add_row_check_if_batch_full_size() could make meory usage grow without
  limit, and that this sequence:

    execute()
    get_buffer() / copy_row_to_buffer()
    add_row_check_if_batch_full_size()
    ...
    execute()

  will free the memory already at add_row_check_if_batch_full_size() time, it
  will not remain valid until the second execute().
*/
uchar *
ha_ndbcluster::get_buffer(Thd_ndb *thd_ndb, uint size)
{
  return (uchar*)alloc_root(&(thd_ndb->m_batch_mem_root), size);
}

uchar *
ha_ndbcluster::copy_row_to_buffer(Thd_ndb *thd_ndb, const uchar *record)
{
  uchar *row= get_buffer(thd_ndb, table->s->reclength);
  if (unlikely(!row))
    return NULL;
  memcpy(row, record, table->s->reclength);
  return row;
}

/**
 * findBlobError
 * This method attempts to find an error in the hierarchy of runtime
 * NDBAPI objects from Blob up to transaction.
 * It will return -1 if no error is found, 0 if an error is found.
 */
int findBlobError(NdbError& error, NdbBlob* pBlob)
{
  error= pBlob->getNdbError();
  if (error.code != 0)
    return 0;
  
  const NdbOperation* pOp= pBlob->getNdbOperation();
  error= pOp->getNdbError();
  if (error.code != 0)
    return 0;
  
  NdbTransaction* pTrans= pOp->getNdbTransaction();
  error= pTrans->getNdbError();
  if (error.code != 0)
    return 0;
  
  /* No error on any of the objects */
  return -1;
}


int g_get_ndb_blobs_value(NdbBlob *ndb_blob, void *arg)
{
  ha_ndbcluster *ha= (ha_ndbcluster *)arg;
  DBUG_ENTER("g_get_ndb_blobs_value");
  DBUG_PRINT("info", ("destination row: %p", ha->m_blob_destination_record));

  if (ha->m_blob_counter == 0)   /* Reset total size at start of row */
    ha->m_blobs_row_total_size= 0;

  /* Count the total length needed for blob data. */
  int isNull;
  if (ndb_blob->getNull(isNull) != 0)
    ERR_RETURN(ndb_blob->getNdbError());
  if (isNull == 0) {
    Uint64 len64= 0;
    if (ndb_blob->getLength(len64) != 0)
      ERR_RETURN(ndb_blob->getNdbError());
    /* Align to Uint64. */
    ha->m_blobs_row_total_size+= (len64 + 7) & ~((Uint64)7);
    if (ha->m_blobs_row_total_size > 0xffffffff)
    {
      DBUG_ASSERT(FALSE);
      DBUG_RETURN(-1);
    }
    DBUG_PRINT("info", ("Blob number %d needs size %llu, total buffer reqt. now %llu",
                        ha->m_blob_counter,
                        len64,
                        ha->m_blobs_row_total_size));
  }
  ha->m_blob_counter++;

  /*
    Wait until all blobs in this row are active, so we can allocate
    and use a common buffer containing all.
  */
  if (ha->m_blob_counter < ha->m_blob_expected_count_per_row)
    DBUG_RETURN(0);

  /* Reset blob counter for next row (scan scenario) */
  ha->m_blob_counter= 0;

  /* Re-allocate bigger blob buffer for this row if necessary. */
  if (ha->m_blobs_row_total_size > ha->m_blobs_buffer_size)
  {
    my_free(ha->m_blobs_buffer, MYF(MY_ALLOW_ZERO_PTR));
    DBUG_PRINT("info", ("allocate blobs buffer size %u",
                        (uint32)(ha->m_blobs_row_total_size)));
    /* Windows compiler complains about my_malloc on non-size_t
     * validate mapping from Uint64 to size_t
     */
    if(((size_t)ha->m_blobs_row_total_size) != ha->m_blobs_row_total_size)
    {
      ha->m_blobs_buffer= NULL;
      ha->m_blobs_buffer_size= 0;
      DBUG_RETURN(-1);
    }

    ha->m_blobs_buffer=
      (uchar*) my_malloc((size_t) ha->m_blobs_row_total_size, MYF(MY_WME));
    if (ha->m_blobs_buffer == NULL)
    {
      ha->m_blobs_buffer_size= 0;
      DBUG_RETURN(-1);
    }
    ha->m_blobs_buffer_size= ha->m_blobs_row_total_size;
  }

  /*
    Now read all blob data.
    If we know the destination mysqld row, we also set the blob null bit and
    pointer/length (if not, it will be done instead in unpack_record()).
  */
  uint32 offset= 0;
  for (uint i= 0; i < ha->table->s->fields; i++)
  {
    Field *field= ha->table->field[i];
    if (! (field->flags & BLOB_FLAG))
      continue;
    NdbValue value= ha->m_value[i];
    if (value.blob == NULL)
    {
      DBUG_PRINT("info",("[%u] skipped", i));
      continue;
    }
    Field_blob *field_blob= (Field_blob *)field;
    NdbBlob *ndb_blob= value.blob;
    int isNull;
    if (ndb_blob->getNull(isNull) != 0)
      ERR_RETURN(ndb_blob->getNdbError());
    if (isNull == 0) {
      Uint64 len64= 0;
      if (ndb_blob->getLength(len64) != 0)
        ERR_RETURN(ndb_blob->getNdbError());
      DBUG_ASSERT(len64 < 0xffffffff);
      uchar *buf= ha->m_blobs_buffer + offset;
	  uint32 len= (uint32)(ha->m_blobs_buffer_size - offset);
      if (ndb_blob->readData(buf, len) != 0)
      {
        NdbError err;
        if (findBlobError(err, ndb_blob) == 0)
        {
          ERR_RETURN(err);
        }
        else
        {
          /* Should always have some error code set */
          assert(err.code != 0);
          ERR_RETURN(err);
        }
      }   
      DBUG_PRINT("info", ("[%u] offset: %u  buf: 0x%lx  len=%u",
                          i, offset, (long) buf, len));
      DBUG_ASSERT(len == len64);
      if (ha->m_blob_destination_record)
      {
        my_ptrdiff_t ptrdiff=
          ha->m_blob_destination_record - ha->table->record[0];
        field_blob->move_field_offset(ptrdiff);
        field_blob->set_ptr(len, buf);
        field_blob->set_notnull();
        field_blob->move_field_offset(-ptrdiff);
      }
      offset+= Uint32((len64 + 7) & ~((Uint64)7));
    }
    else if (ha->m_blob_destination_record)
    {
      /* Have to set length even in this case. */
      my_ptrdiff_t ptrdiff=
        ha->m_blob_destination_record - ha->table->record[0];
      uchar *buf= ha->m_blobs_buffer + offset;
      field_blob->move_field_offset(ptrdiff);
      field_blob->set_ptr((uint32)0, buf);
      field_blob->set_null();
      field_blob->move_field_offset(-ptrdiff);
      DBUG_PRINT("info", ("[%u] isNull=%d", i, isNull));
    }
  }

  if (!ha->m_active_cursor)
  {
    /* Non-scan, Blob reads have been issued
     * execute them and then close the Blob 
     * handles
     */
    for (uint i= 0; i < ha->table->s->fields; i++)
    {
      Field *field= ha->table->field[i];
      if (! (field->flags & BLOB_FLAG))
        continue;
      NdbValue value= ha->m_value[i];
      if (value.blob == NULL)
      {
        DBUG_PRINT("info",("[%u] skipped", i));
        continue;
      }
      NdbBlob *ndb_blob= value.blob;
    
      assert(ndb_blob->getState() == NdbBlob::Active);

      /* Call close() with execPendingBlobOps == true
       * For LM_CommittedRead access, this will enqueue
       * an unlock operation, which the Blob framework 
       * code invoking this callback will execute before
       * returning control to the caller of execute()
       */
      if (ndb_blob->close(true) != 0)
      {
        ERR_RETURN(ndb_blob->getNdbError());
      }
    }
  }

  DBUG_RETURN(0);
}

/*
  Request reading of blob values.

  If dst_record is specified, the blob null bit, pointer, and length will be
  set in that record. Otherwise they must be set later by calling
  unpack_record().
*/
int
ha_ndbcluster::get_blob_values(const NdbOperation *ndb_op, uchar *dst_record,
                               const MY_BITMAP *bitmap)
{
  uint i;
  DBUG_ENTER("ha_ndbcluster::get_blob_values");

  m_blob_counter= 0;
  m_blob_expected_count_per_row= 0;
  m_blob_destination_record= dst_record;
  m_blobs_row_total_size= 0;
  ndb_op->getNdbTransaction()->
    setMaxPendingBlobReadBytes(THDVAR(current_thd, blob_read_batch_bytes));

  for (i= 0; i < table_share->fields; i++) 
  {
    Field *field= table->field[i];
    if (!(field->flags & BLOB_FLAG))
      continue;

    DBUG_PRINT("info", ("fieldnr=%d", i));
    NdbBlob *ndb_blob;
    if (bitmap_is_set(bitmap, i))
    {
      if ((ndb_blob= ndb_op->getBlobHandle(i)) == NULL ||
          ndb_blob->setActiveHook(g_get_ndb_blobs_value, this) != 0)
        DBUG_RETURN(1);
      m_blob_expected_count_per_row++;
    }
    else
      ndb_blob= NULL;

    m_value[i].blob= ndb_blob;
  }

  DBUG_RETURN(0);
}

int
ha_ndbcluster::set_blob_values(const NdbOperation *ndb_op,
                               my_ptrdiff_t row_offset, const MY_BITMAP *bitmap,
                               uint *set_count, bool batch)
{
  uint field_no;
  uint *blob_index, *blob_index_end;
  int res= 0;
  DBUG_ENTER("ha_ndbcluster::set_blob_values");

  *set_count= 0;

  if (table_share->blob_fields == 0)
    DBUG_RETURN(0);

  ndb_op->getNdbTransaction()->
    setMaxPendingBlobWriteBytes(THDVAR(current_thd, blob_write_batch_bytes));
  blob_index= table_share->blob_field;
  blob_index_end= blob_index + table_share->blob_fields;
  do
  {
    field_no= *blob_index;
    /* A NULL bitmap sets all blobs. */
    if (bitmap && !bitmap_is_set(bitmap, field_no))
      continue;
    Field *field= table->field[field_no];

    NdbBlob *ndb_blob= ndb_op->getBlobHandle(field_no);
    if (ndb_blob == NULL)
      ERR_RETURN(ndb_op->getNdbError());
    if (field->is_null_in_record_with_offset(row_offset))
    {
      DBUG_PRINT("info", ("Setting Blob %d to NULL", field_no));
      if (ndb_blob->setNull() != 0)
        ERR_RETURN(ndb_op->getNdbError());
    }
    else
    {
      Field_blob *field_blob= (Field_blob *)field;

      // Get length and pointer to data
      const uchar *field_ptr= field->ptr + row_offset;
      uint32 blob_len= field_blob->get_length(field_ptr);
      uchar* blob_ptr= NULL;
      field_blob->get_ptr(&blob_ptr);

      // Looks like NULL ptr signals length 0 blob
      if (blob_ptr == NULL) {
        DBUG_ASSERT(blob_len == 0);
        blob_ptr= (uchar*)"";
      }

      DBUG_PRINT("value", ("set blob ptr: 0x%lx  len: %u",
                           (long) blob_ptr, blob_len));
      DBUG_DUMP("value", blob_ptr, min(blob_len, 26));

      /*
        NdbBlob requires the data pointer to remain valid until execute() time.
        So when batching, we need to copy the value to a temporary buffer.
      */
      if (batch && blob_len > 0)
      {
        uchar *tmp_buf= get_buffer(m_thd_ndb, blob_len);
        if (!tmp_buf)
          DBUG_RETURN(HA_ERR_OUT_OF_MEM);
        memcpy(tmp_buf, blob_ptr, blob_len);
        blob_ptr= tmp_buf;
      }
      res= ndb_blob->setValue((char*)blob_ptr, blob_len);
      if (res != 0)
        ERR_RETURN(ndb_op->getNdbError());
    }

    ++(*set_count);
  } while (++blob_index != blob_index_end);

  DBUG_RETURN(res);
}

/*
  This routine is shared by injector.  There is no common blobs buffer
  so the buffer and length are passed by reference.  Injector also
  passes a record pointer diff.
 */
int get_ndb_blobs_value(TABLE* table, NdbValue* value_array,
                        uchar*& buffer, uint& buffer_size,
                        my_ptrdiff_t ptrdiff)
{
  DBUG_ENTER("get_ndb_blobs_value");

  // Field has no field number so cannot use TABLE blob_field
  // Loop twice, first only counting total buffer size
  for (int loop= 0; loop <= 1; loop++)
  {
    uint32 offset= 0;
    for (uint i= 0; i < table->s->fields; i++)
    {
      Field *field= table->field[i];
      NdbValue value= value_array[i];
      if (! (field->flags & BLOB_FLAG))
        continue;
      if (value.blob == NULL)
      {
        DBUG_PRINT("info",("[%u] skipped", i));
        continue;
      }
      Field_blob *field_blob= (Field_blob *)field;
      NdbBlob *ndb_blob= value.blob;
      int isNull;
      if (ndb_blob->getNull(isNull) != 0)
        ERR_RETURN(ndb_blob->getNdbError());
      if (isNull == 0) {
        Uint64 len64= 0;
        if (ndb_blob->getLength(len64) != 0)
          ERR_RETURN(ndb_blob->getNdbError());
        // Align to Uint64
        uint32 size= Uint32(len64);
        if (size % 8 != 0)
          size+= 8 - size % 8;
        if (loop == 1)
        {
          uchar *buf= buffer + offset;
          uint32 len= 0xffffffff;  // Max uint32
          if (ndb_blob->readData(buf, len) != 0)
            ERR_RETURN(ndb_blob->getNdbError());
          DBUG_PRINT("info", ("[%u] offset: %u  buf: 0x%lx  len=%u  [ptrdiff=%d]",
                              i, offset, (long) buf, len, (int)ptrdiff));
          DBUG_ASSERT(len == len64);
          // Ugly hack assumes only ptr needs to be changed
          field_blob->set_ptr_offset(ptrdiff, len, buf);
        }
        offset+= size;
      }
      else if (loop == 1) // undefined or null
      {
        // have to set length even in this case
        uchar *buf= buffer + offset; // or maybe NULL
        uint32 len= 0;
	field_blob->set_ptr_offset(ptrdiff, len, buf);
        DBUG_PRINT("info", ("[%u] isNull=%d", i, isNull));
      }
    }
    if (loop == 0 && offset > buffer_size)
    {
      my_free(buffer, MYF(MY_ALLOW_ZERO_PTR));
      buffer_size= 0;
      DBUG_PRINT("info", ("allocate blobs buffer size %u", offset));
      buffer= (uchar*) my_malloc(offset, MYF(MY_WME));
      if (buffer == NULL)
      {
        sql_print_error("ha_ndbcluster::get_ndb_blobs_value: "
                        "my_malloc(%u) failed", offset);
        DBUG_RETURN(-1);
      }
      buffer_size= offset;
    }
  }
  DBUG_RETURN(0);
}


/**
  Check if any set or get of blob value in current query.
*/

bool ha_ndbcluster::uses_blob_value(const MY_BITMAP *bitmap) const
{
  uint *blob_index, *blob_index_end;
  if (table_share->blob_fields == 0)
    return FALSE;

  blob_index=     table_share->blob_field;
  blob_index_end= blob_index + table_share->blob_fields;
  do
  {
    if (bitmap_is_set(bitmap, table->field[*blob_index]->field_index))
      return TRUE;
  } while (++blob_index != blob_index_end);
  return FALSE;
}

void ha_ndbcluster::release_blobs_buffer()
{
  DBUG_ENTER("releaseBlobsBuffer");
  if (m_blobs_buffer_size > 0)
  {
    DBUG_PRINT("info", ("Deleting blobs buffer, size %llu", m_blobs_buffer_size));
    my_free(m_blobs_buffer, MYF(MY_ALLOW_ZERO_PTR));
    m_blobs_buffer= 0;
    m_blobs_row_total_size= 0;
    m_blobs_buffer_size= 0;
  }
  DBUG_VOID_RETURN;
}

/**
  Get metadata for this table from NDB.

  Check that frm-file on disk is equal to frm-file
  of table accessed in NDB.

  @retval
    0    ok
  @retval
    -2   Meta data has changed; Re-read data and try again
*/

int cmp_frm(const NDBTAB *ndbtab, const void *pack_data,
            uint pack_length)
{
  DBUG_ENTER("cmp_frm");
  /*
    Compare FrmData in NDB with frm file from disk.
  */
  if ((pack_length != ndbtab->getFrmLength()) || 
      (memcmp(pack_data, ndbtab->getFrmData(), pack_length)))
    DBUG_RETURN(1);
  DBUG_RETURN(0);
}

/*
  Does type support a default value?
*/
static bool
type_supports_default_value(enum_field_types mysql_type)
{
  bool ret = (mysql_type != MYSQL_TYPE_BLOB &&
              mysql_type != MYSQL_TYPE_TINY_BLOB &&
              mysql_type != MYSQL_TYPE_MEDIUM_BLOB &&
              mysql_type != MYSQL_TYPE_LONG_BLOB &&
              mysql_type != MYSQL_TYPE_GEOMETRY);

  return ret;
}

/**
   Check that Ndb data dictionary has the same default values
   as MySQLD for the current table.
   Called as part of a DBUG check as part of table open
   
   Returns
     0  - Defaults are ok
     -1 - Some default(s) are bad
*/
int ha_ndbcluster::check_default_values(const NDBTAB* ndbtab)
{
  /* Debug only method for checking table defaults aligned
     between MySQLD and Ndb
  */
  bool defaults_aligned= true;

  if (ndbtab->hasDefaultValues())
  {
    /* Ndb supports native defaults for non-pk columns */
    my_bitmap_map *old_map= tmp_use_all_columns(table, table->read_set);

    for (uint f=0; f < table_share->fields; f++)
    {
      Field* field= table->field[f]; // Use Field struct from MySQLD table rep
      const NdbDictionary::Column* ndbCol= ndbtab->getColumn(field->field_index); 
      bool isTimeStampWithAutoValue = ((field->type() == MYSQL_TYPE_TIMESTAMP) &&
                                       (field->table->timestamp_field == field));

      if ((! (field->flags & (PRI_KEY_FLAG |
                              NO_DEFAULT_VALUE_FLAG))) &&
          (type_supports_default_value(field->real_type())) &&
          !isTimeStampWithAutoValue)
      {
        /* We expect Ndb to have a native default for this
         * column
         */
        my_ptrdiff_t src_offset= table_share->default_values - 
          field->table->record[0];

        /* Move field by offset to refer to default value */
        field->move_field_offset(src_offset);
        
        const uchar* ndb_default= (const uchar*) ndbCol->getDefaultValue();

        if (ndb_default == NULL)
          /* MySQLD default must also be NULL */
          defaults_aligned= field->is_null();
        else
        {
          if (field->type() != MYSQL_TYPE_BIT)
          {
            defaults_aligned= (0 == field->cmp(ndb_default));
          }
          else
          {
            longlong value= (static_cast<Field_bit*>(field))->val_int();
            /* Map to NdbApi format - two Uint32s */
            Uint32 out[2];
            out[0] = 0;
            out[1] = 0;
            for (int b=0; b < 64; b++)
            {
              out[b >> 5] |= (value & 1) << (b & 31);
              
              value= value >> 1;
            }
            Uint32 defaultLen = field_used_length(field);
            defaultLen = ((defaultLen + 3) & ~(Uint32)0x7);
            defaults_aligned= (0 == memcmp(ndb_default, 
                                           out, 
                                           defaultLen));
          }
        }
        
        field->move_field_offset(-src_offset);

        if (unlikely(!defaults_aligned))
        {
          DBUG_PRINT("info", ("Default values differ for column %u",
                              field->field_index));
          break;
        }
      }
      else
      {
        /* We don't expect Ndb to have a native default for this column */
        if (unlikely(ndbCol->getDefaultValue() != NULL))
        {
          /* Didn't expect that */
          DBUG_PRINT("info", ("Column %u has native default, but shouldn't."
                              " Flags=%u, type=%u",
                              field->field_index, field->flags, field->real_type()));
          defaults_aligned= false;
          break;
        }
      }
    } 
    tmp_restore_column_map(table->read_set, old_map);
  }

  return (defaults_aligned? 0: -1);
}

int ha_ndbcluster::get_metadata(THD *thd, const char *path)
{
  Ndb *ndb= get_thd_ndb(thd)->ndb;
  NDBDICT *dict= ndb->getDictionary();
  const NDBTAB *tab;
  int error;
  DBUG_ENTER("get_metadata");
  DBUG_PRINT("enter", ("m_tabname: %s, path: %s", m_tabname, path));

  DBUG_ASSERT(m_table == NULL);
  DBUG_ASSERT(m_table_info == NULL);

  uchar *data= NULL, *pack_data= NULL;
  size_t length, pack_length;

  /*
    Compare FrmData in NDB with frm file from disk.
  */
  error= 0;
  if (readfrm(path, &data, &length) ||
      packfrm(data, length, &pack_data, &pack_length))
  {
    my_free(data, MYF(MY_ALLOW_ZERO_PTR));
    my_free(pack_data, MYF(MY_ALLOW_ZERO_PTR));
    DBUG_RETURN(1);
  }
    
  Ndb_table_guard ndbtab_g(dict, m_tabname);
  if (!(tab= ndbtab_g.get_table()))
    ERR_RETURN(dict->getNdbError());

  if (get_ndb_share_state(m_share) != NSS_ALTERED 
      && cmp_frm(tab, pack_data, pack_length))
  {
    DBUG_PRINT("error", 
               ("metadata, pack_length: %lu  getFrmLength: %d  memcmp: %d",
                (ulong) pack_length, tab->getFrmLength(),
                memcmp(pack_data, tab->getFrmData(), pack_length)));
    DBUG_DUMP("pack_data", (uchar*) pack_data, pack_length);
    DBUG_DUMP("frm", (uchar*) tab->getFrmData(), tab->getFrmLength());
    error= HA_ERR_TABLE_DEF_CHANGED;
  }
  my_free((char*)data, MYF(0));
  my_free((char*)pack_data, MYF(0));

  /* Now check that any Ndb native defaults are aligned 
     with MySQLD defaults
  */
  DBUG_ASSERT(check_default_values(tab) == 0);

  if (error)
    goto err;

  DBUG_PRINT("info", ("fetched table %s", tab->getName()));
  m_table= tab;

  if (bitmap_init(&m_bitmap, m_bitmap_buf, table_share->fields, 0))
  {
    error= HA_ERR_OUT_OF_MEM;
    goto err;
  }
  if (table_share->primary_key == MAX_KEY)
  {
    /* Hidden primary key. */
    if ((error= add_hidden_pk_ndb_record(dict)) != 0)
      goto err;
  }

  if ((error= add_table_ndb_record(dict)) != 0)
    goto err;

  /*
    Approx. write size in bytes over transporter
  */
  m_bytes_per_write= 12 + tab->getRowSizeInBytes() + 4 * tab->getNoOfColumns();

  /* Open indexes */
  if ((error= open_indexes(thd, ndb, table, FALSE)) != 0)
    goto err;

  /*
    Backward compatibility for tables created without tablespace
    in .frm => read tablespace setting from engine
  */
  if (table_share->mysql_version < 50120 &&
      !table_share->tablespace /* safety */)
  {
    Uint32 id;
    if (tab->getTablespace(&id))
    {
      NdbDictionary::Tablespace ts= dict->getTablespace(id);
      NdbError ndberr= dict->getNdbError();
      if (ndberr.classification == NdbError::NoError)
      {
        const char *tablespace= ts.getName();
        const size_t tablespace_len= strlen(tablespace);
        if (tablespace_len != 0)
        {
          DBUG_PRINT("info", ("Found tablespace '%s'", tablespace));
          table_share->tablespace= strmake_root(&table_share->mem_root,
                                                tablespace,
                                                tablespace_len);
        }
      }
    }
  }

  ndbtab_g.release();

#ifdef HAVE_NDB_BINLOG
  ndbcluster_read_binlog_replication(thd, ndb, m_share, m_table,
                                     ::server_id, table, FALSE);
#endif

  DBUG_RETURN(0);

err:
  ndbtab_g.invalidate();
  m_table= NULL;
  DBUG_RETURN(error);
}

static int fix_unique_index_attr_order(NDB_INDEX_DATA &data,
                                       const NDBINDEX *index,
                                       KEY *key_info)
{
  DBUG_ENTER("fix_unique_index_attr_order");
  unsigned sz= index->getNoOfIndexColumns();

  if (data.unique_index_attrid_map)
    my_free((char*)data.unique_index_attrid_map, MYF(0));
  data.unique_index_attrid_map= (uchar*)my_malloc(sz,MYF(MY_WME));
  if (data.unique_index_attrid_map == 0)
  {
    sql_print_error("fix_unique_index_attr_order: my_malloc(%u) failure",
                    (unsigned int)sz);
    DBUG_RETURN(HA_ERR_OUT_OF_MEM);
  }

  KEY_PART_INFO* key_part= key_info->key_part;
  KEY_PART_INFO* end= key_part+key_info->key_parts;
  DBUG_ASSERT(key_info->key_parts == sz);
  for (unsigned i= 0; key_part != end; key_part++, i++) 
  {
    const char *field_name= key_part->field->field_name;
#ifndef DBUG_OFF
   data.unique_index_attrid_map[i]= 255;
#endif
    for (unsigned j= 0; j < sz; j++)
    {
      const NDBCOL *c= index->getColumn(j);
      if (strcmp(field_name, c->getName()) == 0)
      {
        data.unique_index_attrid_map[i]= j;
        break;
      }
    }
    DBUG_ASSERT(data.unique_index_attrid_map[i] != 255);
  }
  DBUG_RETURN(0);
}

/*
  Create all the indexes for a table.
  If any index should fail to be created,
  the error is returned immediately
*/
int ha_ndbcluster::create_indexes(THD *thd, Ndb *ndb, TABLE *tab)
{
  uint i;
  int error= 0;
  const char *index_name;
  KEY* key_info= tab->key_info;
  const char **key_name= tab->s->keynames.type_names;
  DBUG_ENTER("ha_ndbcluster::create_indexes");

  for (i= 0; i < tab->s->keys; i++, key_info++, key_name++)
  {
    index_name= *key_name;
    NDB_INDEX_TYPE idx_type= get_index_type_from_table(i);
    error= create_index(thd, index_name, key_info, idx_type, i);
    if (error)
    {
      DBUG_PRINT("error", ("Failed to create index %u", i));
      break;
    }
  }

  DBUG_RETURN(error);
}

static void ndb_init_index(NDB_INDEX_DATA &data)
{
  data.type= UNDEFINED_INDEX;
  data.status= UNDEFINED;
  data.unique_index= NULL;
  data.index= NULL;
  data.unique_index_attrid_map= NULL;
  data.ndb_record_key= NULL;
  data.ndb_unique_record_key= NULL;
  data.ndb_unique_record_row= NULL;
}

static void ndb_clear_index(NDBDICT *dict, NDB_INDEX_DATA &data)
{
  if (data.unique_index_attrid_map)
  {
    my_free((char*)data.unique_index_attrid_map, MYF(0));
  }
  if (data.ndb_unique_record_key)
    dict->releaseRecord(data.ndb_unique_record_key);
  if (data.ndb_unique_record_row)
    dict->releaseRecord(data.ndb_unique_record_row);
  if (data.ndb_record_key)
    dict->releaseRecord(data.ndb_record_key);
  ndb_init_index(data);
}

static
void ndb_protect_char(const char* from, char* to, uint to_length, char protect)
{
  uint fpos= 0, tpos= 0;

  while(from[fpos] != '\0' && tpos < to_length - 1)
  {
    if (from[fpos] == protect)
    {
      int len= 0;
      to[tpos++]= '@';
      if(tpos < to_length - 5)
      {
        len= sprintf(to+tpos, "00%u", (uint) protect);
        tpos+= len;
      }
    }
    else
    {
      to[tpos++]= from[fpos];
    }
    fpos++;
  }
  to[tpos]= '\0';
}

/*
  Associate a direct reference to an index handle
  with an index (for faster access)
 */
int ha_ndbcluster::add_index_handle(THD *thd, NDBDICT *dict, KEY *key_info,
                                    const char *key_name, uint index_no)
{
  char index_name[FN_LEN + 1];
  int error= 0;

  NDB_INDEX_TYPE idx_type= get_index_type_from_table(index_no);
  m_index[index_no].type= idx_type;
  DBUG_ENTER("ha_ndbcluster::add_index_handle");
  DBUG_PRINT("enter", ("table %s", m_tabname));
  
  ndb_protect_char(key_name, index_name, sizeof(index_name) - 1, '/');
  if (idx_type != PRIMARY_KEY_INDEX && idx_type != UNIQUE_INDEX)
  {
    DBUG_PRINT("info", ("Get handle to index %s", index_name));
    const NDBINDEX *index;
    do
    {
      index= dict->getIndexGlobal(index_name, *m_table);
      if (!index)
        ERR_RETURN(dict->getNdbError());
      DBUG_PRINT("info", ("index: 0x%lx  id: %d  version: %d.%d  status: %d",
                          (long) index,
                          index->getObjectId(),
                          index->getObjectVersion() & 0xFFFFFF,
                          index->getObjectVersion() >> 24,
                          index->getObjectStatus()));
      DBUG_ASSERT(index->getObjectStatus() ==
                  NdbDictionary::Object::Retrieved);
      break;
    } while (1);
    m_index[index_no].index= index;
  }
  if (idx_type == UNIQUE_ORDERED_INDEX || idx_type == UNIQUE_INDEX)
  {
    char unique_index_name[FN_LEN + 1];
    static const char* unique_suffix= "$unique";
    m_has_unique_index= TRUE;
    strxnmov(unique_index_name, FN_LEN, index_name, unique_suffix, NullS);
    DBUG_PRINT("info", ("Get handle to unique_index %s", unique_index_name));
    const NDBINDEX *index;
    do
    {
      index= dict->getIndexGlobal(unique_index_name, *m_table);
      if (!index)
        ERR_RETURN(dict->getNdbError());
      DBUG_PRINT("info", ("index: 0x%lx  id: %d  version: %d.%d  status: %d",
                          (long) index,
                          index->getObjectId(),
                          index->getObjectVersion() & 0xFFFFFF,
                          index->getObjectVersion() >> 24,
                          index->getObjectStatus()));
      DBUG_ASSERT(index->getObjectStatus() ==
                  NdbDictionary::Object::Retrieved);
      break;
    } while (1);
    m_index[index_no].unique_index= index;
    error= fix_unique_index_attr_order(m_index[index_no], index, key_info);
  }

  if (!error)
    error= add_index_ndb_record(dict, key_info, index_no);

  if (!error)
    m_index[index_no].status= ACTIVE;
  
  DBUG_RETURN(error);
}

/*
  We use this function to convert null bit masks, as found in class Field,
  to bit numbers, as used in NdbRecord.
*/
static uint
null_bit_mask_to_bit_number(uchar bit_mask)
{
  switch (bit_mask)
  {
    case  0x1: return 0;
    case  0x2: return 1;
    case  0x4: return 2;
    case  0x8: return 3;
    case 0x10: return 4;
    case 0x20: return 5;
    case 0x40: return 6;
    case 0x80: return 7;
    default:
      DBUG_ASSERT(false);
      return 0;
  }
}

static void
ndb_set_record_specification(uint field_no,
                             NdbDictionary::RecordSpecification *spec,
                             const TABLE *table,
                             const NdbDictionary::Table *ndb_table)
{
  spec->column= ndb_table->getColumn(field_no);
  spec->offset= Uint32(table->field[field_no]->ptr - table->record[0]);
  if (table->field[field_no]->null_ptr)
  {
    spec->nullbit_byte_offset=
      Uint32(table->field[field_no]->null_ptr - table->record[0]);
    spec->nullbit_bit_in_byte=
      null_bit_mask_to_bit_number(table->field[field_no]->null_bit);
  }
  else if (table->field[field_no]->type() == MYSQL_TYPE_BIT)
  {
    /* We need to store the position of the overflow bits. */
    const Field_bit* field_bit= static_cast<Field_bit*>(table->field[field_no]);
    spec->nullbit_byte_offset=
      Uint32(field_bit->bit_ptr - table->record[0]);
    spec->nullbit_bit_in_byte= field_bit->bit_ofs;
  }
  else
  {
    spec->nullbit_byte_offset= 0;
    spec->nullbit_bit_in_byte= 0;
  }
}

int
ha_ndbcluster::add_table_ndb_record(NDBDICT *dict)
{
  DBUG_ENTER("ha_ndbcluster::add_table_ndb_record()");
  NdbDictionary::RecordSpecification spec[NDB_MAX_ATTRIBUTES_IN_TABLE + 2];
  NdbRecord *rec;
  uint i;

  for (i= 0; i < table_share->fields; i++)
  {
    ndb_set_record_specification(i, &spec[i], table, m_table);
  }

  rec= dict->createRecord(m_table, spec, i, sizeof(spec[0]),
                          NdbDictionary::RecMysqldBitfield);
  if (! rec)
    ERR_RETURN(dict->getNdbError());
  m_ndb_record= rec;

  DBUG_RETURN(0);
}

/* Create NdbRecord for setting hidden primary key from Uint64. */
int
ha_ndbcluster::add_hidden_pk_ndb_record(NDBDICT *dict)
{
  DBUG_ENTER("ha_ndbcluster::add_hidden_pk_ndb_record");
  NdbDictionary::RecordSpecification spec[1];
  NdbRecord *rec;

  spec[0].column= m_table->getColumn(table_share->fields);
  spec[0].offset= 0;
  spec[0].nullbit_byte_offset= 0;
  spec[0].nullbit_bit_in_byte= 0;

  rec= dict->createRecord(m_table, spec, 1, sizeof(spec[0]));
  if (! rec)
    ERR_RETURN(dict->getNdbError());
  m_ndb_hidden_key_record= rec;

  DBUG_RETURN(0);
}

int
ha_ndbcluster::add_index_ndb_record(NDBDICT *dict, KEY *key_info, uint index_no)
{
  DBUG_ENTER("ha_ndbcluster::add_index_ndb_record");
  NdbDictionary::RecordSpecification spec[NDB_MAX_ATTRIBUTES_IN_TABLE + 2];
  NdbRecord *rec;

  Uint32 offset= 0;
  for (uint i= 0; i < key_info->key_parts; i++)
  {
    KEY_PART_INFO *kp= &key_info->key_part[i];

    spec[i].column= m_table->getColumn(kp->fieldnr - 1);
    if (! spec[i].column)
      ERR_RETURN(dict->getNdbError());
    if (kp->null_bit)
    {
      /* Nullable column. */
      spec[i].offset= offset + 1;           // First byte is NULL flag
      spec[i].nullbit_byte_offset= offset;
      spec[i].nullbit_bit_in_byte= 0;
    }
    else
    {
      /* Not nullable column. */
      spec[i].offset= offset;
      spec[i].nullbit_byte_offset= 0;
      spec[i].nullbit_bit_in_byte= 0;
    }
    offset+= kp->store_length;
  }

  if (m_index[index_no].index)
  {
    /*
      Enable MysqldShrinkVarchar flag so that the two-byte length used by
      mysqld for short varchar keys is correctly converted into a one-byte
      length used by Ndb kernel.
    */
    rec= dict->createRecord(m_index[index_no].index, m_table,
                            spec, key_info->key_parts, sizeof(spec[0]),
                            ( NdbDictionary::RecMysqldShrinkVarchar |
                              NdbDictionary::RecMysqldBitfield ));
    if (! rec)
      ERR_RETURN(dict->getNdbError());
    m_index[index_no].ndb_record_key= rec;
  }
  else
    m_index[index_no].ndb_record_key= NULL;

  if (m_index[index_no].unique_index)
  {
    rec= dict->createRecord(m_index[index_no].unique_index, m_table,
                            spec, key_info->key_parts, sizeof(spec[0]),
                            ( NdbDictionary::RecMysqldShrinkVarchar |
                              NdbDictionary::RecMysqldBitfield ));
    if (! rec)
      ERR_RETURN(dict->getNdbError());
    m_index[index_no].ndb_unique_record_key= rec;
  }
  else if (index_no == table_share->primary_key)
  {
    /* The primary key is special, there is no explicit NDB index associated. */
    rec= dict->createRecord(m_table,
                            spec, key_info->key_parts, sizeof(spec[0]),
                            ( NdbDictionary::RecMysqldShrinkVarchar |
                              NdbDictionary::RecMysqldBitfield ));
    if (! rec)
      ERR_RETURN(dict->getNdbError());
    m_index[index_no].ndb_unique_record_key= rec;
  }
  else
    m_index[index_no].ndb_unique_record_key= NULL;

  /* Now do the same, but this time with offsets from Field, for row access. */
  for (uint i= 0; i < key_info->key_parts; i++)
  {
    const KEY_PART_INFO *kp= &key_info->key_part[i];

    spec[i].offset= kp->offset;
    if (kp->null_bit)
    {
      /* Nullable column. */
      spec[i].nullbit_byte_offset= kp->null_offset;
      spec[i].nullbit_bit_in_byte= null_bit_mask_to_bit_number(kp->null_bit);
    }
    else
    {
      /* Not nullable column. */
      spec[i].nullbit_byte_offset= 0;
      spec[i].nullbit_bit_in_byte= 0;
    }
  }

  if (m_index[index_no].unique_index)
  {
    rec= dict->createRecord(m_index[index_no].unique_index, m_table,
                            spec, key_info->key_parts, sizeof(spec[0]),
                            NdbDictionary::RecMysqldBitfield);
    if (! rec)
      ERR_RETURN(dict->getNdbError());
    m_index[index_no].ndb_unique_record_row= rec;
  }
  else if (index_no == table_share->primary_key)
  {
    rec= dict->createRecord(m_table,
                            spec, key_info->key_parts, sizeof(spec[0]),
                            NdbDictionary::RecMysqldBitfield);
    if (! rec)
      ERR_RETURN(dict->getNdbError());
    m_index[index_no].ndb_unique_record_row= rec;
  }
  else
    m_index[index_no].ndb_unique_record_row= NULL;

  DBUG_RETURN(0);
}

/*
  Associate index handles for each index of a table
*/
int ha_ndbcluster::open_indexes(THD *thd, Ndb *ndb, TABLE *tab,
                                bool ignore_error)
{
  uint i;
  int error= 0;
  NDBDICT *dict= ndb->getDictionary();
  KEY* key_info= tab->key_info;
  const char **key_name= tab->s->keynames.type_names;
  DBUG_ENTER("ha_ndbcluster::open_indexes");
  m_has_unique_index= FALSE;
  btree_keys.clear_all();
  for (i= 0; i < tab->s->keys; i++, key_info++, key_name++)
  {
    if ((error= add_index_handle(thd, dict, key_info, *key_name, i)))
    {
      if (ignore_error)
        m_index[i].index= m_index[i].unique_index= NULL;
      else
        break;
    }
    m_index[i].null_in_unique_index= FALSE;
    if (check_index_fields_not_null(key_info))
      m_index[i].null_in_unique_index= TRUE;

    if (error == 0 && test(index_flags(i, 0, 0) & HA_READ_RANGE))
      btree_keys.set_bit(i);
  }

  if (error && !ignore_error)
  {
    while (i > 0)
    {
      i--;
      if (m_index[i].index)
      {
         dict->removeIndexGlobal(*m_index[i].index, 1);
         m_index[i].index= NULL;
      }
      if (m_index[i].unique_index)
      {
         dict->removeIndexGlobal(*m_index[i].unique_index, 1);
         m_index[i].unique_index= NULL;
      }
    }
  }

  DBUG_ASSERT(error == 0 || error == 4243);

  DBUG_RETURN(error);
}

/*
  Renumber indexes in index list by shifting out
  indexes that are to be dropped
 */
void ha_ndbcluster::renumber_indexes(Ndb *ndb, TABLE *tab)
{
  uint i;
  const char *index_name;
  KEY* key_info= tab->key_info;
  const char **key_name= tab->s->keynames.type_names;
  DBUG_ENTER("ha_ndbcluster::renumber_indexes");
  
  for (i= 0; i < tab->s->keys; i++, key_info++, key_name++)
  {
    index_name= *key_name;
    NDB_INDEX_TYPE idx_type= get_index_type_from_table(i);
    m_index[i].type= idx_type;
    if (m_index[i].status == TO_BE_DROPPED) 
    {
      DBUG_PRINT("info", ("Shifting index %s(%i) out of the list", 
                          index_name, i));
      NDB_INDEX_DATA tmp;
      uint j= i + 1;
      // Shift index out of list
      while(j != MAX_KEY && m_index[j].status != UNDEFINED)
      {
        tmp=  m_index[j - 1];
        m_index[j - 1]= m_index[j];
        m_index[j]= tmp;
        j++;
      }
    }
  }

  DBUG_VOID_RETURN;
}

/*
  Drop all indexes that are marked for deletion
*/
int ha_ndbcluster::drop_indexes(Ndb *ndb, TABLE *tab)
{
  uint i;
  int error= 0;
  const char *index_name;
  KEY* key_info= tab->key_info;
  NDBDICT *dict= ndb->getDictionary();
  DBUG_ENTER("ha_ndbcluster::drop_indexes");
  
  for (i= 0; i < tab->s->keys; i++, key_info++)
  {
    NDB_INDEX_TYPE idx_type= get_index_type_from_table(i);
    m_index[i].type= idx_type;
    if (m_index[i].status == TO_BE_DROPPED)
    {
      const NdbDictionary::Index *index= m_index[i].index;
      const NdbDictionary::Index *unique_index= m_index[i].unique_index;
      
      if (index)
      {
        index_name= index->getName();
        DBUG_PRINT("info", ("Dropping index %u: %s", i, index_name));  
        // Drop ordered index from ndb
        error= dict->dropIndexGlobal(*index);
        if (!error)
        {
          dict->removeIndexGlobal(*index, 1);
          m_index[i].index= NULL;
        }
      }
      if (!error && unique_index)
      {
        index_name= unique_index->getName();
        DBUG_PRINT("info", ("Dropping unique index %u: %s", i, index_name));
        // Drop unique index from ndb
        error= dict->dropIndexGlobal(*unique_index);
        if (!error)
        {
          dict->removeIndexGlobal(*unique_index, 1);
          m_index[i].unique_index= NULL;
        }
      }
      if (error)
        DBUG_RETURN(error);
      ndb_clear_index(dict, m_index[i]);
      continue;
    }
  }
  
  DBUG_RETURN(error);
}

/**
  Decode the type of an index from information 
  provided in table object.
*/
NDB_INDEX_TYPE ha_ndbcluster::get_index_type_from_table(uint inx) const
{
  return get_index_type_from_key(inx, table_share->key_info,
                                 inx == table_share->primary_key);
}

NDB_INDEX_TYPE ha_ndbcluster::get_index_type_from_key(uint inx,
                                                      KEY *key_info,
                                                      bool primary) const
{
  bool is_hash_index=  (key_info[inx].algorithm == 
                        HA_KEY_ALG_HASH);
  if (primary)
    return is_hash_index ? PRIMARY_KEY_INDEX : PRIMARY_KEY_ORDERED_INDEX;
  
  return ((key_info[inx].flags & HA_NOSAME) ? 
          (is_hash_index ? UNIQUE_INDEX : UNIQUE_ORDERED_INDEX) :
          ORDERED_INDEX);
} 

bool ha_ndbcluster::check_index_fields_not_null(KEY* key_info)
{
  KEY_PART_INFO* key_part= key_info->key_part;
  KEY_PART_INFO* end= key_part+key_info->key_parts;
  DBUG_ENTER("ha_ndbcluster::check_index_fields_not_null");
  
  for (; key_part != end; key_part++) 
    {
      Field* field= key_part->field;
      if (field->maybe_null())
	DBUG_RETURN(TRUE);
    }
  
  DBUG_RETURN(FALSE);
}

void ha_ndbcluster::release_metadata(THD *thd, Ndb *ndb)
{
  uint i;

  DBUG_ENTER("release_metadata");
  DBUG_PRINT("enter", ("m_tabname: %s", m_tabname));

  NDBDICT *dict= ndb->getDictionary();
  int invalidate_indexes= 0;
  if (thd && thd->lex && thd->lex->sql_command == SQLCOM_FLUSH)
  {
    invalidate_indexes = 1;
  }
  if (m_table != NULL)
  {
    if (m_ndb_record != NULL)
    {
      dict->releaseRecord(m_ndb_record);
      m_ndb_record= NULL;
    }
    if (m_ndb_hidden_key_record != NULL)
    {
      dict->releaseRecord(m_ndb_hidden_key_record);
      m_ndb_hidden_key_record= NULL;
    }
    if (m_table->getObjectStatus() == NdbDictionary::Object::Invalid)
      invalidate_indexes= 1;
    dict->removeTableGlobal(*m_table, invalidate_indexes);
  }
  // TODO investigate
  DBUG_ASSERT(m_table_info == NULL);
  m_table_info= NULL;

  // Release index list 
  for (i= 0; i < MAX_KEY; i++)
  {
    if (m_index[i].unique_index)
    {
      DBUG_ASSERT(m_table != NULL);
      dict->removeIndexGlobal(*m_index[i].unique_index, invalidate_indexes);
    }
    if (m_index[i].index)
    {
      DBUG_ASSERT(m_table != NULL);
      dict->removeIndexGlobal(*m_index[i].index, invalidate_indexes);
    }
    ndb_clear_index(dict, m_index[i]);
  }

  m_table= NULL;
  DBUG_VOID_RETURN;
}


/*
  Map from thr_lock_type to NdbOperation::LockMode
*/
static inline
NdbOperation::LockMode get_ndb_lock_mode(enum thr_lock_type type)
{
  if (type >= TL_WRITE_ALLOW_WRITE)
    return NdbOperation::LM_Exclusive;
  if (type ==  TL_READ_WITH_SHARED_LOCKS)
    return NdbOperation::LM_Read;
  return NdbOperation::LM_CommittedRead;
}


static const ulong index_type_flags[]=
{
  /* UNDEFINED_INDEX */
  0,                         

  /* PRIMARY_KEY_INDEX */
  HA_ONLY_WHOLE_INDEX, 

  /* PRIMARY_KEY_ORDERED_INDEX */
  /* 
     Enable HA_KEYREAD_ONLY when "sorted" indexes are supported, 
     thus ORDERD BY clauses can be optimized by reading directly 
     through the index.
  */
  // HA_KEYREAD_ONLY | 
  HA_READ_NEXT |
  HA_READ_PREV |
  HA_READ_RANGE |
  HA_READ_ORDER,

  /* UNIQUE_INDEX */
  HA_ONLY_WHOLE_INDEX,

  /* UNIQUE_ORDERED_INDEX */
  HA_READ_NEXT |
  HA_READ_PREV |
  HA_READ_RANGE |
  HA_READ_ORDER,

  /* ORDERED_INDEX */
  HA_READ_NEXT |
  HA_READ_PREV |
  HA_READ_RANGE |
  HA_READ_ORDER
};

static const int index_flags_size= sizeof(index_type_flags)/sizeof(ulong);

inline NDB_INDEX_TYPE ha_ndbcluster::get_index_type(uint idx_no) const
{
  DBUG_ASSERT(idx_no < MAX_KEY);
  return m_index[idx_no].type;
}

inline bool ha_ndbcluster::has_null_in_unique_index(uint idx_no) const
{
  DBUG_ASSERT(idx_no < MAX_KEY);
  return m_index[idx_no].null_in_unique_index;
}


/**
  Get the flags for an index.

  @return
    flags depending on the type of the index.
*/

inline ulong ha_ndbcluster::index_flags(uint idx_no, uint part,
                                        bool all_parts) const 
{ 
  DBUG_ENTER("ha_ndbcluster::index_flags");
  DBUG_PRINT("enter", ("idx_no: %u", idx_no));
  DBUG_ASSERT(get_index_type_from_table(idx_no) < index_flags_size);
  DBUG_RETURN(index_type_flags[get_index_type_from_table(idx_no)] | 
              HA_KEY_SCAN_NOT_ROR);
}

bool ha_ndbcluster::check_index_fields_in_write_set(uint keyno)
{
  KEY* key_info= table->key_info + keyno;
  KEY_PART_INFO* key_part= key_info->key_part;
  KEY_PART_INFO* end= key_part+key_info->key_parts;
  uint i;
  DBUG_ENTER("check_index_fields_in_write_set");

  for (i= 0; key_part != end; key_part++, i++)
  {
    Field* field= key_part->field;
    if (!bitmap_is_set(table->write_set, field->field_index))
    {
      DBUG_RETURN(false);
    }
  }

  DBUG_RETURN(true);
}


/**
  Read one record from NDB using primary key.
*/

int ha_ndbcluster::pk_read(const uchar *key, uint key_len, uchar *buf,
                           uint32 *part_id)
{
  NdbConnection *trans= m_thd_ndb->trans;
  const NdbOperation *op;
  int res;
  DBUG_ENTER("pk_read");
  DBUG_PRINT("enter", ("key_len: %u read_set=%x",
                       key_len, table->read_set->bitmap[0]));
  DBUG_DUMP("key", key, key_len);
  DBUG_ASSERT(trans);

  if (!(op= pk_unique_index_read_key(table->s->primary_key, key, buf,
                                     get_ndb_lock_mode(m_lock.type),
                                     (m_user_defined_partitioning ?
                                      part_id :
                                      NULL))))
    ERR_RETURN(trans->getNdbError());

  if ((res = execute_no_commit_ie(m_thd_ndb, trans)) != 0 ||
      op->getNdbError().code) 
  {
    table->status= STATUS_NOT_FOUND;
    DBUG_RETURN(ndb_err(trans));
  }

  table->status= 0;     
  DBUG_RETURN(0);
}

/**
  Update primary key or part id by doing delete insert.
*/

int ha_ndbcluster::ndb_pk_update_row(THD *thd,
                                     const uchar *old_data, uchar *new_data,
                                     uint32 old_part_id)
{
  NdbTransaction *trans= m_thd_ndb->trans;
  int error;
  const NdbOperation *op;
  DBUG_ENTER("ndb_pk_update_row");
  DBUG_ASSERT(trans);

  NdbOperation::OperationOptions *poptions = NULL;
  NdbOperation::OperationOptions options;
  options.optionsPresent=0;

  DBUG_PRINT("info", ("primary key update or partition change, "
                      "doing read+delete+insert"));
  // Get all old fields, since we optimize away fields not in query

  const NdbRecord *key_rec;
  const uchar *key_row;

  if (m_user_defined_partitioning)
  {
    options.optionsPresent |= NdbOperation::OperationOptions::OO_PARTITION_ID;
    options.partitionId=old_part_id;
    poptions=&options;
  }

  setup_key_ref_for_ndb_record(&key_rec, &key_row, old_data, FALSE);

  if (!bitmap_is_set_all(table->read_set))
  {
    /*
      Need to read rest of columns for later re-insert.

      Use mask only with columns that are not in write_set, not in
      read_set, and not part of the primary key.
    */

    bitmap_copy(&m_bitmap, table->read_set);
    bitmap_union(&m_bitmap, table->write_set);
    bitmap_invert(&m_bitmap);
    if (!(op= trans->readTuple(key_rec, (const char *)key_row,
                               m_ndb_record, (char *)new_data,
                               get_ndb_lock_mode(m_lock.type),
                               (const unsigned char *)(m_bitmap.bitmap),
                               poptions,
                               sizeof(NdbOperation::OperationOptions))))
      ERR_RETURN(trans->getNdbError());

    if (table_share->blob_fields > 0)
    {
      my_bitmap_map *old_map= dbug_tmp_use_all_columns(table, table->read_set);
      error= get_blob_values(op, new_data, &m_bitmap);
      dbug_tmp_restore_column_map(table->read_set, old_map);
      if (error != 0)
        ERR_RETURN(op->getNdbError());
    }
    if (execute_no_commit(m_thd_ndb, trans, m_ignore_no_key) != 0) 
    {
      table->status= STATUS_NOT_FOUND;
      DBUG_RETURN(ndb_err(trans));
    }
  }

  // Delete old row
  error= ndb_delete_row(old_data, TRUE);
  if (error)
  {
    DBUG_PRINT("info", ("delete failed"));
    DBUG_RETURN(error);
  }

  // Insert new row
  DBUG_PRINT("info", ("delete succeded"));
  bool batched_update= (m_active_cursor != 0);
  /*
    If we are updating a primary key with auto_increment
    then we need to update the auto_increment counter
  */
  if (table->found_next_number_field &&
      bitmap_is_set(table->write_set, 
                    table->found_next_number_field->field_index) &&
      (error= set_auto_inc(thd, table->found_next_number_field)))
  {
    DBUG_RETURN(error);
  }

  /*
    We are mapping a MySQLD PK changing update to an NdbApi delete 
    and insert.
    The original PK changing update may not have written new values
    to all columns, so the write set may be partial.
    We set the write set to be all columns so that all values are
    copied from the old row to the new row.
  */
  my_bitmap_map *old_map=
    tmp_use_all_columns(table, table->write_set);
  error= ndb_write_row(new_data, TRUE, batched_update);
  tmp_restore_column_map(table->write_set, old_map);

  if (error)
  {
    DBUG_PRINT("info", ("insert failed"));
    if (trans->commitStatus() == NdbConnection::Started)
    {
      if (thd->slave_thread)
        g_ndb_slave_state.atTransactionAbort();
      m_thd_ndb->m_unsent_bytes= 0;
      m_thd_ndb->m_execute_count++;
      DBUG_PRINT("info", ("execute_count: %u", m_thd_ndb->m_execute_count));
      trans->execute(NdbTransaction::Rollback);
#ifdef FIXED_OLD_DATA_TO_ACTUALLY_CONTAIN_GOOD_DATA
      int undo_res;
      // Undo delete_row(old_data)
      undo_res= ndb_write_row((uchar *)old_data, TRUE, batched_update);
      if (undo_res)
        push_warning(table->in_use,
                     MYSQL_ERROR::WARN_LEVEL_WARN,
                     undo_res,
                     "NDB failed undoing delete at primary key update");
#endif
    }
    DBUG_RETURN(error);
  }
  DBUG_PRINT("info", ("delete+insert succeeded"));

  DBUG_RETURN(0);
}

/**
  Check that all operations between first and last all
  have gotten the errcode
  If checking for HA_ERR_KEY_NOT_FOUND then update m_dupkey
  for all succeeding operations
*/
bool ha_ndbcluster::check_all_operations_for_error(NdbTransaction *trans,
                                                   const NdbOperation *first,
                                                   const NdbOperation *last,
                                                   uint errcode)
{
  const NdbOperation *op= first;
  DBUG_ENTER("ha_ndbcluster::check_all_operations_for_error");

  while(op)
  {
    NdbError err= op->getNdbError();
    if (err.status != NdbError::Success)
    {
      if (ndb_to_mysql_error(&err) != (int) errcode)
        DBUG_RETURN(FALSE);
      if (op == last) break;
      op= trans->getNextCompletedOperation(op);
    }
    else
    {
      // We found a duplicate
      if (op->getType() == NdbOperation::UniqueIndexAccess)
      {
        if (errcode == HA_ERR_KEY_NOT_FOUND)
        {
          NdbIndexOperation *iop= (NdbIndexOperation *) op;
          const NDBINDEX *index= iop->getIndex();
          // Find the key_no of the index
          for(uint i= 0; i<table->s->keys; i++)
          {
            if (m_index[i].unique_index == index)
            {
              m_dupkey= i;
              break;
            }
          }
        }
      }
      else
      {
        // Must have been primary key access
        DBUG_ASSERT(op->getType() == NdbOperation::PrimaryKeyAccess);
        if (errcode == HA_ERR_KEY_NOT_FOUND)
          m_dupkey= table->s->primary_key;
      }
      DBUG_RETURN(FALSE);      
    }
  }
  DBUG_RETURN(TRUE);
}


/**
 * Check if record contains any null valued columns that are part of a key
 */
static
int
check_null_in_record(const KEY* key_info, const uchar *record)
{
  KEY_PART_INFO *curr_part, *end_part;
  curr_part= key_info->key_part;
  end_part= curr_part + key_info->key_parts;

  while (curr_part != end_part)
  {
    if (curr_part->null_bit &&
        (record[curr_part->null_offset] & curr_part->null_bit))
      return 1;
    curr_part++;
  }
  return 0;
  /*
    We could instead pre-compute a bitmask in table_share with one bit for
    every null-bit in the key, and so check this just by OR'ing the bitmask
    with the null bitmap in the record.
    But not sure it's worth it.
  */
}

/* Empty mask and dummy row, for reading no attributes using NdbRecord. */
/* Mask will be initialized to all zeros by linker. */
static unsigned char empty_mask[(NDB_MAX_ATTRIBUTES_IN_TABLE+7)/8];
static char dummy_row[1];

/**
  Peek to check if any rows already exist with conflicting
  primary key or unique index values
*/

int ha_ndbcluster::peek_indexed_rows(const uchar *record, 
                                     NDB_WRITE_OP write_op)
{
  NdbTransaction *trans;
  const NdbOperation *op;
  const NdbOperation *first, *last;
  NdbOperation::OperationOptions options;
  NdbOperation::OperationOptions *poptions=NULL;
  options.optionsPresent = 0;
  uint i;
  int res, error;
  DBUG_ENTER("peek_indexed_rows");
  if (unlikely(!(trans= get_transaction(error))))
  {
    DBUG_RETURN(error);
  }
  const NdbOperation::LockMode lm = get_ndb_lock_mode(m_lock.type);
  first= NULL;
  if (write_op != NDB_UPDATE && table->s->primary_key != MAX_KEY)
  {
    /*
     * Fetch any row with colliding primary key
     */
    const NdbRecord *key_rec=
      m_index[table->s->primary_key].ndb_unique_record_row;

    if (m_user_defined_partitioning)
    {
      uint32 part_id;
      int error;
      longlong func_value;
      my_bitmap_map *old_map= dbug_tmp_use_all_columns(table, table->read_set);
      error= m_part_info->get_partition_id(m_part_info, &part_id, &func_value);
      dbug_tmp_restore_column_map(table->read_set, old_map);
      if (error)
      {
        m_part_info->err_value= func_value;
        DBUG_RETURN(error);
      }
      options.optionsPresent |= NdbOperation::OperationOptions::OO_PARTITION_ID;
      options.partitionId=part_id;
      poptions=&options;
    }    

    if (!(op= trans->readTuple(key_rec, (const char *)record,
                               m_ndb_record, dummy_row, lm, empty_mask,
                               poptions, 
                               sizeof(NdbOperation::OperationOptions))))
      ERR_RETURN(trans->getNdbError());
    
    first= op;
  }
  /*
   * Fetch any rows with colliding unique indexes
   */
  KEY* key_info;
  for (i= 0, key_info= table->key_info; i < table->s->keys; i++, key_info++)
  {
    if (i != table_share->primary_key &&
        key_info->flags & HA_NOSAME &&
        bitmap_is_overlapping(table->write_set, m_key_fields[i]))
    {
      /*
        A unique index is defined on table and it's being updated
        We cannot look up a NULL field value in a unique index. But since
        keys with NULLs are not indexed, such rows cannot conflict anyway, so
        we just skip the index in this case.
      */
      if (check_null_in_record(key_info, record))
      {
        DBUG_PRINT("info", ("skipping check for key with NULL"));
        continue;
      }
      if (write_op != NDB_INSERT && !check_index_fields_in_write_set(i))
      {
        DBUG_PRINT("info", ("skipping check for key %u not in write_set", i));
        continue;
      }

      const NdbOperation *iop;
      const NdbRecord *key_rec= m_index[i].ndb_unique_record_row;
      if (!(iop= trans->readTuple(key_rec, (const char *)record,
                                  m_ndb_record, dummy_row,
                                  lm, empty_mask)))
        ERR_RETURN(trans->getNdbError());

      if (!first)
        first= iop;
    }
  }
  last= trans->getLastDefinedOperation();
  if (first)
    res= execute_no_commit_ie(m_thd_ndb, trans);
  else
  {
    // Table has no keys
    table->status= STATUS_NOT_FOUND;
    DBUG_RETURN(HA_ERR_KEY_NOT_FOUND);
  }
  if (check_all_operations_for_error(trans, first, last, 
                                     HA_ERR_KEY_NOT_FOUND))
  {
    table->status= STATUS_NOT_FOUND;
    DBUG_RETURN(ndb_err(trans));
  } 
  else
  {
    DBUG_PRINT("info", ("m_dupkey %d", m_dupkey));
  }
  DBUG_RETURN(0);
}


/**
  Read one record from NDB using unique secondary index.
*/

int ha_ndbcluster::unique_index_read(const uchar *key,
                                     uint key_len, uchar *buf)
{
  NdbTransaction *trans= m_thd_ndb->trans;
  const NdbOperation *op;
  DBUG_ENTER("ha_ndbcluster::unique_index_read");
  DBUG_PRINT("enter", ("key_len: %u, index: %u", key_len, active_index));
  DBUG_DUMP("key", key, key_len);
  DBUG_ASSERT(trans);

  if (!(op= pk_unique_index_read_key(active_index, key, buf,
                                     get_ndb_lock_mode(m_lock.type),
                                     NULL)))
    ERR_RETURN(trans->getNdbError());
  
  if (execute_no_commit_ie(m_thd_ndb, trans) != 0 ||
      op->getNdbError().code) 
  {
    int err= ndb_err(trans);
    if(err==HA_ERR_KEY_NOT_FOUND)
      table->status= STATUS_NOT_FOUND;
    else
      table->status= STATUS_GARBAGE;

    DBUG_RETURN(err);
  }

  table->status= 0;
  DBUG_RETURN(0);
}

int
ha_ndbcluster::scan_handle_lock_tuple(NdbScanOperation *scanOp,
                                      NdbTransaction *trans)
{
  DBUG_ENTER("ha_ndbcluster::scan_handle_lock_tuple");
  if (m_lock_tuple)
  {
    /*
      Lock level m_lock.type either TL_WRITE_ALLOW_WRITE
      (SELECT FOR UPDATE) or TL_READ_WITH_SHARED_LOCKS (SELECT
      LOCK WITH SHARE MODE) and row was not explictly unlocked 
      with unlock_row() call
    */
    const NdbOperation *op;
    // Lock row
    DBUG_PRINT("info", ("Keeping lock on scanned row"));
      
    if (!(op= scanOp->lockCurrentTuple(trans, m_ndb_record,
                                       dummy_row, empty_mask)))
    {
      /* purecov: begin inspected */
      m_lock_tuple= FALSE;
      ERR_RETURN(trans->getNdbError());
      /* purecov: end */    
    }
    m_thd_ndb->m_unsent_bytes+=12;
  }
  m_lock_tuple= FALSE;
  DBUG_RETURN(0);
}

inline int ha_ndbcluster::fetch_next(NdbScanOperation* cursor)
{
  DBUG_ENTER("fetch_next");
  int local_check;
  int error;
  NdbTransaction *trans= m_thd_ndb->trans;
  
  DBUG_ASSERT(trans);
  if ((error= scan_handle_lock_tuple(cursor, trans)) != 0)
    DBUG_RETURN(error);
  
  bool contact_ndb= m_lock.type < TL_WRITE_ALLOW_WRITE &&
                    m_lock.type != TL_READ_WITH_SHARED_LOCKS;
  do {
    DBUG_PRINT("info", ("Call nextResult, contact_ndb: %d", contact_ndb));
    /*
      We can only handle one tuple with blobs at a time.
    */
    if (m_thd_ndb->m_unsent_bytes && m_blobs_pending)
    {
      if (execute_no_commit(m_thd_ndb, trans, m_ignore_no_key) != 0)
        DBUG_RETURN(ndb_err(trans));
    }
    
    /* Should be no unexamined completed operations
       nextResult() on Blobs generates Blob part read ops,
       so we will free them here
    */
    release_completed_operations(trans);
    
    if ((local_check= cursor->nextResult(&_m_next_row,
                                         contact_ndb,
                                         m_thd_ndb->m_force_send)) == 0)
    {
      /*
	Explicitly lock tuple if "select for update" or
	"select lock in share mode"
      */
      m_lock_tuple= (m_lock.type == TL_WRITE_ALLOW_WRITE
		     || 
		     m_lock.type == TL_READ_WITH_SHARED_LOCKS);
      DBUG_RETURN(0);
    } 
    else if (local_check == 1 || local_check == 2)
    {
      // 1: No more records
      // 2: No more cached records
      
      /*
        Before fetching more rows and releasing lock(s),
        all pending update or delete operations should 
        be sent to NDB
      */
      DBUG_PRINT("info", ("thd_ndb->m_unsent_bytes: %ld",
                          (long) m_thd_ndb->m_unsent_bytes));
      if (m_thd_ndb->m_unsent_bytes)
      {
        if ((error = flush_bulk_insert()) != 0)
          DBUG_RETURN(error);
      }
      contact_ndb= (local_check == 2);
    }
    else
    {
      DBUG_RETURN(ndb_err(trans));
    }
  } while (local_check == 2);

  DBUG_RETURN(1);
}

/**
  Get the next record of a started scan. Try to fetch
  it locally from NdbApi cached records if possible, 
  otherwise ask NDB for more.

  @note
    If this is a update/delete make sure to not contact
    NDB before any pending ops have been sent to NDB.
*/

inline int ha_ndbcluster::next_result(uchar *buf)
{  
  int res;
  DBUG_ENTER("next_result");
    
  if (!m_active_cursor)
    DBUG_RETURN(HA_ERR_END_OF_FILE);
  
  if ((res= fetch_next(m_active_cursor)) == 0)
  {
    DBUG_PRINT("info", ("One more record found"));    

    unpack_record(buf, m_next_row);
    table->status= 0;
    DBUG_RETURN(0);
  }
  else if (res == 1)
  {
    // No more records
    table->status= STATUS_NOT_FOUND;
    
    DBUG_PRINT("info", ("No more records"));
    DBUG_RETURN(HA_ERR_END_OF_FILE);
  }
  else
  {
    DBUG_RETURN(ndb_err(m_thd_ndb->trans));
  }
}

/**
  Do a primary key or unique key index read operation.
  The key value is taken from a buffer in mysqld key format.
*/
const NdbOperation *
ha_ndbcluster::pk_unique_index_read_key(uint idx, const uchar *key, uchar *buf,
                                        NdbOperation::LockMode lm,
                                        Uint32 *ppartition_id)
{
  const NdbOperation *op;
  const NdbRecord *key_rec;
  NdbOperation::OperationOptions options;
  NdbOperation::OperationOptions *poptions = NULL;
  options.optionsPresent= 0;
  NdbOperation::GetValueSpec gets[2];

  DBUG_ASSERT(m_thd_ndb->trans);

  if (idx != MAX_KEY)
    key_rec= m_index[idx].ndb_unique_record_key;
  else
    key_rec= m_ndb_hidden_key_record;

  /* Initialize the null bitmap, setting unused null bits to 1. */
  memset(buf, 0xff, table->s->null_bytes);

  if (table_share->primary_key == MAX_KEY)
  {
    get_hidden_fields_keyop(&options, gets);
    poptions= &options;
  }

  if (ppartition_id != NULL)
  {
    assert(m_user_defined_partitioning);
    options.optionsPresent|= NdbOperation::OperationOptions::OO_PARTITION_ID;
    options.partitionId= *ppartition_id;
    poptions= &options;
  }

  op= m_thd_ndb->trans->readTuple(key_rec, (const char *)key, m_ndb_record,
                                  (char *)buf, lm,
                                  (uchar *)(table->read_set->bitmap), poptions,
                                  sizeof(NdbOperation::OperationOptions));

  if (uses_blob_value(table->read_set) &&
      get_blob_values(op, buf, table->read_set) != 0)
    return NULL;

  return op;
}

/** Count number of columns in key part. */
static uint
count_key_columns(const KEY *key_info, const key_range *key)
{
  KEY_PART_INFO *first_key_part= key_info->key_part;
  KEY_PART_INFO *key_part_end= first_key_part + key_info->key_parts;
  KEY_PART_INFO *key_part;
  uint length= 0;
  for(key_part= first_key_part; key_part < key_part_end; key_part++)
  {
    if (length >= key->length)
      break;
    length+= key_part->store_length;
  }
  return key_part - first_key_part;
}

/* Helper method to compute NDB index bounds. Note: does not set range_no. */
void
compute_index_bounds(NdbIndexScanOperation::IndexBound & bound,
                     const KEY *key_info,
                     const key_range *start_key, const key_range *end_key)
{
  if (start_key)
  {
    bound.low_key= (const char*)start_key->key;
    bound.low_key_count= count_key_columns(key_info, start_key);
    bound.low_inclusive=
      start_key->flag != HA_READ_AFTER_KEY &&
      start_key->flag != HA_READ_BEFORE_KEY;
  }
  else
  {
    bound.low_key= NULL;
    bound.low_key_count= 0;
  }

  if (start_key &&
      (start_key->flag == HA_READ_KEY_EXACT ||
       start_key->flag == HA_READ_PREFIX_LAST))
  {
    bound.high_key= bound.low_key;
    bound.high_key_count= bound.low_key_count;
    bound.high_inclusive= TRUE;
  }
  else if (end_key)
  {
    bound.high_key= (const char*)end_key->key;
    bound.high_key_count= count_key_columns(key_info, end_key);
    /*
      For some reason, 'where b >= 1 and b <= 3' uses HA_READ_AFTER_KEY for
      the end_key.
      So HA_READ_AFTER_KEY in end_key sets high_inclusive, even though in
      start_key it does not set low_inclusive.
    */
    bound.high_inclusive= end_key->flag != HA_READ_BEFORE_KEY;
    if (end_key->flag == HA_READ_KEY_EXACT ||
        end_key->flag == HA_READ_PREFIX_LAST)
    {
      bound.low_key= bound.high_key;
      bound.low_key_count= bound.high_key_count;
      bound.low_inclusive= TRUE;
    }
  }
  else
  {
    bound.high_key= NULL;
    bound.high_key_count= 0;
  }
  DBUG_PRINT("info", ("start_flag=0x%x end_flag=0x%x"
                      " lo_keys=%d lo_incl=%d hi_keys=%d hi_incl=%d",
                      start_key?start_key->flag:0, end_key?end_key->flag:0,
                      bound.low_key_count, bound.low_inclusive,
                      bound.high_key_count, bound.high_inclusive));
}

/**
  Start ordered index scan in NDB
*/

int ha_ndbcluster::ordered_index_scan(const key_range *start_key,
                                      const key_range *end_key,
                                      bool sorted, bool descending,
                                      uchar* buf, part_id_range *part_spec)
{  
  NdbTransaction *trans;
  NdbIndexScanOperation *op;
  int error;

  DBUG_ENTER("ha_ndbcluster::ordered_index_scan");
  DBUG_PRINT("enter", ("index: %u, sorted: %d, descending: %d read_set=0x%x",
             active_index, sorted, descending, table->read_set->bitmap[0]));
  DBUG_PRINT("enter", ("Starting new ordered scan on %s", m_tabname));

  // Check that sorted seems to be initialised
  DBUG_ASSERT(sorted == 0 || sorted == 1);

  if (unlikely(!(trans= get_transaction(error))))
  {
    DBUG_RETURN(error);
  }

  if (m_active_cursor && (error= close_scan()))
    DBUG_RETURN(error);

  const NdbOperation::LockMode lm = get_ndb_lock_mode(m_lock.type);

  NdbScanOperation::ScanOptions options;
  options.optionsPresent=NdbScanOperation::ScanOptions::SO_SCANFLAGS;
  options.scan_flags=0;

  NdbOperation::GetValueSpec gets[2];
  if (table_share->primary_key == MAX_KEY)
    get_hidden_fields_scan(&options, gets);

  if (lm == NdbOperation::LM_Read)
    options.scan_flags|= NdbScanOperation::SF_KeyInfo;
  if (sorted)
    options.scan_flags|= NdbScanOperation::SF_OrderByFull;
  if (descending)
    options.scan_flags|= NdbScanOperation::SF_Descending;
  const NdbRecord *key_rec= m_index[active_index].ndb_record_key;
  const NdbRecord *row_rec= m_ndb_record;

  NdbIndexScanOperation::IndexBound bound;
  NdbIndexScanOperation::IndexBound *pbound = NULL;
  NdbInterpretedCode code(m_table);

  if (start_key != NULL || end_key != NULL)
  {
    /* 
       Compute bounds info, reversing range boundaries
       if descending
     */
    compute_index_bounds(bound, 
                         table->key_info + active_index,
                         (descending?
                          end_key : start_key),
                         (descending?
                          start_key : end_key));
    bound.range_no = 0;
    pbound = &bound;
  }

  /* Partition pruning */
  if (m_use_partition_pruning && 
      m_user_defined_partitioning && part_spec != NULL &&
      part_spec->start_part == part_spec->end_part)
  {
    /* Explicitly set partition id when pruning User-defined partitioned scan */
    options.partitionId = part_spec->start_part;
    options.optionsPresent |= NdbScanOperation::ScanOptions::SO_PARTITION_ID;
  }

  if (m_cond && m_cond->generate_scan_filter(&code, &options))
    ERR_RETURN(code.getNdbError());

  if (!(op= trans->scanIndex(key_rec, row_rec, lm,
                             (uchar *)(table->read_set->bitmap),
                             pbound,
                             &options,
                             sizeof(NdbScanOperation::ScanOptions))))
    ERR_RETURN(trans->getNdbError());

  DBUG_PRINT("info", ("Is scan pruned to 1 partition? : %u", op->getPruned()));
  m_thd_ndb->m_scan_count++;
  m_thd_ndb->m_pruned_scan_count += (op->getPruned()? 1 : 0);

  if (uses_blob_value(table->read_set) &&
      get_blob_values(op, NULL, table->read_set) != 0)
    ERR_RETURN(op->getNdbError());

  m_active_cursor= op;

  if (execute_no_commit(m_thd_ndb, trans, m_ignore_no_key) != 0)
    DBUG_RETURN(ndb_err(trans));
  
  DBUG_RETURN(next_result(buf));
}

static
int
guess_scan_flags(NdbOperation::LockMode lm,
		 const NDBTAB* tab, const MY_BITMAP* readset)
{
  int flags= 0;
  flags|= (lm == NdbOperation::LM_Read) ? NdbScanOperation::SF_KeyInfo : 0;
  if (tab->checkColumns(0, 0) & 2)
  {
    int ret = tab->checkColumns(readset->bitmap, no_bytes_in_map(readset));
    
    if (ret & 2)
    { // If disk columns...use disk scan
      flags |= NdbScanOperation::SF_DiskScan;
    }
    else if ((ret & 4) == 0 && (lm == NdbOperation::LM_Exclusive))
    {
      // If no mem column is set and exclusive...guess disk scan
      flags |= NdbScanOperation::SF_DiskScan;
    }
  }
  return flags;
}

/*
  Start full table scan in NDB or unique index scan
 */

int ha_ndbcluster::full_table_scan(const KEY* key_info, 
                                   const key_range *start_key,
                                   const key_range *end_key,
                                   uchar *buf)
{
  int error;
  NdbScanOperation *op;
  NdbTransaction *trans= m_thd_ndb->trans;
  part_id_range part_spec;
  bool use_set_part_id= FALSE;
  NdbOperation::GetValueSpec gets[2];

  DBUG_ENTER("full_table_scan");  
  DBUG_PRINT("enter", ("Starting new scan on %s", m_tabname));

  if (m_use_partition_pruning && m_user_defined_partitioning)
  {
    part_spec.start_part= 0;
    part_spec.end_part= m_part_info->get_tot_partitions() - 1;
    prune_partition_set(table, &part_spec);
    DBUG_PRINT("info", ("part_spec.start_part: %u  part_spec.end_part: %u",
                        part_spec.start_part, part_spec.end_part));
    /*
      If partition pruning has found no partition in set
      we can return HA_ERR_END_OF_FILE
    */
    if (part_spec.start_part > part_spec.end_part)
    {
      DBUG_RETURN(HA_ERR_END_OF_FILE);
    }

    if (part_spec.start_part == part_spec.end_part)
    {
      /*
       * Only one partition is required to scan, if sorted is required
       * don't need it anymore since output from one ordered partitioned
       * index is always sorted.
       *
       * Note : This table scan pruning currently only occurs for 
       * UserDefined partitioned tables.
       * It could be extended to occur for natively partitioned tables if
       * the Partitioning layer can make a key (e.g. start or end key)
       * available so that we can determine the correct pruning in the 
       * NDBAPI layer.
       */
      use_set_part_id= TRUE;
      if (!trans)
        if (unlikely(!(trans= get_transaction_part_id(part_spec.start_part,
                                                      error))))
          DBUG_RETURN(error);
    }
  }
  if (!trans)
    if (unlikely(!(trans= start_transaction(error))))
      DBUG_RETURN(error);

  const NdbOperation::LockMode lm = get_ndb_lock_mode(m_lock.type);
  NdbScanOperation::ScanOptions options;
  options.optionsPresent = (NdbScanOperation::ScanOptions::SO_SCANFLAGS |
                            NdbScanOperation::ScanOptions::SO_PARALLEL);
  options.scan_flags = guess_scan_flags(lm, m_table, table->read_set);
  options.parallel= DEFAULT_PARALLELISM;

  if (use_set_part_id) {
    assert(m_user_defined_partitioning);
    options.optionsPresent|= NdbScanOperation::ScanOptions::SO_PARTITION_ID;
    options.partitionId = part_spec.start_part;
  };

  if (table_share->primary_key == MAX_KEY)
    get_hidden_fields_scan(&options, gets);

  {
    NdbInterpretedCode code(m_table);

    if (!key_info)
    {
      if (m_cond && m_cond->generate_scan_filter(&code, &options))
        ERR_RETURN(code.getNdbError());
    }
    else
    {
      /* Unique index scan in NDB (full table scan with scan filter) */
      DBUG_PRINT("info", ("Starting unique index scan"));
      if (!m_cond)
        m_cond= new ha_ndbcluster_cond;
      if (!m_cond)
      {
        my_errno= HA_ERR_OUT_OF_MEM;
        DBUG_RETURN(my_errno);
      }       
      if (m_cond->generate_scan_filter_from_key(&code, &options, key_info, start_key, end_key, buf))
        ERR_RETURN(code.getNdbError());
    }

    if (!(op= trans->scanTable(m_ndb_record, lm,
                               (uchar *)(table->read_set->bitmap),
                               &options, sizeof(NdbScanOperation::ScanOptions))))
      ERR_RETURN(trans->getNdbError());

    m_thd_ndb->m_scan_count++;
    m_thd_ndb->m_pruned_scan_count += (op->getPruned()? 1 : 0);
  }
  
  DBUG_ASSERT(m_active_cursor==NULL);
  m_active_cursor= op;

  if (uses_blob_value(table->read_set) &&
      get_blob_values(op, NULL, table->read_set) != 0)
    ERR_RETURN(op->getNdbError());

  if (execute_no_commit(m_thd_ndb, trans, m_ignore_no_key) != 0)
    DBUG_RETURN(ndb_err(trans));
  DBUG_PRINT("exit", ("Scan started successfully"));
  DBUG_RETURN(next_result(buf));
}

int
ha_ndbcluster::set_auto_inc(THD *thd, Field *field)
{
  DBUG_ENTER("ha_ndbcluster::set_auto_inc");
  bool read_bit= bitmap_is_set(table->read_set, field->field_index);
  bitmap_set_bit(table->read_set, field->field_index);
  Uint64 next_val= (Uint64) field->val_int() + 1;
  if (!read_bit)
    bitmap_clear_bit(table->read_set, field->field_index);
  DBUG_RETURN(set_auto_inc_val(thd, next_val));
}

inline
int
ha_ndbcluster::set_auto_inc_val(THD *thd, Uint64 value)
{
  Ndb *ndb= get_ndb(thd);
  DBUG_ENTER("ha_ndbcluster::set_auto_inc_val");
#ifndef DBUG_OFF
  char buff[22];
  DBUG_PRINT("info", 
             ("Trying to set next auto increment value to %s",
              llstr(value, buff)));
#endif
  if (ndb->checkUpdateAutoIncrementValue(m_share->tuple_id_range, value))
  {
    Ndb_tuple_id_range_guard g(m_share);
    if (ndb->setAutoIncrementValue(m_table, g.range, value, TRUE)
        == -1)
      ERR_RETURN(ndb->getNdbError());
  }
  DBUG_RETURN(0);
}

Uint32
ha_ndbcluster::setup_get_hidden_fields(NdbOperation::GetValueSpec gets[2])
{
  Uint32 num_gets= 0;
  /*
    We need to read the hidden primary key, and possibly the FRAGMENT
    pseudo-column.
  */
  gets[num_gets].column= get_hidden_key_column();
  gets[num_gets].appStorage= &m_ref;
  num_gets++;
  if (m_user_defined_partitioning)
  {
    /* Need to read partition id to support ORDER BY columns. */
    gets[num_gets].column= NdbDictionary::Column::FRAGMENT;
    gets[num_gets].appStorage= &m_part_id;
    num_gets++;
  }
  return num_gets;
}

void
ha_ndbcluster::get_hidden_fields_keyop(NdbOperation::OperationOptions *options,
                                       NdbOperation::GetValueSpec gets[2])
{
  Uint32 num_gets= setup_get_hidden_fields(gets);
  options->optionsPresent|= NdbOperation::OperationOptions::OO_GETVALUE;
  options->extraGetValues= gets;
  options->numExtraGetValues= num_gets;
}

void
ha_ndbcluster::get_hidden_fields_scan(NdbScanOperation::ScanOptions *options,
                                      NdbOperation::GetValueSpec gets[2])
{
  Uint32 num_gets= setup_get_hidden_fields(gets);
  options->optionsPresent|= NdbScanOperation::ScanOptions::SO_GETVALUE;
  options->extraGetValues= gets;
  options->numExtraGetValues= num_gets;
}

inline void
ha_ndbcluster::eventSetAnyValue(THD *thd, 
                                NdbOperation::OperationOptions *options) const
{
  options->anyValue= 0;
  if (unlikely(m_slow_path))
  {
    /*
      Ignore TNTO_NO_LOGGING for slave thd.  It is used to indicate
      log-slave-updates option.  This is instead handled in the
      injector thread, by looking explicitly at the
      opt_log_slave_updates flag.
    */
    Thd_ndb *thd_ndb= get_thd_ndb(thd);
    if (thd->slave_thread)
    {
      /*
        Slave-thread, we are applying a replicated event.
        We set the server_id to the value received from the log which
        may be a composite of server_id and other data according
        to the server_id_bits option.
        In future it may be useful to support *not* mapping composite
        AnyValues to/from Binlogged server-ids
      */
      options->optionsPresent |= NdbOperation::OperationOptions::OO_ANYVALUE;
      options->anyValue = thd_unmasked_server_id(thd);
    }
    else if (thd_ndb->trans_options & TNTO_NO_LOGGING)
    {
      options->optionsPresent |= NdbOperation::OperationOptions::OO_ANYVALUE;
      ndbcluster_anyvalue_set_nologging(options->anyValue);
    }
  }
#ifndef DBUG_OFF
  /*
    MySQLD will set the user-portion of AnyValue (if any) to all 1s
    This tests code filtering ServerIds on the value of server-id-bits.
  */
  const char* p = getenv("NDB_TEST_ANYVALUE_USERDATA");
  if (p != 0  && *p != 0 && *p != '0' && *p != 'n' && *p != 'N')
  {
    options->optionsPresent |= NdbOperation::OperationOptions::OO_ANYVALUE;
    dbug_ndbcluster_anyvalue_set_userbits(options->anyValue);
  }
#endif
}

bool ha_ndbcluster::isManualBinlogExec(THD *thd)
{
  /* Are we executing handler methods as part of 
   * a mysql client BINLOG statement?
   */
#ifndef EMBEDDED_LIBRARY
  return thd ? 
    ( thd->rli_fake? 
      thd->rli_fake->get_flag(Relay_log_info::IN_STMT) : false)
    : false;
#else
  /* For Embedded library, we can't determine if we're
   * executing Binlog manually
   * TODO : Find better way to determine whether to use
   *        SQL REPLACE or Write_row semantics
   */
  return false;
#endif

}

static inline bool
thd_allow_batch(const THD* thd)
{
#ifndef OPTION_ALLOW_BATCH
  return false;
#else
  return (thd_options(thd) & OPTION_ALLOW_BATCH);
#endif
}

#ifdef HAVE_NDB_BINLOG
/**
   prepare_conflict_detection

   This method is called during operation definition by the slave,
   when writing to a table with conflict detection defined.

   It is responsible for defining and adding any operation filtering
   required, and for saving any operation definition state required
   for post-execute analysis
*/
int
ha_ndbcluster::prepare_conflict_detection(enum_conflicting_op_type op_type,
                                          const NdbRecord* key_rec,
                                          const uchar* old_data,
                                          const uchar* new_data,
                                          NdbInterpretedCode* code,
                                          NdbOperation::OperationOptions* options)
{
  DBUG_ENTER("prepare_conflict_detection");

  int res = 0;
  const st_conflict_fn_def* conflict_fn = m_share->m_cfn_share->m_conflict_fn;
  assert( conflict_fn != NULL );


  /*
     Prepare interpreted code for operation (update + delete only) according
     to algorithm used
  */
  if (op_type != WRITE_ROW)
  {
    res = conflict_fn->prep_func(m_share->m_cfn_share,
                                 op_type,
                                 old_data,
                                 new_data,
                                 table->write_set,
                                 code);

    if (!res)
    {
      /* Attach conflict detecting filter program to operation */
      options->optionsPresent|=NdbOperation::OperationOptions::OO_INTERPRETED;
      options->interpretedCode= code;
    }
  } // if (op_type != WRITE_ROW)

  g_ndb_slave_state.current_conflict_defined_op_count++;

  /* Now save data for potential insert to exceptions table... */
  const uchar* row_to_save = (op_type == DELETE_ROW)? old_data : new_data;
  Ndb_exceptions_data ex_data;
  ex_data.share= m_share;
  ex_data.key_rec= key_rec;
  ex_data.op_type= op_type;
  /*
    We need to save the row data for possible conflict resolution after
    execute().
  */
  ex_data.row= copy_row_to_buffer(m_thd_ndb, row_to_save);
  uchar* ex_data_buffer= get_buffer(m_thd_ndb, sizeof(ex_data));
  if (ex_data.row == NULL || ex_data_buffer == NULL)
  {
    DBUG_RETURN(HA_ERR_OUT_OF_MEM);
  }
  memcpy(ex_data_buffer, &ex_data, sizeof(ex_data));

  /* Store ptr to exceptions data in operation 'customdata' ptr */
  options->optionsPresent|= NdbOperation::OperationOptions::OO_CUSTOMDATA;
  options->customData= (void*)ex_data_buffer;

  DBUG_RETURN(0);
}

/**
   handle_conflict_op_error

   This method is called when an error is detected after executing an
   operation with conflict detection active.

   If the operation error is related to conflict detection, handling
   starts.

   Handling involves incrementing the relevant counter, and optionally
   refreshing the row and inserting an entry into the exceptions table
*/

int
handle_conflict_op_error(Thd_ndb* thd_ndb,
                         NdbTransaction* trans,
                         const NdbError& err,
                         const NdbOperation* op)
{
  DBUG_ENTER("handle_conflict_op_error");
  DBUG_PRINT("info", ("ndb error: %d", err.code));

  if ((err.code == (int) error_conflict_fn_violation) ||
      (err.classification == NdbError::ConstraintViolation) ||
      (err.classification == NdbError::NoDataFound))
  {
    DBUG_PRINT("info",
               ("err.code %s (int) error_conflict_fn_violation, "
                "err.classification %s",
                err.code == (int) error_conflict_fn_violation ? "==" : "!=",
                err.classification
                == NdbError::ConstraintViolation
                ? "== NdbError::ConstraintViolation"
                : (err.classification == NdbError::NoDataFound
                   ? "== NdbError::NoDataFound" : "!=")));

    enum_conflict_cause conflict_cause;

    if (err.code == (int) error_conflict_fn_violation)
    {
      conflict_cause= ROW_IN_CONFLICT;
    }
    else if (err.classification == NdbError::ConstraintViolation)
    {
      conflict_cause= ROW_ALREADY_EXISTS;
    }
    else
    {
      assert(err.classification == NdbError::NoDataFound);
      conflict_cause= ROW_DOES_NOT_EXIST;
    }

    const void* buffer=op->getCustomData();
    assert(buffer);
    Ndb_exceptions_data ex_data;
    memcpy(&ex_data, buffer, sizeof(ex_data));
    NDB_SHARE *share= ex_data.share;
    const NdbRecord* key_rec= ex_data.key_rec;
    const uchar* row= ex_data.row;
    enum_conflicting_op_type op_type = ex_data.op_type;
    DBUG_ASSERT(share != NULL && row != NULL);

    NDB_CONFLICT_FN_SHARE* cfn_share= share->m_cfn_share;
    if (cfn_share)
    {
      enum_conflict_fn_type cft = cfn_share->m_conflict_fn->type;
      bool haveExTable = cfn_share->m_ex_tab != NULL;

      g_ndb_slave_state.current_violation_count[cft]++;

      {
        NdbError handle_error;
        if (handle_row_conflict(cfn_share,
                                key_rec,
                                row,
                                op_type,
                                conflict_cause,
                                err,
                                trans,
                                handle_error))
        {
          /* Error with handling of row conflict */
          char msg[FN_REFLEN];
          my_snprintf(msg, sizeof(msg), "Row conflict handling "
                      "on table %s hit Ndb error %d '%s'",
                      share->table_name,
                      handle_error.code,
                      handle_error.message);

          if (handle_error.status == NdbError::TemporaryError)
          {
            /* Slave will roll back and retry entire transaction. */
            ERR_RETURN(handle_error);
          }
          else
          {
            push_warning_printf(current_thd, MYSQL_ERROR::WARN_LEVEL_ERROR,
                                ER_EXCEPTIONS_WRITE_ERROR,
                                ER(ER_EXCEPTIONS_WRITE_ERROR), msg);
            /* Slave will stop replication. */
            DBUG_RETURN(ER_EXCEPTIONS_WRITE_ERROR);
          }
        }
      }


      if (haveExTable)
      {
        NdbError ex_err;
        if (write_conflict_row(share, trans, row, ex_err))
        {
          char msg[FN_REFLEN];
          my_snprintf(msg, sizeof(msg), "table %s NDB error %d '%s'",
                      cfn_share->m_ex_tab->getName(),
                      ex_err.code, ex_err.message);

          NdbDictionary::Dictionary* dict= thd_ndb->ndb->getDictionary();

          if (ex_err.classification == NdbError::SchemaError)
          {
            dict->removeTableGlobal(*(cfn_share->m_ex_tab), false);
            cfn_share->m_ex_tab= NULL;
          }
          else if (ex_err.status == NdbError::TemporaryError)
          {
            /* Slave will roll back and retry entire transaction. */
            ERR_RETURN(ex_err);
          }
          else
          {
            push_warning_printf(current_thd, MYSQL_ERROR::WARN_LEVEL_ERROR,
                                ER_EXCEPTIONS_WRITE_ERROR,
                                ER(ER_EXCEPTIONS_WRITE_ERROR), msg);
            /* Slave will stop replication. */
            DBUG_RETURN(ER_EXCEPTIONS_WRITE_ERROR);
          }
        }
      } // if (haveExTable)

      DBUG_RETURN(0);
    }
    else
    {
      DBUG_PRINT("info", ("missing cfn_share"));
      DBUG_RETURN(0); // TODO : Correct?
    }
  }
  else
  {
    /* Non conflict related error */
    DBUG_PRINT("info", ("err.code == %u", err.code));
    DBUG_RETURN(err.code);
  }

  DBUG_RETURN(0); // Reachable?
}
#endif /* HAVE_NDB_BINLOG */


int ha_ndbcluster::write_row(uchar *record)
{
  DBUG_ENTER("ha_ndbcluster::write_row");
#ifdef HAVE_NDB_BINLOG
  if (m_share == ndb_apply_status_share && table->in_use->slave_thread)
  {
    uint32 sid, master_server_id= active_mi->master_id;
    memcpy(&sid, table->field[0]->ptr + (record - table->record[0]), sizeof(sid));
    if (sid == master_server_id)
    {
      uint64 master_epoch;
      memcpy(&master_epoch, table->field[1]->ptr + (record - table->record[0]),
             sizeof(master_epoch));
      active_mi->master_epoch= master_epoch;
    }
  }
#endif /* HAVE_NDB_BINLOG */
  DBUG_RETURN(ndb_write_row(record, FALSE, FALSE));
}

/**
  Insert one record into NDB
*/
int ha_ndbcluster::ndb_write_row(uchar *record,
                                 bool primary_key_update,
                                 bool batched_update)
{
  bool has_auto_increment;
  const NdbOperation *op;
  THD *thd= table->in_use;
  Thd_ndb *thd_ndb= m_thd_ndb;
  NdbTransaction *trans;
  uint32 part_id;
  int error;
  NdbOperation::SetValueSpec sets[2];
  Uint32 num_sets= 0;
  DBUG_ENTER("ha_ndbcluster::ndb_write_row");

  has_auto_increment= (table->next_number_field && record == table->record[0]);

  if (has_auto_increment && table_share->primary_key != MAX_KEY) 
  {
    /*
     * Increase any auto_incremented primary key
     */
    m_skip_auto_increment= FALSE;
    if ((error= update_auto_increment()))
      DBUG_RETURN(error);
    m_skip_auto_increment= (insert_id_for_cur_row == 0);
  }

  /*
   * If IGNORE the ignore constraint violations on primary and unique keys
   */
  if (!m_use_write && m_ignore_dup_key)
  {
    /*
      compare if expression with that in start_bulk_insert()
      start_bulk_insert will set parameters to ensure that each
      write_row is committed individually
    */
    int peek_res= peek_indexed_rows(record, NDB_INSERT);
    
    if (!peek_res) 
    {
      DBUG_RETURN(HA_ERR_FOUND_DUPP_KEY);
    }
    if (peek_res != HA_ERR_KEY_NOT_FOUND)
      DBUG_RETURN(peek_res);
  }

  bool uses_blobs= uses_blob_value(table->write_set);

  Uint64 auto_value;
  const NdbRecord *key_rec;
  const uchar *key_row;
  if (table_share->primary_key == MAX_KEY)
  {
    /* Table has hidden primary key. */
    Ndb *ndb= get_ndb(thd);
    uint retries= NDB_AUTO_INCREMENT_RETRIES;
    int retry_sleep= 30; /* 30 milliseconds, transaction */
    for (;;)
    {
      Ndb_tuple_id_range_guard g(m_share);
      if (ndb->getAutoIncrementValue(m_table, g.range, auto_value, 1000) == -1)
      {
	if (--retries && !thd->killed &&
	    ndb->getNdbError().status == NdbError::TemporaryError)
	{
	  do_retry_sleep(retry_sleep);
	  continue;
	}
	ERR_RETURN(ndb->getNdbError());
      }
      break;
    }
    sets[num_sets].column= get_hidden_key_column();
    sets[num_sets].value= &auto_value;
    num_sets++;
    key_rec= m_ndb_hidden_key_record;
    key_row= (const uchar *)&auto_value;
  }
  else
  {
    key_rec= m_index[table_share->primary_key].ndb_unique_record_row;
    key_row= record;
  }

  trans= thd_ndb->trans;
  if (m_user_defined_partitioning)
  {
    DBUG_ASSERT(m_use_partition_pruning);
    longlong func_value= 0;
    my_bitmap_map *old_map= dbug_tmp_use_all_columns(table, table->read_set);
    error= m_part_info->get_partition_id(m_part_info, &part_id, &func_value);
    dbug_tmp_restore_column_map(table->read_set, old_map);
    if (unlikely(error))
    {
      m_part_info->err_value= func_value;
      DBUG_RETURN(error);
    }
    {
      /*
        We need to set the value of the partition function value in
        NDB since the NDB kernel doesn't have easy access to the function
        to calculate the value.
      */
      if (func_value >= INT_MAX32)
        func_value= INT_MAX32;
      sets[num_sets].column= get_partition_id_column();
      sets[num_sets].value= &func_value;
      num_sets++;
    }
    if (!trans)
      if (unlikely(!(trans= start_transaction_part_id(part_id, error))))
        DBUG_RETURN(error);
  }
  else if (!trans)
  {
    if (unlikely(!(trans= start_transaction_row(key_rec, key_row, error))))
      DBUG_RETURN(error);
  }
  DBUG_ASSERT(trans);

  ha_statistic_increment(&SSV::ha_write_count);
  if (table->timestamp_field_type & TIMESTAMP_AUTO_SET_ON_INSERT)
    table->timestamp_field->set_time();

  /*
     Setup OperationOptions
   */
  NdbOperation::OperationOptions options;
  NdbOperation::OperationOptions *poptions = NULL;
  options.optionsPresent=0;
  
  eventSetAnyValue(thd, &options); 
  bool need_flush= add_row_check_if_batch_full(thd_ndb);

  if (m_user_defined_partitioning)
  {
    options.optionsPresent |= NdbOperation::OperationOptions::OO_PARTITION_ID;
    options.partitionId= part_id;
  }
  if (num_sets)
  {
    options.optionsPresent |= NdbOperation::OperationOptions::OO_SETVALUE;
    options.extraSetValues= sets;
    options.numExtraSetValues= num_sets;
  }
  if (thd->slave_thread || THDVAR(thd, deferred_constraints))
  {
    options.optionsPresent |=
      NdbOperation::OperationOptions::OO_DEFERRED_CONSTAINTS;
  }

  if (options.optionsPresent != 0)
    poptions=&options;

  const Uint32 bitmapSz= (NDB_MAX_ATTRIBUTES_IN_TABLE + 31)/32;
  uint32 tmpBitmapSpace[bitmapSz];
  MY_BITMAP tmpBitmap;
  MY_BITMAP *user_cols_written_bitmap;
#ifdef HAVE_NDB_BINLOG
  bool haveConflictFunction =
    (thd->slave_thread &&
     m_share->m_cfn_share &&
     m_share->m_cfn_share->m_conflict_fn);
#endif
  
  if (m_use_write
#ifdef HAVE_NDB_BINLOG
      /* Conflict detection must use normal Insert */
      && !haveConflictFunction
#endif
      )
  {
    /* Should we use the supplied table writeset or not?
     * For a REPLACE command, we should ignore it, and write
     * all columns to get correct REPLACE behaviour.
     * For applying Binlog events, we need to use the writeset
     * to avoid trampling unchanged columns when an update is
     * logged as a WRITE
     */
    bool useWriteSet= isManualBinlogExec(thd);

#ifdef HAVE_NDB_BINLOG
    /* Slave always uses writeset
     * TODO : What about SBR replicating a
     * REPLACE command?
     */
    useWriteSet |= thd->slave_thread;
#endif
    uchar* mask;

    if (useWriteSet)
    {
      user_cols_written_bitmap= table->write_set;
      mask= (uchar *)(user_cols_written_bitmap->bitmap);
    }
    else
    {
      user_cols_written_bitmap= NULL;
      mask= NULL;
    }
    /* TODO : Add conflict detection etc when interpreted write supported */
    op= trans->writeTuple(key_rec, (const char *)key_row, m_ndb_record,
                          (char *)record, mask,
                          poptions, sizeof(NdbOperation::OperationOptions));
  }
  else
  {
#ifdef HAVE_NDB_BINLOG
    if (haveConflictFunction)
    {
      /* Conflict detection in slave thread */
      if (unlikely((error = prepare_conflict_detection(WRITE_ROW,
                                                       key_rec,
                                                       NULL,    /* old_data */
                                                       record,  /* new_data */
                                                       NULL,    /* code */
                                                       &options))))
        DBUG_RETURN(error);
    }
#endif
    uchar *mask;

    /* Check whether Ndb table definition includes any default values. */
    if (m_table->hasDefaultValues())
    {
      DBUG_PRINT("info", ("Not sending values for native defaulted columns"));

      /*
        If Ndb is unaware of the table's defaults, we must provide all column values to the insert.  
        This is done using a NULL column mask.
        If Ndb is aware of the table's defaults, we only need to provide 
        the columns explicitly mentioned in the write set, 
        plus any extra columns required due to bug#41616. 
        plus the primary key columns required due to bug#42238.
      */
      /*
        The following code for setting user_cols_written_bitmap
        should be removed after BUG#41616 and Bug#42238 are fixed
      */
      /* Copy table write set so that we can add to it */
      user_cols_written_bitmap= &tmpBitmap;
      bitmap_init(user_cols_written_bitmap, tmpBitmapSpace,
                  table->write_set->n_bits, false);
      bitmap_copy(user_cols_written_bitmap, table->write_set);

      for (uint i= 0; i < table->s->fields; i++)
      {
        Field *field= table->field[i];
        DBUG_PRINT("info", ("Field#%u, (%u), Type : %u "
                            "NO_DEFAULT_VALUE_FLAG : %u PRI_KEY_FLAG : %u",
                            i, 
                            field->field_index,
                            field->real_type(),
                            field->flags & NO_DEFAULT_VALUE_FLAG,
                            field->flags & PRI_KEY_FLAG));
        if ((field->flags & (NO_DEFAULT_VALUE_FLAG | // bug 41616
                             PRI_KEY_FLAG)) ||       // bug 42238
            ! type_supports_default_value(field->real_type()))
        {
          bitmap_set_bit(user_cols_written_bitmap, field->field_index);
        }
      }

      mask= (uchar *)(user_cols_written_bitmap->bitmap);
    }
    else
    {
      /* No defaults in kernel, provide all columns ourselves */
      DBUG_PRINT("info", ("No native defaults, sending all values"));
      user_cols_written_bitmap= NULL;
      mask = NULL;
    }
      
    /* Using insert, we write all non default columns */
    op= trans->insertTuple(key_rec, (const char *)key_row, m_ndb_record,
                           (char *)record, mask, // Default value should be masked
                           poptions, sizeof(NdbOperation::OperationOptions));
  }
  if (!(op))
    ERR_RETURN(trans->getNdbError());

  bool do_batch= !need_flush &&
    (batched_update || thd_allow_batch(thd));
  uint blob_count= 0;
  if (table_share->blob_fields > 0)
  {
    my_bitmap_map *old_map= dbug_tmp_use_all_columns(table, table->read_set);
    /* Set Blob values for all columns updated by the operation */
    int res= set_blob_values(op, record - table->record[0],
                             user_cols_written_bitmap, &blob_count, do_batch);
    dbug_tmp_restore_column_map(table->read_set, old_map);
    if (res != 0)
      DBUG_RETURN(res);
  }

  m_rows_changed++;

  /*
    Execute write operation
    NOTE When doing inserts with many values in 
    each INSERT statement it should not be necessary
    to NoCommit the transaction between each row.
    Find out how this is detected!
  */
  m_rows_inserted++;
  no_uncommitted_rows_update(1);
  if (( (m_rows_to_insert == 1 || uses_blobs) && !do_batch ) ||
      primary_key_update ||
      need_flush)
  {
    int res= flush_bulk_insert();
    if (res != 0)
    {
      m_skip_auto_increment= TRUE;
      DBUG_RETURN(res);
    }
  }
  if ((has_auto_increment) && (m_skip_auto_increment))
  {
    int ret_val;
    if ((ret_val= set_auto_inc(thd, table->next_number_field)))
    {
      DBUG_RETURN(ret_val);
    }
  }
  m_skip_auto_increment= TRUE;

  DBUG_PRINT("exit",("ok"));
  DBUG_RETURN(0);
}


/* Compare if an update changes the primary key in a row. */
int ha_ndbcluster::primary_key_cmp(const uchar * old_row, const uchar * new_row)
{
  uint keynr= table_share->primary_key;
  KEY_PART_INFO *key_part=table->key_info[keynr].key_part;
  KEY_PART_INFO *end=key_part+table->key_info[keynr].key_parts;

  for (; key_part != end ; key_part++)
  {
    if (!bitmap_is_set(table->write_set, key_part->fieldnr - 1))
      continue;

    /* The primary key does not allow NULLs. */
    DBUG_ASSERT(!key_part->null_bit);

    if (key_part->key_part_flag & (HA_BLOB_PART | HA_VAR_LENGTH_PART))
    {

      if (key_part->field->cmp_binary((old_row + key_part->offset),
                                      (new_row + key_part->offset),
                                      (ulong) key_part->length))
        return 1;
    }
    else
    {
      if (memcmp(old_row+key_part->offset, new_row+key_part->offset,
                 key_part->length))
        return 1;
    }
  }
  return 0;
}

#ifdef HAVE_NDB_BINLOG

int
handle_row_conflict(NDB_CONFLICT_FN_SHARE* cfn_share,
                    const NdbRecord* key_rec,
                    const uchar* pk_row,
                    enum_conflicting_op_type op_type,
                    enum_conflict_cause conflict_cause,
                    const NdbError& conflict_error,
                    NdbTransaction* conflict_trans,
                    NdbError& err)
{
  DBUG_ENTER("handle_row_conflict");

  DBUG_RETURN(0);
};
#endif /* HAVE_NDB_BINLOG */

/**
  Update one record in NDB using primary key.
*/

bool ha_ndbcluster::start_bulk_update()
{
  DBUG_ENTER("ha_ndbcluster::start_bulk_update");
  if (!m_use_write && m_ignore_dup_key)
  {
    DBUG_PRINT("info", ("Batching turned off as duplicate key is "
                        "ignored by using peek_row"));
    DBUG_RETURN(TRUE);
  }
  DBUG_RETURN(FALSE);
}

int ha_ndbcluster::bulk_update_row(const uchar *old_data, uchar *new_data,
                                   uint *dup_key_found)
{
  DBUG_ENTER("ha_ndbcluster::bulk_update_row");
  *dup_key_found= 0;
  DBUG_RETURN(ndb_update_row(old_data, new_data, 1));
}

int ha_ndbcluster::exec_bulk_update(uint *dup_key_found)
{
  NdbTransaction* trans= m_thd_ndb->trans;
  DBUG_ENTER("ha_ndbcluster::exec_bulk_update");
  *dup_key_found= 0;

  // m_handler must be NULL or point to _this_ handler instance
  assert(m_thd_ndb->m_handler == NULL || m_thd_ndb->m_handler == this);

  if (m_thd_ndb->m_handler &&
      m_read_before_write_removal_possible)
  {
    /*
      This is an autocommit involving only one table and rbwr is on

      Commit the autocommit transaction early(before the usual place
      in ndbcluster_commit) in order to:
      1) save one round trip, "no-commit+commit" converted to "commit"
      2) return the correct number of updated and affected rows
         to the update loop(which will ask handler in rbwr mode)
    */
    DBUG_PRINT("info", ("committing auto-commit+rbwr early"));
    uint ignore_count= 0;
    const int ignore_error= 1;
    if (execute_commit(table->in_use, m_thd_ndb, trans,
                       m_thd_ndb->m_force_send, ignore_error,
                       &ignore_count) != 0)
    {
      no_uncommitted_rows_execute_failure();
      DBUG_RETURN(ndb_err(trans));
    }
    DBUG_PRINT("info", ("ignore_count: %u", ignore_count));
    assert(m_rows_changed >= ignore_count);
    assert(m_rows_updated >= ignore_count);
    m_rows_changed-= ignore_count;
    m_rows_updated-= ignore_count;
    DBUG_RETURN(0);
  }

  if (m_thd_ndb->m_unsent_bytes == 0)
  {
    DBUG_PRINT("exit", ("skip execute - no unsent bytes"));
    DBUG_RETURN(0);
  }

  if (thd_allow_batch(table->in_use))
  {
    /*
      Turned on by @@transaction_allow_batching=ON
      or implicitly by slave exec thread
    */
    DBUG_PRINT("exit", ("skip execute - transaction_allow_batching is ON"));
    DBUG_RETURN(0);
  }

  if (m_thd_ndb->m_handler &&
      !m_blobs_pending)
  {
    // Execute at commit time(in 'ndbcluster_commit') to save a round trip
    DBUG_PRINT("exit", ("skip execute - simple autocommit"));
    DBUG_RETURN(0);
  }

  uint ignore_count= 0;
  if (execute_no_commit(m_thd_ndb, trans,
                        m_ignore_no_key || m_read_before_write_removal_used,
                        &ignore_count) != 0)
  {
    no_uncommitted_rows_execute_failure();
    DBUG_RETURN(ndb_err(trans));
  }
  assert(m_rows_changed >= ignore_count);
  assert(m_rows_updated >= ignore_count);
  m_rows_changed-= ignore_count;
  m_rows_updated-= ignore_count;
  DBUG_RETURN(0);
}

void ha_ndbcluster::end_bulk_update()
{
  DBUG_ENTER("ha_ndbcluster::end_bulk_update");
  DBUG_VOID_RETURN;
}

int ha_ndbcluster::update_row(const uchar *old_data, uchar *new_data)
{
  return ndb_update_row(old_data, new_data, 0);
}

void
ha_ndbcluster::setup_key_ref_for_ndb_record(const NdbRecord **key_rec,
                                            const uchar **key_row,
                                            const uchar *record,
                                            bool use_active_index)
{
  DBUG_ENTER("setup_key_ref_for_ndb_record");
  if (use_active_index)
  {
    /* Use unique key to access table */
    DBUG_PRINT("info", ("Using unique index (%u)", active_index));
    *key_rec= m_index[active_index].ndb_unique_record_row;
    *key_row= record;
  }
  else if (table_share->primary_key != MAX_KEY)
  {
    /* Use primary key to access table */
    DBUG_PRINT("info", ("Using primary key"));
    *key_rec= m_index[table_share->primary_key].ndb_unique_record_row;
    *key_row= record;
  }
  else
  {
    /* Use hidden primary key previously read into m_ref. */
    DBUG_PRINT("info", ("Using hidden primary key (%llu)", m_ref));
    /* Can't use hidden pk if we didn't read it first */
    DBUG_ASSERT(m_read_before_write_removal_used == false);
    *key_rec= m_ndb_hidden_key_record;
    *key_row= (const uchar *)(&m_ref);
  }
  DBUG_VOID_RETURN;
}


/*
  Update one record in NDB using primary key
*/

int ha_ndbcluster::ndb_update_row(const uchar *old_data, uchar *new_data,
                                  int is_bulk_update)
{
  THD *thd= table->in_use;
  Thd_ndb *thd_ndb= m_thd_ndb;
  NdbTransaction *trans= thd_ndb->trans;
  NdbScanOperation* cursor= m_active_cursor;
  const NdbOperation *op;
  uint32 old_part_id= ~uint32(0), new_part_id= ~uint32(0);
  int error;
  longlong func_value;
  Uint32 func_value_uint32;
  bool have_pk= (table_share->primary_key != MAX_KEY);
  bool pk_update= (!m_read_before_write_removal_possible &&
                   have_pk &&
                   bitmap_is_overlapping(table->write_set, m_pk_bitmap_p) &&
                   primary_key_cmp(old_data, new_data));
  bool batch_allowed= !m_update_cannot_batch && 
    (is_bulk_update || thd_allow_batch(thd));
  NdbOperation::SetValueSpec sets[1];

  DBUG_ENTER("ndb_update_row");
  DBUG_ASSERT(trans);
  /*
   * If IGNORE the ignore constraint violations on primary and unique keys,
   * but check that it is not part of INSERT ... ON DUPLICATE KEY UPDATE
   */
  if (m_ignore_dup_key && (thd->lex->sql_command == SQLCOM_UPDATE ||
                           thd->lex->sql_command == SQLCOM_UPDATE_MULTI))
  {
    NDB_WRITE_OP write_op= (pk_update) ? NDB_PK_UPDATE : NDB_UPDATE;
    int peek_res= peek_indexed_rows(new_data, write_op);
    
    if (!peek_res) 
    {
      DBUG_RETURN(HA_ERR_FOUND_DUPP_KEY);
    }
    if (peek_res != HA_ERR_KEY_NOT_FOUND)
      DBUG_RETURN(peek_res);
  }

  ha_statistic_increment(&SSV::ha_update_count);
  if (table->timestamp_field_type & TIMESTAMP_AUTO_SET_ON_UPDATE)
  {
    table->timestamp_field->set_time();
    bitmap_set_bit(table->write_set, table->timestamp_field->field_index);
  }

  bool skip_partition_for_unique_index= FALSE;
  if (m_use_partition_pruning)
  {
    if (!cursor && m_read_before_write_removal_used)
    {
      ndb_index_type type= get_index_type(active_index);
      /*
        Ndb unique indexes are global so when
        m_read_before_write_removal_used is active
        the unique index can be used directly for update
        without finding the partitions
      */
      if (type == UNIQUE_INDEX ||
          type == UNIQUE_ORDERED_INDEX)
      {
        skip_partition_for_unique_index= TRUE;
        goto skip_partition_pruning;
      }
    }
    if ((error= get_parts_for_update(old_data, new_data, table->record[0],
                                     m_part_info, &old_part_id, &new_part_id,
                                     &func_value)))
    {
      m_part_info->err_value= func_value;
      DBUG_RETURN(error);
    }
    DBUG_PRINT("info", ("old_part_id: %u  new_part_id: %u", old_part_id, new_part_id));
  skip_partition_pruning:
    (void)0;
  }

  /*
   * Check for update of primary key or partition change
   * for special handling
   */  
  if (pk_update || old_part_id != new_part_id)
  {
    DBUG_RETURN(ndb_pk_update_row(thd, old_data, new_data, old_part_id));
  }
  /*
    If we are updating a unique key with auto_increment
    then we need to update the auto_increment counter
   */
  if (table->found_next_number_field &&
      bitmap_is_set(table->write_set, 
		    table->found_next_number_field->field_index) &&
      (error= set_auto_inc(thd, table->found_next_number_field)))
  {
    DBUG_RETURN(error);
  }
  /*
    Set only non-primary-key attributes.
    We already checked that any primary key attribute in write_set has no
    real changes.
  */
  bitmap_copy(&m_bitmap, table->write_set);
  bitmap_subtract(&m_bitmap, m_pk_bitmap_p);
  uchar *mask= (uchar *)(m_bitmap.bitmap);
  DBUG_ASSERT(!pk_update);

  NdbOperation::OperationOptions *poptions = NULL;
  NdbOperation::OperationOptions options;
  options.optionsPresent=0;

  /* Need to set the value of any user-defined partitioning function. 
     (excecpt for when using unique index)
  */
  if (m_user_defined_partitioning && !skip_partition_for_unique_index)
  {
    if (func_value >= INT_MAX32)
      func_value_uint32= INT_MAX32;
    else
      func_value_uint32= (uint32)func_value;
    sets[0].column= get_partition_id_column();
    sets[0].value= &func_value_uint32;
    options.optionsPresent|= NdbOperation::OperationOptions::OO_SETVALUE;
    options.extraSetValues= sets;
    options.numExtraSetValues= 1;

    if (!cursor)
    {
      options.optionsPresent|= NdbOperation::OperationOptions::OO_PARTITION_ID;
      options.partitionId= new_part_id;
    }
  }
  
  eventSetAnyValue(thd, &options);
  
  bool need_flush= add_row_check_if_batch_full(thd_ndb);

  if (thd->slave_thread || THDVAR(thd, deferred_constraints))
  {
    options.optionsPresent |=
      NdbOperation::OperationOptions::OO_DEFERRED_CONSTAINTS;
  }

  if (cursor)
  {
    /*
      We are scanning records and want to update the record
      that was just found, call updateCurrentTuple on the cursor 
      to take over the lock to a new update operation
      And thus setting the primary key of the record from 
      the active record in cursor
    */
    DBUG_PRINT("info", ("Calling updateTuple on cursor, write_set=0x%x",
                        table->write_set->bitmap[0]));

    if (options.optionsPresent != 0)
      poptions = &options;

    if (!(op= cursor->updateCurrentTuple(trans, m_ndb_record,
                                         (const char*)new_data, mask,
                                         poptions,
                                         sizeof(NdbOperation::OperationOptions))))
      ERR_RETURN(trans->getNdbError());

    m_lock_tuple= FALSE;
    thd_ndb->m_unsent_bytes+= 12;
  }
  else
  {  
    const NdbRecord *key_rec;
    const uchar *key_row;
    setup_key_ref_for_ndb_record(&key_rec, &key_row, new_data,
				 m_read_before_write_removal_used);

#ifdef HAVE_NDB_BINLOG
    Uint32 buffer[ MAX_CONFLICT_INTERPRETED_PROG_SIZE ];
    NdbInterpretedCode code(m_table, buffer,
                            sizeof(buffer)/sizeof(buffer[0]));

    if (thd->slave_thread && m_share->m_cfn_share &&
        m_share->m_cfn_share->m_conflict_fn)
    {
       /* Conflict resolution in slave thread. */
      if (unlikely((error = prepare_conflict_detection(UPDATE_ROW,
                                                       key_rec,
                                                       old_data,
                                                       new_data,
                                                       &code,
                                                       &options))))
        DBUG_RETURN(error);
    }
#endif /* HAVE_NDB_BINLOG */
    if (options.optionsPresent !=0)
      poptions= &options;

    if (!(op= trans->updateTuple(key_rec, (const char *)key_row,
                                 m_ndb_record, (const char*)new_data, mask,
                                 poptions,
                                 sizeof(NdbOperation::OperationOptions))))
      ERR_RETURN(trans->getNdbError());  
  }

  uint blob_count= 0;
  if (uses_blob_value(table->write_set))
  {
    int row_offset= new_data - table->record[0];
    int res= set_blob_values(op, row_offset, table->write_set, &blob_count,
                             (batch_allowed && !need_flush));
    if (res != 0)
      DBUG_RETURN(res);
  }
  uint ignore_count= 0;
  /*
    Batch update operation if we are doing a scan for update, unless
    there exist UPDATE AFTER triggers
  */
  if (m_update_cannot_batch ||
      !(cursor || (batch_allowed && have_pk)) ||
      need_flush)
  {
    if (execute_no_commit(m_thd_ndb, trans,
                          m_ignore_no_key || m_read_before_write_removal_used,
                          &ignore_count) != 0)
    {
      no_uncommitted_rows_execute_failure();
      DBUG_RETURN(ndb_err(trans));
    }
  }
  else if (blob_count > 0)
    m_blobs_pending= TRUE;

  m_rows_changed++;
  m_rows_updated++;

  assert(m_rows_changed >= ignore_count);
  assert(m_rows_updated >= ignore_count);
  m_rows_changed-= ignore_count;
  m_rows_updated-= ignore_count;

  DBUG_RETURN(0);
}


/*
  handler delete interface
*/

int ha_ndbcluster::delete_row(const uchar *record)
{
  return ndb_delete_row(record, FALSE);
}

bool ha_ndbcluster::start_bulk_delete()
{
  DBUG_ENTER("start_bulk_delete");
  m_is_bulk_delete = true;
  DBUG_RETURN(0); // Bulk delete used by handler
}

int ha_ndbcluster::end_bulk_delete()
{
  NdbTransaction* trans= m_thd_ndb->trans;
  DBUG_ENTER("end_bulk_delete");
  assert(m_is_bulk_delete); // Don't allow end() without start()
  m_is_bulk_delete = false;

  // m_handler must be NULL or point to _this_ handler instance
  assert(m_thd_ndb->m_handler == NULL || m_thd_ndb->m_handler == this);

  if (m_thd_ndb->m_handler &&
      m_read_before_write_removal_possible)
  {
    /*
      This is an autocommit involving only one table and rbwr is on

      Commit the autocommit transaction early(before the usual place
      in ndbcluster_commit) in order to:
      1) save one round trip, "no-commit+commit" converted to "commit"
      2) return the correct number of updated and affected rows
         to the delete loop(which will ask handler in rbwr mode)
    */
    DBUG_PRINT("info", ("committing auto-commit+rbwr early"));
    uint ignore_count= 0;
    const int ignore_error= 1;
    if (execute_commit(table->in_use, m_thd_ndb, trans,
                       m_thd_ndb->m_force_send, ignore_error,
                       &ignore_count) != 0)
    {
      no_uncommitted_rows_execute_failure();
      DBUG_RETURN(ndb_err(trans));
    }
    DBUG_PRINT("info", ("ignore_count: %u", ignore_count));
    assert(m_rows_deleted >= ignore_count);
    m_rows_deleted-= ignore_count;
    DBUG_RETURN(0);
  }

  if (m_thd_ndb->m_unsent_bytes == 0)
  {
    DBUG_PRINT("exit", ("skip execute - no unsent bytes"));
    DBUG_RETURN(0);
  }

  if (thd_allow_batch(table->in_use))
  {
    /*
      Turned on by @@transaction_allow_batching=ON
      or implicitly by slave exec thread
    */
    DBUG_PRINT("exit", ("skip execute - transaction_allow_batching is ON"));
    DBUG_RETURN(0);
  }

  if (m_thd_ndb->m_handler)
  {
    // Execute at commit time(in 'ndbcluster_commit') to save a round trip
    DBUG_PRINT("exit", ("skip execute - simple autocommit"));
    DBUG_RETURN(0);
  }

  uint ignore_count= 0;
  if (execute_no_commit(m_thd_ndb, trans,
                        m_ignore_no_key || m_read_before_write_removal_used,
                        &ignore_count) != 0)
  {
    no_uncommitted_rows_execute_failure();
    DBUG_RETURN(ndb_err(trans));
  }

  assert(m_rows_deleted >= ignore_count);
  m_rows_deleted-= ignore_count;
  DBUG_RETURN(0);
}


/**
  Delete one record from NDB, using primary key .
*/

int ha_ndbcluster::ndb_delete_row(const uchar *record,
                                  bool primary_key_update)
{
  THD *thd= table->in_use;
  Thd_ndb *thd_ndb= get_thd_ndb(thd);
  NdbTransaction *trans= m_thd_ndb->trans;
  NdbScanOperation* cursor= m_active_cursor;
  const NdbOperation *op;
  uint32 part_id= ~uint32(0);
  int error;
  bool allow_batch= !m_delete_cannot_batch &&
    (m_is_bulk_delete || thd_allow_batch(thd));

  DBUG_ENTER("ndb_delete_row");
  DBUG_ASSERT(trans);

  ha_statistic_increment(&SSV::ha_delete_count);
  m_rows_changed++;

  bool skip_partition_for_unique_index= FALSE;
  if (m_use_partition_pruning)
  {
    if (!cursor && m_read_before_write_removal_used)
    {
      ndb_index_type type= get_index_type(active_index);
      /*
        Ndb unique indexes are global so when
        m_read_before_write_removal_used is active
        the unique index can be used directly for deleting
        without finding the partitions
      */
      if (type == UNIQUE_INDEX ||
          type == UNIQUE_ORDERED_INDEX)
      {
        skip_partition_for_unique_index= TRUE;
        goto skip_partition_pruning;
      }
    }
    if ((error= get_part_for_delete(record, table->record[0], m_part_info,
                                    &part_id)))
    {
      DBUG_RETURN(error);
    }
  skip_partition_pruning:
    (void)0;
  }

  NdbOperation::OperationOptions options;
  NdbOperation::OperationOptions *poptions = NULL;
  options.optionsPresent=0;

  eventSetAnyValue(thd, &options);

  /*
    Poor approx. let delete ~ tabsize / 4
  */
  uint delete_size= 12 + (m_bytes_per_write >> 2);
  bool need_flush= add_row_check_if_batch_full_size(thd_ndb, delete_size);

  if (thd->slave_thread || THDVAR(thd, deferred_constraints))
  {
    options.optionsPresent |=
      NdbOperation::OperationOptions::OO_DEFERRED_CONSTAINTS;
  }

  if (cursor)
  {
    if (options.optionsPresent != 0)
      poptions = &options;

    /*
      We are scanning records and want to delete the record
      that was just found, call deleteTuple on the cursor 
      to take over the lock to a new delete operation
      And thus setting the primary key of the record from 
      the active record in cursor
    */
    DBUG_PRINT("info", ("Calling deleteTuple on cursor"));
    if ((op = cursor->deleteCurrentTuple(trans, m_ndb_record,
                                         NULL, // result_row
                                         NULL, // result_mask
                                         poptions, 
                                         sizeof(NdbOperation::OperationOptions))) == 0)
      ERR_RETURN(trans->getNdbError());     
    m_lock_tuple= FALSE;
    thd_ndb->m_unsent_bytes+= 12;

    no_uncommitted_rows_update(-1);
    m_rows_deleted++;

    if (!(primary_key_update || m_delete_cannot_batch))
    {
      // If deleting from cursor, NoCommit will be handled in next_result
      DBUG_RETURN(0);
    }
  }
  else
  {
    const NdbRecord *key_rec;
    const uchar *key_row;

    if (m_user_defined_partitioning && !skip_partition_for_unique_index)
    {
      options.optionsPresent|= NdbOperation::OperationOptions::OO_PARTITION_ID;
      options.partitionId= part_id;
    }

    setup_key_ref_for_ndb_record(&key_rec, &key_row, record,
				 m_read_before_write_removal_used);

#ifdef HAVE_NDB_BINLOG
    Uint32 buffer[ MAX_CONFLICT_INTERPRETED_PROG_SIZE ];
    NdbInterpretedCode code(m_table, buffer,
                            sizeof(buffer)/sizeof(buffer[0]));
    if (thd->slave_thread && m_share->m_cfn_share &&
        m_share->m_cfn_share->m_conflict_fn)
    {
      /* Conflict resolution in slave thread. */
      if (unlikely((error = prepare_conflict_detection(DELETE_ROW,
                                                       key_rec,
                                                       key_row, /* old_data */
                                                       NULL,    /* new_data */
                                                       &code,
                                                       &options))))
        DBUG_RETURN(error);
    }
#endif /* HAVE_NDB_BINLOG */
    if (options.optionsPresent != 0)
      poptions= &options;

    if (!(op=trans->deleteTuple(key_rec, (const char *)key_row,
                                m_ndb_record,
                                NULL, // row
                                NULL, // mask
                                poptions,
                                sizeof(NdbOperation::OperationOptions))))
      ERR_RETURN(trans->getNdbError());

    no_uncommitted_rows_update(-1);
    m_rows_deleted++;

    /*
      Check if we can batch the delete.

      We don't batch deletes as part of primary key updates.
      We do not batch deletes on tables with no primary key. For such tables,
      replication uses full table scan to locate the row to delete. The
      problem is the following scenario when deleting 2 (or more) rows:

       1. Table scan to locate the first row.
       2. Delete the row, batched so no execute.
       3. Table scan to locate the second row is executed, along with the
          batched delete operation from step 2.
       4. The first row is returned from nextResult() (not deleted yet).
       5. The kernel deletes the row (operation from step 2).
       6. lockCurrentTuple() is called on the row returned in step 4. However,
          as that row is now deleted, the operation fails and the transaction
          is aborted.
       7. The delete of the second tuple now fails, as the transaction has
          been aborted.
    */

    if ( allow_batch &&
	 table_share->primary_key != MAX_KEY &&
	 !primary_key_update &&
	 !need_flush)
    {
      DBUG_RETURN(0);
    }
  }

  // Execute delete operation
  uint ignore_count= 0;
  if (execute_no_commit(m_thd_ndb, trans,
                        m_ignore_no_key || m_read_before_write_removal_used,
                        &ignore_count) != 0)
  {
    no_uncommitted_rows_execute_failure();
    DBUG_RETURN(ndb_err(trans));
  }
  if (!primary_key_update)
  {
    assert(m_rows_deleted >= ignore_count);
    m_rows_deleted-= ignore_count;
  }
  DBUG_RETURN(0);
}
  
/**
  Unpack a record returned from a scan.
  We copy field-for-field to
   1. Avoid unnecessary copying for sparse rows.
   2. Properly initialize not used null bits.
  Note that we do not unpack all returned rows; some primary/unique key
  operations can read directly into the destination row.
*/
void ha_ndbcluster::unpack_record(uchar *dst_row, const uchar *src_row)
{
  int res;
  DBUG_ASSERT(src_row != NULL);

  my_ptrdiff_t dst_offset= dst_row - table->record[0];
  my_ptrdiff_t src_offset= src_row - table->record[0];

  /* Initialize the NULL bitmap. */
  memset(dst_row, 0xff, table->s->null_bytes);

  uchar *blob_ptr= m_blobs_buffer;

  for (uint i= 0; i < table_share->fields; i++) 
  {
    Field *field= table->field[i];
    if (bitmap_is_set(table->read_set, i))
    {
      if (field->type() == MYSQL_TYPE_BIT)
      {
        Field_bit *field_bit= static_cast<Field_bit*>(field);
        if (!field->is_null_in_record_with_offset(src_offset))
        {
          field->move_field_offset(src_offset);
          longlong value= field_bit->val_int();
          field->move_field_offset(dst_offset-src_offset);
          field_bit->set_notnull();
          /* Field_bit in DBUG requires the bit set in write_set for store(). */
          my_bitmap_map *old_map=
            dbug_tmp_use_all_columns(table, table->write_set);
          int res = field_bit->store(value, true);
          assert(res == 0);
          dbug_tmp_restore_column_map(table->write_set, old_map);
          field->move_field_offset(-dst_offset);
        }
      }
      else if (field->flags & BLOB_FLAG)
      {
        Field_blob *field_blob= (Field_blob *)field;
        NdbBlob *ndb_blob= m_value[i].blob;
        /* unpack_record *only* called for scan result processing
         * *while* the scan is open and the Blob is active.
         * Verify Blob state to be certain.
         * Accessing PK/UK op Blobs after execute() is unsafe
         */
        DBUG_ASSERT(ndb_blob != 0);
        DBUG_ASSERT(ndb_blob->getState() == NdbBlob::Active);
        int isNull;
        res= ndb_blob->getNull(isNull);
        DBUG_ASSERT(res == 0);                  // Already succeeded once
        Uint64 len64= 0;
        field_blob->move_field_offset(dst_offset);
        if (!isNull)
        {
          res= ndb_blob->getLength(len64);
          DBUG_ASSERT(res == 0 && len64 <= (Uint64)0xffffffff);
          field->set_notnull();
        }
        /* Need not set_null(), as we initialized null bits to 1 above. */
        field_blob->set_ptr((uint32)len64, blob_ptr);
        field_blob->move_field_offset(-dst_offset);
        blob_ptr+= (len64 + 7) & ~((Uint64)7);
      }
      else
      {
        field->move_field_offset(src_offset);
        /* Normal field (not blob or bit type). */
        if (!field->is_null())
        {
          /* Only copy actually used bytes of varstrings. */
          uint32 actual_length= field_used_length(field);
          uchar *src_ptr= field->ptr;
          field->move_field_offset(dst_offset - src_offset);
          field->set_notnull();
          memcpy(field->ptr, src_ptr, actual_length);
#ifdef HAVE_purify
          /*
            We get Valgrind warnings on uninitialised padding bytes in
            varstrings, for example when writing rows to temporary tables.
            So for valgrind builds we pad with zeros, not needed for
            production code.
          */
          if (actual_length < field->pack_length())
            bzero(field->ptr + actual_length,
                  field->pack_length() - actual_length);
#endif
          field->move_field_offset(-dst_offset);
        }
        else
          field->move_field_offset(-src_offset);
        /* No action needed for a NULL field. */
      }
    }
  }
}


/**
  Get the default value of the field from default_values of the table.
*/
static void get_default_value(void *def_val, Field *field)
{
  DBUG_ASSERT(field != NULL);

  my_ptrdiff_t src_offset= field->table->s->default_values - field->table->record[0];

  {
    if (bitmap_is_set(field->table->read_set, field->field_index))
    {
      if (field->type() == MYSQL_TYPE_BIT)
      {
        Field_bit *field_bit= static_cast<Field_bit*>(field);
        if (!field->is_null_in_record_with_offset(src_offset))
        {
          field->move_field_offset(src_offset);
          longlong value= field_bit->val_int();
          /* Map to NdbApi format - two Uint32s */
          Uint32 out[2];
          out[0] = 0;
          out[1] = 0;
          for (int b=0; b < 64; b++)
          {
            out[b >> 5] |= (value & 1) << (b & 31);
            
            value= value >> 1;
          }
          memcpy(def_val, out, sizeof(longlong));
          field->move_field_offset(-src_offset);
        }
      }
      else if (field->flags & BLOB_FLAG)
      {
        assert(false);
      }
      else
      {
        field->move_field_offset(src_offset);
        /* Normal field (not blob or bit type). */
        if (!field->is_null())
        {
          /* Only copy actually used bytes of varstrings. */
          uint32 actual_length= field_used_length(field);
          uchar *src_ptr= field->ptr;
          field->set_notnull();
          memcpy(def_val, src_ptr, actual_length);
#ifdef HAVE_purify
          if (actual_length < field->pack_length())
            bzero(((char*)def_val) + actual_length,
                  field->pack_length() - actual_length);
#endif
        }
        field->move_field_offset(-src_offset);
        /* No action needed for a NULL field. */
      }
    }
  }
}

/*
    DBUG_EXECUTE("value", print_results(););
*/

void ha_ndbcluster::print_results()
{
  DBUG_ENTER("print_results");

#ifndef DBUG_OFF

  char buf_type[MAX_FIELD_WIDTH], buf_val[MAX_FIELD_WIDTH];
  String type(buf_type, sizeof(buf_type), &my_charset_bin);
  String val(buf_val, sizeof(buf_val), &my_charset_bin);
  for (uint f= 0; f < table_share->fields; f++)
  {
    /* Use DBUG_PRINT since DBUG_FILE cannot be filtered out */
    char buf[2000];
    Field *field;
    void* ptr;
    NdbValue value;

    buf[0]= 0;
    field= table->field[f];
    if (!(value= m_value[f]).ptr)
    {
      strmov(buf, "not read");
      goto print_value;
    }

    ptr= field->ptr;

    if (! (field->flags & BLOB_FLAG))
    {
      if (value.rec->isNULL())
      {
        strmov(buf, "NULL");
        goto print_value;
      }
      type.length(0);
      val.length(0);
      field->sql_type(type);
      field->val_str(&val);
      my_snprintf(buf, sizeof(buf), "%s %s", type.c_ptr(), val.c_ptr());
    }
    else
    {
      NdbBlob *ndb_blob= value.blob;
      bool isNull= TRUE;
      assert(ndb_blob->getState() == NdbBlob::Active);
      ndb_blob->getNull(isNull);
      if (isNull)
        strmov(buf, "NULL");
    }

print_value:
    DBUG_PRINT("value", ("%u,%s: %s", f, field->field_name, buf));
  }
#endif
  DBUG_VOID_RETURN;
}


/*
  Set fields in partition functions in read set for underlying handlers

  SYNOPSIS
    include_partition_fields_in_used_fields()

  RETURN VALUE
    NONE

  DESCRIPTION
    Some handlers only read fields as specified by the bitmap for the
    read set. For partitioned handlers we always require that the
    fields of the partition functions are read such that we can
    calculate the partition id to place updated and deleted records.
*/

static void
include_partition_fields_in_used_fields(Field **ptr, MY_BITMAP *read_set)
{
  DBUG_ENTER("include_partition_fields_in_used_fields");
  do
  {
    bitmap_set_bit(read_set, (*ptr)->field_index);
  } while (*(++ptr));
  DBUG_VOID_RETURN;
}


int ha_ndbcluster::index_init(uint index, bool sorted)
{
  DBUG_ENTER("ha_ndbcluster::index_init");
  DBUG_PRINT("enter", ("index: %u  sorted: %d", index, sorted));
  active_index= index;
  m_sorted= sorted;
  /*
    Locks are are explicitly released in scan
    unless m_lock.type == TL_READ_HIGH_PRIORITY
    and no sub-sequent call to unlock_row()
  */
  m_lock_tuple= FALSE;
  if (table_share->primary_key == MAX_KEY &&
      m_use_partition_pruning)
    include_partition_fields_in_used_fields(
      m_part_info->full_part_field_array,
      table->read_set);
  DBUG_RETURN(0);
}


int ha_ndbcluster::index_end()
{
  DBUG_ENTER("ha_ndbcluster::index_end");
  DBUG_RETURN(close_scan());
}

/**
  Check if key contains null.
*/
static
int
check_null_in_key(const KEY* key_info, const uchar *key, uint key_len)
{
  KEY_PART_INFO *curr_part, *end_part;
  const uchar* end_ptr= key + key_len;
  curr_part= key_info->key_part;
  end_part= curr_part + key_info->key_parts;

  for (; curr_part != end_part && key < end_ptr; curr_part++)
  {
    if (curr_part->null_bit && *key)
      return 1;

    key += curr_part->store_length;
  }
  return 0;
}

int ha_ndbcluster::index_read(uchar *buf,
                              const uchar *key, uint key_len, 
                              enum ha_rkey_function find_flag)
{
  key_range start_key;
  bool descending= FALSE;
  DBUG_ENTER("ha_ndbcluster::index_read");
  DBUG_PRINT("enter", ("active_index: %u, key_len: %u, find_flag: %d", 
                       active_index, key_len, find_flag));

  start_key.key= key;
  start_key.length= key_len;
  start_key.flag= find_flag;
  descending= FALSE;
  switch (find_flag) {
  case HA_READ_KEY_OR_PREV:
  case HA_READ_BEFORE_KEY:
  case HA_READ_PREFIX_LAST:
  case HA_READ_PREFIX_LAST_OR_PREV:
    descending= TRUE;
    break;
  default:
    break;
  }
  const int error= read_range_first_to_buf(&start_key, 0, descending,
                                           m_sorted, buf);
  table->status=error ? STATUS_NOT_FOUND: 0;
  DBUG_RETURN(error);
}


int ha_ndbcluster::index_next(uchar *buf)
{
  DBUG_ENTER("ha_ndbcluster::index_next");
  ha_statistic_increment(&SSV::ha_read_next_count);
  const int error= next_result(buf);
  table->status=error ? STATUS_NOT_FOUND: 0;
  DBUG_RETURN(error);
}


int ha_ndbcluster::index_prev(uchar *buf)
{
  DBUG_ENTER("ha_ndbcluster::index_prev");
  ha_statistic_increment(&SSV::ha_read_prev_count);
  const int error= next_result(buf);
  table->status=error ? STATUS_NOT_FOUND: 0;
  DBUG_RETURN(error);
}


int ha_ndbcluster::index_first(uchar *buf)
{
  DBUG_ENTER("ha_ndbcluster::index_first");
  ha_statistic_increment(&SSV::ha_read_first_count);
  // Start the ordered index scan and fetch the first row

  // Only HA_READ_ORDER indexes get called by index_first
#ifdef MCP_BUG11764737
  const int error= ordered_index_scan(0, 0, TRUE, FALSE, buf, NULL);
#else
  const int error= ordered_index_scan(0, 0, m_sorted, FALSE, buf, NULL);
#endif
  table->status=error ? STATUS_NOT_FOUND: 0;
  DBUG_RETURN(error);
}


int ha_ndbcluster::index_last(uchar *buf)
{
  DBUG_ENTER("ha_ndbcluster::index_last");
  ha_statistic_increment(&SSV::ha_read_last_count);
#ifdef MCP_BUG11764737
  const int error= ordered_index_scan(0, 0, TRUE, TRUE, buf, NULL);
#else
  const int error= ordered_index_scan(0, 0, m_sorted, TRUE, buf, NULL);
#endif
  table->status=error ? STATUS_NOT_FOUND: 0;
  DBUG_RETURN(error);
}

int ha_ndbcluster::index_read_last(uchar * buf, const uchar * key, uint key_len)
{
  DBUG_ENTER("ha_ndbcluster::index_read_last");
  DBUG_RETURN(index_read(buf, key, key_len, HA_READ_PREFIX_LAST));
}

int ha_ndbcluster::read_range_first_to_buf(const key_range *start_key,
                                           const key_range *end_key,
                                           bool desc, bool sorted,
                                           uchar* buf)
{
  part_id_range part_spec;
  ndb_index_type type= get_index_type(active_index);
  const KEY* key_info= table->key_info+active_index;
  int error; 
  DBUG_ENTER("ha_ndbcluster::read_range_first_to_buf");
  DBUG_PRINT("info", ("desc: %d, sorted: %d", desc, sorted));

  if (m_active_cursor && (error= close_scan()))
    DBUG_RETURN(error);

  if (m_use_partition_pruning)
  {
    get_partition_set(table, buf, active_index, start_key, &part_spec);
    DBUG_PRINT("info", ("part_spec.start_part: %u  part_spec.end_part: %u",
                        part_spec.start_part, part_spec.end_part));
    /*
      If partition pruning has found no partition in set
      we can return HA_ERR_END_OF_FILE
      If partition pruning has found exactly one partition in set
      we can optimize scan to run towards that partition only.
    */
    if (part_spec.start_part > part_spec.end_part)
    {
      DBUG_RETURN(HA_ERR_END_OF_FILE);
    }

    if (part_spec.start_part == part_spec.end_part)
    {
      /*
        Only one partition is required to scan, if sorted is required we
        don't need it any more since output from one ordered partitioned
        index is always sorted.
      */
      sorted= FALSE;
      if (unlikely(!get_transaction_part_id(part_spec.start_part, error)))
      {
        DBUG_RETURN(error);
      }
    }
  }

  switch (type){
  case PRIMARY_KEY_ORDERED_INDEX:
  case PRIMARY_KEY_INDEX:
    if (start_key && 
        start_key->length == key_info->key_length &&
        start_key->flag == HA_READ_KEY_EXACT)
    {
      if (!m_thd_ndb->trans)
        if (unlikely(!start_transaction_key(active_index,
                                            start_key->key, error)))
          DBUG_RETURN(error);
      error= pk_read(start_key->key, start_key->length, buf,
		  (m_use_partition_pruning)? &(part_spec.start_part) : NULL);
      DBUG_RETURN(error == HA_ERR_KEY_NOT_FOUND ? HA_ERR_END_OF_FILE : error);
    }
    break;
  case UNIQUE_ORDERED_INDEX:
  case UNIQUE_INDEX:
    if (start_key && start_key->length == key_info->key_length &&
        start_key->flag == HA_READ_KEY_EXACT && 
        !check_null_in_key(key_info, start_key->key, start_key->length))
    {
      if (!m_thd_ndb->trans)
        if (unlikely(!start_transaction_key(active_index,
                                            start_key->key, error)))
          DBUG_RETURN(error);
      error= unique_index_read(start_key->key, start_key->length, buf);
      DBUG_RETURN(error == HA_ERR_KEY_NOT_FOUND ? HA_ERR_END_OF_FILE : error);
    }
    else if (type == UNIQUE_INDEX)
      DBUG_RETURN(full_table_scan(key_info, 
                                  start_key,
                                  end_key,
                                  buf));
    break;
  default:
    break;
  }
  if (!m_use_partition_pruning && !m_thd_ndb->trans)
  {
    get_partition_set(table, buf, active_index, start_key, &part_spec);
    if (part_spec.start_part == part_spec.end_part)
      if (unlikely(!start_transaction_part_id(part_spec.start_part, error)))
        DBUG_RETURN(error);
  }
  // Start the ordered index scan and fetch the first row
  DBUG_RETURN(ordered_index_scan(start_key, end_key, sorted, desc, buf,
	  (m_use_partition_pruning)? &part_spec : NULL));
}

int ha_ndbcluster::read_range_first(const key_range *start_key,
                                    const key_range *end_key,
                                    bool eq_r, bool sorted)
{
  uchar* buf= table->record[0];
  DBUG_ENTER("ha_ndbcluster::read_range_first");
  DBUG_RETURN(read_range_first_to_buf(start_key, end_key, FALSE,
                                      sorted, buf));
}

int ha_ndbcluster::read_range_next()
{
  DBUG_ENTER("ha_ndbcluster::read_range_next");
  DBUG_RETURN(next_result(table->record[0]));
}


int ha_ndbcluster::rnd_init(bool scan)
{
  int error;
  DBUG_ENTER("rnd_init");
  DBUG_PRINT("enter", ("scan: %d", scan));

  if (m_active_cursor && (error= close_scan()))
    DBUG_RETURN(error);
  index_init(table_share->primary_key, 0);
  DBUG_RETURN(0);
}

int ha_ndbcluster::close_scan()
{
  /*
    workaround for bug #39872 - explain causes segv
    - rnd_end/close_scan is called on unlocked table
    - should be fixed in server code, but this will
    not be done until 6.0 as it is too intrusive
  */
  if (m_thd_ndb == NULL)
    return 0;
  NdbTransaction *trans= m_thd_ndb->trans;
  int error;
  DBUG_ENTER("close_scan");

  NdbScanOperation *cursor= m_active_cursor;
  
  if (!cursor)
  {
    cursor = m_multi_cursor;
    if (!cursor)
      DBUG_RETURN(0);
  }

  if ((error= scan_handle_lock_tuple(cursor, trans)) != 0)
    DBUG_RETURN(error);

  if (m_thd_ndb->m_unsent_bytes)
  {
    /*
      Take over any pending transactions to the 
      deleteing/updating transaction before closing the scan    
    */
    DBUG_PRINT("info", ("thd_ndb->m_unsent_bytes: %ld",
                        (long) m_thd_ndb->m_unsent_bytes));    
    if (execute_no_commit(m_thd_ndb, trans, m_ignore_no_key) != 0)
    {
      no_uncommitted_rows_execute_failure();
      DBUG_RETURN(ndb_err(trans));
    }
  }
  
  cursor->close(m_thd_ndb->m_force_send, TRUE);
  m_active_cursor= NULL;
  m_multi_cursor= NULL;
  DBUG_RETURN(0);
}

int ha_ndbcluster::rnd_end()
{
  DBUG_ENTER("rnd_end");
  DBUG_RETURN(close_scan());
}


int ha_ndbcluster::rnd_next(uchar *buf)
{
  DBUG_ENTER("rnd_next");
  ha_statistic_increment(&SSV::ha_read_rnd_next_count);

  int error;
  if (m_active_cursor)
    error= next_result(buf);
  else
    error= full_table_scan(NULL, NULL, NULL, buf);
  
  table->status= error ? STATUS_NOT_FOUND: 0;
  DBUG_RETURN(error);
}


/**
  An "interesting" record has been found and it's pk 
  retrieved by calling position. Now it's time to read
  the record from db once again.
*/

int ha_ndbcluster::rnd_pos(uchar *buf, uchar *pos)
{
  DBUG_ENTER("rnd_pos");
  ha_statistic_increment(&SSV::ha_read_rnd_count);
  // The primary key for the record is stored in pos
  // Perform a pk_read using primary key "index"
  {
    part_id_range part_spec;
    uint key_length= ref_length;
    if (m_user_defined_partitioning)
    {
      if (table_share->primary_key == MAX_KEY)
      {
        /*
          The partition id has been fetched from ndb
          and has been stored directly after the hidden key
        */
        DBUG_DUMP("key+part", pos, key_length);
        key_length= ref_length - sizeof(m_part_id);
        part_spec.start_part= part_spec.end_part= *(uint32 *)(pos + key_length);
      }
      else
      {
        key_range key_spec;
        KEY *key_info= table->key_info + table_share->primary_key;
        key_spec.key= pos;
        key_spec.length= key_length;
        key_spec.flag= HA_READ_KEY_EXACT;
        get_full_part_id_from_key(table, buf, key_info, 
                                  &key_spec, &part_spec);
        DBUG_ASSERT(part_spec.start_part == part_spec.end_part);
      }
      DBUG_PRINT("info", ("partition id %u", part_spec.start_part));
    }
    DBUG_DUMP("key", pos, key_length);
    int res= pk_read(pos, key_length, buf, 
                     (m_user_defined_partitioning) ? 
                     &(part_spec.start_part) 
                     : NULL);
    if (res == HA_ERR_KEY_NOT_FOUND)
    {
      /**
       * When using rnd_pos
       *   server first retrives a set of records (typically scans them)
       *   and store a unique identifier (for ndb this is the primary key)
       *   and later retreives the record again using rnd_pos and the
       *   saved primary key. For ndb, since we only support committed read
       *   the record could have been deleted in between the "save" and
       *   the rnd_pos.
       *   Therefor we return HA_ERR_RECORD_DELETED in this case rather than
       *   HA_ERR_KEY_NOT_FOUND (which will cause statment to be aborted)
       *   
       */
      res= HA_ERR_RECORD_DELETED;
    }
    table->status= res ? STATUS_NOT_FOUND: 0;
    DBUG_RETURN(res);
  }
}


/**
  Store the primary key of this record in ref 
  variable, so that the row can be retrieved again later
  using "reference" in rnd_pos.
*/

void ha_ndbcluster::position(const uchar *record)
{
  KEY *key_info;
  KEY_PART_INFO *key_part;
  KEY_PART_INFO *end;
  uchar *buff;
  uint key_length;

  DBUG_ENTER("position");

  if (table_share->primary_key != MAX_KEY) 
  {
    key_length= ref_length;
    key_info= table->key_info + table_share->primary_key;
    key_part= key_info->key_part;
    end= key_part + key_info->key_parts;
    buff= ref;
    
    for (; key_part != end; key_part++) 
    {
      if (key_part->null_bit) {
        /* Store 0 if the key part is a NULL part */      
        if (record[key_part->null_offset]
            & key_part->null_bit) {
          *buff++= 1;
          continue;
        }      
        *buff++= 0;
      }

      size_t len = key_part->length;
      const uchar * ptr = record + key_part->offset;
      Field *field = key_part->field;
      if (field->type() ==  MYSQL_TYPE_VARCHAR)
      {
        if (((Field_varstring*)field)->length_bytes == 1)
        {
          /**
           * Keys always use 2 bytes length
           */
          buff[0] = ptr[0];
          buff[1] = 0;
          memcpy(buff+2, ptr + 1, len);
        }
        else
        {
          memcpy(buff, ptr, len + 2);
        }
        len += 2;
      }
      else
      {
        memcpy(buff, ptr, len);
      }
      buff += len;
    }
  } 
  else 
  {
    // No primary key, get hidden key
    DBUG_PRINT("info", ("Getting hidden key"));
    // If table has user defined partition save the partition id as well
    if (m_user_defined_partitioning)
    {
      DBUG_PRINT("info", ("Saving partition id %u", m_part_id));
      key_length= ref_length - sizeof(m_part_id);
      memcpy(ref+key_length, (void *)&m_part_id, sizeof(m_part_id));
    }
    else
      key_length= ref_length;
#ifndef DBUG_OFF
    int hidden_no= table->s->fields;
    const NDBTAB *tab= m_table;  
    const NDBCOL *hidden_col= tab->getColumn(hidden_no);
    DBUG_ASSERT(hidden_col->getPrimaryKey() && 
                hidden_col->getAutoIncrement() &&
                key_length == NDB_HIDDEN_PRIMARY_KEY_LENGTH);
#endif
    memcpy(ref, &m_ref, key_length);
  }
#ifndef DBUG_OFF
  if (table_share->primary_key == MAX_KEY && m_user_defined_partitioning) 
    DBUG_DUMP("key+part", ref, key_length+sizeof(m_part_id));
#endif
  DBUG_DUMP("ref", ref, key_length);
  DBUG_VOID_RETURN;
}

int
ha_ndbcluster::cmp_ref(const uchar * ref1, const uchar * ref2)
{
  DBUG_ENTER("cmp_ref");

  if (table_share->primary_key != MAX_KEY) 
  {
    KEY *key_info= table->key_info + table_share->primary_key;
    KEY_PART_INFO *key_part= key_info->key_part;
    KEY_PART_INFO *end= key_part + key_info->key_parts;
    
    for (; key_part != end; key_part++) 
    {
      // NOTE: No need to check for null since PK is not-null

      Field *field= key_part->field;
      int result= field->key_cmp(ref1, ref2);
      if (result)
      {
        DBUG_RETURN(result);
      }

      if (field->type() ==  MYSQL_TYPE_VARCHAR)
      {
        ref1+= 2;
        ref2+= 2;
      }
      
      ref1+= key_part->length;
      ref2+= key_part->length;
    }
    DBUG_RETURN(0);
  } 
  else
  {
    DBUG_RETURN(memcmp(ref1, ref2, ref_length));
  }
}

int ha_ndbcluster::info(uint flag)
{
  THD *thd= table->in_use;
  int result= 0;
  DBUG_ENTER("info");
  DBUG_PRINT("enter", ("flag: %d", flag));
  
  if (flag & HA_STATUS_POS)
    DBUG_PRINT("info", ("HA_STATUS_POS"));
  if (flag & HA_STATUS_TIME)
    DBUG_PRINT("info", ("HA_STATUS_TIME"));
  while (flag & HA_STATUS_VARIABLE)
  {
    if (!thd)
      thd= current_thd;
    DBUG_PRINT("info", ("HA_STATUS_VARIABLE"));
    if ((flag & HA_STATUS_NO_LOCK) &&
        !THDVAR(thd, use_exact_count))
    {
      if (thd->lex->sql_command != SQLCOM_SHOW_TABLE_STATUS &&
          thd->lex->sql_command != SQLCOM_SHOW_KEYS)
      {
        /*
          just use whatever stats we have however,
          optimizer behaves strangely if we return few rows
        */
        if (stats.records < 2)
          stats.records= 2;
        break;
      }
    }
    if (!m_table_info)
    {
      if ((my_errno= check_ndb_connection(thd)))
        DBUG_RETURN(my_errno);
    }
    result= update_stats(thd, 1);
    break;
  }
  /* RPK moved to variable part */
  if (flag & HA_STATUS_VARIABLE)
  {
    /* No meaningful way to return error */
    DBUG_PRINT("info", ("rec_per_key"));
    set_rec_per_key();
  }
  if (flag & HA_STATUS_ERRKEY)
  {
    DBUG_PRINT("info", ("HA_STATUS_ERRKEY"));
    errkey= m_dupkey;
  }
  if (flag & HA_STATUS_AUTO)
  {
    DBUG_PRINT("info", ("HA_STATUS_AUTO"));
    if (m_table && table->found_next_number_field)
    {
      if (!thd)
        thd= current_thd;
      if ((my_errno= check_ndb_connection(thd)))
        DBUG_RETURN(my_errno);
      Ndb *ndb= get_ndb(thd);
      Ndb_tuple_id_range_guard g(m_share);
      
      Uint64 auto_increment_value64;
      if (ndb->readAutoIncrementValue(m_table, g.range,
                                      auto_increment_value64) == -1)
      {
        const NdbError err= ndb->getNdbError();
        sql_print_error("Error %lu in readAutoIncrementValue(): %s",
                        (ulong) err.code, err.message);
        stats.auto_increment_value= ~(ulonglong)0;
      }
      else
        stats.auto_increment_value= (ulonglong)auto_increment_value64;
    }
  }

  if(result == -1)
    result= HA_ERR_NO_CONNECTION;

  DBUG_RETURN(result);
}


void ha_ndbcluster::get_dynamic_partition_info(PARTITION_STATS *stat_info,
                                               uint part_id)
{
  DBUG_PRINT("info", ("ha_ndbcluster::get_dynamic_partition_info"));

  bzero((char*) stat_info, sizeof(PARTITION_STATS));
  int error = 0;
  THD *thd = table->in_use;

  if (!thd)
    thd = current_thd;
  if (!m_table_info)
  {
    if ((error = check_ndb_connection(thd)))
      goto err;
  }
  error = update_stats(thd, 1, false, part_id);

  if (error == 0)
  {
    stat_info->records = stats.records;
    stat_info->mean_rec_length = stats.mean_rec_length;
    stat_info->data_file_length = stats.data_file_length;
    stat_info->delete_length = stats.delete_length;
    stat_info->max_data_file_length = stats.max_data_file_length;
    return;
  }

err: 

  DBUG_PRINT("warning", 
    ("ha_ndbcluster::get_dynamic_partition_info failed with error code %u", 
     error));
}


int ha_ndbcluster::extra(enum ha_extra_function operation)
{
  DBUG_ENTER("extra");
  switch (operation) {
  case HA_EXTRA_IGNORE_DUP_KEY:       /* Dup keys don't rollback everything*/
    DBUG_PRINT("info", ("HA_EXTRA_IGNORE_DUP_KEY"));
    DBUG_PRINT("info", ("Ignoring duplicate key"));
    m_ignore_dup_key= TRUE;
    break;
  case HA_EXTRA_NO_IGNORE_DUP_KEY:
    DBUG_PRINT("info", ("HA_EXTRA_NO_IGNORE_DUP_KEY"));
    m_ignore_dup_key= FALSE;
    break;
  case HA_EXTRA_IGNORE_NO_KEY:
    DBUG_PRINT("info", ("HA_EXTRA_IGNORE_NO_KEY"));
    DBUG_PRINT("info", ("Turning on AO_IgnoreError at Commit/NoCommit"));
    m_ignore_no_key= TRUE;
    break;
  case HA_EXTRA_NO_IGNORE_NO_KEY:
    DBUG_PRINT("info", ("HA_EXTRA_NO_IGNORE_NO_KEY"));
    DBUG_PRINT("info", ("Turning on AO_IgnoreError at Commit/NoCommit"));
    m_ignore_no_key= FALSE;
    break;
  case HA_EXTRA_WRITE_CAN_REPLACE:
    DBUG_PRINT("info", ("HA_EXTRA_WRITE_CAN_REPLACE"));
    if (!m_has_unique_index ||
        current_thd->slave_thread || /* always set if slave, quick fix for bug 27378 */
        isManualBinlogExec(current_thd)) /* or if manual binlog application, for bug 46662 */
    {
      DBUG_PRINT("info", ("Turning ON use of write instead of insert"));
      m_use_write= TRUE;
    }
    break;
  case HA_EXTRA_WRITE_CANNOT_REPLACE:
    DBUG_PRINT("info", ("HA_EXTRA_WRITE_CANNOT_REPLACE"));
    DBUG_PRINT("info", ("Turning OFF use of write instead of insert"));
    m_use_write= FALSE;
    break;
  case HA_EXTRA_DELETE_CANNOT_BATCH:
    DBUG_PRINT("info", ("HA_EXTRA_DELETE_CANNOT_BATCH"));
    m_delete_cannot_batch= TRUE;
    break;
  case HA_EXTRA_UPDATE_CANNOT_BATCH:
    DBUG_PRINT("info", ("HA_EXTRA_UPDATE_CANNOT_BATCH"));
    m_update_cannot_batch= TRUE;
    break;
  default:
    break;
  }
  
  DBUG_RETURN(0);
}


bool ha_ndbcluster::read_before_write_removal_possible()
{
  THD *thd= table->in_use;
  DBUG_ENTER("read_before_write_removal_possible");

  if (uses_blob_value(table->write_set))
  {
    DBUG_PRINT("exit", ("No! Blob field in write_set"));
    DBUG_RETURN(false);
  }

  if (thd->lex->sql_command == SQLCOM_DELETE &&
      table_share->blob_fields)
  {
    DBUG_PRINT("exit", ("No! DELETE from table with blob(s)"));
    DBUG_RETURN(false);
  }

  if (table_share->primary_key == MAX_KEY)
  {
    DBUG_PRINT("exit", ("No! Table with hidden key"));
    DBUG_RETURN(false);
  }

  if (bitmap_is_overlapping(table->write_set, m_pk_bitmap_p))
  {
    DBUG_PRINT("exit", ("No! Updating primary key"));
    DBUG_RETURN(false);
  }

  if (m_has_unique_index)
  {
    for (uint i= 0; i < table_share->keys; i++)
    {
      const KEY* key= table->key_info + i;
      if ((key->flags & HA_NOSAME) &&
          bitmap_is_overlapping(table->write_set,
                                m_key_fields[i]))
      {
        DBUG_PRINT("exit", ("No! Unique key %d is updated", i));
        DBUG_RETURN(false);
      }
    }
  }
  m_read_before_write_removal_possible= TRUE;
  DBUG_PRINT("exit", ("Yes, rbwr is possible!"));
  DBUG_RETURN(true);
}


ha_rows ha_ndbcluster::read_before_write_removal_rows_written(void) const
{
  DBUG_ENTER("read_before_write_removal_rows_written");
  DBUG_PRINT("info", ("updated: %llu, deleted: %llu",
                      m_rows_updated, m_rows_deleted));
  DBUG_RETURN(m_rows_updated + m_rows_deleted);
}


int ha_ndbcluster::reset()
{
  DBUG_ENTER("ha_ndbcluster::reset");
  if (m_cond)
  {
    m_cond->cond_clear();
  }

  /*
    Regular partition pruning will set the bitmap appropriately.
    Some queries like ALTER TABLE doesn't use partition pruning and
    thus the 'used_partitions' bitmap needs to be initialized
  */
  if (m_part_info)
    bitmap_set_all(&m_part_info->used_partitions);

  /* reset flags set by extra calls */
  m_read_before_write_removal_possible= FALSE;
  m_read_before_write_removal_used= FALSE;
  m_rows_updated= m_rows_deleted= 0;
  m_ignore_dup_key= FALSE;
  m_use_write= FALSE;
  m_ignore_no_key= FALSE;
  m_rows_inserted= (ha_rows) 0;
  m_rows_to_insert= (ha_rows) 1;
  m_delete_cannot_batch= FALSE;
  m_update_cannot_batch= FALSE;

  assert(m_is_bulk_delete == false);
  m_is_bulk_delete = false;
  DBUG_RETURN(0);
}


/**
  Start of an insert, remember number of rows to be inserted, it will
  be used in write_row and get_autoincrement to send an optimal number
  of rows in each roundtrip to the server.

  @param
   rows     number of rows to insert, 0 if unknown
*/

int
ha_ndbcluster::flush_bulk_insert(bool allow_batch)
{
  NdbTransaction *trans= m_thd_ndb->trans;
  DBUG_ENTER("ha_ndbcluster::flush_bulk_insert");
  DBUG_PRINT("info", ("Sending inserts to NDB, rows_inserted: %d", 
                      (int)m_rows_inserted));
  DBUG_ASSERT(trans);

  
  if (! (m_thd_ndb->trans_options & TNTO_TRANSACTIONS_OFF))
  {
    if (!allow_batch &&
        execute_no_commit(m_thd_ndb, trans, m_ignore_no_key) != 0)
    {
      no_uncommitted_rows_execute_failure();
      DBUG_RETURN(ndb_err(trans));
    }
  }
  else
  {
    /*
      signal that transaction has been broken up and hence cannot
      be rolled back
    */
    THD *thd= table->in_use;
    thd->transaction.all.modified_non_trans_table=
      thd->transaction.stmt.modified_non_trans_table= TRUE;
    if (execute_commit(thd, m_thd_ndb, trans, m_thd_ndb->m_force_send,
                       m_ignore_no_key) != 0)
    {
      no_uncommitted_rows_execute_failure();
      DBUG_RETURN(ndb_err(trans));
    }
    if (trans->restart() != 0)
    {
      DBUG_ASSERT(0);
      DBUG_RETURN(-1);
    }
  }
  DBUG_RETURN(0);
}

void ha_ndbcluster::start_bulk_insert(ha_rows rows)
{
  DBUG_ENTER("start_bulk_insert");
  DBUG_PRINT("enter", ("rows: %d", (int)rows));
  
  m_rows_inserted= (ha_rows) 0;
  if (!m_use_write && m_ignore_dup_key)
  {
    /*
      compare if expression with that in write_row
      we have a situation where peek_indexed_rows() will be called
      so we cannot batch
    */
    DBUG_PRINT("info", ("Batching turned off as duplicate key is "
                        "ignored by using peek_row"));
    m_rows_to_insert= 1;
    DBUG_VOID_RETURN;
  }
  if (rows == (ha_rows) 0)
  {
    /* We don't know how many will be inserted, guess */
    m_rows_to_insert=
      (m_autoincrement_prefetch > DEFAULT_AUTO_PREFETCH)
      ? m_autoincrement_prefetch
      : DEFAULT_AUTO_PREFETCH;
    m_autoincrement_prefetch= m_rows_to_insert;
  }
  else
  {
    m_rows_to_insert= rows;
    if (m_autoincrement_prefetch < m_rows_to_insert)
      m_autoincrement_prefetch= m_rows_to_insert;
  }

  DBUG_VOID_RETURN;
}

/**
  End of an insert.
*/
int ha_ndbcluster::end_bulk_insert()
{
  int error= 0;

  DBUG_ENTER("end_bulk_insert");
  // Check if last inserts need to be flushed

  THD *thd= table->in_use;
  Thd_ndb *thd_ndb= m_thd_ndb;
  
  if (!thd_allow_batch(thd) && thd_ndb->m_unsent_bytes)
  {
    bool allow_batch= (thd_ndb->m_handler != 0);
    error= flush_bulk_insert(allow_batch);
    if (error != 0)
      my_errno= error;
  }

  m_rows_inserted= (ha_rows) 0;
  m_rows_to_insert= (ha_rows) 1;
  DBUG_RETURN(error);
}


int ha_ndbcluster::extra_opt(enum ha_extra_function operation, ulong cache_size)
{
  DBUG_ENTER("extra_opt");
  DBUG_PRINT("enter", ("cache_size: %lu", cache_size));
  DBUG_RETURN(extra(operation));
}

static const char *ha_ndbcluster_exts[] = {
 ha_ndb_ext,
 NullS
};

const char** ha_ndbcluster::bas_ext() const
{
  return ha_ndbcluster_exts;
}

/**
  How many seeks it will take to read through the table.

  This is to be comparable to the number returned by records_in_range so
  that we can decide if we should scan the table or use keys.
*/

double ha_ndbcluster::scan_time()
{
  DBUG_ENTER("ha_ndbcluster::scan_time()");
  double res= rows2double(stats.records*1000);
  DBUG_PRINT("exit", ("table: %s value: %f", 
                      m_tabname, res));
  DBUG_RETURN(res);
}

/*
  Convert MySQL table locks into locks supported by Ndb Cluster.
  Note that MySQL Cluster does currently not support distributed
  table locks, so to be safe one should set cluster in Single
  User Mode, before relying on table locks when updating tables
  from several MySQL servers
*/

THR_LOCK_DATA **ha_ndbcluster::store_lock(THD *thd,
                                          THR_LOCK_DATA **to,
                                          enum thr_lock_type lock_type)
{
  DBUG_ENTER("store_lock");
  if (lock_type != TL_IGNORE && m_lock.type == TL_UNLOCK) 
  {

    /* If we are not doing a LOCK TABLE, then allow multiple
       writers */
    
    /* Since NDB does not currently have table locks
       this is treated as a ordinary lock */

    const bool in_lock_tables = thd_in_lock_tables(thd);
    const uint sql_command = thd_sql_command(thd);
    if ((lock_type >= TL_WRITE_CONCURRENT_INSERT &&
         lock_type <= TL_WRITE) &&
        !(in_lock_tables && sql_command == SQLCOM_LOCK_TABLES))
      lock_type= TL_WRITE_ALLOW_WRITE;
    
    /* In queries of type INSERT INTO t1 SELECT ... FROM t2 ...
       MySQL would use the lock TL_READ_NO_INSERT on t2, and that
       would conflict with TL_WRITE_ALLOW_WRITE, blocking all inserts
       to t2. Convert the lock to a normal read lock to allow
       concurrent inserts to t2. */
    
    if (lock_type == TL_READ_NO_INSERT && !thd->in_lock_tables)
      lock_type= TL_READ;
    
    m_lock.type=lock_type;
  }
  *to++= &m_lock;

  DBUG_PRINT("exit", ("lock_type: %d", lock_type));
  
  DBUG_RETURN(to);
}

/*
  As MySQL will execute an external lock for every new table it uses
  we can use this to start the transactions.
  If we are in auto_commit mode we just need to start a transaction
  for the statement, this will be stored in thd_ndb.stmt.
  If not, we have to start a master transaction if there doesn't exist
  one from before, this will be stored in thd_ndb.all
 
  When a table lock is held one transaction will be started which holds
  the table lock and for each statement a hupp transaction will be started  
  If we are locking the table then:
  - save the NdbDictionary::Table for easy access
  - save reference to table statistics
  - refresh list of the indexes for the table if needed (if altered)
 */

#ifdef HAVE_NDB_BINLOG
static int ndbcluster_update_apply_status(THD *thd, int do_update)
{
  Thd_ndb *thd_ndb= get_thd_ndb(thd);
  Ndb *ndb= thd_ndb->ndb;
  NDBDICT *dict= ndb->getDictionary();
  const NDBTAB *ndbtab;
  NdbTransaction *trans= thd_ndb->trans;
  ndb->setDatabaseName(NDB_REP_DB);
  Ndb_table_guard ndbtab_g(dict, NDB_APPLY_TABLE);
  if (!(ndbtab= ndbtab_g.get_table()))
  {
    return -1;
  }
  NdbOperation *op= 0;
  int r= 0;
  r|= (op= trans->getNdbOperation(ndbtab)) == 0;
  DBUG_ASSERT(r == 0);
  if (do_update)
    r|= op->updateTuple();
  else
    r|= op->writeTuple();
  DBUG_ASSERT(r == 0);
  // server_id
  r|= op->equal(0u, (Uint32)thd->server_id);
  DBUG_ASSERT(r == 0);
  if (!do_update)
  {
    // epoch
    r|= op->setValue(1u, (Uint64)0);
    DBUG_ASSERT(r == 0);
  }
#if MYSQL_VERSION_ID < 50600
  const char* group_master_log_name =
    active_mi->rli.group_master_log_name;
  const Uint64 group_master_log_pos =
    (Uint64)active_mi->rli.group_master_log_pos;
  const Uint64 future_event_relay_log_pos =
    (Uint64)active_mi->rli.future_event_relay_log_pos;
  const Uint64 group_relay_log_pos =
    (Uint64)active_mi->rli.group_relay_log_pos;
#else
  /*
    - Master_info's rli member returns Relay_log_info*
    - Relay_log_info members are protected and must be accessed
      using accessor functions
  */
  const char* group_master_log_name =
    active_mi->rli->get_group_master_log_name();
  const Uint64 group_master_log_pos =
    (Uint64)active_mi->rli->get_group_master_log_pos();
  const Uint64 future_event_relay_log_pos =
    (Uint64)active_mi->rli->get_future_event_relay_log_pos();
  const Uint64 group_relay_log_pos =
    (Uint64)active_mi->rli->get_group_relay_log_pos();
#endif
  // log_name
  char tmp_buf[FN_REFLEN];
  ndb_pack_varchar(ndbtab->getColumn(2u), tmp_buf,
                   group_master_log_name, strlen(group_master_log_name));
  r|= op->setValue(2u, tmp_buf);
  DBUG_ASSERT(r == 0);
  // start_pos
  r|= op->setValue(3u, group_master_log_pos);
  DBUG_ASSERT(r == 0);
  // end_pos
  r|= op->setValue(4u, group_master_log_pos +
                   (future_event_relay_log_pos - group_relay_log_pos));
  DBUG_ASSERT(r == 0);
  return 0;
}
#endif /* HAVE_NDB_BINLOG */

static void transaction_checks(THD *thd, Thd_ndb *thd_ndb)
{
  if (thd->lex->sql_command == SQLCOM_LOAD)
    thd_ndb->trans_options|= TNTO_TRANSACTIONS_OFF;
  else if (!thd->transaction.on)
    thd_ndb->trans_options|= TNTO_TRANSACTIONS_OFF;
  else if (!THDVAR(thd, use_transactions))
    thd_ndb->trans_options|= TNTO_TRANSACTIONS_OFF;
  thd_ndb->m_force_send= THDVAR(thd, force_send);
  if (!thd->slave_thread)
    thd_ndb->m_batch_size= THDVAR(thd, batch_size);
  else
  {
    thd_ndb->m_batch_size= THDVAR(NULL, batch_size); /* using global value */
    /* Do not use hinted TC selection in slave thread */
    THDVAR(thd, optimized_node_selection)=
      THDVAR(NULL, optimized_node_selection) & 1; /* using global value */
  }
}

int ha_ndbcluster::start_statement(THD *thd,
                                   Thd_ndb *thd_ndb,
                                   uint table_count)
{
  NdbTransaction *trans= thd_ndb->trans;
  int error;
  DBUG_ENTER("ha_ndbcluster::start_statement");

  m_thd_ndb= thd_ndb;
  transaction_checks(thd, m_thd_ndb);

  if (table_count == 0)
  {
    trans_register_ha(thd, FALSE, ndbcluster_hton);
    if (thd_options(thd) & (OPTION_NOT_AUTOCOMMIT | OPTION_BEGIN))
    {
      if (!trans)
        trans_register_ha(thd, TRUE, ndbcluster_hton);
      thd_ndb->m_handler= NULL;
    }
    else
    {
      /*
        this is an autocommit, we may keep a reference to the
        handler to be used in the commit phase for optimization
        reasons, defering execute
      */
      thd_ndb->m_handler= this;
    }
  }
  else
  {
    /*
      there is more than one handler involved, execute deferal
      not possible
    */
    thd_ndb->m_handler= NULL;
  }
  if (!trans && table_count == 0)
  {
    DBUG_ASSERT(thd_ndb->changed_tables.is_empty() == TRUE);
    thd_ndb->trans_options= 0;

    DBUG_PRINT("trans",("Possibly starting transaction"));
    const uint opti_node_select = THDVAR(thd, optimized_node_selection);
    DBUG_PRINT("enter", ("optimized_node_selection: %u", opti_node_select));
    if (!(opti_node_select & 2) ||
        thd->lex->sql_command == SQLCOM_LOAD)
      if (unlikely(!start_transaction(error)))
        DBUG_RETURN(error);

    thd_ndb->init_open_tables();
    thd_ndb->m_slow_path= FALSE;
    if (!(thd_options(thd) & OPTION_BIN_LOG) ||
        thd->variables.binlog_format == BINLOG_FORMAT_STMT)
    {
      thd_ndb->trans_options|= TNTO_NO_LOGGING;
      thd_ndb->m_slow_path= TRUE;
    }
    else if (thd->slave_thread)
      thd_ndb->m_slow_path= TRUE;
  }
  /*
    If this is the start of a LOCK TABLE, a table look 
    should be taken on the table in NDB
       
    Check if it should be read or write lock
  */
  if (thd_options(thd) & (OPTION_TABLE_LOCK))
  {
    /* This is currently dead code in wait for implementation in NDB */
    /* lockThisTable(); */
    DBUG_PRINT("info", ("Locking the table..." ));
#ifdef NOT_YET
    push_warning_printf(current_thd, MYSQL_ERROR::WARN_LEVEL_WARN,
                        ER_GET_ERRMSG, ER(ER_GET_ERRMSG), 0,
                        "Table only locked locally in this mysqld", "NDB");
#endif
  }
  DBUG_RETURN(0);
}

int ha_ndbcluster::init_handler_for_statement(THD *thd)
{
  /*
    This is the place to make sure this handler instance
    has a started transaction.
     
    The transaction is started by the first handler on which 
    MySQL Server calls external lock
   
    Other handlers in the same stmt or transaction should use 
    the same NDB transaction. This is done by setting up the m_thd_ndb
    pointer to point to the NDB transaction object. 
   */

  DBUG_ENTER("ha_ndbcluster::init_handler_for_statement");
  Thd_ndb *thd_ndb= m_thd_ndb;
  DBUG_ASSERT(thd_ndb);

  // store thread specific data first to set the right context
  m_autoincrement_prefetch= THDVAR(thd, autoincrement_prefetch_sz);
  // Start of transaction
  m_rows_changed= 0;
  m_blobs_pending= FALSE;
  release_blobs_buffer();
  m_slow_path= m_thd_ndb->m_slow_path;
#ifdef HAVE_NDB_BINLOG
  if (unlikely(m_slow_path))
  {
    if (m_share == ndb_apply_status_share && thd->slave_thread)
        m_thd_ndb->trans_options|= TNTO_INJECTED_APPLY_STATUS;
  }
#endif

  if (thd_options(thd) & (OPTION_NOT_AUTOCOMMIT | OPTION_BEGIN))
  {
    const void *key= m_table;
    HASH_SEARCH_STATE state;
    THD_NDB_SHARE *thd_ndb_share=
      (THD_NDB_SHARE*)my_hash_first(&thd_ndb->open_tables,
                                    (const uchar *)&key, sizeof(key),
                                    &state);
    while (thd_ndb_share && thd_ndb_share->key != key)
    {
      thd_ndb_share=
        (THD_NDB_SHARE*)my_hash_next(&thd_ndb->open_tables,
                                     (const uchar *)&key, sizeof(key),
                                     &state);
    }
    if (thd_ndb_share == 0)
    {
      thd_ndb_share= (THD_NDB_SHARE *) alloc_root(&thd->transaction.mem_root,
                                                  sizeof(THD_NDB_SHARE));
      if (!thd_ndb_share)
      {
        mem_alloc_error(sizeof(THD_NDB_SHARE));
        DBUG_RETURN(1);
      }
      thd_ndb_share->key= key;
      thd_ndb_share->stat.last_count= thd_ndb->count;
      thd_ndb_share->stat.no_uncommitted_rows_count= 0;
      thd_ndb_share->stat.records= ~(ha_rows)0;
      my_hash_insert(&thd_ndb->open_tables, (uchar *)thd_ndb_share);
    }
    else if (thd_ndb_share->stat.last_count != thd_ndb->count)
    {
      thd_ndb_share->stat.last_count= thd_ndb->count;
      thd_ndb_share->stat.no_uncommitted_rows_count= 0;
      thd_ndb_share->stat.records= ~(ha_rows)0;
    }
    DBUG_PRINT("exit", ("thd_ndb_share: 0x%lx  key: 0x%lx",
                        (long) thd_ndb_share, (long) key));
    m_table_info= &thd_ndb_share->stat;
  }
  else
  {
    struct Ndb_local_table_statistics &stat= m_table_info_instance;
    stat.last_count= thd_ndb->count;
    stat.no_uncommitted_rows_count= 0;
    stat.records= ~(ha_rows)0;
    m_table_info= &stat;
  }
  DBUG_RETURN(0);
}

int ha_ndbcluster::external_lock(THD *thd, int lock_type)
{
  DBUG_ENTER("external_lock");
  if (lock_type != F_UNLCK)
  {
    int error;
    /*
      Check that this handler instance has a connection
      set up to the Ndb object of thd
    */
    if (check_ndb_connection(thd))
      DBUG_RETURN(1);
    Thd_ndb *thd_ndb= get_thd_ndb(thd);

    DBUG_PRINT("enter", ("lock_type != F_UNLCK "
                         "this: 0x%lx  thd: 0x%lx  thd_ndb: %lx  "
                         "thd_ndb->lock_count: %d",
                         (long) this, (long) thd, (long) thd_ndb,
                         thd_ndb->lock_count));

    if ((error= start_statement(thd, thd_ndb,
                                thd_ndb->lock_count++)))
    {
      thd_ndb->lock_count--;
      DBUG_RETURN(error);
    }
    if ((error= init_handler_for_statement(thd)))
    {
      thd_ndb->lock_count--;
      DBUG_RETURN(error);
    }
    DBUG_RETURN(0);
  }
  else
  {
    Thd_ndb *thd_ndb= m_thd_ndb;
    DBUG_ASSERT(thd_ndb);

    DBUG_PRINT("enter", ("lock_type == F_UNLCK "
                         "this: 0x%lx  thd: 0x%lx  thd_ndb: %lx  "
                         "thd_ndb->lock_count: %d",
                         (long) this, (long) thd, (long) thd_ndb,
                         thd_ndb->lock_count));

    if (m_rows_changed && global_system_variables.query_cache_type)
    {
      DBUG_PRINT("info", ("Rows has changed"));

      if (thd_ndb->trans &&
          thd_options(thd) & (OPTION_NOT_AUTOCOMMIT | OPTION_BEGIN))
      {
        DBUG_PRINT("info", ("Add share to list of changed tables, %p",
                            m_share));
        /* NOTE push_back allocates memory using transactions mem_root! */
        thd_ndb->changed_tables.push_back(get_share(m_share),
                                          &thd->transaction.mem_root);
      }

      if (opt_ndb_cache_check_time)
      {
        pthread_mutex_lock(&m_share->mutex);
        DBUG_PRINT("info", ("Invalidating commit_count"));
        m_share->commit_count= 0;
        m_share->commit_count_lock++;
        pthread_mutex_unlock(&m_share->mutex);
      }
    }

    if (!--thd_ndb->lock_count)
    {
      DBUG_PRINT("trans", ("Last external_lock"));

      if ((!(thd_options(thd) & (OPTION_NOT_AUTOCOMMIT | OPTION_BEGIN))) &&
          thd_ndb->trans)
      {
        if (thd_ndb->trans)
        {
          /*
            Unlock is done without a transaction commit / rollback.
            This happens if the thread didn't update any rows
            We must in this case close the transaction to release resources
          */
          DBUG_PRINT("trans",("ending non-updating transaction"));
          thd_ndb->ndb->closeTransaction(thd_ndb->trans);
          thd_ndb->trans= NULL;
          thd_ndb->m_handler= NULL;
        }
      }
    }
    m_table_info= NULL;

    /*
      This is the place to make sure this handler instance
      no longer are connected to the active transaction.

      And since the handler is no longer part of the transaction 
      it can't have open cursors, ops or blobs pending.
    */
    m_thd_ndb= NULL;    

    if (m_active_cursor)
      DBUG_PRINT("warning", ("m_active_cursor != NULL"));
    m_active_cursor= NULL;

    if (m_multi_cursor)
      DBUG_PRINT("warning", ("m_multi_cursor != NULL"));
    m_multi_cursor= NULL;

    if (m_blobs_pending)
      DBUG_PRINT("warning", ("blobs_pending != 0"));
    m_blobs_pending= 0;
    
    DBUG_RETURN(0);
  }
}

/**
  Unlock the last row read in an open scan.
  Rows are unlocked by default in ndb, but
  for SELECT FOR UPDATE and SELECT LOCK WIT SHARE MODE
  locks are kept if unlock_row() is not called.
*/

void ha_ndbcluster::unlock_row() 
{
  DBUG_ENTER("unlock_row");

  DBUG_PRINT("info", ("Unlocking row"));
  m_lock_tuple= FALSE;
  DBUG_VOID_RETURN;
}

/**
  Start statement, used when one of the tables are locked and also when
  a stored function is executed.

  start_stmt()
    thd                    Thd object
    lock_type              Lock type on table

  RETURN VALUE
    0                      Success
    >0                     Error code

  DESCRIPTION
    This call indicates the start of a statement when one of the tables in
    the statement are locked. In this case we cannot call external_lock.
    It also implies that external_lock is not called at end of statement.
    Rather the handlerton call commit (ndbcluster_commit) is called to
    indicate end of transaction. There are cases thus when the commit call
    actually doesn't refer to a commit but only to and end of statement.

    In the case of stored functions, one stored function is treated as one
    statement and the call to commit comes at the end of the stored function.
*/

int ha_ndbcluster::start_stmt(THD *thd, thr_lock_type lock_type)
{
  int error=0;
  Thd_ndb *thd_ndb;
  DBUG_ENTER("start_stmt");
  DBUG_ASSERT(thd == table->in_use);

  thd_ndb= get_thd_ndb(thd);
  if ((error= start_statement(thd, thd_ndb, thd_ndb->start_stmt_count++)))
    goto error;
  if ((error= init_handler_for_statement(thd)))
    goto error;
  DBUG_RETURN(0);
error:
  thd_ndb->start_stmt_count--;
  DBUG_RETURN(error);
}

NdbTransaction *
ha_ndbcluster::start_transaction_row(const NdbRecord *ndb_record,
                                     const uchar *record,
                                     int &error)
{
  NdbTransaction *trans;
  DBUG_ENTER("ha_ndbcluster::start_transaction_row");
  DBUG_ASSERT(m_thd_ndb);
  DBUG_ASSERT(m_thd_ndb->trans == NULL);

  transaction_checks(table->in_use, m_thd_ndb);

  Ndb *ndb= m_thd_ndb->ndb;

  Uint64 tmp[(MAX_KEY_SIZE_IN_WORDS*MAX_XFRM_MULTIPLY) >> 1];
  char *buf= (char*)&tmp[0];
  trans= ndb->startTransaction(ndb_record,
                               (const char*)record,
                               buf, sizeof(tmp));

  if (trans)
  {
    m_thd_ndb->m_transaction_hint_count[trans->getConnectedNodeId()]++;
    DBUG_PRINT("info", ("Delayed allocation of TC"));
    DBUG_RETURN(m_thd_ndb->trans= trans);
  }

  ERR_SET(m_thd_ndb->ndb->getNdbError(), error);
  DBUG_RETURN(NULL);
}

NdbTransaction *
ha_ndbcluster::start_transaction_key(uint inx_no,
                                     const uchar *key_data,
                                     int &error)
{
  NdbTransaction *trans;
  DBUG_ENTER("ha_ndbcluster::start_transaction_key");
  DBUG_ASSERT(m_thd_ndb);
  DBUG_ASSERT(m_thd_ndb->trans == NULL);

  transaction_checks(table->in_use, m_thd_ndb);

  Ndb *ndb= m_thd_ndb->ndb;
  const NdbRecord *key_rec= m_index[inx_no].ndb_unique_record_key;

  Uint64 tmp[(MAX_KEY_SIZE_IN_WORDS*MAX_XFRM_MULTIPLY) >> 1];
  char *buf= (char*)&tmp[0];
  trans= ndb->startTransaction(key_rec,
                               (const char*)key_data,
                               buf, sizeof(tmp));

  if (trans)
  {
    m_thd_ndb->m_transaction_hint_count[trans->getConnectedNodeId()]++;
    DBUG_PRINT("info", ("Delayed allocation of TC"));
    DBUG_RETURN(m_thd_ndb->trans= trans);
  }

  ERR_SET(m_thd_ndb->ndb->getNdbError(), error);
  DBUG_RETURN(NULL);
}

NdbTransaction *
ha_ndbcluster::start_transaction(int &error)
{
  NdbTransaction *trans;
  DBUG_ENTER("ha_ndbcluster::start_transaction");

  DBUG_ASSERT(m_thd_ndb);
  DBUG_ASSERT(m_thd_ndb->trans == NULL);

  transaction_checks(table->in_use, m_thd_ndb);
  const uint opti_node_select= THDVAR(table->in_use, optimized_node_selection);
  m_thd_ndb->connection->set_optimized_node_selection(opti_node_select & 1);
  if ((trans= m_thd_ndb->ndb->startTransaction()))
  {
    m_thd_ndb->m_transaction_no_hint_count[trans->getConnectedNodeId()]++;
    DBUG_PRINT("info", ("Delayed allocation of TC"));
    DBUG_RETURN(m_thd_ndb->trans= trans);
  }

  ERR_SET(m_thd_ndb->ndb->getNdbError(), error);
  DBUG_RETURN(NULL);
}
   
NdbTransaction *
ha_ndbcluster::start_transaction_part_id(Uint32 part_id, int &error)
{
  NdbTransaction *trans;
  DBUG_ENTER("ha_ndbcluster::start_transaction_part_id");

  DBUG_ASSERT(m_thd_ndb);
  DBUG_ASSERT(m_thd_ndb->trans == NULL);

  transaction_checks(table->in_use, m_thd_ndb);
  if ((trans= m_thd_ndb->ndb->startTransaction(m_table, part_id)))
  {
    m_thd_ndb->m_transaction_hint_count[trans->getConnectedNodeId()]++;
    DBUG_PRINT("info", ("Delayed allocation of TC"));
    DBUG_RETURN(m_thd_ndb->trans= trans);
  }

  ERR_SET(m_thd_ndb->ndb->getNdbError(), error);
  DBUG_RETURN(NULL);
}
   

/**
  Commit a transaction started in NDB.
*/

int ndbcluster_commit(handlerton *hton, THD *thd, bool all)
{
  int res= 0;
  Thd_ndb *thd_ndb= get_thd_ndb(thd);
  Ndb *ndb= thd_ndb->ndb;
  NdbTransaction *trans= thd_ndb->trans;

  DBUG_ENTER("ndbcluster_commit");
  DBUG_ASSERT(ndb);
  DBUG_PRINT("enter", ("Commit %s", (all ? "all" : "stmt")));
  thd_ndb->start_stmt_count= 0;
  if (trans == NULL)
  {
    DBUG_PRINT("info", ("trans == NULL"));
    DBUG_RETURN(0);
  }
  if (!all && (thd_options(thd) & (OPTION_NOT_AUTOCOMMIT | OPTION_BEGIN)))
  {
    /*
      An odditity in the handler interface is that commit on handlerton
      is called to indicate end of statement only in cases where 
      autocommit isn't used and the all flag isn't set.
   
      We also leave quickly when a transaction haven't even been started,
      in this case we are safe that no clean up is needed. In this case
      the MySQL Server could handle the query without contacting the
      NDB kernel.
    */
    thd_ndb->save_point_count++;
    DBUG_PRINT("info", ("Commit before start or end-of-statement only"));
    DBUG_RETURN(0);
  }
  thd_ndb->save_point_count= 0;

#ifdef HAVE_NDB_BINLOG
  if (unlikely(thd_ndb->m_slow_path))
  {
    if (thd->slave_thread)
      ndbcluster_update_apply_status
        (thd, thd_ndb->trans_options & TNTO_INJECTED_APPLY_STATUS);
  }
#endif /* HAVE_NDB_BINLOG */

  if (thd->slave_thread)
  {
    if (!g_ndb_slave_state.current_conflict_defined_op_count ||
        !thd_ndb->m_unsent_bytes ||
        !(res= execute_no_commit(thd_ndb, trans, TRUE)))
      res= execute_commit(thd, thd_ndb, trans, 1, TRUE);

    update_slave_api_stats(thd_ndb->ndb);
  }
  else
  {
    if (thd_ndb->m_handler &&
        thd_ndb->m_handler->m_read_before_write_removal_possible)
    {
      /*
        This is an autocommit involving only one table and
        rbwr is on, thus the transaction has already been
        committed in exec_bulk_update() or end_bulk_delete()
      */
      DBUG_PRINT("info", ("autocommit+rbwr, transaction already comitted"));
      if (trans->commitStatus() != NdbTransaction::Committed)
      {
        sql_print_error("found uncomitted autocommit+rbwr transaction, "
                        "commit status: %d", trans->commitStatus());
        abort();
      }
    }
    else
      res= execute_commit(thd, thd_ndb, trans, THDVAR(thd, force_send), FALSE);
  }

  if (res != 0)
  {
    const NdbError err= trans->getNdbError();
    const NdbOperation *error_op= trans->getNdbErrorOperation();
    res= ndb_to_mysql_error(&err);
    if (res != -1)
      ndbcluster_print_error(res, error_op);
  }
  ndb->closeTransaction(trans);
  thd_ndb->trans= NULL;
  thd_ndb->m_handler= NULL;

  /* Clear commit_count for tables changed by transaction */
  NDB_SHARE* share;
  List_iterator_fast<NDB_SHARE> it(thd_ndb->changed_tables);
  while ((share= it++))
  {
    DBUG_PRINT("info", ("Remove share to list of changed tables, %p",
                        share));
    pthread_mutex_lock(&share->mutex);
    DBUG_PRINT("info", ("Invalidate commit_count for %s, share->commit_count: %lu",
                        share->table_name, (ulong) share->commit_count));
    share->commit_count= 0;
    share->commit_count_lock++;
    pthread_mutex_unlock(&share->mutex);
    free_share(&share);
  }
  thd_ndb->changed_tables.empty();

  DBUG_RETURN(res);
}


/**
  Rollback a transaction started in NDB.
*/

static int ndbcluster_rollback(handlerton *hton, THD *thd, bool all)
{
  int res= 0;
  Thd_ndb *thd_ndb= get_thd_ndb(thd);
  Ndb *ndb= thd_ndb->ndb;
  NdbTransaction *trans= thd_ndb->trans;

  DBUG_ENTER("ndbcluster_rollback");
  DBUG_PRINT("enter", ("all: %d  thd_ndb->save_point_count: %d",
                       all, thd_ndb->save_point_count));
  DBUG_ASSERT(ndb);
  thd_ndb->start_stmt_count= 0;
  if (trans == NULL)
  {
    /* Ignore end-of-statement until real rollback or commit is called */
    DBUG_PRINT("info", ("trans == NULL"));
    DBUG_RETURN(0);
  }
  if (!all && (thd_options(thd) & (OPTION_NOT_AUTOCOMMIT | OPTION_BEGIN)) &&
      (thd_ndb->save_point_count > 0))
  {
    /*
      Ignore end-of-statement until real rollback or commit is called
      as ndb does not support rollback statement
      - mark that rollback was unsuccessful, this will cause full rollback
      of the transaction
    */
    DBUG_PRINT("info", ("Rollback before start or end-of-statement only"));
    mark_transaction_to_rollback(thd, 1);
    my_error(ER_WARN_ENGINE_TRANSACTION_ROLLBACK, MYF(0), "NDB");
    DBUG_RETURN(0);
  }
  thd_ndb->save_point_count= 0;
  if (thd->slave_thread)
    g_ndb_slave_state.atTransactionAbort();
  thd_ndb->m_unsent_bytes= 0;
  thd_ndb->m_execute_count++;
  DBUG_PRINT("info", ("execute_count: %u", thd_ndb->m_execute_count));
  if (trans->execute(NdbTransaction::Rollback) != 0)
  {
    const NdbError err= trans->getNdbError();
    const NdbOperation *error_op= trans->getNdbErrorOperation();
    res= ndb_to_mysql_error(&err);
    if (res != -1) 
      ndbcluster_print_error(res, error_op);
  }
  ndb->closeTransaction(trans);
  thd_ndb->trans= NULL;
  thd_ndb->m_handler= NULL;

  /* Clear list of tables changed by transaction */
  NDB_SHARE* share;
  List_iterator_fast<NDB_SHARE> it(thd_ndb->changed_tables);
  while ((share= it++))
  {
    DBUG_PRINT("info", ("Remove share to list of changed tables, %p",
                        share));
    free_share(&share);
  }
  thd_ndb->changed_tables.empty();

  if (thd->slave_thread)
    update_slave_api_stats(thd_ndb->ndb);

  DBUG_RETURN(res);
}

/**
 * Support for create table/column modifiers
 *   by exploiting the comment field
 */
struct NDB_Modifier
{
  enum { M_BOOL } m_type;
  const char * m_name;
  size_t m_name_len;
  bool m_found;
  union {
    bool m_val_bool;
#ifdef TODO__
    int m_val_int;
    struct {
      const char * str;
      size_t len;
    } m_val_str;
#endif
  };
};

static const
struct NDB_Modifier ndb_table_modifiers[] =
{
  { NDB_Modifier::M_BOOL, STRING_WITH_LEN("NOLOGGING"), 0, {0} },
  { NDB_Modifier::M_BOOL, 0, 0, 0, {0} }
};

static const
struct NDB_Modifier ndb_column_modifiers[] =
{
  { NDB_Modifier::M_BOOL, STRING_WITH_LEN("MAX_BLOB_PART_SIZE"), 0, {0} },
  { NDB_Modifier::M_BOOL, 0, 0, 0, {0} }
};

/**
 * NDB_Modifiers
 *
 * This class implements a simple parser for getting modifiers out
 *   of a string (e.g a comment field)
 */
class NDB_Modifiers
{
public:
  NDB_Modifiers(const NDB_Modifier modifiers[]);
  ~NDB_Modifiers();

  /**
   * parse string-with length (not necessarily NULL terminated)
   */
  int parse(THD* thd, const char * prefix, const char * str, size_t strlen);

  /**
   * Get modifier...returns NULL if unknown
   */
  const NDB_Modifier * get(const char * name) const;
private:
  uint m_len;
  struct NDB_Modifier * m_modifiers;

  int parse_modifier(THD *thd, const char * prefix,
                     struct NDB_Modifier* m, const char * str);
};

static
bool
end_of_token(const char * str)
{
  return str[0] == 0 || str[0] == ' ' || str[0] == ',';
}

NDB_Modifiers::NDB_Modifiers(const NDB_Modifier modifiers[])
{
  for (m_len = 0; modifiers[m_len].m_name != 0; m_len++)
  {}
  m_modifiers = new NDB_Modifier[m_len];
  memcpy(m_modifiers, modifiers, m_len * sizeof(NDB_Modifier));
}

NDB_Modifiers::~NDB_Modifiers()
{
  delete [] m_modifiers;
}

int
NDB_Modifiers::parse_modifier(THD *thd,
                              const char * prefix,
                              struct NDB_Modifier* m,
                              const char * str)
{
  if (m->m_found)
  {
    push_warning_printf(thd, MYSQL_ERROR::WARN_LEVEL_WARN,
                        ER_ILLEGAL_HA_CREATE_OPTION,
                        "%s : modifier %s specified twice",
                        prefix, m->m_name);
  }

  switch(m->m_type){
  case NDB_Modifier::M_BOOL:
    if (end_of_token(str))
    {
      m->m_val_bool = true;
      goto found;
    }
    if (str[0] != '=')
      break;

    str++;
    if (str[0] == '1' && end_of_token(str+1))
    {
      m->m_val_bool = true;
      goto found;
    }

    if (str[0] == '0' && end_of_token(str+1))
    {
      m->m_val_bool = false;
      goto found;
    }
  }

  {
    const char * end = strpbrk(str, " ,");
    if (end)
    {
      push_warning_printf(thd, MYSQL_ERROR::WARN_LEVEL_WARN,
                          ER_ILLEGAL_HA_CREATE_OPTION,
                          "%s : invalid value '%.*s' for %s",
                          prefix, (int)(end - str), str, m->m_name);
    }
    else
    {
      push_warning_printf(thd, MYSQL_ERROR::WARN_LEVEL_WARN,
                          ER_ILLEGAL_HA_CREATE_OPTION,
                          "%s : invalid value '%s' for %s",
                          prefix, str, m->m_name);
    }
  }
  return -1;
found:
  m->m_found = true;
  return 0;
}

int
NDB_Modifiers::parse(THD *thd,
                     const char * prefix,
                     const char * _source,
                     size_t _source_len)
{
  if (_source == 0 || _source_len == 0)
    return 0;

  const char * source = 0;

  /**
   * Check if _source is NULL-terminated
   */
  for (size_t i = 0; i<_source_len; i++)
  {
    if (_source[i] == 0)
    {
      source = _source;
      break;
    }
  }

  if (source == 0)
  {
    /**
     * Make NULL terminated string so that strXXX-functions are safe
     */
    char * tmp = new char[_source_len+1];
    if (tmp == 0)
    {
      push_warning_printf(thd, MYSQL_ERROR::WARN_LEVEL_WARN,
                          ER_ILLEGAL_HA_CREATE_OPTION,
                          "%s : unable to parse due to out of memory",
                          prefix);
      return -1;
    }
    memcpy(tmp, _source, _source_len);
    tmp[_source_len] = 0;
    source = tmp;
  }

  const char * pos = source;
  if ((pos = strstr(pos, prefix)) == 0)
  {
    if (source != _source)
      delete [] source;
    return 0;
  }

  pos += strlen(prefix);

  while (pos && pos[0] != 0 && pos[0] != ' ')
  {
    const char * end = strpbrk(pos, " ,"); // end of current modifier

    for (uint i = 0; i < m_len; i++)
    {
      size_t l = m_modifiers[i].m_name_len;
      if (strncmp(pos, m_modifiers[i].m_name, l) == 0)
      {
        /**
         * Found modifier...
         */

        if (! (end_of_token(pos + l) || pos[l] == '='))
          goto unknown;

        pos += l;
        int res = parse_modifier(thd, prefix, m_modifiers+i, pos);

        if (res == -1)
        {
          /**
           * We continue parsing even if modifier had error
           */
        }

        goto next;
      }
    }

    {
  unknown:
      if (end)
      {
        push_warning_printf(thd, MYSQL_ERROR::WARN_LEVEL_WARN,
                            ER_ILLEGAL_HA_CREATE_OPTION,
                            "%s : unknown modifier: %.*s",
                            prefix, (int)(end - pos), pos);
      }
      else
      {
        push_warning_printf(thd, MYSQL_ERROR::WARN_LEVEL_WARN,
                            ER_ILLEGAL_HA_CREATE_OPTION,
                            "%s : unknown modifier: %s",
                            prefix, pos);
      }
    }

next:
    pos = end;
    if (pos && pos[0] == ',')
      pos++;
  }

  if (source != _source)
    delete [] source;

  return 0;
}

const NDB_Modifier *
NDB_Modifiers::get(const char * name) const
{
  for (uint i = 0; i < m_len; i++)
  {
    if (strcmp(name, m_modifiers[i].m_name) == 0)
    {
      return m_modifiers + i;
    }
  }
  return 0;
}

/**
  Define NDB column based on Field.

  Not member of ha_ndbcluster because NDBCOL cannot be declared.

  MySQL text types with character set "binary" are mapped to true
  NDB binary types without a character set.

  Blobs are V2 and striping from mysql level is not supported
  due to lack of syntax and lack of support for partitioning.

  @return
    Returns 0 or mysql error code.
*/

static bool
ndb_blob_striping()
{
#ifndef DBUG_OFF
  const char* p= getenv("NDB_BLOB_STRIPING");
  if (p != 0 && *p != 0 && *p != '0' && *p != 'n' && *p != 'N')
    return true;
#endif
  return false;
}

#if NDB_VERSION_D < NDB_MAKE_VERSION(7,2,0)
const Uint32 OLD_NDB_MAX_TUPLE_SIZE_IN_WORDS = 2013;
#else
const Uint32 OLD_NDB_MAX_TUPLE_SIZE_IN_WORDS = NDB_MAX_TUPLE_SIZE_IN_WORDS;
#endif

static int create_ndb_column(THD *thd,
                             NDBCOL &col,
                             Field *field,
                             HA_CREATE_INFO *create_info,
                             column_format_type
                               default_format= COLUMN_FORMAT_TYPE_DEFAULT)
{
  NDBCOL::StorageType type= NDBCOL::StorageTypeMemory;
  bool dynamic= FALSE;

  char buf[MAX_ATTR_DEFAULT_VALUE_SIZE];
  DBUG_ENTER("create_ndb_column");
  // Set name
  if (col.setName(field->field_name))
  {
    DBUG_RETURN(my_errno= errno);
  }
  // Get char set
  CHARSET_INFO *cs= field->charset();
  // Set type and sizes
  const enum enum_field_types mysql_type= field->real_type();

  NDB_Modifiers column_modifiers(ndb_column_modifiers);
  column_modifiers.parse(thd, "NDB_COLUMN=",
                         field->comment.str,
                         field->comment.length);

  const NDB_Modifier * mod_maxblob = column_modifiers.get("MAX_BLOB_PART_SIZE");

  {
    /* Clear default value (col obj is reused for whole table def) */
    col.setDefaultValue(NULL, 0); 

    /* If the data nodes are capable then set native 
     * default.
     */
    bool nativeDefaults =
      ! (thd &&
         (! ndb_native_default_support(get_thd_ndb(thd)->
                                       ndb->getMinDbNodeVersion())));

    if (likely( nativeDefaults ))
    {
      /* Ndb does not support auto-set Timestamp default values natively */
      bool isTimeStampWithAutoValue = ((mysql_type == MYSQL_TYPE_TIMESTAMP) &&
                                       (field->table->timestamp_field == field));

      if ((!(field->flags & PRI_KEY_FLAG) ) &&
          type_supports_default_value(mysql_type) &&
          !isTimeStampWithAutoValue)
      {
        if (!(field->flags & NO_DEFAULT_VALUE_FLAG))
        {
          my_ptrdiff_t src_offset= field->table->s->default_values 
            - field->table->record[0];
          if ((! field->is_null_in_record_with_offset(src_offset)) ||
              ((field->flags & NOT_NULL_FLAG)))
          {
            /* Set a non-null native default */
            memset(buf, 0, MAX_ATTR_DEFAULT_VALUE_SIZE);
            get_default_value(buf, field);

            /* For bit columns, default length is rounded up to 
               nearest word, ensuring all data sent
            */
            Uint32 defaultLen = field_used_length(field);
            if(field->type() == MYSQL_TYPE_BIT)
              defaultLen = ((defaultLen + 3) /4) * 4;
            col.setDefaultValue(buf, defaultLen);
          }
        }
      }
    }
  }
  switch (mysql_type) {
  // Numeric types
  case MYSQL_TYPE_TINY:        
    if (field->flags & UNSIGNED_FLAG)
      col.setType(NDBCOL::Tinyunsigned);
    else
      col.setType(NDBCOL::Tinyint);
    col.setLength(1);
    break;
  case MYSQL_TYPE_SHORT:
    if (field->flags & UNSIGNED_FLAG)
      col.setType(NDBCOL::Smallunsigned);
    else
      col.setType(NDBCOL::Smallint);
    col.setLength(1);
    break;
  case MYSQL_TYPE_LONG:
    if (field->flags & UNSIGNED_FLAG)
      col.setType(NDBCOL::Unsigned);
    else
      col.setType(NDBCOL::Int);
    col.setLength(1);
    break;
  case MYSQL_TYPE_INT24:       
    if (field->flags & UNSIGNED_FLAG)
      col.setType(NDBCOL::Mediumunsigned);
    else
      col.setType(NDBCOL::Mediumint);
    col.setLength(1);
    break;
  case MYSQL_TYPE_LONGLONG:
    if (field->flags & UNSIGNED_FLAG)
      col.setType(NDBCOL::Bigunsigned);
    else
      col.setType(NDBCOL::Bigint);
    col.setLength(1);
    break;
  case MYSQL_TYPE_FLOAT:
    col.setType(NDBCOL::Float);
    col.setLength(1);
    break;
  case MYSQL_TYPE_DOUBLE:
    col.setType(NDBCOL::Double);
    col.setLength(1);
    break;
  case MYSQL_TYPE_DECIMAL:    
    {
      Field_decimal *f= (Field_decimal*)field;
      uint precision= f->pack_length();
      uint scale= f->decimals();
      if (field->flags & UNSIGNED_FLAG)
      {
        col.setType(NDBCOL::Olddecimalunsigned);
        precision-= (scale > 0);
      }
      else
      {
        col.setType(NDBCOL::Olddecimal);
        precision-= 1 + (scale > 0);
      }
      col.setPrecision(precision);
      col.setScale(scale);
      col.setLength(1);
    }
    break;
  case MYSQL_TYPE_NEWDECIMAL:    
    {
      Field_new_decimal *f= (Field_new_decimal*)field;
      uint precision= f->precision;
      uint scale= f->decimals();
      if (field->flags & UNSIGNED_FLAG)
      {
        col.setType(NDBCOL::Decimalunsigned);
      }
      else
      {
        col.setType(NDBCOL::Decimal);
      }
      col.setPrecision(precision);
      col.setScale(scale);
      col.setLength(1);
    }
    break;
  // Date types
  case MYSQL_TYPE_DATETIME:    
    col.setType(NDBCOL::Datetime);
    col.setLength(1);
    break;
  case MYSQL_TYPE_DATE: // ?
    col.setType(NDBCOL::Char);
    col.setLength(field->pack_length());
    break;
  case MYSQL_TYPE_NEWDATE:
    col.setType(NDBCOL::Date);
    col.setLength(1);
    break;
  case MYSQL_TYPE_TIME:        
    col.setType(NDBCOL::Time);
    col.setLength(1);
    break;
  case MYSQL_TYPE_YEAR:
    col.setType(NDBCOL::Year);
    col.setLength(1);
    break;
  case MYSQL_TYPE_TIMESTAMP:
    col.setType(NDBCOL::Timestamp);
    col.setLength(1);
    break;
  // Char types
  case MYSQL_TYPE_STRING:      
    if (field->pack_length() == 0)
    {
      col.setType(NDBCOL::Bit);
      col.setLength(1);
    }
    else if ((field->flags & BINARY_FLAG) && cs == &my_charset_bin)
    {
      col.setType(NDBCOL::Binary);
      col.setLength(field->pack_length());
    }
    else
    {
      col.setType(NDBCOL::Char);
      col.setCharset(cs);
      col.setLength(field->pack_length());
    }
    break;
  case MYSQL_TYPE_VAR_STRING: // ?
  case MYSQL_TYPE_VARCHAR:
    {
      Field_varstring* f= (Field_varstring*)field;
      if (f->length_bytes == 1)
      {
        if ((field->flags & BINARY_FLAG) && cs == &my_charset_bin)
          col.setType(NDBCOL::Varbinary);
        else {
          col.setType(NDBCOL::Varchar);
          col.setCharset(cs);
        }
      }
      else if (f->length_bytes == 2)
      {
        if ((field->flags & BINARY_FLAG) && cs == &my_charset_bin)
          col.setType(NDBCOL::Longvarbinary);
        else {
          col.setType(NDBCOL::Longvarchar);
          col.setCharset(cs);
        }
      }
      else
      {
        DBUG_RETURN(HA_ERR_UNSUPPORTED);
      }
      col.setLength(field->field_length);
    }
    break;
  // Blob types (all come in as MYSQL_TYPE_BLOB)
  mysql_type_tiny_blob:
  case MYSQL_TYPE_TINY_BLOB:
    if ((field->flags & BINARY_FLAG) && cs == &my_charset_bin)
      col.setType(NDBCOL::Blob);
    else {
      col.setType(NDBCOL::Text);
      col.setCharset(cs);
    }
    col.setInlineSize(256);
    // No parts
    col.setPartSize(0);
    col.setStripeSize(ndb_blob_striping() ? 0 : 0);
    break;
  //mysql_type_blob:
  case MYSQL_TYPE_GEOMETRY:
  case MYSQL_TYPE_BLOB:    
    if ((field->flags & BINARY_FLAG) && cs == &my_charset_bin)
      col.setType(NDBCOL::Blob);
    else {
      col.setType(NDBCOL::Text);
      col.setCharset(cs);
    }
    {
      Field_blob *field_blob= (Field_blob *)field;
      /*
       * max_data_length is 2^8-1, 2^16-1, 2^24-1 for tiny, blob, medium.
       * Tinyblob gets no blob parts.  The other cases are just a crude
       * way to control part size and striping.
       *
       * In mysql blob(256) is promoted to blob(65535) so it does not
       * in fact fit "inline" in NDB.
       */
      if (field_blob->max_data_length() < (1 << 8))
        goto mysql_type_tiny_blob;
      else if (field_blob->max_data_length() < (1 << 16))
      {
        col.setInlineSize(256);
        col.setPartSize(2000);
        col.setStripeSize(ndb_blob_striping() ? 16 : 0);
        if (mod_maxblob->m_found)
        {
          col.setPartSize(4 * (NDB_MAX_TUPLE_SIZE_IN_WORDS - /* safty */ 13));
        }
      }
      else if (field_blob->max_data_length() < (1 << 24))
        goto mysql_type_medium_blob;
      else
        goto mysql_type_long_blob;
    }
    break;
  mysql_type_medium_blob:
  case MYSQL_TYPE_MEDIUM_BLOB:   
    if ((field->flags & BINARY_FLAG) && cs == &my_charset_bin)
      col.setType(NDBCOL::Blob);
    else {
      col.setType(NDBCOL::Text);
      col.setCharset(cs);
    }
    col.setInlineSize(256);
    col.setPartSize(4000);
    col.setStripeSize(ndb_blob_striping() ? 8 : 0);
    if (mod_maxblob->m_found)
    {
      col.setPartSize(4 * (NDB_MAX_TUPLE_SIZE_IN_WORDS - /* safty */ 13));
    }
    break;
  mysql_type_long_blob:
  case MYSQL_TYPE_LONG_BLOB:  
    if ((field->flags & BINARY_FLAG) && cs == &my_charset_bin)
      col.setType(NDBCOL::Blob);
    else {
      col.setType(NDBCOL::Text);
      col.setCharset(cs);
    }
    col.setInlineSize(256);
    col.setPartSize(4 * (OLD_NDB_MAX_TUPLE_SIZE_IN_WORDS - /* safty */ 13));
    col.setStripeSize(ndb_blob_striping() ? 4 : 0);
    if (mod_maxblob->m_found)
    {
      col.setPartSize(4 * (NDB_MAX_TUPLE_SIZE_IN_WORDS - /* safty */ 13));
    }
    break;
  // Other types
  case MYSQL_TYPE_ENUM:
    col.setType(NDBCOL::Char);
    col.setLength(field->pack_length());
    break;
  case MYSQL_TYPE_SET:         
    col.setType(NDBCOL::Char);
    col.setLength(field->pack_length());
    break;
  case MYSQL_TYPE_BIT:
  {
    int no_of_bits= field->field_length;
    col.setType(NDBCOL::Bit);
    if (!no_of_bits)
      col.setLength(1);
      else
        col.setLength(no_of_bits);
    break;
  }
  case MYSQL_TYPE_NULL:        
    goto mysql_type_unsupported;
  mysql_type_unsupported:
  default:
    DBUG_RETURN(HA_ERR_UNSUPPORTED);
  }
  // Set nullable and pk
  col.setNullable(field->maybe_null());
  col.setPrimaryKey(field->flags & PRI_KEY_FLAG);
  if ((field->flags & FIELD_IN_PART_FUNC_FLAG) != 0)
  {
    col.setPartitionKey(TRUE);
  }

  // Set autoincrement
  if (field->flags & AUTO_INCREMENT_FLAG) 
  {
#ifndef DBUG_OFF
    char buff[22];
#endif
    col.setAutoIncrement(TRUE);
    ulonglong value= create_info->auto_increment_value ?
      create_info->auto_increment_value : (ulonglong) 1;
    DBUG_PRINT("info", ("Autoincrement key, initial: %s", llstr(value, buff)));
    col.setAutoIncrementInitialValue(value);
  }
  else
    col.setAutoIncrement(FALSE);
 
#ifndef NDB_WITHOUT_COLUMN_FORMAT
  DBUG_PRINT("info", ("storage: %u  format: %u  ",
                      field->field_storage_type(),
                      field->column_format()));
  switch (field->field_storage_type()) {
  case(HA_SM_DEFAULT):
  default:
    if (create_info->storage_media == HA_SM_DISK)
      type= NDBCOL::StorageTypeDisk;
    else
      type= NDBCOL::StorageTypeMemory;
    break;
  case(HA_SM_DISK):
    type= NDBCOL::StorageTypeDisk;
    break;
  case(HA_SM_MEMORY):
    type= NDBCOL::StorageTypeMemory;
    break;
  }

  switch (field->column_format()) {
  case(COLUMN_FORMAT_TYPE_FIXED):
    dynamic= FALSE;
    break;
  case(COLUMN_FORMAT_TYPE_DYNAMIC):
    dynamic= TRUE;
    break;
  case(COLUMN_FORMAT_TYPE_DEFAULT):
  default:
    if (create_info->row_type == ROW_TYPE_DEFAULT)
      dynamic= default_format;
    else
      dynamic= (create_info->row_type == ROW_TYPE_DYNAMIC);
    break;
  }
#endif
  DBUG_PRINT("info", ("Column %s is declared %s", field->field_name,
                      (dynamic) ? "dynamic" : "static"));
  if (type == NDBCOL::StorageTypeDisk)
  {
    if (dynamic)
    {
      DBUG_PRINT("info", ("Dynamic disk stored column %s changed to static",
                          field->field_name));
      dynamic= false;
    }

#ifndef NDB_WITHOUT_COLUMN_FORMAT
    if (thd && field->column_format() == COLUMN_FORMAT_TYPE_DYNAMIC)
    {
      push_warning_printf(thd, MYSQL_ERROR::WARN_LEVEL_WARN,
                          ER_ILLEGAL_HA_CREATE_OPTION,
                          "DYNAMIC column %s with "
                          "STORAGE DISK is not supported, "
                          "column will become FIXED",
                          field->field_name);
    }
#endif
  }

  switch (create_info->row_type) {
  case ROW_TYPE_FIXED:
    if (thd && (dynamic || field_type_forces_var_part(field->type())))
    {
      push_warning_printf(thd, MYSQL_ERROR::WARN_LEVEL_WARN,
                          ER_ILLEGAL_HA_CREATE_OPTION,
                          "Row format FIXED incompatible with "
                          "dynamic attribute %s",
                          field->field_name);
    }
    break;
  case ROW_TYPE_DYNAMIC:
    /*
      Future: make columns dynamic in this case
    */
    break;
  default:
    break;
  }

  DBUG_PRINT("info", ("Format %s, Storage %s", (dynamic)?"dynamic":"fixed",(type == NDBCOL::StorageTypeDisk)?"disk":"memory"));
  col.setStorageType(type);
  col.setDynamic(dynamic);

  DBUG_RETURN(0);
}

void ha_ndbcluster::update_create_info(HA_CREATE_INFO *create_info)
{
  DBUG_ENTER("ha_ndbcluster::update_create_info");
  THD *thd= current_thd;
  const NDBTAB *ndbtab= m_table;
  Ndb *ndb= check_ndb_in_thd(thd);

  if (!(create_info->used_fields & HA_CREATE_USED_AUTO))
  {
    /*
      Find any initial auto_increment value
    */
    for (uint i= 0; i < table->s->fields; i++) 
    {
      Field *field= table->field[i];
      if (field->flags & AUTO_INCREMENT_FLAG)
      {
        ulonglong auto_value;
        uint retries= NDB_AUTO_INCREMENT_RETRIES;
        int retry_sleep= 30; /* 30 milliseconds, transaction */
        for (;;)
        {
          Ndb_tuple_id_range_guard g(m_share);
          if (ndb->readAutoIncrementValue(ndbtab, g.range, auto_value))
          {
            if (--retries && !thd->killed &&
                ndb->getNdbError().status == NdbError::TemporaryError)
            {
              do_retry_sleep(retry_sleep);
              continue;
            }
            const NdbError err= ndb->getNdbError();
            sql_print_error("Error %lu in ::update_create_info(): %s",
                            (ulong) err.code, err.message);
            DBUG_VOID_RETURN;
          }
          break;
        }
        if (auto_value > 1)
        {
          create_info->auto_increment_value= auto_value;
        }
        break;
      }
    }
  }

  DBUG_VOID_RETURN;
}

/*
  Create a table in NDB Cluster
 */
static uint get_no_fragments(ulonglong max_rows)
{
  ulonglong acc_row_size= 25 + /*safety margin*/ 2;
  ulonglong acc_fragment_size= 512*1024*1024;
  return uint((max_rows*acc_row_size)/acc_fragment_size)+1;
}


/*
  Routine to adjust default number of partitions to always be a multiple
  of number of nodes and never more than 4 times the number of nodes.

*/
static
bool
adjusted_frag_count(Ndb* ndb,
                    uint requested_frags,
                    uint &reported_frags)
{
  unsigned no_nodes= g_ndb_cluster_connection->no_db_nodes();
  unsigned no_replicas= no_nodes == 1 ? 1 : 2;

  unsigned no_threads= 1;
  const unsigned no_nodegroups= g_ndb_cluster_connection->max_nodegroup() + 1;

  {
    /**
     * Use SYSTAB_0 to get #replicas, and to guess #threads
     */
    char dbname[FN_HEADLEN+1];
    dbname[FN_HEADLEN]= 0;
    strnmov(dbname, ndb->getDatabaseName(), sizeof(dbname) - 1);
    ndb->setDatabaseName("sys");
    Ndb_table_guard ndbtab_g(ndb->getDictionary(), "SYSTAB_0");
    const NdbDictionary::Table * tab = ndbtab_g.get_table();
    if (tab)
    {
      no_replicas= ndbtab_g.get_table()->getReplicaCount();

      /**
       * Guess #threads
       */
      {
        const Uint32 frags = tab->getFragmentCount();
        Uint32 node = 0;
        Uint32 cnt = 0;
        for (Uint32 i = 0; i<frags; i++)
        {
          Uint32 replicas[4];
          if (tab->getFragmentNodes(i, replicas, NDB_ARRAY_SIZE(replicas)))
          {
            if (node == replicas[0] || node == 0)
            {
              node = replicas[0];
              cnt ++;
            }
          }
        }
        no_threads = cnt; // No of primary replica on 1-node
      }
    }
    ndb->setDatabaseName(dbname);
  }

  const unsigned usable_nodes = no_replicas * no_nodegroups;
  const uint max_replicas = 8 * usable_nodes * no_threads;

  reported_frags = usable_nodes * no_threads; // Start with 1 frag per threads
  Uint32 replicas = reported_frags * no_replicas;

  /**
   * Loop until requested replicas, and not exceed max-replicas
   */
  while (reported_frags < requested_frags &&
         (replicas + usable_nodes * no_threads * no_replicas) <= max_replicas)
  {
    reported_frags += usable_nodes * no_threads;
    replicas += usable_nodes * no_threads * no_replicas;
  }

  return (reported_frags < requested_frags);
}


/**
  Create a table in NDB Cluster
*/

int ha_ndbcluster::create(const char *name, 
                          TABLE *form, 
                          HA_CREATE_INFO *create_info)
{
  THD *thd= current_thd;
  NDBTAB tab;
  NDBCOL col;
  size_t pack_length, length;
  uint i, pk_length= 0;
  uchar *data= NULL, *pack_data= NULL;
  bool create_temporary= (create_info->options & HA_LEX_CREATE_TMP_TABLE);
  bool create_from_engine= (create_info->table_options & HA_OPTION_CREATE_FROM_ENGINE);
  bool is_truncate= (thd->lex->sql_command == SQLCOM_TRUNCATE);
  bool use_disk= FALSE;
  NdbDictionary::Table::SingleUserMode single_user_mode= NdbDictionary::Table::SingleUserModeLocked;
  bool ndb_sys_table= FALSE;
  int result= 0;
  NdbDictionary::ObjectId objId;

  DBUG_ENTER("ha_ndbcluster::create");
  DBUG_PRINT("enter", ("name: %s", name));

  if (create_temporary)
  {
    /*
      Ndb does not support temporary tables
     */
    my_errno= ER_ILLEGAL_HA_CREATE_OPTION;
    DBUG_PRINT("info", ("Ndb doesn't support temporary tables"));
    push_warning_printf(thd, MYSQL_ERROR::WARN_LEVEL_WARN,
                        ER_ILLEGAL_HA_CREATE_OPTION,
                        "Ndb doesn't support temporary tables");
    DBUG_RETURN(my_errno);
  }

  DBUG_ASSERT(*fn_rext((char*)name) == 0);
  set_dbname(name);
  set_tabname(name);

  if ((my_errno= check_ndb_connection(thd)))
    DBUG_RETURN(my_errno);
  
  Ndb *ndb= get_ndb(thd);
  NDBDICT *dict= ndb->getDictionary();

  table= form;
  if (create_from_engine)
  {
    /*
      Table already exists in NDB and frm file has been created by 
      caller.
      Do Ndb specific stuff, such as create a .ndb file
    */
    if ((my_errno= write_ndb_file(name)))
      DBUG_RETURN(my_errno);
    ndbcluster_create_binlog_setup(thd, ndb, name, strlen(name),
                                   m_dbname, m_tabname, FALSE);
    DBUG_RETURN(my_errno);
  }

  Thd_ndb *thd_ndb= get_thd_ndb(thd);

  if (!((thd_ndb->options & TNO_NO_LOCK_SCHEMA_OP) ||
        thd_ndb->has_required_global_schema_lock("ha_ndbcluster::create")))
  
    DBUG_RETURN(HA_ERR_NO_CONNECTION);

  /*
    Don't allow table creation unless
    schema distribution table is setup
    ( unless it is a creation of the schema dist table itself )
  */
  if (!ndb_schema_share)
  {
    if (!(strcmp(m_dbname, NDB_REP_DB) == 0 &&
          strcmp(m_tabname, NDB_SCHEMA_TABLE) == 0))
    {
      DBUG_PRINT("info", ("Schema distribution table not setup"));
      DBUG_RETURN(HA_ERR_NO_CONNECTION);
    }
    single_user_mode = NdbDictionary::Table::SingleUserModeReadWrite;
    ndb_sys_table= TRUE;
  }

  if (!ndb_apply_status_share)
  {
    if ((strcmp(m_dbname, NDB_REP_DB) == 0 &&
         strcmp(m_tabname, NDB_APPLY_TABLE) == 0))
    {
      ndb_sys_table= TRUE;
    }
  }

  if (is_truncate)
  {
    Ndb_table_guard ndbtab_g(dict);
    ndbtab_g.init(m_tabname);
    if (!(m_table= ndbtab_g.get_table()))
      ERR_RETURN(dict->getNdbError());
    m_table= NULL;
    DBUG_PRINT("info", ("Dropping and re-creating table for TRUNCATE"));
    if ((my_errno= delete_table(name)))
      DBUG_RETURN(my_errno);
    ndbtab_g.reinit();
  }

  NDB_Modifiers table_modifiers(ndb_table_modifiers);
  table_modifiers.parse(thd, "NDB_TABLE=", create_info->comment.str,
                        create_info->comment.length);
  const NDB_Modifier * mod_nologging = table_modifiers.get("NOLOGGING");

#ifdef HAVE_NDB_BINLOG
  /* Read ndb_replication entry for this table, if any */
  Uint32 binlog_flags;
  const st_conflict_fn_def* conflict_fn= NULL;
  st_conflict_fn_arg args[MAX_CONFLICT_ARGS];
  Uint32 num_args = MAX_CONFLICT_ARGS;

  int rep_read_rc= ndbcluster_get_binlog_replication_info(thd,
                                                          ndb,
                                                          m_dbname,
                                                          m_tabname,
                                                          ::server_id,
                                                          form,
                                                          &binlog_flags,
                                                          &conflict_fn,
                                                          args,
                                                          &num_args);
  if (rep_read_rc != 0)
  {
    DBUG_RETURN(rep_read_rc);
  }

  /* Reset database name */
  ndb->setDatabaseName(m_dbname);

  /* Use ndb_replication information as required */
#endif

  if ((dict->beginSchemaTrans() == -1))
  {
    DBUG_PRINT("info", ("Failed to start schema transaction"));
    goto err_return;
  }
  DBUG_PRINT("info", ("Started schema transaction"));

  DBUG_PRINT("table", ("name: %s", m_tabname));  
  if (tab.setName(m_tabname))
  {
    my_errno= errno;
    goto abort;
  }
  if (!ndb_sys_table)
  {
    if (THDVAR(thd, table_temporary))
    {
#ifdef DOES_NOT_WORK_CURRENTLY
      tab.setTemporary(TRUE);
#endif
      tab.setLogging(FALSE);
    }
    else if (THDVAR(thd, table_no_logging))
    {
      tab.setLogging(FALSE);
    }

    if (mod_nologging->m_found)
    {
      tab.setLogging(!mod_nologging->m_val_bool);
    }
  }
  tab.setSingleUserMode(single_user_mode);

  // Save frm data for this table
  if (readfrm(name, &data, &length))
  {
    result= 1;
    goto abort_return;
  }
  if (packfrm(data, length, &pack_data, &pack_length))
  {
    my_free((char*)data, MYF(0));
    result= 2;
    goto abort_return;
  }
  DBUG_PRINT("info",
             ("setFrm data: 0x%lx  len: %lu", (long) pack_data,
              (ulong) pack_length));
  tab.setFrm(pack_data, Uint32(pack_length));      
  my_free((char*)data, MYF(0));
  my_free((char*)pack_data, MYF(0));
  
  /*
    Handle table row type

    Default is to let table rows have var part reference so that online 
    add column can be performed in the future.  Explicitly setting row 
    type to fixed will omit var part reference, which will save data 
    memory in ndb, but at the cost of not being able to online add 
    column to this table
  */
  switch (create_info->row_type) {
  case ROW_TYPE_FIXED:
    tab.setForceVarPart(FALSE);
    break;
  case ROW_TYPE_DYNAMIC:
    /* fall through, treat as default */
  default:
    /* fall through, treat as default */
  case ROW_TYPE_DEFAULT:
    tab.setForceVarPart(TRUE);
    break;
  }

  /*
    Setup columns
  */
  my_bitmap_map *old_map;
  {
    restore_record(form, s->default_values);
    old_map= tmp_use_all_columns(form, form->read_set);
  }

  for (i= 0; i < form->s->fields; i++) 
  {
    Field *field= form->field[i];
    DBUG_PRINT("info", ("name: %s, type: %u, pack_length: %d",
                        field->field_name, field->real_type(),
                        field->pack_length()));
    if ((my_errno= create_ndb_column(thd, col, field, create_info)))
      goto abort;

    if (!use_disk &&
        col.getStorageType() == NDBCOL::StorageTypeDisk)
      use_disk= TRUE;

    if (tab.addColumn(col))
    {
      my_errno= errno;
      goto abort;
    }
    if (col.getPrimaryKey())
      pk_length += (field->pack_length() + 3) / 4;
  }

  tmp_restore_column_map(form->read_set, old_map);
  if (use_disk)
  { 
    tab.setLogging(TRUE);
    tab.setTemporary(FALSE);
    if (create_info->tablespace)
      tab.setTablespaceName(create_info->tablespace);
    else
      tab.setTablespaceName("DEFAULT-TS");
  }
  else if (create_info->tablespace && 
           create_info->storage_media == HA_SM_MEMORY)
  {
    push_warning_printf(thd, MYSQL_ERROR::WARN_LEVEL_WARN,
                        ER_ILLEGAL_HA_CREATE_OPTION,
                        ER(ER_ILLEGAL_HA_CREATE_OPTION),
                        ndbcluster_hton_name,
                        "TABLESPACE currently only supported for "
                        "STORAGE DISK"); 
    result= HA_ERR_UNSUPPORTED;
    goto abort_return;
  }

  // Save the table level storage media setting
  switch(create_info->storage_media)
  {
    case HA_SM_DISK:
      tab.setStorageType(NdbDictionary::Column::StorageTypeDisk);
      break;
    case HA_SM_DEFAULT:
      tab.setStorageType(NdbDictionary::Column::StorageTypeDefault);
      break;
    case HA_SM_MEMORY:
      tab.setStorageType(NdbDictionary::Column::StorageTypeMemory);
      break;
  }

  DBUG_PRINT("info", ("Table %s is %s stored with tablespace %s",
                      m_tabname,
                      (use_disk) ? "disk" : "memory",
                      (use_disk) ? tab.getTablespaceName() : "N/A"));
 
  KEY* key_info;
  for (i= 0, key_info= form->key_info; i < form->s->keys; i++, key_info++)
  {
    KEY_PART_INFO *key_part= key_info->key_part;
    KEY_PART_INFO *end= key_part + key_info->key_parts;
    for (; key_part != end; key_part++)
    {
#ifndef NDB_WITHOUT_COLUMN_FORMAT
      if (key_part->field->field_storage_type() == HA_SM_DISK)
      {
        push_warning_printf(thd, MYSQL_ERROR::WARN_LEVEL_WARN,
                            ER_ILLEGAL_HA_CREATE_OPTION,
                            ER(ER_ILLEGAL_HA_CREATE_OPTION),
                            ndbcluster_hton_name,
                            "Index on field "
                            "declared with "
                            "STORAGE DISK is not supported");
        result= HA_ERR_UNSUPPORTED;
        goto abort_return;
      }
#endif
      tab.getColumn(key_part->fieldnr-1)->setStorageType(
                             NdbDictionary::Column::StorageTypeMemory);
    }
  }

  // No primary key, create shadow key as 64 bit, auto increment  
  if (form->s->primary_key == MAX_KEY) 
  {
    DBUG_PRINT("info", ("Generating shadow key"));
    if (col.setName("$PK"))
    {
      my_errno= errno;
      goto abort;
    }
    col.setType(NdbDictionary::Column::Bigunsigned);
    col.setLength(1);
    col.setNullable(FALSE);
    col.setPrimaryKey(TRUE);
    col.setAutoIncrement(TRUE);
    col.setDefaultValue(NULL, 0);
    if (tab.addColumn(col))
    {
      my_errno= errno;
      goto abort;
    }
    pk_length += 2;
  }
 
  // Make sure that blob tables don't have too big part size
  for (i= 0; i < form->s->fields; i++) 
  {
    /**
     * The extra +7 concists
     * 2 - words from pk in blob table
     * 5 - from extra words added by tup/dict??
     */

    // To be upgrade/downgrade safe...we currently use
    // old NDB_MAX_TUPLE_SIZE_IN_WORDS, unless MAX_BLOB_PART_SIZE is set
    switch (form->field[i]->real_type()) {
    case MYSQL_TYPE_GEOMETRY:
    case MYSQL_TYPE_BLOB:    
    case MYSQL_TYPE_MEDIUM_BLOB:   
    case MYSQL_TYPE_LONG_BLOB: 
    {
      NdbDictionary::Column * column= tab.getColumn(i);
      unsigned size= pk_length + (column->getPartSize()+3)/4 + 7;
      unsigned ndb_max= OLD_NDB_MAX_TUPLE_SIZE_IN_WORDS;
      if (column->getPartSize() > (int)(4 * ndb_max))
        ndb_max= NDB_MAX_TUPLE_SIZE_IN_WORDS; // MAX_BLOB_PART_SIZE

      if (size > ndb_max &&
          (pk_length+7) < ndb_max)
      {
        size= ndb_max - pk_length - 7;
        column->setPartSize(4*size);
      }
      /**
       * If size > NDB_MAX and pk_length+7 >= NDB_MAX
       *   then the table can't be created anyway, so skip
       *   changing part size, and have error later
       */ 
    }
    default:
      break;
    }
  }

  // Check partition info
  if ((my_errno= set_up_partition_info(form->part_info, tab)))
    goto abort;

  if (tab.getFragmentType() == NDBTAB::HashMapPartition && 
      tab.getDefaultNoPartitionsFlag() &&
      (create_info->max_rows != 0 || create_info->min_rows != 0))
  {
    ulonglong rows= create_info->max_rows >= create_info->min_rows ? 
      create_info->max_rows : 
      create_info->min_rows;
    uint no_fragments= get_no_fragments(rows);
    uint reported_frags= no_fragments;
    if (adjusted_frag_count(ndb, no_fragments, reported_frags))
    {
      push_warning(current_thd,
                   MYSQL_ERROR::WARN_LEVEL_WARN, ER_UNKNOWN_ERROR,
                   "Ndb might have problems storing the max amount "
                   "of rows specified");
    }
    tab.setFragmentCount(reported_frags);
    tab.setDefaultNoPartitionsFlag(false);
    tab.setFragmentData(0, 0);
  }

  // Check for HashMap
  if (tab.getFragmentType() == NDBTAB::HashMapPartition && 
      tab.getDefaultNoPartitionsFlag())
  {
    tab.setFragmentCount(0);
    tab.setFragmentData(0, 0);
  }
  else if (tab.getFragmentType() == NDBTAB::HashMapPartition)
  {
    NdbDictionary::HashMap hm;
    int res= dict->getDefaultHashMap(hm, tab.getFragmentCount());
    if (res == -1)
    {
      res= dict->initDefaultHashMap(hm, tab.getFragmentCount());
      if (res == -1)
      {
        const NdbError err= dict->getNdbError();
        my_errno= ndb_to_mysql_error(&err);
        goto abort;
      }

      res= dict->createHashMap(hm);
      if (res == -1)
      {
        const NdbError err= dict->getNdbError();
        my_errno= ndb_to_mysql_error(&err);
        goto abort;
      }
    }
  }

  // Create the table in NDB     
  if (dict->createTable(tab, &objId) != 0)
  {
    const NdbError err= dict->getNdbError();
    my_errno= ndb_to_mysql_error(&err);
    goto abort;
  }

  DBUG_PRINT("info", ("Table %s/%s created successfully", 
                      m_dbname, m_tabname));

  // Create secondary indexes
  tab.assignObjId(objId);
  m_table= &tab;
  my_errno= create_indexes(thd, ndb, form);
  m_table= 0;

  if (!my_errno)
  {
    /*
     * All steps have succeeded, try and commit schema transaction
     */
    if (dict->endSchemaTrans() == -1)
      goto err_return;
    my_errno= write_ndb_file(name);
  }
  else
  {
abort:
/*
 *  Some step during table creation failed, abort schema transaction
 */
    DBUG_PRINT("info", ("Aborting schema transaction due to error %i",
                        my_errno));
    if (dict->endSchemaTrans(NdbDictionary::Dictionary::SchemaTransAbort)
        == -1)
      DBUG_PRINT("info", ("Failed to abort schema transaction, %i",
                          dict->getNdbError().code));
    m_table= 0;
    DBUG_RETURN(my_errno);
abort_return:
    DBUG_PRINT("info", ("Aborting schema transaction"));
    if (dict->endSchemaTrans(NdbDictionary::Dictionary::SchemaTransAbort)
        == -1)
      DBUG_PRINT("info", ("Failed to abort schema transaction, %i",
                          dict->getNdbError().code));
    DBUG_RETURN(result);
err_return:
    m_table= 0;
    ERR_RETURN(dict->getNdbError());
  }

  /**
   * createTable/index schema transaction OK
   */
  Ndb_table_guard ndbtab_g(dict, m_tabname);
  m_table= ndbtab_g.get_table();

  if (my_errno)
  {
    /*
      Failed to create an index,
      drop the table (and all it's indexes)
    */
    while (!thd->killed)
    {
      if (dict->beginSchemaTrans() == -1)
        goto cleanup_failed;
      if (dict->dropTableGlobal(*m_table))
      {
        switch (dict->getNdbError().status)
        {
        case NdbError::TemporaryError:
          if (!thd->killed) 
          {
            if (dict->endSchemaTrans(NdbDictionary::Dictionary::SchemaTransAbort)
                == -1)
              DBUG_PRINT("info", ("Failed to abort schema transaction, %i",
                                  dict->getNdbError().code));
            goto cleanup_failed;
          }
          break;
        default:
          break;
        }
      }
      if (dict->endSchemaTrans() == -1)
      {
cleanup_failed:
        DBUG_PRINT("info", ("Could not cleanup failed create %i",
                          dict->getNdbError().code));
        continue; // retry indefinitly
      }
      break;
    }
    m_table = 0;
    DBUG_RETURN(my_errno);
  }
  else // if (!my_errno)
  {
    NDB_SHARE *share= 0;
    pthread_mutex_lock(&ndbcluster_mutex);
    /*
      First make sure we get a "fresh" share here, not an old trailing one...
    */
    {
      uint length= (uint) strlen(name);
      if ((share= (NDB_SHARE*) my_hash_search(&ndbcluster_open_tables,
                                              (const uchar*) name, length)))
        handle_trailing_share(thd, share);
    }
    /*
      get a new share
    */

    /* ndb_share reference create */
    if (!(share= get_share(name, form, TRUE, TRUE)))
    {
      sql_print_error("NDB: allocating table share for %s failed", name);
      /* my_errno is set */
    }
    else
    {
      DBUG_PRINT("NDB_SHARE", ("%s binlog create  use_count: %u",
                               share->key, share->use_count));
    }
    pthread_mutex_unlock(&ndbcluster_mutex);

    while (!IS_TMP_PREFIX(m_tabname))
    {
#ifdef HAVE_NDB_BINLOG
      if (share)
      {
        /* Set the Binlogging information we retrieved above */
        ndbcluster_apply_binlog_replication_info(thd,
                                                 share,
                                                 m_table,
                                                 form,
                                                 conflict_fn,
                                                 args,
                                                 num_args,
                                                 TRUE, /* Do set binlog flags */
                                                 binlog_flags);
      }
#endif
      String event_name(INJECTOR_EVENT_LEN);
      ndb_rep_event_name(&event_name, m_dbname, m_tabname,
                         get_binlog_full(share));
      int do_event_op= ndb_binlog_running;

      if (!ndb_schema_share &&
          strcmp(share->db, NDB_REP_DB) == 0 &&
          strcmp(share->table_name, NDB_SCHEMA_TABLE) == 0)
        do_event_op= 1;

      /*
        Always create an event for the table, as other mysql servers
        expect it to be there.
      */
      if (!ndbcluster_create_event(thd, ndb, m_table, event_name.c_ptr(), share,
                                   share && do_event_op ? 2 : 1/* push warning */))
      {
        if (opt_ndb_extra_logging)
          sql_print_information("NDB Binlog: CREATE TABLE Event: %s",
                                event_name.c_ptr());
        if (share && 
            ndbcluster_create_event_ops(thd, share,
                                        m_table, event_name.c_ptr()))
        {
          sql_print_error("NDB Binlog: FAILED CREATE TABLE event operations."
                          " Event: %s", name);
          /* a warning has been issued to the client */
        }
      }
      /*
        warning has been issued if ndbcluster_create_event failed
        and (share && do_event_op)
      */
      if (share && !do_event_op)
        set_binlog_nologging(share);
      ndbcluster_log_schema_op(thd,
                               thd->query(), thd->query_length(),
                               share->db, share->table_name,
                               m_table->getObjectId(),
                               m_table->getObjectVersion(),
                               (is_truncate) ?
			       SOT_TRUNCATE_TABLE : SOT_CREATE_TABLE, 
			       NULL, NULL);
      break;
    }
  }

  m_table= 0;
  DBUG_RETURN(my_errno);
}


int ha_ndbcluster::create_index(THD *thd, const char *name, KEY *key_info, 
                                NDB_INDEX_TYPE idx_type, uint idx_no)
{
  int error= 0;
  char unique_name[FN_LEN + 1];
  static const char* unique_suffix= "$unique";
  DBUG_ENTER("ha_ndbcluster::create_ordered_index");
  DBUG_PRINT("info", ("Creating index %u: %s", idx_no, name));  

  if (idx_type == UNIQUE_ORDERED_INDEX || idx_type == UNIQUE_INDEX)
  {
    strxnmov(unique_name, FN_LEN, name, unique_suffix, NullS);
    DBUG_PRINT("info", ("Created unique index name \'%s\' for index %d",
                        unique_name, idx_no));
  }
    
  switch (idx_type){
  case PRIMARY_KEY_INDEX:
    // Do nothing, already created
    break;
  case PRIMARY_KEY_ORDERED_INDEX:
    error= create_ordered_index(thd, name, key_info);
    break;
  case UNIQUE_ORDERED_INDEX:
    if (!(error= create_ordered_index(thd, name, key_info)))
      error= create_unique_index(thd, unique_name, key_info);
    break;
  case UNIQUE_INDEX:
    if (check_index_fields_not_null(key_info))
    {
      push_warning_printf(thd, MYSQL_ERROR::WARN_LEVEL_WARN,
			  ER_NULL_COLUMN_IN_INDEX,
			  "Ndb does not support unique index on NULL valued attributes, index access with NULL value will become full table scan");
    }
    error= create_unique_index(thd, unique_name, key_info);
    break;
  case ORDERED_INDEX:
    if (key_info->algorithm == HA_KEY_ALG_HASH)
    {
      push_warning_printf(thd, MYSQL_ERROR::WARN_LEVEL_WARN,
			  ER_ILLEGAL_HA_CREATE_OPTION,
			  ER(ER_ILLEGAL_HA_CREATE_OPTION),
			  ndbcluster_hton_name,
			  "Ndb does not support non-unique "
			  "hash based indexes");
      error= HA_ERR_UNSUPPORTED;
      break;
    }
    error= create_ordered_index(thd, name, key_info);
    break;
  default:
    DBUG_ASSERT(FALSE);
    break;
  }
  
  DBUG_RETURN(error);
}

int ha_ndbcluster::create_ordered_index(THD *thd, const char *name, 
                                        KEY *key_info)
{
  DBUG_ENTER("ha_ndbcluster::create_ordered_index");
  DBUG_RETURN(create_ndb_index(thd, name, key_info, FALSE));
}

int ha_ndbcluster::create_unique_index(THD *thd, const char *name, 
                                       KEY *key_info)
{

  DBUG_ENTER("ha_ndbcluster::create_unique_index");
  DBUG_RETURN(create_ndb_index(thd, name, key_info, TRUE));
}


/**
  Create an index in NDB Cluster.

  @todo
    Only temporary ordered indexes supported
*/

int ha_ndbcluster::create_ndb_index(THD *thd, const char *name, 
                                    KEY *key_info,
                                    bool unique)
{
  char index_name[FN_LEN + 1];
  Ndb *ndb= get_ndb(thd);
  NdbDictionary::Dictionary *dict= ndb->getDictionary();
  KEY_PART_INFO *key_part= key_info->key_part;
  KEY_PART_INFO *end= key_part + key_info->key_parts;
  
  DBUG_ENTER("ha_ndbcluster::create_index");
  DBUG_PRINT("enter", ("name: %s ", name));

  ndb_protect_char(name, index_name, sizeof(index_name) - 1, '/');
  DBUG_PRINT("info", ("index name: %s ", index_name));

  NdbDictionary::Index ndb_index(index_name);
  if (unique)
    ndb_index.setType(NdbDictionary::Index::UniqueHashIndex);
  else 
  {
    ndb_index.setType(NdbDictionary::Index::OrderedIndex);
    // TODO Only temporary ordered indexes supported
    ndb_index.setLogging(FALSE); 
  }
  if (!m_table->getLogging())
    ndb_index.setLogging(FALSE); 
  if (((NDBTAB*)m_table)->getTemporary())
    ndb_index.setTemporary(TRUE); 
  if (ndb_index.setTable(m_tabname))
  {
    DBUG_RETURN(my_errno= errno);
  }

  for (; key_part != end; key_part++) 
  {
    Field *field= key_part->field;
#ifndef NDB_WITHOUT_COLUMN_FORMAT
    if (field->field_storage_type() == HA_SM_DISK)
    {
      push_warning_printf(thd, MYSQL_ERROR::WARN_LEVEL_WARN,
                          ER_ILLEGAL_HA_CREATE_OPTION,
                          ER(ER_ILLEGAL_HA_CREATE_OPTION),
                          ndbcluster_hton_name,
                          "Index on field "
                          "declared with "
                          "STORAGE DISK is not supported");
      DBUG_RETURN(HA_ERR_UNSUPPORTED);
    }
#endif
    DBUG_PRINT("info", ("attr: %s", field->field_name));
    if (ndb_index.addColumnName(field->field_name))
    {
      DBUG_RETURN(my_errno= errno);
    }
  }
  
  if (dict->createIndex(ndb_index, *m_table))
    ERR_RETURN(dict->getNdbError());

  // Success
  DBUG_PRINT("info", ("Created index %s", name));
  DBUG_RETURN(0);  
}

/*
 Prepare for an on-line alter table
*/ 
void ha_ndbcluster::prepare_for_alter()
{
  /* ndb_share reference schema */
  ndbcluster_get_share(m_share); // Increase ref_count
  DBUG_PRINT("NDB_SHARE", ("%s binlog schema  use_count: %u",
                           m_share->key, m_share->use_count));
  set_ndb_share_state(m_share, NSS_ALTERED);
}

/*
  Add an index on-line to a table
*/
int ha_ndbcluster::add_index(TABLE *table_arg, 
                             KEY *key_info, uint num_of_keys)
{
  return add_index_impl(current_thd, table_arg, key_info, num_of_keys);
}

int ha_ndbcluster::add_index_impl(THD *thd, TABLE *table_arg, 
                                  KEY *key_info, uint num_of_keys)
{
  int error= 0;
  uint idx;
  DBUG_ENTER("ha_ndbcluster::add_index");
  DBUG_PRINT("enter", ("table %s", table_arg->s->table_name.str));
  DBUG_ASSERT(m_share->state == NSS_ALTERED);

  for (idx= 0; idx < num_of_keys; idx++)
  {
    KEY *key= key_info + idx;
    KEY_PART_INFO *key_part= key->key_part;
    KEY_PART_INFO *end= key_part + key->key_parts;
    NDB_INDEX_TYPE idx_type= get_index_type_from_key(idx, key_info, false);
    DBUG_PRINT("info", ("Adding index: '%s'", key_info[idx].name));
    // Add fields to key_part struct
    for (; key_part != end; key_part++)
      key_part->field= table->field[key_part->fieldnr];
    // Check index type
    // Create index in ndb
    if((error= create_index(thd, key_info[idx].name, key, idx_type, idx)))
      break;
  }
  DBUG_RETURN(error);  
}

/*
  Mark one or several indexes for deletion. and
  renumber the remaining indexes
*/
int ha_ndbcluster::prepare_drop_index(TABLE *table_arg, 
                                      uint *key_num, uint num_of_keys)
{
  DBUG_ENTER("ha_ndbcluster::prepare_drop_index");
  DBUG_ASSERT(m_share->state == NSS_ALTERED);
  // Mark indexes for deletion
  uint idx;
  for (idx= 0; idx < num_of_keys; idx++)
  {
    DBUG_PRINT("info", ("ha_ndbcluster::prepare_drop_index %u", *key_num));
    m_index[*key_num++].status= TO_BE_DROPPED;
  }
  // Renumber indexes
  THD *thd= current_thd;
  Thd_ndb *thd_ndb= get_thd_ndb(thd);
  Ndb *ndb= thd_ndb->ndb;
  renumber_indexes(ndb, table_arg);
  DBUG_RETURN(0);
}
 
/*
  Really drop all indexes marked for deletion
*/
int ha_ndbcluster::final_drop_index(TABLE *table_arg)
{
  int error;
  DBUG_ENTER("ha_ndbcluster::final_drop_index");
  DBUG_PRINT("info", ("ha_ndbcluster::final_drop_index"));
  // Really drop indexes
  THD *thd= current_thd;
  Thd_ndb *thd_ndb= get_thd_ndb(thd);
  Ndb *ndb= thd_ndb->ndb;
  error= drop_indexes(ndb, table_arg);
  DBUG_RETURN(error);
}

/**
  Rename a table in NDB Cluster.
*/

int ha_ndbcluster::rename_table(const char *from, const char *to)
{
  THD *thd= current_thd;
  NDBDICT *dict;
  char old_dbname[FN_HEADLEN];
  char new_dbname[FN_HEADLEN];
  char new_tabname[FN_HEADLEN];
  const NDBTAB *orig_tab;
  int result;
  bool recreate_indexes= FALSE;
  NDBDICT::List index_list;

  DBUG_ENTER("ha_ndbcluster::rename_table");
  DBUG_PRINT("info", ("Renaming %s to %s", from, to));

  if (thd == injector_thd)
  {
    /*
      Table was renamed remotely is already
      renamed inside ndb.
      Just rename .ndb file.
     */
    DBUG_RETURN(handler::rename_table(from, to));
  }

  set_dbname(from, old_dbname);
  set_dbname(to, new_dbname);
  set_tabname(from);
  set_tabname(to, new_tabname);

  if (check_ndb_connection(thd))
    DBUG_RETURN(my_errno= HA_ERR_NO_CONNECTION);

  Thd_ndb *thd_ndb= thd_get_thd_ndb(thd);
  if (!thd_ndb->has_required_global_schema_lock("ha_ndbcluster::rename_table"))
    DBUG_RETURN(HA_ERR_NO_CONNECTION);

  Ndb *ndb= get_ndb(thd);
  ndb->setDatabaseName(old_dbname);
  dict= ndb->getDictionary();
  Ndb_table_guard ndbtab_g(dict, m_tabname);
  if (!(orig_tab= ndbtab_g.get_table()))
    ERR_RETURN(dict->getNdbError());

  if (my_strcasecmp(system_charset_info, new_dbname, old_dbname))
  {
    dict->listIndexes(index_list, *orig_tab);    
    recreate_indexes= TRUE;
  }
  // Change current database to that of target table
  set_dbname(to);
  if (ndb->setDatabaseName(m_dbname))
  {
    ERR_RETURN(ndb->getNdbError());
  }

  int ndb_table_id= orig_tab->getObjectId();
  int ndb_table_version= orig_tab->getObjectVersion();
  /* ndb_share reference temporary */
  NDB_SHARE *share= get_share(from, 0, FALSE);
  int is_old_table_tmpfile= IS_TMP_PREFIX(m_tabname);
  int is_new_table_tmpfile= IS_TMP_PREFIX(new_tabname);
  if (!is_new_table_tmpfile && !is_old_table_tmpfile)
  {
    /*
      this is a "real" rename table, i.e. not tied to an offline alter table
      - send new name == "to" in query field
    */
    ndbcluster_log_schema_op(thd, to, strlen(to),
                             old_dbname, m_tabname,
                             ndb_table_id, ndb_table_version,
                             SOT_RENAME_TABLE_PREPARE,
                             m_dbname, new_tabname);
  }
  if (share)
  {
    DBUG_PRINT("NDB_SHARE", ("%s temporary  use_count: %u",
                             share->key, share->use_count));
    ndbcluster_prepare_rename_share(share, to);
    int ret = ndbcluster_rename_share(thd, share);
    assert(ret == 0);
  }

  NdbDictionary::Table new_tab= *orig_tab;
  new_tab.setName(new_tabname);
  if (dict->alterTableGlobal(*orig_tab, new_tab) != 0)
  {
    NdbError ndb_error= dict->getNdbError();
    if (share)
    {
      int ret = ndbcluster_undo_rename_share(thd, share);
      assert(ret == 0);
      /* ndb_share reference temporary free */
      DBUG_PRINT("NDB_SHARE", ("%s temporary free  use_count: %u",
                               share->key, share->use_count));
      free_share(&share);
    }
    ERR_RETURN(ndb_error);
  }

  // Rename .ndb file
  if ((result= handler::rename_table(from, to)))
  {
    // ToDo in 4.1 should rollback alter table...
    if (share)
    {
      /* ndb_share reference temporary free */
      DBUG_PRINT("NDB_SHARE", ("%s temporary  use_count: %u",
                               share->key, share->use_count));
      free_share(&share);
    }
    DBUG_RETURN(result);
  }

  /* handle old table */
  if (!is_old_table_tmpfile)
  {
    ndbcluster_drop_event(thd, ndb, share, "rename table", 
                          old_dbname, m_tabname);
  }

  if (!result && !is_new_table_tmpfile)
  {
    Ndb_table_guard ndbtab_g2(dict, new_tabname);
    const NDBTAB *ndbtab= ndbtab_g2.get_table();
#ifdef HAVE_NDB_BINLOG
    if (share)
      ndbcluster_read_binlog_replication(thd, ndb, share, ndbtab,
                                         ::server_id, NULL, TRUE);
#endif
    /* always create an event for the table */
    String event_name(INJECTOR_EVENT_LEN);
    ndb_rep_event_name(&event_name, new_dbname, new_tabname, 
                       get_binlog_full(share));

    if (!ndbcluster_create_event(thd, ndb, ndbtab, event_name.c_ptr(), share,
                                 share && ndb_binlog_running ? 2 : 1/* push warning */))
    {
      if (opt_ndb_extra_logging)
        sql_print_information("NDB Binlog: RENAME Event: %s",
                              event_name.c_ptr());
      if (share && (share->op == 0) &&
          ndbcluster_create_event_ops(thd, share, ndbtab, event_name.c_ptr()))
      {
        sql_print_error("NDB Binlog: FAILED create event operations "
                        "during RENAME. Event %s", event_name.c_ptr());
        /* a warning has been issued to the client */
      }
    }
    /*
      warning has been issued if ndbcluster_create_event failed
      and (share && ndb_binlog_running)
    */
    if (!is_old_table_tmpfile)
    {
      /* "real" rename table */
      ndbcluster_log_schema_op(thd, thd->query(), thd->query_length(),
                               old_dbname, m_tabname,
                               ndb_table_id, ndb_table_version,
                               SOT_RENAME_TABLE,
                               m_dbname, new_tabname);
    }
    else
    {
      /* final phase of offline alter table */
      ndbcluster_log_schema_op(thd, thd->query(), thd->query_length(),
                               m_dbname, new_tabname,
                               ndb_table_id, ndb_table_version,
                               SOT_ALTER_TABLE_COMMIT,
                               NULL, NULL);

    }
  }

  // If we are moving tables between databases, we need to recreate
  // indexes
  if (recreate_indexes)
  {
    for (unsigned i = 0; i < index_list.count; i++) 
    {
        NDBDICT::List::Element& index_el = index_list.elements[i];
	// Recreate any indexes not stored in the system database
	if (my_strcasecmp(system_charset_info, 
			  index_el.database, NDB_SYSTEM_DATABASE))
	{
	  set_dbname(from);
	  ndb->setDatabaseName(m_dbname);
	  const NDBINDEX * index= dict->getIndexGlobal(index_el.name,  new_tab);
	  DBUG_PRINT("info", ("Creating index %s/%s",
			      index_el.database, index->getName()));
	  dict->createIndex(*index, new_tab);
	  DBUG_PRINT("info", ("Dropping index %s/%s",
			      index_el.database, index->getName()));
	  set_dbname(from);
	  ndb->setDatabaseName(m_dbname);
	  dict->dropIndexGlobal(*index);
	}
    }
  }
  if (share)
  {
    /* ndb_share reference temporary free */
    DBUG_PRINT("NDB_SHARE", ("%s temporary free  use_count: %u",
                             share->key, share->use_count));
    free_share(&share);
  }

  DBUG_RETURN(result);
}


/**
  Delete table from NDB Cluster.
*/

/* static version which does not need a handler */

int
ha_ndbcluster::delete_table(THD *thd, ha_ndbcluster *h, Ndb *ndb,
                            const char *path,
                            const char *db,
                            const char *table_name)
{
  DBUG_ENTER("ha_ndbcluster::ndbcluster_delete_table");
  NDBDICT *dict= ndb->getDictionary();
  int ndb_table_id= 0;
  int ndb_table_version= 0;
  /*
    Don't allow drop table unless
    schema distribution table is setup
  */
  if (!ndb_schema_share)
  {
    DBUG_PRINT("info", ("Schema distribution table not setup"));
    DBUG_RETURN(HA_ERR_NO_CONNECTION);
  }
  /* ndb_share reference temporary */
  NDB_SHARE *share= get_share(path, 0, FALSE);
  if (share)
  {
    DBUG_PRINT("NDB_SHARE", ("%s temporary  use_count: %u",
                             share->key, share->use_count));
  }

  /* Drop the table from NDB */
  
  int res= 0;
  if (h && h->m_table)
  {
retry_temporary_error1:
    if (dict->dropTableGlobal(*h->m_table) == 0)
    {
      ndb_table_id= h->m_table->getObjectId();
      ndb_table_version= h->m_table->getObjectVersion();
      DBUG_PRINT("info", ("success 1"));
    }
    else
    {
      switch (dict->getNdbError().status)
      {
        case NdbError::TemporaryError:
          if (!thd->killed) 
            goto retry_temporary_error1; // retry indefinitly
          break;
        default:
          break;
      }
      res= ndb_to_mysql_error(&dict->getNdbError());
      DBUG_PRINT("info", ("error(1) %u", res));
    }
    h->release_metadata(thd, ndb);
  }
  else
  {
    ndb->setDatabaseName(db);
    while (1)
    {
      Ndb_table_guard ndbtab_g(dict, table_name);
      if (ndbtab_g.get_table())
      {
    retry_temporary_error2:
        if (dict->dropTableGlobal(*ndbtab_g.get_table()) == 0)
        {
          ndb_table_id= ndbtab_g.get_table()->getObjectId();
          ndb_table_version= ndbtab_g.get_table()->getObjectVersion();
          DBUG_PRINT("info", ("success 2"));
          break;
        }
        else
        {
          switch (dict->getNdbError().status)
          {
            case NdbError::TemporaryError:
              if (!thd->killed) 
                goto retry_temporary_error2; // retry indefinitly
              break;
            default:
              if (dict->getNdbError().code == NDB_INVALID_SCHEMA_OBJECT)
              {
                ndbtab_g.invalidate();
                continue;
              }
              break;
          }
        }
      }
      res= ndb_to_mysql_error(&dict->getNdbError());
      DBUG_PRINT("info", ("error(2) %u", res));
      break;
    }
  }

  if (res)
  {
    /* the drop table failed for some reason, drop the share anyways */
    if (share)
    {
      pthread_mutex_lock(&ndbcluster_mutex);
      if (share->state != NSS_DROPPED)
      {
        /*
          The share kept by the server has not been freed, free it
        */
        share->state= NSS_DROPPED;
        /* ndb_share reference create free */
        DBUG_PRINT("NDB_SHARE", ("%s create free  use_count: %u",
                                 share->key, share->use_count));
        free_share(&share, TRUE);
      }
      /* ndb_share reference temporary free */
      DBUG_PRINT("NDB_SHARE", ("%s temporary free  use_count: %u",
                               share->key, share->use_count));
      free_share(&share, TRUE);
      pthread_mutex_unlock(&ndbcluster_mutex);
    }
    DBUG_RETURN(res);
  }

  /* stop the logging of the dropped table, and cleanup */

  /*
    drop table is successful even if table does not exist in ndb
    and in case table was actually not dropped, there is no need
    to force a gcp, and setting the event_name to null will indicate
    that there is no event to be dropped
  */
  int table_dropped= dict->getNdbError().code != 709;

  {
    if (table_dropped)
    {
      ndbcluster_handle_drop_table(thd, ndb, share, "delete table", 
                                   db, table_name);
    }
    else
    {
      /**
       * Setting 0,0 will cause ndbcluster_drop_event *not* to be called
       */
      ndbcluster_handle_drop_table(thd, ndb, share, "delete table", 
                                   0, 0);
    }
  }

  if (!IS_TMP_PREFIX(table_name) && share &&
      thd->lex->sql_command != SQLCOM_TRUNCATE)
  {
    ndbcluster_log_schema_op(thd,
                             thd->query(), thd->query_length(),
                             share->db, share->table_name,
                             ndb_table_id, ndb_table_version,
                             SOT_DROP_TABLE, NULL, NULL);
  }

  if (share)
  {
    pthread_mutex_lock(&ndbcluster_mutex);
    if (share->state != NSS_DROPPED)
    {
      /*
        The share kept by the server has not been freed, free it
      */
      share->state= NSS_DROPPED;
      /* ndb_share reference create free */
      DBUG_PRINT("NDB_SHARE", ("%s create free  use_count: %u",
                               share->key, share->use_count));
      free_share(&share, TRUE);
    }
    /* ndb_share reference temporary free */
    DBUG_PRINT("NDB_SHARE", ("%s temporary free  use_count: %u",
                             share->key, share->use_count));
    free_share(&share, TRUE);
    pthread_mutex_unlock(&ndbcluster_mutex);
  }
  DBUG_RETURN(0);
}

int ha_ndbcluster::delete_table(const char *name)
{
  THD *thd= current_thd;
  Thd_ndb *thd_ndb= get_thd_ndb(thd);
  Ndb *ndb;
  int error= 0;
  DBUG_ENTER("ha_ndbcluster::delete_table");
  DBUG_PRINT("enter", ("name: %s", name));

  if ((thd == injector_thd) ||
      (thd_ndb->options & TNO_NO_NDB_DROP_TABLE))
  {
    /*
      Table was dropped remotely is already
      dropped inside ndb.
      Just drop local files.
    */
    DBUG_RETURN(handler::delete_table(name));
  }

  set_dbname(name);
  set_tabname(name);

  /*
    Don't allow drop table unless
    schema distribution table is setup
  */
  if (!ndb_schema_share)
  {
    DBUG_PRINT("info", ("Schema distribution table not setup"));
    error= HA_ERR_NO_CONNECTION;
    goto err;
  }

  if (check_ndb_connection(thd))
  {
    error= HA_ERR_NO_CONNECTION;
    goto err;
  }

  ndb= thd_ndb->ndb;

  if (!thd_ndb->has_required_global_schema_lock("ha_ndbcluster::delete_table"))
  {
    error= HA_ERR_NO_CONNECTION;
    goto err;
  }

  /*
    Drop table in ndb.
    If it was already gone it might have been dropped
    remotely, give a warning and then drop .ndb file.
   */
  if (!(error= delete_table(thd, this, ndb, name,
                            m_dbname, m_tabname)) ||
      error == HA_ERR_NO_SUCH_TABLE)
  {
    /* Call ancestor function to delete .ndb file */
    int error1= handler::delete_table(name);
    if (!error)
      error= error1;
  }

err:
  DBUG_RETURN(error);
}


void ha_ndbcluster::get_auto_increment(ulonglong offset, ulonglong increment,
                                       ulonglong nb_desired_values,
                                       ulonglong *first_value,
                                       ulonglong *nb_reserved_values)
{
  Uint64 auto_value;
  THD *thd= current_thd;
  DBUG_ENTER("get_auto_increment");
  DBUG_PRINT("enter", ("m_tabname: %s", m_tabname));
  Ndb *ndb= get_ndb(table->in_use);
  uint retries= NDB_AUTO_INCREMENT_RETRIES;
  int retry_sleep= 30; /* 30 milliseconds, transaction */
  for (;;)
  {
    Ndb_tuple_id_range_guard g(m_share);
    if ((m_skip_auto_increment &&
         ndb->readAutoIncrementValue(m_table, g.range, auto_value)) ||
        ndb->getAutoIncrementValue(m_table, g.range, auto_value, 
                                   Uint32(m_autoincrement_prefetch), 
                                   increment, offset))
    {
      if (--retries && !thd->killed &&
          ndb->getNdbError().status == NdbError::TemporaryError)
      {
        do_retry_sleep(retry_sleep);
        continue;
      }
      const NdbError err= ndb->getNdbError();
      sql_print_error("Error %lu in ::get_auto_increment(): %s",
                      (ulong) err.code, err.message);
      *first_value= ~(ulonglong) 0;
      DBUG_VOID_RETURN;
    }
    break;
  }
  *first_value= (longlong)auto_value;
  /* From the point of view of MySQL, NDB reserves one row at a time */
  *nb_reserved_values= 1;
  DBUG_VOID_RETURN;
}


/**
  Constructor for the NDB Cluster table handler .
*/

ha_ndbcluster::ha_ndbcluster(handlerton *hton, TABLE_SHARE *table_arg):
  handler(hton, table_arg),
  m_thd_ndb(NULL),
  m_active_cursor(NULL),
  m_table(NULL),
  m_ndb_record(0),
  m_ndb_hidden_key_record(0),
  m_table_info(NULL),
  m_share(0),
  m_key_fields(NULL),
  m_part_info(NULL),
  m_user_defined_partitioning(FALSE),
  m_use_partition_pruning(FALSE),
  m_sorted(FALSE),
  m_use_write(FALSE),
  m_ignore_dup_key(FALSE),
  m_has_unique_index(FALSE),
  m_ignore_no_key(FALSE),
  m_read_before_write_removal_possible(FALSE),
  m_read_before_write_removal_used(FALSE),
  m_rows_updated(0),
  m_rows_deleted(0),
  m_rows_to_insert((ha_rows) 1),
  m_rows_inserted((ha_rows) 0),
  m_rows_changed((ha_rows) 0),
  m_delete_cannot_batch(FALSE),
  m_update_cannot_batch(FALSE),
  m_skip_auto_increment(TRUE),
  m_blobs_pending(0),
  m_is_bulk_delete(false),
  m_blobs_row_total_size(0),
  m_blobs_buffer(0),
  m_blobs_buffer_size(0),
  m_dupkey((uint) -1),
  m_autoincrement_prefetch(DEFAULT_AUTO_PREFETCH),
  m_cond(NULL),
  m_multi_cursor(NULL)
{
  int i;
 
  DBUG_ENTER("ha_ndbcluster");

  m_tabname[0]= '\0';
  m_dbname[0]= '\0';

  stats.records= ~(ha_rows)0; // uninitialized
  stats.block_size= 1024;

  for (i= 0; i < MAX_KEY; i++)
    ndb_init_index(m_index[i]);

  DBUG_VOID_RETURN;
}


/**
  Destructor for NDB Cluster table handler.
*/

ha_ndbcluster::~ha_ndbcluster() 
{
  THD *thd= current_thd;
  Ndb *ndb= thd ? check_ndb_in_thd(thd) : g_ndb;
  DBUG_ENTER("~ha_ndbcluster");

  if (m_share)
  {
    /* ndb_share reference handler free */
    DBUG_PRINT("NDB_SHARE", ("%s handler free  use_count: %u",
                             m_share->key, m_share->use_count));
    free_share(&m_share);
  }
  release_metadata(thd, ndb);
  release_blobs_buffer();

  // Check for open cursor/transaction
  DBUG_ASSERT(m_active_cursor == NULL);
  DBUG_ASSERT(m_thd_ndb == NULL);

  // Discard any generated condition
  DBUG_PRINT("info", ("Deleting generated condition"));
  if (m_cond)
  {
    delete m_cond;
    m_cond= NULL;
  }

  DBUG_VOID_RETURN;
}


/**
  Open a table for further use
  - fetch metadata for this table from NDB
  - check that table exists

  @retval
    0    ok
  @retval
    < 0  Table has changed
*/

int ha_ndbcluster::open(const char *name, int mode, uint test_if_locked)
{
  THD *thd= current_thd;
  int res;
  KEY *key;
  KEY_PART_INFO *key_part_info;
  uint key_parts, i, j;
  DBUG_ENTER("ha_ndbcluster::open");
  DBUG_PRINT("enter", ("name: %s  mode: %d  test_if_locked: %d",
                       name, mode, test_if_locked));

  if (table_share->primary_key != MAX_KEY)
  {
    /*
      Setup ref_length to make room for the whole
      primary key to be written in the ref variable
    */
    key= table->key_info+table_share->primary_key;
    ref_length= key->key_length;
  }
  else
  {
    if (m_user_defined_partitioning)
    {
      /* Add space for partid in ref */
      ref_length+= sizeof(m_part_id);
    }
  }
  DBUG_PRINT("info", ("ref_length: %d", ref_length));

  {
    char* bitmap_array;
    uint extra_hidden_keys= table_share->primary_key != MAX_KEY ? 0 : 1;
    uint n_keys= table_share->keys + extra_hidden_keys;
    uint ptr_size= sizeof(MY_BITMAP*) * (n_keys + 1 /* null termination */);
    uint map_size= sizeof(MY_BITMAP) * n_keys;
    m_key_fields= (MY_BITMAP**)my_malloc(ptr_size + map_size,
                                         MYF(MY_WME + MY_ZEROFILL));
    if (!m_key_fields)
    {
      local_close(thd, FALSE);
      DBUG_RETURN(1);
    } 
    bitmap_array= ((char*)m_key_fields) + ptr_size;
    for (i= 0; i < n_keys; i++)
    {
      my_bitmap_map *bitbuf= NULL;
      bool is_hidden_key= (i == table_share->keys);
      m_key_fields[i]= (MY_BITMAP*)bitmap_array;
      if (is_hidden_key || (i == table_share->primary_key))
      {
        m_pk_bitmap_p= m_key_fields[i];
        bitbuf= m_pk_bitmap_buf;
      }
      if (bitmap_init(m_key_fields[i], bitbuf,
                      table_share->fields, FALSE))
      {
        m_key_fields[i]= NULL;
        local_close(thd, FALSE);
        DBUG_RETURN(1);
      }
      if (!is_hidden_key)
      {
        key= table->key_info + i;
        key_part_info= key->key_part;
        key_parts= key->key_parts;
        for (j= 0; j < key_parts; j++, key_part_info++)
          bitmap_set_bit(m_key_fields[i], key_part_info->fieldnr-1);
      }
      else
      {
        uint field_no= table_share->fields;
        ((uchar *)m_pk_bitmap_buf)[field_no>>3]|= (1 << (field_no & 7));
      }
      bitmap_array+= sizeof(MY_BITMAP);
    }
    m_key_fields[i]= NULL;
  }

  // Init table lock structure 
  /* ndb_share reference handler */
  if (!(m_share=get_share(name, table)))
  {
    local_close(thd, FALSE);
    DBUG_RETURN(1);
  }
  DBUG_PRINT("NDB_SHARE", ("%s handler  use_count: %u",
                           m_share->key, m_share->use_count));
  thr_lock_data_init(&m_share->lock,&m_lock,(void*) 0);
  
  set_dbname(name);
  set_tabname(name);
  
  if ((res= check_ndb_connection(thd)) ||
      (res= get_metadata(thd, name)))
  {
    local_close(thd, FALSE);
    DBUG_RETURN(res);
  }
  if ((res= update_stats(thd, 1, true)) ||
      (res= info(HA_STATUS_CONST)))
  {
    local_close(thd, TRUE);
    DBUG_RETURN(res);
  }
  if (ndb_binlog_is_read_only())
  {
    table->db_stat|= HA_READ_ONLY;
    sql_print_information("table '%s' opened read only", name);
  }
  DBUG_RETURN(0);
}

/*
 * Support for OPTIMIZE TABLE
 * reclaims unused space of deleted rows
 * and updates index statistics
 */
int ha_ndbcluster::optimize(THD* thd, HA_CHECK_OPT* check_opt)
{
  ulong error, stats_error= 0;
  const uint delay= (uint)THDVAR(thd, optimization_delay);

  error= ndb_optimize_table(thd, delay);
  stats_error= update_stats(thd, 1);
  return (error) ? error : stats_error;
}

int ha_ndbcluster::ndb_optimize_table(THD* thd, uint delay)
{
  Thd_ndb *thd_ndb= get_thd_ndb(thd);
  Ndb *ndb= thd_ndb->ndb;
  NDBDICT *dict= ndb->getDictionary();
  int result=0, error= 0;
  uint i;
  NdbDictionary::OptimizeTableHandle th;
  NdbDictionary::OptimizeIndexHandle ih;

  DBUG_ENTER("ndb_optimize_table");
  if ((error= dict->optimizeTable(*m_table, th)))
  {
    DBUG_PRINT("info",
               ("Optimze table %s returned %d", m_tabname, error));
    ERR_RETURN(ndb->getNdbError());
  }
  while((result= th.next()) == 1)
  {
    if (thd->killed)
      DBUG_RETURN(-1);
    my_sleep(1000*delay);
  }
  if (result == -1 || th.close() == -1)
  {
    DBUG_PRINT("info",
               ("Optimize table %s did not complete", m_tabname));
    ERR_RETURN(ndb->getNdbError());
  };
  for (i= 0; i < MAX_KEY; i++)
  {
    if (thd->killed)
      DBUG_RETURN(-1);
    if (m_index[i].status == ACTIVE)
    {
      const NdbDictionary::Index *index= m_index[i].index;
      const NdbDictionary::Index *unique_index= m_index[i].unique_index;
      
      if (index)
      {
        if ((error= dict->optimizeIndex(*index, ih)))
        {
          DBUG_PRINT("info",
                     ("Optimze index %s returned %d", 
                      index->getName(), error));
          ERR_RETURN(ndb->getNdbError());
          
        }
        while((result= ih.next()) == 1)
        {
          if (thd->killed)
            DBUG_RETURN(-1);
          my_sleep(1000*delay);        
        }
        if (result == -1 || ih.close() == -1)
        {
          DBUG_PRINT("info",
                     ("Optimize index %s did not complete", index->getName()));
          ERR_RETURN(ndb->getNdbError());
        }          
      }
      if (unique_index)
      {
        if ((error= dict->optimizeIndex(*unique_index, ih)))
        {
          DBUG_PRINT("info",
                     ("Optimze unique index %s returned %d", 
                      unique_index->getName(), error));
          ERR_RETURN(ndb->getNdbError());
        } 
        while((result= ih.next()) == 1)
        {
          if (thd->killed)
            DBUG_RETURN(-1);
          my_sleep(1000*delay);
        }
        if (result == -1 || ih.close() == -1)
        {
          DBUG_PRINT("info",
                     ("Optimize index %s did not complete", index->getName()));
          ERR_RETURN(ndb->getNdbError());
        }
      }
    }
  }
  DBUG_RETURN(0);
}

int ha_ndbcluster::analyze(THD* thd, HA_CHECK_OPT* check_opt)
{
  int err;
  if ((err= update_stats(thd, 1)) != 0)
    return err;
  const bool index_stat_enable= THDVAR(NULL, index_stat_enable) &&
                                THDVAR(thd, index_stat_enable);
  if (index_stat_enable)
  {
    if ((err= analyze_index(thd)) != 0)
      return err;
  }
  return 0;
}

int
ha_ndbcluster::analyze_index(THD *thd)
{
  DBUG_ENTER("ha_ndbcluster::analyze_index");

  Thd_ndb *thd_ndb= get_thd_ndb(thd);
  Ndb *ndb= thd_ndb->ndb;

  uint inx_list[MAX_INDEXES];
  uint inx_count= 0;

  uint inx;
  for (inx= 0; inx < table_share->keys; inx++)
  {
    NDB_INDEX_TYPE idx_type= get_index_type(inx);  

    if ((idx_type == PRIMARY_KEY_ORDERED_INDEX ||
         idx_type == UNIQUE_ORDERED_INDEX ||
         idx_type == ORDERED_INDEX))
    {
      if (inx_count < MAX_INDEXES)
        inx_list[inx_count++]= inx;
    }
  }

  if (inx_count != 0)
  {
    int err= ndb_index_stat_analyze(ndb, inx_list, inx_count);
    if (err != 0)
      DBUG_RETURN(err);
  }
  DBUG_RETURN(0);
}

/*
  Set partition info

  SYNOPSIS
    set_part_info()
    part_info

  RETURN VALUE
    NONE

  DESCRIPTION
    Set up partition info when handler object created
*/

void ha_ndbcluster::set_part_info(partition_info *part_info, bool early)
{
  DBUG_ENTER("ha_ndbcluster::set_part_info");
  m_part_info= part_info;
  if (!early)
  {
    m_use_partition_pruning= FALSE;
    if (!(m_part_info->part_type == HASH_PARTITION &&
          m_part_info->list_of_part_fields &&
          !m_part_info->is_sub_partitioned()))
    {
      /*
        PARTITION BY HASH, RANGE and LIST plus all subpartitioning variants
        all use MySQL defined partitioning. PARTITION BY KEY uses NDB native
        partitioning scheme.
      */
      m_use_partition_pruning= TRUE;
      m_user_defined_partitioning= TRUE;
    }
    if (m_part_info->part_type == HASH_PARTITION &&
        m_part_info->list_of_part_fields &&
        partition_info_num_full_part_fields(m_part_info) == 0)
    {
      /*
        CREATE TABLE t (....) ENGINE NDB PARTITON BY KEY();
        where no primary key is defined uses a hidden key as partition field
        and this makes it impossible to use any partition pruning. Partition
        pruning requires partitioning based on real fields, also the lack of
        a primary key means that all accesses to tables are based on either
        full table scans or index scans and they can never be pruned those
        scans given that the hidden key is unknown. In write_row, update_row,
        and delete_row the normal hidden key handling will fix things.
      */
      m_use_partition_pruning= FALSE;
    }
    DBUG_PRINT("info", ("m_use_partition_pruning = %d",
                         m_use_partition_pruning));
  }
  DBUG_VOID_RETURN;
}

/**
  Close the table
  - release resources setup by open()
 */

void ha_ndbcluster::local_close(THD *thd, bool release_metadata_flag)
{
  Ndb *ndb;
  DBUG_ENTER("ha_ndbcluster::local_close");
  if (m_key_fields)
  {
    MY_BITMAP **inx_bitmap;
    for (inx_bitmap= m_key_fields;
         (inx_bitmap != NULL) && ((*inx_bitmap) != NULL);
         inx_bitmap++)
      if ((*inx_bitmap)->bitmap != m_pk_bitmap_buf)
        bitmap_free(*inx_bitmap);
    my_free((char*)m_key_fields, MYF(0));
    m_key_fields= NULL;
  }
  if (m_share)
  {
    /* ndb_share reference handler free */
    DBUG_PRINT("NDB_SHARE", ("%s handler free  use_count: %u",
                             m_share->key, m_share->use_count));
    free_share(&m_share);
  }
  m_share= 0;
  if (release_metadata_flag)
  {
    ndb= thd ? check_ndb_in_thd(thd) : g_ndb;
    release_metadata(thd, ndb);
  }
  DBUG_VOID_RETURN;
}

int ha_ndbcluster::close(void)
{
  DBUG_ENTER("close");
  THD *thd= table->in_use;
  local_close(thd, TRUE);
  DBUG_RETURN(0);
}


int ha_ndbcluster::check_ndb_connection(THD* thd)
{
  Ndb *ndb;
  DBUG_ENTER("check_ndb_connection");
  
  if (!(ndb= check_ndb_in_thd(thd, true)))
    DBUG_RETURN(HA_ERR_NO_CONNECTION);
  if (ndb->setDatabaseName(m_dbname))
  {
    ERR_RETURN(ndb->getNdbError());
  }
  DBUG_RETURN(0);
}


static int ndbcluster_close_connection(handlerton *hton, THD *thd)
{
  Thd_ndb *thd_ndb= get_thd_ndb(thd);
  DBUG_ENTER("ndbcluster_close_connection");
  if (thd_ndb)
  {
    Thd_ndb::release(thd_ndb);
    thd_set_thd_ndb(thd, NULL);
  }
  DBUG_RETURN(0);
}


/**
  Try to discover one table from NDB.
*/

int ndbcluster_discover(handlerton *hton, THD* thd, const char *db, 
                        const char *name,
                        uchar **frmblob, 
                        size_t *frmlen)
{
  int error= 0;
  NdbError ndb_error;
  size_t len;
  uchar* data= NULL;
  Ndb* ndb;
  char key[FN_REFLEN + 1];
  DBUG_ENTER("ndbcluster_discover");
  DBUG_PRINT("enter", ("db: %s, name: %s", db, name)); 

  if (!(ndb= check_ndb_in_thd(thd)))
    DBUG_RETURN(HA_ERR_NO_CONNECTION);  
  if (ndb->setDatabaseName(db))
  {
    ERR_RETURN(ndb->getNdbError());
  }
  NDBDICT* dict= ndb->getDictionary();
  build_table_filename(key, sizeof(key) - 1, db, name, "", 0);
  /* ndb_share reference temporary */
  NDB_SHARE *share= get_share(key, 0, FALSE);
  if (share)
  {
    DBUG_PRINT("NDB_SHARE", ("%s temporary  use_count: %u",
                             share->key, share->use_count));
  }
  if (share && get_ndb_share_state(share) == NSS_ALTERED)
  {
    // Frm has been altered on disk, but not yet written to ndb
    if (readfrm(key, &data, &len))
    {
      DBUG_PRINT("error", ("Could not read frm"));
      error= 1;
      goto err;
    }
  }
  else
  {
    Ndb_table_guard ndbtab_g(dict, name);
    const NDBTAB *tab= ndbtab_g.get_table();
    if (!tab)
    {
      const NdbError err= dict->getNdbError();
      if (err.code == 709 || err.code == 723)
      {
        error= -1;
        DBUG_PRINT("info", ("ndb_error.code: %u", ndb_error.code));
      }
      else
      {
        error= -1;
        ndb_error= err;
        DBUG_PRINT("info", ("ndb_error.code: %u", ndb_error.code));
      }
      goto err;
    }
    DBUG_PRINT("info", ("Found table %s", tab->getName()));
    
    len= tab->getFrmLength();  
    if (len == 0 || tab->getFrmData() == NULL)
    {
      DBUG_PRINT("error", ("No frm data found."));
      error= 1;
      goto err;
    }
    
    if (unpackfrm(&data, &len, (uchar*) tab->getFrmData()))
    {
      DBUG_PRINT("error", ("Could not unpack table"));
      error= 1;
      goto err;
    }
  }
#ifdef HAVE_NDB_BINLOG
  if (ndbcluster_check_if_local_table(db, name))
  {
    DBUG_PRINT("info", ("ndbcluster_discover: Skipping locally defined table '%s.%s'",
                        db, name));
    sql_print_error("ndbcluster_discover: Skipping locally defined table '%s.%s'",
                    db, name);
    error= 1;
    goto err;
  }
#endif
  *frmlen= len;
  *frmblob= data;
  
  if (share)
  {
    /* ndb_share reference temporary free */
    DBUG_PRINT("NDB_SHARE", ("%s temporary free  use_count: %u",
                             share->key, share->use_count));
    free_share(&share);
  }

  DBUG_RETURN(0);
err:
  my_free((char*)data, MYF(MY_ALLOW_ZERO_PTR));
  if (share)
  {
    /* ndb_share reference temporary free */
    DBUG_PRINT("NDB_SHARE", ("%s temporary free  use_count: %u",
                             share->key, share->use_count));
    free_share(&share);
  }

  if (ndb_error.code)
  {
    ERR_RETURN(ndb_error);
  }
  DBUG_RETURN(error);
}

/**
  Check if a table exists in NDB.
*/

int ndbcluster_table_exists_in_engine(handlerton *hton, THD* thd, 
                                      const char *db,
                                      const char *name)
{
  Ndb* ndb;
  DBUG_ENTER("ndbcluster_table_exists_in_engine");
  DBUG_PRINT("enter", ("db: %s  name: %s", db, name));

  if (!(ndb= check_ndb_in_thd(thd)))
    DBUG_RETURN(HA_ERR_NO_CONNECTION);
  NDBDICT* dict= ndb->getDictionary();
  NdbDictionary::Dictionary::List list;
  if (dict->listObjects(list, NdbDictionary::Object::UserTable) != 0)
  {
    ERR_RETURN(dict->getNdbError());
  }
  for (uint i= 0 ; i < list.count ; i++)
  {
    NdbDictionary::Dictionary::List::Element& elmt= list.elements[i];
    if (my_strcasecmp(table_alias_charset, elmt.database, db))
      continue;
    if (my_strcasecmp(table_alias_charset, elmt.name, name))
      continue;
    DBUG_PRINT("info", ("Found table"));
    DBUG_RETURN(HA_ERR_TABLE_EXIST);
  }
  DBUG_RETURN(HA_ERR_NO_SUCH_TABLE);
}



extern "C" uchar* tables_get_key(const char *entry, size_t *length,
                                my_bool not_used __attribute__((unused)))
{
  *length= strlen(entry);
  return (uchar*) entry;
}


/**
  Drop a database in NDB Cluster

  @note
    add a dummy void function, since stupid handlerton is returning void instead of int...
*/
int ndbcluster_drop_database_impl(THD *thd, const char *path)
{
  DBUG_ENTER("ndbcluster_drop_database");
  char dbname[FN_HEADLEN];
  Ndb* ndb;
  NdbDictionary::Dictionary::List list;
  uint i;
  char *tabname;
  List<char> drop_list;
  int ret= 0;
  ha_ndbcluster::set_dbname(path, (char *)&dbname);
  DBUG_PRINT("enter", ("db: %s", dbname));
  
  if (!(ndb= check_ndb_in_thd(thd)))
    DBUG_RETURN(-1);
  
  // List tables in NDB
  NDBDICT *dict= ndb->getDictionary();
  if (dict->listObjects(list, 
                        NdbDictionary::Object::UserTable) != 0)
    DBUG_RETURN(-1);
  for (i= 0 ; i < list.count ; i++)
  {
    NdbDictionary::Dictionary::List::Element& elmt= list.elements[i];
    DBUG_PRINT("info", ("Found %s/%s in NDB", elmt.database, elmt.name));     
    
    // Add only tables that belongs to db
    // Ignore Blob part tables - they are deleted when their table
    // is deleted.
    if (my_strcasecmp(system_charset_info, elmt.database, dbname) ||
        IS_NDB_BLOB_PREFIX(elmt.name))
      continue;
    DBUG_PRINT("info", ("%s must be dropped", elmt.name));     
    drop_list.push_back(thd->strdup(elmt.name));
  }
  // Drop any tables belonging to database
  char full_path[FN_REFLEN + 1];
  char *tmp= full_path +
    build_table_filename(full_path, sizeof(full_path) - 1, dbname, "", "", 0);
  if (ndb->setDatabaseName(dbname))
  {
    ERR_RETURN(ndb->getNdbError());
  }
  List_iterator_fast<char> it(drop_list);
  while ((tabname=it++))
  {
    tablename_to_filename(tabname, tmp, FN_REFLEN - (tmp - full_path)-1);
    if (ha_ndbcluster::delete_table(thd, 0, ndb, full_path, dbname, tabname))
    {
      const NdbError err= dict->getNdbError();
      if (err.code != 709 && err.code != 723)
      {
        ret= ndb_to_mysql_error(&err);
      }
    }
  }

  dict->invalidateDbGlobal(dbname);
  DBUG_RETURN(ret);
}

static void ndbcluster_drop_database(handlerton *hton, char *path)
{
  THD *thd= current_thd;
  DBUG_ENTER("ndbcluster_drop_database");
  /*
    Don't allow drop database unless
    schema distribution table is setup
  */
  if (!ndb_schema_share)
  {
    DBUG_PRINT("info", ("Schema distribution table not setup"));
    DBUG_VOID_RETURN;
  }
  ndbcluster_drop_database_impl(thd, path);
  char db[FN_REFLEN];
  ha_ndbcluster::set_dbname(path, db);
  uint32 table_id= 0, table_version= 0;
  /*
    Since databases aren't real ndb schema object
    they don't have any id/version

    But since that id/version is used to make sure that event's on SCHEMA_TABLE
    is correct, we set random numbers
  */
  table_id = (uint32)rand();
  table_version = (uint32)rand();
  ndbcluster_log_schema_op(thd,
                           thd->query(), thd->query_length(),
                           db, "", table_id, table_version,
                           SOT_DROP_DB, NULL, NULL);
  DBUG_VOID_RETURN;
}

int ndb_create_table_from_engine(THD *thd, const char *db,
                                 const char *table_name)
{
  // Copy db and table_name to stack buffers since functions used by
  // ha_create_table_from_engine may convert to lowercase on some platforms
  char db_buf[FN_REFLEN + 1];
  char table_name_buf[FN_REFLEN + 1];
  strnmov(db_buf, db, sizeof(db_buf));
  strnmov(table_name_buf, table_name, sizeof(table_name_buf));

  LEX *old_lex= thd->lex, newlex;
  thd->lex= &newlex;
  newlex.current_select= NULL;
  lex_start(thd);
  int res= ha_create_table_from_engine(thd, db_buf, table_name_buf);
  thd->lex= old_lex;
  return res;
}

/*
  find all tables in ndb and discover those needed
*/
int ndbcluster_find_all_files(THD *thd)
{
  Ndb* ndb;
  char key[FN_REFLEN + 1];
  NDBDICT *dict;
  int unhandled, retries= 5, skipped;
  DBUG_ENTER("ndbcluster_find_all_files");

  if (!(ndb= check_ndb_in_thd(thd)))
    DBUG_RETURN(HA_ERR_NO_CONNECTION);

  dict= ndb->getDictionary();

  LINT_INIT(unhandled);
  LINT_INIT(skipped);
  do
  {
    NdbDictionary::Dictionary::List list;
    if (dict->listObjects(list, NdbDictionary::Object::UserTable) != 0)
      ERR_RETURN(dict->getNdbError());
    unhandled= 0;
    skipped= 0;
    retries--;
    for (uint i= 0 ; i < list.count ; i++)
    {
      NDBDICT::List::Element& elmt= list.elements[i];
      if (IS_TMP_PREFIX(elmt.name) || IS_NDB_BLOB_PREFIX(elmt.name))
      {
        DBUG_PRINT("info", ("Skipping %s.%s in NDB", elmt.database, elmt.name));
        continue;
      }
      DBUG_PRINT("info", ("Found %s.%s in NDB", elmt.database, elmt.name));
      if (elmt.state != NDBOBJ::StateOnline &&
          elmt.state != NDBOBJ::StateBackup &&
          elmt.state != NDBOBJ::StateBuilding)
      {
        sql_print_information("NDB: skipping setup table %s.%s, in state %d",
                              elmt.database, elmt.name, elmt.state);
        skipped++;
        continue;
      }

      ndb->setDatabaseName(elmt.database);
      Ndb_table_guard ndbtab_g(dict, elmt.name);
      const NDBTAB *ndbtab= ndbtab_g.get_table();
      if (!ndbtab)
      {
        if (retries == 0)
          sql_print_error("NDB: failed to setup table %s.%s, error: %d, %s",
                          elmt.database, elmt.name,
                          dict->getNdbError().code,
                          dict->getNdbError().message);
        unhandled++;
        continue;
      }

      if (ndbtab->getFrmLength() == 0)
        continue;
    
      /* check if database exists */
      char *end= key +
        build_table_filename(key, sizeof(key) - 1, elmt.database, "", "", 0);
      if (my_access(key, F_OK))
      {
        /* no such database defined, skip table */
        continue;
      }
      /* finalize construction of path */
      end+= tablename_to_filename(elmt.name, end,
                                  sizeof(key)-(end-key));
      uchar *data= 0, *pack_data= 0;
      size_t length, pack_length;
      int discover= 0;
      if (readfrm(key, &data, &length) ||
          packfrm(data, length, &pack_data, &pack_length))
      {
        discover= 1;
        sql_print_information("NDB: missing frm for %s.%s, discovering...",
                              elmt.database, elmt.name);
      }
      else if (cmp_frm(ndbtab, pack_data, pack_length))
      {
        /* ndb_share reference temporary */
        NDB_SHARE *share= get_share(key, 0, FALSE);
        if (share)
        {
          DBUG_PRINT("NDB_SHARE", ("%s temporary  use_count: %u",
                                   share->key, share->use_count));
        }
        if (!share || get_ndb_share_state(share) != NSS_ALTERED)
        {
          discover= 1;
          sql_print_information("NDB: mismatch in frm for %s.%s, discovering...",
                                elmt.database, elmt.name);
        }
        if (share)
        {
          /* ndb_share reference temporary free */
          DBUG_PRINT("NDB_SHARE", ("%s temporary free  use_count: %u",
                                   share->key, share->use_count));
          free_share(&share);
        }
      }
      my_free((char*) data, MYF(MY_ALLOW_ZERO_PTR));
      my_free((char*) pack_data, MYF(MY_ALLOW_ZERO_PTR));

      if (discover)
      {
        /* ToDo 4.1 database needs to be created if missing */
        if (ndb_create_table_from_engine(thd, elmt.database, elmt.name))
        {
          /* ToDo 4.1 handle error */
        }
      }
      else
      {
        /* set up replication for this table */
        ndbcluster_create_binlog_setup(thd, ndb, key, end-key,
                                       elmt.database, elmt.name,
                                       TRUE);
      }
    }
  }
  while (unhandled && retries);

  DBUG_RETURN(-(skipped + unhandled));
}


static int
ndbcluster_find_files(handlerton *hton, THD *thd,
                      const char *db, const char *path,
                      const char *wild, bool dir, List<LEX_STRING> *files)
{
  DBUG_ENTER("ndbcluster_find_files");
  DBUG_PRINT("enter", ("db: %s", db));
  { // extra bracket to avoid gcc 2.95.3 warning
  uint i;
  Thd_ndb *thd_ndb;
  Ndb* ndb;
  char name[FN_REFLEN + 1];
  HASH ndb_tables, ok_tables;
  NDBDICT::List list;

  if (!(ndb= check_ndb_in_thd(thd)))
    DBUG_RETURN(HA_ERR_NO_CONNECTION);
  thd_ndb= get_thd_ndb(thd);

  if (dir)
    DBUG_RETURN(0); // Discover of databases not yet supported

  Ndb_global_schema_lock_guard ndb_global_schema_lock_guard(thd);
  if (ndb_global_schema_lock_guard.lock())
    DBUG_RETURN(HA_ERR_NO_CONNECTION);

  // List tables in NDB
  NDBDICT *dict= ndb->getDictionary();
  if (dict->listObjects(list, 
                        NdbDictionary::Object::UserTable) != 0)
    ERR_RETURN(dict->getNdbError());

  if (my_hash_init(&ndb_tables, table_alias_charset,list.count,0,0,
                   (my_hash_get_key)tables_get_key,0,0))
  {
    DBUG_PRINT("error", ("Failed to init HASH ndb_tables"));
    DBUG_RETURN(-1);
  }

  if (my_hash_init(&ok_tables, system_charset_info,32,0,0,
                   (my_hash_get_key)tables_get_key,0,0))
  {
    DBUG_PRINT("error", ("Failed to init HASH ok_tables"));
    my_hash_free(&ndb_tables);
    DBUG_RETURN(-1);
  }  

  for (i= 0 ; i < list.count ; i++)
  {
    NDBDICT::List::Element& elmt= list.elements[i];
    if (IS_TMP_PREFIX(elmt.name) || IS_NDB_BLOB_PREFIX(elmt.name))
    {
      DBUG_PRINT("info", ("Skipping %s.%s in NDB", elmt.database, elmt.name));
      continue;
    }
    DBUG_PRINT("info", ("Found %s/%s in NDB", elmt.database, elmt.name));

    // Add only tables that belongs to db
    if (my_strcasecmp(system_charset_info, elmt.database, db))
      continue;

    // Apply wildcard to list of tables in NDB
    if (wild)
    {
      if (lower_case_table_names)
      {
        if (wild_case_compare(files_charset_info, elmt.name, wild))
          continue;
      }
      else if (wild_compare(elmt.name,wild,0))
        continue;
    }
    DBUG_PRINT("info", ("Inserting %s into ndb_tables hash", elmt.name));     
    my_hash_insert(&ndb_tables, (uchar*)thd->strdup(elmt.name));
  }

  LEX_STRING *file_name;
  List_iterator<LEX_STRING> it(*files);
  List<char> delete_list;
  char *file_name_str;
  while ((file_name=it++))
  {
    bool file_on_disk= FALSE;
    DBUG_PRINT("info", ("%s", file_name->str));
    if (my_hash_search(&ndb_tables,
                       (const uchar*)file_name->str, file_name->length))
    {
      build_table_filename(name, sizeof(name) - 1, db,
                           file_name->str, reg_ext, 0);
      if (my_access(name, F_OK))
      {
        DBUG_PRINT("info", ("Table %s listed and need discovery",
                            file_name->str));
        if (ndb_create_table_from_engine(thd, db, file_name->str))
        {
          push_warning_printf(thd, MYSQL_ERROR::WARN_LEVEL_WARN,
                              ER_TABLE_EXISTS_ERROR,
                              "Discover of table %s.%s failed",
                              db, file_name->str);
          continue;
        }
      }
      DBUG_PRINT("info", ("%s existed in NDB _and_ on disk ", file_name->str));
      file_on_disk= TRUE;
    }
    
    // Check for .ndb file with this name
    build_table_filename(name, sizeof(name) - 1, db,
                         file_name->str, ha_ndb_ext, 0);
    DBUG_PRINT("info", ("Check access for %s", name));
    if (my_access(name, F_OK))
    {
      DBUG_PRINT("info", ("%s did not exist on disk", name));     
      // .ndb file did not exist on disk, another table type
      if (file_on_disk)
      {
	// Ignore this ndb table 
 	uchar *record= my_hash_search(&ndb_tables,
                                      (const uchar*) file_name->str,
                                      file_name->length);
	DBUG_ASSERT(record);
	my_hash_delete(&ndb_tables, record);
	push_warning_printf(thd, MYSQL_ERROR::WARN_LEVEL_WARN,
			    ER_TABLE_EXISTS_ERROR,
			    "Local table %s.%s shadows ndb table",
			    db, file_name->str);
      }
      continue;
    }
    if (file_on_disk) 
    {
      // File existed in NDB and as frm file, put in ok_tables list
      my_hash_insert(&ok_tables, (uchar*) file_name->str);
      continue;
    }
    DBUG_PRINT("info", ("%s existed on disk", name));     
    // The .ndb file exists on disk, but it's not in list of tables in ndb
    // Verify that handler agrees table is gone.
    if (ndbcluster_table_exists_in_engine(hton, thd, db, file_name->str) ==
        HA_ERR_NO_SUCH_TABLE)
    {
      DBUG_PRINT("info", ("NDB says %s does not exists", file_name->str));
      it.remove();
      // Put in list of tables to remove from disk
      delete_list.push_back(thd->strdup(file_name->str));
    }
  }

  /* setup logging to binlog for all discovered tables */
  {
    char *end, *end1= name +
      build_table_filename(name, sizeof(name) - 1, db, "", "", 0);
    for (i= 0; i < ok_tables.records; i++)
    {
      file_name_str= (char*)my_hash_element(&ok_tables, i);
      end= end1 +
        tablename_to_filename(file_name_str, end1, sizeof(name) - (end1 - name));
      ndbcluster_create_binlog_setup(thd, ndb, name, end-name,
                                     db, file_name_str, TRUE);
    }
  }

  // Check for new files to discover
  DBUG_PRINT("info", ("Checking for new files to discover"));       
  List<char> create_list;
  for (i= 0 ; i < ndb_tables.records ; i++)
  {
    file_name_str= (char*) my_hash_element(&ndb_tables, i);
    if (!my_hash_search(&ok_tables,
                        (const uchar*) file_name_str, strlen(file_name_str)))
    {
      build_table_filename(name, sizeof(name) - 1,
                           db, file_name_str, reg_ext, 0);
      if (my_access(name, F_OK))
      {
        DBUG_PRINT("info", ("%s must be discovered", file_name_str));
        // File is in list of ndb tables and not in ok_tables
        // This table need to be created
        create_list.push_back(thd->strdup(file_name_str));
      }
    }
  }

#ifndef NDB_NO_MYSQL_RM_TABLE_PART2
  /*
    Delete old files

    ndbcluster_find_files() may be called from I_S code and ndbcluster_binlog
    thread in situations when some tables are already open. This means that
    code below will try to obtain exclusive metadata lock on some table
    while holding shared meta-data lock on other tables. This might lead to a
    deadlock but such a deadlock should be detected by MDL deadlock detector.
  */
  List_iterator_fast<char> it3(delete_list);
  while ((file_name_str= it3++))
  {
    DBUG_PRINT("info", ("Removing table %s/%s", db, file_name_str));
    // Delete the table and all related files
    TABLE_LIST table_list;
    table_list.init_one_table(db, strlen(db),
                              file_name_str, strlen(file_name_str),
                              file_name_str,
                              TL_WRITE);
    table_list.mdl_request.set_type(MDL_EXCLUSIVE);
    /*
      set TNO_NO_NDB_DROP_TABLE flag to not drop ndb table.
      it should not exist anyways
    */
    thd_ndb->options|= TNO_NO_NDB_DROP_TABLE;
    (void)mysql_rm_table_part2(thd, &table_list,
                               false,   /* if_exists */
                               false,   /* drop_temporary */
                               false,   /* drop_view */
                               true     /* dont_log_query*/);
    thd_ndb->options&= ~TNO_NO_NDB_DROP_TABLE;
    trans_commit_implicit(thd); /* Safety, should be unnecessary. */
    thd->mdl_context.release_transactional_locks();
    /* Clear error message that is returned when table is deleted */
    thd->clear_error();
  }
#endif

  // Create new files
  List_iterator_fast<char> it2(create_list);
  while ((file_name_str=it2++))
  {  
    DBUG_PRINT("info", ("Table %s need discovery", file_name_str));
    if (ndb_create_table_from_engine(thd, db, file_name_str) == 0)
    {
      LEX_STRING *tmp_file_name= 0;
      tmp_file_name= thd->make_lex_string(tmp_file_name, file_name_str,
                                          strlen(file_name_str), TRUE);
      files->push_back(tmp_file_name); 
    }
  }

  my_hash_free(&ok_tables);
  my_hash_free(&ndb_tables);

  // Delete schema file from files
  if (!strcmp(db, NDB_REP_DB))
  {
    uint count = 0;
    while (count++ < files->elements)
    {
      file_name = (LEX_STRING *)files->pop();
      if (!strcmp(file_name->str, NDB_SCHEMA_TABLE))
      {
        DBUG_PRINT("info", ("skip %s.%s table, it should be hidden to user",
                   NDB_REP_DB, NDB_SCHEMA_TABLE));
        continue;
      }
      files->push_back(file_name); 
    }
  }
  } // extra bracket to avoid gcc 2.95.3 warning
  DBUG_RETURN(0);    
}


/*
  Initialise all gloal variables before creating 
  a NDB Cluster table handler
 */

/* Call back after cluster connect */
static int connect_callback()
{
  pthread_mutex_lock(&LOCK_ndb_util_thread);
  update_status_variables(NULL, &g_ndb_status,
                          g_ndb_cluster_connection);

  uint node_id, i= 0;
  Ndb_cluster_connection_node_iter node_iter;
  memset((void *)g_node_id_map, 0xFFFF, sizeof(g_node_id_map));
  while ((node_id= g_ndb_cluster_connection->get_next_node(node_iter)))
    g_node_id_map[node_id]= i++;

  pthread_cond_signal(&COND_ndb_util_thread);
  pthread_mutex_unlock(&LOCK_ndb_util_thread);
  return 0;
}

#ifndef NDB_NO_WAIT_SETUP
static int ndb_wait_setup_func_impl(ulong max_wait)
{
  DBUG_ENTER("ndb_wait_setup_func_impl");

  pthread_mutex_lock(&ndbcluster_mutex);

  struct timespec abstime;
  set_timespec(abstime, 1);
  
  while (!ndb_setup_complete && max_wait)
  {
    int rc= pthread_cond_timedwait(&COND_ndb_setup_complete, 
                                   &ndbcluster_mutex,
                                   &abstime);
    if (rc)
    {
      if (rc == ETIMEDOUT)
      {
        DBUG_PRINT("info", ("1s elapsed waiting"));
        max_wait--;
        set_timespec(abstime, 1); /* 1 second from now*/
      }
      else
      {
        DBUG_PRINT("info", ("Bad pthread_cond_timedwait rc : %u",
                            rc));
        assert(false);
        break;
      }
    }
  }

  pthread_mutex_unlock(&ndbcluster_mutex);

  DBUG_RETURN((ndb_setup_complete == 1)? 0 : 1);
}

int(*ndb_wait_setup_func)(ulong) = 0;
#endif
extern int ndb_dictionary_is_mysqld;

static int ndbcluster_init(void *p)
{
  DBUG_ENTER("ndbcluster_init");

  if (ndbcluster_inited)
    DBUG_RETURN(FALSE);

  pthread_mutex_init(&ndbcluster_mutex,MY_MUTEX_INIT_FAST);
  pthread_mutex_init(&LOCK_ndb_util_thread, MY_MUTEX_INIT_FAST);
  pthread_cond_init(&COND_ndb_util_thread, NULL);
  pthread_cond_init(&COND_ndb_util_ready, NULL);
  pthread_cond_init(&COND_ndb_setup_complete, NULL);
  ndb_util_thread_running= -1;
  pthread_mutex_init(&LOCK_ndb_index_stat_thread, MY_MUTEX_INIT_FAST);
  pthread_cond_init(&COND_ndb_index_stat_thread, NULL);
  pthread_cond_init(&COND_ndb_index_stat_ready, NULL);
  pthread_mutex_init(&ndb_index_stat_glob_mutex, MY_MUTEX_INIT_FAST);
  pthread_mutex_init(&ndb_index_stat_list_mutex, MY_MUTEX_INIT_FAST);
  pthread_mutex_init(&ndb_index_stat_stat_mutex, MY_MUTEX_INIT_FAST);
  pthread_cond_init(&ndb_index_stat_stat_cond, NULL);
  ndb_index_stat_thread_running= -1;
  ndbcluster_terminating= 0;
  ndb_dictionary_is_mysqld= 1;
  ndb_setup_complete= 0;
  ndbcluster_hton= (handlerton *)p;
  ndbcluster_global_schema_lock_init();

  {
    handlerton *h= ndbcluster_hton;
    h->state=            SHOW_OPTION_YES;
    h->db_type=          DB_TYPE_NDBCLUSTER;
    h->close_connection= ndbcluster_close_connection;
    h->commit=           ndbcluster_commit;
    h->rollback=         ndbcluster_rollback;
    h->create=           ndbcluster_create_handler; /* Create a new handler */
    h->drop_database=    ndbcluster_drop_database;  /* Drop a database */
    h->panic=            ndbcluster_end;            /* Panic call */
    h->show_status=      ndbcluster_show_status;    /* Show status */
    h->alter_tablespace= ndbcluster_alter_tablespace;    /* Show status */
    h->partition_flags=  ndbcluster_partition_flags; /* Partition flags */
#ifndef NDB_WITHOUT_ONLINE_ALTER
    h->alter_partition_flags=
      ndbcluster_alter_partition_flags;             /* Alter partition flags */
#else
    h->alter_table_flags=
      ndbcluster_alter_table_flags;                 /* Alter table flags */
#endif
#if MYSQL_VERSION_ID >= 50501
    h->fill_is_table=    ndbcluster_fill_is_table;
#else
    h->fill_files_table= ndbcluster_fill_files_table;
#endif
    ndbcluster_binlog_init_handlerton();
    h->flags=            HTON_CAN_RECREATE | HTON_TEMPORARY_NOT_SUPPORTED;
    h->discover=         ndbcluster_discover;
    h->find_files=       ndbcluster_find_files;
    h->table_exists_in_engine= ndbcluster_table_exists_in_engine;
  }

  // Initialize ndb interface
  ndb_init_internal();

  /* allocate connection resources and connect to cluster */
  const uint global_opti_node_select= THDVAR(NULL, optimized_node_selection);
  if (ndbcluster_connect(connect_callback, opt_ndb_wait_connected,
                         opt_ndb_cluster_connection_pool,
                         (global_opti_node_select & 1),
                         opt_ndb_connectstring,
                         opt_ndb_nodeid))
  {
    DBUG_PRINT("error", ("Could not initiate connection to cluster"));
    goto ndbcluster_init_error;
  }

  (void) my_hash_init(&ndbcluster_open_tables,table_alias_charset,32,0,0,
                      (my_hash_get_key) ndbcluster_get_key,0,0);
  /* start the ndb injector thread */
  if (ndbcluster_binlog_start())
  {
    DBUG_PRINT("error", ("Could start the injector thread"));
    goto ndbcluster_init_error;
  }

  // Create utility thread
  pthread_t tmp;
  if (pthread_create(&tmp, &connection_attrib, ndb_util_thread_func, 0))
  {
    DBUG_PRINT("error", ("Could not create ndb utility thread"));
    my_hash_free(&ndbcluster_open_tables);
    pthread_mutex_destroy(&ndbcluster_mutex);
    pthread_mutex_destroy(&LOCK_ndb_util_thread);
    pthread_cond_destroy(&COND_ndb_util_thread);
    pthread_cond_destroy(&COND_ndb_util_ready);
    pthread_cond_destroy(&COND_ndb_setup_complete);
    goto ndbcluster_init_error;
  }

  /* Wait for the util thread to start */
  pthread_mutex_lock(&LOCK_ndb_util_thread);
  while (ndb_util_thread_running < 0)
    pthread_cond_wait(&COND_ndb_util_ready, &LOCK_ndb_util_thread);
  pthread_mutex_unlock(&LOCK_ndb_util_thread);
  
  if (!ndb_util_thread_running)
  {
    DBUG_PRINT("error", ("ndb utility thread exited prematurely"));
    my_hash_free(&ndbcluster_open_tables);
    pthread_mutex_destroy(&ndbcluster_mutex);
    pthread_mutex_destroy(&LOCK_ndb_util_thread);
    pthread_cond_destroy(&COND_ndb_util_thread);
    pthread_cond_destroy(&COND_ndb_util_ready);
    pthread_cond_destroy(&COND_ndb_setup_complete);
    goto ndbcluster_init_error;
  }

  // Create index statistics thread
  pthread_t tmp2;
  if (pthread_create(&tmp2, &connection_attrib, ndb_index_stat_thread_func, 0))
  {
    DBUG_PRINT("error", ("Could not create ndb index statistics thread"));
    hash_free(&ndbcluster_open_tables);
    pthread_mutex_destroy(&ndbcluster_mutex);
    pthread_mutex_destroy(&LOCK_ndb_index_stat_thread);
    pthread_cond_destroy(&COND_ndb_index_stat_thread);
    pthread_cond_destroy(&COND_ndb_index_stat_ready);
    pthread_mutex_destroy(&ndb_index_stat_glob_mutex);
    pthread_mutex_destroy(&ndb_index_stat_list_mutex);
    pthread_mutex_destroy(&ndb_index_stat_stat_mutex);
    pthread_cond_destroy(&ndb_index_stat_stat_cond);
    goto ndbcluster_init_error;
  }

  /* Wait for the index statistics thread to start */
  pthread_mutex_lock(&LOCK_ndb_index_stat_thread);
  while (ndb_index_stat_thread_running < 0)
    pthread_cond_wait(&COND_ndb_index_stat_ready, &LOCK_ndb_index_stat_thread);
  pthread_mutex_unlock(&LOCK_ndb_index_stat_thread);
  
  if (!ndb_index_stat_thread_running)
  {
    DBUG_PRINT("error", ("ndb index statistics thread exited prematurely"));
    hash_free(&ndbcluster_open_tables);
    pthread_mutex_destroy(&ndbcluster_mutex);
    pthread_mutex_destroy(&LOCK_ndb_index_stat_thread);
    pthread_cond_destroy(&COND_ndb_index_stat_thread);
    pthread_cond_destroy(&COND_ndb_index_stat_ready);
    pthread_mutex_destroy(&ndb_index_stat_glob_mutex);
    pthread_mutex_destroy(&ndb_index_stat_list_mutex);
    pthread_mutex_destroy(&ndb_index_stat_stat_mutex);
    pthread_cond_destroy(&ndb_index_stat_stat_cond);
    goto ndbcluster_init_error;
  }

#ifndef NDB_NO_WAIT_SETUP
  ndb_wait_setup_func= ndb_wait_setup_func_impl;
#endif

  memset(&g_slave_api_client_stats, 0, sizeof(g_slave_api_client_stats));

  ndbcluster_inited= 1;
  DBUG_RETURN(FALSE);

ndbcluster_init_error:
  /* disconnect from cluster and free connection resources */
  ndbcluster_disconnect();
  ndbcluster_hton->state= SHOW_OPTION_DISABLED;               // If we couldn't use handler

  ndbcluster_global_schema_lock_deinit();

  DBUG_RETURN(TRUE);
}

int ndbcluster_binlog_end(THD *thd);

static int ndbcluster_end(handlerton *hton, ha_panic_function type)
{
  DBUG_ENTER("ndbcluster_end");

  if (!ndbcluster_inited)
    DBUG_RETURN(0);
  ndbcluster_inited= 0;

  /* wait for index stat thread to finish */
  sql_print_information("Stopping Cluster Index Statistics thread");
  pthread_mutex_lock(&LOCK_ndb_index_stat_thread);
  ndbcluster_terminating= 1;
  pthread_cond_signal(&COND_ndb_index_stat_thread);
  while (ndb_index_stat_thread_running > 0)
    pthread_cond_wait(&COND_ndb_index_stat_ready, &LOCK_ndb_index_stat_thread);
  pthread_mutex_unlock(&LOCK_ndb_index_stat_thread);

  /* wait for util and binlog thread to finish */
  ndbcluster_binlog_end(NULL);

  {
    pthread_mutex_lock(&ndbcluster_mutex);
    while (ndbcluster_open_tables.records)
    {
      NDB_SHARE *share=
        (NDB_SHARE*) my_hash_element(&ndbcluster_open_tables, 0);
#ifndef DBUG_OFF
      fprintf(stderr, "NDB: table share %s with use_count %d not freed\n",
              share->key, share->use_count);
#endif
      ndbcluster_real_free_share(&share);
    }
    pthread_mutex_unlock(&ndbcluster_mutex);
  }
  my_hash_free(&ndbcluster_open_tables);

  ndb_index_stat_end();
  ndbcluster_disconnect();

  ndbcluster_global_schema_lock_deinit();

  // cleanup ndb interface
  ndb_end_internal();

  pthread_mutex_destroy(&ndbcluster_mutex);
  pthread_mutex_destroy(&LOCK_ndb_util_thread);
  pthread_cond_destroy(&COND_ndb_util_thread);
  pthread_cond_destroy(&COND_ndb_util_ready);
  pthread_cond_destroy(&COND_ndb_setup_complete);
<<<<<<< HEAD
=======
  pthread_mutex_destroy(&LOCK_ndb_index_stat_thread);
  pthread_cond_destroy(&COND_ndb_index_stat_thread);
  pthread_cond_destroy(&COND_ndb_index_stat_ready);
  ndbcluster_global_schema_lock_deinit();
>>>>>>> d8d68ed5
  DBUG_RETURN(0);
}

void ha_ndbcluster::print_error(int error, myf errflag)
{
  DBUG_ENTER("ha_ndbcluster::print_error");
  DBUG_PRINT("enter", ("error: %d", error));

  if (error == HA_ERR_NO_PARTITION_FOUND)
    m_part_info->print_no_partition_found(table);
  else
    handler::print_error(error, errflag);
  DBUG_VOID_RETURN;
}


/**
  Static error print function called from static handler method
  ndbcluster_commit and ndbcluster_rollback.
*/

void ndbcluster_print_error(int error, const NdbOperation *error_op)
{
  DBUG_ENTER("ndbcluster_print_error");
  TABLE_SHARE share;
  const char *tab_name= (error_op) ? error_op->getTableName() : "";
  if (tab_name == NULL) 
  {
    DBUG_ASSERT(tab_name != NULL);
    tab_name= "";
  }
  share.db.str= (char*) "";
  share.db.length= 0;
  share.table_name.str= (char *) tab_name;
  share.table_name.length= strlen(tab_name);
  ha_ndbcluster error_handler(ndbcluster_hton, &share);
  error_handler.print_error(error, MYF(0));
  DBUG_VOID_RETURN;
}

/**
  Set a given location from full pathname to database name.
*/

void ha_ndbcluster::set_dbname(const char *path_name, char *dbname)
{
  char *end, *ptr, *tmp_name;
  char tmp_buff[FN_REFLEN + 1];
 
  tmp_name= tmp_buff;
  /* Scan name from the end */
  ptr= strend(path_name)-1;
  while (ptr >= path_name && *ptr != '\\' && *ptr != '/') {
    ptr--;
  }
  ptr--;
  end= ptr;
  while (ptr >= path_name && *ptr != '\\' && *ptr != '/') {
    ptr--;
  }
  uint name_len= end - ptr;
  memcpy(tmp_name, ptr + 1, name_len);
  tmp_name[name_len]= '\0';
  filename_to_tablename(tmp_name, dbname, sizeof(tmp_buff) - 1);
}

/**
  Set m_dbname from full pathname to table file.
*/

void ha_ndbcluster::set_dbname(const char *path_name)
{
  set_dbname(path_name, m_dbname);
}

/**
  Set a given location from full pathname to table file.
*/

void
ha_ndbcluster::set_tabname(const char *path_name, char * tabname)
{
  char *end, *ptr, *tmp_name;
  char tmp_buff[FN_REFLEN + 1];

  tmp_name= tmp_buff;
  /* Scan name from the end */
  end= strend(path_name)-1;
  ptr= end;
  while (ptr >= path_name && *ptr != '\\' && *ptr != '/') {
    ptr--;
  }
  uint name_len= end - ptr;
  memcpy(tmp_name, ptr + 1, end - ptr);
  tmp_name[name_len]= '\0';
  filename_to_tablename(tmp_name, tabname, sizeof(tmp_buff) - 1);
}

/**
  Set m_tabname from full pathname to table file.
*/

void ha_ndbcluster::set_tabname(const char *path_name)
{
  set_tabname(path_name, m_tabname);
}


/*
  If there are no stored stats, should we do a tree-dive on all db
  nodes.  The result is fairly good but does mean a round-trip.
 */
static const bool g_ndb_records_in_range_tree_dive= false;

/* Determine roughly how many records are in the range specified */
ha_rows 
ha_ndbcluster::records_in_range(uint inx, key_range *min_key,
                                key_range *max_key)
{
  KEY *key_info= table->key_info + inx;
  uint key_length= key_info->key_length;
  NDB_INDEX_TYPE idx_type= get_index_type(inx);  

  DBUG_ENTER("records_in_range");
  // Prevent partial read of hash indexes by returning HA_POS_ERROR
  if ((idx_type == UNIQUE_INDEX || idx_type == PRIMARY_KEY_INDEX) &&
      ((min_key && min_key->length < key_length) ||
       (max_key && max_key->length < key_length)))
    DBUG_RETURN(HA_POS_ERROR);
  
  // Read from hash index with full key
  // This is a "const" table which returns only one record!      
  if ((idx_type != ORDERED_INDEX) &&
      ((min_key && min_key->length == key_length) &&
       (max_key && max_key->length == key_length) &&
       (min_key->key==max_key->key ||
        memcmp(min_key->key, max_key->key, key_length)==0)))
    DBUG_RETURN(1);
  
  // XXX why this if
  if ((idx_type == PRIMARY_KEY_ORDERED_INDEX ||
       idx_type == UNIQUE_ORDERED_INDEX ||
       idx_type == ORDERED_INDEX))
  {
    THD *thd= current_thd;
    const bool index_stat_enable= THDVAR(NULL, index_stat_enable) &&
                                  THDVAR(thd, index_stat_enable);

    if (index_stat_enable)
    {
      ha_rows rows= HA_POS_ERROR;
      int err= ndb_index_stat_get_rir(inx, min_key, max_key, &rows);
      if (err == 0)
        DBUG_RETURN(rows);
      /*fall through*/
    }

    if (g_ndb_records_in_range_tree_dive)
    {
      NDB_INDEX_DATA& d=m_index[inx];
      const NDBINDEX* index= d.index;
      Ndb *ndb= get_ndb(thd);
      NdbTransaction* active_trans= m_thd_ndb ? m_thd_ndb->trans : 0;
      NdbTransaction* trans=NULL;
      int res=0;
      Uint64 rows;

      do
      {
        if ((trans=active_trans) == NULL || 
            trans->commitStatus() != NdbTransaction::Started)
        {
          DBUG_PRINT("info", ("no active trans"));
          if (! (trans=ndb->startTransaction()))
            ERR_BREAK(ndb->getNdbError(), res);
        }
        
        /* Create an IndexBound struct for the keys */
        NdbIndexScanOperation::IndexBound ib;
        compute_index_bounds(ib,
                             key_info,
                             min_key, 
                             max_key);

        ib.range_no= 0;

        NdbIndexStat is;
        if (is.records_in_range(index, 
                                trans, 
                                d.ndb_record_key,
                                m_ndb_record,
                                &ib, 
                                0, 
                                &rows, 
                                0) == -1)
          ERR_BREAK(is.getNdbError(), res);
      } while (0);

      if (trans != active_trans && rows == 0)
        rows = 1;
      if (trans != active_trans && trans != NULL)
        ndb->closeTransaction(trans);
      if (res == 0)
        DBUG_RETURN(rows);
      /*fall through*/
    }
  }

  /* Use simple heuristics to estimate fraction
     of 'stats.record' returned from range.
  */
  do
  {
    if (stats.records == ~(ha_rows)0 || stats.records == 0)
    {
      /* Refresh statistics, only read from datanodes if 'use_exact_count' */
      THD *thd= current_thd;
      if (update_stats(thd, THDVAR(thd, use_exact_count)))
        break;
    }

    Uint64 rows;
    Uint64 table_rows= stats.records;
    size_t eq_bound_len= 0;
    size_t min_key_length= (min_key) ? min_key->length : 0;
    size_t max_key_length= (max_key) ? max_key->length : 0; 

    // Might have an closed/open range bound:
    // Low range open
    if (!min_key_length)
    {
      rows= (!max_key_length) 
           ? table_rows             // No range was specified
           : table_rows/10;         // -oo .. <high range> -> 10% selectivity
    }
    // High range open
    else if (!max_key_length)
    {
      rows= table_rows/10;          // <low range>..oo -> 10% selectivity
    }
    else
    {
      size_t bounds_len= min(min_key_length,max_key_length);
      uint eq_bound_len= 0;
      uint eq_bound_offs= 0;

      KEY_PART_INFO* key_part= key_info->key_part;
      KEY_PART_INFO* end= key_part+key_info->key_parts;
      for (; key_part != end; key_part++) 
      {
        uint part_length= key_part->store_length;
        if (eq_bound_offs+part_length > bounds_len ||
            memcmp(&min_key->key[eq_bound_offs],
                   &max_key->key[eq_bound_offs],
                   part_length))
        {
          break;
        }
        eq_bound_len+= key_part->length;
        eq_bound_offs+= part_length;
      }

      if (!eq_bound_len)
      {
        rows= table_rows/20;        // <low range>..<high range> -> 5% 
      }
      else
      {
        // Has an equality range on a leading part of 'key_length':
        // - Null indicator, and HA_KEY_BLOB_LENGTH bytes in
        //   'extra_length' are removed from key_fraction calculations.
        // - Assume reduced selectivity for non-unique indexes
        //   by decreasing 'eq_fraction' by 20%
        // - Assume equal selectivity for all eq_parts in key.

        double eq_fraction = (double)(eq_bound_len) / 
                                     (key_length - key_info->extra_length);
        if (idx_type == ORDERED_INDEX) // Non-unique index -> less selectivity
          eq_fraction/= 1.20;
        if (eq_fraction >= 1.0)        // Exact match -> 1 row
          DBUG_RETURN(1);

        rows = (Uint64)((double)table_rows / pow((double)table_rows, eq_fraction));
        if (rows > (table_rows/50))    // EQ-range: Max 2% of rows
          rows= (table_rows/50);

        if (min_key_length > eq_bound_offs)
          rows/= 2;
        if (max_key_length > eq_bound_offs)
          rows/= 2;
      }
    }

    // Make sure that EQ is preferred even if row-count is low
    if (eq_bound_len && rows < 2)      // At least 2 rows as not exact
      rows= 2;
    else if (rows < 3)
      rows= 3;
    DBUG_RETURN(min(rows,table_rows));
  } while (0);

  DBUG_RETURN(10); /* Poor guess when you don't know anything */
}

ulonglong ha_ndbcluster::table_flags(void) const
{
  THD *thd= current_thd;
  ulonglong f=
    HA_REC_NOT_IN_SEQ |
    HA_NULL_IN_KEY |
    HA_AUTO_PART_KEY |
    HA_NO_PREFIX_CHAR_KEYS |
#ifndef NDB_WITH_NEW_MRR_INTERFACE
    HA_NEED_READ_RANGE_BUFFER |
#endif
    HA_CAN_GEOMETRY |
    HA_CAN_BIT_FIELD |
    HA_PRIMARY_KEY_REQUIRED_FOR_POSITION |
    HA_PRIMARY_KEY_REQUIRED_FOR_DELETE |
    HA_PARTIAL_COLUMN_READ |
    HA_HAS_OWN_BINLOGGING |
    HA_BINLOG_ROW_CAPABLE |
    HA_HAS_RECORDS |
#ifndef NDB_WITHOUT_ONLINE_ALTER
    HA_ONLINE_ALTER |
#endif
    0;

  /*
    To allow for logging of ndb tables during stmt based logging;
    flag cabablity, but also turn off flag for OWN_BINLOGGING
  */
  if (thd->variables.binlog_format == BINLOG_FORMAT_STMT)
    f= (f | HA_BINLOG_STMT_CAPABLE) & ~HA_HAS_OWN_BINLOGGING;
  return f;
}

const char * ha_ndbcluster::table_type() const 
{
  return("NDBCLUSTER");
}
uint ha_ndbcluster::max_supported_record_length() const
{ 
  return NDB_MAX_TUPLE_SIZE;
}
uint ha_ndbcluster::max_supported_keys() const
{
  return MAX_KEY;
}
uint ha_ndbcluster::max_supported_key_parts() const 
{
  return NDB_MAX_NO_OF_ATTRIBUTES_IN_KEY;
}
uint ha_ndbcluster::max_supported_key_length() const
{
  return NDB_MAX_KEY_SIZE;
}
uint ha_ndbcluster::max_supported_key_part_length() const
{
  return NDB_MAX_KEY_SIZE;
}
bool ha_ndbcluster::low_byte_first() const
{ 
#ifdef WORDS_BIGENDIAN
  return FALSE;
#else
  return TRUE;
#endif
}
const char* ha_ndbcluster::index_type(uint key_number)
{
  switch (get_index_type(key_number)) {
  case ORDERED_INDEX:
  case UNIQUE_ORDERED_INDEX:
  case PRIMARY_KEY_ORDERED_INDEX:
    return "BTREE";
  case UNIQUE_INDEX:
  case PRIMARY_KEY_INDEX:
  default:
    return "HASH";
  }
}

uint8 ha_ndbcluster::table_cache_type()
{
  DBUG_ENTER("ha_ndbcluster::table_cache_type=HA_CACHE_TBL_ASKTRANSACT");
  DBUG_RETURN(HA_CACHE_TBL_ASKTRANSACT);
}


uint ndb_get_commitcount(THD *thd, char *dbname, char *tabname,
                         Uint64 *commit_count)
{
  char name[FN_REFLEN + 1];
  NDB_SHARE *share;
  DBUG_ENTER("ndb_get_commitcount");

  build_table_filename(name, sizeof(name) - 1,
                       dbname, tabname, "", 0);
  DBUG_PRINT("enter", ("name: %s", name));
  pthread_mutex_lock(&ndbcluster_mutex);
  if (!(share=(NDB_SHARE*) my_hash_search(&ndbcluster_open_tables,
                                          (const uchar*) name,
                                          strlen(name))))
  {
    pthread_mutex_unlock(&ndbcluster_mutex);
    DBUG_PRINT("info", ("Table %s not found in ndbcluster_open_tables", name));
    DBUG_RETURN(1);
  }
  /* ndb_share reference temporary, free below */
  share->use_count++;
  DBUG_PRINT("NDB_SHARE", ("%s temporary  use_count: %u",
                           share->key, share->use_count));
  pthread_mutex_unlock(&ndbcluster_mutex);

  pthread_mutex_lock(&share->mutex);
  if (opt_ndb_cache_check_time > 0)
  {
    if (share->commit_count != 0)
    {
      *commit_count= share->commit_count;
#ifndef DBUG_OFF
      char buff[22];
#endif
      DBUG_PRINT("info", ("Getting commit_count: %s from share",
                          llstr(share->commit_count, buff)));
      pthread_mutex_unlock(&share->mutex);
      /* ndb_share reference temporary free */
      DBUG_PRINT("NDB_SHARE", ("%s temporary free  use_count: %u",
                               share->key, share->use_count));
      free_share(&share);
      DBUG_RETURN(0);
    }
  }
  DBUG_PRINT("info", ("Get commit_count from NDB"));
  Ndb *ndb;
  if (!(ndb= check_ndb_in_thd(thd)))
    DBUG_RETURN(1);
  if (ndb->setDatabaseName(dbname))
  {
    ERR_RETURN(ndb->getNdbError());
  }
  uint lock= share->commit_count_lock;
  pthread_mutex_unlock(&share->mutex);

  struct Ndb_statistics stat;
  {
    Ndb_table_guard ndbtab_g(ndb->getDictionary(), tabname);
    if (ndbtab_g.get_table() == 0
        || ndb_get_table_statistics(thd, NULL, 
                                    FALSE, 
                                    ndb, 
                                    ndbtab_g.get_table()->getDefaultRecord(),
                                    &stat))
    {
      /* ndb_share reference temporary free */
      DBUG_PRINT("NDB_SHARE", ("%s temporary free  use_count: %u",
                               share->key, share->use_count));
      free_share(&share);
      DBUG_RETURN(1);
    }
  }

  pthread_mutex_lock(&share->mutex);
  if (share->commit_count_lock == lock)
  {
#ifndef DBUG_OFF
    char buff[22];
#endif
    DBUG_PRINT("info", ("Setting commit_count to %s",
                        llstr(stat.commit_count, buff)));
    share->commit_count= stat.commit_count;
    *commit_count= stat.commit_count;
  }
  else
  {
    DBUG_PRINT("info", ("Discarding commit_count, comit_count_lock changed"));
    *commit_count= 0;
  }
  pthread_mutex_unlock(&share->mutex);
  /* ndb_share reference temporary free */
  DBUG_PRINT("NDB_SHARE", ("%s temporary free  use_count: %u",
                           share->key, share->use_count));
  free_share(&share);
  DBUG_RETURN(0);
}


/**
  Check if a cached query can be used.

  This is done by comparing the supplied engine_data to commit_count of
  the table.

  The commit_count is either retrieved from the share for the table, where
  it has been cached by the util thread. If the util thread is not started,
  NDB has to be contacetd to retrieve the commit_count, this will introduce
  a small delay while waiting for NDB to answer.


  @param thd            thread handle
  @param full_name      concatenation of database name,
                        the null character '\\0', and the table name
  @param full_name_len  length of the full name,
                        i.e. len(dbname) + len(tablename) + 1
  @param engine_data    parameter retrieved when query was first inserted into
                        the cache. If the value of engine_data is changed,
                        all queries for this table should be invalidated.

  @retval
    TRUE  Yes, use the query from cache
  @retval
    FALSE No, don't use the cached query, and if engine_data
          has changed, all queries for this table should be invalidated

*/

static my_bool
ndbcluster_cache_retrieval_allowed(THD *thd,
                                   char *full_name, uint full_name_len,
                                   ulonglong *engine_data)
{
  Uint64 commit_count;
  char *dbname= full_name;
  char *tabname= dbname+strlen(dbname)+1;
#ifndef DBUG_OFF
  char buff[22], buff2[22];
#endif
  DBUG_ENTER("ndbcluster_cache_retrieval_allowed");
  DBUG_PRINT("enter", ("dbname: %s, tabname: %s",
                       dbname, tabname));

  if (thd_options(thd) & (OPTION_NOT_AUTOCOMMIT | OPTION_BEGIN))
  {
    /* Don't allow qc to be used if table has been previously
       modified in transaction */
    if (!check_ndb_in_thd(thd))
      DBUG_RETURN(FALSE);
   Thd_ndb *thd_ndb= get_thd_ndb(thd);
    if (!thd_ndb->changed_tables.is_empty())
    {
      NDB_SHARE* share;
      List_iterator_fast<NDB_SHARE> it(thd_ndb->changed_tables);
      while ((share= it++))
      {
        if (strcmp(share->table_name, tabname) == 0 &&
            strcmp(share->db, dbname) == 0)
        {
          DBUG_PRINT("exit", ("No, transaction has changed table"));
          DBUG_RETURN(FALSE);
        }
      }
    }
  }

  if (ndb_get_commitcount(thd, dbname, tabname, &commit_count))
  {
    *engine_data= 0; /* invalidate */
    DBUG_PRINT("exit", ("No, could not retrieve commit_count"));
    DBUG_RETURN(FALSE);
  }
  DBUG_PRINT("info", ("*engine_data: %s, commit_count: %s",
                      llstr(*engine_data, buff), llstr(commit_count, buff2)));
  if (commit_count == 0)
  {
    *engine_data= 0; /* invalidate */
    DBUG_PRINT("exit", ("No, local commit has been performed"));
    DBUG_RETURN(FALSE);
  }
  else if (*engine_data != commit_count)
  {
    *engine_data= commit_count; /* invalidate */
     DBUG_PRINT("exit", ("No, commit_count has changed"));
     DBUG_RETURN(FALSE);
   }

  DBUG_PRINT("exit", ("OK to use cache, engine_data: %s",
                      llstr(*engine_data, buff)));
  DBUG_RETURN(TRUE);
}


/**
  Register a table for use in the query cache.

  Fetch the commit_count for the table and return it in engine_data,
  this will later be used to check if the table has changed, before
  the cached query is reused.

  @param thd            thread handle
  @param full_name      concatenation of database name,
                        the null character '\\0', and the table name
  @param full_name_len  length of the full name,
                        i.e. len(dbname) + len(tablename) + 1
  @param engine_callback  function to be called before using cache on
                          this table
  @param[out] engine_data    commit_count for this table

  @retval
    TRUE  Yes, it's ok to cahce this query
  @retval
    FALSE No, don't cach the query
*/

my_bool
ha_ndbcluster::register_query_cache_table(THD *thd,
                                          char *full_name, uint full_name_len,
                                          qc_engine_callback *engine_callback,
                                          ulonglong *engine_data)
{
  Uint64 commit_count;
#ifndef DBUG_OFF
  char buff[22];
#endif
  DBUG_ENTER("ha_ndbcluster::register_query_cache_table");
  DBUG_PRINT("enter",("dbname: %s, tabname: %s",
		      m_dbname, m_tabname));

  if (thd_options(thd) & (OPTION_NOT_AUTOCOMMIT | OPTION_BEGIN))
  {
    /* Don't allow qc to be used if table has been previously
       modified in transaction */
    Thd_ndb *thd_ndb= get_thd_ndb(thd);
    if (!thd_ndb->changed_tables.is_empty())
    {
      DBUG_ASSERT(m_share);
      NDB_SHARE* share;
      List_iterator_fast<NDB_SHARE> it(thd_ndb->changed_tables);
      while ((share= it++))
      {
        if (m_share == share)
        {
          DBUG_PRINT("exit", ("No, transaction has changed table"));
          DBUG_RETURN(FALSE);
        }
      }
    }
  }

  if (ndb_get_commitcount(thd, m_dbname, m_tabname, &commit_count))
  {
    *engine_data= 0;
    DBUG_PRINT("exit", ("Error, could not get commitcount"));
    DBUG_RETURN(FALSE);
  }
  *engine_data= commit_count;
  *engine_callback= ndbcluster_cache_retrieval_allowed;
  DBUG_PRINT("exit", ("commit_count: %s", llstr(commit_count, buff)));
  DBUG_RETURN(commit_count > 0);
}


/**
  Handling the shared NDB_SHARE structure that is needed to
  provide table locking.

  It's also used for sharing data with other NDB handlers
  in the same MySQL Server. There is currently not much
  data we want to or can share.
*/

static uchar *ndbcluster_get_key(NDB_SHARE *share, size_t *length,
                                my_bool not_used __attribute__((unused)))
{
  *length= share->key_length;
  return (uchar*) share->key;
}


#ifndef DBUG_OFF

static void print_share(const char* where, NDB_SHARE* share)
{
  fprintf(DBUG_FILE,
          "%s %s.%s: use_count: %u, commit_count: %lu\n",
          where, share->db, share->table_name, share->use_count,
          (ulong) share->commit_count);
  fprintf(DBUG_FILE,
          "  - key: %s, key_length: %d\n",
          share->key, share->key_length);

  Ndb_event_data *event_data= 0;
  if (share->event_data)
    event_data= share->event_data;
  else if (share->op)
    event_data= (Ndb_event_data *) share->op->getCustomData();
  if (event_data)
  {
    fprintf(DBUG_FILE,
            "  - event_data->shadow_table: %p %s.%s\n",
            event_data->shadow_table, event_data->shadow_table->s->db.str,
            event_data->shadow_table->s->table_name.str);
  }
}


static void print_ndbcluster_open_tables()
{
  DBUG_LOCK_FILE;
  fprintf(DBUG_FILE, ">ndbcluster_open_tables\n");
  for (uint i= 0; i < ndbcluster_open_tables.records; i++)
    print_share("",
                (NDB_SHARE*)my_hash_element(&ndbcluster_open_tables, i));
  fprintf(DBUG_FILE, "<ndbcluster_open_tables\n");
  DBUG_UNLOCK_FILE;
}

#endif


#define dbug_print_open_tables()                \
  DBUG_EXECUTE("info",                          \
               print_ndbcluster_open_tables(););

#define dbug_print_share(t, s)                  \
  DBUG_LOCK_FILE;                               \
  DBUG_EXECUTE("info",                          \
               print_share((t), (s)););         \
  DBUG_UNLOCK_FILE;


/*
  For some reason a share is still around, try to salvage the situation
  by closing all cached tables. If the share still exists, there is an
  error somewhere but only report this to the error log.  Keep this
  "trailing share" but rename it since there are still references to it
  to avoid segmentation faults.  There is a risk that the memory for
  this trailing share leaks.
  
  Must be called with previous pthread_mutex_lock(&ndbcluster_mutex)
*/
int handle_trailing_share(THD *thd, NDB_SHARE *share)
{
  static ulong trailing_share_id= 0;
  DBUG_ENTER("handle_trailing_share");

  /* ndb_share reference temporary, free below */
  ++share->use_count;
  if (opt_ndb_extra_logging > 9)
    sql_print_information ("handle_trailing_share: %s use_count: %u", share->key, share->use_count);
  DBUG_PRINT("NDB_SHARE", ("%s temporary  use_count: %u",
                           share->key, share->use_count));
  pthread_mutex_unlock(&ndbcluster_mutex);

  TABLE_LIST table_list;
  bzero((char*) &table_list,sizeof(table_list));
  table_list.db= share->db;
  table_list.alias= table_list.table_name= share->table_name;
  close_cached_tables(thd, &table_list, TRUE, FALSE, FALSE);

  pthread_mutex_lock(&ndbcluster_mutex);
  /* ndb_share reference temporary free */
  DBUG_PRINT("NDB_SHARE", ("%s temporary free  use_count: %u",
                           share->key, share->use_count));
  if (!--share->use_count)
  {
    if (opt_ndb_extra_logging > 9)
      sql_print_information ("handle_trailing_share: %s use_count: %u", share->key, share->use_count);
    if (opt_ndb_extra_logging)
      sql_print_information("NDB_SHARE: trailing share "
                            "%s(connect_count: %u) "
                            "released by close_cached_tables at "
                            "connect_count: %u",
                            share->key,
                            share->connect_count,
                            g_ndb_cluster_connection->get_connect_count());
    ndbcluster_real_free_share(&share);
    DBUG_RETURN(0);
  }
  if (opt_ndb_extra_logging > 9)
    sql_print_information ("handle_trailing_share: %s use_count: %u", share->key, share->use_count);

  /*
    share still exists, if share has not been dropped by server
    release that share
  */
  if (share->state != NSS_DROPPED)
  {
    share->state= NSS_DROPPED;
    /* ndb_share reference create free */
    DBUG_PRINT("NDB_SHARE", ("%s create free  use_count: %u",
                             share->key, share->use_count));
    --share->use_count;
    if (opt_ndb_extra_logging > 9)
      sql_print_information ("handle_trailing_share: %s use_count: %u", share->key, share->use_count);

    if (share->use_count == 0)
    {
      if (opt_ndb_extra_logging)
        sql_print_information("NDB_SHARE: trailing share "
                              "%s(connect_count: %u) "
                              "released after NSS_DROPPED check "
                              "at connect_count: %u",
                              share->key,
                              share->connect_count,
                              g_ndb_cluster_connection->get_connect_count());
      ndbcluster_real_free_share(&share);
      DBUG_RETURN(0);
    }
  }

  DBUG_PRINT("info", ("NDB_SHARE: %s already exists use_count=%d, op=0x%lx.",
                      share->key, share->use_count, (long) share->op));
  /* 
     Ignore table shares only opened by util thread
   */
  if (!((share->use_count == 1) && share->util_thread))
  {
#ifdef NDB_LOG_TRAILING_SHARE_ERRORS
    sql_print_warning("NDB_SHARE: %s already exists use_count=%d."
                      " Moving away for safety, but possible memleak.",
                      share->key, share->use_count);
#endif
  }
  dbug_print_open_tables();

  /*
    Ndb share has not been released as it should
  */
#ifdef NOT_YET
  DBUG_ASSERT(FALSE);
#endif

  /*
    This is probably an error.  We can however save the situation
    at the cost of a possible mem leak, by "renaming" the share
    - First remove from hash
  */
  my_hash_delete(&ndbcluster_open_tables, (uchar*) share);

  /*
    now give it a new name, just a running number
    if space is not enough allocate some more
  */
  {
    const uint min_key_length= 10;
    if (share->key_length < min_key_length)
    {
      share->key= (char*) alloc_root(&share->mem_root, min_key_length + 1);
      share->key_length= min_key_length;
    }
    share->key_length=
      my_snprintf(share->key, min_key_length + 1, "#leak%lu",
                  trailing_share_id++);
  }
  /* Keep it for possible the future trailing free */
  my_hash_insert(&ndbcluster_open_tables, (uchar*) share);

  DBUG_RETURN(0);
}

/*
  Rename share is used during rename table.
*/
int ndbcluster_prepare_rename_share(NDB_SHARE *share, const char *new_key)
{
  /*
    allocate and set the new key, db etc
    enough space for key, db, and table_name
  */
  uint new_length= (uint) strlen(new_key);
  share->new_key= (char*) alloc_root(&share->mem_root, 2 * (new_length + 1));
  strmov(share->new_key, new_key);
  return 0;
}

int ndbcluster_undo_rename_share(THD *thd, NDB_SHARE *share)
{
  share->new_key= share->old_names;
  ndbcluster_rename_share(thd, share);
  return 0;
}

int ndbcluster_rename_share(THD *thd, NDB_SHARE *share)
{
  NDB_SHARE *tmp;
  pthread_mutex_lock(&ndbcluster_mutex);
  uint new_length= (uint) strlen(share->new_key);
  DBUG_PRINT("ndbcluster_rename_share", ("old_key: %s  old__length: %d",
                              share->key, share->key_length));
  if ((tmp= (NDB_SHARE*) my_hash_search(&ndbcluster_open_tables,
                                        (const uchar*) share->new_key,
                                        new_length)))
    handle_trailing_share(thd, tmp);

  /* remove the share from hash */
  my_hash_delete(&ndbcluster_open_tables, (uchar*) share);
  dbug_print_open_tables();

  /* save old stuff if insert should fail */
  uint old_length= share->key_length;
  char *old_key= share->key;

  share->key= share->new_key;
  share->key_length= new_length;

  if (my_hash_insert(&ndbcluster_open_tables, (uchar*) share))
  {
    // ToDo free the allocated stuff above?
    DBUG_PRINT("error", ("ndbcluster_rename_share: my_hash_insert %s failed",
                         share->key));
    share->key= old_key;
    share->key_length= old_length;
    if (my_hash_insert(&ndbcluster_open_tables, (uchar*) share))
    {
      sql_print_error("ndbcluster_rename_share: failed to recover %s", share->key);
      DBUG_PRINT("error", ("ndbcluster_rename_share: my_hash_insert %s failed",
                           share->key));
    }
    dbug_print_open_tables();
    pthread_mutex_unlock(&ndbcluster_mutex);
    return -1;
  }
  dbug_print_open_tables();

  share->db= share->key + new_length + 1;
  ha_ndbcluster::set_dbname(share->new_key, share->db);
  share->table_name= share->db + strlen(share->db) + 1;
  ha_ndbcluster::set_tabname(share->new_key, share->table_name);

  dbug_print_share("ndbcluster_rename_share:", share);
  Ndb_event_data *event_data= 0;
  if (share->event_data)
    event_data= share->event_data;
  else if (share->op)
    event_data= (Ndb_event_data *) share->op->getCustomData();
  if (event_data && event_data->shadow_table)
  {
    if (!IS_TMP_PREFIX(share->table_name))
    {
      event_data->shadow_table->s->db.str= share->db;
      event_data->shadow_table->s->db.length= strlen(share->db);
      event_data->shadow_table->s->table_name.str= share->table_name;
      event_data->shadow_table->s->table_name.length= strlen(share->table_name);
    }
    else
    {
      /**
       * we don't rename the table->s here 
       *   that is used by injector
       *   as we don't know if all events has been processed
       * This will be dropped anyway
       */
    }
  }
  /* else rename will be handled when the ALTER event comes */
  share->old_names= old_key;
  // ToDo free old_names after ALTER EVENT

  if (opt_ndb_extra_logging > 9)
    sql_print_information ("ndbcluster_rename_share: %s-%s use_count: %u", old_key, share->key, share->use_count);

  pthread_mutex_unlock(&ndbcluster_mutex);
  return 0;
}

/*
  Increase refcount on existing share.
  Always returns share and cannot fail.
*/
NDB_SHARE *ndbcluster_get_share(NDB_SHARE *share)
{
  pthread_mutex_lock(&ndbcluster_mutex);
  share->use_count++;

  dbug_print_open_tables();
  dbug_print_share("ndbcluster_get_share:", share);
  if (opt_ndb_extra_logging > 9)
    sql_print_information ("ndbcluster_get_share: %s use_count: %u", share->key, share->use_count);
  pthread_mutex_unlock(&ndbcluster_mutex);
  return share;
}


/*
  Get a share object for key

  Returns share for key, and increases the refcount on the share.

  create_if_not_exists == TRUE:
    creates share if it does not alreade exist
    returns 0 only due to out of memory, and then sets my_error

  create_if_not_exists == FALSE:
    returns 0 if share does not exist

  have_lock == TRUE, pthread_mutex_lock(&ndbcluster_mutex) already taken
*/

NDB_SHARE *ndbcluster_get_share(const char *key, TABLE *table,
                                bool create_if_not_exists,
                                bool have_lock)
{
  NDB_SHARE *share;
  uint length= (uint) strlen(key);
  DBUG_ENTER("ndbcluster_get_share");
  DBUG_PRINT("enter", ("key: '%s'", key));

  if (!have_lock)
    pthread_mutex_lock(&ndbcluster_mutex);
  if (!(share= (NDB_SHARE*) my_hash_search(&ndbcluster_open_tables,
                                           (const uchar*) key,
                                           length)))
  {
    if (!create_if_not_exists)
    {
      DBUG_PRINT("error", ("get_share: %s does not exist", key));
      if (!have_lock)
        pthread_mutex_unlock(&ndbcluster_mutex);
      DBUG_RETURN(0);
    }
    if ((share= (NDB_SHARE*) my_malloc(sizeof(*share),
                                       MYF(MY_WME | MY_ZEROFILL))))
    {
      MEM_ROOT **root_ptr=
        my_pthread_getspecific_ptr(MEM_ROOT**, THR_MALLOC);
      MEM_ROOT *old_root= *root_ptr;
      init_sql_alloc(&share->mem_root, 1024, 0);
      *root_ptr= &share->mem_root; // remember to reset before return
      share->state= NSS_INITIAL;
      /* enough space for key, db, and table_name */
      share->key= (char*) alloc_root(*root_ptr, 2 * (length + 1));
      share->key_length= length;
      strmov(share->key, key);
      if (my_hash_insert(&ndbcluster_open_tables, (uchar*) share))
      {
        free_root(&share->mem_root, MYF(0));
        my_free((uchar*) share, 0);
        *root_ptr= old_root;
        if (!have_lock)
          pthread_mutex_unlock(&ndbcluster_mutex);
        DBUG_RETURN(0);
      }
      thr_lock_init(&share->lock);
      pthread_mutex_init(&share->mutex, MY_MUTEX_INIT_FAST);
      share->commit_count= 0;
      share->commit_count_lock= 0;
      share->db= share->key + length + 1;
      ha_ndbcluster::set_dbname(key, share->db);
      share->table_name= share->db + strlen(share->db) + 1;
      ha_ndbcluster::set_tabname(key, share->table_name);
      if (ndbcluster_binlog_init_share(current_thd, share, table))
      {
        DBUG_PRINT("error", ("get_share: %s could not init share", key));
        ndbcluster_real_free_share(&share);
        *root_ptr= old_root;
        if (!have_lock)
          pthread_mutex_unlock(&ndbcluster_mutex);
        DBUG_RETURN(0);
      }
      *root_ptr= old_root;
    }
    else
    {
      DBUG_PRINT("error", ("get_share: failed to alloc share"));
      if (!have_lock)
        pthread_mutex_unlock(&ndbcluster_mutex);
      my_error(ER_OUTOFMEMORY, MYF(0), sizeof(*share));
      DBUG_RETURN(0);
    }
  }
  share->use_count++;
  if (opt_ndb_extra_logging > 9)
    sql_print_information ("ndbcluster_get_share: %s use_count: %u", share->key, share->use_count);

  dbug_print_open_tables();
  dbug_print_share("ndbcluster_get_share:", share);
  if (!have_lock)
    pthread_mutex_unlock(&ndbcluster_mutex);
  DBUG_RETURN(share);
}


void ndbcluster_real_free_share(NDB_SHARE **share)
{
  DBUG_ENTER("ndbcluster_real_free_share");
  dbug_print_share("ndbcluster_real_free_share:", *share);

  if (opt_ndb_extra_logging > 9)
    sql_print_information ("ndbcluster_real_free_share: %s use_count: %u", (*share)->key, (*share)->use_count);

  ndb_index_stat_free(*share);

  my_hash_delete(&ndbcluster_open_tables, (uchar*) *share);
  thr_lock_delete(&(*share)->lock);
  pthread_mutex_destroy(&(*share)->mutex);

#ifdef HAVE_NDB_BINLOG
  if ((*share)->m_cfn_share && (*share)->m_cfn_share->m_ex_tab && g_ndb)
  {
    NDBDICT *dict= g_ndb->getDictionary();
    dict->removeTableGlobal(*(*share)->m_cfn_share->m_ex_tab, 0);
    (*share)->m_cfn_share->m_ex_tab= 0;
  }
#endif
  (*share)->new_op= 0;
  if ((*share)->event_data)
  {
    delete (*share)->event_data;
    (*share)->event_data= 0;
  }
  free_root(&(*share)->mem_root, MYF(0));
  my_free((uchar*) *share, MYF(0));
  *share= 0;

  dbug_print_open_tables();
  DBUG_VOID_RETURN;
}


void ndbcluster_free_share(NDB_SHARE **share, bool have_lock)
{
  if (!have_lock)
    pthread_mutex_lock(&ndbcluster_mutex);
  if (!--(*share)->use_count)
  {
    if (opt_ndb_extra_logging > 9)
      sql_print_information ("ndbcluster_free_share: %s use_count: %u", (*share)->key, (*share)->use_count);
    ndbcluster_real_free_share(share);
  }
  else
  {
    if (opt_ndb_extra_logging > 9)
      sql_print_information ("ndbcluster_free_share: %s use_count: %u", (*share)->key, (*share)->use_count);
    dbug_print_open_tables();
    dbug_print_share("ndbcluster_free_share:", *share);
  }
  if (!have_lock)
    pthread_mutex_unlock(&ndbcluster_mutex);
}


struct ndb_table_statistics_row {
  Uint64 rows;
  Uint64 commits;
  Uint32 size;
  Uint64 fixed_mem;
  Uint64 var_mem;
};

int ha_ndbcluster::update_stats(THD *thd,
                                bool do_read_stat,
                                bool have_lock,
                                uint part_id)
{
  struct Ndb_statistics stat;
  Thd_ndb *thd_ndb= get_thd_ndb(thd);
  DBUG_ENTER("ha_ndbcluster::update_stats");
  if (do_read_stat || !m_share)
  {
    Ndb *ndb= thd_ndb->ndb;
    if (ndb->setDatabaseName(m_dbname))
    {
      DBUG_RETURN(my_errno= HA_ERR_OUT_OF_MEM);
    }
    if (int err= ndb_get_table_statistics(thd, this, TRUE, ndb,
                                          m_ndb_record, &stat,
                                          have_lock, part_id))
    {
      DBUG_RETURN(err);
    }
    if (m_share)
    {
      pthread_mutex_lock(&m_share->mutex);
      m_share->stat= stat;
      pthread_mutex_unlock(&m_share->mutex);
    }
  }
  else
  {
    pthread_mutex_lock(&m_share->mutex);
    stat= m_share->stat;
    pthread_mutex_unlock(&m_share->mutex);
  }
  struct Ndb_local_table_statistics *local_info= m_table_info;
  int no_uncommitted_rows_count;
  if (thd_ndb->m_error || !local_info)
    no_uncommitted_rows_count= 0;
  else
    no_uncommitted_rows_count= local_info->no_uncommitted_rows_count;
  stats.mean_rec_length= stat.row_size;
  stats.data_file_length= stat.fragment_memory;
  stats.records= stat.row_count + no_uncommitted_rows_count;
  stats.max_data_file_length= stat.fragment_extent_space;
  stats.delete_length= stat.fragment_extent_free_space;

  DBUG_PRINT("exit", ("stats.records: %d  "
                      "stat->row_count: %d  "
                      "no_uncommitted_rows_count: %d"
                      "stat->fragment_extent_space: %u  "
                      "stat->fragment_extent_free_space: %u",
                      (int)stats.records,
                      (int)stat.row_count,
                      (int)no_uncommitted_rows_count,
                      (uint)stat.fragment_extent_space,
                      (uint)stat.fragment_extent_free_space));
  DBUG_RETURN(0);
}

/* If part_id contains a legal partition id, ndbstat returns the
   partition-statistics pertaining to that partition only.
   Otherwise, it returns the table-statistics,
   which is an aggregate over all partitions of that table.
 */
static 
int
ndb_get_table_statistics(THD *thd, ha_ndbcluster* file, bool report_error, Ndb* ndb,
                         const NdbRecord *record,
                         struct Ndb_statistics * ndbstat,
                         bool have_lock,
                         uint part_id)
{
  Thd_ndb *thd_ndb= get_thd_ndb(current_thd);
  NdbTransaction* pTrans;
  NdbError error;
  int retries= 100;
  int reterr= 0;
  int retry_sleep= 30; /* 30 milliseconds */
  const char *dummyRowPtr;
  NdbOperation::GetValueSpec extraGets[8];
  Uint64 rows, commits, fixed_mem, var_mem, ext_space, free_ext_space;
  Uint32 size, fragid;
#ifndef DBUG_OFF
  char buff[22], buff2[22], buff3[22], buff4[22], buff5[22], buff6[22];
#endif
  DBUG_ENTER("ndb_get_table_statistics");

  DBUG_ASSERT(record != 0);
  
  /* We use the passed in NdbRecord just to get access to the
     table, we mask out any/all columns it may have and add
     our reads as extraGets.  This is necessary as they are
     all pseudo-columns
  */
  extraGets[0].column= NdbDictionary::Column::ROW_COUNT;
  extraGets[0].appStorage= &rows;
  extraGets[1].column= NdbDictionary::Column::COMMIT_COUNT;
  extraGets[1].appStorage= &commits;
  extraGets[2].column= NdbDictionary::Column::ROW_SIZE;
  extraGets[2].appStorage= &size;
  extraGets[3].column= NdbDictionary::Column::FRAGMENT_FIXED_MEMORY;
  extraGets[3].appStorage= &fixed_mem;
  extraGets[4].column= NdbDictionary::Column::FRAGMENT_VARSIZED_MEMORY;
  extraGets[4].appStorage= &var_mem;
  extraGets[5].column= NdbDictionary::Column::FRAGMENT_EXTENT_SPACE;
  extraGets[5].appStorage= &ext_space;
  extraGets[6].column= NdbDictionary::Column::FRAGMENT_FREE_EXTENT_SPACE;
  extraGets[6].appStorage= &free_ext_space;
  extraGets[7].column= NdbDictionary::Column::FRAGMENT;
  extraGets[7].appStorage= &fragid;

  const Uint32 codeWords= 1;
  Uint32 codeSpace[ codeWords ];
  NdbInterpretedCode code(NULL, // Table is irrelevant
                          &codeSpace[0],
                          codeWords);
  if ((code.interpret_exit_last_row() != 0) ||
      (code.finalise() != 0))
  {
    reterr= code.getNdbError().code;
    DBUG_PRINT("exit", ("failed, reterr: %u, NdbError %u(%s)", reterr,
                        error.code, error.message));
    DBUG_RETURN(reterr);
  }

  do
  {
    Uint32 count= 0;
    Uint64 sum_rows= 0;
    Uint64 sum_commits= 0;
    Uint64 sum_row_size= 0;
    Uint64 sum_mem= 0;
    Uint64 sum_ext_space= 0;
    Uint64 sum_free_ext_space= 0;
    NdbScanOperation*pOp;
    int check;

    if ((pTrans= ndb->startTransaction()) == NULL)
    {
      error= ndb->getNdbError();
      goto retry;
    }

    NdbScanOperation::ScanOptions options;
    options.optionsPresent= NdbScanOperation::ScanOptions::SO_BATCH |
                            NdbScanOperation::ScanOptions::SO_GETVALUE |
                            NdbScanOperation::ScanOptions::SO_INTERPRETED;
    /* Set batch_size=1, as we need only one row per fragment. */
    options.batch= 1;
    options.extraGetValues= &extraGets[0];
    options.numExtraGetValues= sizeof(extraGets)/sizeof(extraGets[0]); 
    options.interpretedCode= &code;

    if ((pOp= pTrans->scanTable(record, NdbOperation::LM_CommittedRead,
                                empty_mask,
                                &options,
                                sizeof(NdbScanOperation::ScanOptions))) == NULL)
    {
      error= pTrans->getNdbError();
      goto retry;
    }
    thd_ndb->m_scan_count++;
    thd_ndb->m_pruned_scan_count += (pOp->getPruned()? 1 : 0);
    
    thd_ndb->m_execute_count++;
    DBUG_PRINT("info", ("execute_count: %u", thd_ndb->m_execute_count));
    if (pTrans->execute(NdbTransaction::NoCommit,
                        NdbOperation::AbortOnError,
                        TRUE) == -1)
    {
      error= pTrans->getNdbError();
      goto retry;
    }
    
    while ((check= pOp->nextResult(&dummyRowPtr, TRUE, TRUE)) == 0)
    {
      DBUG_PRINT("info", ("nextResult rows: %d  commits: %d"
                          "fixed_mem_size %d var_mem_size %d "
                          "fragmentid %d extent_space %d free_extent_space %d",
                          (int)rows, (int)commits, (int)fixed_mem,
                          (int)var_mem, (int)fragid, (int)ext_space,
                          (int)free_ext_space));

      if ((part_id != ~(uint)0) && fragid != part_id)
      {
        continue;
      }

      sum_rows+= rows;
      sum_commits+= commits;
      if (sum_row_size < size)
        sum_row_size= size;
      sum_mem+= fixed_mem + var_mem;
      count++;
      sum_ext_space += ext_space;
      sum_free_ext_space += free_ext_space;

      if ((part_id != ~(uint)0) && fragid == part_id)
      {
        break;
      }
    }
    
    if (check == -1)
    {
      error= pOp->getNdbError();
      goto retry;
    }

    pOp->close(TRUE);

    ndb->closeTransaction(pTrans);

    ndbstat->row_count= sum_rows;
    ndbstat->commit_count= sum_commits;
    ndbstat->row_size= (ulong)sum_row_size;
    ndbstat->fragment_memory= sum_mem;
    ndbstat->fragment_extent_space= sum_ext_space;
    ndbstat->fragment_extent_free_space= sum_free_ext_space;

    DBUG_PRINT("exit", ("records: %s  commits: %s "
                        "row_size: %s  mem: %s "
                        "allocated: %s  free: %s "
                        "count: %u",
			llstr(sum_rows, buff),
                        llstr(sum_commits, buff2),
                        llstr(sum_row_size, buff3),
                        llstr(sum_mem, buff4),
                        llstr(sum_ext_space, buff5),
                        llstr(sum_free_ext_space, buff6),
                        count));

    DBUG_RETURN(0);
retry:
    if(report_error)
    {
      if (file && pTrans)
      {
        reterr= file->ndb_err(pTrans, have_lock);
      }
      else
      {
        const NdbError& tmp= error;
        ERR_PRINT(tmp);
        reterr= ndb_to_mysql_error(&tmp);
      }
    }
    else
      reterr= error.code;

    if (pTrans)
    {
      ndb->closeTransaction(pTrans);
      pTrans= NULL;
    }
    if (error.status == NdbError::TemporaryError &&
        retries-- && !thd->killed)
    {
      do_retry_sleep(retry_sleep);
      continue;
    }
    break;
  } while(1);
  DBUG_PRINT("exit", ("failed, reterr: %u, NdbError %u(%s)", reterr,
                      error.code, error.message));
  DBUG_RETURN(reterr);
}

/**
  Create a .ndb file to serve as a placeholder indicating 
  that the table with this name is a ndb table.
*/

int ha_ndbcluster::write_ndb_file(const char *name)
{
  File file;
  bool error=1;
  char path[FN_REFLEN];
  
  DBUG_ENTER("write_ndb_file");
  DBUG_PRINT("enter", ("name: %s", name));

#ifndef EMBEDDED_LIBRARY
  (void)strxnmov(path, FN_REFLEN-1, 
                 mysql_data_home,"/",name,ha_ndb_ext,NullS);
#else
  (void)strxnmov(path, FN_REFLEN-1, name,ha_ndb_ext, NullS);
#endif

  if ((file=my_create(path, CREATE_MODE,O_RDWR | O_TRUNC,MYF(MY_WME))) >= 0)
  {
    // It's an empty file
    error=0;
    my_close(file,MYF(0));
  }
  DBUG_RETURN(error);
}

#ifndef NDB_WITH_NEW_MRR_INTERFACE
bool 
ha_ndbcluster::null_value_index_search(KEY_MULTI_RANGE *ranges,
				       KEY_MULTI_RANGE *end_range,
				       HANDLER_BUFFER *buffer)
{
  DBUG_ENTER("null_value_index_search");
  KEY* key_info= table->key_info + active_index;
  KEY_MULTI_RANGE *range= ranges;
  ulong reclength= table->s->reclength;
  uchar *curr= (uchar*)buffer->buffer;
  uchar *end_of_buffer= (uchar*)buffer->buffer_end;

  /* All passed ranges whose results could fit into the 
   * buffer are examined, although some may later be
   * marked for skipping, wasting buffer space.
   */
  assert(!(range->range_flag & SKIP_RANGE));
  
  for (; range<end_range && curr+reclength <= end_of_buffer; 
       range++)
  {
    const uchar *key= range->start_key.key;
    uint key_len= range->start_key.length;
    if (check_null_in_key(key_info, key, key_len))
      DBUG_RETURN(TRUE);
    curr += reclength;
  }
  DBUG_RETURN(FALSE);
}
#endif

void ha_ndbcluster::check_read_before_write_removal()
{
  DBUG_ENTER("check_read_before_write_removal");

  /* Must have determined that rbwr is possible */
  assert(m_read_before_write_removal_possible);
  m_read_before_write_removal_used= true;

  /* Can't use on table with hidden primary key */
  assert(table_share->primary_key != MAX_KEY);

  /* Index must be unique */
  DBUG_PRINT("info", ("using index %d", active_index));
  const KEY *key= table->key_info + active_index;
  assert((key->flags & HA_NOSAME));

  DBUG_VOID_RETURN;
}

#ifndef NDB_WITH_NEW_MRR_INTERFACE
/*
  This is used to check if an ordered index scan is needed for a range in
  a multi range read.
  If a scan is not needed, we use a faster primary/unique key operation
  instead.
*/
static my_bool
read_multi_needs_scan(NDB_INDEX_TYPE cur_index_type, const KEY *key_info,
                      const KEY_MULTI_RANGE *r)
{
  if (cur_index_type == ORDERED_INDEX)
    return TRUE;
  if (cur_index_type == PRIMARY_KEY_INDEX ||
      cur_index_type == UNIQUE_INDEX)
    return FALSE;
  DBUG_ASSERT(cur_index_type == PRIMARY_KEY_ORDERED_INDEX ||
              cur_index_type == UNIQUE_ORDERED_INDEX);
  if (r->start_key.length != key_info->key_length ||
      r->start_key.flag != HA_READ_KEY_EXACT)
    return TRUE;                                // Not exact match, need scan
  if (cur_index_type == UNIQUE_ORDERED_INDEX &&
      check_null_in_key(key_info, r->start_key.key,r->start_key.length))
    return TRUE;                                // Can't use for NULL values
  return FALSE;
}

int
ha_ndbcluster::read_multi_range_first(KEY_MULTI_RANGE **found_range_p,
                                      KEY_MULTI_RANGE *ranges, 
                                      uint range_count,
                                      bool sorted, 
                                      HANDLER_BUFFER *buffer)
{
  KEY* key_info= table->key_info + active_index;
  NDB_INDEX_TYPE cur_index_type= get_index_type(active_index);
  ulong reclength= table_share->reclength;
  const NdbOperation* op;
  NdbTransaction *trans= m_thd_ndb->trans;
  int error;

  DBUG_ENTER("ha_ndbcluster::read_multi_range_first");
  DBUG_PRINT("info", ("blob fields=%d read_set=0x%x", table_share->blob_fields, table->read_set->bitmap[0]));

  /**
   * blobs and unique hash index with NULL can't be batched currently
   */
  if (uses_blob_value(table->read_set) ||
      (cur_index_type ==  UNIQUE_INDEX &&
       has_null_in_unique_index(active_index) &&
       null_value_index_search(ranges, ranges+range_count, buffer))
      || m_delete_cannot_batch || m_update_cannot_batch)
  {
    DBUG_PRINT("info", ("read_multi_range not possible, falling back to default handler implementation"));
    m_disable_multi_read= TRUE;
    DBUG_RETURN(handler::read_multi_range_first(found_range_p, 
                                                ranges, 
                                                range_count,
                                                sorted, 
                                                buffer));
  }

  /**
   * There may still be an open m_multi_cursor from the previous mrr access on this handler.
   * Close it now to free up resources for this NdbScanOperation.
   */ 
  if (unlikely((error= close_scan())))
    DBUG_RETURN(error);

  m_disable_multi_read= FALSE;

  /*
   * Copy arguments into member variables
   */
  m_multi_ranges= ranges;
  multi_range_curr= ranges;
  multi_range_end= ranges+range_count;
  multi_range_sorted= sorted;
  multi_range_buffer= buffer;

  /*
   * read multi range will read ranges as follows (if not ordered)
   *
   * input    read order
   * ======   ==========
   * pk-op 1  pk-op 1
   * pk-op 2  pk-op 2
   * range 3  range (3,5) NOTE result rows will be intermixed
   * pk-op 4  pk-op 4
   * range 5
   * pk-op 6  pk-op 6
   */   

  /*
    We first loop over all ranges, converting into primary/unique key
    operations if possible, and counting ranges that require an
    ordered index scan. If the supplied HANDLER_BUFFER is too small, we
    may also need to do only part of the multi read at once.

    Afterwards, we create the ordered index scan cursor (if needed).
  */

  DBUG_ASSERT(cur_index_type != UNDEFINED_INDEX);
  DBUG_ASSERT(m_multi_cursor==NULL);

  const NdbOperation* lastOp= trans ? trans->getLastDefinedOperation() : 0;
  const NdbOperation::LockMode lm = get_ndb_lock_mode(m_lock.type);
  uchar *row_buf= (uchar *)buffer->buffer;
  const uchar *end_of_buffer= buffer->buffer_end;
  uint num_scan_ranges= 0;
  uint i;
  bool any_real_read= FALSE;

  if (m_read_before_write_removal_possible)
    check_read_before_write_removal();
  for (i= 0; i < range_count; i++)
  {
    KEY_MULTI_RANGE *r= &ranges[i];

    part_id_range part_spec;
    if (m_use_partition_pruning)
    {
      get_partition_set(table, table->record[0], active_index, &r->start_key,
                        &part_spec);
      DBUG_PRINT("info", ("part_spec.start_part: %u  part_spec.end_part: %u",
                          part_spec.start_part, part_spec.end_part));
      /*
        If partition pruning has found no partition in set
        we can skip this scan
      */
      if (part_spec.start_part > part_spec.end_part)
      {
        /*
          We can skip this partition since the key won't fit into any
          partition
        */
        r->range_flag|= SKIP_RANGE;
        row_buf += reclength;
        continue;
      }
      if (!trans &&
          (part_spec.start_part == part_spec.end_part))
        if (unlikely(!(trans= start_transaction_part_id(part_spec.start_part,
                                                        error))))
          DBUG_RETURN(error);
    }
    r->range_flag&= ~(uint)SKIP_RANGE;

    if (read_multi_needs_scan(cur_index_type, key_info, r))
    {
      if (!trans)
      {
        // ToDo see if we can use start_transaction_key here instead
        if (!m_use_partition_pruning)
        {
          get_partition_set(table, table->record[0], active_index, &r->start_key,
                            &part_spec);
          if (part_spec.start_part == part_spec.end_part)
          {
            if (unlikely(!(trans= start_transaction_part_id(part_spec.start_part,
                                                            error))))
              DBUG_RETURN(error);
          }
          else if (unlikely(!(trans= start_transaction(error))))
            DBUG_RETURN(error);
        }
        else if (unlikely(!(trans= start_transaction(error))))
          DBUG_RETURN(error);
      }

      any_real_read= TRUE;
      DBUG_PRINT("info", ("any_real_read= TRUE"));
      
      /*
        If we reach the limit of ranges allowed in a single scan: stop
        here, send what we have so far, and continue when done with that.
      */
      if (i > NdbIndexScanOperation::MaxRangeNo)
      {
        DBUG_PRINT("info", ("Reached the limit of ranges allowed in a single"
                            "scan"));
        break;
      }

      /* Create the scan operation for the first scan range. */
      if (!m_multi_cursor)
      {
        /* Do a multi-range index scan for ranges not done by primary/unique key. */
        NdbScanOperation::ScanOptions options;
        NdbInterpretedCode code(m_table);

        options.optionsPresent=
          NdbScanOperation::ScanOptions::SO_SCANFLAGS |
          NdbScanOperation::ScanOptions::SO_PARALLEL;

        options.scan_flags= 
          NdbScanOperation::SF_ReadRangeNo |
          NdbScanOperation::SF_MultiRange;

        if (lm == NdbOperation::LM_Read)
          options.scan_flags|= NdbScanOperation::SF_KeyInfo;
        if (sorted)
          options.scan_flags|= NdbScanOperation::SF_OrderByFull;

        options.parallel= DEFAULT_PARALLELISM;

        NdbOperation::GetValueSpec gets[2];
        if (table_share->primary_key == MAX_KEY)
          get_hidden_fields_scan(&options, gets);

        if (m_cond && m_cond->generate_scan_filter(&code, &options))
          ERR_RETURN(code.getNdbError());

        /* Define scan */
        NdbIndexScanOperation *scanOp= trans->scanIndex
          (m_index[active_index].ndb_record_key,
           m_ndb_record, 
           lm,
           (uchar *)(table->read_set->bitmap),
           NULL, /* All bounds specified below */
           &options,
           sizeof(NdbScanOperation::ScanOptions));

        if (!scanOp)
          ERR_RETURN(trans->getNdbError());

        m_multi_cursor= scanOp;

        /*
          We do not get_blob_values() here, as when using blobs we always
          fallback to non-batched multi range read (see if statement at
          top of this function).
        */

        /* We set m_next_row=0 to say that no row was fetched from the scan yet. */
        m_next_row= 0;
      }

      Ndb::PartitionSpec ndbPartitionSpec;
      const Ndb::PartitionSpec* ndbPartSpecPtr= NULL;

      /* If this table uses user-defined partitioning, use MySQLD provided
       * partition info as pruning info
       * Otherwise, scan range pruning is performed automatically by
       * NDBAPI based on distribution key values.
       */
      if (m_use_partition_pruning && 
          m_user_defined_partitioning &&
          (part_spec.start_part == part_spec.end_part))
      {
        DBUG_PRINT("info", ("Range on user-def-partitioned table can be pruned to part %u",
                            part_spec.start_part));
        ndbPartitionSpec.type= Ndb::PartitionSpec::PS_USER_DEFINED;
        ndbPartitionSpec.UserDefined.partitionId= part_spec.start_part;
        ndbPartSpecPtr= &ndbPartitionSpec;
      }

      /* Include this range in the ordered index scan. */
      NdbIndexScanOperation::IndexBound bound;
      compute_index_bounds(bound, key_info, &r->start_key, &r->end_key);
      bound.range_no= i;

      if (m_multi_cursor->setBound(m_index[active_index].ndb_record_key,
                                   bound,
                                   ndbPartSpecPtr, // Only for user-def tables
                                   sizeof(Ndb::PartitionSpec)))
      {
        ERR_RETURN(trans->getNdbError());
      }

      r->range_flag&= ~(uint)UNIQUE_RANGE;
      num_scan_ranges++;
    }
    else
    {
      if (!trans)
      {
        DBUG_ASSERT(active_index != MAX_KEY);
        if (unlikely(!(trans= start_transaction_key(active_index,
                                                    r->start_key.key,
                                                    error))))
          DBUG_RETURN(error);
      }
      /*
        Convert to primary/unique key operation.

        If there is not enough buffer for reading the row: stop here, send
        what we have so far, and continue when done with that.
      */
      if (row_buf + reclength > end_of_buffer)
        break;

      if (m_read_before_write_removal_used)
      {
        r->range_flag|= READ_KEY_FROM_RANGE;
        continue;
      }
      else
      {
        any_real_read= TRUE;
        DBUG_PRINT("info", ("m_read_before_write_removal_used == FALSE, "
                            "any_real_read= TRUE"));
      }
      r->range_flag|= UNIQUE_RANGE;

      Uint32 partitionId;
      Uint32* ppartitionId = NULL;

      if (m_user_defined_partitioning &&
          (cur_index_type == PRIMARY_KEY_ORDERED_INDEX ||
           cur_index_type == PRIMARY_KEY_INDEX))
      {
        partitionId=part_spec.start_part;
        ppartitionId=&partitionId;
      }

      DBUG_PRINT("info", ("Generating Pk/Unique key read for range %u",
                          i));
      if (!(op= pk_unique_index_read_key(active_index,
                                         r->start_key.key,
                                         row_buf, lm,
                                         ppartitionId)))
        ERR_RETURN(trans->getNdbError());

      row_buf+= reclength;
    }
  }
  DBUG_ASSERT(i > 0 || i == range_count);       // Require progress
  m_multi_range_defined_end= ranges + i;

  buffer->end_of_used_area= row_buf;

  if (m_multi_cursor)
  {
    DBUG_PRINT("info", ("Is MRR scan pruned to 1 partition? :%u",
                        m_multi_cursor->getPruned()));
    m_thd_ndb->m_scan_count++;
    m_thd_ndb->m_pruned_scan_count += (m_multi_cursor->getPruned()? 1 : 0);
  };

  if (any_real_read)
  {
    /* Get pointer to first range key operation (not scans) */
    const NdbOperation* rangeOp= lastOp ? lastOp->next() : 
      trans->getFirstDefinedOperation();
    
    DBUG_PRINT("info", ("Executing reads"));

    if (execute_no_commit_ie(m_thd_ndb, trans) == 0)
    {
      m_multi_range_result_ptr= buffer->buffer;
      
      /* We must check the result of any primary or unique key
       * ranges now, as these operations may be invalidated by 
       * further execute+releaseOperations calls on this transaction by 
       * different handler objects.
       */
      KEY_MULTI_RANGE* rangeInfo= multi_range_curr;
      
      for (;rangeInfo < m_multi_range_defined_end; rangeInfo++)
      {
        DBUG_PRINT("info", ("range flag is %u", rangeInfo->range_flag));
        if (rangeInfo->range_flag & SKIP_RANGE)
          continue; 
        
        if ((rangeInfo->range_flag & UNIQUE_RANGE) &&
            (!(rangeInfo->range_flag & READ_KEY_FROM_RANGE)))
        {
          assert(rangeOp != NULL);
          if (rangeOp->getNdbError().code == 0)
          {
            /* Successful read, results are in buffer.
             */
            rangeInfo->range_flag &= ~(uint)EMPTY_RANGE;
            
            DBUG_PRINT("info", ("Unique range op has result"));
          }
          else
          {
            NdbError err= rangeOp->getNdbError();
            
            if (err.classification !=
                NdbError::NoDataFound)
              DBUG_RETURN(ndb_err(trans));
            
            DBUG_PRINT("info", ("Unique range op has no result"));
            /* Indicate to read_multi_range_next that this
             * result is empty
             */
            rangeInfo->range_flag |= EMPTY_RANGE;
          }
          
          /* Move to next completed operation */
          rangeOp= trans->getNextCompletedOperation(rangeOp);
        }
        
        /* For scan ranges, do nothing here */
      }
    }
    else
      ERR_RETURN(trans->getNdbError());
  }
  
  DBUG_RETURN(read_multi_range_next(found_range_p));
}

int
ha_ndbcluster::read_multi_range_next(KEY_MULTI_RANGE ** multi_range_found_p)
{
  DBUG_ENTER("ha_ndbcluster::read_multi_range_next");
  if (m_disable_multi_read)
  {
    DBUG_RETURN(handler::read_multi_range_next(multi_range_found_p));
  }

  const ulong reclength= table_share->reclength;

  while (multi_range_curr < m_multi_range_defined_end)
  {
    if (multi_range_curr->range_flag & SKIP_RANGE)
    {
      /* Nothing in this range, move to next one, skipping a buffer
       'slot'
      */
      m_multi_range_result_ptr += reclength;
      multi_range_curr++;
    }
    else if (multi_range_curr->range_flag & READ_KEY_FROM_RANGE)
    {
      DBUG_PRINT("info", ("using read before write removal optimisation"));
      KEY* key_info= table->key_info + active_index;
      key_restore(table->record[0], (uchar*)multi_range_curr->start_key.key,
                  key_info, key_info->key_length);
      table->status= 0;
      multi_range_curr++;
      DBUG_RETURN(0);
    }
    else if (multi_range_curr->range_flag & UNIQUE_RANGE)
    {
      /*
        Move to next range; we can have at most one record from a unique range.
      */
      KEY_MULTI_RANGE *old_multi_range_curr= multi_range_curr;
      multi_range_curr= old_multi_range_curr + 1;
      /*
        Clear m_active_cursor; it is used as a flag in update_row() /
        delete_row() to know whether the current tuple is from a scan
        or pk operation.
      */
      m_active_cursor= NULL;
      const uchar *src_row= m_multi_range_result_ptr;
      m_multi_range_result_ptr= src_row + table_share->reclength;

      if (!(old_multi_range_curr->range_flag & EMPTY_RANGE))
      {
        *multi_range_found_p= old_multi_range_curr;
        memcpy(table->record[0], src_row, table_share->reclength);
        DBUG_RETURN(0);
      }

      /* No row found, so fall through to try the next range. */
    }
    else
    {
      /* An index scan range. */
      {
        int res;
        if ((res= read_multi_range_fetch_next()) != 0)
          DBUG_RETURN(res);
      }
      if (!m_next_row)
      {
        /*
          The whole scan is done, and the cursor has been closed.
          So nothing more for this range. Move to next.
        */
        multi_range_curr++;
      }
      else
      {
        int current_range_no= m_current_range_no;
        int expected_range_no;
        /*
          For a sorted index scan, we will receive rows in increasing range_no
          order, so we can return ranges in order, pausing when range_no
          indicate that the currently processed range (multi_range_curr) is
          done.

          But for unsorted scan, we may receive a high range_no from one
          fragment followed by a low range_no from another fragment. So we
          need to process all index scan ranges together.
        */
        if (!multi_range_sorted ||
            (expected_range_no= multi_range_curr - m_multi_ranges)
                == current_range_no)
        {
          *multi_range_found_p= m_multi_ranges + current_range_no;
          /* Copy out data from the new row. */
          unpack_record(table->record[0], m_next_row);
          table->status= 0;
          /*
            Mark that we have used this row, so we need to fetch a new
            one on the next call.
          */
          m_next_row= 0;
          /*
            Set m_active_cursor; it is used as a flag in update_row() /
            delete_row() to know whether the current tuple is from a scan or
            pk operation.
          */
          m_active_cursor= m_multi_cursor;

          DBUG_RETURN(0);
        }
        else if (current_range_no > expected_range_no)
        {
          /* Nothing more in scan for this range. Move to next. */
          multi_range_curr++;
        }
        else
        {
          /*
            Should not happen. Ranges should be returned from NDB API in
            the order we requested them.
          */
          DBUG_ASSERT(0);
          multi_range_curr++;                     // Attempt to carry on
        }
      }
    }
  }

  if (multi_range_curr == multi_range_end)
  {
    DBUG_RETURN(HA_ERR_END_OF_FILE);
  }

  /*
    Read remaining ranges
  */
  DBUG_RETURN(read_multi_range_first(multi_range_found_p, 
                                     multi_range_curr,
                                     multi_range_end - multi_range_curr, 
                                     multi_range_sorted,
                                     multi_range_buffer));
}

/*
  Fetch next row from the ordered index cursor in multi range scan.

  We keep the next row in m_next_row, and the range_no of the
  next row in m_current_range_no. This is used in sorted index scan
  to correctly interleave rows from primary/unique key operations with
  rows from the scan.
*/
int
ha_ndbcluster::read_multi_range_fetch_next()
{
  NdbIndexScanOperation *cursor= (NdbIndexScanOperation *)m_multi_cursor;

  if (!cursor)
    return 0;                                   // Scan already done.

  if (!m_next_row)
  {
    int res= fetch_next(cursor);
    if (res == 0)
    {
      m_current_range_no= cursor->get_range_no();
    }
    else if (res == 1)
    {
      /* We have fetched the last row from the scan. */
      cursor->close(FALSE, TRUE);
      m_active_cursor= 0;
      m_multi_cursor= 0;
      m_next_row= 0;
      return 0;
    }
    else
    {
      /* An error. */
      return res;
    }
  }
  return 0;
}
#endif

/**
  @param[in] comment  table comment defined by user

  @return
    table comment + additional
*/
char*
ha_ndbcluster::update_table_comment(
                                /* out: table comment + additional */
        const char*     comment)/* in:  table comment defined by user */
{
  THD *thd= current_thd;
  uint length= strlen(comment);
  if (length > 64000 - 3)
  {
    return((char*)comment); /* string too long */
  }

  Ndb* ndb;
  if (!(ndb= get_ndb(thd)))
  {
    return((char*)comment);
  }

  if (ndb->setDatabaseName(m_dbname))
  {
    return((char*)comment);
  }
  const NDBTAB* tab= m_table;
  DBUG_ASSERT(tab != NULL);

  char *str;
  const char *fmt="%s%snumber_of_replicas: %d";
  const unsigned fmt_len_plus_extra= length + strlen(fmt);
  if ((str= (char*) my_malloc(fmt_len_plus_extra, MYF(0))) == NULL)
  {
    sql_print_error("ha_ndbcluster::update_table_comment: "
                    "my_malloc(%u) failed", (unsigned int)fmt_len_plus_extra);
    return (char*)comment;
  }

  my_snprintf(str,fmt_len_plus_extra,fmt,comment,
              length > 0 ? " ":"",
              tab->getReplicaCount());
  return str;
}


/**
  Utility thread main loop.
*/
pthread_handler_t ndb_util_thread_func(void *arg __attribute__((unused)))
{
  THD *thd; /* needs to be first for thread_stack */
  struct timespec abstime;
  Thd_ndb *thd_ndb= NULL;
  uint share_list_size= 0;
  NDB_SHARE **share_list= NULL;

  my_thread_init();
  DBUG_ENTER("ndb_util_thread");
  DBUG_PRINT("enter", ("cache_check_time: %lu", opt_ndb_cache_check_time));
 
   pthread_mutex_lock(&LOCK_ndb_util_thread);

  thd= new THD; /* note that contructor of THD uses DBUG_ */
  if (thd == NULL)
  {
    my_errno= HA_ERR_OUT_OF_MEM;
    DBUG_RETURN(NULL);
  }
  THD_CHECK_SENTRY(thd);
  pthread_detach_this_thread();
  ndb_util_thread= pthread_self();

  thd->thread_stack= (char*)&thd; /* remember where our stack is */
  if (thd->store_globals())
    goto ndb_util_thread_fail;
  lex_start(thd);
  thd->init_for_queries();
  thd_set_command(thd, COM_DAEMON);
#ifndef NDB_THD_HAS_NO_VERSION
  thd->version=refresh_version;
#endif
  thd->client_capabilities = 0;
  thd->security_ctx->skip_grants();
  my_net_init(&thd->net, 0);

  CHARSET_INFO *charset_connection;
  charset_connection= get_charset_by_csname("utf8",
                                            MY_CS_PRIMARY, MYF(MY_WME));
  thd->variables.character_set_client= charset_connection;
  thd->variables.character_set_results= charset_connection;
  thd->variables.collation_connection= charset_connection;
  thd->update_charset();

  /* Signal successful initialization */
  ndb_util_thread_running= 1;
  pthread_cond_signal(&COND_ndb_util_ready);
  pthread_mutex_unlock(&LOCK_ndb_util_thread);

  /*
    wait for mysql server to start
  */
  mysql_mutex_lock(&LOCK_server_started);
  while (!mysqld_server_started)
  {
    set_timespec(abstime, 1);
    mysql_cond_timedwait(&COND_server_started, &LOCK_server_started,
                         &abstime);
    if (ndbcluster_terminating)
    {
      mysql_mutex_unlock(&LOCK_server_started);
      pthread_mutex_lock(&LOCK_ndb_util_thread);
      goto ndb_util_thread_end;
    }
  }
  mysql_mutex_unlock(&LOCK_server_started);

  /*
    Wait for cluster to start
  */
  pthread_mutex_lock(&LOCK_ndb_util_thread);
  while (!g_ndb_status.cluster_node_id && (ndbcluster_hton->slot != ~(uint)0))
  {
    /* ndb not connected yet */
    pthread_cond_wait(&COND_ndb_util_thread, &LOCK_ndb_util_thread);
    if (ndbcluster_terminating)
      goto ndb_util_thread_end;
  }
  pthread_mutex_unlock(&LOCK_ndb_util_thread);

  /* Get thd_ndb for this thread */
  if (!(thd_ndb= Thd_ndb::seize(thd)))
  {
    sql_print_error("Could not allocate Thd_ndb object");
    pthread_mutex_lock(&LOCK_ndb_util_thread);
    goto ndb_util_thread_end;
  }
  thd_set_thd_ndb(thd, thd_ndb);
  thd_ndb->options|= TNO_NO_LOG_SCHEMA_OP;

  if (opt_ndb_extra_logging && ndb_binlog_running)
    sql_print_information("NDB Binlog: Ndb tables initially read only.");

  set_timespec(abstime, 0);
  for (;;)
  {
    pthread_mutex_lock(&LOCK_ndb_util_thread);
    if (!ndbcluster_terminating)
      pthread_cond_timedwait(&COND_ndb_util_thread,
                             &LOCK_ndb_util_thread,
                             &abstime);
    if (ndbcluster_terminating) /* Shutting down server */
      goto ndb_util_thread_end;
    pthread_mutex_unlock(&LOCK_ndb_util_thread);
#ifdef NDB_EXTRA_DEBUG_UTIL_THREAD
    DBUG_PRINT("ndb_util_thread", ("Started, cache_check_time: %lu",
                                   opt_ndb_cache_check_time));
#endif

    /*
      Check if the Ndb object in thd_ndb is still valid(it will be
      invalid if connection to cluster has been lost) and recycle
      it if necessary.
    */
    if (!check_ndb_in_thd(thd, false))
    {
      set_timespec(abstime, 1);
      continue;
    }

    /*
      Regularly give the ndb_binlog component chance to set it self up
      i.e at first start it needs to create the ndb_* system tables
      and setup event operations on those. In case of lost connection
      to cluster, the ndb_* system tables are hopefully still there
      but the event operations need to be recreated.
    */
    if (!ndb_binlog_setup(thd))
    {
      /* Failed to setup binlog, try again in 1 second */
      set_timespec(abstime, 1);
      continue;
    }

    if (opt_ndb_cache_check_time == 0)
    {
      /* Wake up in 1 second to check if value has changed */
      set_timespec(abstime, 1);
      continue;
    }

    /* Lock mutex and fill list with pointers to all open tables */
    NDB_SHARE *share;
    pthread_mutex_lock(&ndbcluster_mutex);
    uint i, open_count, record_count= ndbcluster_open_tables.records;
    if (share_list_size < record_count)
    {
      NDB_SHARE ** new_share_list= new NDB_SHARE * [record_count];
      if (!new_share_list)
      {
        sql_print_warning("ndb util thread: malloc failure, "
                          "query cache not maintained properly");
        pthread_mutex_unlock(&ndbcluster_mutex);
        goto next;                               // At least do not crash
      }
      delete [] share_list;
      share_list_size= record_count;
      share_list= new_share_list;
    }
    for (i= 0, open_count= 0; i < record_count; i++)
    {
      share= (NDB_SHARE *)my_hash_element(&ndbcluster_open_tables, i);
      if ((share->use_count - (int) (share->op != 0) - (int) (share->op != 0))
          <= 0)
        continue; // injector thread is the only user, skip statistics
      /* ndb_share reference temporary, free below */
      share->use_count++; /* Make sure the table can't be closed */
      share->util_thread= true;
      DBUG_PRINT("NDB_SHARE", ("%s temporary  use_count: %u",
                               share->key, share->use_count));
      DBUG_PRINT("ndb_util_thread",
                 ("Found open table[%d]: %s, use_count: %d",
                  i, share->table_name, share->use_count));

      /* Store pointer to table */
      share_list[open_count++]= share;
    }
    pthread_mutex_unlock(&ndbcluster_mutex);

    /* Iterate through the open files list */
    for (i= 0; i < open_count; i++)
    {
      share= share_list[i];
      if ((share->use_count - (int) (share->op != 0) - (int) (share->op != 0))
          <= 1)
      {
        /*
          Util thread and injector thread is the only user, skip statistics
	*/
        /* ndb_share reference temporary free */
        DBUG_PRINT("NDB_SHARE", ("%s temporary free  use_count: %u",
                                 share->key, share->use_count));
        
        pthread_mutex_lock(&ndbcluster_mutex);
        share->util_thread= false;
        free_share(&share, true);
        pthread_mutex_unlock(&ndbcluster_mutex);
        continue;
      }
      DBUG_PRINT("ndb_util_thread",
                 ("Fetching commit count for: %s", share->key));

      struct Ndb_statistics stat;
      uint lock;
      pthread_mutex_lock(&share->mutex);
      lock= share->commit_count_lock;
      pthread_mutex_unlock(&share->mutex);
      {
        /* Contact NDB to get commit count for table */
        Ndb* ndb= thd_ndb->ndb;
        if (ndb->setDatabaseName(share->db))
        {
          goto loop_next;
        }
        Ndb_table_guard ndbtab_g(ndb->getDictionary(), share->table_name);
        if (ndbtab_g.get_table() &&
            ndb_get_table_statistics(thd, NULL, FALSE, ndb,
                                     ndbtab_g.get_table()->getDefaultRecord(), 
                                     &stat) == 0)
        {
#ifndef DBUG_OFF
          char buff[22], buff2[22];
#endif
          DBUG_PRINT("info",
                     ("Table: %s  commit_count: %s  rows: %s",
                      share->key,
                      llstr(stat.commit_count, buff),
                      llstr(stat.row_count, buff2)));
        }
        else
        {
          DBUG_PRINT("ndb_util_thread",
                     ("Error: Could not get commit count for table %s",
                      share->key));
          stat.commit_count= 0;
        }
      }
  loop_next:
      pthread_mutex_lock(&share->mutex);
      if (share->commit_count_lock == lock)
        share->commit_count= stat.commit_count;
      pthread_mutex_unlock(&share->mutex);

      /* ndb_share reference temporary free */
      DBUG_PRINT("NDB_SHARE", ("%s temporary free  use_count: %u",
                               share->key, share->use_count));
      pthread_mutex_lock(&ndbcluster_mutex);
      share->util_thread= false;
      free_share(&share, true);
      pthread_mutex_unlock(&ndbcluster_mutex);
    }
next:
    /* Calculate new time to wake up */
    set_timespec_nsec(abstime, opt_ndb_cache_check_time * 1000000ULL);
  }

  pthread_mutex_lock(&LOCK_ndb_util_thread);

ndb_util_thread_end:
  net_end(&thd->net);
ndb_util_thread_fail:
  if (share_list)
    delete [] share_list;
  if (thd_ndb)
  {
    Thd_ndb::release(thd_ndb);
    thd_set_thd_ndb(thd, NULL);
  }
  thd->cleanup();
  delete thd;
  
  /* signal termination */
  ndb_util_thread_running= 0;
  pthread_cond_signal(&COND_ndb_util_ready);
  pthread_mutex_unlock(&LOCK_ndb_util_thread);
  DBUG_PRINT("exit", ("ndb_util_thread"));

  DBUG_LEAVE;                               // Must match DBUG_ENTER()
  my_thread_end();
  pthread_exit(0);
  return NULL;                              // Avoid compiler warnings
}

/*
  Condition pushdown
*/
/**
  Push a condition to ndbcluster storage engine for evaluation 
  during table   and index scans. The conditions will be stored on a stack
  for possibly storing several conditions. The stack can be popped
  by calling cond_pop, handler::extra(HA_EXTRA_RESET) (handler::reset())
  will clear the stack.
  The current implementation supports arbitrary AND/OR nested conditions
  with comparisons between columns and constants (including constant
  expressions and function calls) and the following comparison operators:
  =, !=, >, >=, <, <=, "is null", and "is not null".
  
  @retval
    NULL The condition was supported and will be evaluated for each 
         row found during the scan
  @retval
    cond The condition was not supported and all rows will be returned from
         the scan for evaluation (and thus not saved on stack)
*/
const 
Item* 
ha_ndbcluster::cond_push(const Item *cond) 
{ 
  DBUG_ENTER("cond_push");

  if (cond->used_tables() & ~table->map)
  {
    /**
     * 'cond' refers fields from other tables, or other instances 
     * of this table, -> reject it.
     * (Optimizer need to have a better understanding of what is 
     *  pushable by each handler.)
     */
    DBUG_EXECUTE("where",print_where((Item *)cond, "Rejected cond_push", QT_ORDINARY););
    DBUG_RETURN(cond);
  }
  if (!m_cond) 
    m_cond= new ha_ndbcluster_cond;
  if (!m_cond)
  {
    my_errno= HA_ERR_OUT_OF_MEM;
    DBUG_RETURN(cond);
  }
  DBUG_EXECUTE("where",print_where((Item *)cond, m_tabname, QT_ORDINARY););
  DBUG_RETURN(m_cond->cond_push(cond, table, (NDBTAB *)m_table));
}

/**
  Pop the top condition from the condition stack of the handler instance.
*/
void 
ha_ndbcluster::cond_pop() 
{ 
  if (m_cond)
    m_cond->cond_pop();
}


/*
  Implements the SHOW NDB STATUS command.
*/
bool
ndbcluster_show_status(handlerton *hton, THD* thd, stat_print_fn *stat_print,
                       enum ha_stat_type stat_type)
{
  char name[16];
  char buf[IO_SIZE];
  uint buflen;
  DBUG_ENTER("ndbcluster_show_status");
  
  if (stat_type != HA_ENGINE_STATUS)
  {
    DBUG_RETURN(FALSE);
  }

  Ndb* ndb= check_ndb_in_thd(thd);
  Thd_ndb *thd_ndb= get_thd_ndb(thd);
  struct st_ndb_status ns;
  if (ndb)
    update_status_variables(thd_ndb, &ns, thd_ndb->connection);
  else
    update_status_variables(NULL, &ns, g_ndb_cluster_connection);

  buflen=
    my_snprintf(buf, sizeof(buf),
                "cluster_node_id=%ld, "
                "connected_host=%s, "
                "connected_port=%ld, "
                "number_of_data_nodes=%ld, "
                "number_of_ready_data_nodes=%ld, "
                "connect_count=%ld",
                ns.cluster_node_id,
                ns.connected_host,
                ns.connected_port,
                ns.number_of_data_nodes,
                ns.number_of_ready_data_nodes,
                ns.connect_count);
  if (stat_print(thd, ndbcluster_hton_name, ndbcluster_hton_name_length,
                 STRING_WITH_LEN("connection"), buf, buflen))
    DBUG_RETURN(TRUE);

  for (int i= 0; i < MAX_NDB_NODES; i++)
  {
    if (ns.transaction_hint_count[i] > 0 ||
        ns.transaction_no_hint_count[i] > 0)
    {
      uint namelen= my_snprintf(name, sizeof(name), "node[%d]", i);
      buflen= my_snprintf(buf, sizeof(buf),
                          "transaction_hint=%ld, transaction_no_hint=%ld",
                          ns.transaction_hint_count[i],
                          ns.transaction_no_hint_count[i]);
      if (stat_print(thd, ndbcluster_hton_name, ndbcluster_hton_name_length,
                     name, namelen, buf, buflen))
        DBUG_RETURN(TRUE);
    }
  }

  if (ndb)
  {
    Ndb::Free_list_usage tmp;
    tmp.m_name= 0;
    while (ndb->get_free_list_usage(&tmp))
    {
      buflen=
        my_snprintf(buf, sizeof(buf),
                  "created=%u, free=%u, sizeof=%u",
                  tmp.m_created, tmp.m_free, tmp.m_sizeof);
      if (stat_print(thd, ndbcluster_hton_name, ndbcluster_hton_name_length,
                     tmp.m_name, strlen(tmp.m_name), buf, buflen))
        DBUG_RETURN(TRUE);
    }
  }
  ndbcluster_show_status_binlog(thd, stat_print, stat_type);

  DBUG_RETURN(FALSE);
}


int ha_ndbcluster::get_default_no_partitions(HA_CREATE_INFO *create_info)
{
  if (unlikely(g_ndb_cluster_connection->get_no_ready() <= 0))
  {
err:
    my_error(HA_ERR_NO_CONNECTION, MYF(0));
    return -1;
  }

  THD* thd = current_thd;
  if (thd == 0)
    goto err;
  Thd_ndb * thd_ndb = get_thd_ndb(thd);
  if (thd_ndb == 0)
    goto err;

  ha_rows max_rows, min_rows;
  if (create_info)
  {
    max_rows= create_info->max_rows;
    min_rows= create_info->min_rows;
  }
  else
  {
    max_rows= table_share->max_rows;
    min_rows= table_share->min_rows;
  }
  uint no_fragments= get_no_fragments(max_rows >= min_rows ?
                                      max_rows : min_rows);
  uint reported_frags;
  adjusted_frag_count(thd_ndb->ndb,
                      no_fragments,
                      reported_frags);
  return reported_frags;
}

uint32 ha_ndbcluster::calculate_key_hash_value(Field **field_array)
{
  Uint32 hash_value;
  struct Ndb::Key_part_ptr key_data[MAX_REF_PARTS];
  struct Ndb::Key_part_ptr *key_data_ptr= &key_data[0];
  Uint32 i= 0;
  int ret_val;
  Uint64 tmp[(MAX_KEY_SIZE_IN_WORDS*MAX_XFRM_MULTIPLY) >> 1];
  void *buf= (void*)&tmp[0];
  Ndb *ndb= m_thd_ndb->ndb;
  DBUG_ENTER("ha_ndbcluster::calculate_key_hash_value");

  do
  {
    Field *field= *field_array;
    uint len= field->data_length();
    DBUG_ASSERT(!field->is_real_null());
    if (field->real_type() == MYSQL_TYPE_VARCHAR)
      len+= ((Field_varstring*)field)->length_bytes;
    key_data[i].ptr= field->ptr;
    key_data[i++].len= len;
  } while (*(++field_array));
  key_data[i].ptr= 0;
  if ((ret_val= ndb->computeHash(&hash_value, m_table,
                                 key_data_ptr, buf, sizeof(tmp))))
  {
    DBUG_PRINT("info", ("ret_val = %d", ret_val));
    DBUG_ASSERT(FALSE);
    abort();
  }
  DBUG_RETURN(hash_value);
}


/*
  Set-up auto-partitioning for NDB Cluster

  SYNOPSIS
    set_auto_partitions()
    part_info                  Partition info struct to set-up
 
  RETURN VALUE
    NONE

  DESCRIPTION
    Set-up auto partitioning scheme for tables that didn't define any
    partitioning. We'll use PARTITION BY KEY() in this case which
    translates into partition by primary key if a primary key exists
    and partition by hidden key otherwise.
*/

enum ndb_distribution_enum {
  NDB_DISTRIBUTION_KEYHASH= 0,
  NDB_DISTRIBUTION_LINHASH= 1
};
static const char* distribution_names[]= { "KEYHASH", "LINHASH", NullS };
static ulong opt_ndb_distribution;
static TYPELIB distribution_typelib= {
  array_elements(distribution_names) - 1,
  "",
  distribution_names,
  NULL
};
static MYSQL_SYSVAR_ENUM(
  distribution,                      /* name */
  opt_ndb_distribution,              /* var */
  PLUGIN_VAR_RQCMDARG,
  "Default distribution for new tables in ndb",
  NULL,                              /* check func. */
  NULL,                              /* update func. */
  NDB_DISTRIBUTION_KEYHASH,          /* default */
  &distribution_typelib              /* typelib */
);


void ha_ndbcluster::set_auto_partitions(partition_info *part_info)
{
  DBUG_ENTER("ha_ndbcluster::set_auto_partitions");
  part_info->list_of_part_fields= TRUE;
  part_info->part_type= HASH_PARTITION;
  switch (opt_ndb_distribution)
  {
  case NDB_DISTRIBUTION_KEYHASH:
    part_info->linear_hash_ind= FALSE;
    break;
  case NDB_DISTRIBUTION_LINHASH:
    part_info->linear_hash_ind= TRUE;
    break;
  default:
    DBUG_ASSERT(false);
    break;
  }
  DBUG_VOID_RETURN;
}


int
ha_ndbcluster::set_range_data(const partition_info *part_info,
                              NdbDictionary::Table& ndbtab) const
{
  const uint num_parts = partition_info_num_parts(part_info);
  int error= 0;
  bool unsigned_flag= part_info->part_expr->unsigned_flag;
  DBUG_ENTER("set_range_data");

  int32 *range_data= (int32*)my_malloc(num_parts*sizeof(int32), MYF(0));
  if (!range_data)
  {
    mem_alloc_error(num_parts*sizeof(int32));
    DBUG_RETURN(1);
  }
  for (uint i= 0; i < num_parts; i++)
  {
    longlong range_val= part_info->range_int_array[i];
    if (unsigned_flag)
      range_val-= 0x8000000000000000ULL;
    if (range_val < INT_MIN32 || range_val >= INT_MAX32)
    {
      if ((i != num_parts - 1) ||
          (range_val != LONGLONG_MAX))
      {
        my_error(ER_LIMITED_PART_RANGE, MYF(0), "NDB");
        error= 1;
        goto error;
      }
      range_val= INT_MAX32;
    }
    range_data[i]= (int32)range_val;
  }
  ndbtab.setRangeListData(range_data, num_parts);
error:
  my_free((char*)range_data, MYF(0));
  DBUG_RETURN(error);
}


int
ha_ndbcluster::set_list_data(const partition_info *part_info,
                             NdbDictionary::Table& ndbtab) const
{
  const uint num_list_values = partition_info_num_list_values(part_info);
  int32 *list_data= (int32*)my_malloc(num_list_values*2*sizeof(int32), MYF(0));
  int error= 0;
  bool unsigned_flag= part_info->part_expr->unsigned_flag;
  DBUG_ENTER("set_list_data");

  if (!list_data)
  {
    mem_alloc_error(num_list_values*2*sizeof(int32));
    DBUG_RETURN(1);
  }
  for (uint i= 0; i < num_list_values; i++)
  {
    LIST_PART_ENTRY *list_entry= &part_info->list_array[i];
    longlong list_val= list_entry->list_value;
    if (unsigned_flag)
      list_val-= 0x8000000000000000ULL;
    if (list_val < INT_MIN32 || list_val > INT_MAX32)
    {
      my_error(ER_LIMITED_PART_RANGE, MYF(0), "NDB");
      error= 1;
      goto error;
    }
    list_data[2*i]= (int32)list_val;
    list_data[2*i+1]= list_entry->partition_id;
  }
  ndbtab.setRangeListData(list_data, 2*num_list_values);
error:
  my_free((char*)list_data, MYF(0));
  DBUG_RETURN(error);
}

/*
  User defined partitioning set-up. We need to check how many fragments the
  user wants defined and which node groups to put those into. Later we also
  want to attach those partitions to a tablespace.

  All the functionality of the partition function, partition limits and so
  forth are entirely handled by the MySQL Server. There is one exception to
  this rule for PARTITION BY KEY where NDB handles the hash function and
  this type can thus be handled transparently also by NDB API program.
  For RANGE, HASH and LIST and subpartitioning the NDB API programs must
  implement the function to map to a partition.
*/

int
ha_ndbcluster::set_up_partition_info(partition_info *part_info,
                                     NdbDictionary::Table& ndbtab) const
{
  uint32 frag_data[MAX_PARTITIONS];
  char *ts_names[MAX_PARTITIONS];
  ulong fd_index= 0, i, j;
  NDBTAB::FragmentType ftype= NDBTAB::UserDefined;
  partition_element *part_elem;
  List_iterator<partition_element> part_it(part_info->partitions);
  int error;
  DBUG_ENTER("ha_ndbcluster::set_up_partition_info");

  if (part_info->part_type == HASH_PARTITION &&
      part_info->list_of_part_fields == TRUE)
  {
    Field **fields= part_info->part_field_array;

    ftype= NDBTAB::HashMapPartition;

    for (i= 0; i < part_info->part_field_list.elements; i++)
    {
      NDBCOL *col= ndbtab.getColumn(fields[i]->field_index);
      DBUG_PRINT("info",("setting dist key on %s", col->getName()));
      col->setPartitionKey(TRUE);
    }
  }
  else 
  {
    if (!current_thd->variables.new_mode)
    {
      push_warning_printf(current_thd, MYSQL_ERROR::WARN_LEVEL_WARN,
                          ER_ILLEGAL_HA_CREATE_OPTION,
                          ER(ER_ILLEGAL_HA_CREATE_OPTION),
                          ndbcluster_hton_name,
                          "LIST, RANGE and HASH partition disabled by default,"
                          " use --new option to enable");
      DBUG_RETURN(HA_ERR_UNSUPPORTED);
    }
   /*
      Create a shadow field for those tables that have user defined
      partitioning. This field stores the value of the partition
      function such that NDB can handle reorganisations of the data
      even when the MySQL Server isn't available to assist with
      calculation of the partition function value.
    */
    NDBCOL col;
    DBUG_PRINT("info", ("Generating partition func value field"));
    col.setName("$PART_FUNC_VALUE");
    col.setType(NdbDictionary::Column::Int);
    col.setLength(1);
    col.setNullable(FALSE);
    col.setPrimaryKey(FALSE);
    col.setAutoIncrement(FALSE);
    ndbtab.addColumn(col);
    if (part_info->part_type == RANGE_PARTITION)
    {
      if ((error= set_range_data(part_info, ndbtab)))
      {
        DBUG_RETURN(error);
      }
    }
    else if (part_info->part_type == LIST_PARTITION)
    {
      if ((error= set_list_data(part_info, ndbtab)))
      {
        DBUG_RETURN(error);
      }
    }
  }
  ndbtab.setFragmentType(ftype);
  i= 0;
  do
  {
    uint ng;
    part_elem= part_it++;
    if (!part_info->is_sub_partitioned())
    {
      ng= part_elem->nodegroup_id;
      ts_names[fd_index]= part_elem->tablespace_name;
      frag_data[fd_index++]= ng;
    }
    else
    {
      List_iterator<partition_element> sub_it(part_elem->subpartitions);
      j= 0;
      do
      {
        part_elem= sub_it++;
        ng= part_elem->nodegroup_id;
        ts_names[fd_index]= part_elem->tablespace_name;
        frag_data[fd_index++]= ng;
      } while (++j < partition_info_num_subparts(part_info));
    }
  } while (++i < partition_info_num_parts(part_info));

  const bool use_default_num_parts =
    partition_info_use_default_num_partitions(part_info);
  ndbtab.setDefaultNoPartitionsFlag(use_default_num_parts);
  ndbtab.setLinearFlag(part_info->linear_hash_ind);
  {
    ha_rows max_rows= table_share->max_rows;
    ha_rows min_rows= table_share->min_rows;
    if (max_rows < min_rows)
      max_rows= min_rows;
    if (max_rows != (ha_rows)0) /* default setting, don't set fragmentation */
    {
      ndbtab.setMaxRows(max_rows);
      ndbtab.setMinRows(min_rows);
    }
  }
  ndbtab.setFragmentCount(fd_index);
  ndbtab.setFragmentData(frag_data, fd_index);
  DBUG_RETURN(0);
}

#ifndef NDB_WITHOUT_ONLINE_ALTER
static
HA_ALTER_FLAGS supported_alter_operations()
{
  HA_ALTER_FLAGS alter_flags;
  return alter_flags |
    HA_ADD_INDEX |
    HA_DROP_INDEX |
    HA_ADD_UNIQUE_INDEX |
    HA_DROP_UNIQUE_INDEX |
    HA_ADD_COLUMN |
    HA_COLUMN_STORAGE |
    HA_COLUMN_FORMAT |
    HA_ADD_PARTITION |
    HA_ALTER_TABLE_REORG |
    HA_CHANGE_AUTOINCREMENT_VALUE;
}

int ha_ndbcluster::check_if_supported_alter(TABLE *altered_table,
                                            HA_CREATE_INFO *create_info,
                                            HA_ALTER_FLAGS *alter_flags,
                                            uint table_changes)
{
  THD *thd= current_thd;
  HA_ALTER_FLAGS not_supported= ~(supported_alter_operations());
  uint i;
  const NDBTAB *tab= (const NDBTAB *) m_table;
  HA_ALTER_FLAGS add_column;
  HA_ALTER_FLAGS adding;
  HA_ALTER_FLAGS dropping;

  DBUG_ENTER("ha_ndbcluster::check_if_supported_alter");
  add_column= add_column | HA_ADD_COLUMN;
  adding= adding | HA_ADD_INDEX | HA_ADD_UNIQUE_INDEX;
  dropping= dropping | HA_DROP_INDEX | HA_DROP_UNIQUE_INDEX;
  partition_info *part_info= table->part_info;
  const NDBTAB *old_tab= m_table;

  if (THDVAR(thd, use_copying_alter_table))
  {
    DBUG_PRINT("info", ("On-line alter table disabled"));
    DBUG_RETURN(HA_ALTER_NOT_SUPPORTED);
  }
#ifndef DBUG_OFF
  {
    char dbug_string[HA_MAX_ALTER_FLAGS+1];
    alter_flags->print(dbug_string);
    DBUG_PRINT("info", ("Not supported %s", dbug_string));
  }
#endif

  if (alter_flags->is_set(HA_ALTER_TABLE_REORG))
  {
    /*
      sql_partition.cc tries to compute what is going on
      and sets flags...that we clear
    */
    if (part_info->use_default_no_partitions)
    {
      alter_flags->clear_bit(HA_COALESCE_PARTITION);
      alter_flags->clear_bit(HA_ADD_PARTITION);
    }
  }

  if ((*alter_flags & not_supported).is_set())
  {
#ifndef DBUG_OFF
    HA_ALTER_FLAGS tmp = *alter_flags;
    tmp&= not_supported;
    char dbug_string[HA_MAX_ALTER_FLAGS+1];
    tmp.print(dbug_string);
    DBUG_PRINT("info", ("Detected unsupported change: %s", dbug_string));
#endif
    DBUG_RETURN(HA_ALTER_NOT_SUPPORTED);
  }

  if (alter_flags->is_set(HA_ADD_COLUMN) ||
      alter_flags->is_set(HA_ADD_PARTITION) ||
      alter_flags->is_set(HA_ALTER_TABLE_REORG))
  {
     Ndb *ndb= get_ndb(thd);
     NDBDICT *dict= ndb->getDictionary();
     ndb->setDatabaseName(m_dbname);
     NdbDictionary::Table new_tab= *old_tab;

     if (alter_flags->is_set(HA_ADD_COLUMN))
     {
       NDBCOL col;

       /*
         Check that we are only adding columns
       */
       /*
         HA_COLUMN_STORAGE & HA_COLUMN_FORMAT
         are set if they are specified in an later cmd
         even if they're no change. This is probably a bug
         conclusion: add them to add_column-mask, so that we silently "accept" them
         In case of someone trying to change a column, the HA_CHANGE_COLUMN would be set
         which we don't support, so we will still return HA_ALTER_NOT_SUPPORTED in those cases
       */
       add_column.set_bit(HA_COLUMN_STORAGE);
       add_column.set_bit(HA_COLUMN_FORMAT);
       if ((*alter_flags & ~add_column).is_set())
       {
         DBUG_PRINT("info", ("Only add column exclusively can be performed on-line"));
         DBUG_RETURN(HA_ALTER_NOT_SUPPORTED);
       }
       /*
         Check for extra fields for hidden primary key
         or user defined partitioning
       */
       if (table_share->primary_key == MAX_KEY ||
           part_info->part_type != HASH_PARTITION ||
           !part_info->list_of_part_fields)
         DBUG_RETURN(HA_ALTER_NOT_SUPPORTED);

       /* Find the new fields */
       for (uint i= table->s->fields; i < altered_table->s->fields; i++)
       {
         Field *field= altered_table->field[i];
         DBUG_PRINT("info", ("Found new field %s", field->field_name));
         DBUG_PRINT("info", ("storage_type %i, column_format %i",
                             (uint) field->field_storage_type(),
                             (uint) field->column_format()));
         /* Create new field to check if it can be added */
         if ((my_errno= create_ndb_column(0, col, field, create_info,
                                          COLUMN_FORMAT_TYPE_DYNAMIC)))
         {
           DBUG_PRINT("info", ("create_ndb_column returned %u", my_errno));
           DBUG_RETURN(my_errno);
         }
         new_tab.addColumn(col);
       }
     }

     if (alter_flags->is_set(HA_ALTER_TABLE_REORG))
     {
       new_tab.setFragmentCount(0);
       new_tab.setFragmentData(0, 0);
     }
     else if (alter_flags->is_set(HA_ADD_PARTITION))
     {
       new_tab.setFragmentCount(part_info->no_parts);
     }

     NDB_Modifiers table_modifiers(ndb_table_modifiers);
     table_modifiers.parse(thd, "NDB_TABLE=", create_info->comment.str,
                           create_info->comment.length);
     const NDB_Modifier* mod_nologging = table_modifiers.get("NOLOGGING");

     if (mod_nologging->m_found)
     {
       new_tab.setLogging(!mod_nologging->m_val_bool);
     }
     
     if (dict->supportedAlterTable(*old_tab, new_tab))
     {
       DBUG_PRINT("info", ("Adding column(s) supported on-line"));
     }
     else
     {
       DBUG_PRINT("info",("Adding column not supported on-line"));
       DBUG_RETURN(HA_ALTER_NOT_SUPPORTED);
     }
  }

  /*
    Check that we are not adding multiple indexes
  */
  if ((*alter_flags & adding).is_set())
  {
    if (((altered_table->s->keys - table->s->keys) != 1) ||
        (*alter_flags & dropping).is_set())
    {
       DBUG_PRINT("info",("Only one index can be added on-line"));
       DBUG_RETURN(HA_ALTER_NOT_SUPPORTED);
    }
  }

  /*
    Check that we are not dropping multiple indexes
  */
  if ((*alter_flags & dropping).is_set())
  {
    if (((table->s->keys - altered_table->s->keys) != 1) ||
        (*alter_flags & adding).is_set())
    {
       DBUG_PRINT("info",("Only one index can be dropped on-line"));
       DBUG_RETURN(HA_ALTER_NOT_SUPPORTED);
    }
  }

  for (i= 0; i < table->s->fields; i++)
  {
    Field *field= table->field[i];
    const NDBCOL *col= tab->getColumn(i);

    NDBCOL new_col;
    create_ndb_column(0, new_col, field, create_info);

    bool index_on_column = false;
    /**
     * Check all indexes to determine if column has index instead of checking
     *   field->flags (PRI_KEY_FLAG | UNIQUE_KEY_FLAG | MULTIPLE_KEY_FLAG
     *   since field->flags appears to only be set on first column in
     *   multi-part index
     */
    for (uint j= 0; j<table->s->keys; j++)
    {
      KEY* key_info= table->key_info + j;
      KEY_PART_INFO* key_part= key_info->key_part;
      KEY_PART_INFO* end= key_part+key_info->key_parts;
      for (; key_part != end; key_part++)
      {
        if (key_part->field->field_index == i)
        {
          index_on_column= true;
          j= table->s->keys; // break outer loop
          break;
        }
      }
    }

    if (index_on_column == false && (*alter_flags & adding).is_set())
    {
      for (uint j= table->s->keys; j<altered_table->s->keys; j++)
      {
        KEY* key_info= altered_table->key_info + j;
        KEY_PART_INFO* key_part= key_info->key_part;
        KEY_PART_INFO* end= key_part+key_info->key_parts;
        for (; key_part != end; key_part++)
        {
          if (key_part->field->field_index == i)
          {
            index_on_column= true;
            j= altered_table->s->keys; // break outer loop
            break;
          }
        }
      }
    }

    /**
     * This is a "copy" of code in ::create()
     *   that "auto-converts" columns with keys into memory
     *   (unless storage disk is explicitly added)
     * This is needed to check if getStorageType() == getStorageType() 
     * further down
     */
    if (index_on_column)
    {
      if (field->field_storage_type() == HA_SM_DISK)
      {
        DBUG_RETURN(HA_ALTER_NOT_SUPPORTED);
      }
      new_col.setStorageType(NdbDictionary::Column::StorageTypeMemory);
    }
    else if (field->field_storage_type() == HA_SM_DEFAULT)
    {
      /**
       * If user didn't specify any column format, keep old
       *   to make as many alter's as possible online
       */
      new_col.setStorageType(col->getStorageType());
    }

    if (col->getStorageType() != new_col.getStorageType())
    {
      DBUG_PRINT("info", ("Column storage media is changed"));
      DBUG_RETURN(HA_ALTER_NOT_SUPPORTED);
    }

    if (field->flags & FIELD_IS_RENAMED)
    {
      DBUG_PRINT("info", ("Field has been renamed, copy table"));
      DBUG_RETURN(HA_ALTER_NOT_SUPPORTED);
    }

    if ((field->flags & FIELD_IN_ADD_INDEX) &&
        (col->getStorageType() == NdbDictionary::Column::StorageTypeDisk))
    {
      DBUG_PRINT("info", ("add/drop index not supported for disk stored column"));
      DBUG_RETURN(HA_ALTER_NOT_SUPPORTED);
    }
  }

  if ((*alter_flags & HA_CHANGE_AUTOINCREMENT_VALUE).is_set())
  {
    /* Check that only auto_increment value was changed */
    HA_ALTER_FLAGS change_auto_flags=
      change_auto_flags | HA_CHANGE_AUTOINCREMENT_VALUE;
    if ((*alter_flags & ~change_auto_flags).is_set())
    {
      DBUG_PRINT("info", ("Not only auto_increment value changed"));
      DBUG_RETURN(HA_ALTER_NOT_SUPPORTED);
    }
  }
  else
  {
    /* Check that row format didn't change */
    if ((create_info->used_fields & HA_CREATE_USED_AUTO) &&
        get_row_type() != create_info->row_type)
    {
      DBUG_PRINT("info", ("Row format changed"));
      DBUG_RETURN(HA_ALTER_NOT_SUPPORTED);
    }
  }

  DBUG_PRINT("info", ("Ndb supports ALTER on-line"));
  DBUG_RETURN(HA_ALTER_SUPPORTED_WAIT_LOCK);
}

int ha_ndbcluster::alter_table_phase1(THD *thd,
                                      TABLE *altered_table,
                                      HA_CREATE_INFO *create_info,
                                      HA_ALTER_INFO *alter_info,
                                      HA_ALTER_FLAGS *alter_flags)
{
  int error= 0;
  uint i;
  Ndb *ndb= get_ndb(thd);
  NDBDICT *dict= ndb->getDictionary();
  ndb->setDatabaseName(m_dbname);
  NDB_ALTER_DATA *alter_data;
  const NDBTAB *old_tab;
  NdbDictionary::Table *new_tab;
  HA_ALTER_FLAGS adding;
  HA_ALTER_FLAGS dropping;

  DBUG_ENTER("alter_table_phase1");
  adding=  adding | HA_ADD_INDEX | HA_ADD_UNIQUE_INDEX;
  dropping= dropping | HA_DROP_INDEX | HA_DROP_UNIQUE_INDEX;

  if (!ndbcluster_has_global_schema_lock(get_thd_ndb(thd)))
    DBUG_RETURN(ndbcluster_no_global_schema_lock_abort
                (thd, "ha_ndbcluster::alter_table_phase1"));

  if (!(alter_data= new NDB_ALTER_DATA(dict, m_table)))
    DBUG_RETURN(HA_ERR_OUT_OF_MEM);
  old_tab= alter_data->old_table;
  new_tab= alter_data->new_table;
  alter_info->data= alter_data;
#ifndef DBUG_OFF
  {
    char dbug_string[HA_MAX_ALTER_FLAGS+1];
    alter_flags->print(dbug_string);
    DBUG_PRINT("info", ("altered_table %s, alter_flags %s",
                        altered_table->s->table_name.str,
                        (char *) dbug_string));
  }
#endif

  prepare_for_alter();

  if (dict->beginSchemaTrans() == -1)
  {
    DBUG_PRINT("info", ("Failed to start schema transaction"));
    ERR_PRINT(dict->getNdbError());
    error= ndb_to_mysql_error(&dict->getNdbError());
    table->file->print_error(error, MYF(0));
    goto err;
  }

  if ((*alter_flags & adding).is_set())
  {
    KEY           *key_info;
    KEY           *key;
    uint          *idx_p;
    uint          *idx_end_p;
    KEY_PART_INFO *key_part;
    KEY_PART_INFO *part_end;
    DBUG_PRINT("info", ("Adding indexes"));
    key_info= (KEY*) thd->alloc(sizeof(KEY) * alter_info->index_add_count);
    key= key_info;
    for (idx_p=  alter_info->index_add_buffer,
	 idx_end_p= idx_p + alter_info->index_add_count;
	 idx_p < idx_end_p;
	 idx_p++, key++)
    {
      /* Copy the KEY struct. */
      *key= alter_info->key_info_buffer[*idx_p];
      /* Fix the key parts. */
      part_end= key->key_part + key->key_parts;
      for (key_part= key->key_part; key_part < part_end; key_part++)
	key_part->field= table->field[key_part->fieldnr];
    }
    if ((error= add_index_impl(thd, altered_table, key_info,
                               alter_info->index_add_count)))
    {
      /*
	Exchange the key_info for the error message. If we exchange
	key number by key name in the message later, we need correct info.
      */
      KEY *save_key_info= table->key_info;
      table->key_info= key_info;
      table->file->print_error(error, MYF(0));
      table->key_info= save_key_info;
      goto abort;
    }
  }

  if ((*alter_flags & dropping).is_set())
  {
    uint          *key_numbers;
    uint          *keyno_p;
    uint          *idx_p;
    uint          *idx_end_p;
    DBUG_PRINT("info", ("Renumbering indexes"));
    /* The prepare_drop_index() method takes an array of key numbers. */
    key_numbers= (uint*) thd->alloc(sizeof(uint) * alter_info->index_drop_count);
    keyno_p= key_numbers;
    /* Get the number of each key. */
    for (idx_p= alter_info->index_drop_buffer,
	 idx_end_p= idx_p + alter_info->index_drop_count;
	 idx_p < idx_end_p;
	 idx_p++, keyno_p++)
      *keyno_p= *idx_p;
    /*
      Tell the handler to prepare for drop indexes.
      This re-numbers the indexes to get rid of gaps.
    */
    if ((error= prepare_drop_index(table, key_numbers,
				   alter_info->index_drop_count)))
    {
      table->file->print_error(error, MYF(0));
      goto abort;
    }
  }

  if (alter_flags->is_set(HA_ADD_COLUMN))
  {
     NDBCOL col;

     /* Find the new fields */
     for (i= table->s->fields; i < altered_table->s->fields; i++)
     {
       Field *field= altered_table->field[i];
       DBUG_PRINT("info", ("Found new field %s", field->field_name));
       if ((my_errno= create_ndb_column(thd, col, field, create_info,
                                        COLUMN_FORMAT_TYPE_DYNAMIC)))
       {
         error= my_errno;
         goto abort;
       }
       /*
         If the user has not specified the field format
         make it dynamic to enable on-line add attribute
       */
       if (field->column_format() == COLUMN_FORMAT_TYPE_DEFAULT &&
           create_info->row_type == ROW_TYPE_DEFAULT &&
           col.getDynamic())
       {
         push_warning_printf(thd, MYSQL_ERROR::WARN_LEVEL_WARN,
                             ER_ILLEGAL_HA_CREATE_OPTION,
                             "Converted FIXED field to DYNAMIC "
                             "to enable on-line ADD COLUMN",
                             field->field_name);
       }
       new_tab->addColumn(col);
     }
  }

  if (alter_flags->is_set(HA_ALTER_TABLE_REORG) || alter_flags->is_set(HA_ADD_PARTITION))
  {
    if (alter_flags->is_set(HA_ALTER_TABLE_REORG))
    {
      new_tab->setFragmentCount(0);
      new_tab->setFragmentData(0, 0);
    }
    else if (alter_flags->is_set(HA_ADD_PARTITION))
    {
      partition_info *part_info= table->part_info;
      new_tab->setFragmentCount(part_info->no_parts);
    }

    int res= dict->prepareHashMap(*old_tab, *new_tab);
    if (res == -1)
    {
      const NdbError err= dict->getNdbError();
      my_errno= ndb_to_mysql_error(&err);
      goto abort;
    }
  }

  DBUG_RETURN(0);
abort:
  if (dict->endSchemaTrans(NdbDictionary::Dictionary::SchemaTransAbort)
        == -1)
  {
    DBUG_PRINT("info", ("Failed to abort schema transaction"));
    ERR_PRINT(dict->getNdbError());
    error= ndb_to_mysql_error(&dict->getNdbError());
  }
err:
  set_ndb_share_state(m_share, NSS_INITIAL);
  /* ndb_share reference schema free */
  DBUG_PRINT("NDB_SHARE", ("%s binlog schema free  use_count: %u",
                           m_share->key, m_share->use_count));
  free_share(&m_share); // Decrease ref_count
  delete alter_data;
  DBUG_RETURN(error);
}

int ha_ndbcluster::alter_frm(THD *thd, const char *file, 
                             NDB_ALTER_DATA *alter_data)
{
  uchar *data= NULL, *pack_data= NULL;
  size_t length, pack_length;
  int error= 0;

  DBUG_ENTER("alter_frm");

  DBUG_PRINT("enter", ("file: %s", file));

  NDBDICT *dict= alter_data->dictionary;

  // TODO handle this
  DBUG_ASSERT(m_table != 0);

  DBUG_ASSERT(get_ndb_share_state(m_share) == NSS_ALTERED);
  if (readfrm(file, &data, &length) ||
      packfrm(data, length, &pack_data, &pack_length))
  {
    DBUG_PRINT("info", ("Missing frm for %s", m_tabname));
    my_free((char*)data, MYF(MY_ALLOW_ZERO_PTR));
    my_free((char*)pack_data, MYF(MY_ALLOW_ZERO_PTR));
    error= 1;
    my_error(ER_FILE_NOT_FOUND, MYF(0), file); 
  }
  else
  {
    DBUG_PRINT("info", ("Table %s has changed, altering frm in ndb",
                        m_tabname));
    const NDBTAB *old_tab= alter_data->old_table;
    NdbDictionary::Table *new_tab= alter_data->new_table;

    new_tab->setFrm(pack_data, (Uint32)pack_length);
    if (dict->alterTableGlobal(*old_tab, *new_tab))
    {
      DBUG_PRINT("info", ("On-line alter of table %s failed", m_tabname));
      error= ndb_to_mysql_error(&dict->getNdbError());
      my_error(error, MYF(0));
    }
    my_free((char*)data, MYF(MY_ALLOW_ZERO_PTR));
    my_free((char*)pack_data, MYF(MY_ALLOW_ZERO_PTR));
  }

  /* ndb_share reference schema(?) free */
  DBUG_PRINT("NDB_SHARE", ("%s binlog schema(?) free  use_count: %u",
                           m_share->key, m_share->use_count));

  DBUG_RETURN(error);
}

int ha_ndbcluster::alter_table_phase2(THD *thd,
                                      TABLE *altered_table,
                                      HA_CREATE_INFO *create_info,
                                      HA_ALTER_INFO *alter_info,
                                      HA_ALTER_FLAGS *alter_flags)

{
  int error= 0;
  NDB_ALTER_DATA *alter_data= (NDB_ALTER_DATA *) alter_info->data;
  NDBDICT *dict= alter_data->dictionary;
  HA_ALTER_FLAGS dropping;

  DBUG_ENTER("alter_table_phase2");
  dropping= dropping  | HA_DROP_INDEX | HA_DROP_UNIQUE_INDEX;

  if (!ndbcluster_has_global_schema_lock(get_thd_ndb(thd)))
  {
    error= ndbcluster_no_global_schema_lock_abort
      (thd, "ha_ndbcluster::alter_table_phase2");
    goto err;
  }

  if ((*alter_flags & dropping).is_set())
  {
    /* Tell the handler to finally drop the indexes. */
    if ((error= final_drop_index(table)))
    {
      print_error(error, MYF(0));
      goto abort;
    }
  }

  DBUG_PRINT("info", ("getting frm file %s", altered_table->s->path.str));

  DBUG_ASSERT(alter_data);
  error= alter_frm(thd, altered_table->s->path.str, alter_data);
  if (!error)
  {
    /*
     * Alter succesful, commit schema transaction
     */
    if (dict->endSchemaTrans() == -1)
    {
      error= ndb_to_mysql_error(&dict->getNdbError());
      DBUG_PRINT("info", ("Failed to commit schema transaction, error %u",
                          error));
      table->file->print_error(error, MYF(0));
      goto err;
    }
    if ((*alter_flags & HA_CHANGE_AUTOINCREMENT_VALUE).is_set())
      error= set_auto_inc_val(thd, create_info->auto_increment_value);
    if (error)
    {
      DBUG_PRINT("info", ("Failed to set auto_increment value"));
      goto err;
    }
  }
  else // if (error)
  {
abort:
    if (dict->endSchemaTrans(NdbDictionary::Dictionary::SchemaTransAbort)
        == -1)
    {
      DBUG_PRINT("info", ("Failed to abort schema transaction"));
      ERR_PRINT(dict->getNdbError());
    }
err:
    /* ndb_share reference schema free */
    DBUG_PRINT("NDB_SHARE", ("%s binlog schema free  use_count: %u",
                             m_share->key, m_share->use_count));
    delete alter_data;
    alter_info->data= 0;
  }
  set_ndb_share_state(m_share, NSS_INITIAL);
  free_share(&m_share); // Decrease ref_count
  DBUG_RETURN(error);
}

int ha_ndbcluster::alter_table_phase3(THD *thd, TABLE *table,
                                      HA_CREATE_INFO *create_info,
                                      HA_ALTER_INFO *alter_info,
                                      HA_ALTER_FLAGS *alter_flags)
{
  DBUG_ENTER("alter_table_phase3");

  NDB_ALTER_DATA *alter_data= (NDB_ALTER_DATA *) alter_info->data;
  if (!ndbcluster_has_global_schema_lock(get_thd_ndb(thd)))
  {
    delete alter_data;
    alter_info->data= 0;
    DBUG_RETURN(ndbcluster_no_global_schema_lock_abort
                (thd, "ha_ndbcluster::alter_table_phase3"));
  }

  const char *db= table->s->db.str;
  const char *name= table->s->table_name.str;

  /*
    all mysqld's will read frms from disk and setup new
    event operation for the table (new_op)
  */
  uint32 table_id= 0, table_version= 0;
  DBUG_ASSERT(alter_data != 0);
  if (alter_data)
  {
    table_id= alter_data->table_id;
    table_version= alter_data->old_table_version;
  }
  ndbcluster_log_schema_op(thd, thd->query(), thd->query_length(),
                           db, name,
                           table_id, table_version,
                           SOT_ONLINE_ALTER_TABLE_PREPARE,
                           NULL, NULL);

  /*
    Get table id/version for new table
  */
  table_id= 0;
  table_version= 0;
  {
    Ndb* ndb= get_ndb(thd);
    DBUG_ASSERT(ndb != 0);
    if (ndb)
    {
      ndb->setDatabaseName(db);
      Ndb_table_guard ndbtab(ndb->getDictionary(), name);
      const NDBTAB *new_tab= ndbtab.get_table();
      DBUG_ASSERT(new_tab != 0);
      if (new_tab)
      {
        table_id= new_tab->getObjectId();
        table_version= new_tab->getObjectVersion();
      }
    }
  }

  /*
    all mysqld's will switch to using the new_op, and delete the old
    event operation
  */
  ndbcluster_log_schema_op(thd, thd->query(), thd->query_length(),
                           db, name,
                           table_id, table_version,
                           SOT_ONLINE_ALTER_TABLE_COMMIT,
                           NULL, NULL);

  delete alter_data;
  alter_info->data= 0;
  DBUG_RETURN(0);
}
#endif

bool set_up_tablespace(st_alter_tablespace *alter_info,
                       NdbDictionary::Tablespace *ndb_ts)
{
  if (alter_info->extent_size >= (Uint64(1) << 32))
  {
    // TODO set correct error
    return TRUE;
  }
  ndb_ts->setName(alter_info->tablespace_name);
  ndb_ts->setExtentSize(Uint32(alter_info->extent_size));
  ndb_ts->setDefaultLogfileGroup(alter_info->logfile_group_name);
  return FALSE;
}

bool set_up_datafile(st_alter_tablespace *alter_info,
                     NdbDictionary::Datafile *ndb_df)
{
  if (alter_info->max_size > 0)
  {
    my_error(ER_TABLESPACE_AUTO_EXTEND_ERROR, MYF(0));
    return TRUE;
  }
  ndb_df->setPath(alter_info->data_file_name);
  ndb_df->setSize(alter_info->initial_size);
  ndb_df->setTablespace(alter_info->tablespace_name);
  return FALSE;
}

bool set_up_logfile_group(st_alter_tablespace *alter_info,
                          NdbDictionary::LogfileGroup *ndb_lg)
{
  if (alter_info->undo_buffer_size >= (Uint64(1) << 32))
  {
    // TODO set correct error
    return TRUE;
  }

  ndb_lg->setName(alter_info->logfile_group_name);
  ndb_lg->setUndoBufferSize(Uint32(alter_info->undo_buffer_size));
  return FALSE;
}

bool set_up_undofile(st_alter_tablespace *alter_info,
                     NdbDictionary::Undofile *ndb_uf)
{
  ndb_uf->setPath(alter_info->undo_file_name);
  ndb_uf->setSize(alter_info->initial_size);
  ndb_uf->setLogfileGroup(alter_info->logfile_group_name);
  return FALSE;
}

int ndbcluster_alter_tablespace(handlerton *hton,
                                THD* thd, st_alter_tablespace *alter_info)
{
  int is_tablespace= 0;
  NdbError err;
  NDBDICT *dict;
  int error;
  const char *errmsg;
  Ndb *ndb;
  DBUG_ENTER("ndbcluster_alter_tablespace");
  LINT_INIT(errmsg);

  ndb= check_ndb_in_thd(thd);
  if (ndb == NULL)
  {
    DBUG_RETURN(HA_ERR_NO_CONNECTION);
  }
  dict= ndb->getDictionary();

  uint32 table_id= 0, table_version= 0;
  switch (alter_info->ts_cmd_type){
  case (CREATE_TABLESPACE):
  {
    error= ER_CREATE_FILEGROUP_FAILED;
    
    NdbDictionary::Tablespace ndb_ts;
    NdbDictionary::Datafile ndb_df;
    NdbDictionary::ObjectId objid;
    if (set_up_tablespace(alter_info, &ndb_ts))
    {
      DBUG_RETURN(1);
    }
    if (set_up_datafile(alter_info, &ndb_df))
    {
      DBUG_RETURN(1);
    }
    errmsg= "TABLESPACE";
    if (dict->createTablespace(ndb_ts, &objid))
    {
      DBUG_PRINT("error", ("createTablespace returned %d", error));
      goto ndberror;
    }
    table_id = objid.getObjectId();
    table_version = objid.getObjectVersion();
    if (dict->getWarningFlags() &
        NdbDictionary::Dictionary::WarnExtentRoundUp)
    {
      push_warning_printf(current_thd, MYSQL_ERROR::WARN_LEVEL_WARN,
                          dict->getWarningFlags(),
                          "Extent size rounded up to kernel page size");
    }
    DBUG_PRINT("alter_info", ("Successfully created Tablespace"));
    errmsg= "DATAFILE";
    if (dict->createDatafile(ndb_df))
    {
      err= dict->getNdbError();
      NdbDictionary::Tablespace tmp= dict->getTablespace(ndb_ts.getName());
      if (dict->getNdbError().code == 0 &&
	  tmp.getObjectId() == objid.getObjectId() &&
	  tmp.getObjectVersion() == objid.getObjectVersion())
      {
	dict->dropTablespace(tmp);
      }
      
      DBUG_PRINT("error", ("createDatafile returned %d", error));
      goto ndberror2;
    }
    if (dict->getWarningFlags() &
        NdbDictionary::Dictionary::WarnDatafileRoundUp)
    {
      push_warning_printf(current_thd, MYSQL_ERROR::WARN_LEVEL_WARN,
                          dict->getWarningFlags(),
                          "Datafile size rounded up to extent size");
    }
    else /* produce only 1 message */
    if (dict->getWarningFlags() &
        NdbDictionary::Dictionary::WarnDatafileRoundDown)
    {
      push_warning_printf(current_thd, MYSQL_ERROR::WARN_LEVEL_WARN,
                          dict->getWarningFlags(),
                          "Datafile size rounded down to extent size");
    }
    is_tablespace= 1;
    break;
  }
  case (ALTER_TABLESPACE):
  {
    error= ER_ALTER_FILEGROUP_FAILED;
    if (alter_info->ts_alter_tablespace_type == ALTER_TABLESPACE_ADD_FILE)
    {
      NdbDictionary::Datafile ndb_df;
      if (set_up_datafile(alter_info, &ndb_df))
      {
	DBUG_RETURN(1);
      }
      errmsg= " CREATE DATAFILE";
      NdbDictionary::ObjectId objid;
      if (dict->createDatafile(ndb_df, false, &objid))
      {
	goto ndberror;
      }
      table_id= objid.getObjectId();
      table_version= objid.getObjectVersion();
      if (dict->getWarningFlags() &
          NdbDictionary::Dictionary::WarnDatafileRoundUp)
      {
        push_warning_printf(current_thd, MYSQL_ERROR::WARN_LEVEL_WARN,
                            dict->getWarningFlags(),
                            "Datafile size rounded up to extent size");
      }
      else /* produce only 1 message */
      if (dict->getWarningFlags() &
          NdbDictionary::Dictionary::WarnDatafileRoundDown)
      {
        push_warning_printf(current_thd, MYSQL_ERROR::WARN_LEVEL_WARN,
                            dict->getWarningFlags(),
                            "Datafile size rounded down to extent size");
      }
    }
    else if(alter_info->ts_alter_tablespace_type == ALTER_TABLESPACE_DROP_FILE)
    {
      NdbDictionary::Tablespace ts= dict->getTablespace(alter_info->tablespace_name);
      NdbDictionary::Datafile df= dict->getDatafile(0, alter_info->data_file_name);
      NdbDictionary::ObjectId objid;
      df.getTablespaceId(&objid);
      table_id = df.getObjectId();
      table_version = df.getObjectVersion();
      if (ts.getObjectId() == objid.getObjectId() && 
	  strcmp(df.getPath(), alter_info->data_file_name) == 0)
      {
	errmsg= " DROP DATAFILE";
	if (dict->dropDatafile(df))
	{
	  goto ndberror;
	}
      }
      else
      {
	DBUG_PRINT("error", ("No such datafile"));
	my_error(ER_ALTER_FILEGROUP_FAILED, MYF(0), " NO SUCH FILE");
	DBUG_RETURN(1);
      }
    }
    else
    {
      DBUG_PRINT("error", ("Unsupported alter tablespace: %d", 
			   alter_info->ts_alter_tablespace_type));
      DBUG_RETURN(HA_ADMIN_NOT_IMPLEMENTED);
    }
    is_tablespace= 1;
    break;
  }
  case (CREATE_LOGFILE_GROUP):
  {
    error= ER_CREATE_FILEGROUP_FAILED;
    NdbDictionary::LogfileGroup ndb_lg;
    NdbDictionary::Undofile ndb_uf;
    NdbDictionary::ObjectId objid;
    if (alter_info->undo_file_name == NULL)
    {
      /*
	REDO files in LOGFILE GROUP not supported yet
      */
      DBUG_RETURN(HA_ADMIN_NOT_IMPLEMENTED);
    }
    if (set_up_logfile_group(alter_info, &ndb_lg))
    {
      DBUG_RETURN(1);
    }
    errmsg= "LOGFILE GROUP";
    if (dict->createLogfileGroup(ndb_lg, &objid))
    {
      goto ndberror;
    }
    table_id = objid.getObjectId();
    table_version = objid.getObjectVersion();
    if (dict->getWarningFlags() &
        NdbDictionary::Dictionary::WarnUndobufferRoundUp)
    {
      push_warning_printf(current_thd, MYSQL_ERROR::WARN_LEVEL_WARN,
                          dict->getWarningFlags(),
                          "Undo buffer size rounded up to kernel page size");
    }
    DBUG_PRINT("alter_info", ("Successfully created Logfile Group"));
    if (set_up_undofile(alter_info, &ndb_uf))
    {
      DBUG_RETURN(1);
    }
    errmsg= "UNDOFILE";
    if (dict->createUndofile(ndb_uf))
    {
      err= dict->getNdbError();
      NdbDictionary::LogfileGroup tmp= dict->getLogfileGroup(ndb_lg.getName());
      if (dict->getNdbError().code == 0 &&
	  tmp.getObjectId() == objid.getObjectId() &&
	  tmp.getObjectVersion() == objid.getObjectVersion())
      {
	dict->dropLogfileGroup(tmp);
      }
      goto ndberror2;
    }
    if (dict->getWarningFlags() &
        NdbDictionary::Dictionary::WarnUndofileRoundDown)
    {
      push_warning_printf(current_thd, MYSQL_ERROR::WARN_LEVEL_WARN,
                          dict->getWarningFlags(),
                          "Undofile size rounded down to kernel page size");
    }
    break;
  }
  case (ALTER_LOGFILE_GROUP):
  {
    error= ER_ALTER_FILEGROUP_FAILED;
    if (alter_info->undo_file_name == NULL)
    {
      /*
	REDO files in LOGFILE GROUP not supported yet
      */
      DBUG_RETURN(HA_ADMIN_NOT_IMPLEMENTED);
    }
    NdbDictionary::Undofile ndb_uf;
    if (set_up_undofile(alter_info, &ndb_uf))
    {
      DBUG_RETURN(1);
    }
    errmsg= "CREATE UNDOFILE";
    NdbDictionary::ObjectId objid;
    if (dict->createUndofile(ndb_uf, false, &objid))
    {
      goto ndberror;
    }
    table_id = objid.getObjectId();
    table_version = objid.getObjectVersion();
    if (dict->getWarningFlags() &
        NdbDictionary::Dictionary::WarnUndofileRoundDown)
    {
      push_warning_printf(current_thd, MYSQL_ERROR::WARN_LEVEL_WARN,
                          dict->getWarningFlags(),
                          "Undofile size rounded down to kernel page size");
    }
    break;
  }
  case (DROP_TABLESPACE):
  {
    error= ER_DROP_FILEGROUP_FAILED;
    errmsg= "TABLESPACE";
    NdbDictionary::Tablespace ts=
      dict->getTablespace(alter_info->tablespace_name);
    table_id= ts.getObjectId();
    table_version= ts.getObjectVersion();
    if (dict->dropTablespace(ts))
    {
      goto ndberror;
    }
    is_tablespace= 1;
    break;
  }
  case (DROP_LOGFILE_GROUP):
  {
    error= ER_DROP_FILEGROUP_FAILED;
    errmsg= "LOGFILE GROUP";
    NdbDictionary::LogfileGroup lg=
      dict->getLogfileGroup(alter_info->logfile_group_name);
    table_id= lg.getObjectId();
    table_version= lg.getObjectVersion();
    if (dict->dropLogfileGroup(lg))
    {
      goto ndberror;
    }
    break;
  }
  case (CHANGE_FILE_TABLESPACE):
  {
    DBUG_RETURN(HA_ADMIN_NOT_IMPLEMENTED);
  }
  case (ALTER_ACCESS_MODE_TABLESPACE):
  {
    DBUG_RETURN(HA_ADMIN_NOT_IMPLEMENTED);
  }
  default:
  {
    DBUG_RETURN(HA_ADMIN_NOT_IMPLEMENTED);
  }
  }
  if (is_tablespace)
    ndbcluster_log_schema_op(thd,
                             thd->query(), thd->query_length(),
                             "", alter_info->tablespace_name,
                             table_id, table_version,
                             SOT_TABLESPACE, NULL, NULL);
  else
    ndbcluster_log_schema_op(thd,
                             thd->query(), thd->query_length(),
                             "", alter_info->logfile_group_name,
                             table_id, table_version,
                             SOT_LOGFILE_GROUP, NULL, NULL);
  DBUG_RETURN(FALSE);

ndberror:
  err= dict->getNdbError();
ndberror2:
  ndb_to_mysql_error(&err);
  
  my_error(error, MYF(0), errmsg);
  DBUG_RETURN(1);
}


bool ha_ndbcluster::get_no_parts(const char *name, uint *no_parts)
{
  THD *thd= current_thd;
  Ndb *ndb;
  NDBDICT *dict;
  int err;
  DBUG_ENTER("ha_ndbcluster::get_no_parts");
  LINT_INIT(err);

  set_dbname(name);
  set_tabname(name);
  for (;;)
  {
    if (check_ndb_connection(thd))
    {
      err= HA_ERR_NO_CONNECTION;
      break;
    }
    ndb= get_ndb(thd);
    ndb->setDatabaseName(m_dbname);
    Ndb_table_guard ndbtab_g(dict= ndb->getDictionary(), m_tabname);
    if (!ndbtab_g.get_table())
      ERR_BREAK(dict->getNdbError(), err);
    *no_parts= ndbtab_g.get_table()->getFragmentCount();
    DBUG_RETURN(FALSE);
  }

  print_error(err, MYF(0));
  DBUG_RETURN(TRUE);
}

static int ndbcluster_fill_files_table(handlerton *hton, 
                                       THD *thd, 
                                       TABLE_LIST *tables,
                                       Item *cond)
{
  TABLE* table= tables->table;
  Ndb *ndb= check_ndb_in_thd(thd);
  NdbDictionary::Dictionary* dict= ndb->getDictionary();
  NdbDictionary::Dictionary::List dflist;
  NdbError ndberr;
  uint i;
  DBUG_ENTER("ndbcluster_fill_files_table");

  dict->listObjects(dflist, NdbDictionary::Object::Datafile);
  ndberr= dict->getNdbError();
  if (ndberr.classification != NdbError::NoError)
    ERR_RETURN(ndberr);

  for (i= 0; i < dflist.count; i++)
  {
    NdbDictionary::Dictionary::List::Element& elt = dflist.elements[i];
    Ndb_cluster_connection_node_iter iter;
    uint id;
    
    g_ndb_cluster_connection->init_get_next_node(iter);

    while ((id= g_ndb_cluster_connection->get_next_alive_node(iter)))
    {
      init_fill_schema_files_row(table);
      NdbDictionary::Datafile df= dict->getDatafile(id, elt.name);
      ndberr= dict->getNdbError();
      if(ndberr.classification != NdbError::NoError)
      {
        if (ndberr.classification == NdbError::SchemaError)
          continue;

        if (ndberr.classification == NdbError::UnknownResultError)
          continue;

        ERR_RETURN(ndberr);
      }
      NdbDictionary::Tablespace ts= dict->getTablespace(df.getTablespace());
      ndberr= dict->getNdbError();
      if (ndberr.classification != NdbError::NoError)
      {
        if (ndberr.classification == NdbError::SchemaError)
          continue;
        ERR_RETURN(ndberr);
      }

      table->field[IS_FILES_FILE_NAME]->set_notnull();
      table->field[IS_FILES_FILE_NAME]->store(elt.name, strlen(elt.name),
                                              system_charset_info);
      table->field[IS_FILES_FILE_TYPE]->set_notnull();
      table->field[IS_FILES_FILE_TYPE]->store("DATAFILE",8,
                                              system_charset_info);
      table->field[IS_FILES_TABLESPACE_NAME]->set_notnull();
      table->field[IS_FILES_TABLESPACE_NAME]->store(df.getTablespace(),
                                                    strlen(df.getTablespace()),
                                                    system_charset_info);
      table->field[IS_FILES_LOGFILE_GROUP_NAME]->set_notnull();
      table->field[IS_FILES_LOGFILE_GROUP_NAME]->
        store(ts.getDefaultLogfileGroup(),
              strlen(ts.getDefaultLogfileGroup()),
              system_charset_info);
      table->field[IS_FILES_ENGINE]->set_notnull();
      table->field[IS_FILES_ENGINE]->store(ndbcluster_hton_name,
                                           ndbcluster_hton_name_length,
                                           system_charset_info);

      table->field[IS_FILES_FREE_EXTENTS]->set_notnull();
      table->field[IS_FILES_FREE_EXTENTS]->store(df.getFree()
                                                 / ts.getExtentSize(), true);
      table->field[IS_FILES_TOTAL_EXTENTS]->set_notnull();
      table->field[IS_FILES_TOTAL_EXTENTS]->store(df.getSize()
                                                  / ts.getExtentSize(), true);
      table->field[IS_FILES_EXTENT_SIZE]->set_notnull();
      table->field[IS_FILES_EXTENT_SIZE]->store(ts.getExtentSize(), true);
      table->field[IS_FILES_INITIAL_SIZE]->set_notnull();
      table->field[IS_FILES_INITIAL_SIZE]->store(df.getSize(), true);
      table->field[IS_FILES_MAXIMUM_SIZE]->set_notnull();
      table->field[IS_FILES_MAXIMUM_SIZE]->store(df.getSize(), true);
      table->field[IS_FILES_VERSION]->set_notnull();
      table->field[IS_FILES_VERSION]->store(df.getObjectVersion(), true);

      table->field[IS_FILES_ROW_FORMAT]->set_notnull();
      table->field[IS_FILES_ROW_FORMAT]->store("FIXED", 5, system_charset_info);

      char extra[30];
      int len= my_snprintf(extra, sizeof(extra), "CLUSTER_NODE=%u", id);
      table->field[IS_FILES_EXTRA]->set_notnull();
      table->field[IS_FILES_EXTRA]->store(extra, len, system_charset_info);
      schema_table_store_record(thd, table);
    }
  }

  NdbDictionary::Dictionary::List tslist;
  dict->listObjects(tslist, NdbDictionary::Object::Tablespace);
  ndberr= dict->getNdbError();
  if (ndberr.classification != NdbError::NoError)
    ERR_RETURN(ndberr);

  for (i= 0; i < tslist.count; i++)
  {
    NdbDictionary::Dictionary::List::Element&elt= tslist.elements[i];

    NdbDictionary::Tablespace ts= dict->getTablespace(elt.name);
    ndberr= dict->getNdbError();
    if (ndberr.classification != NdbError::NoError)
    {
      if (ndberr.classification == NdbError::SchemaError)
        continue;
      ERR_RETURN(ndberr);
    }

    init_fill_schema_files_row(table);
    table->field[IS_FILES_FILE_TYPE]->set_notnull();
    table->field[IS_FILES_FILE_TYPE]->store("TABLESPACE", 10,
                                            system_charset_info);

    table->field[IS_FILES_TABLESPACE_NAME]->set_notnull();
    table->field[IS_FILES_TABLESPACE_NAME]->store(elt.name,
                                                     strlen(elt.name),
                                                     system_charset_info);
    table->field[IS_FILES_LOGFILE_GROUP_NAME]->set_notnull();
    table->field[IS_FILES_LOGFILE_GROUP_NAME]->
      store(ts.getDefaultLogfileGroup(),
           strlen(ts.getDefaultLogfileGroup()),
           system_charset_info);

    table->field[IS_FILES_ENGINE]->set_notnull();
    table->field[IS_FILES_ENGINE]->store(ndbcluster_hton_name,
                                         ndbcluster_hton_name_length,
                                         system_charset_info);

    table->field[IS_FILES_EXTENT_SIZE]->set_notnull();
    table->field[IS_FILES_EXTENT_SIZE]->store(ts.getExtentSize(), true);

    table->field[IS_FILES_VERSION]->set_notnull();
    table->field[IS_FILES_VERSION]->store(ts.getObjectVersion(), true);

    schema_table_store_record(thd, table);
  }

  NdbDictionary::Dictionary::List uflist;
  dict->listObjects(uflist, NdbDictionary::Object::Undofile);
  ndberr= dict->getNdbError();
  if (ndberr.classification != NdbError::NoError)
    ERR_RETURN(ndberr);

  for (i= 0; i < uflist.count; i++)
  {
    NdbDictionary::Dictionary::List::Element& elt= uflist.elements[i];
    Ndb_cluster_connection_node_iter iter;
    unsigned id;

    g_ndb_cluster_connection->init_get_next_node(iter);

    while ((id= g_ndb_cluster_connection->get_next_alive_node(iter)))
    {
      NdbDictionary::Undofile uf= dict->getUndofile(id, elt.name);
      ndberr= dict->getNdbError();
      if (ndberr.classification != NdbError::NoError)
      {
        if (ndberr.classification == NdbError::SchemaError)
          continue;
        if (ndberr.classification == NdbError::UnknownResultError)
          continue;
        ERR_RETURN(ndberr);
      }
      NdbDictionary::LogfileGroup lfg=
        dict->getLogfileGroup(uf.getLogfileGroup());
      ndberr= dict->getNdbError();
      if (ndberr.classification != NdbError::NoError)
      {
        if (ndberr.classification == NdbError::SchemaError)
          continue;
        ERR_RETURN(ndberr);
      }

      init_fill_schema_files_row(table);
      table->field[IS_FILES_FILE_NAME]->set_notnull();
      table->field[IS_FILES_FILE_NAME]->store(elt.name, strlen(elt.name),
                                              system_charset_info);
      table->field[IS_FILES_FILE_TYPE]->set_notnull();
      table->field[IS_FILES_FILE_TYPE]->store("UNDO LOG", 8,
                                              system_charset_info);
      NdbDictionary::ObjectId objid;
      uf.getLogfileGroupId(&objid);
      table->field[IS_FILES_LOGFILE_GROUP_NAME]->set_notnull();
      table->field[IS_FILES_LOGFILE_GROUP_NAME]->store(uf.getLogfileGroup(),
                                                  strlen(uf.getLogfileGroup()),
                                                       system_charset_info);
      table->field[IS_FILES_LOGFILE_GROUP_NUMBER]->set_notnull();
      table->field[IS_FILES_LOGFILE_GROUP_NUMBER]->store(objid.getObjectId(), true);
      table->field[IS_FILES_ENGINE]->set_notnull();
      table->field[IS_FILES_ENGINE]->store(ndbcluster_hton_name,
                                           ndbcluster_hton_name_length,
                                           system_charset_info);

      table->field[IS_FILES_TOTAL_EXTENTS]->set_notnull();
      table->field[IS_FILES_TOTAL_EXTENTS]->store(uf.getSize()/4, true);
      table->field[IS_FILES_EXTENT_SIZE]->set_notnull();
      table->field[IS_FILES_EXTENT_SIZE]->store(4, true);

      table->field[IS_FILES_INITIAL_SIZE]->set_notnull();
      table->field[IS_FILES_INITIAL_SIZE]->store(uf.getSize(), true);
      table->field[IS_FILES_MAXIMUM_SIZE]->set_notnull();
      table->field[IS_FILES_MAXIMUM_SIZE]->store(uf.getSize(), true);

      table->field[IS_FILES_VERSION]->set_notnull();
      table->field[IS_FILES_VERSION]->store(uf.getObjectVersion(), true);

      char extra[100];
      int len= my_snprintf(extra,sizeof(extra),"CLUSTER_NODE=%u;UNDO_BUFFER_SIZE=%lu",
                           id, (ulong) lfg.getUndoBufferSize());
      table->field[IS_FILES_EXTRA]->set_notnull();
      table->field[IS_FILES_EXTRA]->store(extra, len, system_charset_info);
      schema_table_store_record(thd, table);
    }
  }

  // now for LFGs
  NdbDictionary::Dictionary::List lfglist;
  dict->listObjects(lfglist, NdbDictionary::Object::LogfileGroup);
  ndberr= dict->getNdbError();
  if (ndberr.classification != NdbError::NoError)
    ERR_RETURN(ndberr);

  for (i= 0; i < lfglist.count; i++)
  {
    NdbDictionary::Dictionary::List::Element& elt= lfglist.elements[i];

    NdbDictionary::LogfileGroup lfg= dict->getLogfileGroup(elt.name);
    ndberr= dict->getNdbError();
    if (ndberr.classification != NdbError::NoError)
    {
      if (ndberr.classification == NdbError::SchemaError)
        continue;
      ERR_RETURN(ndberr);
    }

    init_fill_schema_files_row(table);
    table->field[IS_FILES_FILE_TYPE]->set_notnull();
    table->field[IS_FILES_FILE_TYPE]->store("UNDO LOG", 8,
                                            system_charset_info);

    table->field[IS_FILES_LOGFILE_GROUP_NAME]->set_notnull();
    table->field[IS_FILES_LOGFILE_GROUP_NAME]->store(elt.name,
                                                     strlen(elt.name),
                                                     system_charset_info);
    table->field[IS_FILES_LOGFILE_GROUP_NUMBER]->set_notnull();
    table->field[IS_FILES_LOGFILE_GROUP_NUMBER]->store(lfg.getObjectId(), true);
    table->field[IS_FILES_ENGINE]->set_notnull();
    table->field[IS_FILES_ENGINE]->store(ndbcluster_hton_name,
                                         ndbcluster_hton_name_length,
                                         system_charset_info);

    table->field[IS_FILES_FREE_EXTENTS]->set_notnull();
    table->field[IS_FILES_FREE_EXTENTS]->store(lfg.getUndoFreeWords(), true);
    table->field[IS_FILES_EXTENT_SIZE]->set_notnull();
    table->field[IS_FILES_EXTENT_SIZE]->store(4, true);

    table->field[IS_FILES_VERSION]->set_notnull();
    table->field[IS_FILES_VERSION]->store(lfg.getObjectVersion(), true);

    char extra[100];
    int len= my_snprintf(extra,sizeof(extra),
                         "UNDO_BUFFER_SIZE=%lu",
                         (ulong) lfg.getUndoBufferSize());
    table->field[IS_FILES_EXTRA]->set_notnull();
    table->field[IS_FILES_EXTRA]->store(extra, len, system_charset_info);
    schema_table_store_record(thd, table);
  }
  DBUG_RETURN(0);
}

static int show_ndb_vars(THD *thd, SHOW_VAR *var, char *buff)
{
  if (!check_ndb_in_thd(thd))
    return -1;
  struct st_ndb_status *st;
  SHOW_VAR *st_var;
  {
    char *mem= (char*)sql_alloc(sizeof(struct st_ndb_status) +
                                sizeof(ndb_status_variables_dynamic));
    st= new (mem) st_ndb_status;
    st_var= (SHOW_VAR*)(mem + sizeof(struct st_ndb_status));
    memcpy(st_var, &ndb_status_variables_dynamic, sizeof(ndb_status_variables_dynamic));
    int i= 0;
    SHOW_VAR *tmp= &(ndb_status_variables_dynamic[0]);
    for (; tmp->value; tmp++, i++)
      st_var[i].value= mem + (tmp->value - (char*)&g_ndb_status);
  }
  {
    Thd_ndb *thd_ndb= get_thd_ndb(thd);
    Ndb_cluster_connection *c= thd_ndb->connection;
    update_status_variables(thd_ndb, st, c);
  }
  var->type= SHOW_ARRAY;
  var->value= (char *) st_var;
  return 0;
}

SHOW_VAR ndb_status_variables_export[]= {
  {"Ndb",          (char*) &show_ndb_vars,                 SHOW_FUNC},
  {"Ndb_conflict", (char*) &ndb_status_conflict_variables, SHOW_ARRAY},
  {"Ndb",          (char*) &ndb_status_injector_variables, SHOW_ARRAY},
  {"Ndb",          (char*) &ndb_status_slave_variables,    SHOW_ARRAY},
  {"Ndb",          (char*) &show_ndb_server_api_stats,     SHOW_FUNC},
  {"Ndb_index_stat", (char*) &ndb_status_index_stat_variables, SHOW_ARRAY},
  {NullS, NullS, SHOW_LONG}
};


static MYSQL_SYSVAR_ULONG(
  cache_check_time,                  /* name */
  opt_ndb_cache_check_time,              /* var */
  PLUGIN_VAR_RQCMDARG,
  "A dedicated thread is created to, at the given "
  "millisecond interval, invalidate the query cache "
  "if another MySQL server in the cluster has changed "
  "the data in the database.",
  NULL,                              /* check func. */
  NULL,                              /* update func. */
  0,                                 /* default */
  0,                                 /* min */
  ONE_YEAR_IN_SECONDS,               /* max */
  0                                  /* block */
);


static MYSQL_SYSVAR_ULONG(
  extra_logging,                     /* name */
  opt_ndb_extra_logging,                 /* var */
  PLUGIN_VAR_OPCMDARG,
  "Turn on more logging in the error log.",
  NULL,                              /* check func. */
  NULL,                              /* update func. */
  1,                                 /* default */
  0,                                 /* min */
  0,                                 /* max */
  0                                  /* block */
);


static MYSQL_SYSVAR_ULONG(
  wait_connected,                    /* name */
  opt_ndb_wait_connected,            /* var */
  PLUGIN_VAR_RQCMDARG | PLUGIN_VAR_READONLY,
  "Time (in seconds) for mysqld to wait for connection "
  "to cluster management and data nodes.",
  NULL,                              /* check func. */
  NULL,                              /* update func. */
  0,                                 /* default */
  0,                                 /* min */
  ONE_YEAR_IN_SECONDS,               /* max */
  0                                  /* block */
);


static MYSQL_SYSVAR_ULONG(
  wait_setup,                        /* name */
  opt_ndb_wait_setup,                /* var */
  PLUGIN_VAR_RQCMDARG | PLUGIN_VAR_READONLY,
  "Time (in seconds) for mysqld to wait for setup to "
  "complete (0 = no wait)",
  NULL,                              /* check func. */
  NULL,                              /* update func. */
  15,                                /* default */
  0,                                 /* min */
  ONE_YEAR_IN_SECONDS,               /* max */
  0                                  /* block */
);


static MYSQL_SYSVAR_UINT(
  cluster_connection_pool,           /* name */
  opt_ndb_cluster_connection_pool,   /* var */
  PLUGIN_VAR_RQCMDARG | PLUGIN_VAR_READONLY,
  "Pool of cluster connections to be used by mysql server.",
  NULL,                              /* check func. */
  NULL,                              /* update func. */
  1,                                 /* default */
  1,                                 /* min */
  63,                                /* max */
  0                                  /* block */
);

/* should be in index_stat.h */

extern int
ndb_index_stat_option_check(MYSQL_THD,
                            struct st_mysql_sys_var *var,
                            void *save,
                            struct st_mysql_value *value);
extern void
ndb_index_stat_option_update(MYSQL_THD,
                             struct st_mysql_sys_var *var,
                             void *var_ptr,
                             const void *save);

extern char ndb_index_stat_option_buf[];

static MYSQL_SYSVAR_STR(
  index_stat_option,                /* name */
  opt_ndb_index_stat_option,        /* var */
  PLUGIN_VAR_RQCMDARG,
  "Comma-separated tunable options for ndb index statistics",
  ndb_index_stat_option_check,      /* check func. */
  ndb_index_stat_option_update,     /* update func. */
  ndb_index_stat_option_buf
);


ulong opt_ndb_report_thresh_binlog_epoch_slip;
static MYSQL_SYSVAR_ULONG(
  report_thresh_binlog_epoch_slip,   /* name */
  opt_ndb_report_thresh_binlog_epoch_slip,/* var */
  PLUGIN_VAR_RQCMDARG,
  "Threshold on number of epochs to be behind before reporting binlog "
  "status. E.g. 3 means that if the difference between what epoch has "
  "been received from the storage nodes and what has been applied to "
  "the binlog is 3 or more, a status message will be sent to the cluster "
  "log.",
  NULL,                              /* check func. */
  NULL,                              /* update func. */
  3,                                 /* default */
  0,                                 /* min */
  256,                               /* max */
  0                                  /* block */
);


ulong opt_ndb_report_thresh_binlog_mem_usage;
static MYSQL_SYSVAR_ULONG(
  report_thresh_binlog_mem_usage,    /* name */
  opt_ndb_report_thresh_binlog_mem_usage,/* var */
  PLUGIN_VAR_RQCMDARG,
  "Threshold on percentage of free memory before reporting binlog "
  "status. E.g. 10 means that if amount of available memory for "
  "receiving binlog data from the storage nodes goes below 10%, "
  "a status message will be sent to the cluster log.",
  NULL,                              /* check func. */
  NULL,                              /* update func. */
  10,                                /* default */
  0,                                 /* min */
  100,                               /* max */
  0                                  /* block */
);


my_bool opt_ndb_log_update_as_write;
static MYSQL_SYSVAR_BOOL(
  log_update_as_write,               /* name */
  opt_ndb_log_update_as_write,       /* var */
  PLUGIN_VAR_OPCMDARG,
  "For efficiency log only after image as a write event. "
  "Ignore before image. This may cause compatability problems if "
  "replicating to other storage engines than ndbcluster.",
  NULL,                              /* check func. */
  NULL,                              /* update func. */
  1                                  /* default */
);


my_bool opt_ndb_log_updated_only;
static MYSQL_SYSVAR_BOOL(
  log_updated_only,                  /* name */
  opt_ndb_log_updated_only,          /* var */
  PLUGIN_VAR_OPCMDARG,
  "For efficiency log only updated columns. Columns are considered "
  "as \"updated\" even if they are updated with the same value. "
  "This may cause compatability problems if "
  "replicating to other storage engines than ndbcluster.",
  NULL,                              /* check func. */
  NULL,                              /* update func. */
  1                                  /* default */
);


my_bool opt_ndb_log_orig;
static MYSQL_SYSVAR_BOOL(
  log_orig,                          /* name */
  opt_ndb_log_orig,                  /* var */
  PLUGIN_VAR_OPCMDARG,
  "Log originating server id and epoch in ndb_binlog_index. Each epoch "
  "may in this case have multiple rows in ndb_binlog_index, one for "
  "each originating epoch.",
  NULL,                              /* check func. */
  NULL,                              /* update func. */
  0                                  /* default */
);


my_bool opt_ndb_log_bin;
static MYSQL_SYSVAR_BOOL(
  log_bin,                           /* name */
  opt_ndb_log_bin,                   /* var */
  PLUGIN_VAR_OPCMDARG,
  "Log ndb tables in the binary log. Option only has meaning if "
  "the binary log has been turned on for the server.",
  NULL,                              /* check func. */
  NULL,                              /* update func. */
  1                                  /* default */
);


my_bool opt_ndb_log_binlog_index;
static MYSQL_SYSVAR_BOOL(
  log_binlog_index,                  /* name */
  opt_ndb_log_binlog_index,          /* var */
  PLUGIN_VAR_OPCMDARG,
  "Insert mapping between epochs and binlog positions into the "
  "ndb_binlog_index table.",
  NULL,                              /* check func. */
  NULL,                              /* update func. */
  1                                  /* default */
);


static my_bool opt_ndb_log_empty_epochs;
static MYSQL_SYSVAR_BOOL(
  log_empty_epochs,                  /* name */
  opt_ndb_log_empty_epochs,          /* var */
  PLUGIN_VAR_OPCMDARG,
  "",
  NULL,                              /* check func. */
  NULL,                              /* update func. */
  0                                  /* default */
);

bool ndb_log_empty_epochs(void)
{
  return opt_ndb_log_empty_epochs;
}


my_bool opt_ndb_log_apply_status;
static MYSQL_SYSVAR_BOOL(
  log_apply_status,                 /* name */
  opt_ndb_log_apply_status,         /* var */
  PLUGIN_VAR_OPCMDARG,
  "Log ndb_apply_status updates from Master in the Binlog",
  NULL,                             /* check func. */
  NULL,                             /* update func. */
  0                                 /* default */
);


static MYSQL_SYSVAR_STR(
  connectstring,                    /* name */
  opt_ndb_connectstring,            /* var */
  PLUGIN_VAR_RQCMDARG | PLUGIN_VAR_READONLY,
  "Connect string for ndbcluster.",
  NULL,                             /* check func. */
  NULL,                             /* update func. */
  NULL                              /* default */
);


static MYSQL_SYSVAR_STR(
  mgmd_host,                        /* name */
  opt_ndb_connectstring,                /* var */
  PLUGIN_VAR_RQCMDARG | PLUGIN_VAR_READONLY,
  "Same as --ndb-connectstring",
  NULL,                             /* check func. */
  NULL,                             /* update func. */
  NULL                              /* default */
);


static MYSQL_SYSVAR_UINT(
  nodeid,                           /* name */
  opt_ndb_nodeid,                   /* var */
  PLUGIN_VAR_RQCMDARG | PLUGIN_VAR_READONLY,
  "Set nodeid for this node. Overrides node id specified "
  "in --ndb-connectstring.",
  NULL,                             /* check func. */
  NULL,                             /* update func. */
  0,                                /* default */
  0,                                /* min */
  MAX_NODES_ID,                     /* max */
  0                                 /* block */
);


static struct st_mysql_sys_var* system_variables[]= {
  MYSQL_SYSVAR(cache_check_time),
  MYSQL_SYSVAR(extra_logging),
  MYSQL_SYSVAR(wait_connected),
  MYSQL_SYSVAR(wait_setup),
  MYSQL_SYSVAR(cluster_connection_pool),
  MYSQL_SYSVAR(report_thresh_binlog_mem_usage),
  MYSQL_SYSVAR(report_thresh_binlog_epoch_slip),
  MYSQL_SYSVAR(log_update_as_write),
  MYSQL_SYSVAR(log_updated_only),
  MYSQL_SYSVAR(log_orig),
  MYSQL_SYSVAR(distribution),
  MYSQL_SYSVAR(autoincrement_prefetch_sz),
  MYSQL_SYSVAR(force_send),
  MYSQL_SYSVAR(use_exact_count),
  MYSQL_SYSVAR(use_transactions),
  MYSQL_SYSVAR(use_copying_alter_table),
  MYSQL_SYSVAR(optimized_node_selection),
  MYSQL_SYSVAR(batch_size),
  MYSQL_SYSVAR(optimization_delay),
  MYSQL_SYSVAR(index_stat_enable),
  MYSQL_SYSVAR(index_stat_option),
  MYSQL_SYSVAR(index_stat_cache_entries),
  MYSQL_SYSVAR(index_stat_update_freq),
  MYSQL_SYSVAR(table_no_logging),
  MYSQL_SYSVAR(table_temporary),
  MYSQL_SYSVAR(log_bin),
  MYSQL_SYSVAR(log_binlog_index),
  MYSQL_SYSVAR(log_empty_epochs),
  MYSQL_SYSVAR(log_apply_status),
  MYSQL_SYSVAR(connectstring),
  MYSQL_SYSVAR(mgmd_host),
  MYSQL_SYSVAR(nodeid),
  MYSQL_SYSVAR(blob_read_batch_bytes),
  MYSQL_SYSVAR(blob_write_batch_bytes),
  MYSQL_SYSVAR(deferred_constraints),
  NULL
};


struct st_mysql_storage_engine ndbcluster_storage_engine=
{ MYSQL_HANDLERTON_INTERFACE_VERSION };


#include "ha_ndbinfo.h"

extern struct st_mysql_sys_var* ndbinfo_system_variables[];

struct st_mysql_storage_engine ndbinfo_storage_engine=
{ MYSQL_HANDLERTON_INTERFACE_VERSION };

mysql_declare_plugin(ndbcluster)
{
  MYSQL_STORAGE_ENGINE_PLUGIN,
  &ndbcluster_storage_engine,
  ndbcluster_hton_name,
  "MySQL AB",
  "Clustered, fault-tolerant tables",
  PLUGIN_LICENSE_GPL,
  ndbcluster_init,            /* plugin init */
  NULL,                       /* plugin deinit */
  0x0100,                     /* plugin version */
  ndb_status_variables_export,/* status variables                */
  system_variables,           /* system variables */
  NULL                        /* config options                  */
},
{
  MYSQL_STORAGE_ENGINE_PLUGIN,
  &ndbinfo_storage_engine,
  "ndbinfo",
  "Sun Microsystems Inc.",
  "MySQL Cluster system information storage engine",
  PLUGIN_LICENSE_GPL,
  ndbinfo_init,               /* plugin init */
  ndbinfo_deinit,             /* plugin deinit */
  0x0001,                     /* plugin version */
  NULL,                       /* status variables */
  ndbinfo_system_variables,   /* system variables */
  NULL                        /* config options */
}
mysql_declare_plugin_end;

#endif<|MERGE_RESOLUTION|>--- conflicted
+++ resolved
@@ -250,8 +250,6 @@
   0                                  /* block */
 );
 
-<<<<<<< HEAD
-=======
 /*
   Required in index_stat.cc but available only from here
   thanks to use of top level anonymous structs.
@@ -261,14 +259,6 @@
   return THDVAR(thd, index_stat_enable);
 }
 
-/*
-  Default value for max number of transactions createable against NDB from
-  the handler. Should really be 2 but there is a transaction to much allocated
-  when lock table is used, and one extra to used for global schema lock.
-*/
-static const int max_transactions= 4;
-
->>>>>>> d8d68ed5
 static int ndbcluster_end(handlerton *hton, ha_panic_function flag);
 static bool ndbcluster_show_status(handlerton *hton, THD*,
                                    stat_print_fn *,
@@ -439,27 +429,7 @@
 
 /* Status variables shown with 'show status like 'Ndb%' */
 
-<<<<<<< HEAD
-struct st_ndb_status {
-  st_ndb_status() { bzero(this, sizeof(struct st_ndb_status)); }
-  long cluster_node_id;
-  const char * connected_host;
-  long connected_port;
-  long number_of_replicas;
-  long number_of_data_nodes;
-  long number_of_ready_data_nodes;
-  long connect_count;
-  long execute_count;
-  long scan_count;
-  long pruned_scan_count;
-  long schema_locks_count;
-  long transaction_no_hint_count[MAX_NDB_NODES];
-  long transaction_hint_count[MAX_NDB_NODES];
-  long long api_client_stats[Ndb::NumClientStatistics];
-};
-=======
 struct st_ndb_status g_ndb_status;
->>>>>>> d8d68ed5
 
 long g_ndb_status_index_stat_cache_query = 0;
 long g_ndb_status_index_stat_cache_clean = 0;
@@ -10873,7 +10843,7 @@
   if (pthread_create(&tmp2, &connection_attrib, ndb_index_stat_thread_func, 0))
   {
     DBUG_PRINT("error", ("Could not create ndb index statistics thread"));
-    hash_free(&ndbcluster_open_tables);
+    my_hash_free(&ndbcluster_open_tables);
     pthread_mutex_destroy(&ndbcluster_mutex);
     pthread_mutex_destroy(&LOCK_ndb_index_stat_thread);
     pthread_cond_destroy(&COND_ndb_index_stat_thread);
@@ -10894,7 +10864,7 @@
   if (!ndb_index_stat_thread_running)
   {
     DBUG_PRINT("error", ("ndb index statistics thread exited prematurely"));
-    hash_free(&ndbcluster_open_tables);
+    my_hash_free(&ndbcluster_open_tables);
     pthread_mutex_destroy(&ndbcluster_mutex);
     pthread_mutex_destroy(&LOCK_ndb_index_stat_thread);
     pthread_cond_destroy(&COND_ndb_index_stat_thread);
@@ -10976,13 +10946,10 @@
   pthread_cond_destroy(&COND_ndb_util_thread);
   pthread_cond_destroy(&COND_ndb_util_ready);
   pthread_cond_destroy(&COND_ndb_setup_complete);
-<<<<<<< HEAD
-=======
   pthread_mutex_destroy(&LOCK_ndb_index_stat_thread);
   pthread_cond_destroy(&COND_ndb_index_stat_thread);
   pthread_cond_destroy(&COND_ndb_index_stat_ready);
-  ndbcluster_global_schema_lock_deinit();
->>>>>>> d8d68ed5
+
   DBUG_RETURN(0);
 }
 
