/* Copyright (C) 2000-2003 MySQL AB

  This program is free software; you can redistribute it and/or modify
  it under the terms of the GNU General Public License as published by
  the Free Software Foundation; version 2 of the License.

  This program is distributed in the hope that it will be useful,
  but WITHOUT ANY WARRANTY; without even the implied warranty of
  MERCHANTABILITY or FITNESS FOR A PARTICULAR PURPOSE.  See the
  GNU General Public License for more details.

  You should have received a copy of the GNU General Public License
  along with this program; if not, write to the Free Software
  Foundation, Inc., 59 Temple Place, Suite 330, Boston, MA  02111-1307  USA
*/

/*
  This file defines the NDB Cluster handler: the interface between MySQL and
  NDB Cluster
*/

#ifdef USE_PRAGMA_IMPLEMENTATION
#pragma implementation				// gcc: Class implementation
#endif

#include "mysql_priv.h"
#include "rpl_mi.h"

#include <my_dir.h>
#ifdef WITH_NDBCLUSTER_STORAGE_ENGINE
#include "ha_ndbcluster.h"
#include <ndbapi/NdbApi.hpp>
#include "ha_ndbcluster_cond.h"
#include <../util/Bitmask.hpp>
#include <ndbapi/NdbIndexStat.hpp>
#include <ndbapi/NdbInterpretedCode.hpp>

#include "ha_ndbcluster_binlog.h"
#include "ha_ndbcluster_tables.h"

#include <mysql/plugin.h>

#ifdef ndb_dynamite
#undef assert
#define assert(x) do { if(x) break; ::printf("%s %d: assert failed: %s\n", __FILE__, __LINE__, #x); ::fflush(stdout); ::signal(SIGABRT,SIG_DFL); ::abort(); ::kill(::getpid(),6); ::kill(::getpid(),9); } while (0)
#endif

// options from from mysqld.cc
extern const char *opt_ndbcluster_connectstring;
extern ulong opt_ndb_cache_check_time;
extern ulong opt_ndb_wait_connected;
extern ulong opt_ndb_cluster_connection_pool;

// ndb interface initialization/cleanup
#ifdef  __cplusplus
extern "C" {
#endif
extern void ndb_init_internal();
extern void ndb_end_internal();
#ifdef  __cplusplus
}
#endif

const char *ndb_distribution_names[]= {"KEYHASH", "LINHASH", NullS};
TYPELIB ndb_distribution_typelib= { array_elements(ndb_distribution_names)-1,
                                    "", ndb_distribution_names, NULL };
const char *opt_ndb_distribution= ndb_distribution_names[ND_KEYHASH];
enum ndb_distribution opt_ndb_distribution_id= ND_KEYHASH;

// Default value for parallelism
static const int parallelism= 0;

// Default value for max number of transactions
// createable against NDB from this handler
static const int max_transactions= 3; // should really be 2 but there is a transaction to much allocated when loch table is used

static uint ndbcluster_partition_flags();
static int ndbcluster_init(void *);
static int ndbcluster_end(handlerton *hton, ha_panic_function flag);
static bool ndbcluster_show_status(handlerton *hton, THD*,
                                   stat_print_fn *,
                                   enum ha_stat_type);
static int ndbcluster_alter_tablespace(handlerton *hton,
                                       THD* thd, 
                                       st_alter_tablespace *info);
static int ndbcluster_fill_files_table(handlerton *hton,
                                       THD *thd, 
                                       TABLE_LIST *tables, 
                                       COND *cond);

handlerton *ndbcluster_hton;

static handler *ndbcluster_create_handler(handlerton *hton,
                                          TABLE_SHARE *table,
                                          MEM_ROOT *mem_root)
{
  return new (mem_root) ha_ndbcluster(hton, table);
}

static uint ndbcluster_partition_flags()
{
  return (HA_CAN_PARTITION | HA_CAN_UPDATE_PARTITION_KEY |
          HA_CAN_PARTITION_UNIQUE | HA_USE_AUTO_PARTITION);
}

static uint ndbcluster_alter_partition_flags()
{
  return HA_PARTITION_FUNCTION_SUPPORTED;
}

#define NDB_AUTO_INCREMENT_RETRIES 10
#define BATCH_FLUSH_SIZE (32768)

static void set_ndb_err(THD *thd, const NdbError &err);

#define ERR_PRINT(err) \
  DBUG_PRINT("error", ("%d  message: %s", err.code, err.message))

#define ERR_RETURN(err)                  \
{                                        \
  const NdbError& tmp= err;              \
  set_ndb_err(current_thd, tmp);         \
  DBUG_RETURN(ndb_to_mysql_error(&tmp)); \
}

#define ERR_BREAK(err, code)             \
{                                        \
  const NdbError& tmp= err;              \
  set_ndb_err(current_thd, tmp);         \
  code= ndb_to_mysql_error(&tmp);        \
  break;                                 \
}

#define ERR_SET(err, code)               \
{                                        \
  const NdbError& tmp= err;              \
  set_ndb_err(current_thd, tmp);         \
  code= ndb_to_mysql_error(&tmp);        \
}

static int ndbcluster_inited= 0;
int ndbcluster_terminating= 0;

static Ndb* g_ndb= NULL;
Ndb_cluster_connection* g_ndb_cluster_connection= NULL;
Ndb_cluster_connection **g_ndb_cluster_connection_pool= NULL;
ulong g_ndb_cluster_connection_pool_alloc= 0;
ulong g_ndb_cluster_connection_pool_pos= 0;
pthread_mutex_t g_ndb_cluster_connection_pool_mutex;
uchar g_node_id_map[max_ndb_nodes];

// Handler synchronization
pthread_mutex_t ndbcluster_mutex;

// Table lock handling
HASH ndbcluster_open_tables;

static uchar *ndbcluster_get_key(NDB_SHARE *share, size_t *length,
                                my_bool not_used __attribute__((unused)));
static
NdbRecord *
ndb_get_table_statistics_ndbrecord(NDBDICT *, const NDBTAB *);
static int ndb_get_table_statistics(ha_ndbcluster*, bool, Ndb*, const NDBTAB *, 
                                    struct Ndb_statistics *);
static int ndb_get_table_statistics(ha_ndbcluster*, bool, Ndb*,
                                    const NdbRecord *, struct Ndb_statistics *);


// Util thread variables
pthread_t ndb_util_thread;
int ndb_util_thread_running= 0;
pthread_mutex_t LOCK_ndb_util_thread;
pthread_cond_t COND_ndb_util_thread;
pthread_cond_t COND_ndb_util_ready;
pthread_handler_t ndb_util_thread_func(void *arg);
ulong ndb_cache_check_time;

/* Status variables shown with 'show status like 'Ndb%' */

struct st_ndb_status {
  st_ndb_status() { bzero(this, sizeof(struct st_ndb_status)); }
  long cluster_node_id;
  const char * connected_host;
  long connected_port;
  long number_of_replicas;
  long number_of_data_nodes;
  long number_of_ready_data_nodes;
  long connect_count;
  long execute_count;
};

static struct st_ndb_status g_ndb_status;
static long g_ndb_status_conflict_fn_max= 0;
static long g_ndb_status_conflict_fn_old= 0;

static int update_status_variables(Thd_ndb *thd_ndb,
                                   st_ndb_status *ns,
                                   Ndb_cluster_connection *c)
{
  ns->connected_port= c->get_connected_port();
  ns->connected_host= c->get_connected_host();
  if (ns->cluster_node_id != (int) c->node_id())
  {
    ns->cluster_node_id= c->node_id();
    if (&g_ndb_status == ns && g_ndb_cluster_connection == c)
      sql_print_information("NDB: NodeID is %lu, management server '%s:%lu'",
                            ns->cluster_node_id, ns->connected_host,
                            ns->connected_port);
  }
  ns->number_of_replicas= 0;
  ns->number_of_ready_data_nodes= c->get_no_ready();
  ns->number_of_data_nodes= c->no_db_nodes();
  ns->connect_count= c->get_connect_count();
  if (thd_ndb)
  {
    ns->execute_count= thd_ndb->m_execute_count;
  }
  return 0;
}

SHOW_VAR ndb_status_variables[]= {
  {"cluster_node_id",     (char*) &g_ndb_status.cluster_node_id,      SHOW_LONG},
  {"config_from_host",    (char*) &g_ndb_status.connected_host,       SHOW_CHAR_PTR},
  {"config_from_port",    (char*) &g_ndb_status.connected_port,       SHOW_LONG},
//{"number_of_replicas",  (char*) &g_ndb_status.number_of_replicas,   SHOW_LONG},
  {"number_of_data_nodes",(char*) &g_ndb_status.number_of_data_nodes, SHOW_LONG},
  {"number_of_ready_data_nodes",
   (char*) &g_ndb_status.number_of_ready_data_nodes,                  SHOW_LONG},
  {"connect_count",      (char*) &g_ndb_status.connect_count,         SHOW_LONG},
  {"execute_count",      (char*) &g_ndb_status.execute_count,         SHOW_LONG},
  {NullS, NullS, SHOW_LONG}
};

SHOW_VAR ndb_status_conflict_variables[]= {
  {"conflict_fn_max",     (char*) &g_ndb_status_conflict_fn_max, SHOW_LONG},
  {"conflict_fn_old",     (char*) &g_ndb_status_conflict_fn_old, SHOW_LONG},
  {NullS, NullS, SHOW_LONG}
};

/*
  Error handling functions
*/

/* Note for merge: old mapping table, moved to storage/ndb/ndberror.c */

static int ndb_to_mysql_error(const NdbError *ndberr)
{
  /* read the mysql mapped error code */
  int error= ndberr->mysql_code;

  switch (error)
  {
    /* errors for which we do not add warnings, just return mapped error code
    */
  case HA_ERR_NO_SUCH_TABLE:
  case HA_ERR_KEY_NOT_FOUND:
    return error;

    /* Mapping missing, go with the ndb error code*/
  case -1:
    error= ndberr->code;
    break;
    /* Mapping exists, go with the mapped code */
  default:
    break;
  }

  /*
    Push the NDB error message as warning
    - Used to be able to use SHOW WARNINGS toget more info on what the error is
    - Used by replication to see if the error was temporary
  */
  if (ndberr->status == NdbError::TemporaryError)
    push_warning_printf(current_thd, MYSQL_ERROR::WARN_LEVEL_ERROR,
			ER_GET_TEMPORARY_ERRMSG, ER(ER_GET_TEMPORARY_ERRMSG),
			ndberr->code, ndberr->message, "NDB");
  else
    push_warning_printf(current_thd, MYSQL_ERROR::WARN_LEVEL_ERROR,
			ER_GET_ERRMSG, ER(ER_GET_ERRMSG),
			ndberr->code, ndberr->message, "NDB");
  return error;
}

#ifdef HAVE_NDB_BINLOG
/* Write conflicting row to exceptions table. */
static int write_conflict_row(NDB_SHARE *share,
                              NdbTransaction *trans,
                              const uchar *row,
                              NdbError& err)
{
  DBUG_ENTER("write_conflict_row");

  /* get exceptions table */
  NDB_CONFLICT_FN_SHARE *cfn_share= share->m_cfn_share;
  const NDBTAB *ex_tab= cfn_share->m_ex_tab;
  DBUG_ASSERT(ex_tab != NULL);

  /* get insert op */
  NdbOperation *ex_op= trans->getNdbOperation(ex_tab);
  if (ex_op == NULL)
  {
    err= trans->getNdbError();
    DBUG_RETURN(-1);
  }
  if (ex_op->insertTuple() == -1)
  {
    err= ex_op->getNdbError();
    DBUG_RETURN(-1);
  }
  {
    uint32 server_id= (uint32)::server_id;
    uint32 master_server_id= (uint32)active_mi->master_server_id;
    uint64 master_epoch= (uint64)active_mi->master_epoch;
    uint32 count= (uint32)++(cfn_share->m_count);
    if (ex_op->setValue((Uint32)0, (const char *)&(server_id)) ||
        ex_op->setValue((Uint32)1, (const char *)&(master_server_id)) ||
        ex_op->setValue((Uint32)2, (const char *)&(master_epoch)) ||
        ex_op->setValue((Uint32)3, (const char *)&(count)))
    {
      err= ex_op->getNdbError();
      DBUG_RETURN(-1);
    }
  }
  /* copy primary keys */
  {
    const int fixed_cols= 4;
    int nkey= cfn_share->m_pk_cols;
    int k;
    for (k= 0; k < nkey; k++)
    {
      DBUG_ASSERT(row != NULL);
      const uchar* data= row + cfn_share->m_offset[k];
      if (ex_op->setValue((Uint32)(fixed_cols + k), (const char*)data) == -1)
      {
        err= ex_op->getNdbError();
        DBUG_RETURN(-1);
      }
    }
  }
  DBUG_RETURN(0);
}
#endif

inline int
check_completed_operations_pre_commit(Thd_ndb *thd_ndb, NdbTransaction *trans,
                                      const NdbOperation *first,
                                      uint *ignore_count)
{
  uint ignores= 0;
  DBUG_ENTER("check_completed_operations_pre_commit");
  /*
    Check that all errors are "accepted" errors
    or exceptions to report
  */
#ifdef HAVE_NDB_BINLOG
  uint conflict_rows_written= 0;
#endif
  while (first)
  {
    const NdbError &err= first->getNdbError();
    if (err.classification != NdbError::NoError &&
        err.classification != NdbError::ConstraintViolation &&
        err.classification != NdbError::NoDataFound)
    {
#ifdef HAVE_NDB_BINLOG
      DBUG_PRINT("info", ("ndb error: %d", err.code));
      if (err.code == (int) error_conflict_fn_max_violation)
      {
        thd_ndb->m_max_violation_count++;
      }
      else if (err.code == (int) error_conflict_fn_old_violation)
      {
        thd_ndb->m_old_violation_count++;
        const void* buffer= first->getCustomData();
        if (buffer != NULL)
        {
          Ndb_exceptions_data ex_data;
          memcpy(&ex_data, buffer, sizeof(ex_data));
          NDB_SHARE *share= ex_data.share;
          const uchar* row= ex_data.row;
          DBUG_ASSERT(share != NULL && row != NULL);

          NDB_CONFLICT_FN_SHARE* cfn_share= share->m_cfn_share;
          if (cfn_share && cfn_share->m_ex_tab)
          {
            NdbError ex_err;
            if (write_conflict_row(share, trans, row, ex_err))
            {
              char msg[FN_REFLEN];
              my_snprintf(msg, sizeof(msg), "table %s NDB error %d '%s'",
                          cfn_share->m_ex_tab->getName(),
                          ex_err.code, ex_err.message);

              NdbDictionary::Dictionary* dict= thd_ndb->ndb->getDictionary();

              if (ex_err.classification == NdbError::SchemaError)
              {
                dict->removeTableGlobal(*(cfn_share->m_ex_tab), false);
                cfn_share->m_ex_tab= NULL;
              }
              else if (ex_err.status == NdbError::TemporaryError)
              {
                /* Slave will roll back and retry entire transaction. */
                ERR_RETURN(ex_err);
              }
              else
              {
                push_warning_printf(current_thd, MYSQL_ERROR::WARN_LEVEL_ERROR,
                                    ER_EXCEPTIONS_WRITE_ERROR,
                                    ER(ER_EXCEPTIONS_WRITE_ERROR), msg);
                /* Slave will stop replication. */
                DBUG_RETURN(ER_EXCEPTIONS_WRITE_ERROR);
              }
            }
            else
            {
              conflict_rows_written++;
            }
          }
          else
          {
            DBUG_PRINT("info", ("missing %s", !cfn_share ? "cfn_share" : "ex_tab"));
          }
        }
        else
        {
          DBUG_PRINT("info", ("missing custom data"));
        }
      }
      else
#endif
        DBUG_RETURN(err.code);
    }
    if (err.classification != NdbError::NoError)
      ignores++;
    first= trans->getNextCompletedOperation(first);
  }
  if (ignore_count)
    *ignore_count= ignores;
#ifdef HAVE_NDB_BINLOG
  if (conflict_rows_written)
  {
    if (trans->execute(NdbTransaction::NoCommit,
                       NdbOperation::AO_IgnoreError,
                       thd_ndb->m_force_send))
    {
      abort();
      //err= trans->getNdbError();
    }
    if (trans->getNdbError().code)
    {
      sql_print_error("NDB slave: write conflict row error code %d", trans->getNdbError().code);
    }
  }
#endif
  DBUG_RETURN(0);
}

inline int
check_completed_operations(Thd_ndb *thd_ndb, NdbTransaction *trans,
                           const NdbOperation *first,
                           uint *ignore_count)
{
  uint ignores= 0;
  DBUG_ENTER("check_completed_operations");
  /*
    Check that all errors are "accepted" errors
  */
  while (first)
  {
    const NdbError &err= first->getNdbError();
    if (err.classification != NdbError::NoError &&
        err.classification != NdbError::ConstraintViolation &&
        err.classification != NdbError::NoDataFound)
    {
#ifdef HAVE_NDB_BINLOG
      DBUG_ASSERT(err.code != 9999 && err.code != 9998);
#endif
      DBUG_RETURN(err.code);
    }
    if (err.classification != NdbError::NoError)
      ignores++;
    first= trans->getNextCompletedOperation(first);
  }
  if (ignore_count)
    *ignore_count= ignores;
  DBUG_RETURN(0);
}

void
ha_ndbcluster::release_completed_operations(Thd_ndb *thd_ndb,
                                            NdbTransaction *trans,
                                            bool force_release)
{
  if (trans->hasBlobOperation())
  {
    /* We are reading/writing BLOB fields, 
       releasing operation records is unsafe
    */
    return;
  }
  if (!force_release)
  {
    if (thd_ndb->query_state & NDB_QUERY_MULTI_READ_RANGE)
    {
      /* We are batching reads and have not consumed all fetched
	 rows yet, releasing operation records is unsafe 
      */
      return;
    }
  }
  trans->releaseCompletedOperations();
}

int execute_no_commit(Thd_ndb *thd_ndb, NdbTransaction *trans,
                      bool force_release, bool ignore_no_key,
                      uint *ignore_count= 0);
inline
int execute_no_commit(Thd_ndb *thd_ndb, NdbTransaction *trans,
                      bool force_release, bool ignore_no_key,
                      uint *ignore_count)
{
  DBUG_ENTER("execute_no_commit");
  ha_ndbcluster::release_completed_operations(thd_ndb, trans, force_release);
  const NdbOperation *first= trans->getFirstDefinedOperation();
  thd_ndb->m_execute_count++;
  if (trans->execute(NdbTransaction::NoCommit,
                     NdbOperation::AO_IgnoreError,
                     thd_ndb->m_force_send))
  {
    thd_ndb->m_unsent_bytes= 0;
    DBUG_RETURN(-1);
  }
  thd_ndb->m_unsent_bytes= 0;
  if (!ignore_no_key || trans->getNdbError().code == 0)
    DBUG_RETURN(trans->getNdbError().code);

  DBUG_RETURN(check_completed_operations_pre_commit(thd_ndb, trans, first,
                                                    ignore_count));
}

int execute_commit(Thd_ndb *thd_ndb, NdbTransaction *trans,
                   int force_send, int ignore_error, uint *ignore_count= 0);
inline
int execute_commit(Thd_ndb *thd_ndb, NdbTransaction *trans,
                   int force_send, int ignore_error, uint *ignore_count)
{
  DBUG_ENTER("execute_commit");
  const NdbOperation *first= trans->getFirstDefinedOperation();
  thd_ndb->m_execute_count++;
  if (trans->execute(NdbTransaction::Commit,
                     NdbOperation::AO_IgnoreError,
                     force_send))
  {
    thd_ndb->m_max_violation_count= 0;
    thd_ndb->m_old_violation_count= 0;
    thd_ndb->m_conflict_fn_usage_count= 0;
    thd_ndb->m_unsent_bytes= 0;
    DBUG_RETURN(-1);
  }
  g_ndb_status_conflict_fn_max+= thd_ndb->m_max_violation_count;
  g_ndb_status_conflict_fn_old+= thd_ndb->m_old_violation_count;
  thd_ndb->m_max_violation_count= 0;
  thd_ndb->m_old_violation_count= 0;
  thd_ndb->m_conflict_fn_usage_count= 0;
  thd_ndb->m_unsent_bytes= 0;
  if (!ignore_error || trans->getNdbError().code == 0)
    DBUG_RETURN(trans->getNdbError().code);
  DBUG_RETURN(check_completed_operations(thd_ndb, trans, first, ignore_count));
}

inline
int execute_no_commit_ie(Thd_ndb *thd_ndb, NdbTransaction *trans,
			 bool force_release)
{
  DBUG_ENTER("execute_no_commit_ie");
  ha_ndbcluster::release_completed_operations(thd_ndb, trans, force_release);
  int res= trans->execute(NdbTransaction::NoCommit,
                          NdbOperation::AO_IgnoreError,
                          thd_ndb->m_force_send);
  thd_ndb->m_unsent_bytes= 0;
  thd_ndb->m_execute_count++;
  DBUG_RETURN(res);
}

/*
  Place holder for ha_ndbcluster thread specific data
*/
static
uchar *thd_ndb_share_get_key(THD_NDB_SHARE *thd_ndb_share, size_t *length,
                            my_bool not_used __attribute__((unused)))
{
  *length= sizeof(thd_ndb_share->key);
  return (uchar*) &thd_ndb_share->key;
}

Thd_ndb::Thd_ndb()
{
  pthread_mutex_lock(&g_ndb_cluster_connection_pool_mutex);
  connection=
    g_ndb_cluster_connection_pool[g_ndb_cluster_connection_pool_pos];
  g_ndb_cluster_connection_pool_pos++;
  if (g_ndb_cluster_connection_pool_pos ==
      g_ndb_cluster_connection_pool_alloc)
    g_ndb_cluster_connection_pool_pos= 0;
  pthread_mutex_unlock(&g_ndb_cluster_connection_pool_mutex);
  ndb= new Ndb(connection, "");
  lock_count= 0;
  start_stmt_count= 0;
  count= 0;
  trans= NULL;
  m_handler= NULL;
  m_error= FALSE;
  m_error_code= 0;
  query_state&= NDB_QUERY_NORMAL;
  options= 0;
  (void) hash_init(&open_tables, &my_charset_bin, 5, 0, 0,
                   (hash_get_key)thd_ndb_share_get_key, 0, 0);
  m_unsent_bytes= 0;
  m_execute_count= 0;
  m_max_violation_count= 0;
  m_old_violation_count= 0;
  m_conflict_fn_usage_count= 0;
  init_alloc_root(&m_batch_mem_root, BATCH_FLUSH_SIZE/4, 0);
}

Thd_ndb::~Thd_ndb()
{
  if (ndb)
  {
#ifndef DBUG_OFF
    Ndb::Free_list_usage tmp;
    tmp.m_name= 0;
    while (ndb->get_free_list_usage(&tmp))
    {
      uint leaked= (uint) tmp.m_created - tmp.m_free;
      if (leaked)
        fprintf(stderr, "NDB: Found %u %s%s that %s not been released\n",
                leaked, tmp.m_name,
                (leaked == 1)?"":"'s",
                (leaked == 1)?"has":"have");
    }
#endif
    delete ndb;
    ndb= NULL;
  }
  changed_tables.empty();
  hash_free(&open_tables);
  free_root(&m_batch_mem_root, MYF(0));
}

void
Thd_ndb::init_open_tables()
{
  count= 0;
  m_error= FALSE;
  m_error_code= 0;
  my_hash_reset(&open_tables);
}

THD_NDB_SHARE *
Thd_ndb::get_open_table(THD *thd, const void *key)
{
  DBUG_ENTER("Thd_ndb::get_open_table");
  HASH_SEARCH_STATE state;
  THD_NDB_SHARE *thd_ndb_share=
    (THD_NDB_SHARE*)hash_first(&open_tables, (uchar *)&key, sizeof(key), &state);
  while (thd_ndb_share && thd_ndb_share->key != key)
    thd_ndb_share= (THD_NDB_SHARE*)hash_next(&open_tables, (uchar *)&key, sizeof(key), &state);
  if (thd_ndb_share == 0)
  {
    thd_ndb_share= (THD_NDB_SHARE *) alloc_root(&thd->transaction.mem_root,
                                                sizeof(THD_NDB_SHARE));
    if (!thd_ndb_share)
    {
      mem_alloc_error(sizeof(THD_NDB_SHARE));
      DBUG_RETURN(NULL);
    }
    thd_ndb_share->key= key;
    thd_ndb_share->stat.last_count= count;
    thd_ndb_share->stat.no_uncommitted_rows_count= 0;
    thd_ndb_share->stat.records= ~(ha_rows)0;
    my_hash_insert(&open_tables, (uchar *)thd_ndb_share);
  }
  else if (thd_ndb_share->stat.last_count != count)
  {
    thd_ndb_share->stat.last_count= count;
    thd_ndb_share->stat.no_uncommitted_rows_count= 0;
    thd_ndb_share->stat.records= ~(ha_rows)0;
  }
  DBUG_PRINT("exit", ("thd_ndb_share: 0x%lx  key: 0x%lx",
                      (long) thd_ndb_share, (long) key));
  DBUG_RETURN(thd_ndb_share);
}

inline
Ndb *ha_ndbcluster::get_ndb(THD *thd)
{
  return get_thd_ndb(thd)->ndb;
}

/*
 * manage uncommitted insert/deletes during transactio to get records correct
 */

void ha_ndbcluster::set_rec_per_key()
{
  DBUG_ENTER("ha_ndbcluster::set_rec_per_key");
  for (uint i=0 ; i < table_share->keys ; i++)
  {
    table->key_info[i].rec_per_key[table->key_info[i].key_parts-1]= 1;
  }
  DBUG_VOID_RETURN;
}

ha_rows ha_ndbcluster::records()
{
  DBUG_ENTER("ha_ndbcluster::records");
  struct Ndb_local_table_statistics *local_info= m_table_info;
  DBUG_PRINT("info", ("id=%d, no_uncommitted_rows_count=%d",
                      ((const NDBTAB *)m_table)->getTableId(),
                      local_info->no_uncommitted_rows_count));

  if (update_stats(table->in_use, 1) == 0)
  {
    DBUG_RETURN(stats.records);
  }
  else
  {
    DBUG_RETURN(HA_POS_ERROR);
  }
}

void ha_ndbcluster::no_uncommitted_rows_execute_failure()
{
  DBUG_ENTER("ha_ndbcluster::no_uncommitted_rows_execute_failure");
  get_thd_ndb(current_thd)->m_error= TRUE;
  get_thd_ndb(current_thd)->m_error_code= 0;
  DBUG_VOID_RETURN;
}

void ha_ndbcluster::no_uncommitted_rows_update(int c)
{
  DBUG_ENTER("ha_ndbcluster::no_uncommitted_rows_update");
  struct Ndb_local_table_statistics *local_info= m_table_info;
  local_info->no_uncommitted_rows_count+= c;
  DBUG_PRINT("info", ("id=%d, no_uncommitted_rows_count=%d",
                      ((const NDBTAB *)m_table)->getTableId(),
                      local_info->no_uncommitted_rows_count));
  DBUG_VOID_RETURN;
}

void ha_ndbcluster::no_uncommitted_rows_reset(THD *thd)
{
  DBUG_ENTER("ha_ndbcluster::no_uncommitted_rows_reset");
  Thd_ndb *thd_ndb= get_thd_ndb(thd);
  thd_ndb->count++;
  thd_ndb->m_error= FALSE;
  thd_ndb->m_unsent_bytes= 0;
  DBUG_VOID_RETURN;
}

/*
  Sets the latest ndb error code on the thd_ndb object such that it
  can be retrieved later to know which ndb error caused the handler
  error.
*/
static void set_ndb_err(THD *thd, const NdbError &err)
{
  DBUG_ENTER("set_ndb_err");
  ERR_PRINT(err);

  Thd_ndb *thd_ndb= get_thd_ndb(thd);
  if (thd_ndb == NULL)
    DBUG_VOID_RETURN;
#ifdef NOT_YET
  /*
    Check if error code is overwritten, in this case the original
    failure cause will be lost.  E.g. if 4350 error is given. So
    push a warning so that it can be detected which is the root
    error cause.
  */
  if (thd_ndb->m_query_id == thd->query_id &&
      thd_ndb->m_error_code != 0 &&
      thd_ndb->m_error_code != err.code)
  {
    char buf[FN_REFLEN];
    ndb_error_string(thd_ndb->m_error_code, buf, sizeof(buf));
    push_warning_printf(thd, MYSQL_ERROR::WARN_LEVEL_ERROR,
			ER_GET_ERRMSG, ER(ER_GET_ERRMSG),
			thd_ndb->m_error_code, buf, "NDB");
  }
#endif
  thd_ndb->m_query_id= thd->query_id;
  thd_ndb->m_error_code= err.code;
  DBUG_VOID_RETURN;
}

int ha_ndbcluster::ndb_err(NdbTransaction *trans)
{
  THD *thd= current_thd;
  int res;
  NdbError err= trans->getNdbError();
  DBUG_ENTER("ndb_err");
  
  set_ndb_err(thd, err);

  switch (err.classification) {
  case NdbError::SchemaError:
  {
    // TODO perhaps we need to do more here, invalidate also in the cache
    m_table->setStatusInvalid();
    /* Close other open handlers not used by any thread */
    TABLE_LIST table_list;
    bzero((char*) &table_list,sizeof(table_list));
    table_list.db= m_dbname;
    table_list.alias= table_list.table_name= m_tabname;
    close_cached_tables(thd, 0, &table_list);
    break;
  }
  default:
    break;
  }
  res= ndb_to_mysql_error(&err);
  DBUG_PRINT("info", ("transformed ndbcluster error %d to mysql error %d", 
                      err.code, res));
  if (res == HA_ERR_FOUND_DUPP_KEY)
  {
    if (m_rows_to_insert == 1)
    {
      /*
	We can only distinguish between primary and non-primary
	violations here, so we need to return MAX_KEY for non-primary
	to signal that key is unknown
      */
      m_dupkey= err.code == 630 ? table_share->primary_key : MAX_KEY; 
    }
    else
    {
      /* We are batching inserts, offending key is not available */
      m_dupkey= (uint) -1;
    }
  }
  DBUG_RETURN(res);
}


/*
  Override the default get_error_message in order to add the 
  error message of NDB 
 */

bool ha_ndbcluster::get_error_message(int error, 
                                      String *buf)
{
  DBUG_ENTER("ha_ndbcluster::get_error_message");
  DBUG_PRINT("enter", ("error: %d", error));

  Ndb *ndb= check_ndb_in_thd(current_thd);
  if (!ndb)
    DBUG_RETURN(FALSE);

  const NdbError err= ndb->getNdbError(error);
  bool temporary= err.status==NdbError::TemporaryError;
  buf->set(err.message, strlen(err.message), &my_charset_bin);
  DBUG_PRINT("exit", ("message: %s, temporary: %d", buf->ptr(), temporary));
  DBUG_RETURN(temporary);
}


void
ha_ndbcluster::set_hidden_key(uchar *row, Uint64 auto_value)
{
  /* The hidden primary key is stored just after the normal row data. */
  uint32 offset= offset_hidden_key();
  DBUG_ASSERT(offset + NDB_HIDDEN_PRIMARY_KEY_LENGTH <= table->s->reclength + m_extra_reclength);
  memcpy(&row[offset], &auto_value, NDB_HIDDEN_PRIMARY_KEY_LENGTH);
}

Uint64
ha_ndbcluster::get_hidden_key(const uchar *row)
{
  Uint64 hidden_key;
  uint32 offset= offset_hidden_key();
  memcpy(&hidden_key, &row[offset], NDB_HIDDEN_PRIMARY_KEY_LENGTH);
  return hidden_key;
}

void
ha_ndbcluster::request_hidden_key(uchar *mask)
{
  uint32 field_no= field_number_hidden_key();
  mask[field_no>>3]|= (1 << (field_no & 7));
}

/*
  Check if MySQL field type forces var part in ndb storage
*/
static bool field_type_forces_var_part(enum_field_types type)
{
  switch (type) {
  case MYSQL_TYPE_VAR_STRING:
  case MYSQL_TYPE_VARCHAR:
    return TRUE;
  case MYSQL_TYPE_TINY_BLOB:
  case MYSQL_TYPE_BLOB:
  case MYSQL_TYPE_MEDIUM_BLOB:
  case MYSQL_TYPE_LONG_BLOB:
  case MYSQL_TYPE_GEOMETRY:
    return FALSE;
  default:
    return FALSE;
  }
}

void
ha_ndbcluster::set_partition_function_value(uchar *row, uint32 func_value)
{
  /* The partition function value is stored just after the hidden primary
     key (if any). */
  uint32 offset= offset_user_partition_function();
  DBUG_ASSERT(offset + 4 <= table->s->reclength + m_extra_reclength);
  memcpy(&row[offset], &func_value, 4);
}

uint32
ha_ndbcluster::get_partition_fragment(const uchar *row)
{
  uint32 fragment;
  uint32 offset= offset_user_partition_fragment();
  memcpy(&fragment, &row[offset], 4);
  return fragment;
}

void
ha_ndbcluster::request_partition_function_value(uchar *mask)
{
  uint32 field_no= field_number_user_partition_function();
  mask[field_no>>3]|= (1 << (field_no & 7));
}

static inline uchar *
alloc_batch_row(Thd_ndb *thd_ndb, uint size)
{
  /*
    We only reset the batch mem_root on first allocate after execute(), not
    immediately at execute() time.
    This is so that we have the chance after execute() to copy out data from
    any read buffers.
   */
  if (thd_ndb->m_unsent_bytes == 0)
    free_root(&(thd_ndb->m_batch_mem_root), MY_MARK_BLOCKS_FREE);
  return (uchar*)alloc_root(&(thd_ndb->m_batch_mem_root), size);
}

/*
  Copy a record into a newly allocated buffer.
  The returned record is valid until next execute() (actually until next
  allocation after next execute()).
  The input parameter op_batch_size is an estimate of the signal bytes
  needed for the operation; this is used to set the output parameter
  batch_full to true when it is time to flush the batch with execute().
*/
uchar *
ha_ndbcluster::batch_copy_row_to_buffer(Thd_ndb *thd_ndb, const uchar *record,
                                        bool & batch_full)
{
  uchar *row= copy_row_to_buffer(thd_ndb, record);
  if (unlikely(!row))
    return NULL;
  uint unsent= thd_ndb->m_unsent_bytes;
  unsent+= m_bytes_per_write;
  batch_full= unsent >= BATCH_FLUSH_SIZE;
  thd_ndb->m_unsent_bytes= unsent;
  return row;
}

uchar *
ha_ndbcluster::batch_copy_key_to_buffer(Thd_ndb *thd_ndb, const uchar *key,
                                        uint key_len,
                                        uint op_batch_size, bool & batch_full)
{
  uchar *row= alloc_batch_row(thd_ndb, key_len);
  if (unlikely(!row))
    return NULL;
  memcpy(row, key, key_len);
  uint unsent= thd_ndb->m_unsent_bytes;
  unsent+= op_batch_size;
  DBUG_ASSERT(op_batch_size > 0);
  batch_full= unsent >= BATCH_FLUSH_SIZE;
  thd_ndb->m_unsent_bytes= unsent;
  return row;
}

/*
  Simpler row buffer copy, for when we know we will not batch.
  Only valid until next buffer allocation.
*/
uchar *
ha_ndbcluster::copy_row_to_buffer(Thd_ndb *thd_ndb, const uchar *record)
{
  uchar *row;
  uint size= table->s->reclength + m_extra_reclength;
  row= alloc_batch_row(thd_ndb, size);
  if (unlikely(!row))
    return NULL;
  memcpy(row, record, table->s->reclength);
  return row;
}

/* Return a row buffer, valid until next execute(). */
uchar *
ha_ndbcluster::get_row_buffer()
{
  Thd_ndb *thd_ndb= get_thd_ndb(table->in_use);
  return (uchar*)alloc_root(&(thd_ndb->m_batch_mem_root),
                            table->s->reclength + m_extra_reclength);
}

/* Return a row buffer, valid until next execute(). */
uchar *
ha_ndbcluster::get_buffer(uint size)
{
  Thd_ndb *thd_ndb= get_thd_ndb(table->in_use);
  return (uchar*)alloc_root(&(thd_ndb->m_batch_mem_root), size);
}

/*
  When using extra hidden columns, the mysqld column bitmaps do not
  include bits for the extra columns, so we use this method to initialize
  them (after copying the mysqld bitmap to a larger one).  
*/
void
ha_ndbcluster::clear_extended_column_set(uchar *mask)
{
  if (table_share->primary_key == MAX_KEY)
  {
    uint32 field_no= field_number_hidden_key();
    mask[field_no>>3]&= ~(1 << (field_no & 7));
  }
  if (m_user_defined_partitioning)
  {
    uint32 field_no= field_number_user_partition_function();
    mask[field_no>>3]&= ~(1 << (field_no & 7));
  }
}

uchar *
ha_ndbcluster::copy_column_set(MY_BITMAP *bitmap)
{
  bitmap_copy(&m_bitmap, bitmap);
  uchar *mask= (uchar *)m_bitmap_buf;
  clear_extended_column_set(mask);
  return mask;
}

int g_get_ndb_blobs_value(NdbBlob *ndb_blob, void *arg)
{
  ha_ndbcluster *ha= (ha_ndbcluster *)arg;
  DBUG_ENTER("g_get_ndb_blobs_value");
  DBUG_PRINT("info", ("destination row: %p", ha->m_blob_destination_record));

  /* Count the total length needed for blob data. */
  int isNull;
  if (ndb_blob->getNull(isNull) != 0)
    ERR_RETURN(ndb_blob->getNdbError());
  if (isNull == 0) {
    Uint64 len64= 0;
    if (ndb_blob->getLength(len64) != 0)
      ERR_RETURN(ndb_blob->getNdbError());
    /* Align to Uint64. */
    ha->m_blob_total_size+= (len64 + 7) & ~((Uint64)7);
    if (ha->m_blob_total_size > 0xffffffff)
    {
      DBUG_ASSERT(FALSE);
      DBUG_RETURN(-1);
    }
  }
  ha->m_blob_counter++;

  /*
    Wait until all blobs are active with reading, so we can allocate
    and use a common buffer containing all.
  */
  if (ha->m_blob_counter < ha->m_blob_expected_count)
    DBUG_RETURN(0);
  ha->m_blob_counter= 0;

  /* Re-allocate bigger blob buffer if necessary. */
  if (ha->m_blob_total_size > ha->m_blobs_buffer_size)
  {
    my_free(ha->m_blobs_buffer, MYF(MY_ALLOW_ZERO_PTR));
    DBUG_PRINT("info", ("allocate blobs buffer size %u",
                        (uint32)(ha->m_blob_total_size)));
    ha->m_blobs_buffer=
      (uchar*) my_malloc(ha->m_blob_total_size, MYF(MY_WME));
    if (ha->m_blobs_buffer == NULL)
    {
      ha->m_blobs_buffer_size= 0;
      DBUG_RETURN(-1);
    }
    ha->m_blobs_buffer_size= ha->m_blob_total_size;
  }

  /*
    Now read all blob data.
    If we know the destination mysqld row, we also set the blob null bit and
    pointer/length (if not, it will be done instead in unpack_record()).
  */
  uint32 offset= 0;
  for (uint i= 0; i < ha->table->s->fields; i++)
  {
    Field *field= ha->table->field[i];
    if (! (field->flags & BLOB_FLAG))
      continue;
    NdbValue value= ha->m_value[i];
    if (value.blob == NULL)
    {
      DBUG_PRINT("info",("[%u] skipped", i));
      continue;
    }
    Field_blob *field_blob= (Field_blob *)field;
    NdbBlob *ndb_blob= value.blob;
    int isNull;
    if (ndb_blob->getNull(isNull) != 0)
      ERR_RETURN(ndb_blob->getNdbError());
    if (isNull == 0) {
      Uint64 len64= 0;
      if (ndb_blob->getLength(len64) != 0)
        ERR_RETURN(ndb_blob->getNdbError());
      DBUG_ASSERT(len64 < 0xffffffff);
      uchar *buf= ha->m_blobs_buffer + offset;
      uint32 len= ha->m_blobs_buffer_size - offset;
      if (ndb_blob->readData(buf, len) != 0)
          ERR_RETURN(ndb_blob->getNdbError());
      DBUG_PRINT("info", ("[%u] offset: %u  buf: 0x%lx  len=%u",
                          i, offset, (long) buf, len));
      DBUG_ASSERT(len == len64);
      if (ha->m_blob_destination_record)
      {
        my_ptrdiff_t ptrdiff=
          ha->m_blob_destination_record - ha->table->record[0];
        field_blob->move_field_offset(ptrdiff);
        field_blob->set_ptr(len, buf);
        field_blob->set_notnull();
        field_blob->move_field_offset(-ptrdiff);
      }
      offset+= ((len64 + 7) & ~((Uint64)7));
    }
    else if (ha->m_blob_destination_record)
    {
      /* Have to set length even in this case. */
      my_ptrdiff_t ptrdiff=
        ha->m_blob_destination_record - ha->table->record[0];
      uchar *buf= ha->m_blobs_buffer + offset;
      field_blob->move_field_offset(ptrdiff);
      field_blob->set_ptr((uint32)0, buf);
      field_blob->set_null();
      field_blob->move_field_offset(-ptrdiff);
      DBUG_PRINT("info", ("[%u] isNull=%d", i, isNull));
    }
  }

  DBUG_RETURN(0);
}

/*
  Request reading of blob values.

  If dst_record is specified, the blob null bit, pointer, and length will be
  set in that record. Otherwise they must be set later by calling
  unpack_record().
*/
int
ha_ndbcluster::get_blob_values(NdbOperation *ndb_op, uchar *dst_record,
                               const MY_BITMAP *bitmap)
{
  uint i;
  DBUG_ENTER("ha_ndbcluster::get_blob_values");

  m_blob_counter= 0;
  m_blob_expected_count= 0;
  m_blob_destination_record= dst_record;
  m_blob_total_size= 0;

  for (i= 0; i < table_share->fields; i++) 
  {
    Field *field= table->field[i];
    if (!(field->flags & BLOB_FLAG))
      continue;

    DBUG_PRINT("info", ("fieldnr=%d", i));
    NdbBlob *ndb_blob;
    if (bitmap_is_set(bitmap, i))
    {
      if ((ndb_blob= ndb_op->getBlobHandle(i)) == NULL ||
          ndb_blob->setActiveHook(g_get_ndb_blobs_value, this) != 0)
        DBUG_RETURN(1);
      m_blob_expected_count++;
    }
    else
      ndb_blob= NULL;

    m_value[i].blob= ndb_blob;
  }

  DBUG_RETURN(0);
}

int
ha_ndbcluster::set_blob_values(NdbOperation *ndb_op, my_ptrdiff_t row_offset,
                               const MY_BITMAP *bitmap, uint *set_count)
{
  uint field_no;
  uint *blob_index, *blob_index_end;
  int res= 0;
  DBUG_ENTER("ha_ndbcluster::set_blob_values");

  *set_count= 0;

  if (table_share->blob_fields == 0)
    DBUG_RETURN(0);

  blob_index= table_share->blob_field;
  blob_index_end= blob_index + table_share->blob_fields;
  do
  {
    field_no= *blob_index;
    /* A NULL bitmap sets all blobs. */
    if (bitmap && !bitmap_is_set(bitmap, field_no))
      continue;
    Field *field= table->field[field_no];

    NdbBlob *ndb_blob= ndb_op->getBlobHandle(field_no);
    if (ndb_blob == NULL)
      DBUG_RETURN(1);
    if (field->is_null_in_record_with_offset(row_offset))
    {
      if (ndb_blob->setNull() != 0)
        DBUG_RETURN(1);
    }
    else
    {
      Field_blob *field_blob= (Field_blob *)field;

      // Get length and pointer to data
      const uchar *field_ptr= field->ptr + row_offset;
      uint32 blob_len= field_blob->get_length(field_ptr);
      uchar* blob_ptr= NULL;
      field_blob->get_ptr(&blob_ptr);

      // Looks like NULL ptr signals length 0 blob
      if (blob_ptr == NULL) {
        DBUG_ASSERT(blob_len == 0);
        blob_ptr= (uchar*)"";
      }

      DBUG_PRINT("value", ("set blob ptr: 0x%lx  len: %u",
                           (long) blob_ptr, blob_len));
      DBUG_DUMP("value", blob_ptr, min(blob_len, 26));

      // No callback needed to write value
      res= ndb_blob->setValue((char*)blob_ptr, blob_len);
      if (res != 0)
        DBUG_RETURN(1);
    }

    ++(*set_count);
  } while (++blob_index != blob_index_end);

  DBUG_RETURN(res);
}

/*
  This routine is shared by injector.  There is no common blobs buffer
  so the buffer and length are passed by reference.  Injector also
  passes a record pointer diff.
 */
int get_ndb_blobs_value(TABLE* table, NdbValue* value_array,
                        uchar*& buffer, uint& buffer_size,
                        my_ptrdiff_t ptrdiff)
{
  DBUG_ENTER("get_ndb_blobs_value");

  // Field has no field number so cannot use TABLE blob_field
  // Loop twice, first only counting total buffer size
  for (int loop= 0; loop <= 1; loop++)
  {
    uint32 offset= 0;
    for (uint i= 0; i < table->s->fields; i++)
    {
      Field *field= table->field[i];
      NdbValue value= value_array[i];
      if (! (field->flags & BLOB_FLAG))
        continue;
      if (value.blob == NULL)
      {
        DBUG_PRINT("info",("[%u] skipped", i));
        continue;
      }
      Field_blob *field_blob= (Field_blob *)field;
      NdbBlob *ndb_blob= value.blob;
      int isNull;
      if (ndb_blob->getNull(isNull) != 0)
        ERR_RETURN(ndb_blob->getNdbError());
      if (isNull == 0) {
        Uint64 len64= 0;
        if (ndb_blob->getLength(len64) != 0)
          ERR_RETURN(ndb_blob->getNdbError());
        // Align to Uint64
        uint32 size= len64;
        if (size % 8 != 0)
          size+= 8 - size % 8;
        if (loop == 1)
        {
          uchar *buf= buffer + offset;
          uint32 len= 0xffffffff;  // Max uint32
          if (ndb_blob->readData(buf, len) != 0)
            ERR_RETURN(ndb_blob->getNdbError());
          DBUG_PRINT("info", ("[%u] offset: %u  buf: 0x%lx  len=%u  [ptrdiff=%d]",
                              i, offset, (long) buf, len, (int)ptrdiff));
          DBUG_ASSERT(len == len64);
          // Ugly hack assumes only ptr needs to be changed
          field_blob->set_ptr_offset(ptrdiff, len, buf);
        }
        offset+= size;
      }
      else if (loop == 1) // undefined or null
      {
        // have to set length even in this case
        uchar *buf= buffer + offset; // or maybe NULL
        uint32 len= 0;
	field_blob->set_ptr_offset(ptrdiff, len, buf);
        DBUG_PRINT("info", ("[%u] isNull=%d", i, isNull));
      }
    }
    if (loop == 0 && offset > buffer_size)
    {
      my_free(buffer, MYF(MY_ALLOW_ZERO_PTR));
      buffer_size= 0;
      DBUG_PRINT("info", ("allocate blobs buffer size %u", offset));
      buffer= (uchar*) my_malloc(offset, MYF(MY_WME));
      if (buffer == NULL)
      {
        sql_print_error("ha_ndbcluster::get_ndb_blobs_value: "
                        "my_malloc(%u) failed", offset);
        DBUG_RETURN(-1);
      }
      buffer_size= offset;
    }
  }
  DBUG_RETURN(0);
}


/*
  Check if any set or get of blob value in current query.
*/

bool ha_ndbcluster::uses_blob_value(const MY_BITMAP *bitmap)
{
  uint *blob_index, *blob_index_end;
  if (table_share->blob_fields == 0)
    return FALSE;

  blob_index=     table_share->blob_field;
  blob_index_end= blob_index + table_share->blob_fields;
  do
  {
    if (bitmap_is_set(bitmap, table->field[*blob_index]->field_index))
      return TRUE;
  } while (++blob_index != blob_index_end);
  return FALSE;
}


/*
  Get metadata for this table from NDB 

  IMPLEMENTATION
    - check that frm-file on disk is equal to frm-file
      of table accessed in NDB

  RETURN
    0    ok
    -2   Meta data has changed; Re-read data and try again
*/

int cmp_frm(const NDBTAB *ndbtab, const void *pack_data,
            uint pack_length)
{
  DBUG_ENTER("cmp_frm");
  /*
    Compare FrmData in NDB with frm file from disk.
  */
  if ((pack_length != ndbtab->getFrmLength()) || 
      (memcmp(pack_data, ndbtab->getFrmData(), pack_length)))
    DBUG_RETURN(1);
  DBUG_RETURN(0);
}

int ha_ndbcluster::get_metadata(THD *thd, const char *path)
{
<<<<<<< HEAD
  THD *thd= current_thd;
  Ndb *ndb= get_thd_ndb(thd)->ndb;
=======
  Ndb *ndb= get_ndb(thd);
>>>>>>> 61ffb594
  NDBDICT *dict= ndb->getDictionary();
  const NDBTAB *tab;
  int error;
  DBUG_ENTER("get_metadata");
  DBUG_PRINT("enter", ("m_tabname: %s, path: %s", m_tabname, path));

  DBUG_ASSERT(m_table == NULL);
  DBUG_ASSERT(m_table_info == NULL);

  uchar *data= NULL, *pack_data= NULL;
  size_t length, pack_length;

  /*
    Compare FrmData in NDB with frm file from disk.
  */
  error= 0;
  if (readfrm(path, &data, &length) ||
      packfrm(data, length, &pack_data, &pack_length))
  {
    my_free(data, MYF(MY_ALLOW_ZERO_PTR));
    my_free(pack_data, MYF(MY_ALLOW_ZERO_PTR));
    DBUG_RETURN(1);
  }
    
  Ndb_table_guard ndbtab_g(dict, m_tabname);
  if (!(tab= ndbtab_g.get_table()))
    ERR_RETURN(dict->getNdbError());

  if (get_ndb_share_state(m_share) != NSS_ALTERED 
      && cmp_frm(tab, pack_data, pack_length))
  {
    DBUG_PRINT("error", 
               ("metadata, pack_length: %lu  getFrmLength: %d  memcmp: %d",
                (ulong) pack_length, tab->getFrmLength(),
                memcmp(pack_data, tab->getFrmData(), pack_length)));
    DBUG_DUMP("pack_data", (uchar*) pack_data, pack_length);
    DBUG_DUMP("frm", (uchar*) tab->getFrmData(), tab->getFrmLength());
    error= HA_ERR_TABLE_DEF_CHANGED;
  }
  my_free((char*)data, MYF(0));
  my_free((char*)pack_data, MYF(0));

  if (error)
    goto err;

  DBUG_PRINT("info", ("fetched table %s", tab->getName()));
  m_table= tab;

  if (bitmap_init(&m_bitmap, m_bitmap_buf, table_share->fields, 0))
  {
    error= HA_ERR_OUT_OF_MEM;
    goto err;
  }
  if (table_share->primary_key == MAX_KEY)
  {
    /* Hidden primary key. */
    if ((error= add_hidden_pk_ndb_record(dict)) != 0)
      goto err;
  }

  if ((error= add_table_ndb_record(dict)) != 0)
    goto err;

  /*
    Approx. write size in bytes over transporter
  */
  m_bytes_per_write= 12 + tab->getRowSizeInBytes() + 4 * tab->getNoOfColumns();
  if ((error= open_indexes(ndb, table, FALSE)) == 0)
  {
    ndbtab_g.release();
#ifdef HAVE_NDB_BINLOG
    ndbcluster_read_binlog_replication(thd, ndb, m_share, m_table,
                                       ::server_id, table, FALSE);
#endif
    DBUG_RETURN(0);
  }

err:
  ndbtab_g.invalidate();
  m_table= NULL;
  DBUG_RETURN(error);
}

static int fix_unique_index_attr_order(NDB_INDEX_DATA &data,
                                       const NDBINDEX *index,
                                       KEY *key_info)
{
  DBUG_ENTER("fix_unique_index_attr_order");
  unsigned sz= index->getNoOfIndexColumns();

  if (data.unique_index_attrid_map)
    my_free((char*)data.unique_index_attrid_map, MYF(0));
  data.unique_index_attrid_map= (uchar*)my_malloc(sz,MYF(MY_WME));
  if (data.unique_index_attrid_map == 0)
  {
    sql_print_error("fix_unique_index_attr_order: my_malloc(%u) failure",
                    (unsigned int)sz);
    DBUG_RETURN(HA_ERR_OUT_OF_MEM);
  }

  KEY_PART_INFO* key_part= key_info->key_part;
  KEY_PART_INFO* end= key_part+key_info->key_parts;
  DBUG_ASSERT(key_info->key_parts == sz);
  for (unsigned i= 0; key_part != end; key_part++, i++) 
  {
    const char *field_name= key_part->field->field_name;
#ifndef DBUG_OFF
   data.unique_index_attrid_map[i]= 255;
#endif
    for (unsigned j= 0; j < sz; j++)
    {
      const NDBCOL *c= index->getColumn(j);
      if (strcmp(field_name, c->getName()) == 0)
      {
        data.unique_index_attrid_map[i]= j;
        break;
      }
    }
    DBUG_ASSERT(data.unique_index_attrid_map[i] != 255);
  }
  DBUG_RETURN(0);
}

/*
  Create all the indexes for a table.
  If any index should fail to be created,
  the error is returned immediately
*/
int ha_ndbcluster::create_indexes(Ndb *ndb, TABLE *tab)
{
  uint i;
  int error= 0;
  const char *index_name;
  KEY* key_info= tab->key_info;
  const char **key_name= tab->s->keynames.type_names;
  DBUG_ENTER("ha_ndbcluster::create_indexes");

  for (i= 0; i < tab->s->keys; i++, key_info++, key_name++)
  {
    index_name= *key_name;
    NDB_INDEX_TYPE idx_type= get_index_type_from_table(i);
    error= create_index(index_name, key_info, idx_type, i);
    if (error)
    {
      DBUG_PRINT("error", ("Failed to create index %u", i));
      break;
    }
  }

  DBUG_RETURN(error);
}

static void ndb_init_index(NDB_INDEX_DATA &data)
{
  data.type= UNDEFINED_INDEX;
  data.status= UNDEFINED;
  data.unique_index= NULL;
  data.index= NULL;
  data.unique_index_attrid_map= NULL;
  data.index_stat=NULL;
  data.index_stat_cache_entries=0;
  data.index_stat_update_freq=0;
  data.index_stat_query_count=0;
  data.ndb_record_key= NULL;
  data.ndb_record_row= NULL;
  data.ndb_unique_record_key= NULL;
  data.ndb_unique_record_row= NULL;
}

static void ndb_clear_index(NDBDICT *dict, NDB_INDEX_DATA &data)
{
  if (data.unique_index_attrid_map)
  {
    my_free((char*)data.unique_index_attrid_map, MYF(0));
  }
  if (data.index_stat)
  {
    delete data.index_stat;
  }
  if (data.ndb_unique_record_key)
    dict->releaseRecord(data.ndb_unique_record_key);
  if (data.ndb_unique_record_row)
    dict->releaseRecord(data.ndb_unique_record_row);
  if (data.ndb_record_key)
    dict->releaseRecord(data.ndb_record_key);
  if (data.ndb_record_row)
    dict->releaseRecord(data.ndb_record_row);
  ndb_init_index(data);
}

/*
  Associate a direct reference to an index handle
  with an index (for faster access)
 */
int ha_ndbcluster::add_index_handle(THD *thd, NDBDICT *dict, KEY *key_info,
                                    const char *index_name, uint index_no)
{
  int error= 0;

  NDB_INDEX_TYPE idx_type= get_index_type_from_table(index_no);
  m_index[index_no].type= idx_type;
  DBUG_ENTER("ha_ndbcluster::add_index_handle");
  DBUG_PRINT("enter", ("table %s", m_tabname));

  if (idx_type != PRIMARY_KEY_INDEX && idx_type != UNIQUE_INDEX)
  {
    DBUG_PRINT("info", ("Get handle to index %s", index_name));
    const NDBINDEX *index;
    do
    {
      index= dict->getIndexGlobal(index_name, *m_table);
      if (!index)
        ERR_RETURN(dict->getNdbError());
      DBUG_PRINT("info", ("index: 0x%lx  id: %d  version: %d.%d  status: %d",
                          (long) index,
                          index->getObjectId(),
                          index->getObjectVersion() & 0xFFFFFF,
                          index->getObjectVersion() >> 24,
                          index->getObjectStatus()));
      DBUG_ASSERT(index->getObjectStatus() ==
                  NdbDictionary::Object::Retrieved);
      break;
    } while (1);
    m_index[index_no].index= index;
    // ordered index - add stats
    NDB_INDEX_DATA& d=m_index[index_no];
    delete d.index_stat;
    d.index_stat=NULL;
    if (thd->variables.ndb_index_stat_enable)
    {
      d.index_stat=new NdbIndexStat(index);
      d.index_stat_cache_entries=thd->variables.ndb_index_stat_cache_entries;
      d.index_stat_update_freq=thd->variables.ndb_index_stat_update_freq;
      d.index_stat_query_count=0;
      d.index_stat->alloc_cache(d.index_stat_cache_entries);
      DBUG_PRINT("info", ("index %s stat=on cache_entries=%u update_freq=%u",
                          index->getName(),
                          d.index_stat_cache_entries,
                          d.index_stat_update_freq));
    } else
    {
      DBUG_PRINT("info", ("index %s stat=off", index->getName()));
    }
  }
  if (idx_type == UNIQUE_ORDERED_INDEX || idx_type == UNIQUE_INDEX)
  {
    char unique_index_name[FN_LEN];
    static const char* unique_suffix= "$unique";
    m_has_unique_index= TRUE;
    strxnmov(unique_index_name, FN_LEN, index_name, unique_suffix, NullS);
    DBUG_PRINT("info", ("Get handle to unique_index %s", unique_index_name));
    const NDBINDEX *index;
    do
    {
      index= dict->getIndexGlobal(unique_index_name, *m_table);
      if (!index)
        ERR_RETURN(dict->getNdbError());
      DBUG_PRINT("info", ("index: 0x%lx  id: %d  version: %d.%d  status: %d",
                          (long) index,
                          index->getObjectId(),
                          index->getObjectVersion() & 0xFFFFFF,
                          index->getObjectVersion() >> 24,
                          index->getObjectStatus()));
      DBUG_ASSERT(index->getObjectStatus() ==
                  NdbDictionary::Object::Retrieved);
      break;
    } while (1);
    m_index[index_no].unique_index= index;
    error= fix_unique_index_attr_order(m_index[index_no], index, key_info);
  }

  if (!error)
    error= add_index_ndb_record(dict, key_info, index_no);

  if (!error)
    m_index[index_no].status= ACTIVE;
  
  DBUG_RETURN(error);
}

/*
  We use this function to convert null bit masks, as found in class Field,
  to bit numbers, as used in NdbRecord.
*/
static uint
null_bit_mask_to_bit_number(uchar bit_mask)
{
  switch (bit_mask)
  {
    case  0x1: return 0;
    case  0x2: return 1;
    case  0x4: return 2;
    case  0x8: return 3;
    case 0x10: return 4;
    case 0x20: return 5;
    case 0x40: return 6;
    case 0x80: return 7;
    default:
      DBUG_ASSERT(false);
      return 0;
  }
}

static void
ndb_set_record_specification(uint field_no,
                             NdbDictionary::RecordSpecification *spec,
                             const TABLE *table,
                             const NdbDictionary::Table *ndb_table)
{
  spec->column= ndb_table->getColumn(field_no);
  spec->offset= table->field[field_no]->ptr - table->record[0];
  if (table->field[field_no]->null_ptr)
  {
    spec->nullbit_byte_offset=
      table->field[field_no]->null_ptr - table->record[0];
    spec->nullbit_bit_in_byte=
      null_bit_mask_to_bit_number(table->field[field_no]->null_bit);
  }
  else if (table->field[field_no]->type() == MYSQL_TYPE_BIT)
  {
    /* We need to store the position of the overflow bits. */
    const Field_bit* field_bit= static_cast<Field_bit*>(table->field[field_no]);
    spec->nullbit_byte_offset=
      field_bit->bit_ptr - table->record[0];
    spec->nullbit_bit_in_byte= field_bit->bit_ofs;
  }
  else
  {
    spec->nullbit_byte_offset= 0;
    spec->nullbit_bit_in_byte= 0;
  }
}

int
ha_ndbcluster::add_table_ndb_record(NDBDICT *dict)
{
  DBUG_ENTER("ha_ndbcluster::add_table_ndb_record()");
  NdbDictionary::RecordSpecification spec[NDB_MAX_ATTRIBUTES_IN_TABLE + 2];
  NdbRecord *rec;
  uint i;

  for (i= 0; i < table_share->fields; i++)
  {
    ndb_set_record_specification(i, &spec[i], table, m_table);
  }

  uint32 size= 0;
  if (table_share->primary_key == MAX_KEY)
  {
    /* Access to the hidden primary key. */
    spec[i].column= m_table->getColumn(i);
    spec[i].offset= offset_hidden_key();
    spec[i].nullbit_byte_offset= 0;
    spec[i].nullbit_bit_in_byte= 0;
    size+= NDB_HIDDEN_PRIMARY_KEY_LENGTH;
    i++;
  }
  if (m_user_defined_partitioning)
  {
    /* Access to the hidden partition function column. */
    spec[i].column= m_table->getColumn(i);
    spec[i].offset= offset_user_partition_function();
    spec[i].nullbit_byte_offset= 0;
    spec[i].nullbit_bit_in_byte= 0;
    size+= 4;
    i++;
  }

  rec= dict->createRecord(m_table, spec, i, sizeof(spec[0]),
                          NdbDictionary::RecMysqldBitfield);
  if (! rec)
    ERR_RETURN(dict->getNdbError());
  m_ndb_record= rec;

  /*
    We need a different NdbRecord for reading the FRAGMENT pseudo-column,
    as pseudo-columns cannot be enabled/disabled with bitmask.
  */
  if (m_user_defined_partitioning && table_share->primary_key == MAX_KEY)
  {
    spec[i].column= NdbDictionary::Column::FRAGMENT;
    spec[i].offset= offset_user_partition_fragment();
    spec[i].nullbit_byte_offset= 0;
    spec[i].nullbit_bit_in_byte= 0;
    size+= 4;
    i++;

    rec= dict->createRecord(m_table, spec, i, sizeof(spec[0]),
                            NdbDictionary::RecMysqldBitfield);
    if (! rec)
      ERR_RETURN(dict->getNdbError());
    m_ndb_record_fragment= rec;
  }
  else
    m_ndb_record_fragment= NULL;

  m_extra_reclength= size;

  rec= ndb_get_table_statistics_ndbrecord(dict, m_table);
  if (! rec)
    ERR_RETURN(dict->getNdbError());
  m_ndb_statistics_record= rec;

  DBUG_RETURN(0);
}

/* Create NdbRecord for setting hidden primary key from Uint64. */
int
ha_ndbcluster::add_hidden_pk_ndb_record(NDBDICT *dict)
{
  DBUG_ENTER("ha_ndbcluster::add_hidden_pk_ndb_record");
  NdbDictionary::RecordSpecification spec[1];
  NdbRecord *rec;

  spec[0].column= m_table->getColumn(table_share->fields);
  spec[0].offset= 0;
  spec[0].nullbit_byte_offset= 0;
  spec[0].nullbit_bit_in_byte= 0;

  rec= dict->createRecord(m_table, spec, 1, sizeof(spec[0]));
  if (! rec)
    ERR_RETURN(dict->getNdbError());
  m_ndb_hidden_key_record= rec;

  DBUG_RETURN(0);
}

int
ha_ndbcluster::add_index_ndb_record(NDBDICT *dict, KEY *key_info, uint index_no)
{
  DBUG_ENTER("ha_ndbcluster::add_index_ndb_record");
  NdbDictionary::RecordSpecification spec[NDB_MAX_ATTRIBUTES_IN_TABLE + 2];
  NdbRecord *rec;

  Uint32 offset= 0;
  for (uint i= 0; i < key_info->key_parts; i++)
  {
    KEY_PART_INFO *kp= &key_info->key_part[i];

    spec[i].column= m_table->getColumn(kp->fieldnr - 1);
    if (! spec[i].column)
      ERR_RETURN(dict->getNdbError());
    if (kp->null_bit)
    {
      /* Nullable column. */
      spec[i].offset= offset + 1;           // First byte is NULL flag
      spec[i].nullbit_byte_offset= offset;
      spec[i].nullbit_bit_in_byte= 0;
    }
    else
    {
      /* Not nullable column. */
      spec[i].offset= offset;
      spec[i].nullbit_byte_offset= 0;
      spec[i].nullbit_bit_in_byte= 0;
    }
    offset+= kp->store_length;
  }

  if (m_index[index_no].index)
  {
    /*
      Enable MysqldShrinkVarchar flag so that the two-byte length used by
      mysqld for short varchar keys is correctly converted into a one-byte
      length used by Ndb kernel.
    */
    rec= dict->createRecord(m_index[index_no].index, m_table,
                            spec, key_info->key_parts, sizeof(spec[0]),
                            ( NdbDictionary::RecMysqldShrinkVarchar |
                              NdbDictionary::RecMysqldBitfield ));
    if (! rec)
      ERR_RETURN(dict->getNdbError());
    m_index[index_no].ndb_record_key= rec;
  }
  else
    m_index[index_no].ndb_record_key= NULL;

  if (m_index[index_no].unique_index)
  {
    rec= dict->createRecord(m_index[index_no].unique_index, m_table,
                            spec, key_info->key_parts, sizeof(spec[0]),
                            ( NdbDictionary::RecMysqldShrinkVarchar |
                              NdbDictionary::RecMysqldBitfield ));
    if (! rec)
      ERR_RETURN(dict->getNdbError());
    m_index[index_no].ndb_unique_record_key= rec;
  }
  else if (index_no == table_share->primary_key)
  {
    /* The primary key is special, there is no explicit NDB index associated. */
    rec= dict->createRecord(m_table,
                            spec, key_info->key_parts, sizeof(spec[0]),
                            ( NdbDictionary::RecMysqldShrinkVarchar |
                              NdbDictionary::RecMysqldBitfield ));
    if (! rec)
      ERR_RETURN(dict->getNdbError());
    m_index[index_no].ndb_unique_record_key= rec;
  }
  else
    m_index[index_no].ndb_unique_record_key= NULL;

  /* Now do the same, but this time with offsets from Field, for row access. */
  for (uint i= 0; i < key_info->key_parts; i++)
  {
    const KEY_PART_INFO *kp= &key_info->key_part[i];

    spec[i].offset= kp->offset;
    if (kp->null_bit)
    {
      /* Nullable column. */
      spec[i].nullbit_byte_offset= kp->null_offset;
      spec[i].nullbit_bit_in_byte= null_bit_mask_to_bit_number(kp->null_bit);
    }
    else
    {
      /* Not nullable column. */
      spec[i].nullbit_byte_offset= 0;
      spec[i].nullbit_bit_in_byte= 0;
    }
  }

  if (m_index[index_no].unique_index)
  {
    rec= dict->createRecord(m_index[index_no].unique_index, m_table,
                            spec, key_info->key_parts, sizeof(spec[0]),
                            NdbDictionary::RecMysqldBitfield);
    if (! rec)
      ERR_RETURN(dict->getNdbError());
    m_index[index_no].ndb_unique_record_row= rec;
  }
  else if (index_no == table_share->primary_key)
  {
    rec= dict->createRecord(m_table,
                            spec, key_info->key_parts, sizeof(spec[0]),
                            NdbDictionary::RecMysqldBitfield);
    if (! rec)
      ERR_RETURN(dict->getNdbError());
    m_index[index_no].ndb_unique_record_row= rec;
  }
  else
    m_index[index_no].ndb_unique_record_row= NULL;

  /*
    Now create ordered index ndb record for row access with all columns.
    We need this to properly sort rows retrieved from ordered index scan.
  */
  if (m_index[index_no].index)
  {
    uint i;
    for (i= 0; i < table_share->fields; i++)
    {
      ndb_set_record_specification(i, &spec[i], table, m_table);
    }

    if (table_share->primary_key == MAX_KEY)
    {
      /* Access to the hidden primary key. */
      spec[i].column= m_table->getColumn(i);
      spec[i].offset= offset_hidden_key();
      spec[i].nullbit_byte_offset= 0;
      spec[i].nullbit_bit_in_byte= 0;
      i++;

      if (m_user_defined_partitioning)
      {
        spec[i].column= NdbDictionary::Column::FRAGMENT;
        spec[i].offset= offset_user_partition_fragment();
        spec[i].nullbit_byte_offset= 0;
        spec[i].nullbit_bit_in_byte= 0;
        i++;
      }
    }

    rec= dict->createRecord(m_index[index_no].index, m_table,
                            spec, i, sizeof(spec[0]),
                            NdbDictionary::RecMysqldBitfield);
    if (! rec)
      ERR_RETURN(dict->getNdbError());
    m_index[index_no].ndb_record_row= rec;
  }
  else
    m_index[index_no].ndb_record_row= NULL;

  DBUG_RETURN(0);
}

/*
  Associate index handles for each index of a table
*/
int ha_ndbcluster::open_indexes(Ndb *ndb, TABLE *tab, bool ignore_error)
{
  uint i;
  int error= 0;
  THD *thd=current_thd;
  NDBDICT *dict= ndb->getDictionary();
  KEY* key_info= tab->key_info;
  const char **key_name= tab->s->keynames.type_names;
  DBUG_ENTER("ha_ndbcluster::open_indexes");
  m_has_unique_index= FALSE;
  for (i= 0; i < tab->s->keys; i++, key_info++, key_name++)
  {
    if ((error= add_index_handle(thd, dict, key_info, *key_name, i)))
      if (ignore_error)
        m_index[i].index= m_index[i].unique_index= NULL;
      else
        break;
    m_index[i].null_in_unique_index= FALSE;
    if (check_index_fields_not_null(key_info))
      m_index[i].null_in_unique_index= TRUE;
  }

  if (error && !ignore_error)
  {
    while (i > 0)
    {
      i--;
      if (m_index[i].index)
      {
         dict->removeIndexGlobal(*m_index[i].index, 1);
         m_index[i].index= NULL;
      }
      if (m_index[i].unique_index)
      {
         dict->removeIndexGlobal(*m_index[i].unique_index, 1);
         m_index[i].unique_index= NULL;
      }
    }
  }

  DBUG_ASSERT(error == 0 || error == 4243);

  DBUG_RETURN(error);
}

/*
  Renumber indexes in index list by shifting out
  indexes that are to be dropped
 */
void ha_ndbcluster::renumber_indexes(Ndb *ndb, TABLE *tab)
{
  uint i;
  const char *index_name;
  KEY* key_info= tab->key_info;
  const char **key_name= tab->s->keynames.type_names;
  DBUG_ENTER("ha_ndbcluster::renumber_indexes");
  
  for (i= 0; i < tab->s->keys; i++, key_info++, key_name++)
  {
    index_name= *key_name;
    NDB_INDEX_TYPE idx_type= get_index_type_from_table(i);
    m_index[i].type= idx_type;
    if (m_index[i].status == TO_BE_DROPPED) 
    {
      DBUG_PRINT("info", ("Shifting index %s(%i) out of the list", 
                          index_name, i));
      NDB_INDEX_DATA tmp;
      uint j= i + 1;
      // Shift index out of list
      while(j != MAX_KEY && m_index[j].status != UNDEFINED)
      {
        tmp=  m_index[j - 1];
        m_index[j - 1]= m_index[j];
        m_index[j]= tmp;
        j++;
      }
    }
  }

  DBUG_VOID_RETURN;
}

/*
  Drop all indexes that are marked for deletion
*/
int ha_ndbcluster::drop_indexes(Ndb *ndb, TABLE *tab)
{
  uint i;
  int error= 0;
  const char *index_name;
  KEY* key_info= tab->key_info;
  NDBDICT *dict= ndb->getDictionary();
  DBUG_ENTER("ha_ndbcluster::drop_indexes");
  
  for (i= 0; i < tab->s->keys; i++, key_info++)
  {
    NDB_INDEX_TYPE idx_type= get_index_type_from_table(i);
    m_index[i].type= idx_type;
    if (m_index[i].status == TO_BE_DROPPED)
    {
      const NdbDictionary::Index *index= m_index[i].index;
      const NdbDictionary::Index *unique_index= m_index[i].unique_index;
      
      if (index)
      {
        index_name= index->getName();
        DBUG_PRINT("info", ("Dropping index %u: %s", i, index_name));  
        // Drop ordered index from ndb
        error= dict->dropIndexGlobal(*index);
        if (!error)
        {
          dict->removeIndexGlobal(*index, 1);
          m_index[i].index= NULL;
        }
      }
      if (!error && unique_index)
      {
        index_name= unique_index->getName();
        DBUG_PRINT("info", ("Dropping unique index %u: %s", i, index_name));
        // Drop unique index from ndb
        error= dict->dropIndexGlobal(*unique_index);
        if (!error)
        {
          dict->removeIndexGlobal(*unique_index, 1);
          m_index[i].unique_index= NULL;
        }
      }
      if (error)
        DBUG_RETURN(error);
      ndb_clear_index(dict, m_index[i]);
      continue;
    }
  }
  
  DBUG_RETURN(error);
}

/*
  Decode the type of an index from information 
  provided in table object
*/
NDB_INDEX_TYPE ha_ndbcluster::get_index_type_from_table(uint inx) const
{
  return get_index_type_from_key(inx, table_share->key_info,
                                 inx == table_share->primary_key);
}

NDB_INDEX_TYPE ha_ndbcluster::get_index_type_from_key(uint inx,
                                                      KEY *key_info,
                                                      bool primary) const
{
  bool is_hash_index=  (key_info[inx].algorithm == 
                        HA_KEY_ALG_HASH);
  if (primary)
    return is_hash_index ? PRIMARY_KEY_INDEX : PRIMARY_KEY_ORDERED_INDEX;
  
  return ((key_info[inx].flags & HA_NOSAME) ? 
          (is_hash_index ? UNIQUE_INDEX : UNIQUE_ORDERED_INDEX) :
          ORDERED_INDEX);
} 

bool ha_ndbcluster::check_index_fields_not_null(KEY* key_info)
{
  KEY_PART_INFO* key_part= key_info->key_part;
  KEY_PART_INFO* end= key_part+key_info->key_parts;
  DBUG_ENTER("ha_ndbcluster::check_index_fields_not_null");
  
  for (; key_part != end; key_part++) 
    {
      Field* field= key_part->field;
      if (field->maybe_null())
	DBUG_RETURN(TRUE);
    }
  
  DBUG_RETURN(FALSE);
}

void ha_ndbcluster::release_metadata(THD *thd, Ndb *ndb)
{
  uint i;

  DBUG_ENTER("release_metadata");
  DBUG_PRINT("enter", ("m_tabname: %s", m_tabname));

  NDBDICT *dict= ndb->getDictionary();
  int invalidate_indexes= 0;
  if (thd && thd->lex && thd->lex->sql_command == SQLCOM_FLUSH)
  {
    invalidate_indexes = 1;
  }
  if (m_table != NULL)
  {
    if (m_ndb_record != NULL)
    {
      dict->releaseRecord(m_ndb_record);
      m_ndb_record= NULL;
    }
    if (m_ndb_record_fragment != NULL)
    {
      dict->releaseRecord(m_ndb_record_fragment);
      m_ndb_record_fragment= NULL;
    }
    if (m_ndb_hidden_key_record != NULL)
    {
      dict->releaseRecord(m_ndb_hidden_key_record);
      m_ndb_hidden_key_record= NULL;
    }
    if (m_ndb_statistics_record != NULL)
    {
      dict->releaseRecord(m_ndb_statistics_record);
      m_ndb_statistics_record= NULL;
    }
    if (m_table->getObjectStatus() == NdbDictionary::Object::Invalid)
      invalidate_indexes= 1;
    dict->removeTableGlobal(*m_table, invalidate_indexes);
  }
  // TODO investigate
  DBUG_ASSERT(m_table_info == NULL);
  m_table_info= NULL;

  // Release index list 
  for (i= 0; i < MAX_KEY; i++)
  {
    if (m_index[i].unique_index)
    {
      DBUG_ASSERT(m_table != NULL);
      dict->removeIndexGlobal(*m_index[i].unique_index, invalidate_indexes);
    }
    if (m_index[i].index)
    {
      DBUG_ASSERT(m_table != NULL);
      dict->removeIndexGlobal(*m_index[i].index, invalidate_indexes);
    }
    ndb_clear_index(dict, m_index[i]);
  }

  m_table= NULL;
  DBUG_VOID_RETURN;
}

int ha_ndbcluster::get_ndb_lock_type(enum thr_lock_type type,
                                     const MY_BITMAP *column_bitmap)
{
  if (type >= TL_WRITE_ALLOW_WRITE)
    return NdbOperation::LM_Exclusive;
  if (type ==  TL_READ_WITH_SHARED_LOCKS ||
      (column_bitmap != NULL && uses_blob_value(column_bitmap)))
    return NdbOperation::LM_Read;
  return NdbOperation::LM_CommittedRead;
}

static const ulong index_type_flags[]=
{
  /* UNDEFINED_INDEX */
  0,                         

  /* PRIMARY_KEY_INDEX */
  HA_ONLY_WHOLE_INDEX, 

  /* PRIMARY_KEY_ORDERED_INDEX */
  /* 
     Enable HA_KEYREAD_ONLY when "sorted" indexes are supported, 
     thus ORDERD BY clauses can be optimized by reading directly 
     through the index.
  */
  // HA_KEYREAD_ONLY | 
  HA_READ_NEXT |
  HA_READ_PREV |
  HA_READ_RANGE |
  HA_READ_ORDER,

  /* UNIQUE_INDEX */
  HA_ONLY_WHOLE_INDEX,

  /* UNIQUE_ORDERED_INDEX */
  HA_READ_NEXT |
  HA_READ_PREV |
  HA_READ_RANGE |
  HA_READ_ORDER,

  /* ORDERED_INDEX */
  HA_READ_NEXT |
  HA_READ_PREV |
  HA_READ_RANGE |
  HA_READ_ORDER
};

static const int index_flags_size= sizeof(index_type_flags)/sizeof(ulong);

inline NDB_INDEX_TYPE ha_ndbcluster::get_index_type(uint idx_no) const
{
  DBUG_ASSERT(idx_no < MAX_KEY);
  return m_index[idx_no].type;
}

inline bool ha_ndbcluster::has_null_in_unique_index(uint idx_no) const
{
  DBUG_ASSERT(idx_no < MAX_KEY);
  return m_index[idx_no].null_in_unique_index;
}


/*
  Get the flags for an index

  RETURN
    flags depending on the type of the index.
*/

inline ulong ha_ndbcluster::index_flags(uint idx_no, uint part,
                                        bool all_parts) const 
{ 
  DBUG_ENTER("ha_ndbcluster::index_flags");
  DBUG_PRINT("enter", ("idx_no: %u", idx_no));
  DBUG_ASSERT(get_index_type_from_table(idx_no) < index_flags_size);
  DBUG_RETURN(index_type_flags[get_index_type_from_table(idx_no)] | 
              HA_KEY_SCAN_NOT_ROR);
}

static void shrink_varchar(Field* field, const uchar* & ptr, uchar* buf)
{
  if (field->type() == MYSQL_TYPE_VARCHAR && ptr != NULL) {
    Field_varstring* f= (Field_varstring*)field;
    if (f->length_bytes == 1) {
      uint pack_len= field->pack_length();
      DBUG_ASSERT(1 <= pack_len && pack_len <= 256);
      if (ptr[1] == 0) {
        buf[0]= ptr[0];
      } else {
        DBUG_ASSERT(FALSE);
        buf[0]= 255;
      }
      memmove(buf + 1, ptr + 2, pack_len - 1);
      ptr= buf;
    }
  }
}

bool ha_ndbcluster::check_index_fields_in_write_set(uint keyno)
{
  KEY* key_info= table->key_info + keyno;
  KEY_PART_INFO* key_part= key_info->key_part;
  KEY_PART_INFO* end= key_part+key_info->key_parts;
  uint i;
  DBUG_ENTER("check_index_fields_in_write_set");

  for (i= 0; key_part != end; key_part++, i++)
  {
    Field* field= key_part->field;
    if (!bitmap_is_set(table->write_set, field->field_index))
    {
      DBUG_RETURN(false);
    }
  }

  DBUG_RETURN(true);
}


/*
  Read one record from NDB using primary key
*/

int ha_ndbcluster::pk_read(const uchar *key, uint key_len, uchar *buf,
                           uint32 part_id)
{
  NdbConnection *trans= m_thd_ndb->trans;
  NdbOperation *op;
  uchar *row;
  int res;
  DBUG_ENTER("pk_read");
  DBUG_PRINT("enter", ("key_len: %u read_set=%x",
                       key_len, table->read_set->bitmap[0]));
  DBUG_DUMP("key", key, key_len);
  DBUG_ASSERT(trans);

  if (table_share->primary_key == MAX_KEY)
  {
    row= get_row_buffer();
    if (!row)
      DBUG_RETURN(ER_OUTOFMEMORY);
  }
  else
    row= buf;

  NdbOperation::LockMode lm=
    (NdbOperation::LockMode)get_ndb_lock_type(m_lock.type, table->read_set);
  if (!(op= pk_unique_index_read_key(table->s->primary_key, key, row, lm)))
    ERR_RETURN(trans->getNdbError());
  
  if (m_user_defined_partitioning)
    op->setPartitionId(part_id);

  if ((res = execute_no_commit_ie(m_thd_ndb, trans, FALSE)) != 0 ||
      op->getNdbError().code) 
  {
    table->status= STATUS_NOT_FOUND;
    DBUG_RETURN(ndb_err(trans));
  }

  if (table_share->primary_key == MAX_KEY)
  {
    memcpy(buf, row, table_share->reclength);
    m_ref= get_hidden_key(row);
    if (m_user_defined_partitioning)
      m_part_id= get_partition_fragment(row);
  }

  table->status= 0;     
  DBUG_RETURN(0);
}

/*
  Update primary key or part id by doing delete insert
*/

int ha_ndbcluster::ndb_pk_update_row(const uchar *old_data, uchar *new_data,
                                     uint32 old_part_id)
{
  NdbTransaction *trans= m_thd_ndb->trans;
  int read_needed= !bitmap_is_set_all(table->read_set);
  int error;
  NdbOperation *op;
  DBUG_ENTER("ndb_pk_update_row");
  DBUG_ASSERT(trans);

  DBUG_PRINT("info", ("primary key update or partition change, "
                      "doing read+delete+insert"));
  // Get all old fields, since we optimize away fields not in query

  const NdbRecord *key_rec;
  const uchar *key_row;
  setup_key_ref_for_ndb_record(&key_rec, &key_row, old_data, FALSE);

  if (!read_needed)
  {
    // We have allready retrieved all fields
    goto delete_tuple;
  }

  /*
    Use mask only with columns that are not in write_set, not in
    read_set, and not part of the primary key.
  */
  {
    bitmap_copy(&m_bitmap, table->read_set);
    bitmap_union(&m_bitmap, table->write_set);
    bitmap_invert(&m_bitmap);
    NdbOperation::LockMode lm=
      (NdbOperation::LockMode)get_ndb_lock_type(m_lock.type, &m_bitmap);
    if (!(op= trans->readTuple(key_rec, (const char *)key_row,
                               m_ndb_record, (char *)new_data,
                               lm, (const unsigned char *)(m_bitmap.bitmap))))
      ERR_RETURN(trans->getNdbError());
  }

  if (table_share->blob_fields > 0)
  {
    my_bitmap_map *old_map= dbug_tmp_use_all_columns(table, table->read_set);
    error= get_blob_values(op, new_data, &m_bitmap);
    dbug_tmp_restore_column_map(table->read_set, old_map);
    if (error != 0)
      ERR_RETURN(op->getNdbError());
  }

  if (m_user_defined_partitioning)
    op->setPartitionId(old_part_id);
  
  if (execute_no_commit(m_thd_ndb, trans, FALSE, m_ignore_no_key) != 0) 
  {
    table->status= STATUS_NOT_FOUND;
    DBUG_RETURN(ndb_err(trans));
  }

delete_tuple:
  // Delete old row
  error= ndb_delete_row(old_data, TRUE);
  if (error)
  {
    DBUG_PRINT("info", ("delete failed"));
    DBUG_RETURN(error);
  }

  // Insert new row
  DBUG_PRINT("info", ("delete succeded"));
  bool batched_update= (m_active_cursor != 0);
  error= ndb_write_row(new_data, TRUE, batched_update);
  if (error)
  {
    DBUG_PRINT("info", ("insert failed"));
    if (trans->commitStatus() == NdbConnection::Started)
    {
      m_thd_ndb->m_max_violation_count= 0;
      m_thd_ndb->m_old_violation_count= 0;
      m_thd_ndb->m_conflict_fn_usage_count= 0;
      m_thd_ndb->m_unsent_bytes= 0;
      m_thd_ndb->m_execute_count++;
      trans->execute(NdbTransaction::Rollback);
#ifdef FIXED_OLD_DATA_TO_ACTUALLY_CONTAIN_GOOD_DATA
      int undo_res;
      // Undo delete_row(old_data)
      undo_res= ndb_write_row((uchar *)old_data, TRUE, batched_update);
      if (undo_res)
        push_warning(thd, 
                     MYSQL_ERROR::WARN_LEVEL_WARN, 
                     undo_res, 
                     "NDB failed undoing delete at primary key update");
#endif
    }
    DBUG_RETURN(error);
  }
  DBUG_PRINT("info", ("delete+insert succeeded"));

  DBUG_RETURN(0);
}

/*
 * Check that all operations between first and last all
 * have gotten the errcode
 * If checking for HA_ERR_KEY_NOT_FOUND then update m_dupkey
 * for all succeeding operations
 */
bool ha_ndbcluster::check_all_operations_for_error(NdbTransaction *trans,
                                                   const NdbOperation *first,
                                                   const NdbOperation *last,
                                                   uint errcode)
{
  const NdbOperation *op= first;
  DBUG_ENTER("ha_ndbcluster::check_all_operations_for_error");

  while(op)
  {
    NdbError err= op->getNdbError();
    if (err.status != NdbError::Success)
    {
      if (ndb_to_mysql_error(&err) != (int) errcode)
        DBUG_RETURN(FALSE);
      if (op == last) break;
      op= trans->getNextCompletedOperation(op);
    }
    else
    {
      // We found a duplicate
      if (op->getType() == NdbOperation::UniqueIndexAccess)
      {
        if (errcode == HA_ERR_KEY_NOT_FOUND)
        {
          NdbIndexOperation *iop= (NdbIndexOperation *) op;
          const NDBINDEX *index= iop->getIndex();
          // Find the key_no of the index
          for(uint i= 0; i<table->s->keys; i++)
          {
            if (m_index[i].unique_index == index)
            {
              m_dupkey= i;
              break;
            }
          }
        }
      }
      else
      {
        // Must have been primary key access
        DBUG_ASSERT(op->getType() == NdbOperation::PrimaryKeyAccess);
        if (errcode == HA_ERR_KEY_NOT_FOUND)
          m_dupkey= table->s->primary_key;
      }
      DBUG_RETURN(FALSE);      
    }
  }
  DBUG_RETURN(TRUE);
}


/**
 * Check if record contains any null valued columns that are part of a key
 */
static
int
check_null_in_record(const KEY* key_info, const uchar *record)
{
  KEY_PART_INFO *curr_part, *end_part;
  curr_part= key_info->key_part;
  end_part= curr_part + key_info->key_parts;

  while (curr_part != end_part)
  {
    if (curr_part->null_bit &&
        (record[curr_part->null_offset] & curr_part->null_bit))
      return 1;
    curr_part++;
  }
  return 0;
  /*
    We could instead pre-compute a bitmask in table_share with one bit for
    every null-bit in the key, and so check this just by OR'ing the bitmask
    with the null bitmap in the record.
    But not sure it's worth it.
  */
}

/* Empty mask and dummy row, for reading no attributes using NdbRecord. */
/* Mask will be initialized to all zeros by linker. */
static unsigned char empty_mask[(NDB_MAX_ATTRIBUTES_IN_TABLE+7)/8];
static char dummy_row[1];

/*
 * Peek to check if any rows already exist with conflicting
 * primary key or unique index values
*/

int ha_ndbcluster::peek_indexed_rows(const uchar *record, 
                                     NDB_WRITE_OP write_op)
{
  NdbTransaction *trans;
  NdbOperation *op;
  const NdbOperation *first, *last;
  uint i;
  int res, error;
  DBUG_ENTER("peek_indexed_rows");
  if (!(trans= get_transaction(error)))
  {
    DBUG_RETURN(error);
  }
  NdbOperation::LockMode lm=
      (NdbOperation::LockMode)get_ndb_lock_type(m_lock.type, NULL);
  first= NULL;
  if (write_op != NDB_UPDATE && table->s->primary_key != MAX_KEY)
  {
    /*
     * Fetch any row with colliding primary key
     */
    const NdbRecord *key_rec=
      m_index[table->s->primary_key].ndb_unique_record_row;
    if (!(op= trans->readTuple(key_rec, (const char *)record,
                               key_rec, dummy_row, lm, empty_mask)))
      ERR_RETURN(trans->getNdbError());
    
    first= op;

    if (m_user_defined_partitioning)
    {
      uint32 part_id;
      int error;
      longlong func_value;
      my_bitmap_map *old_map= dbug_tmp_use_all_columns(table, table->read_set);
      error= m_part_info->get_partition_id(m_part_info, &part_id, &func_value);
      dbug_tmp_restore_column_map(table->read_set, old_map);
      if (error)
      {
        m_part_info->err_value= func_value;
        DBUG_RETURN(error);
      }
      op->setPartitionId(part_id);
    }
  }
  /*
   * Fetch any rows with colliding unique indexes
   */
  KEY* key_info;
  for (i= 0, key_info= table->key_info; i < table->s->keys; i++, key_info++)
  {
    if (i != table_share->primary_key &&
        key_info->flags & HA_NOSAME &&
        bitmap_is_overlapping(table->write_set, m_key_fields[i]))
    {
      /*
        A unique index is defined on table and it's being updated
        We cannot look up a NULL field value in a unique index. But since
        keys with NULLs are not indexed, such rows cannot conflict anyway, so
        we just skip the index in this case.
      */
      if (check_null_in_record(key_info, record))
      {
        DBUG_PRINT("info", ("skipping check for key with NULL"));
        continue;
      }
      if (write_op != NDB_INSERT && !check_index_fields_in_write_set(i))
      {
        DBUG_PRINT("info", ("skipping check for key %u not in write_set", i));
        continue;
      }

      NdbOperation *iop;
      const NdbRecord *key_rec= m_index[i].ndb_unique_record_row;
      if (!(iop= trans->readTuple(key_rec, (const char *)record,
                                  key_rec, dummy_row,
                                  lm, empty_mask)))
        ERR_RETURN(trans->getNdbError());

      if (!first)
        first= iop;
    }
  }
  last= trans->getLastDefinedOperation();
  if (first)
    res= execute_no_commit_ie(m_thd_ndb, trans, FALSE);
  else
  {
    // Table has no keys
    table->status= STATUS_NOT_FOUND;
    DBUG_RETURN(HA_ERR_KEY_NOT_FOUND);
  }
  if (check_all_operations_for_error(trans, first, last, 
                                     HA_ERR_KEY_NOT_FOUND))
  {
    table->status= STATUS_NOT_FOUND;
    DBUG_RETURN(ndb_err(trans));
  } 
  else
  {
    DBUG_PRINT("info", ("m_dupkey %d", m_dupkey));
  }
  DBUG_RETURN(0);
}


/*
  Read one record from NDB using unique secondary index
*/

int ha_ndbcluster::unique_index_read(const uchar *key,
                                     uint key_len, uchar *buf)
{
  NdbTransaction *trans= m_thd_ndb->trans;
  NdbOperation *op;
  uchar *row;
  DBUG_ENTER("ha_ndbcluster::unique_index_read");
  DBUG_PRINT("enter", ("key_len: %u, index: %u", key_len, active_index));
  DBUG_DUMP("key", key, key_len);
  DBUG_ASSERT(trans);
  
  if (table_share->primary_key == MAX_KEY)
  {
    row= get_row_buffer();
    if (!row)
      DBUG_RETURN(ER_OUTOFMEMORY);
  }
  else
    row= buf;

  NdbOperation::LockMode lm=
    (NdbOperation::LockMode)get_ndb_lock_type(m_lock.type, table->read_set);
  if (!(op= pk_unique_index_read_key(active_index, key, row, lm)))
    ERR_RETURN(trans->getNdbError());
  
  if (execute_no_commit_ie(m_thd_ndb, trans, FALSE) != 0 ||
      op->getNdbError().code) 
  {
    int err= ndb_err(trans);
    if(err==HA_ERR_KEY_NOT_FOUND)
      table->status= STATUS_NOT_FOUND;
    else
      table->status= STATUS_GARBAGE;

    DBUG_RETURN(err);
  }

  if (table_share->primary_key == MAX_KEY)
  {
    memcpy(buf, row, table_share->reclength);
    m_ref= get_hidden_key(row);
    if (m_user_defined_partitioning)
      m_part_id= get_partition_fragment(row);
  }

  table->status= 0;
  DBUG_RETURN(0);
}

int
ha_ndbcluster::scan_handle_lock_tuple(NdbScanOperation *scanOp,
                                      NdbTransaction *trans)
{
  DBUG_ENTER("ha_ndbcluster::scan_handle_lock_tuple");
  if (m_lock_tuple)
  {
    /*
      Lock level m_lock.type either TL_WRITE_ALLOW_WRITE
      (SELECT FOR UPDATE) or TL_READ_WITH_SHARED_LOCKS (SELECT
      LOCK WITH SHARE MODE) and row was not explictly unlocked 
      with unlock_row() call
    */
    NdbOperation *op;
    // Lock row
    DBUG_PRINT("info", ("Keeping lock on scanned row"));
      
    if (!(op= scanOp->lockCurrentTuple(trans, m_ndb_record,
                                       dummy_row, empty_mask)))
    {
      /* purecov: begin inspected */
      m_lock_tuple= FALSE;
      ERR_RETURN(trans->getNdbError());
      /* purecov: end */    
    }
    m_thd_ndb->m_unsent_bytes+=12;
  }
  m_lock_tuple= FALSE;
  DBUG_RETURN(0);
}

inline int ha_ndbcluster::fetch_next(NdbScanOperation* cursor)
{
  DBUG_ENTER("fetch_next");
  int local_check;
  int error;
  NdbTransaction *trans= m_thd_ndb->trans;
  
  DBUG_ASSERT(trans);
  if ((error= scan_handle_lock_tuple(cursor, trans)) != 0)
    DBUG_RETURN(error);
  
  bool contact_ndb= m_lock.type < TL_WRITE_ALLOW_WRITE &&
                    m_lock.type != TL_READ_WITH_SHARED_LOCKS;
  do {
    DBUG_PRINT("info", ("Call nextResult, contact_ndb: %d", contact_ndb));
    /*
      We can only handle one tuple with blobs at a time.
    */
    if (m_thd_ndb->m_unsent_bytes && m_blobs_pending)
    {
      if (execute_no_commit(m_thd_ndb, trans, FALSE, m_ignore_no_key) != 0)
        DBUG_RETURN(ndb_err(trans));
    }
    
    if ((local_check= cursor->nextResult(_m_next_row,
                                         contact_ndb,
                                         m_thd_ndb->m_force_send)) == 0)
    {
      /*
	Explicitly lock tuple if "select for update" or
	"select lock in share mode"
      */
      m_lock_tuple= (m_lock.type == TL_WRITE_ALLOW_WRITE
		     || 
		     m_lock.type == TL_READ_WITH_SHARED_LOCKS);
      DBUG_RETURN(0);
    } 
    else if (local_check == 1 || local_check == 2)
    {
      // 1: No more records
      // 2: No more cached records
      
      /*
        Before fetching more rows and releasing lock(s),
        all pending update or delete operations should 
        be sent to NDB
      */
      DBUG_PRINT("info", ("thd_ndb->m_unsent_bytes: %ld",
                          (long) m_thd_ndb->m_unsent_bytes));
      if (m_thd_ndb->m_unsent_bytes)
      {
        if (execute_no_commit(m_thd_ndb, trans, FALSE, m_ignore_no_key) != 0)
          DBUG_RETURN(-1);
      }
      contact_ndb= (local_check == 2);
    }
    else
    {
      DBUG_RETURN(-1);
    }
  } while (local_check == 2);

  DBUG_RETURN(1);
}

/*
  Get the next record of a started scan. Try to fetch
  it locally from NdbApi cached records if possible, 
  otherwise ask NDB for more.

  NOTE
  If this is a update/delete make sure to not contact 
  NDB before any pending ops have been sent to NDB.

*/

inline int ha_ndbcluster::next_result(uchar *buf)
{  
  int res;
  DBUG_ENTER("next_result");
    
  if (!m_active_cursor)
    DBUG_RETURN(HA_ERR_END_OF_FILE);
  
  if ((res= fetch_next(m_active_cursor)) == 0)
  {
    DBUG_PRINT("info", ("One more record found"));    
    
    if (table_share->primary_key == MAX_KEY)
    {
      m_ref= get_hidden_key(m_next_row);
      if (m_user_defined_partitioning)
        m_part_id= get_partition_fragment(m_next_row);
    }

    unpack_record(buf, m_next_row);
    table->status= 0;
    DBUG_RETURN(0);
  }
  else if (res == 1)
  {
    // No more records
    table->status= STATUS_NOT_FOUND;
    
    DBUG_PRINT("info", ("No more records"));
    DBUG_RETURN(HA_ERR_END_OF_FILE);
  }
  else
  {
    DBUG_RETURN(ndb_err(m_thd_ndb->trans));
  }
}

/*
  Do a primary key or unique key index read operation.
  The key value is taken from a buffer in mysqld key format.
*/
NdbOperation *
ha_ndbcluster::pk_unique_index_read_key(uint idx, const uchar *key, uchar *buf,
                                        NdbOperation::LockMode lm)
{
  NdbOperation *op;
  const NdbRecord *ndb_record= m_ndb_record;
  uchar *mask= (uchar *)(table->read_set->bitmap);
  const NdbRecord *key_rec;
  if (idx != MAX_KEY)
    key_rec= m_index[idx].ndb_unique_record_key;
  else
    key_rec= m_ndb_hidden_key_record;

  /* Initialize the null bitmap, setting unused null bits to 1. */
  memset(buf, 0xff, table->s->null_bytes);

  if (m_user_defined_partitioning || table_share->primary_key == MAX_KEY)
  {
    /*
      We need an extended column mask.
      We may also need to read the hidden primary key and the FRAGMENT
      pseudo-column.
    */
    mask= copy_column_set(table->read_set);
    if (table_share->primary_key == MAX_KEY)
    {
      request_hidden_key(mask);
      if (m_user_defined_partitioning)
        ndb_record= m_ndb_record_fragment;
    }
  }
  op= m_thd_ndb->trans->readTuple(key_rec, (const char *)key,
                                  ndb_record, (char *)buf, lm, mask);

  if (uses_blob_value(table->read_set) &&
      get_blob_values(op, buf, table->read_set) != 0)
    return NULL;

  return op;
}

/*
  Set bounds for ordered index scan.
*/

/* ToDo: remove if converting records_in_range() to NdbRecord. */
int ha_ndbcluster::set_bounds(NdbIndexScanOperation *op,
                              uint inx,
                              bool rir,
                              const key_range *keys[2],
                              uint range_no)
{
  const KEY *const key_info= table->key_info + inx;
  const uint key_parts= key_info->key_parts;
  uint key_tot_len[2];
  uint tot_len;
  uint i, j;

  DBUG_ENTER("set_bounds");
  DBUG_PRINT("info", ("key_parts=%d", key_parts));

  for (j= 0; j <= 1; j++)
  {
    const key_range *key= keys[j];
    if (key != NULL)
    {
      // for key->flag see ha_rkey_function
      DBUG_PRINT("info", ("key %d length=%d flag=%d",
                          j, key->length, key->flag));
      key_tot_len[j]= key->length;
    }
    else
    {
      DBUG_PRINT("info", ("key %d not present", j));
      key_tot_len[j]= 0;
    }
  }
  tot_len= 0;

  for (i= 0; i < key_parts; i++)
  {
    KEY_PART_INFO *key_part= &key_info->key_part[i];
    Field *field= key_part->field;
#ifndef DBUG_OFF
    uint part_len= key_part->length;
#endif
    uint part_store_len= key_part->store_length;
    // Info about each key part
    struct part_st {
      bool part_last;
      const key_range *key;
      const uchar *part_ptr;
      bool part_null;
      int bound_type;
      const uchar* bound_ptr;
    };
    struct part_st part[2];

    for (j= 0; j <= 1; j++)
    {
      struct part_st &p= part[j];
      p.key= NULL;
      p.bound_type= -1;
      if (tot_len < key_tot_len[j])
      {
        p.part_last= (tot_len + part_store_len >= key_tot_len[j]);
        p.key= keys[j];
        p.part_ptr= &p.key->key[tot_len];
        p.part_null= key_part->null_bit && *p.part_ptr;
        p.bound_ptr=
          p.part_null ? 0 : key_part->null_bit ? p.part_ptr + 1 : p.part_ptr;

        if (j == 0)
        {
          switch (p.key->flag)
          {
            case HA_READ_KEY_EXACT:
              if (! rir)
                p.bound_type= NdbIndexScanOperation::BoundEQ;
              else // differs for records_in_range
                p.bound_type= NdbIndexScanOperation::BoundLE;
              break;
            // ascending
            case HA_READ_KEY_OR_NEXT:
              p.bound_type= NdbIndexScanOperation::BoundLE;
              break;
            case HA_READ_AFTER_KEY:
              if (! p.part_last)
                p.bound_type= NdbIndexScanOperation::BoundLE;
              else
                p.bound_type= NdbIndexScanOperation::BoundLT;
              break;
            // descending
            case HA_READ_PREFIX_LAST:           // weird
              p.bound_type= NdbIndexScanOperation::BoundEQ;
              break;
            case HA_READ_PREFIX_LAST_OR_PREV:   // weird
              p.bound_type= NdbIndexScanOperation::BoundGE;
              break;
            case HA_READ_BEFORE_KEY:
              if (! p.part_last)
                p.bound_type= NdbIndexScanOperation::BoundGE;
              else
                p.bound_type= NdbIndexScanOperation::BoundGT;
              break;
            default:
              break;
          }
        }
        if (j == 1) {
          switch (p.key->flag)
          {
            // ascending
            case HA_READ_BEFORE_KEY:
              if (! p.part_last)
                p.bound_type= NdbIndexScanOperation::BoundGE;
              else
                p.bound_type= NdbIndexScanOperation::BoundGT;
              break;
            case HA_READ_AFTER_KEY:     // weird
              p.bound_type= NdbIndexScanOperation::BoundGE;
              break;
            default:
              break;
            // descending strangely sets no end key
          }
        }

        if (p.bound_type == -1)
        {
          DBUG_PRINT("error", ("key %d unknown flag %d", j, p.key->flag));
          DBUG_ASSERT(FALSE);
          // Stop setting bounds but continue with what we have
          DBUG_RETURN(op->end_of_bound(range_no));
        }
      }
    }

    // Seen with e.g. b = 1 and c > 1
    if (part[0].bound_type == NdbIndexScanOperation::BoundLE &&
        part[1].bound_type == NdbIndexScanOperation::BoundGE &&
        memcmp(part[0].part_ptr, part[1].part_ptr, part_store_len) == 0)
    {
      DBUG_PRINT("info", ("replace LE/GE pair by EQ"));
      part[0].bound_type= NdbIndexScanOperation::BoundEQ;
      part[1].bound_type= -1;
    }
    // Not seen but was in previous version
    if (part[0].bound_type == NdbIndexScanOperation::BoundEQ &&
        part[1].bound_type == NdbIndexScanOperation::BoundGE &&
        memcmp(part[0].part_ptr, part[1].part_ptr, part_store_len) == 0)
    {
      DBUG_PRINT("info", ("remove GE from EQ/GE pair"));
      part[1].bound_type= -1;
    }

    for (j= 0; j <= 1; j++)
    {
      struct part_st &p= part[j];
      // Set bound if not done with this key
      if (p.key != NULL)
      {
        DBUG_PRINT("info", ("key %d:%d  offset: %d  length: %d  last: %d  bound: %d",
                            j, i, tot_len, part_len, p.part_last, p.bound_type));
        DBUG_DUMP("info", p.part_ptr, part_store_len);

        // Set bound if not cancelled via type -1
        if (p.bound_type != -1)
        {
          const uchar* ptr= p.bound_ptr;
          uchar buf[256];
          shrink_varchar(field, ptr, buf);
          if (op->setBound(i, p.bound_type, ptr))
            ERR_RETURN(op->getNdbError());
        }
      }
    }

    tot_len+= part_store_len;
  }
  DBUG_RETURN(op->end_of_bound(range_no));
}

/* Count number of columns in key part. */
static uint
count_key_columns(const KEY *key_info, const key_range *key)
{
  KEY_PART_INFO *first_key_part= key_info->key_part;
  KEY_PART_INFO *key_part_end= first_key_part + key_info->key_parts;
  KEY_PART_INFO *key_part;
  uint length= 0;
  for(key_part= first_key_part; key_part < key_part_end; key_part++)
  {
    if (length >= key->length)
      break;
    length+= key_part->store_length;
  }
  return key_part - first_key_part;
}

/* Helper method to compute NDB index bounds. Note: does not set range_no. */
static void
compute_index_bounds(NdbIndexScanOperation::IndexBound & bound,
                     const KEY *key_info,
                     const key_range *start_key, const key_range *end_key)
{
  if (start_key)
  {
    bound.low_key= (const char*)start_key->key;
    bound.low_key_count= count_key_columns(key_info, start_key);
    bound.low_inclusive=
      start_key->flag != HA_READ_AFTER_KEY &&
      start_key->flag != HA_READ_BEFORE_KEY;
  }
  else
  {
    bound.low_key= NULL;
    bound.low_key_count= 0;
  }

  if (start_key &&
      (start_key->flag == HA_READ_KEY_EXACT ||
       start_key->flag == HA_READ_PREFIX_LAST))
  {
    bound.high_key= bound.low_key;
    bound.high_key_count= bound.low_key_count;
    bound.high_inclusive= TRUE;
  }
  else if (end_key)
  {
    bound.high_key= (const char*)end_key->key;
    bound.high_key_count= count_key_columns(key_info, end_key);
    /*
      For some reason, 'where b >= 1 and b <= 3' uses HA_READ_AFTER_KEY for
      the end_key.
      So HA_READ_AFTER_KEY in end_key sets high_inclusive, even though in
      start_key it does not set low_inclusive.
    */
    bound.high_inclusive= end_key->flag != HA_READ_BEFORE_KEY;
    if (end_key->flag == HA_READ_KEY_EXACT ||
        end_key->flag == HA_READ_PREFIX_LAST)
    {
      bound.low_key= bound.high_key;
      bound.low_key_count= bound.high_key_count;
      bound.low_inclusive= TRUE;
    }
  }
  else
  {
    bound.high_key= NULL;
    bound.high_key_count= 0;
  }
}

struct ordered_index_scan_data {
  const KEY *key_info;
  const key_range *start_key;
  const key_range *end_key;
};

/* Callback to set up scan bounds for ordered_index_scan(). */
static int
ordered_index_scan_callback(void *arg, Uint32 i,
                            NdbIndexScanOperation::IndexBound & bound)
{
  struct ordered_index_scan_data *data= (struct ordered_index_scan_data *)arg;
  compute_index_bounds(bound, data->key_info, data->start_key, data->end_key);
  bound.range_no= 0;
  return 0;                                     // Success
}


/*
  Start ordered index scan in NDB
*/

int ha_ndbcluster::ordered_index_scan(const key_range *start_key,
                                      const key_range *end_key,
                                      bool sorted, bool descending,
                                      uchar* buf, part_id_range *part_spec)
{  
  NdbTransaction *trans;
  NdbIndexScanOperation *op;
  struct ordered_index_scan_data data;
  uchar *mask;
  int error;

  DBUG_ENTER("ha_ndbcluster::ordered_index_scan");
  DBUG_PRINT("enter", ("index: %u, sorted: %d, descending: %d read_set=0x%x",
             active_index, sorted, descending, table->read_set->bitmap[0]));
  DBUG_PRINT("enter", ("Starting new ordered scan on %s", m_tabname));

  // Check that sorted seems to be initialised
  DBUG_ASSERT(sorted == 0 || sorted == 1);

  if (!(trans= get_transaction(error)))
  {
    DBUG_RETURN(error);
  }

  if (m_active_cursor && (error= close_scan()))
    DBUG_RETURN(error);

  if (m_user_defined_partitioning || table_share->primary_key == MAX_KEY)
  {
    mask= copy_column_set(table->read_set);
    if (table_share->primary_key == MAX_KEY)
      request_hidden_key(mask);
  }
  else
    mask= (uchar *)(table->read_set->bitmap);

  NdbOperation::LockMode lm=
    (NdbOperation::LockMode)get_ndb_lock_type(m_lock.type, table->read_set);
  Uint32 scan_flags= 0;
  if (lm == NdbOperation::LM_Read)
    scan_flags|= NdbScanOperation::SF_KeyInfo;
  if (sorted)
    scan_flags|= NdbScanOperation::SF_OrderBy;
  if (descending)
    scan_flags|= NdbScanOperation::SF_Descending;
  const NdbRecord *key_rec= m_index[active_index].ndb_record_key;
  const NdbRecord *row_rec= m_index[active_index].ndb_record_row;
  Uint32 num_bounds= (start_key != NULL || end_key != NULL);
  data.key_info= table->key_info + active_index;
  if (!descending) {
    data.start_key= start_key;
    data.end_key= end_key;
  }
  else
  {
    data.start_key= end_key;
    data.end_key= start_key;
  }

  if (!(op= trans->scanIndex(key_rec, ordered_index_scan_callback, &data,
                             num_bounds, row_rec, lm,
                             mask,
                             scan_flags, parallelism, 0)))
    ERR_RETURN(trans->getNdbError());

  if (uses_blob_value(table->read_set) &&
      get_blob_values(op, NULL, table->read_set) != 0)
    ERR_RETURN(op->getNdbError());

  if (m_use_partition_pruning && part_spec != NULL &&
      part_spec->start_part == part_spec->end_part)
    op->setPartitionId(part_spec->start_part);
  m_active_cursor= op;

  if (m_cond && m_cond->generate_scan_filter(op))
    DBUG_RETURN(ndb_err(trans));

  if (execute_no_commit(m_thd_ndb, trans, FALSE, m_ignore_no_key) != 0)
    DBUG_RETURN(ndb_err(trans));
  
  DBUG_RETURN(next_result(buf));
}

static
int
guess_scan_flags(NdbOperation::LockMode lm, 
		 const NDBTAB* tab, const MY_BITMAP* readset)
{
  int flags= 0;
  flags|= (lm == NdbOperation::LM_Read) ? NdbScanOperation::SF_KeyInfo : 0;
  if (tab->checkColumns(0, 0) & 2)
  {
    int ret = tab->checkColumns(readset->bitmap, no_bytes_in_map(readset));
    
    if (ret & 2)
    { // If disk columns...use disk scan
      flags |= NdbScanOperation::SF_DiskScan;
    }
    else if ((ret & 4) == 0 && (lm == NdbOperation::LM_Exclusive))
    {
      // If no mem column is set and exclusive...guess disk scan
      flags |= NdbScanOperation::SF_DiskScan;
    }
  }
  return flags;
}

/*
  Start full table scan in NDB or unique index scan
 */

int ha_ndbcluster::full_table_scan(const KEY* key_info, 
                                   const uchar *key, 
                                   uint key_len,
                                   uchar *buf)
{
  int error;
  NdbScanOperation *op;
  NdbTransaction *trans;
  part_id_range part_spec;
  uchar *mask= (uchar *)(table->read_set->bitmap);
  const NdbRecord *ndb_record= m_ndb_record;
  bool use_set_part_id= FALSE;

  DBUG_ENTER("full_table_scan");  
  DBUG_PRINT("enter", ("Starting new scan on %s", m_tabname));

  if (table_share->primary_key == MAX_KEY || m_user_defined_partitioning)
    mask= copy_column_set(table->read_set);
  if (m_use_partition_pruning)
  {
    part_spec.start_part= 0;
    part_spec.end_part= m_part_info->get_tot_partitions() - 1;
    prune_partition_set(table, &part_spec);
    DBUG_PRINT("info", ("part_spec.start_part: %u  part_spec.end_part: %u",
                        part_spec.start_part, part_spec.end_part));
    /*
      If partition pruning has found no partition in set
      we can return HA_ERR_END_OF_FILE
    */
    if (part_spec.start_part > part_spec.end_part)
    {
      DBUG_RETURN(HA_ERR_END_OF_FILE);
    }

    if (part_spec.start_part == part_spec.end_part)
    {
      /*
       * Only one partition is required to scan, if sorted is required
       * don't need it anymore since output from one ordered partitioned
       * index is always sorted.
       */
      use_set_part_id= TRUE;
      if (!(trans= get_transaction_part_id(part_spec.start_part, error)))
      {
        DBUG_RETURN(error);
      }
    }
    else
    {
      if (!(trans= get_transaction(error)))
      {
        DBUG_RETURN(error);
      }
    }
  }
  else
    trans= m_thd_ndb->trans;
  DBUG_ASSERT(trans);

  if (table_share->primary_key == MAX_KEY)
  {
    request_hidden_key(mask);
    if (m_user_defined_partitioning)
    {
      // If table has user defined partitioning
      // and no primary key, we need to read the partition id
      // to support ORDER BY queries
      ndb_record= m_ndb_record_fragment;
    }
  }

  NdbOperation::LockMode lm=
    (NdbOperation::LockMode)get_ndb_lock_type(m_lock.type, table->read_set);
  int flags= guess_scan_flags(lm, m_table, table->read_set);
  if (!(op= trans->scanTable(ndb_record, lm, mask, flags, parallelism)))
    ERR_RETURN(trans->getNdbError());
  m_active_cursor= op;

  if (uses_blob_value(table->read_set) &&
      get_blob_values(op, NULL, table->read_set) != 0)
    ERR_RETURN(op->getNdbError());

  if (use_set_part_id)
    m_active_cursor->setPartitionId(part_spec.start_part);

  if (!key_info)
  {
    if (m_cond && m_cond->generate_scan_filter(op))
      DBUG_RETURN(ndb_err(trans));
  }
  else
  {
    /* Unique index scan in NDB (full table scan with scan filter) */
    DBUG_PRINT("info", ("Starting unique index scan"));
    if (!m_cond)
      m_cond= new ha_ndbcluster_cond;
    if (!m_cond)
    {
      my_errno= HA_ERR_OUT_OF_MEM;
      DBUG_RETURN(my_errno);
    }       
    if (m_cond->generate_scan_filter_from_key(op, key_info, key, key_len, buf))
      DBUG_RETURN(ndb_err(trans));
  }

  if (execute_no_commit(m_thd_ndb, trans, FALSE, m_ignore_no_key) != 0)
    DBUG_RETURN(ndb_err(trans));
  DBUG_PRINT("exit", ("Scan started successfully"));
  DBUG_RETURN(next_result(buf));
}

inline void
ha_ndbcluster::eventSetAnyValue(THD *thd, NdbOperation *op)
{
  if (unlikely(m_slow_path))
  {
    /*
      Ignore TNTO_NO_LOGGING for slave thd.  It is used to indicate
      log-slave-updates option.  This is instead handled in the
      injector thread, by looking explicitly at the
      opt_log_slave_updates flag.
    */
    Thd_ndb *thd_ndb= get_thd_ndb(thd);
    if (thd->slave_thread)
      op->setAnyValue(thd->server_id);
    else if (thd_ndb->trans_options & TNTO_NO_LOGGING)
      op->setAnyValue(NDB_ANYVALUE_FOR_NOLOGGING);
  }
}

int ha_ndbcluster::write_row(uchar *record)
{
  DBUG_ENTER("ha_ndbcluster::write_row");
#ifdef HAVE_NDB_BINLOG
  if (m_share == ndb_apply_status_share && table->in_use->slave_thread)
  {
    uint32 sid, master_server_id= active_mi->master_server_id;
    memcpy(&sid, table->field[0]->ptr + (record - table->record[0]), sizeof(sid));
    if (sid == master_server_id)
    {
      uint64 master_epoch;
      memcpy(&master_epoch, table->field[1]->ptr + (record - table->record[0]),
             sizeof(master_epoch));
      active_mi->master_epoch= master_epoch;
    }
  }
#endif /* HAVE_NDB_BINLOG */
  DBUG_RETURN(ndb_write_row(record, FALSE, FALSE));
}

/*
  Insert one record into NDB
*/
int ha_ndbcluster::ndb_write_row(uchar *record,
                                 bool primary_key_update,
                                 bool batched_update)
{
  bool has_auto_increment;
  NdbOperation *op;
  THD *thd= table->in_use;
  Thd_ndb *thd_ndb= m_thd_ndb;
  NdbTransaction *trans;
  uint32 part_id;
  uchar *row;
  bool need_execute;
  int error;
  DBUG_ENTER("ha_ndbcluster::ndb_write_row");

  has_auto_increment= (table->next_number_field && record == table->record[0]);

  if (has_auto_increment && table_share->primary_key != MAX_KEY) 
  {
    /*
     * Increase any auto_incremented primary key
     */
    m_skip_auto_increment= FALSE;
    if ((error= update_auto_increment()))
      DBUG_RETURN(error);
    m_skip_auto_increment= (insert_id_for_cur_row == 0);
  }

  /*
   * If IGNORE the ignore constraint violations on primary and unique keys
   */
  if (!m_use_write && m_ignore_dup_key)
  {
    /*
      compare if expression with that in start_bulk_insert()
      start_bulk_insert will set parameters to ensure that each
      write_row is committed individually
    */
    int peek_res= peek_indexed_rows(record, NDB_INSERT);
    
    if (!peek_res) 
    {
      DBUG_RETURN(HA_ERR_FOUND_DUPP_KEY);
    }
    if (peek_res != HA_ERR_KEY_NOT_FOUND)
      DBUG_RETURN(peek_res);
  }

  /*
    Since the NdbRecord operations need row data to remain valid until
    execute(), for bulk insert we need to save rows in a buffer, and
    execute() whenever the buffer gets full.

    For non-bulk insert, we may still need to copy the row into a (bigger)
    buffer if we need extra space for the user-defined partitioning hash
    or the hidden primary key, but we always execute() in this case.

    Note that when using writeTuple() with blobs, we cannot batch, as
    NdbBlob::setValue() uses call-by-reference semantics for the blob value,
    which must remain valid until execute(). For insertTuple(), the blob
    value is buffered by NdbBlob::setValue().
  */
  bool uses_blobs= uses_blob_value(table->write_set);
  if ((m_rows_to_insert > 1 && !uses_blobs) || batched_update ||
      ( (thd->options & OPTION_ALLOW_BATCH) && !(uses_blobs && m_use_write)))
  {
    /* This sets row and need_execute (output parameters). */
    row= batch_copy_row_to_buffer(thd_ndb, record, need_execute);
    DBUG_PRINT("info", ("allocating buffer for bulk insert, "
                        "m_rows_to_insert=%d write_set=0x%x",
                        (int)m_rows_to_insert, table->write_set->bitmap[0]));
    if (unlikely(!row))
      DBUG_RETURN(ER_OUTOFMEMORY);
  }
  else
  {
    DBUG_PRINT("info", ("Non-bulk insert."));
    need_execute= TRUE;
    if (table_share->primary_key == MAX_KEY || m_user_defined_partitioning)
    {
      DBUG_PRINT("info", ("Getting single buffer for oversize record."));
      row= copy_row_to_buffer(thd_ndb, record);
      if (unlikely(!row))
        DBUG_RETURN(ER_OUTOFMEMORY);
    }
    else
      row= record;
  }

  if (table_share->primary_key == MAX_KEY)
  {
    // Table has hidden primary key
    Ndb *ndb= get_ndb(thd);
    Uint64 auto_value;
    uint retries= NDB_AUTO_INCREMENT_RETRIES;
    int retry_sleep= 30; /* 30 milliseconds, transaction */
    for (;;)
    {
      Ndb_tuple_id_range_guard g(m_share);
      if (ndb->getAutoIncrementValue(m_table, g.range, auto_value, 1) == -1)
      {
	if (--retries &&
	    ndb->getNdbError().status == NdbError::TemporaryError)
	{
	  my_sleep(retry_sleep);
	  continue;
	}
	ERR_RETURN(ndb->getNdbError());
      }
      break;
    }
    set_hidden_key(row, auto_value);
  } 

  trans= thd_ndb->trans;
  if (m_user_defined_partitioning || !trans)
  {
    DBUG_ASSERT(m_use_partition_pruning);
    longlong func_value= 0;
    my_bitmap_map *old_map= dbug_tmp_use_all_columns(table, table->read_set);
    error= m_part_info->get_partition_id(m_part_info, &part_id, &func_value);
    dbug_tmp_restore_column_map(table->read_set, old_map);
    if (unlikely(error))
    {
      m_part_info->err_value= func_value;
      DBUG_RETURN(error);
    }
    if (m_user_defined_partitioning)
    {
      /*
        We need to set the value of the partition function value in
        NDB since the NDB kernel doesn't have easy access to the function
        to calculate the value.
      */
      if (func_value >= INT_MAX32)
        func_value= INT_MAX32;
      set_partition_function_value(row, (uint32)func_value);
    }
    if (!trans)
    {
      if (!(trans= start_transaction_part_id(part_id, error)))
      {
        DBUG_RETURN(error);
      }
    }
  }
  DBUG_ASSERT(trans);

  ha_statistic_increment(&SSV::ha_write_count);
  if (table->timestamp_field_type & TIMESTAMP_AUTO_SET_ON_INSERT)
    table->timestamp_field->set_time();

  /*
    We do not use the table->write_set here.
    The reason is that for REPLACE INTO t(a), the write_set is passed with
    only column 'a' enabled.
    But it is wrong not to write all columns in REPLACE, since REPLACE is
    the same as DELETE+INSERT (ie. not writing all columns risks loosing
    default values).
  */
  /*
    ToDo: Actually, we have to use the write set, since otherwise replication
    fails. Replication seems to rely on being able to replicate an update with
    a write_row() with only some bits set in write_set, leaving other fields
    intact.
    This means that we now suffer from BUG#22045... :-/
  */

  if (m_use_write)
  {
    const NdbRecord *key_rec;
    const uchar *key_row;
    uchar *mask;
    if (table_share->primary_key == MAX_KEY || m_user_defined_partitioning)
    {
      mask= copy_column_set(table->write_set);
      if (m_user_defined_partitioning)
        request_partition_function_value(mask);
      if (table_share->primary_key == MAX_KEY)
        request_hidden_key(mask);
    }
    else
      mask= (uchar *)(table->write_set->bitmap);

    if (table_share->primary_key == MAX_KEY)
    {
      key_rec= m_ndb_hidden_key_record;
      key_row= &row[offset_hidden_key()];
    }
    else
    {
      key_rec= m_index[table_share->primary_key].ndb_unique_record_row;
      key_row= row;
    }
    op= trans->writeTuple(key_rec, (const char *)key_row,
                          m_ndb_record, (char *)row, mask);
  }
  else
    op= trans->insertTuple(m_ndb_record, (char *)row);
  if (!(op))
    ERR_RETURN(trans->getNdbError());

  eventSetAnyValue(thd, op);

  if (m_user_defined_partitioning)
    op->setPartitionId(part_id);

  uint blob_count= 0;
  if (table_share->blob_fields > 0)
  {
    my_bitmap_map *old_map= dbug_tmp_use_all_columns(table, table->read_set);
    int res= set_blob_values(op, row - table->record[0], NULL, &blob_count);
    dbug_tmp_restore_column_map(table->read_set, old_map);
    if (res != 0)
      ERR_RETURN(op->getNdbError());
  }

  m_rows_changed++;

  /*
    Execute write operation
    NOTE When doing inserts with many values in 
    each INSERT statement it should not be necessary
    to NoCommit the transaction between each row.
    Find out how this is detected!
  */
  m_rows_inserted++;
  no_uncommitted_rows_update(1);
  if (need_execute || primary_key_update)
  {
    int res= flush_bulk_insert();
    if (res != 0)
    {
      m_skip_auto_increment= TRUE;
      DBUG_RETURN(res);
    }
  }
  if ((has_auto_increment) && (m_skip_auto_increment))
  {
    Ndb *ndb= get_ndb(thd);
    Uint64 next_val= (Uint64) table->next_number_field->val_int() + 1;
#ifndef DBUG_OFF
    char buff[22];
    DBUG_PRINT("info", 
               ("Trying to set next auto increment value to %s",
                llstr(next_val, buff)));
#endif
    Ndb_tuple_id_range_guard g(m_share);
    if (ndb->setAutoIncrementValue(m_table, g.range, next_val, TRUE)
        == -1)
      ERR_RETURN(ndb->getNdbError());
  }
  m_skip_auto_increment= TRUE;

  DBUG_PRINT("exit",("ok"));
  DBUG_RETURN(0);
}


/* Compare if an update changes the primary key in a row. */
int ha_ndbcluster::primary_key_cmp(const uchar * old_row, const uchar * new_row)
{
  uint keynr= table_share->primary_key;
  KEY_PART_INFO *key_part=table->key_info[keynr].key_part;
  KEY_PART_INFO *end=key_part+table->key_info[keynr].key_parts;

  for (; key_part != end ; key_part++)
  {
    if (!bitmap_is_set(table->write_set, key_part->fieldnr - 1))
      continue;

    /* The primary key does not allow NULLs. */
    DBUG_ASSERT(!key_part->null_bit);

    if (key_part->key_part_flag & (HA_BLOB_PART | HA_VAR_LENGTH_PART))
    {

      if (key_part->field->cmp_binary((old_row + key_part->offset),
                                      (new_row + key_part->offset),
                                      (ulong) key_part->length))
        return 1;
    }
    else
    {
      if (memcmp(old_row+key_part->offset, new_row+key_part->offset,
                 key_part->length))
        return 1;
    }
  }
  /*
    potentially not needed call to this function
  */
  DBUG_ASSERT(!table->in_use->slave_thread || (m_ignore_no_key == FALSE));
  return 0;
}

#ifdef HAVE_NDB_BINLOG

/*
  CFT_NDB_NEW

  To perform conflict resolution, an interpreted program is used to read
  the timestamp stored locally and compare to what is going to be applied.
  If timestamp is lower, an error for this operation (9999) will be raised,
  and new row will not be applied. The error codes for the operations will
  be checked on return.  For this to work is is vital that the operation
  is run with ignore error option.
*/

int
ha_ndbcluster::update_row_conflict_fn_max(const uchar *old_data,
                                          uchar *new_data,
                                          NdbInterpretedCode *code)
{
  uint32 resolve_column= m_share->m_cfn_share->m_resolve_column;
  uint32 resolve_size= m_share->m_cfn_share->m_resolve_size;

  DBUG_PRINT("info", ("interpreted update pre equal on column %u",
                      resolve_column));

  DBUG_ASSERT(resolve_size == 4 || resolve_size == 8);

  if (!bitmap_is_set(table->write_set, resolve_column))
  {
    sql_print_information("NDB Slave: missing data for NDB_MAX");
    return 0;
  }

  const uint label_0= 0;
  const Uint32 RegNewValue= 1, RegCurrentValue= 2;
  int r;
  Field *field= table->field[resolve_column];
  DBUG_PRINT("info", ("interpreted update post equal"));
  /*
   * read new value from record
   */
  union {
    uint32 new_value_32;
    uint64 new_value_64;
  };
  {
    const uchar *field_ptr= field->ptr + (new_data - table->record[0]);
    if (resolve_size == 4)
    {
      memcpy(&new_value_32, field_ptr, resolve_size);
      DBUG_PRINT("info", ("new_value_32: %u", new_value_32));
    }
    else
    {
      memcpy(&new_value_64, field_ptr, resolve_size);
      DBUG_PRINT("info", ("new_value_64: %llu",
                          (unsigned long long) new_value_64));
    }
  }
  /*
   * Load registers RegNewValue and RegCurrentValue
   */
  if (resolve_size == 4)
    r= code->load_const_u32(RegNewValue, new_value_32);
  else
    r= code->load_const_u64(RegNewValue, new_value_64);
  DBUG_ASSERT(r == 0);
  r= code->read_attr(m_table, resolve_column, RegCurrentValue);
  DBUG_ASSERT(r == 0);
  /*
   * if RegNewValue > RegCurrentValue goto label_0
   * else raise error for this row
   */
  r= code->branch_gt(RegCurrentValue, RegNewValue, label_0);
  DBUG_ASSERT(r == 0);
  r= code->interpret_exit_nok(error_conflict_fn_max_violation);
  DBUG_ASSERT(r == 0);
  r= code->def_label(label_0);
  DBUG_ASSERT(r == 0);
  r= code->interpret_exit_ok();
  DBUG_ASSERT(r == 0);
  r= code->backpatch();
  DBUG_ASSERT(r == 0);
  return r;
}

/*
  CFT_NDB_OLD

  To perform conflict detection, an interpreted program is used to read
  the timestamp stored locally and compare to what was on the master.
  If timestamp is not equal, an error for this operation (9998) will be raised,
  and new row will not be applied. The error codes for the operations will
  be checked on return.  For this to work is is vital that the operation
  is run with ignore error option.

  As an independent feature, phase 2 also saves the
  conflicts into the table's exceptions table.
*/

int
ha_ndbcluster::update_row_conflict_fn_old(const uchar *old_data,
                                          uchar *new_data,
                                          NdbInterpretedCode *code)
{
  uint32 resolve_column= m_share->m_cfn_share->m_resolve_column;
  uint32 resolve_size= m_share->m_cfn_share->m_resolve_size;

  DBUG_PRINT("info", ("interpreted update pre equal on column %u",
                      resolve_column));

  DBUG_ASSERT(resolve_size == 4 || resolve_size == 8);

  if (!bitmap_is_set(table->write_set, resolve_column))
  {
    sql_print_information("NDB Slave: missing data for NDB_OLD");
    return 0;
  }

  const uint label_0= 0;
  const Uint32 RegOldValue= 1, RegCurrentValue= 2;
  int r;
  Field *field= table->field[resolve_column];
  DBUG_PRINT("info", ("interpreted update post equal"));
  /*
   * read old value from record
   */
  union {
    uint32 old_value_32;
    uint64 old_value_64;
  };
  {
    const uchar *field_ptr= field->ptr + (old_data - table->record[0]);
    if (resolve_size == 4)
    {
      memcpy(&old_value_32, field_ptr, resolve_size);
      DBUG_PRINT("info", ("old_value_32: %u", old_value_32));
    }
    else
    {
      memcpy(&old_value_64, field_ptr, resolve_size);
      DBUG_PRINT("info", ("old_value_64: %llu",
                          (unsigned long long) old_value_64));
    }
  }
  /*
   * Load registers RegOldValue and RegCurrentValue
   */
  if (resolve_size == 4)
    r= code->load_const_u32(RegOldValue, old_value_32);
  else
    r= code->load_const_u64(RegOldValue, old_value_64);
  DBUG_ASSERT(r == 0);
  r= code->read_attr(m_table, resolve_column, RegCurrentValue);
  DBUG_ASSERT(r == 0);
  /*
   * if RegOldValue == RegCurrentValue goto label_0
   * else raise error for this row
   */
  r= code->branch_eq(RegCurrentValue, RegOldValue, label_0);
  DBUG_ASSERT(r == 0);
  r= code->interpret_exit_nok(error_conflict_fn_old_violation);
  DBUG_ASSERT(r == 0);
  r= code->def_label(label_0);
  DBUG_ASSERT(r == 0);
  r= code->interpret_exit_ok();
  DBUG_ASSERT(r == 0);
  r= code->backpatch();
  DBUG_ASSERT(r == 0);
  return r;
}

int
ha_ndbcluster::update_row_conflict_fn(enum_conflict_fn_type cft,
                                      const uchar *old_data,
                                      uchar *new_data,
                                      NdbInterpretedCode *code)
{
  DBUG_ASSERT(cft == CFT_NDB_MAX || cft == CFT_NDB_OLD);
  switch (cft) {
  case CFT_NDB_MAX:
    return update_row_conflict_fn_max(old_data, new_data, code);
  case CFT_NDB_OLD:
    return update_row_conflict_fn_old(old_data, new_data, code);
  case CFT_NDB_UNDEF:
    abort();
  }
  return 0;
}
#endif /* HAVE_NDB_BINLOG */

/*
  Update one record in NDB using primary key
*/

bool ha_ndbcluster::start_bulk_update()
{
  DBUG_ENTER("ha_ndbcluster::start_bulk_update");
  DBUG_RETURN(FALSE);
}

int ha_ndbcluster::bulk_update_row(const uchar *old_data, uchar *new_data,
                                   uint *dup_key_found)
{
  DBUG_ENTER("ha_ndbcluster::bulk_update_row");
  *dup_key_found= 0;
  DBUG_RETURN(ndb_update_row(old_data, new_data, 1));
}

int ha_ndbcluster::exec_bulk_update(uint *dup_key_found)
{
  DBUG_ENTER("ha_ndbcluster::exec_bulk_update");
  *dup_key_found= 0;
  if (m_thd_ndb->m_unsent_bytes &&
      (!m_thd_ndb->m_handler ||
       m_blobs_pending))
  {
    uint ignore_count= 0;
    if (execute_no_commit(m_thd_ndb, m_thd_ndb->trans, FALSE,
                          m_ignore_no_key || m_read_before_write_removal_used,
                          &ignore_count) != 0)
    {
      no_uncommitted_rows_execute_failure();
      DBUG_RETURN(ndb_err(m_thd_ndb->trans));
    }
    m_rows_changed-= ignore_count;
    m_rows_updated-= ignore_count;
  }
  DBUG_RETURN(0);
}

void ha_ndbcluster::end_bulk_update()
{
  DBUG_ENTER("ha_ndbcluster::end_bulk_update");
  DBUG_VOID_RETURN;
}

int ha_ndbcluster::update_row(const uchar *old_data, uchar *new_data)
{
  return ndb_update_row(old_data, new_data, 0);
}

uint
ha_ndbcluster::setup_key_ref_for_ndb_record(const NdbRecord **key_rec,
                                            const uchar **key_row,
                                            const uchar *record,
                                            bool use_active_index)
{
  DBUG_ENTER("setup_key_ref_for_ndb_record");
  if (table_share->primary_key != MAX_KEY)
  {
    if (use_active_index)
    {
      /*
        Using unique key and getting read before write removal
        optimisation working. Use key_rec according to this
        unique index instead of primary key index
      */
      *key_rec= m_index[active_index].ndb_unique_record_row;
    }
    else
      *key_rec= m_index[table_share->primary_key].ndb_unique_record_row;
    *key_row= record;
    DBUG_RETURN(table->s->reclength);
  }
  else
  {
    /* Use hidden primary key previously read into m_ref. */
    *key_rec= m_ndb_hidden_key_record;
    *key_row= (const uchar *)(&m_ref);
    DBUG_RETURN(sizeof(m_ref));
  }
}


/*
  Update one record in NDB using primary key
*/

int ha_ndbcluster::ndb_update_row(const uchar *old_data, uchar *new_data,
                                  int is_bulk_update)
{
  THD *thd= table->in_use;
  Thd_ndb *thd_ndb= m_thd_ndb;
  NdbTransaction *trans= thd_ndb->trans;
  NdbScanOperation* cursor= m_active_cursor;
  NdbOperation *op;
  uint32 old_part_id= 0, new_part_id= 0;
  int error;
  longlong func_value;
  bool have_pk= (table_share->primary_key != MAX_KEY);
  bool pk_update= (!m_read_before_write_removal_possible &&
                   have_pk &&
                   bitmap_is_overlapping(table->write_set, m_pk_bitmap_p) &&
                   primary_key_cmp(old_data, new_data));
  bool batch_allowed= is_bulk_update || (thd->options & OPTION_ALLOW_BATCH);
  DBUG_ENTER("ndb_update_row");
  DBUG_ASSERT(trans); 
  /*
   * If IGNORE the ignore constraint violations on primary and unique keys,
   * but check that it is not part of INSERT ... ON DUPLICATE KEY UPDATE
   */
  if (m_ignore_dup_key && (thd->lex->sql_command == SQLCOM_UPDATE ||
                           thd->lex->sql_command == SQLCOM_UPDATE_MULTI))
  {
    NDB_WRITE_OP write_op= (pk_update) ? NDB_PK_UPDATE : NDB_UPDATE;
    int peek_res= peek_indexed_rows(new_data, write_op);
    
    if (!peek_res) 
    {
      DBUG_RETURN(HA_ERR_FOUND_DUPP_KEY);
    }
    if (peek_res != HA_ERR_KEY_NOT_FOUND)
      DBUG_RETURN(peek_res);
  }

  ha_statistic_increment(&SSV::ha_update_count);
  if (table->timestamp_field_type & TIMESTAMP_AUTO_SET_ON_UPDATE)
  {
    table->timestamp_field->set_time();
    bitmap_set_bit(table->write_set, table->timestamp_field->field_index);
  }

  if (m_use_partition_pruning &&
      (error= get_parts_for_update(old_data, new_data, table->record[0],
                                   m_part_info, &old_part_id, &new_part_id,
                                   &func_value)))
  {
    m_part_info->err_value= func_value;
    DBUG_RETURN(error);
  }

  /*
   * Check for update of primary key or partition change
   * for special handling
   */  
  if (pk_update || old_part_id != new_part_id)
  {
    DBUG_RETURN(ndb_pk_update_row(old_data, new_data, old_part_id));
  }

  /*
    Set only non-primary-key attributes.
    We already checked that any primary key attribute in write_set has no
    real changes.
  */
  bitmap_copy(&m_bitmap, table->write_set);
  bitmap_subtract(&m_bitmap, m_pk_bitmap_p);
  uchar *mask= (uchar *)(m_bitmap.bitmap);
  /* Need to initialize bits for any extra hidden columns. */
  if (!have_pk || m_user_defined_partitioning)
    clear_extended_column_set(mask);

  /* Need to set the value of any user-defined partitioning function. */
  uchar *row;
  bool need_execute;
  /*
    Batch update operation if we are doing a scan for update, unless
    there exist UPDATE AFTER triggers
  */
  DBUG_ASSERT(!pk_update);
  if (!m_update_cannot_batch &&
      (cursor || (batch_allowed && have_pk)))
  {
    /* For a scan, we only need to execute() if the batch buffer is full. */
    row= batch_copy_row_to_buffer(thd_ndb, new_data, need_execute);
    if (unlikely(!row))
      DBUG_RETURN(ER_OUTOFMEMORY);
  }
  else
  {
    need_execute= TRUE;
    if (m_user_defined_partitioning)
    {
      row= copy_row_to_buffer(thd_ndb, new_data);
      if (unlikely(!row))
        DBUG_RETURN(ER_OUTOFMEMORY);
    }
    else
      row= new_data;
  }

  if (m_user_defined_partitioning)
  {
    if (func_value >= INT_MAX32)
      func_value= INT_MAX32;
    set_partition_function_value(row, (uint32)func_value);
    request_partition_function_value(mask);
  }

  if (cursor)
  {
    /*
      We are scanning records and want to update the record
      that was just found, call updateCurrentTuple on the cursor 
      to take over the lock to a new update operation
      And thus setting the primary key of the record from 
      the active record in cursor
    */
    DBUG_PRINT("info", ("Calling updateTuple on cursor, write_set=0x%x",
                        table->write_set->bitmap[0]));
    if (!(op= cursor->updateCurrentTuple(trans, m_ndb_record,
                                         (const char*)row, mask)))
      ERR_RETURN(trans->getNdbError());

    m_lock_tuple= FALSE;
    thd_ndb->m_unsent_bytes+= 12;
  }
  else
  {  
    const NdbRecord *key_rec;
    const uchar *key_row;
    uint key_len=
      setup_key_ref_for_ndb_record(&key_rec, &key_row, row,
                                   m_read_before_write_removal_used);

    if (!need_execute)
    {
      /*
        Poor approx. let delete ~ tabsize / 4
      */
      uint delete_size= 12 + m_bytes_per_write >> 2;
      key_row= batch_copy_key_to_buffer(thd_ndb, key_row, key_len,
                                        delete_size, need_execute);
      if (unlikely(!key_row))
        DBUG_RETURN(ER_OUTOFMEMORY);
    }

    NdbInterpretedCode *code= NULL;
    uchar* ex_data_buffer= NULL;
#ifdef HAVE_NDB_BINLOG
    if (thd->slave_thread && m_share->m_cfn_share &&
        (m_share->m_cfn_share->m_resolve_cft != CFT_NDB_UNDEF))
    {
      /*
        Room for 10 instruction words, two labels, and two jumps.
        + 2 extra words for the case of resolve_size == 8
      */
      uint code_size= 16;
      uint struct_size= sizeof(*code);
      uchar *mem= get_buffer(struct_size + code_size*sizeof(Uint32));
      Uint32* buffer= (Uint32 *)(mem + struct_size);
      code= new(mem) NdbInterpretedCode(buffer, code_size, 2);
      enum_conflict_fn_type cft= m_share->m_cfn_share->m_resolve_cft;
      if (update_row_conflict_fn(cft, old_data, new_data, code))
      {
        /* ToDo error handling */
        abort();
      }
      thd_ndb->m_conflict_fn_usage_count++;

      Ndb_exceptions_data ex_data;
      ex_data.share= m_share;
      ex_data.row= row;
      ex_data_buffer= get_buffer(sizeof(ex_data));
      if (buffer == NULL)
      {
        DBUG_RETURN(HA_ERR_OUT_OF_MEM);
      }
      memcpy(ex_data_buffer, &ex_data, sizeof(ex_data));
    }
#endif /* HAVE_NDB_BINLOG */
    if (!(op= trans->updateTuple(key_rec, (const char *)key_row,
                                 m_ndb_record, (const char*)row, mask,
                                 NULL, NULL, code)))
      ERR_RETURN(trans->getNdbError());  
    op->setCustomData((void*)ex_data_buffer);
  }

  if (m_user_defined_partitioning)
    op->setPartitionId(new_part_id);

  uint blob_count= 0;
  if (uses_blob_value(table->write_set))
  {
    int row_offset= new_data - table->record[0];
    if (set_blob_values(op, row_offset, table->write_set, &blob_count) != 0)
      ERR_RETURN(op->getNdbError());
  }

  eventSetAnyValue(thd, op);

  uint ignore_count= 0;
  if (need_execute)
  {
    if (execute_no_commit(m_thd_ndb, trans, FALSE,
                          m_ignore_no_key || m_read_before_write_removal_used,
                          &ignore_count) != 0)
    {
      no_uncommitted_rows_execute_failure();
      DBUG_RETURN(ndb_err(trans));
    }
  }
  else if (blob_count > 0)
    m_blobs_pending= TRUE;
  
  m_rows_changed+= 1 - ignore_count;
  m_rows_updated+= 1 - ignore_count;

  DBUG_RETURN(0);
}


/*
  handler delete interface
*/

int ha_ndbcluster::delete_row(const uchar *record)
{
  return ndb_delete_row(record, FALSE);
}

bool ha_ndbcluster::start_bulk_delete()
{
  DBUG_ENTER("start_bulk_delete");
  DBUG_RETURN(FALSE);
}

int ha_ndbcluster::bulk_delete_row(const uchar *record)
{
  DBUG_ENTER("bulk_delete_row");
  DBUG_RETURN(ndb_delete_row(record, FALSE, TRUE));
}

int ha_ndbcluster::end_bulk_delete()
{
  DBUG_ENTER("end_bulk_delete");
  if (m_thd_ndb->m_unsent_bytes &&
      !m_thd_ndb->m_handler)
  {
    uint ignore_count= 0;
    if (execute_no_commit(m_thd_ndb, m_thd_ndb->trans, FALSE,
                          m_ignore_no_key || m_read_before_write_removal_used,
                          &ignore_count) != 0)
    {
      no_uncommitted_rows_execute_failure();
      DBUG_RETURN(ndb_err(m_thd_ndb->trans));
    }
    m_rows_deleted-= ignore_count;
  }
  DBUG_RETURN(0);
}


/*
  Delete one record from NDB, using primary key 
*/

int ha_ndbcluster::ndb_delete_row(const uchar *record,
                                  bool primary_key_update,
                                  bool is_bulk_delete)
{
  THD *thd= table->in_use;
  Thd_ndb *thd_ndb= get_thd_ndb(thd);
  NdbTransaction *trans= m_thd_ndb->trans;
  NdbScanOperation* cursor= m_active_cursor;
  NdbOperation *op;
  uint32 part_id;
  int error;
  bool allow_batch= is_bulk_delete || (thd->options & OPTION_ALLOW_BATCH);
  DBUG_ENTER("ndb_delete_row");
  DBUG_ASSERT(trans);

  ha_statistic_increment(&SSV::ha_delete_count);
  m_rows_changed++;

  if (m_use_partition_pruning &&
      (error= get_part_for_delete(record, table->record[0], m_part_info,
                                  &part_id)))
  {
    DBUG_RETURN(error);
  }

  if (cursor)
  {
    /*
      We are scanning records and want to delete the record
      that was just found, call deleteTuple on the cursor 
      to take over the lock to a new delete operation
      And thus setting the primary key of the record from 
      the active record in cursor
    */
    DBUG_PRINT("info", ("Calling deleteTuple on cursor"));
    if ((op= cursor->deleteCurrentTuple(trans, m_ndb_record)) == 0)
      ERR_RETURN(trans->getNdbError());     
    m_lock_tuple= FALSE;
    thd_ndb->m_unsent_bytes+= 12;

    if (m_user_defined_partitioning)
      op->setPartitionId(part_id);

    no_uncommitted_rows_update(-1);

    eventSetAnyValue(thd, op);

    if (!(primary_key_update || m_delete_cannot_batch))
    {
      // If deleting from cursor, NoCommit will be handled in next_result
      m_rows_deleted++;
      DBUG_RETURN(0);
    }
  }
  else
  {
    const NdbRecord *key_rec;
    const uchar *key_row;
    uint key_len=
      setup_key_ref_for_ndb_record(&key_rec, &key_row, record,
                                   m_read_before_write_removal_used);
    /*
      Check if we can batch the delete; if so we need to buffer the key.

      We don't batch deletes as part of primary key updates.
      We do not batch deletes on tables with no primary key. For such tables,
      replication uses full table scan to locate the row to delete. The
      problem is the following scenario when deleting 2 (or more) rows:

       1. Table scan to locate the first row.
       2. Delete the row, batched so no execute.
       3. Table scan to locate the second row is executed, along with the
          batched delete operation from step 2.
       4. The first row is returned from nextResult() (not deleted yet).
       5. The kernel deletes the row (operation from step 2).
       6. lockCurrentTuple() is called on the row returned in step 4. However,
          as that row is now deleted, the operation fails and the transaction
          is aborted.
       7. The delete of the second tuple now fails, as the transaction has
          been aborted.
    */
    bool need_execute;
    if (allow_batch &&
        table_share->primary_key != MAX_KEY &&
        !primary_key_update)
    {
      /*
        Poor approx. let delete ~ tabsize / 4
      */
      uint delete_size= 12 + m_bytes_per_write >> 2;
      key_row= batch_copy_key_to_buffer(thd_ndb, key_row, key_len,
                                        delete_size, need_execute);
      if (unlikely(!key_row))
        DBUG_RETURN(ER_OUTOFMEMORY);
    }
    else
      need_execute= TRUE;

    if (!(op=trans->deleteTuple(key_rec, (const char *)key_row)))
      ERR_RETURN(trans->getNdbError());
    
    if (m_user_defined_partitioning)
      op->setPartitionId(part_id);

    no_uncommitted_rows_update(-1);

    eventSetAnyValue(thd, op);

    if (!need_execute)
    {
      m_rows_deleted++;
      DBUG_RETURN(0);
    }
  }

  // Execute delete operation
  uint ignore_count= 0;
  if (execute_no_commit(m_thd_ndb, trans, FALSE,
                        m_ignore_no_key || m_read_before_write_removal_used,
                        &ignore_count) != 0)
  {
    no_uncommitted_rows_execute_failure();
    DBUG_RETURN(ndb_err(trans));
  }
  if (!primary_key_update)
    m_rows_deleted+= 1 - ignore_count;
  DBUG_RETURN(0);
}
  
/*
  Unpack a record returned from a scan.
  We copy field-for-field to
   1. Avoid unnecessary copying for sparse rows.
   2. Properly initialize not used null bits.
  Note that we do not unpack all returned rows; some primary/unique key
  operations can read directly into the destination row.
*/
void ha_ndbcluster::unpack_record(uchar *dst_row, const uchar *src_row)
{
  int res;
  DBUG_ASSERT(src_row != NULL);

  my_ptrdiff_t dst_offset= dst_row - table->record[0];
  my_ptrdiff_t src_offset= src_row - table->record[0];

  /* Initialize the NULL bitmap. */
  memset(dst_row, 0xff, table->s->null_bytes);

  uchar *blob_ptr= m_blobs_buffer;

  for (uint i= 0; i < table_share->fields; i++) 
  {
    Field *field= table->field[i];
    if (bitmap_is_set(table->read_set, i))
    {
      if (field->type() == MYSQL_TYPE_BIT)
      {
        Field_bit *field_bit= static_cast<Field_bit*>(field);
        if (!field->is_null_in_record_with_offset(src_offset))
        {
          field->move_field_offset(src_offset);
          longlong value= field_bit->val_int();
          field->move_field_offset(dst_offset-src_offset);
          field_bit->set_notnull();
          /* Field_bit in DBUG requires the bit set in write_set for store(). */
          my_bitmap_map *old_map=
            dbug_tmp_use_all_columns(table, table->write_set);
          IF_DBUG(int res=) field_bit->store(value, true);
          dbug_tmp_restore_column_map(table->write_set, old_map);
          DBUG_ASSERT(res == 0);
          field->move_field_offset(-dst_offset);
        }
      }
      else if (field->flags & BLOB_FLAG)
      {
        Field_blob *field_blob= (Field_blob *)field;
        NdbBlob *ndb_blob= m_value[i].blob;
        DBUG_ASSERT(ndb_blob != 0);
        int isNull;
        res= ndb_blob->getNull(isNull);
        DBUG_ASSERT(res == 0);                  // Already succeeded once
        Uint64 len64= 0;
        field_blob->move_field_offset(dst_offset);
        if (!isNull)
        {
          res= ndb_blob->getLength(len64);
          DBUG_ASSERT(res == 0 && len64 <= (Uint64)0xffffffff);
          field->set_notnull();
        }
        /* Need not set_null(), as we initialized null bits to 1 above. */
        field_blob->set_ptr((uint32)len64, blob_ptr);
        field_blob->move_field_offset(-dst_offset);
        blob_ptr+= (len64 + 7) & ~((Uint64)7);
      }
      else
      {
        field->move_field_offset(src_offset);
        /* Normal field (not blob or bit type). */
        if (!field->is_null())
        {
          /* Only copy actually used bytes of varstrings. */
          uint32 actual_length= field->used_length();
          uchar *src_ptr= field->ptr;
          field->move_field_offset(dst_offset - src_offset);
          field->set_notnull();
          memcpy(field->ptr, src_ptr, actual_length);
#ifdef HAVE_purify
          /*
            We get Valgrind warnings on uninitialised padding bytes in
            varstrings, for example when writing rows to temporary tables.
            So for valgrind builds we pad with zeros, not needed for
            production code.
          */
          if (actual_length < field->pack_length())
            bzero(field->ptr + actual_length,
                  field->pack_length() - actual_length);
#endif
          field->move_field_offset(-dst_offset);
        }
        else
          field->move_field_offset(-src_offset);
        /* No action needed for a NULL field. */
      }
    }
  }
}

/*
  Utility function to print/dump the fetched field
  to avoid unnecessary work, wrap in DBUG_EXECUTE as in:

    DBUG_EXECUTE("value", print_results(););
 */

void ha_ndbcluster::print_results()
{
  DBUG_ENTER("print_results");

#ifndef DBUG_OFF

  char buf_type[MAX_FIELD_WIDTH], buf_val[MAX_FIELD_WIDTH];
  String type(buf_type, sizeof(buf_type), &my_charset_bin);
  String val(buf_val, sizeof(buf_val), &my_charset_bin);
  for (uint f= 0; f < table_share->fields; f++)
  {
    /* Use DBUG_PRINT since DBUG_FILE cannot be filtered out */
    char buf[2000];
    Field *field;
    void* ptr;
    NdbValue value;

    buf[0]= 0;
    field= table->field[f];
    if (!(value= m_value[f]).ptr)
    {
      strmov(buf, "not read");
      goto print_value;
    }

    ptr= field->ptr;

    if (! (field->flags & BLOB_FLAG))
    {
      if (value.rec->isNULL())
      {
        strmov(buf, "NULL");
        goto print_value;
      }
      type.length(0);
      val.length(0);
      field->sql_type(type);
      field->val_str(&val);
      my_snprintf(buf, sizeof(buf), "%s %s", type.c_ptr(), val.c_ptr());
    }
    else
    {
      NdbBlob *ndb_blob= value.blob;
      bool isNull= TRUE;
      ndb_blob->getNull(isNull);
      if (isNull)
        strmov(buf, "NULL");
    }

print_value:
    DBUG_PRINT("value", ("%u,%s: %s", f, field->field_name, buf));
  }
#endif
  DBUG_VOID_RETURN;
}


int ha_ndbcluster::index_init(uint index, bool sorted)
{
  DBUG_ENTER("ha_ndbcluster::index_init");
  DBUG_PRINT("enter", ("index: %u  sorted: %d", index, sorted));
  active_index= index;
  m_sorted= sorted;
  /*
    Locks are are explicitly released in scan
    unless m_lock.type == TL_READ_HIGH_PRIORITY
    and no sub-sequent call to unlock_row()
  */
  m_lock_tuple= FALSE;
  if (table_share->primary_key == MAX_KEY &&
      m_use_partition_pruning)
    include_partition_fields_in_used_fields(
      m_part_info->full_part_field_array,
      table->read_set);
  DBUG_RETURN(0);
}


int ha_ndbcluster::index_end()
{
  DBUG_ENTER("ha_ndbcluster::index_end");
  DBUG_RETURN(close_scan());
}

/**
 * Check if key contains null
 */
static
int
check_null_in_key(const KEY* key_info, const uchar *key, uint key_len)
{
  KEY_PART_INFO *curr_part, *end_part;
  const uchar* end_ptr= key + key_len;
  curr_part= key_info->key_part;
  end_part= curr_part + key_info->key_parts;

  for (; curr_part != end_part && key < end_ptr; curr_part++)
  {
    if (curr_part->null_bit && *key)
      return 1;

    key += curr_part->store_length;
  }
  return 0;
}

int ha_ndbcluster::index_read(uchar *buf,
                              const uchar *key, uint key_len, 
                              enum ha_rkey_function find_flag)
{
  key_range start_key;
  bool descending= FALSE;
  DBUG_ENTER("ha_ndbcluster::index_read");
  DBUG_PRINT("enter", ("active_index: %u, key_len: %u, find_flag: %d", 
                       active_index, key_len, find_flag));

  start_key.key= key;
  start_key.length= key_len;
  start_key.flag= find_flag;
  descending= FALSE;
  switch (find_flag) {
  case HA_READ_KEY_OR_PREV:
  case HA_READ_BEFORE_KEY:
  case HA_READ_PREFIX_LAST:
  case HA_READ_PREFIX_LAST_OR_PREV:
    descending= TRUE;
    break;
  default:
    break;
  }
  DBUG_RETURN(read_range_first_to_buf(&start_key, 0, descending,
                                      m_sorted, buf));
}


int ha_ndbcluster::index_next(uchar *buf)
{
  DBUG_ENTER("ha_ndbcluster::index_next");
  ha_statistic_increment(&SSV::ha_read_next_count);
  DBUG_RETURN(next_result(buf));
}


int ha_ndbcluster::index_prev(uchar *buf)
{
  DBUG_ENTER("ha_ndbcluster::index_prev");
  ha_statistic_increment(&SSV::ha_read_prev_count);
  DBUG_RETURN(next_result(buf));
}


int ha_ndbcluster::index_first(uchar *buf)
{
  DBUG_ENTER("ha_ndbcluster::index_first");
  ha_statistic_increment(&SSV::ha_read_first_count);
  // Start the ordered index scan and fetch the first row

  // Only HA_READ_ORDER indexes get called by index_first
  DBUG_RETURN(ordered_index_scan(0, 0, TRUE, FALSE, buf, NULL));
}


int ha_ndbcluster::index_last(uchar *buf)
{
  DBUG_ENTER("ha_ndbcluster::index_last");
  ha_statistic_increment(&SSV::ha_read_last_count);
  DBUG_RETURN(ordered_index_scan(0, 0, TRUE, TRUE, buf, NULL));
}

int ha_ndbcluster::index_read_last(uchar * buf, const uchar * key, uint key_len)
{
  DBUG_ENTER("ha_ndbcluster::index_read_last");
  DBUG_RETURN(index_read(buf, key, key_len, HA_READ_PREFIX_LAST));
}

int ha_ndbcluster::read_range_first_to_buf(const key_range *start_key,
                                           const key_range *end_key,
                                           bool desc, bool sorted,
                                           uchar* buf)
{
  part_id_range part_spec;
  ndb_index_type type= get_index_type(active_index);
  const KEY* key_info= table->key_info+active_index;
  int error; 
  DBUG_ENTER("ha_ndbcluster::read_range_first_to_buf");
  DBUG_PRINT("info", ("desc: %d, sorted: %d", desc, sorted));

  if (m_use_partition_pruning)
  {
    get_partition_set(table, buf, active_index, start_key, &part_spec);
    DBUG_PRINT("info", ("part_spec.start_part: %u  part_spec.end_part: %u",
                        part_spec.start_part, part_spec.end_part));
    /*
      If partition pruning has found no partition in set
      we can return HA_ERR_END_OF_FILE
      If partition pruning has found exactly one partition in set
      we can optimize scan to run towards that partition only.
    */
    if (part_spec.start_part > part_spec.end_part)
    {
      DBUG_RETURN(HA_ERR_END_OF_FILE);
    }

    if (part_spec.start_part == part_spec.end_part)
    {
      /*
        Only one partition is required to scan, if sorted is required we
        don't need it any more since output from one ordered partitioned
        index is always sorted.
      */
      sorted= FALSE;
      if (unlikely(get_transaction_part_id(part_spec.start_part, error) == NULL))
      {
        DBUG_RETURN(error);
      }
    }
    else
    {
      if (unlikely(get_transaction(error) == NULL))
      {
        DBUG_RETURN(error);
      }
    }
  }

  switch (type){
  case PRIMARY_KEY_ORDERED_INDEX:
  case PRIMARY_KEY_INDEX:
    if (start_key && 
        start_key->length == key_info->key_length &&
        start_key->flag == HA_READ_KEY_EXACT)
    {
      if (m_active_cursor && (error= close_scan()))
        DBUG_RETURN(error);
      error= pk_read(start_key->key, start_key->length, buf,
		     part_spec.start_part);
      DBUG_RETURN(error == HA_ERR_KEY_NOT_FOUND ? HA_ERR_END_OF_FILE : error);
    }
    break;
  case UNIQUE_ORDERED_INDEX:
  case UNIQUE_INDEX:
    if (start_key && start_key->length == key_info->key_length &&
        start_key->flag == HA_READ_KEY_EXACT && 
        !check_null_in_key(key_info, start_key->key, start_key->length))
    {
      if (m_active_cursor && (error= close_scan()))
        DBUG_RETURN(error);

      error= unique_index_read(start_key->key, start_key->length, buf);
      DBUG_RETURN(error == HA_ERR_KEY_NOT_FOUND ? HA_ERR_END_OF_FILE : error);
    }
    else if (type == UNIQUE_INDEX)
      DBUG_RETURN(full_table_scan(key_info, 
                                  start_key->key, 
                                  start_key->length, 
                                  buf));
    break;
  default:
    break;
  }
  // Start the ordered index scan and fetch the first row
  DBUG_RETURN(ordered_index_scan(start_key, end_key, sorted, desc, buf,
                                 &part_spec));
}

int ha_ndbcluster::read_range_first(const key_range *start_key,
                                    const key_range *end_key,
                                    bool eq_r, bool sorted)
{
  uchar* buf= table->record[0];
  DBUG_ENTER("ha_ndbcluster::read_range_first");
  DBUG_RETURN(read_range_first_to_buf(start_key, end_key, FALSE,
                                      sorted, buf));
}

int ha_ndbcluster::read_range_next()
{
  DBUG_ENTER("ha_ndbcluster::read_range_next");
  DBUG_RETURN(next_result(table->record[0]));
}


int ha_ndbcluster::rnd_init(bool scan)
{
  int error;
  DBUG_ENTER("rnd_init");
  DBUG_PRINT("enter", ("scan: %d", scan));

  if (m_active_cursor && (error= close_scan()))
    DBUG_RETURN(error);
  index_init(table_share->primary_key, 0);
  DBUG_RETURN(0);
}

int ha_ndbcluster::close_scan()
{
  NdbTransaction *trans= m_thd_ndb->trans;
  int error;
  DBUG_ENTER("close_scan");

  NdbScanOperation *cursor= m_active_cursor;
  
  if (!cursor)
  {
    cursor = m_multi_cursor;
    if (!cursor)
      DBUG_RETURN(0);
  }

  if ((error= scan_handle_lock_tuple(cursor, trans)) != 0)
    DBUG_RETURN(error);

  if (m_thd_ndb->m_unsent_bytes)
  {
    /*
      Take over any pending transactions to the 
      deleteing/updating transaction before closing the scan    
    */
    DBUG_PRINT("info", ("thd_ndb->m_unsent_bytes: %ld",
                        (long) m_thd_ndb->m_unsent_bytes));    
    if (execute_no_commit(m_thd_ndb, trans, FALSE, m_ignore_no_key) != 0)
    {
      no_uncommitted_rows_execute_failure();
      DBUG_RETURN(ndb_err(trans));
    }
  }
  
  cursor->close(m_thd_ndb->m_force_send, TRUE);
  m_active_cursor= NULL;
  m_multi_cursor= NULL;
  DBUG_RETURN(0);
}

int ha_ndbcluster::rnd_end()
{
  DBUG_ENTER("rnd_end");
  DBUG_RETURN(close_scan());
}


int ha_ndbcluster::rnd_next(uchar *buf)
{
  DBUG_ENTER("rnd_next");
  ha_statistic_increment(&SSV::ha_read_rnd_next_count);

  if (!m_active_cursor)
    DBUG_RETURN(full_table_scan(NULL, NULL, 0, buf));
  DBUG_RETURN(next_result(buf));
}


/*
  An "interesting" record has been found and it's pk 
  retrieved by calling position
  Now it's time to read the record from db once 
  again
*/

int ha_ndbcluster::rnd_pos(uchar *buf, uchar *pos)
{
  DBUG_ENTER("rnd_pos");
  ha_statistic_increment(&SSV::ha_read_rnd_count);
  // The primary key for the record is stored in pos
  // Perform a pk_read using primary key "index"
  {
    part_id_range part_spec;
    uint key_length= ref_length;
    if (m_user_defined_partitioning)
    {
      if (table_share->primary_key == MAX_KEY)
      {
        /*
          The partition id has been fetched from ndb
          and has been stored directly after the hidden key
        */
        DBUG_DUMP("key+part", pos, key_length);
        key_length= ref_length - sizeof(m_part_id);
        part_spec.start_part= part_spec.end_part= *(uint32 *)(pos + key_length);
      }
      else
      {
        key_range key_spec;
        KEY *key_info= table->key_info + table_share->primary_key;
        key_spec.key= pos;
        key_spec.length= key_length;
        key_spec.flag= HA_READ_KEY_EXACT;
        get_full_part_id_from_key(table, buf, key_info, 
                                  &key_spec, &part_spec);
        DBUG_ASSERT(part_spec.start_part == part_spec.end_part);
      }
      DBUG_PRINT("info", ("partition id %u", part_spec.start_part));
    }
    DBUG_DUMP("key", pos, key_length);
    DBUG_RETURN(pk_read(pos, key_length, buf, part_spec.start_part));
  }
}


/*
  Store the primary key of this record in ref 
  variable, so that the row can be retrieved again later
  using "reference" in rnd_pos
*/

void ha_ndbcluster::position(const uchar *record)
{
  KEY *key_info;
  KEY_PART_INFO *key_part;
  KEY_PART_INFO *end;
  uchar *buff;
  uint key_length;

  DBUG_ENTER("position");

  if (table_share->primary_key != MAX_KEY) 
  {
    key_length= ref_length;
    key_info= table->key_info + table_share->primary_key;
    key_part= key_info->key_part;
    end= key_part + key_info->key_parts;
    buff= ref;
    
    for (; key_part != end; key_part++) 
    {
      if (key_part->null_bit) {
        /* Store 0 if the key part is a NULL part */      
        if (record[key_part->null_offset]
            & key_part->null_bit) {
          *buff++= 1;
          continue;
        }      
        *buff++= 0;
      }

      size_t len = key_part->length;
      const uchar * ptr = record + key_part->offset;
      Field *field = key_part->field;
      if (field->type() ==  MYSQL_TYPE_VARCHAR)
      {
        if (((Field_varstring*)field)->length_bytes == 1)
        {
          /**
           * Keys always use 2 bytes length
           */
          buff[0] = ptr[0];
          buff[1] = 0;
          memcpy(buff+2, ptr + 1, len);
        }
        else
        {
          memcpy(buff, ptr, len + 2);
        }
        len += 2;
      }
      else
      {
        memcpy(buff, ptr, len);
      }
      buff += len;
    }
  } 
  else 
  {
    // No primary key, get hidden key
    DBUG_PRINT("info", ("Getting hidden key"));
    // If table has user defined partition save the partition id as well
    if (m_user_defined_partitioning)
    {
      DBUG_PRINT("info", ("Saving partition id %u", m_part_id));
      key_length= ref_length - sizeof(m_part_id);
      memcpy(ref+key_length, (void *)&m_part_id, sizeof(m_part_id));
    }
    else
      key_length= ref_length;
#ifndef DBUG_OFF
    int hidden_no= table->s->fields;
    const NDBTAB *tab= m_table;  
    const NDBCOL *hidden_col= tab->getColumn(hidden_no);
    DBUG_ASSERT(hidden_col->getPrimaryKey() && 
                hidden_col->getAutoIncrement() &&
                key_length == NDB_HIDDEN_PRIMARY_KEY_LENGTH);
#endif
    memcpy(ref, &m_ref, key_length);
  }
#ifndef DBUG_OFF
  if (table_share->primary_key == MAX_KEY && m_user_defined_partitioning) 
    DBUG_DUMP("key+part", ref, key_length+sizeof(m_part_id));
#endif
  DBUG_DUMP("ref", ref, key_length);
  DBUG_VOID_RETURN;
}


int ha_ndbcluster::info(uint flag)
{
  THD *thd= table->in_use;
  int result= 0;
  DBUG_ENTER("info");
  DBUG_PRINT("enter", ("flag: %d", flag));
  
  if (flag & HA_STATUS_POS)
    DBUG_PRINT("info", ("HA_STATUS_POS"));
  if (flag & HA_STATUS_TIME)
    DBUG_PRINT("info", ("HA_STATUS_TIME"));
  while (flag & HA_STATUS_VARIABLE)
  {
    if (!thd)
      thd= current_thd;
    DBUG_PRINT("info", ("HA_STATUS_VARIABLE"));
    if ((flag & HA_STATUS_NO_LOCK) &&
        !thd->variables.ndb_use_exact_count)
    {
      if (thd->lex->sql_command != SQLCOM_SHOW_TABLE_STATUS &&
          thd->lex->sql_command != SQLCOM_SHOW_KEYS)
      {
        /*
          just use whatever stats we have
          however, optimizer behaves strangely if we return 0 rows
        */
        if (stats.records < 1)
          stats.records= 1;
        break;
      }
    }
    if (!m_table_info)
    {
      if ((my_errno= check_ndb_connection(thd)))
        DBUG_RETURN(my_errno);
    }
    result= update_stats(thd, 1);
    break;
  }
  if (flag & HA_STATUS_CONST)
  {
    DBUG_PRINT("info", ("HA_STATUS_CONST"));
    set_rec_per_key();
  }
  if (flag & HA_STATUS_ERRKEY)
  {
    DBUG_PRINT("info", ("HA_STATUS_ERRKEY"));
    errkey= m_dupkey;
  }
  if (flag & HA_STATUS_AUTO)
  {
    DBUG_PRINT("info", ("HA_STATUS_AUTO"));
    if (m_table && table->found_next_number_field)
    {
      if (!thd)
        thd= current_thd;
      if ((my_errno= check_ndb_connection(thd)))
        DBUG_RETURN(my_errno);
      Ndb *ndb= get_ndb(thd);
      Ndb_tuple_id_range_guard g(m_share);
      
      Uint64 auto_increment_value64;
      if (ndb->readAutoIncrementValue(m_table, g.range,
                                      auto_increment_value64) == -1)
      {
        const NdbError err= ndb->getNdbError();
        sql_print_error("Error %lu in readAutoIncrementValue(): %s",
                        (ulong) err.code, err.message);
        stats.auto_increment_value= ~(ulonglong)0;
      }
      else
        stats.auto_increment_value= (ulonglong)auto_increment_value64;
    }
  }
  if (flag & HA_STATUS_WRITTEN_ROWS)
  {
    stats.rows_updated= m_rows_updated;
    stats.rows_deleted= m_rows_deleted;
  }

  if(result == -1)
    result= HA_ERR_NO_CONNECTION;

  DBUG_RETURN(result);
}


void ha_ndbcluster::get_dynamic_partition_info(PARTITION_INFO *stat_info,
                                               uint part_id)
{
  /* 
     This functions should be fixed. Suggested fix: to
     implement ndb function which retrives the statistics
     about ndb partitions.
  */
  bzero((char*) stat_info, sizeof(PARTITION_INFO));
  return;
}


int ha_ndbcluster::extra(enum ha_extra_function operation)
{
  DBUG_ENTER("extra");
  switch (operation) {
  case HA_EXTRA_IGNORE_DUP_KEY:       /* Dup keys don't rollback everything*/
    DBUG_PRINT("info", ("HA_EXTRA_IGNORE_DUP_KEY"));
    DBUG_PRINT("info", ("Ignoring duplicate key"));
    m_ignore_dup_key= TRUE;
    break;
  case HA_EXTRA_NO_IGNORE_DUP_KEY:
    DBUG_PRINT("info", ("HA_EXTRA_NO_IGNORE_DUP_KEY"));
    m_ignore_dup_key= FALSE;
    break;
  case HA_EXTRA_IGNORE_NO_KEY:
    DBUG_PRINT("info", ("HA_EXTRA_IGNORE_NO_KEY"));
    DBUG_PRINT("info", ("Turning on AO_IgnoreError at Commit/NoCommit"));
    m_ignore_no_key= TRUE;
    break;
  case HA_EXTRA_NO_IGNORE_NO_KEY:
    DBUG_PRINT("info", ("HA_EXTRA_NO_IGNORE_NO_KEY"));
    DBUG_PRINT("info", ("Turning on AO_IgnoreError at Commit/NoCommit"));
    m_ignore_no_key= FALSE;
    break;
  case HA_EXTRA_WRITE_CAN_REPLACE:
    DBUG_PRINT("info", ("HA_EXTRA_WRITE_CAN_REPLACE"));
    if (!m_has_unique_index ||
        current_thd->slave_thread) /* always set if slave, quick fix for bug 27378 */
    {
      DBUG_PRINT("info", ("Turning ON use of write instead of insert"));
      m_use_write= TRUE;
    }
    break;
  case HA_EXTRA_WRITE_CANNOT_REPLACE:
    DBUG_PRINT("info", ("HA_EXTRA_WRITE_CANNOT_REPLACE"));
    DBUG_PRINT("info", ("Turning OFF use of write instead of insert"));
    m_use_write= FALSE;
    break;
  case HA_EXTRA_DELETE_CANNOT_BATCH:
    DBUG_PRINT("info", ("HA_EXTRA_DELETE_CANNOT_BATCH"));
    m_delete_cannot_batch= TRUE;
    break;
  case HA_EXTRA_UPDATE_CANNOT_BATCH:
    DBUG_PRINT("info", ("HA_EXTRA_UPDATE_CANNOT_BATCH"));
    m_update_cannot_batch= TRUE;
    break;
  default:
    break;
  }
  
  DBUG_RETURN(0);
}


bool ha_ndbcluster::read_before_write_removal_possible(List<Item> *fields,
                                                       List<Item> *values)
{
  THD *thd= table->in_use;
  DBUG_ENTER("read_before_write_removal_possible");
  /*
    We need to verify a large number of things before accepting to remove
    the read before the update. We cannot avoid read before when primary
    key is updated, when a unique key is updated, when a BLOB is updated,
    for deletes on tables with BLOB's it is also not possible to avoid
    the read before the update and finally it is necessary that the
    update expressions only contain constant expressions.
  */
  if (uses_blob_value(table->write_set) ||
      (thd->lex->sql_command == SQLCOM_DELETE &&
       table_share->blob_fields) ||
      (values && !check_constant_expressions(values)) ||
      (table_share->primary_key != MAX_KEY &&
       bitmap_is_overlapping(table->write_set, m_pk_bitmap_p)))
  {
    DBUG_RETURN(FALSE);
  }
  if (m_has_unique_index)
  {
    KEY *key;
    uint i;
    for (i= 0; i < table_share->keys; i++)
    {
      key= table->key_info + i;
      if ((key->flags & HA_NOSAME) &&
          bitmap_is_overlapping(table->write_set,
                                m_key_fields[key - table->key_info]))
      {
        DBUG_RETURN(FALSE);
      }
    }
  }
  DBUG_PRINT("info", ("read_before_write_removal_possible TRUE"));
  m_read_before_write_removal_possible= TRUE;
  DBUG_RETURN(TRUE);
}


int ha_ndbcluster::reset()
{
  DBUG_ENTER("ha_ndbcluster::reset");
  if (m_cond)
  {
    m_cond->cond_clear();
  }

  /*
    Regular partition pruning will set the bitmap appropriately.
    Some queries like ALTER TABLE doesn't use partition pruning and
    thus the 'used_partitions' bitmap needs to be initialized
  */
  if (m_part_info)
    bitmap_set_all(&m_part_info->used_partitions);

  /* reset flags set by extra calls */
  m_read_before_write_removal_possible= FALSE;
  m_read_before_write_removal_used= FALSE;
  m_rows_updated= m_rows_deleted= 0;
  m_ignore_dup_key= FALSE;
  m_use_write= FALSE;
  m_ignore_no_key= FALSE;
  m_delete_cannot_batch= FALSE;
  m_update_cannot_batch= FALSE;

  DBUG_RETURN(0);
}


/* 
   Start of an insert, remember number of rows to be inserted, it will
   be used in write_row and get_autoincrement to send an optimal number
   of rows in each roundtrip to the server

   SYNOPSIS
   rows     number of rows to insert, 0 if unknown

*/

int
ha_ndbcluster::flush_bulk_insert(bool allow_batch)
{
  NdbTransaction *trans= m_thd_ndb->trans;
  DBUG_ENTER("ha_ndbcluster::flush_bulk_insert");
  DBUG_PRINT("info", ("Sending inserts to NDB, rows_inserted: %d", 
                      (int)m_rows_inserted));
  DBUG_ASSERT(trans);

  if (m_thd_ndb->m_transaction_on)
  {
    if (!allow_batch &&
        execute_no_commit(m_thd_ndb, trans, FALSE, m_ignore_no_key) != 0)
    {
      no_uncommitted_rows_execute_failure();
      DBUG_RETURN(ndb_err(trans));
    }
  }
  else
  {
    /*
      signal that transaction has been broken up and hence cannot
      be rolled back
    */
    THD *thd= table->in_use;
    thd->transaction.all.modified_non_trans_table=
      thd->transaction.stmt.modified_non_trans_table= TRUE;
    if (execute_commit(m_thd_ndb, trans, m_thd_ndb->m_force_send,
                       m_ignore_no_key) != 0)
    {
      no_uncommitted_rows_execute_failure();
      DBUG_RETURN(ndb_err(trans));
    }
    if (trans->restart() != 0)
    {
      DBUG_ASSERT(0);
      DBUG_RETURN(-1);
    }
  }
  DBUG_RETURN(0);
}

void ha_ndbcluster::start_bulk_insert(ha_rows rows)
{
  DBUG_ENTER("start_bulk_insert");
  DBUG_PRINT("enter", ("rows: %d", (int)rows));
  
  m_rows_inserted= (ha_rows) 0;
  if (!m_use_write && m_ignore_dup_key)
  {
    /*
      compare if expression with that in write_row
      we have a situation where peek_indexed_rows() will be called
      so we cannot batch
    */
    DBUG_PRINT("info", ("Batching turned off as duplicate key is "
                        "ignored by using peek_row"));
    m_rows_to_insert= 1;
    DBUG_VOID_RETURN;
  }
  if (rows == (ha_rows) 0)
  {
    /* We don't know how many will be inserted, guess */
    m_rows_to_insert= m_autoincrement_prefetch;
  }
  else
    m_rows_to_insert= rows; 

  DBUG_VOID_RETURN;
}

/*
  End of an insert
 */
int ha_ndbcluster::end_bulk_insert()
{
  int error= 0;

  DBUG_ENTER("end_bulk_insert");
  // Check if last inserts need to be flushed

  THD *thd= table->in_use;
  Thd_ndb *thd_ndb= m_thd_ndb;
  
  if ((thd->options & OPTION_ALLOW_BATCH) == 0 && thd_ndb->m_unsent_bytes)
  {
    bool allow_batch= (thd_ndb->m_handler != 0);
    error= flush_bulk_insert(allow_batch);
    if (error != 0)
      my_errno= error;
  }

  m_rows_inserted= (ha_rows) 0;
  m_rows_to_insert= (ha_rows) 1;
  DBUG_RETURN(error);
}


int ha_ndbcluster::extra_opt(enum ha_extra_function operation, ulong cache_size)
{
  DBUG_ENTER("extra_opt");
  DBUG_PRINT("enter", ("cache_size: %lu", cache_size));
  DBUG_RETURN(extra(operation));
}

static const char *ha_ndbcluster_exts[] = {
 ha_ndb_ext,
 NullS
};

const char** ha_ndbcluster::bas_ext() const
{
  return ha_ndbcluster_exts;
}

/*
  How many seeks it will take to read through the table
  This is to be comparable to the number returned by records_in_range so
  that we can decide if we should scan the table or use keys.
*/

double ha_ndbcluster::scan_time()
{
  DBUG_ENTER("ha_ndbcluster::scan_time()");
  double res= rows2double(stats.records*1000);
  DBUG_PRINT("exit", ("table: %s value: %f", 
                      m_tabname, res));
  DBUG_RETURN(res);
}

/*
  Convert MySQL table locks into locks supported by Ndb Cluster.
  Note that MySQL Cluster does currently not support distributed
  table locks, so to be safe one should set cluster in Single
  User Mode, before relying on table locks when updating tables
  from several MySQL servers
*/

THR_LOCK_DATA **ha_ndbcluster::store_lock(THD *thd,
                                          THR_LOCK_DATA **to,
                                          enum thr_lock_type lock_type)
{
  DBUG_ENTER("store_lock");
  if (lock_type != TL_IGNORE && m_lock.type == TL_UNLOCK) 
  {

    /* If we are not doing a LOCK TABLE, then allow multiple
       writers */
    
    /* Since NDB does not currently have table locks
       this is treated as a ordinary lock */

    if ((lock_type >= TL_WRITE_CONCURRENT_INSERT &&
         lock_type <= TL_WRITE) && !thd->in_lock_tables)      
      lock_type= TL_WRITE_ALLOW_WRITE;
    
    /* In queries of type INSERT INTO t1 SELECT ... FROM t2 ...
       MySQL would use the lock TL_READ_NO_INSERT on t2, and that
       would conflict with TL_WRITE_ALLOW_WRITE, blocking all inserts
       to t2. Convert the lock to a normal read lock to allow
       concurrent inserts to t2. */
    
    if (lock_type == TL_READ_NO_INSERT && !thd->in_lock_tables)
      lock_type= TL_READ;
    
    m_lock.type=lock_type;
  }
  *to++= &m_lock;

  DBUG_PRINT("exit", ("lock_type: %d", lock_type));
  
  DBUG_RETURN(to);
}

#ifndef DBUG_OFF
#define PRINT_OPTION_FLAGS(t) { \
      if (t->options & OPTION_NOT_AUTOCOMMIT) \
        DBUG_PRINT("thd->options", ("OPTION_NOT_AUTOCOMMIT")); \
      if (t->options & OPTION_BEGIN) \
        DBUG_PRINT("thd->options", ("OPTION_BEGIN")); \
      if (t->options & OPTION_TABLE_LOCK) \
        DBUG_PRINT("thd->options", ("OPTION_TABLE_LOCK")); \
}
#else
#define PRINT_OPTION_FLAGS(t)
#endif


/*
  As MySQL will execute an external lock for every new table it uses
  we can use this to start the transactions.
  If we are in auto_commit mode we just need to start a transaction
  for the statement, this will be stored in thd_ndb.stmt.
  If not, we have to start a master transaction if there doesn't exist
  one from before, this will be stored in thd_ndb.all
 
  When a table lock is held one transaction will be started which holds
  the table lock and for each statement a hupp transaction will be started  
  If we are locking the table then:
  - save the NdbDictionary::Table for easy access
  - save reference to table statistics
  - refresh list of the indexes for the table if needed (if altered)
 */

#ifdef HAVE_NDB_BINLOG
extern MASTER_INFO *active_mi;
static int ndbcluster_update_apply_status(THD *thd, int do_update)
{
  Thd_ndb *thd_ndb= get_thd_ndb(thd);
  Ndb *ndb= thd_ndb->ndb;
  NDBDICT *dict= ndb->getDictionary();
  const NDBTAB *ndbtab;
  NdbTransaction *trans= thd_ndb->trans;
  ndb->setDatabaseName(NDB_REP_DB);
  Ndb_table_guard ndbtab_g(dict, NDB_APPLY_TABLE);
  if (!(ndbtab= ndbtab_g.get_table()))
  {
    return -1;
  }
  NdbOperation *op= 0;
  int r= 0;
  r|= (op= trans->getNdbOperation(ndbtab)) == 0;
  DBUG_ASSERT(r == 0);
  if (do_update)
    r|= op->updateTuple();
  else
    r|= op->writeTuple();
  DBUG_ASSERT(r == 0);
  // server_id
  r|= op->equal(0u, (Uint32)thd->server_id);
  DBUG_ASSERT(r == 0);
  if (!do_update)
  {
    // epoch
    r|= op->setValue(1u, (Uint64)0);
    DBUG_ASSERT(r == 0);
  }
  // log_name
  char tmp_buf[FN_REFLEN];
  ndb_pack_varchar(ndbtab->getColumn(2u), tmp_buf,
                   active_mi->rli.group_master_log_name,
                   strlen(active_mi->rli.group_master_log_name));
  r|= op->setValue(2u, tmp_buf);
  DBUG_ASSERT(r == 0);
  // start_pos
  r|= op->setValue(3u, (Uint64)active_mi->rli.group_master_log_pos);
  DBUG_ASSERT(r == 0);
  // end_pos
  r|= op->setValue(4u, (Uint64)active_mi->rli.group_master_log_pos + 
                   ((Uint64)active_mi->rli.future_event_relay_log_pos -
                    (Uint64)active_mi->rli.group_relay_log_pos));
  DBUG_ASSERT(r == 0);
  return 0;
}
#endif /* HAVE_NDB_BINLOG */

int ha_ndbcluster::start_statement(THD *thd,
                                   Thd_ndb *thd_ndb,
                                   uint table_count)
{
  NdbTransaction *trans= thd_ndb->trans;
  int error;
  DBUG_ENTER("ha_ndbcluster::start_statement");

  m_thd_ndb= thd_ndb;

  if (table_count == 0)
  {
    PRINT_OPTION_FLAGS(thd);
    trans_register_ha(thd, FALSE, ndbcluster_hton);
    if (thd->options & (OPTION_NOT_AUTOCOMMIT | OPTION_BEGIN))
    {
      if (!trans)
        trans_register_ha(thd, TRUE, ndbcluster_hton);
      thd_ndb->m_handler= NULL;
    }
    else
    {
      /*
        this is an autocommit, we may keep a reference to the
        handler to be used in the commit phase for optimization
        reasons, defering execute
      */
      thd_ndb->m_handler= this;
    }
  }
  else
  {
    /*
      there is more than one handler involved, execute deferal
      not possible
    */
    thd_ndb->m_handler= NULL;
  }
  if (!trans)
  {
    DBUG_PRINT("trans",("Possibly starting transaction"));
    DBUG_ASSERT(!table_count || table_count == 1);
    /*
      table_count == 0 indicates first table
      table_count == 1 indicates join in which case we do not defer start transaction
      m_use_partition_pruning == false will not defer start transaction
    */
    DBUG_PRINT("enter", ("optimized_node_selection: %lu"
                         "  table_count: %d"
                         "  m_use_partition_pruning: %d"
                         "  thd->slave_thread: %d"
                         "  thd->lex->sql_command: %d",
                         thd->variables.ndb_optimized_node_selection,
                         table_count, m_use_partition_pruning,
                         thd->slave_thread,
                         thd->lex->sql_command));
    if (table_count ||
        !m_use_partition_pruning ||
        thd->slave_thread ||
        !(thd->variables.ndb_optimized_node_selection & 2) ||
        !(thd->lex->sql_command == SQLCOM_SELECT ||
          thd->lex->sql_command == SQLCOM_UPDATE ||
          thd->lex->sql_command == SQLCOM_INSERT ||
          thd->lex->sql_command == SQLCOM_DELETE ||
          thd->lex->sql_command == SQLCOM_REPLACE))
    {
      if (unlikely(start_transaction(error) == NULL))
      {
        DBUG_RETURN(error);
      }
    }

    thd_ndb->init_open_tables();
    thd_ndb->query_state&= NDB_QUERY_NORMAL;
    thd_ndb->trans_options= 0;
    thd_ndb->m_slow_path= FALSE;
    if (!(thd->options & OPTION_BIN_LOG) ||
        thd->variables.binlog_format == BINLOG_FORMAT_STMT)
    {
      thd_ndb->trans_options|= TNTO_NO_LOGGING;
      thd_ndb->m_slow_path= TRUE;
    }
    else if (thd->slave_thread)
      thd_ndb->m_slow_path= TRUE;
  }
  /*
    If this is the start of a LOCK TABLE, a table look 
    should be taken on the table in NDB
       
    Check if it should be read or write lock
  */
  if (thd->options & (OPTION_TABLE_LOCK))
  {
    /* This is currently dead code in wait for implementation in NDB */
    /* lockThisTable(); */
    DBUG_PRINT("info", ("Locking the table..." ));
  }
  DBUG_RETURN(0);
}

int ha_ndbcluster::init_handler_for_statement(THD *thd)
{
  /*
    This is the place to make sure this handler instance
    has a started transaction.
     
    The transaction is started by the first handler on which 
    MySQL Server calls external lock
   
    Other handlers in the same stmt or transaction should use 
    the same NDB transaction. This is done by setting up the m_thd_ndb
    pointer to point to the NDB transaction object. 
   */

  DBUG_ENTER("ha_ndbcluster::init_handler_for_statement");
  Thd_ndb *thd_ndb= m_thd_ndb;
  DBUG_ASSERT(thd_ndb);

  // store thread specific data first to set the right context
<<<<<<< HEAD
  m_ha_not_exact_count= !thd->variables.ndb_use_exact_count;
=======
  m_force_send=          thd->variables.ndb_force_send;
>>>>>>> 61ffb594
  m_autoincrement_prefetch= 
    (ha_rows) thd->variables.ndb_autoincrement_prefetch_sz;

  // Start of transaction
  m_rows_changed= 0;
  m_blobs_pending= FALSE;
  m_slow_path= m_thd_ndb->m_slow_path;
#ifdef HAVE_NDB_BINLOG
  if (unlikely(m_slow_path))
  {
    if (m_share == ndb_apply_status_share && thd->slave_thread)
        m_thd_ndb->trans_options|= TNTO_INJECTED_APPLY_STATUS;
  }
#endif
  // TODO remove double pointers...
  if (!(m_thd_ndb_share= thd_ndb->get_open_table(thd, m_table)))
  {
    DBUG_RETURN(1);
  }
  m_table_info= &m_thd_ndb_share->stat;
  DBUG_RETURN(0);
}

int ha_ndbcluster::external_lock(THD *thd, int lock_type)
{
  DBUG_ENTER("external_lock");
  if (lock_type != F_UNLCK)
  {
    int error;
    /*
      Check that this handler instance has a connection
      set up to the Ndb object of thd
    */
    if (check_ndb_connection(thd))
      DBUG_RETURN(1);
    Thd_ndb *thd_ndb= get_thd_ndb(thd);

    DBUG_PRINT("enter", ("lock_type != F_UNLCK "
                         "this: 0x%lx  thd: 0x%lx  thd_ndb: %lx  "
                         "thd_ndb->lock_count: %d",
                         (long) this, (long) thd, (long) thd_ndb,
                         thd_ndb->lock_count));

    if ((error= start_statement(thd, thd_ndb,
                                thd_ndb->lock_count++)))
    {
      thd_ndb->lock_count--;
      DBUG_RETURN(error);
    }
    if ((error= init_handler_for_statement(thd)))
    {
      thd_ndb->lock_count--;
      DBUG_RETURN(error);
    }
    DBUG_RETURN(0);
  }
  else
  {
    Thd_ndb *thd_ndb= m_thd_ndb;
    DBUG_ASSERT(thd_ndb);

    DBUG_PRINT("enter", ("lock_type == F_UNLCK "
                         "this: 0x%lx  thd: 0x%lx  thd_ndb: %lx  "
                         "thd_ndb->lock_count: %d",
                         (long) this, (long) thd, (long) thd_ndb,
                         thd_ndb->lock_count));

    if (ndb_cache_check_time && m_rows_changed)
    {
      DBUG_PRINT("info", ("Rows has changed and util thread is running"));
      if (thd->options & (OPTION_NOT_AUTOCOMMIT | OPTION_BEGIN))
      {
        DBUG_PRINT("info", ("Add share to list of tables to be invalidated"));
        /* NOTE push_back allocates memory using transactions mem_root! */
        thd_ndb->changed_tables.push_back(m_share, &thd->transaction.mem_root);
      }

      pthread_mutex_lock(&m_share->mutex);
      DBUG_PRINT("info", ("Invalidating commit_count"));
      m_share->commit_count= 0;
      m_share->commit_count_lock++;
      pthread_mutex_unlock(&m_share->mutex);
    }

    if (!--thd_ndb->lock_count)
    {
      DBUG_PRINT("trans", ("Last external_lock"));
      PRINT_OPTION_FLAGS(thd);

      if ((!(thd->options & (OPTION_NOT_AUTOCOMMIT | OPTION_BEGIN))) &&
          thd_ndb->trans)
      {
        if (thd_ndb->trans)
        {
          /*
            Unlock is done without a transaction commit / rollback.
            This happens if the thread didn't update any rows
            We must in this case close the transaction to release resources
          */
          DBUG_PRINT("trans",("ending non-updating transaction"));
          thd_ndb->ndb->closeTransaction(thd_ndb->trans);
          thd_ndb->trans= NULL;
          thd_ndb->m_handler= NULL;
        }
      }
    }
    m_table_info= NULL;

    /*
      This is the place to make sure this handler instance
      no longer are connected to the active transaction.

      And since the handler is no longer part of the transaction 
      it can't have open cursors, ops or blobs pending.
    */
    m_thd_ndb= NULL;    

    if (m_active_cursor)
      DBUG_PRINT("warning", ("m_active_cursor != NULL"));
    m_active_cursor= NULL;

    if (m_multi_cursor)
      DBUG_PRINT("warning", ("m_multi_cursor != NULL"));
    m_multi_cursor= NULL;

    if (m_blobs_pending)
      DBUG_PRINT("warning", ("blobs_pending != 0"));
    m_blobs_pending= 0;
    
    DBUG_RETURN(0);
  }
}

/*
  Unlock the last row read in an open scan.
  Rows are unlocked by default in ndb, but
  for SELECT FOR UPDATE and SELECT LOCK WIT SHARE MODE
  locks are kept if unlock_row() is not called.
*/

void ha_ndbcluster::unlock_row() 
{
  DBUG_ENTER("unlock_row");

  DBUG_PRINT("info", ("Unlocking row"));
  m_lock_tuple= FALSE;
  DBUG_VOID_RETURN;
}

/*
  Start statement, used when one of the tables are locked and also when
  a stored function is executed.

  start_stmt()
    thd                    Thd object
    lock_type              Lock type on table

  RETURN VALUE
    0                      Success
    >0                     Error code

  DESCRIPTION
    This call indicates the start of a statement when one of the tables in
    the statement are locked. In this case we cannot call external_lock.
    It also implies that external_lock is not called at end of statement.
    Rather the handlerton call commit (ndbcluster_commit) is called to
    indicate end of transaction. There are cases thus when the commit call
    actually doesn't refer to a commit but only to and end of statement.

    In the case of stored functions, one stored function is treated as one
    statement and the call to commit comes at the end of the stored function.
*/

int ha_ndbcluster::start_stmt(THD *thd, thr_lock_type lock_type)
{
  int error=0;
  Thd_ndb *thd_ndb;
  DBUG_ENTER("start_stmt");
  DBUG_ASSERT(thd == table->in_use);

  thd_ndb= get_thd_ndb(thd);
  if ((error= start_statement(thd, thd_ndb, thd_ndb->start_stmt_count++)))
    goto error;
  if ((error= init_handler_for_statement(thd)))
    goto error;
  DBUG_RETURN(0);
error:
  thd_ndb->start_stmt_count--;
  DBUG_RETURN(error);
}

static void transaction_checks(THD *thd, Thd_ndb *thd_ndb)
{
  if (thd->lex->sql_command == SQLCOM_LOAD ||
      !thd->transaction.on)
    thd_ndb->m_transaction_on= FALSE;
  else
    thd_ndb->m_transaction_on= thd->variables.ndb_use_transactions;
  thd_ndb->m_force_send= thd->variables.ndb_force_send;
}

NdbTransaction *
ha_ndbcluster::start_transaction(int &error)
{
  NdbTransaction *trans;
  DBUG_ENTER("ha_ndbcluster::start_transaction");

  DBUG_ASSERT(m_thd_ndb);
  DBUG_ASSERT(m_thd_ndb->trans == NULL);

  transaction_checks(table->in_use, m_thd_ndb);
  m_thd_ndb->connection->set_optimized_node_selection
    (table->in_use->variables.ndb_optimized_node_selection & 1);
  if ((trans= m_thd_ndb->ndb->startTransaction()))
  {
    DBUG_PRINT("info", ("Delayed allocation of TC"));
    DBUG_RETURN(m_thd_ndb->trans= trans);
  }

  ERR_SET(m_thd_ndb->ndb->getNdbError(), error);
  DBUG_RETURN(NULL);
}
   
NdbTransaction *
ha_ndbcluster::start_transaction_part_id(Uint32 part_id, int &error)
{
  NdbTransaction *trans;
  DBUG_ENTER("ha_ndbcluster::start_transaction_part_id");

  DBUG_ASSERT(m_thd_ndb);
  DBUG_ASSERT(m_thd_ndb->trans == NULL);

  transaction_checks(table->in_use, m_thd_ndb);
  if ((trans= m_thd_ndb->ndb->startTransaction(m_table, part_id)))
  {
    DBUG_PRINT("info", ("Delayed allocation of TC"));
    DBUG_RETURN(m_thd_ndb->trans= trans);
  }

  ERR_SET(m_thd_ndb->ndb->getNdbError(), error);
  DBUG_RETURN(NULL);
}
   

/*
  Commit a transaction started in NDB
 */

int ndbcluster_commit(handlerton *hton, THD *thd, bool all)
{
  int res= 0;
  Thd_ndb *thd_ndb= get_thd_ndb(thd);
  Ndb *ndb= thd_ndb->ndb;
  NdbTransaction *trans= thd_ndb->trans;

  DBUG_ENTER("ndbcluster_commit");
  DBUG_ASSERT(ndb);
  PRINT_OPTION_FLAGS(thd);
  DBUG_PRINT("enter", ("Commit %s", (all ? "all" : "stmt")));
  thd_ndb->start_stmt_count= 0;
  if (trans == NULL || (!all &&
      thd->options & (OPTION_NOT_AUTOCOMMIT | OPTION_BEGIN)))
  {
    /*
      An odditity in the handler interface is that commit on handlerton
      is called to indicate end of statement only in cases where 
      autocommit isn't used and the all flag isn't set.
   
      We also leave quickly when a transaction haven't even been started,
      in this case we are safe that no clean up is needed. In this case
      the MySQL Server could handle the query without contacting the
      NDB kernel.
    */
    DBUG_PRINT("info", ("Commit before start or end-of-statement only"));
    DBUG_RETURN(0);
  }

#ifdef HAVE_NDB_BINLOG
  if (unlikely(thd_ndb->m_slow_path))
  {
    if (thd->slave_thread)
      ndbcluster_update_apply_status
        (thd, thd_ndb->trans_options & TNTO_INJECTED_APPLY_STATUS);
  }
#endif /* HAVE_NDB_BINLOG */

  if (thd->slave_thread)
  {
    if (!thd_ndb->m_conflict_fn_usage_count || !thd_ndb->m_unsent_bytes ||
        !(res= execute_no_commit(thd_ndb, trans, FALSE, TRUE)))
      res= execute_commit(thd_ndb, trans, 1, TRUE);
  }
  else
  {
    if (thd_ndb->m_handler &&
        thd_ndb->m_handler->m_read_before_write_removal_possible)
    {
      uint ignore_count= 0;
      res= execute_commit(thd_ndb, trans, thd->variables.ndb_force_send,
                          TRUE, &ignore_count);
      if (!res && ignore_count)
        if (thd->lex->sql_command == SQLCOM_DELETE)
          thd_ndb->m_handler->m_rows_deleted-= ignore_count;
        else
          thd_ndb->m_handler->m_rows_updated-= ignore_count;
    }
    else
      res= execute_commit(thd_ndb, trans, thd->variables.ndb_force_send, FALSE);
  }

  if (res != 0)
  {
    const NdbError err= trans->getNdbError();
    const NdbOperation *error_op= trans->getNdbErrorOperation();
    set_ndb_err(thd, err);
    res= ndb_to_mysql_error(&err);
    if (res != -1)
      ndbcluster_print_error(res, error_op);
  }
  ndb->closeTransaction(trans);
  thd_ndb->trans= NULL;
  thd_ndb->m_handler= NULL;

  /* Clear commit_count for tables changed by transaction */
  NDB_SHARE* share;
  List_iterator_fast<NDB_SHARE> it(thd_ndb->changed_tables);
  while ((share= it++))
  {
    pthread_mutex_lock(&share->mutex);
    DBUG_PRINT("info", ("Invalidate commit_count for %s, share->commit_count: %lu",
                        share->table_name, (ulong) share->commit_count));
    share->commit_count= 0;
    share->commit_count_lock++;
    pthread_mutex_unlock(&share->mutex);
  }
  thd_ndb->changed_tables.empty();

  DBUG_RETURN(res);
}


/*
  Rollback a transaction started in NDB
 */

static int ndbcluster_rollback(handlerton *hton, THD *thd, bool all)
{
  int res= 0;
  Thd_ndb *thd_ndb= get_thd_ndb(thd);
  Ndb *ndb= thd_ndb->ndb;
  NdbTransaction *trans= thd_ndb->trans;

  DBUG_ENTER("ndbcluster_rollback");
  DBUG_ASSERT(ndb);
  thd_ndb->start_stmt_count= 0;
  if (trans == NULL)
  {
    /* Ignore end-of-statement until real rollback or commit is called */
    DBUG_PRINT("info", ("Rollback before start or end-of-statement only"));
    DBUG_RETURN(0);
  }

  thd_ndb->m_max_violation_count= 0;
  thd_ndb->m_old_violation_count= 0;
  thd_ndb->m_conflict_fn_usage_count= 0;
  thd_ndb->m_unsent_bytes= 0;
  thd_ndb->m_execute_count++;
  if (trans->execute(NdbTransaction::Rollback) != 0)
  {
    const NdbError err= trans->getNdbError();
    const NdbOperation *error_op= trans->getNdbErrorOperation();
    set_ndb_err(thd, err);
    res= ndb_to_mysql_error(&err);
    if (res != -1) 
      ndbcluster_print_error(res, error_op);
  }
  if (!all &&
      thd->options & (OPTION_NOT_AUTOCOMMIT | OPTION_BEGIN))
  {
    DBUG_PRINT("info", ("Rollback transaction at statement error"));
    DBUG_RETURN(res);
  }
  ndb->closeTransaction(trans);
  thd_ndb->trans= NULL;
  thd_ndb->m_handler= NULL;

  /* Clear list of tables changed by transaction */
  thd_ndb->changed_tables.empty();

  DBUG_RETURN(res);
}


/*
  Define NDB column based on Field.
  Returns 0 or mysql error code.
  Not member of ha_ndbcluster because NDBCOL cannot be declared.

  MySQL text types with character set "binary" are mapped to true
  NDB binary types without a character set.

  Blobs are V2 and striping from mysql level is not supported
  due to lack of syntax and lack of support for partitioning.
 */

static bool
ndb_blob_striping()
{
#ifndef DBUG_OFF
  const char* p= getenv("NDB_BLOB_STRIPING");
  if (p != 0 && *p != 0 && *p != '0' && *p != 'n' && *p != 'N')
    return true;
#endif
  return false;
}

static int create_ndb_column(THD *thd,
                             NDBCOL &col,
                             Field *field,
                             HA_CREATE_INFO *create_info,
                             column_format_type
                               default_format= COLUMN_FORMAT_TYPE_DEFAULT)
{
  NDBCOL::StorageType type= NDBCOL::StorageTypeMemory;
  bool dynamic= FALSE;

  DBUG_ENTER("create_ndb_column");
  // Set name
  if (col.setName(field->field_name))
  {
    DBUG_RETURN(my_errno= errno);
  }
  // Get char set
  CHARSET_INFO *cs= field->charset();
  // Set type and sizes
  const enum enum_field_types mysql_type= field->real_type();
  switch (mysql_type) {
  // Numeric types
  case MYSQL_TYPE_TINY:        
    if (field->flags & UNSIGNED_FLAG)
      col.setType(NDBCOL::Tinyunsigned);
    else
      col.setType(NDBCOL::Tinyint);
    col.setLength(1);
    break;
  case MYSQL_TYPE_SHORT:
    if (field->flags & UNSIGNED_FLAG)
      col.setType(NDBCOL::Smallunsigned);
    else
      col.setType(NDBCOL::Smallint);
    col.setLength(1);
    break;
  case MYSQL_TYPE_LONG:
    if (field->flags & UNSIGNED_FLAG)
      col.setType(NDBCOL::Unsigned);
    else
      col.setType(NDBCOL::Int);
    col.setLength(1);
    break;
  case MYSQL_TYPE_INT24:       
    if (field->flags & UNSIGNED_FLAG)
      col.setType(NDBCOL::Mediumunsigned);
    else
      col.setType(NDBCOL::Mediumint);
    col.setLength(1);
    break;
  case MYSQL_TYPE_LONGLONG:
    if (field->flags & UNSIGNED_FLAG)
      col.setType(NDBCOL::Bigunsigned);
    else
      col.setType(NDBCOL::Bigint);
    col.setLength(1);
    break;
  case MYSQL_TYPE_FLOAT:
    col.setType(NDBCOL::Float);
    col.setLength(1);
    break;
  case MYSQL_TYPE_DOUBLE:
    col.setType(NDBCOL::Double);
    col.setLength(1);
    break;
  case MYSQL_TYPE_DECIMAL:    
    {
      Field_decimal *f= (Field_decimal*)field;
      uint precision= f->pack_length();
      uint scale= f->decimals();
      if (field->flags & UNSIGNED_FLAG)
      {
        col.setType(NDBCOL::Olddecimalunsigned);
        precision-= (scale > 0);
      }
      else
      {
        col.setType(NDBCOL::Olddecimal);
        precision-= 1 + (scale > 0);
      }
      col.setPrecision(precision);
      col.setScale(scale);
      col.setLength(1);
    }
    break;
  case MYSQL_TYPE_NEWDECIMAL:    
    {
      Field_new_decimal *f= (Field_new_decimal*)field;
      uint precision= f->precision;
      uint scale= f->decimals();
      if (field->flags & UNSIGNED_FLAG)
      {
        col.setType(NDBCOL::Decimalunsigned);
      }
      else
      {
        col.setType(NDBCOL::Decimal);
      }
      col.setPrecision(precision);
      col.setScale(scale);
      col.setLength(1);
    }
    break;
  // Date types
  case MYSQL_TYPE_DATETIME:    
    col.setType(NDBCOL::Datetime);
    col.setLength(1);
    break;
  case MYSQL_TYPE_DATE: // ?
    col.setType(NDBCOL::Char);
    col.setLength(field->pack_length());
    break;
  case MYSQL_TYPE_NEWDATE:
    col.setType(NDBCOL::Date);
    col.setLength(1);
    break;
  case MYSQL_TYPE_TIME:        
    col.setType(NDBCOL::Time);
    col.setLength(1);
    break;
  case MYSQL_TYPE_YEAR:
    col.setType(NDBCOL::Year);
    col.setLength(1);
    break;
  case MYSQL_TYPE_TIMESTAMP:
    col.setType(NDBCOL::Timestamp);
    col.setLength(1);
    break;
  // Char types
  case MYSQL_TYPE_STRING:      
    if (field->pack_length() == 0)
    {
      col.setType(NDBCOL::Bit);
      col.setLength(1);
    }
    else if ((field->flags & BINARY_FLAG) && cs == &my_charset_bin)
    {
      col.setType(NDBCOL::Binary);
      col.setLength(field->pack_length());
    }
    else
    {
      col.setType(NDBCOL::Char);
      col.setCharset(cs);
      col.setLength(field->pack_length());
    }
    break;
  case MYSQL_TYPE_VAR_STRING: // ?
  case MYSQL_TYPE_VARCHAR:
    {
      Field_varstring* f= (Field_varstring*)field;
      if (f->length_bytes == 1)
      {
        if ((field->flags & BINARY_FLAG) && cs == &my_charset_bin)
          col.setType(NDBCOL::Varbinary);
        else {
          col.setType(NDBCOL::Varchar);
          col.setCharset(cs);
        }
      }
      else if (f->length_bytes == 2)
      {
        if ((field->flags & BINARY_FLAG) && cs == &my_charset_bin)
          col.setType(NDBCOL::Longvarbinary);
        else {
          col.setType(NDBCOL::Longvarchar);
          col.setCharset(cs);
        }
      }
      else
      {
        DBUG_RETURN(HA_ERR_UNSUPPORTED);
      }
      col.setLength(field->field_length);
    }
    break;
  // Blob types (all come in as MYSQL_TYPE_BLOB)
  mysql_type_tiny_blob:
  case MYSQL_TYPE_TINY_BLOB:
    if ((field->flags & BINARY_FLAG) && cs == &my_charset_bin)
      col.setType(NDBCOL::Blob);
    else {
      col.setType(NDBCOL::Text);
      col.setCharset(cs);
    }
    col.setInlineSize(256);
    // No parts
    col.setPartSize(0);
    col.setStripeSize(ndb_blob_striping() ? 0 : 0);
    break;
  //mysql_type_blob:
  case MYSQL_TYPE_GEOMETRY:
  case MYSQL_TYPE_BLOB:    
    if ((field->flags & BINARY_FLAG) && cs == &my_charset_bin)
      col.setType(NDBCOL::Blob);
    else {
      col.setType(NDBCOL::Text);
      col.setCharset(cs);
    }
    {
      Field_blob *field_blob= (Field_blob *)field;
      /*
       * max_data_length is 2^8-1, 2^16-1, 2^24-1 for tiny, blob, medium.
       * Tinyblob gets no blob parts.  The other cases are just a crude
       * way to control part size and striping.
       *
       * In mysql blob(256) is promoted to blob(65535) so it does not
       * in fact fit "inline" in NDB.
       */
      if (field_blob->max_data_length() < (1 << 8))
        goto mysql_type_tiny_blob;
      else if (field_blob->max_data_length() < (1 << 16))
      {
        col.setInlineSize(256);
        col.setPartSize(2000);
        col.setStripeSize(ndb_blob_striping() ? 16 : 0);
      }
      else if (field_blob->max_data_length() < (1 << 24))
        goto mysql_type_medium_blob;
      else
        goto mysql_type_long_blob;
    }
    break;
  mysql_type_medium_blob:
  case MYSQL_TYPE_MEDIUM_BLOB:   
    if ((field->flags & BINARY_FLAG) && cs == &my_charset_bin)
      col.setType(NDBCOL::Blob);
    else {
      col.setType(NDBCOL::Text);
      col.setCharset(cs);
    }
    col.setInlineSize(256);
    col.setPartSize(4000);
    col.setStripeSize(ndb_blob_striping() ? 8 : 0);
    break;
  mysql_type_long_blob:
  case MYSQL_TYPE_LONG_BLOB:  
    if ((field->flags & BINARY_FLAG) && cs == &my_charset_bin)
      col.setType(NDBCOL::Blob);
    else {
      col.setType(NDBCOL::Text);
      col.setCharset(cs);
    }
    col.setInlineSize(256);
    col.setPartSize(8000);
    col.setStripeSize(ndb_blob_striping() ? 4 : 0);
    break;
  // Other types
  case MYSQL_TYPE_ENUM:
    col.setType(NDBCOL::Char);
    col.setLength(field->pack_length());
    break;
  case MYSQL_TYPE_SET:         
    col.setType(NDBCOL::Char);
    col.setLength(field->pack_length());
    break;
  case MYSQL_TYPE_BIT:
  {
    int no_of_bits= field->field_length;
    col.setType(NDBCOL::Bit);
    if (!no_of_bits)
      col.setLength(1);
      else
        col.setLength(no_of_bits);
    break;
  }
  case MYSQL_TYPE_NULL:        
    goto mysql_type_unsupported;
  mysql_type_unsupported:
  default:
    DBUG_RETURN(HA_ERR_UNSUPPORTED);
  }
  // Set nullable and pk
  col.setNullable(field->maybe_null());
  col.setPrimaryKey(field->flags & PRI_KEY_FLAG);
  // Set autoincrement
  if (field->flags & AUTO_INCREMENT_FLAG) 
  {
#ifndef DBUG_OFF
    char buff[22];
#endif
    col.setAutoIncrement(TRUE);
    ulonglong value= create_info->auto_increment_value ?
      create_info->auto_increment_value : (ulonglong) 1;
    DBUG_PRINT("info", ("Autoincrement key, initial: %s", llstr(value, buff)));
    col.setAutoIncrementInitialValue(value);
  }
  else
    col.setAutoIncrement(FALSE);
 
  switch (field->field_storage_type()) {
  case(HA_SM_DEFAULT):
  default:
    if (create_info->default_storage_media == HA_SM_DISK)
      type= NDBCOL::StorageTypeDisk;
    else
      type= NDBCOL::StorageTypeMemory;
    break;
  case(HA_SM_DISK):
    type= NDBCOL::StorageTypeDisk;
    break;
  case(HA_SM_MEMORY):
    type= NDBCOL::StorageTypeMemory;
    break;
  }

  switch (field->column_format()) {
  case(COLUMN_FORMAT_TYPE_FIXED):
    dynamic= FALSE;
    break;
  case(COLUMN_FORMAT_TYPE_DYNAMIC):
    dynamic= TRUE;
    break;
  case(COLUMN_FORMAT_TYPE_DEFAULT):
  default:
    if (create_info->row_type == ROW_TYPE_DEFAULT)
      dynamic= default_format;
    else
      dynamic= (create_info->row_type == ROW_TYPE_DYNAMIC);
    break;
  }
  DBUG_PRINT("info", ("Column %s is declared %s", field->field_name,
                      (dynamic) ? "dynamic" : "static"));
  if (type == NDBCOL::StorageTypeDisk)
  {
    if (dynamic)
    {
      DBUG_PRINT("info", ("Dynamic disk stored column %s changed to static",
                          field->field_name));
      dynamic= false;
    }
    if (thd && field->column_format() == COLUMN_FORMAT_TYPE_DYNAMIC)
    {
      push_warning_printf(thd, MYSQL_ERROR::WARN_LEVEL_WARN,
                          ER_ILLEGAL_HA_CREATE_OPTION,
                          "DYNAMIC column %s with "
                          "STORAGE DISK is not supported, "
                          "column will become FIXED",
                          field->field_name);
    }
  }

  switch (create_info->row_type) {
  case ROW_TYPE_FIXED:
    if (thd && (dynamic || field_type_forces_var_part(field->type())))
    {
      push_warning_printf(thd, MYSQL_ERROR::WARN_LEVEL_WARN,
                          ER_ILLEGAL_HA_CREATE_OPTION,
                          "Row format FIXED incompatible with "
                          "dynamic attribute %s",
                          field->field_name);
    }
    break;
  case ROW_TYPE_DYNAMIC:
    /*
      Future: make columns dynamic in this case
    */
    break;
  default:
    break;
  }

  DBUG_PRINT("info", ("Format %s, Storage %s", (dynamic)?"dynamic":"fixed",(type == NDBCOL::StorageTypeDisk)?"disk":"memory"));
  col.setStorageType(type);
  col.setDynamic(dynamic);

  DBUG_RETURN(0);
}

void ha_ndbcluster::update_create_info(HA_CREATE_INFO *create_info)
{
  DBUG_ENTER("update_create_info");
  TABLE_SHARE *share= table->s;
  if (share->mysql_version < MYSQL_VERSION_TABLESPACE_IN_FRM)
  {
     DBUG_PRINT("info", ("Restored an old table %s, pre-frm_version 7", 
	                 share->table_name.str));
     if (!create_info->tablespace && !share->tablespace)
     {
       DBUG_PRINT("info", ("Checking for tablespace in ndb"));
       THD *thd= current_thd;
       Ndb *ndb= check_ndb_in_thd(thd);
       NDBDICT *ndbdict= ndb->getDictionary();
       NdbError ndberr;
       Uint32 id;
       ndb->setDatabaseName(m_dbname);
       const NDBTAB *ndbtab= m_table;
       DBUG_ASSERT(ndbtab != NULL);
       if (!ndbtab->getTablespace(&id))
       {
         DBUG_VOID_RETURN;
       }
       {
         NdbDictionary::Tablespace ts= ndbdict->getTablespace(id);
         ndberr= ndbdict->getNdbError();
         if(ndberr.classification != NdbError::NoError)
           goto err;
	 const char *tablespace= ts.getName();
         DBUG_PRINT("info", ("Found tablespace '%s'", tablespace));
         uint tablespace_len= strlen(tablespace);
         if (tablespace_len != 0) 
         {
           share->tablespace= (char *) alloc_root(&share->mem_root,
                                                  tablespace_len+1);
           strxmov(share->tablespace, tablespace, NullS);
	   create_info->tablespace= share->tablespace;
         }
         DBUG_VOID_RETURN;
       }
err:
       my_errno= ndb_to_mysql_error(&ndberr);
    }
  }

  DBUG_VOID_RETURN;
}

/*
  Create a table in NDB Cluster
*/

int ha_ndbcluster::create(const char *name, 
                          TABLE *form, 
                          HA_CREATE_INFO *create_info)
{
  THD *thd= current_thd;
  NDBTAB tab;
  NDBCOL col;
  size_t pack_length, length;
  uint i, pk_length= 0;
  uchar *data= NULL, *pack_data= NULL;
  bool create_from_engine= (create_info->table_options & HA_OPTION_CREATE_FROM_ENGINE);
  bool is_truncate= (thd->lex->sql_command == SQLCOM_TRUNCATE);
  const char *tablespace= create_info->tablespace;
  bool use_disk= FALSE;
  NdbDictionary::Table::SingleUserMode single_user_mode= NdbDictionary::Table::SingleUserModeLocked;

  DBUG_ENTER("ha_ndbcluster::create");
  DBUG_PRINT("enter", ("name: %s", name));

  DBUG_ASSERT(*fn_rext((char*)name) == 0);
  set_dbname(name);
  set_tabname(name);

  if ((my_errno= check_ndb_connection(thd)))
    DBUG_RETURN(my_errno);
  
  Ndb *ndb= get_ndb(thd);
  NDBDICT *dict= ndb->getDictionary();

  DBUG_PRINT("info", ("Tablespace %s,%s", form->s->tablespace, create_info->tablespace));
  if (is_truncate)
  {
    {
      Ndb_table_guard ndbtab_g(dict, m_tabname);
      if (!(m_table= ndbtab_g.get_table()))
	ERR_RETURN(dict->getNdbError());
      m_table= NULL;
    }
    DBUG_PRINT("info", ("Dropping and re-creating table for TRUNCATE"));
    if ((my_errno= delete_table(name)))
      DBUG_RETURN(my_errno);
  }
  table= form;
  if (create_from_engine)
  {
    /*
      Table already exists in NDB and frm file has been created by 
      caller.
      Do Ndb specific stuff, such as create a .ndb file
    */
    if ((my_errno= write_ndb_file(name)))
      DBUG_RETURN(my_errno);
#ifdef HAVE_NDB_BINLOG
    ndbcluster_create_binlog_setup(get_ndb(thd), name, strlen(name),
                                   m_dbname, m_tabname, FALSE);
#endif /* HAVE_NDB_BINLOG */
    DBUG_RETURN(my_errno);
  }

#ifdef HAVE_NDB_BINLOG
  /*
    Don't allow table creation unless
    schema distribution table is setup
    ( unless it is a creation of the schema dist table itself )
  */
  if (!ndb_schema_share)
  {
    if (!(strcmp(m_dbname, NDB_REP_DB) == 0 &&
          strcmp(m_tabname, NDB_SCHEMA_TABLE) == 0))
    {
      DBUG_PRINT("info", ("Schema distribution table not setup"));
      DBUG_RETURN(HA_ERR_NO_CONNECTION);
    }
    single_user_mode = NdbDictionary::Table::SingleUserModeReadWrite;
  }
#endif /* HAVE_NDB_BINLOG */

  DBUG_PRINT("table", ("name: %s", m_tabname));  
  if (tab.setName(m_tabname))
  {
    DBUG_RETURN(my_errno= errno);
  }
  tab.setLogging(!(create_info->options & HA_LEX_CREATE_TMP_TABLE));    
  tab.setSingleUserMode(single_user_mode);

  // Save frm data for this table
  if (readfrm(name, &data, &length))
    DBUG_RETURN(1);
  if (packfrm(data, length, &pack_data, &pack_length))
  {
    my_free((char*)data, MYF(0));
    DBUG_RETURN(2);
  }
  DBUG_PRINT("info",
             ("setFrm data: 0x%lx  len: %lu", (long) pack_data,
              (ulong) pack_length));
  tab.setFrm(pack_data, pack_length);      
  my_free((char*)data, MYF(0));
  my_free((char*)pack_data, MYF(0));
  
  /*
    Handle table row type

    Default is to let table rows have var part reference so that online 
    add column can be performed in the future.  Explicitly setting row 
    type to fixed will omit var part reference, which will save data 
    memory in ndb, but at the cost of not being able to online add 
    column to this table
  */
  switch (create_info->row_type) {
  case ROW_TYPE_FIXED:
    tab.setForceVarPart(FALSE);
    break;
  case ROW_TYPE_DYNAMIC:
    /* fall through, treat as default */
  default:
    /* fall through, treat as default */
  case ROW_TYPE_DEFAULT:
    tab.setForceVarPart(TRUE);
    break;
  }

  /*
    Setup columns
  */
  for (i= 0; i < form->s->fields; i++) 
  {
    Field *field= form->field[i];
    DBUG_PRINT("info", ("name: %s  type: %u  storage: %u  format: %u  "
                        "pack_length: %d", 
                        field->field_name, field->real_type(),
                        field->field_storage_type(),
                        field->column_format(),
                        field->pack_length()));
    if ((my_errno= create_ndb_column(thd, col, field, create_info)))
      DBUG_RETURN(my_errno);

    if (!use_disk &&
        col.getStorageType() == NDBCOL::StorageTypeDisk)
      use_disk= TRUE;

    if (tab.addColumn(col))
    {
      DBUG_RETURN(my_errno= errno);
    }
    if (col.getPrimaryKey())
      pk_length += (field->pack_length() + 3) / 4;
  }

  if (use_disk)
  { 
    if (tablespace)
      tab.setTablespaceName(tablespace);
    else
      tab.setTablespaceName("DEFAULT-TS");
  }
  else if (create_info->tablespace && 
           create_info->default_storage_media == HA_SM_MEMORY)
  {
    push_warning_printf(thd, MYSQL_ERROR::WARN_LEVEL_ERROR,
                        ER_ILLEGAL_HA_CREATE_OPTION,
                        ER(ER_ILLEGAL_HA_CREATE_OPTION),
                        ndbcluster_hton_name,
                        "TABLESPACE currently only supported for "
                        "STORAGE DISK"); 
    DBUG_RETURN(HA_ERR_UNSUPPORTED);
  }

  DBUG_PRINT("info", ("Table %s is %s stored with tablespace %s",
                      m_tabname,
                      (use_disk) ? "disk" : "memory",
                      (use_disk) ? tab.getTablespaceName() : "N/A"));
 
  KEY* key_info;
  for (i= 0, key_info= form->key_info; i < form->s->keys; i++, key_info++)
  {
    KEY_PART_INFO *key_part= key_info->key_part;
    KEY_PART_INFO *end= key_part + key_info->key_parts;
    for (; key_part != end; key_part++)
    {
      if (key_part->field->field_storage_type() == HA_SM_DISK)
      {
        push_warning_printf(thd, MYSQL_ERROR::WARN_LEVEL_ERROR,
                            ER_ILLEGAL_HA_CREATE_OPTION,
                            ER(ER_ILLEGAL_HA_CREATE_OPTION),
                            ndbcluster_hton_name,
                            "Index on field "
                            "declared with "
                            "STORAGE DISK is not supported");
        DBUG_RETURN(HA_ERR_UNSUPPORTED);
      }
      tab.getColumn(key_part->fieldnr-1)->setStorageType(
                             NdbDictionary::Column::StorageTypeMemory);
    }
  }

  // No primary key, create shadow key as 64 bit, auto increment  
  if (form->s->primary_key == MAX_KEY) 
  {
    DBUG_PRINT("info", ("Generating shadow key"));
    if (col.setName("$PK"))
    {
      DBUG_RETURN(my_errno= errno);
    }
    col.setType(NdbDictionary::Column::Bigunsigned);
    col.setLength(1);
    col.setNullable(FALSE);
    col.setPrimaryKey(TRUE);
    col.setAutoIncrement(TRUE);
    if (tab.addColumn(col))
    {
      DBUG_RETURN(my_errno= errno);
    }
    pk_length += 2;
  }
 
  // Make sure that blob tables don't have too big part size
  for (i= 0; i < form->s->fields; i++) 
  {
    /**
     * The extra +7 concists
     * 2 - words from pk in blob table
     * 5 - from extra words added by tup/dict??
     */
    switch (form->field[i]->real_type()) {
    case MYSQL_TYPE_GEOMETRY:
    case MYSQL_TYPE_BLOB:    
    case MYSQL_TYPE_MEDIUM_BLOB:   
    case MYSQL_TYPE_LONG_BLOB: 
    {
      NdbDictionary::Column * column= tab.getColumn(i);
      int size= pk_length + (column->getPartSize()+3)/4 + 7;
      if (size > NDB_MAX_TUPLE_SIZE_IN_WORDS && 
         (pk_length+7) < NDB_MAX_TUPLE_SIZE_IN_WORDS)
      {
        size= NDB_MAX_TUPLE_SIZE_IN_WORDS - pk_length - 7;
        column->setPartSize(4*size);
      }
      /**
       * If size > NDB_MAX and pk_length+7 >= NDB_MAX
       *   then the table can't be created anyway, so skip
       *   changing part size, and have error later
       */ 
    }
    default:
      break;
    }
  }

  // Check partition info
  partition_info *part_info= form->part_info;
  if ((my_errno= set_up_partition_info(part_info, form, (void*)&tab)))
  {
    DBUG_RETURN(my_errno);
  }

  // Create the table in NDB     
  if (dict->createTable(tab) != 0) 
  {
    const NdbError err= dict->getNdbError();
    set_ndb_err(thd, err);
    my_errno= ndb_to_mysql_error(&err);
    DBUG_RETURN(my_errno);
  }

  Ndb_table_guard ndbtab_g(dict, m_tabname);
  // temporary set m_table during create
  // reset at return
  m_table= ndbtab_g.get_table();
  // TODO check also that we have the same frm...
  if (!m_table)
  {
    /* purecov: begin deadcode */
    const NdbError err= dict->getNdbError();
    set_ndb_err(thd, err);
    my_errno= ndb_to_mysql_error(&err);
    DBUG_RETURN(my_errno);
    /* purecov: end */
  }

  DBUG_PRINT("info", ("Table %s/%s created successfully", 
                      m_dbname, m_tabname));

  // Create secondary indexes
  my_errno= create_indexes(ndb, form);

  if (!my_errno)
    my_errno= write_ndb_file(name);
  else
  {
    /*
      Failed to create an index,
      drop the table (and all it's indexes)
    */
    while (dict->dropTableGlobal(*m_table))
    {
      switch (dict->getNdbError().status)
      {
        case NdbError::TemporaryError:
          if (!thd->killed) 
            continue; // retry indefinitly
          break;
        default:
          break;
      }
      break;
    }
    m_table = 0;
    DBUG_RETURN(my_errno);
  }

#ifdef HAVE_NDB_BINLOG
  if (!my_errno)
  {
    NDB_SHARE *share= 0;
    pthread_mutex_lock(&ndbcluster_mutex);
    /*
      First make sure we get a "fresh" share here, not an old trailing one...
    */
    {
      uint length= (uint) strlen(name);
      if ((share= (NDB_SHARE*) hash_search(&ndbcluster_open_tables,
                                           (uchar*) name, length)))
        handle_trailing_share(share);
    }
    /*
      get a new share
    */

    /* ndb_share reference create */
    if (!(share= get_share(name, form, TRUE, TRUE)))
    {
      sql_print_error("NDB: allocating table share for %s failed", name);
      /* my_errno is set */
    }
    else
    {
      DBUG_PRINT("NDB_SHARE", ("%s binlog create  use_count: %u",
                               share->key, share->use_count));
    }
    pthread_mutex_unlock(&ndbcluster_mutex);

    while (!IS_TMP_PREFIX(m_tabname))
    {
      if (share)
        ndbcluster_read_binlog_replication(thd, ndb, share, m_table,
                                           ::server_id, form, TRUE);
      String event_name(INJECTOR_EVENT_LEN);
      ndb_rep_event_name(&event_name, m_dbname, m_tabname,
                         get_binlog_full(share));
      int do_event_op= ndb_binlog_running;

      if (!ndb_schema_share &&
          strcmp(share->db, NDB_REP_DB) == 0 &&
          strcmp(share->table_name, NDB_SCHEMA_TABLE) == 0)
        do_event_op= 1;

      /*
        Always create an event for the table, as other mysql servers
        expect it to be there.
      */
      if (!ndbcluster_create_event(ndb, m_table, event_name.c_ptr(), share,
                                   share && do_event_op ? 2 : 1/* push warning */))
      {
        if (ndb_extra_logging)
          sql_print_information("NDB Binlog: CREATE TABLE Event: %s",
                                event_name.c_ptr());
        if (share && 
            ndbcluster_create_event_ops(thd, share,
                                        m_table, event_name.c_ptr()))
        {
          sql_print_error("NDB Binlog: FAILED CREATE TABLE event operations."
                          " Event: %s", name);
          /* a warning has been issued to the client */
        }
      }
      /*
        warning has been issued if ndbcluster_create_event failed
        and (share && do_event_op)
      */
      if (share && !do_event_op)
        set_binlog_nologging(share);
      ndbcluster_log_schema_op(thd,
                               thd->query, thd->query_length,
                               share->db, share->table_name,
                               m_table->getObjectId(),
                               m_table->getObjectVersion(),
                               (is_truncate) ?
			       SOT_TRUNCATE_TABLE : SOT_CREATE_TABLE, 
			       0, 0, 1);
      break;
    }
  }
#endif /* HAVE_NDB_BINLOG */

  m_table= 0;
  DBUG_RETURN(my_errno);
}


int ha_ndbcluster::create_index(const char *name, KEY *key_info, 
                                NDB_INDEX_TYPE idx_type, uint idx_no)
{
  int error= 0;
  char unique_name[FN_LEN];
  static const char* unique_suffix= "$unique";
  DBUG_ENTER("ha_ndbcluster::create_ordered_index");
  DBUG_PRINT("info", ("Creating index %u: %s", idx_no, name));  

  if (idx_type == UNIQUE_ORDERED_INDEX || idx_type == UNIQUE_INDEX)
  {
    strxnmov(unique_name, FN_LEN, name, unique_suffix, NullS);
    DBUG_PRINT("info", ("Created unique index name \'%s\' for index %d",
                        unique_name, idx_no));
  }
    
  switch (idx_type){
  case PRIMARY_KEY_INDEX:
    // Do nothing, already created
    break;
  case PRIMARY_KEY_ORDERED_INDEX:
    error= create_ordered_index(name, key_info);
    break;
  case UNIQUE_ORDERED_INDEX:
    if (!(error= create_ordered_index(name, key_info)))
      error= create_unique_index(unique_name, key_info);
    break;
  case UNIQUE_INDEX:
    if (check_index_fields_not_null(key_info))
    {
      push_warning_printf(current_thd, MYSQL_ERROR::WARN_LEVEL_WARN,
			  ER_NULL_COLUMN_IN_INDEX,
			  "Ndb does not support unique index on NULL valued attributes, index access with NULL value will become full table scan");
    }
    error= create_unique_index(unique_name, key_info);
    break;
  case ORDERED_INDEX:
    if (key_info->algorithm == HA_KEY_ALG_HASH)
    {
      push_warning_printf(current_thd, MYSQL_ERROR::WARN_LEVEL_ERROR,
			  ER_ILLEGAL_HA_CREATE_OPTION,
			  ER(ER_ILLEGAL_HA_CREATE_OPTION),
			  ndbcluster_hton_name,
			  "Ndb does not support non-unique "
			  "hash based indexes");
      error= HA_ERR_UNSUPPORTED;
      break;
    }
    error= create_ordered_index(name, key_info);
    break;
  default:
    DBUG_ASSERT(FALSE);
    break;
  }
  
  DBUG_RETURN(error);
}

int ha_ndbcluster::create_ordered_index(const char *name, 
                                        KEY *key_info)
{
  DBUG_ENTER("ha_ndbcluster::create_ordered_index");
  DBUG_RETURN(create_ndb_index(name, key_info, FALSE));
}

int ha_ndbcluster::create_unique_index(const char *name, 
                                       KEY *key_info)
{

  DBUG_ENTER("ha_ndbcluster::create_unique_index");
  DBUG_RETURN(create_ndb_index(name, key_info, TRUE));
}


/*
  Create an index in NDB Cluster
 */

int ha_ndbcluster::create_ndb_index(const char *name, 
                                     KEY *key_info,
                                     bool unique)
{
  THD *thd= current_thd;
  Ndb *ndb= get_ndb(thd);
  NdbDictionary::Dictionary *dict= ndb->getDictionary();
  KEY_PART_INFO *key_part= key_info->key_part;
  KEY_PART_INFO *end= key_part + key_info->key_parts;
  
  DBUG_ENTER("ha_ndbcluster::create_index");
  DBUG_PRINT("enter", ("name: %s ", name));

  NdbDictionary::Index ndb_index(name);
  if (unique)
    ndb_index.setType(NdbDictionary::Index::UniqueHashIndex);
  else 
  {
    ndb_index.setType(NdbDictionary::Index::OrderedIndex);
    // TODO Only temporary ordered indexes supported
    ndb_index.setLogging(FALSE); 
  }
  if (ndb_index.setTable(m_tabname))
  {
    DBUG_RETURN(my_errno= errno);
  }

  for (; key_part != end; key_part++) 
  {
    Field *field= key_part->field;
    if (field->field_storage_type() == HA_SM_DISK)
    {
      push_warning_printf(current_thd, MYSQL_ERROR::WARN_LEVEL_ERROR,
                          ER_ILLEGAL_HA_CREATE_OPTION,
                          ER(ER_ILLEGAL_HA_CREATE_OPTION),
                          ndbcluster_hton_name,
                          "Index on field "
                          "declared with "
                          "STORAGE DISK is not supported");
      DBUG_RETURN(HA_ERR_UNSUPPORTED);
    }
    DBUG_PRINT("info", ("attr: %s", field->field_name));
    if (ndb_index.addColumnName(field->field_name))
    {
      DBUG_RETURN(my_errno= errno);
    }
  }
  
  if (dict->createIndex(ndb_index, *m_table))
    ERR_RETURN(dict->getNdbError());

  // Success
  DBUG_PRINT("info", ("Created index %s", name));
  DBUG_RETURN(0);  
}

/*
 Prepare for an on-line alter table
*/ 
void ha_ndbcluster::prepare_for_alter()
{
  /* ndb_share reference schema */
  ndbcluster_get_share(m_share); // Increase ref_count
  DBUG_PRINT("NDB_SHARE", ("%s binlog schema  use_count: %u",
                           m_share->key, m_share->use_count));
  set_ndb_share_state(m_share, NSS_ALTERED);
}

/*
  Add an index on-line to a table
*/
int ha_ndbcluster::add_index(TABLE *table_arg, 
                             KEY *key_info, uint num_of_keys)
{
  int error= 0;
  uint idx;
  DBUG_ENTER("ha_ndbcluster::add_index");
  DBUG_PRINT("enter", ("table %s", table_arg->s->table_name.str));
  DBUG_ASSERT(m_share->state == NSS_ALTERED);

  for (idx= 0; idx < num_of_keys; idx++)
  {
    KEY *key= key_info + idx;
    KEY_PART_INFO *key_part= key->key_part;
    KEY_PART_INFO *end= key_part + key->key_parts;
    NDB_INDEX_TYPE idx_type= get_index_type_from_key(idx, key_info, false);
    DBUG_PRINT("info", ("Adding index: '%s'", key_info[idx].name));
    // Add fields to key_part struct
    for (; key_part != end; key_part++)
      key_part->field= table->field[key_part->fieldnr];
    // Check index type
    // Create index in ndb
    if((error= create_index(key_info[idx].name, key, idx_type, idx)))
      break;
  }
  DBUG_RETURN(error);  
}

/*
  Mark one or several indexes for deletion. and
  renumber the remaining indexes
*/
int ha_ndbcluster::prepare_drop_index(TABLE *table_arg, 
                                      uint *key_num, uint num_of_keys)
{
  DBUG_ENTER("ha_ndbcluster::prepare_drop_index");
  DBUG_ASSERT(m_share->state == NSS_ALTERED);
  // Mark indexes for deletion
  uint idx;
  for (idx= 0; idx < num_of_keys; idx++)
  {
    DBUG_PRINT("info", ("ha_ndbcluster::prepare_drop_index %u", *key_num));
    m_index[*key_num++].status= TO_BE_DROPPED;
  }
  // Renumber indexes
  THD *thd= current_thd;
  Thd_ndb *thd_ndb= get_thd_ndb(thd);
  Ndb *ndb= thd_ndb->ndb;
  renumber_indexes(ndb, table_arg);
  DBUG_RETURN(0);
}
 
/*
  Really drop all indexes marked for deletion
*/
int ha_ndbcluster::final_drop_index(TABLE *table_arg)
{
  int error;
  DBUG_ENTER("ha_ndbcluster::final_drop_index");
  DBUG_PRINT("info", ("ha_ndbcluster::final_drop_index"));
  // Really drop indexes
  THD *thd= current_thd;
  Thd_ndb *thd_ndb= get_thd_ndb(thd);
  Ndb *ndb= thd_ndb->ndb;
  error= drop_indexes(ndb, table_arg);
  DBUG_RETURN(error);
}

/*
  Rename a table in NDB Cluster
*/

int ha_ndbcluster::rename_table(const char *from, const char *to)
{
  THD *thd= current_thd;
  NDBDICT *dict;
  char old_dbname[FN_HEADLEN];
  char new_dbname[FN_HEADLEN];
  char new_tabname[FN_HEADLEN];
  const NDBTAB *orig_tab;
  int result;
  bool recreate_indexes= FALSE;
  NDBDICT::List index_list;

  DBUG_ENTER("ha_ndbcluster::rename_table");
  DBUG_PRINT("info", ("Renaming %s to %s", from, to));
  set_dbname(from, old_dbname);
  set_dbname(to, new_dbname);
  set_tabname(from);
  set_tabname(to, new_tabname);

  if (check_ndb_connection(thd))
    DBUG_RETURN(my_errno= HA_ERR_NO_CONNECTION);

  Ndb *ndb= get_ndb(thd);
  ndb->setDatabaseName(old_dbname);
  dict= ndb->getDictionary();
  Ndb_table_guard ndbtab_g(dict, m_tabname);
  if (!(orig_tab= ndbtab_g.get_table()))
    ERR_RETURN(dict->getNdbError());

  if (my_strcasecmp(system_charset_info, new_dbname, old_dbname))
  {
    dict->listIndexes(index_list, *orig_tab);    
    recreate_indexes= TRUE;
  }
  // Change current database to that of target table
  set_dbname(to);
  if (ndb->setDatabaseName(m_dbname))
  {
    ERR_RETURN(ndb->getNdbError());
  }

#ifdef HAVE_NDB_BINLOG
  int ndb_table_id= orig_tab->getObjectId();
  int ndb_table_version= orig_tab->getObjectVersion();
  /* ndb_share reference temporary */
  NDB_SHARE *share= get_share(from, 0, FALSE);
  int is_old_table_tmpfile= IS_TMP_PREFIX(m_tabname);
  int is_new_table_tmpfile= IS_TMP_PREFIX(new_tabname);
  if (!is_new_table_tmpfile && !is_old_table_tmpfile)
  {
    /*
      this is a "real" rename table, i.e. not tied to an offline alter table
      - send new name == "to" in query field
    */
    ndbcluster_log_schema_op(thd, to, strlen(to),
                             old_dbname, m_tabname,
                             ndb_table_id, ndb_table_version,
                             SOT_RENAME_TABLE_PREPARE,
                             m_dbname, new_tabname, 1);
  }
  if (share)
  {
    DBUG_PRINT("NDB_SHARE", ("%s temporary  use_count: %u",
                             share->key, share->use_count));
    ndbcluster_prepare_rename_share(share, to);
    IF_DBUG(int r=) ndbcluster_rename_share(share);
    DBUG_ASSERT(r == 0);
  }
#endif

  NdbDictionary::Table new_tab= *orig_tab;
  new_tab.setName(new_tabname);
  if (dict->alterTableGlobal(*orig_tab, new_tab) != 0)
  {
    NdbError ndb_error= dict->getNdbError();
#ifdef HAVE_NDB_BINLOG
    if (share)
    {
      IF_DBUG(int ret=) ndbcluster_undo_rename_share(share);
      DBUG_ASSERT(ret == 0);
      /* ndb_share reference temporary free */
      DBUG_PRINT("NDB_SHARE", ("%s temporary free  use_count: %u",
                               share->key, share->use_count));
      free_share(&share);
    }
#endif
    ERR_RETURN(ndb_error);
  }
  
  // Rename .ndb file
  if ((result= handler::rename_table(from, to)))
  {
    // ToDo in 4.1 should rollback alter table...
#ifdef HAVE_NDB_BINLOG
    if (share)
    {
      /* ndb_share reference temporary free */
      DBUG_PRINT("NDB_SHARE", ("%s temporary  use_count: %u",
                               share->key, share->use_count));
      free_share(&share);
    }
#endif
    DBUG_RETURN(result);
  }

#ifdef HAVE_NDB_BINLOG
  /* handle old table */
  if (!is_old_table_tmpfile)
  {
    ndbcluster_drop_event(thd, ndb, share, "rename table",
                          from + sizeof(share_prefix) - 1);
  }

  if (!result && !is_new_table_tmpfile)
  {
    Ndb_table_guard ndbtab_g2(dict, new_tabname);
    const NDBTAB *ndbtab= ndbtab_g2.get_table();

    if (share)
      ndbcluster_read_binlog_replication(thd, ndb, share, ndbtab,
                                         ::server_id, NULL, TRUE);

    /* always create an event for the table */
    String event_name(INJECTOR_EVENT_LEN);
    ndb_rep_event_name(&event_name, to + sizeof(share_prefix) - 1, 0,
                       get_binlog_full(share));

    if (!ndbcluster_create_event(ndb, ndbtab, event_name.c_ptr(), share,
                                 share && ndb_binlog_running ? 2 : 1/* push warning */))
    {
      if (ndb_extra_logging)
        sql_print_information("NDB Binlog: RENAME Event: %s",
                              event_name.c_ptr());
      if (share && (share->op == 0) &&
          ndbcluster_create_event_ops(thd, share, ndbtab, event_name.c_ptr()))
      {
        sql_print_error("NDB Binlog: FAILED create event operations "
                        "during RENAME. Event %s", event_name.c_ptr());
        /* a warning has been issued to the client */
      }
    }
    /*
      warning has been issued if ndbcluster_create_event failed
      and (share && ndb_binlog_running)
    */
    if (!is_old_table_tmpfile)
    {
      /* "real" rename table */
      ndbcluster_log_schema_op(thd, thd->query, thd->query_length,
                               old_dbname, m_tabname,
                               ndb_table_id, ndb_table_version,
                               SOT_RENAME_TABLE,
                               m_dbname, new_tabname, 1);
    }
    else
    {
      /* final phase of offline alter table */
      ndbcluster_log_schema_op(thd, thd->query, thd->query_length,
                               m_dbname, new_tabname,
                               ndb_table_id, ndb_table_version,
                               SOT_ALTER_TABLE_COMMIT,
                               0, 0, 1);

    }
  }

  // If we are moving tables between databases, we need to recreate
  // indexes
  if (recreate_indexes)
  {
    for (unsigned i = 0; i < index_list.count; i++) 
    {
        NDBDICT::List::Element& index_el = index_list.elements[i];
	// Recreate any indexes not stored in the system database
	if (my_strcasecmp(system_charset_info, 
			  index_el.database, NDB_SYSTEM_DATABASE))
	{
	  set_dbname(from);
	  ndb->setDatabaseName(m_dbname);
	  const NDBINDEX * index= dict->getIndexGlobal(index_el.name,  new_tab);
	  DBUG_PRINT("info", ("Creating index %s/%s",
			      index_el.database, index->getName()));
	  dict->createIndex(*index, new_tab);
	  DBUG_PRINT("info", ("Dropping index %s/%s",
			      index_el.database, index->getName()));
	  set_dbname(from);
	  ndb->setDatabaseName(m_dbname);
	  dict->dropIndexGlobal(*index);
	}
    }
  }
  if (share)
  {
    /* ndb_share reference temporary free */
    DBUG_PRINT("NDB_SHARE", ("%s temporary free  use_count: %u",
                             share->key, share->use_count));
    free_share(&share);
  }
#endif

  DBUG_RETURN(result);
}


/*
  Delete table from NDB Cluster

 */

/* static version which does not need a handler */

int
ha_ndbcluster::delete_table(ha_ndbcluster *h, Ndb *ndb,
                            const char *path,
                            const char *db,
                            const char *table_name)
{
  THD *thd= current_thd;
  DBUG_ENTER("ha_ndbcluster::ndbcluster_delete_table");
  NDBDICT *dict= ndb->getDictionary();
  int ndb_table_id= 0;
  int ndb_table_version= 0;
#ifdef HAVE_NDB_BINLOG
  /*
    Don't allow drop table unless
    schema distribution table is setup
  */
  if (!ndb_schema_share)
  {
    DBUG_PRINT("info", ("Schema distribution table not setup"));
    DBUG_RETURN(HA_ERR_NO_CONNECTION);
  }
  /* ndb_share reference temporary */
  NDB_SHARE *share= get_share(path, 0, FALSE);
  if (share)
  {
    DBUG_PRINT("NDB_SHARE", ("%s temporary  use_count: %u",
                             share->key, share->use_count));
  }
#endif

  /* Drop the table from NDB */
  
  int res= 0;
  if (h && h->m_table)
  {
retry_temporary_error1:
    if (dict->dropTableGlobal(*h->m_table) == 0)
    {
      ndb_table_id= h->m_table->getObjectId();
      ndb_table_version= h->m_table->getObjectVersion();
      DBUG_PRINT("info", ("success 1"));
    }
    else
    {
      switch (dict->getNdbError().status)
      {
        case NdbError::TemporaryError:
          if (!thd->killed) 
            goto retry_temporary_error1; // retry indefinitly
          break;
        default:
          break;
      }
      set_ndb_err(thd, dict->getNdbError());
      res= ndb_to_mysql_error(&dict->getNdbError());
      DBUG_PRINT("info", ("error(1) %u", res));
    }
    h->release_metadata(thd, ndb);
  }
  else
  {
    ndb->setDatabaseName(db);
    while (1)
    {
      Ndb_table_guard ndbtab_g(dict, table_name);
      if (ndbtab_g.get_table())
      {
    retry_temporary_error2:
        if (dict->dropTableGlobal(*ndbtab_g.get_table()) == 0)
        {
          ndb_table_id= ndbtab_g.get_table()->getObjectId();
          ndb_table_version= ndbtab_g.get_table()->getObjectVersion();
          DBUG_PRINT("info", ("success 2"));
          break;
        }
        else
        {
          switch (dict->getNdbError().status)
          {
            case NdbError::TemporaryError:
              if (!thd->killed) 
                goto retry_temporary_error2; // retry indefinitly
              break;
            default:
              if (dict->getNdbError().code == NDB_INVALID_SCHEMA_OBJECT)
              {
                ndbtab_g.invalidate();
                continue;
              }
              break;
          }
        }
      }
      set_ndb_err(thd, dict->getNdbError());
      res= ndb_to_mysql_error(&dict->getNdbError());
      DBUG_PRINT("info", ("error(2) %u", res));
      break;
    }
  }

  if (res)
  {
#ifdef HAVE_NDB_BINLOG
    /* the drop table failed for some reason, drop the share anyways */
    if (share)
    {
      pthread_mutex_lock(&ndbcluster_mutex);
      if (share->state != NSS_DROPPED)
      {
        /*
          The share kept by the server has not been freed, free it
        */
        share->state= NSS_DROPPED;
        /* ndb_share reference create free */
        DBUG_PRINT("NDB_SHARE", ("%s create free  use_count: %u",
                                 share->key, share->use_count));
        free_share(&share, TRUE);
      }
      /* ndb_share reference temporary free */
      DBUG_PRINT("NDB_SHARE", ("%s temporary free  use_count: %u",
                               share->key, share->use_count));
      free_share(&share, TRUE);
      pthread_mutex_unlock(&ndbcluster_mutex);
    }
#endif
    DBUG_RETURN(res);
  }

#ifdef HAVE_NDB_BINLOG
  /* stop the logging of the dropped table, and cleanup */

  /*
    drop table is successful even if table does not exist in ndb
    and in case table was actually not dropped, there is no need
    to force a gcp, and setting the event_name to null will indicate
    that there is no event to be dropped
  */
  int table_dropped= dict->getNdbError().code != 709;

  {
    ndbcluster_handle_drop_table(thd, ndb, share, "delete table",
                                 table_dropped ?
                                 (path + sizeof(share_prefix) - 1) : 0);
  }

  if (!IS_TMP_PREFIX(table_name) && share &&
      thd->lex->sql_command != SQLCOM_TRUNCATE)
  {
    ndbcluster_log_schema_op(thd,
                             thd->query, thd->query_length,
                             share->db, share->table_name,
                             ndb_table_id, ndb_table_version,
                             SOT_DROP_TABLE, 0, 0, 1);
  }

  if (share)
  {
    pthread_mutex_lock(&ndbcluster_mutex);
    if (share->state != NSS_DROPPED)
    {
      /*
        The share kept by the server has not been freed, free it
      */
      share->state= NSS_DROPPED;
      /* ndb_share reference create free */
      DBUG_PRINT("NDB_SHARE", ("%s create free  use_count: %u",
                               share->key, share->use_count));
      free_share(&share, TRUE);
    }
    /* ndb_share reference temporary free */
    DBUG_PRINT("NDB_SHARE", ("%s temporary free  use_count: %u",
                             share->key, share->use_count));
    free_share(&share, TRUE);
    pthread_mutex_unlock(&ndbcluster_mutex);
  }
#endif
  DBUG_RETURN(0);
}

int ha_ndbcluster::delete_table(const char *name)
{
  THD *thd= current_thd;
  DBUG_ENTER("ha_ndbcluster::delete_table");
  DBUG_PRINT("enter", ("name: %s", name));
  set_dbname(name);
  set_tabname(name);

#ifdef HAVE_NDB_BINLOG
  /*
    Don't allow drop table unless
    schema distribution table is setup
  */
  if (!ndb_schema_share)
  {
    DBUG_PRINT("info", ("Schema distribution table not setup"));
    DBUG_RETURN(HA_ERR_NO_CONNECTION);
  }
#endif

  if (check_ndb_connection(thd))
    DBUG_RETURN(HA_ERR_NO_CONNECTION);

  /* Call ancestor function to delete .ndb file */
  handler::delete_table(name);

  DBUG_RETURN(delete_table(this, get_ndb(thd), name, m_dbname, m_tabname));
}


void ha_ndbcluster::get_auto_increment(ulonglong offset, ulonglong increment,
                                       ulonglong nb_desired_values,
                                       ulonglong *first_value,
                                       ulonglong *nb_reserved_values)
{
  int cache_size;
  Uint64 auto_value;
  DBUG_ENTER("get_auto_increment");
  DBUG_PRINT("enter", ("m_tabname: %s", m_tabname));
  Ndb *ndb= get_ndb(table->in_use);
   
  if (m_rows_inserted > m_rows_to_insert)
  {
    /* We guessed too low */
    m_rows_to_insert+= m_autoincrement_prefetch;
  }
  cache_size= 
    (int) ((m_rows_to_insert - m_rows_inserted < m_autoincrement_prefetch) ?
           m_rows_to_insert - m_rows_inserted :
           ((m_rows_to_insert > m_autoincrement_prefetch) ?
            m_rows_to_insert : m_autoincrement_prefetch));
  uint retries= NDB_AUTO_INCREMENT_RETRIES;
  int retry_sleep= 30; /* 30 milliseconds, transaction */
  for (;;)
  {
    Ndb_tuple_id_range_guard g(m_share);
    if (m_skip_auto_increment &&
        ndb->readAutoIncrementValue(m_table, g.range, auto_value) ||
        ndb->getAutoIncrementValue(m_table, g.range, auto_value, cache_size, increment, offset))
    {
      if (--retries &&
          ndb->getNdbError().status == NdbError::TemporaryError)
      {
        my_sleep(retry_sleep);
        continue;
      }
      const NdbError err= ndb->getNdbError();
      sql_print_error("Error %lu in ::get_auto_increment(): %s",
                      (ulong) err.code, err.message);
      *first_value= ~(ulonglong) 0;
      DBUG_VOID_RETURN;
    }
    break;
  }
  *first_value= (longlong)auto_value;
  /* From the point of view of MySQL, NDB reserves one row at a time */
  *nb_reserved_values= 1;
  DBUG_VOID_RETURN;
}


/*
  Constructor for the NDB Cluster table handler 
 */

/*
  Normal flags for binlogging is that ndb has HA_HAS_OWN_BINLOGGING
  and preferes HA_BINLOG_ROW_CAPABLE
  Other flags are set under certain circumstaces in table_flags()
*/
#define HA_NDBCLUSTER_TABLE_FLAGS \
                HA_REC_NOT_IN_SEQ | \
                HA_NULL_IN_KEY | \
                HA_AUTO_PART_KEY | \
                HA_NO_PREFIX_CHAR_KEYS | \
                HA_NEED_READ_RANGE_BUFFER | \
                HA_CAN_GEOMETRY | \
                HA_CAN_BIT_FIELD | \
                HA_PRIMARY_KEY_REQUIRED_FOR_POSITION | \
                HA_PRIMARY_KEY_REQUIRED_FOR_DELETE | \
                HA_PARTIAL_COLUMN_READ | \
                HA_HAS_OWN_BINLOGGING | \
                HA_BINLOG_ROW_CAPABLE | \
                HA_HAS_RECORDS | \
                HA_ONLINE_ALTER


ha_ndbcluster::ha_ndbcluster(handlerton *hton, TABLE_SHARE *table_arg):
  handler(hton, table_arg),
  m_thd_ndb(NULL),
  m_active_cursor(NULL),
  m_table(NULL),
  m_table_info(NULL),
  m_table_flags(HA_NDBCLUSTER_TABLE_FLAGS),
  m_share(0),
  m_part_info(NULL),
  m_use_partition_pruning(FALSE),
  m_user_defined_partitioning(FALSE),
  m_sorted(FALSE),
  m_use_write(FALSE),
  m_ignore_dup_key(FALSE),
  m_has_unique_index(FALSE),
  m_ignore_no_key(FALSE),
  m_read_before_write_removal_possible(FALSE),
  m_read_before_write_removal_used(FALSE),
  m_rows_updated(0),
  m_rows_deleted(0),
  m_rows_to_insert((ha_rows) 1),
  m_rows_inserted((ha_rows) 0),
  m_rows_changed((ha_rows) 0),
  m_delete_cannot_batch(FALSE),
  m_update_cannot_batch(FALSE),
  m_skip_auto_increment(TRUE),
  m_row_buffer_current(NULL),
  m_blobs_pending(0),
  m_blobs_buffer(0),
  m_blobs_buffer_size(0),
  m_row_buffer(0),
  m_row_buffer_size(0),
  m_extra_reclength(0),
  m_key_fields(NULL),
  m_ndb_record(0),
  m_ndb_record_fragment(0),
  m_ndb_hidden_key_record(0),
  m_ndb_statistics_record(0),
  m_dupkey((uint) -1),
<<<<<<< HEAD
  m_ha_not_exact_count(FALSE),
=======
  m_force_send(TRUE),
>>>>>>> 61ffb594
  m_autoincrement_prefetch((ha_rows) 32),
  m_cond(NULL),
  m_multi_cursor(NULL)
{
  int i;
 
  DBUG_ENTER("ha_ndbcluster");

  m_tabname[0]= '\0';
  m_dbname[0]= '\0';

  stats.records= ~(ha_rows)0; // uninitialized
  stats.block_size= 1024;

  for (i= 0; i < MAX_KEY; i++)
    ndb_init_index(m_index[i]);

  DBUG_VOID_RETURN;
}


int ha_ndbcluster::ha_initialise()
{
  DBUG_ENTER("ha_ndbcluster::ha_initialise");
  if (check_ndb_in_thd(current_thd))
  {
    DBUG_RETURN(FALSE);
  }
  DBUG_RETURN(TRUE);
}

/*
  Destructor for NDB Cluster table handler
 */

ha_ndbcluster::~ha_ndbcluster() 
{
  THD *thd= current_thd;
  Ndb *ndb= thd ? check_ndb_in_thd(thd) : g_ndb;
  DBUG_ENTER("~ha_ndbcluster");

  if (m_share)
  {
    /* ndb_share reference handler free */
    DBUG_PRINT("NDB_SHARE", ("%s handler free  use_count: %u",
                             m_share->key, m_share->use_count));
    free_share(&m_share);
  }
  release_metadata(thd, ndb);
  my_free(m_blobs_buffer, MYF(MY_ALLOW_ZERO_PTR));
  m_blobs_buffer= 0;

  my_free(m_row_buffer, MYF(MY_ALLOW_ZERO_PTR));
  m_row_buffer= 0;
  m_row_buffer_current= 0;
  m_row_buffer_size= 0;    

  // Check for open cursor/transaction
  DBUG_ASSERT(m_active_cursor == NULL);
  DBUG_ASSERT(m_thd_ndb == NULL);

  // Discard any generated condition
  DBUG_PRINT("info", ("Deleting generated condition"));
  if (m_cond)
  {
    delete m_cond;
    m_cond= NULL;
  }

  DBUG_VOID_RETURN;
}



void
ha_ndbcluster::column_bitmaps_signal(uint sig_type)
{
  THD *thd= table->in_use;
  bool write_query= (thd->lex->sql_command == SQLCOM_UPDATE ||
                     thd->lex->sql_command == SQLCOM_DELETE);
  DBUG_ENTER("column_bitmaps_signal");
  DBUG_PRINT("enter", ("read_set: 0x%lx  write_set: 0x%lx",
             (long) table->read_set->bitmap[0],
             (long) table->write_set->bitmap[0]));
  if (sig_type & HA_COMPLETE_TABLE_READ_BITMAP)
    bitmap_copy(&m_save_read_set, table->read_set);
  if (!write_query || (sig_type & HA_COMPLETE_TABLE_READ_BITMAP))
  {
    /*
      We need to make sure we always read all of the primary key.
      Otherwise we cannot support position() and rnd_pos().
  
      Alternatively, we could just set a flag, and in the reader methods set
      the extra bits as required if the flag is set, followed by clearing the
      flag.  This to save doing the work of setting bits twice or more.
      On the other hand this is quite fast in itself.
    */
    bitmap_union(table->read_set, m_pk_bitmap_p);
  }
  DBUG_VOID_RETURN;
}

/*
  Open a table for further use
  - fetch metadata for this table from NDB
  - check that table exists

  RETURN
    0    ok
    < 0  Table has changed
*/

int ha_ndbcluster::open(const char *name, int mode, uint test_if_locked)
{
  THD *thd= current_thd;
  int res;
  KEY *key;
  KEY_PART_INFO *key_part_info;
  uint key_parts, i, j;
  DBUG_ENTER("ha_ndbcluster::open");
  DBUG_PRINT("enter", ("name: %s  mode: %d  test_if_locked: %d",
                       name, mode, test_if_locked));
  
  /*
    Setup ref_length to make room for the whole 
    primary key to be written in the ref variable
  */
  
  if (bitmap_init(&m_save_read_set, NULL, table_share->fields, FALSE))
  {
    DBUG_RETURN(1);
  }
  if (table_share->primary_key != MAX_KEY) 
  {
    key= table->key_info+table_share->primary_key;
    ref_length= key->key_length;
  }
  else // (table_share->primary_key == MAX_KEY) 
  {
    if (m_user_defined_partitioning)
    {
      ref_length+= sizeof(m_part_id);
    }
  }

  DBUG_PRINT("info", ("ref_length: %d", ref_length));
  {
    char* bitmap_array;
    uint extra_hidden_keys= table_share->primary_key != MAX_KEY ? 0 : 1;
    uint n_keys= table_share->keys + extra_hidden_keys;
    uint ptr_size= sizeof(MY_BITMAP*) * (n_keys + 1 /* null termination */);
    uint map_size= sizeof(MY_BITMAP) * n_keys;
    m_key_fields= (MY_BITMAP**)my_malloc(ptr_size + map_size,
                                         MYF(MY_WME + MY_ZEROFILL));
    if (!m_key_fields)
    {
      local_close(NULL, FALSE);
      DBUG_RETURN(1);
    } 
    bitmap_array= ((char*)m_key_fields) + ptr_size;
    for (i= 0; i < n_keys; i++)
    {
      my_bitmap_map *bitbuf= NULL;
      bool is_hidden_key= (i == table_share->keys);
      m_key_fields[i]= (MY_BITMAP*)bitmap_array;
      if (is_hidden_key || (i == table_share->primary_key))
      {
        m_pk_bitmap_p= m_key_fields[i];
        bitbuf= m_pk_bitmap_buf;
      }
      if (bitmap_init(m_key_fields[i], bitbuf,
                      table_share->fields, FALSE))
      {
        m_key_fields[i]= NULL;
        local_close(NULL, FALSE);
        DBUG_RETURN(1);
      }
      if (!is_hidden_key)
      {
        key= table->key_info + i;
        key_part_info= key->key_part;
        key_parts= key->key_parts;
        for (j= 0; j < key_parts; j++, key_part_info++)
          bitmap_set_bit(m_key_fields[i], key_part_info->fieldnr-1);
      }
      else
      {
        uint field_no= table_share->fields;
        ((uchar *)m_pk_bitmap_buf)[field_no>>3]|= (1 << (field_no & 7));
      }
      bitmap_array+= sizeof(MY_BITMAP);
    }
    m_key_fields[i]= NULL;
  }

  // Init table lock structure 
  /* ndb_share reference handler */
  if (!(m_share=get_share(name, table)))
  {
    local_close(NULL, FALSE);
    DBUG_RETURN(1);
  }
  DBUG_PRINT("NDB_SHARE", ("%s handler  use_count: %u",
                           m_share->key, m_share->use_count));
  thr_lock_data_init(&m_share->lock,&m_lock,(void*) 0);
  
  set_dbname(name);
  set_tabname(name);
  
  if ((res= check_ndb_connection(thd)) ||
      (res= get_metadata(thd, name)))
  {
    local_close(NULL, FALSE);
    DBUG_RETURN(res);
  }
  if ((res= update_stats(thd, 1)) ||
      (res= info(HA_STATUS_CONST)))
  {
<<<<<<< HEAD
    local_close(current_thd, TRUE);
=======
    free_share(&m_share);
    m_share= 0;
    release_metadata(thd, get_ndb(thd));
>>>>>>> 61ffb594
    DBUG_RETURN(res);
  }
#ifdef HAVE_NDB_BINLOG
  if (!ndb_binlog_tables_inited && ndb_binlog_running && !ndb_binlog_is_ready)
    table->db_stat|= HA_READ_ONLY;
#endif
  DBUG_RETURN(0);
}

int ha_ndbcluster::optimize(THD* thd, HA_CHECK_OPT* check_opt)
{
  return update_stats(thd, 1);
}

int ha_ndbcluster::analyze(THD* thd, HA_CHECK_OPT* check_opt)
{
  return update_stats(thd, 1);
}

/*
  Set partition info

  SYNOPSIS
    set_part_info()
    part_info

  RETURN VALUE
    NONE

  DESCRIPTION
    Set up partition info when handler object created
*/

void ha_ndbcluster::set_part_info(partition_info *part_info, bool early)
{
  DBUG_ENTER("ha_ndbcluster::set_part_info");
  m_part_info= part_info;
  if (!early)
  {
    m_use_partition_pruning= TRUE;
    if (!(m_part_info->part_type == HASH_PARTITION &&
          m_part_info->list_of_part_fields &&
          !m_part_info->is_sub_partitioned()))
    {
      /*
        PARTITION BY HASH, RANGE and LIST plus all subpartitioning variants
        all use MySQL defined partitioning. PARTITION BY KEY uses NDB native
        partitioning scheme.
      */
      m_user_defined_partitioning= TRUE;
    }
    if (m_part_info->part_type == HASH_PARTITION &&
        m_part_info->list_of_part_fields &&
        m_part_info->no_full_part_fields == 0)
    {
      /*
        CREATE TABLE t (....) ENGINE NDB PARTITON BY KEY();
        where no primary key is defined uses a hidden key as partition field
        and this makes it impossible to use any partition pruning. Partition
        pruning requires partitioning based on real fields, also the lack of
        a primary key means that all accesses to tables are based on either
        full table scans or index scans and they can never be pruned those
        scans given that the hidden key is unknown. In write_row, update_row,
        and delete_row the normal hidden key handling will fix things.
      */
      m_use_partition_pruning= FALSE;
    }
    DBUG_PRINT("info", ("m_use_partition_pruning = %d",
                         m_use_partition_pruning));
  }
  DBUG_VOID_RETURN;
}

/*
  Close the table
  - release resources setup by open()
 */

void ha_ndbcluster::local_close(THD *thd, bool release_metadata_flag)
{
  Ndb *ndb;
  DBUG_ENTER("ha_ndbcluster::local_close");
  if (m_key_fields)
  {
    MY_BITMAP **inx_bitmap;
    for (inx_bitmap= m_key_fields;
         (inx_bitmap != NULL) && ((*inx_bitmap) != NULL);
         inx_bitmap++)
      if ((*inx_bitmap)->bitmap != m_pk_bitmap_buf)
        bitmap_free(*inx_bitmap);
    my_free((char*)m_key_fields, MYF(0));
    m_key_fields= NULL;
  }
  bitmap_free(&m_save_read_set);
  if (m_share)
  {
    /* ndb_share reference handler free */
    DBUG_PRINT("NDB_SHARE", ("%s handler free  use_count: %u",
                             m_share->key, m_share->use_count));
    free_share(&m_share);
  }
  m_share= 0;
  if (release_metadata_flag)
  {
    ndb= thd ? check_ndb_in_thd(thd) : g_ndb;
    release_metadata(thd, ndb);
  }
  DBUG_VOID_RETURN;
}

int ha_ndbcluster::close(void)
{
  DBUG_ENTER("close");
  THD *thd= table->in_use;
  local_close(thd, TRUE);
  DBUG_RETURN(0);
}


Thd_ndb* ha_ndbcluster::seize_thd_ndb()
{
  Thd_ndb *thd_ndb;
  DBUG_ENTER("seize_thd_ndb");

  thd_ndb= new Thd_ndb();
  if (thd_ndb == NULL)
  {
    my_errno= HA_ERR_OUT_OF_MEM;
    return NULL;
  }
  if (thd_ndb->ndb->init(max_transactions) != 0)
  {
    ERR_PRINT(thd_ndb->ndb->getNdbError());
    /*
      TODO 
      Alt.1 If init fails because to many allocated Ndb 
      wait on condition for a Ndb object to be released.
      Alt.2 Seize/release from pool, wait until next release 
    */
    delete thd_ndb;
    thd_ndb= NULL;
  }
  DBUG_RETURN(thd_ndb);
}


void ha_ndbcluster::release_thd_ndb(Thd_ndb* thd_ndb)
{
  DBUG_ENTER("release_thd_ndb");
  delete thd_ndb;
  DBUG_VOID_RETURN;
}


/*
  If this thread already has a Thd_ndb object allocated
  in current THD, reuse it. Otherwise
  seize a Thd_ndb object, assign it to current THD and use it.
 
*/

Ndb* check_ndb_in_thd(THD* thd)
{
  Thd_ndb *thd_ndb= get_thd_ndb(thd);
  if (!thd_ndb)
  {
    if (!(thd_ndb= ha_ndbcluster::seize_thd_ndb()))
      return NULL;
    set_thd_ndb(thd, thd_ndb);
  }
  return thd_ndb->ndb;
}



int ha_ndbcluster::check_ndb_connection(THD* thd)
{
  Ndb *ndb;
  DBUG_ENTER("check_ndb_connection");
  
  if (!(ndb= check_ndb_in_thd(thd)))
    DBUG_RETURN(HA_ERR_NO_CONNECTION);
  if (ndb->setDatabaseName(m_dbname))
  {
    ERR_RETURN(ndb->getNdbError());
  }
  DBUG_RETURN(0);
}


static int ndbcluster_close_connection(handlerton *hton, THD *thd)
{
  Thd_ndb *thd_ndb= get_thd_ndb(thd);
  DBUG_ENTER("ndbcluster_close_connection");
  if (thd_ndb)
  {
    ha_ndbcluster::release_thd_ndb(thd_ndb);
    set_thd_ndb(thd, NULL); // not strictly required but does not hurt either
  }
  DBUG_RETURN(0);
}


/*
  Try to discover one table from NDB
 */

int ndbcluster_discover(handlerton *hton, THD* thd, const char *db, 
                        const char *name,
                        uchar **frmblob, 
                        size_t *frmlen)
{
  int error= 0;
  NdbError ndb_error;
  size_t len;
  uchar* data= NULL;
  Ndb* ndb;
  char key[FN_REFLEN];
  DBUG_ENTER("ndbcluster_discover");
  DBUG_PRINT("enter", ("db: %s, name: %s", db, name)); 

  if (!(ndb= check_ndb_in_thd(thd)))
    DBUG_RETURN(HA_ERR_NO_CONNECTION);  
  if (ndb->setDatabaseName(db))
  {
    ERR_RETURN(ndb->getNdbError());
  }
  NDBDICT* dict= ndb->getDictionary();
  build_table_filename(key, sizeof(key), db, name, "", 0);
  /* ndb_share reference temporary */
  NDB_SHARE *share= get_share(key, 0, FALSE);
  if (share)
  {
    DBUG_PRINT("NDB_SHARE", ("%s temporary  use_count: %u",
                             share->key, share->use_count));
  }
  if (share && get_ndb_share_state(share) == NSS_ALTERED)
  {
    // Frm has been altered on disk, but not yet written to ndb
    if (readfrm(key, &data, &len))
    {
      DBUG_PRINT("error", ("Could not read frm"));
      error= 1;
      goto err;
    }
  }
  else
  {
    Ndb_table_guard ndbtab_g(dict, name);
    const NDBTAB *tab= ndbtab_g.get_table();
    if (!tab)
    {
      const NdbError err= dict->getNdbError();
      if (err.code == 709 || err.code == 723)
      {
        error= -1;
        DBUG_PRINT("info", ("ndb_error.code: %u", ndb_error.code));
      }
      else
      {
        error= -1;
        ndb_error= err;
        DBUG_PRINT("info", ("ndb_error.code: %u", ndb_error.code));
      }
      goto err;
    }
    DBUG_PRINT("info", ("Found table %s", tab->getName()));
    
    len= tab->getFrmLength();  
    if (len == 0 || tab->getFrmData() == NULL)
    {
      DBUG_PRINT("error", ("No frm data found."));
      error= 1;
      goto err;
    }
    
    if (unpackfrm(&data, &len, (uchar*) tab->getFrmData()))
    {
      DBUG_PRINT("error", ("Could not unpack table"));
      error= 1;
      goto err;
    }
  }

  *frmlen= len;
  *frmblob= data;
  
  if (share)
  {
    /* ndb_share reference temporary free */
    DBUG_PRINT("NDB_SHARE", ("%s temporary free  use_count: %u",
                             share->key, share->use_count));
    free_share(&share);
  }

  DBUG_RETURN(0);
err:
  my_free((char*)data, MYF(MY_ALLOW_ZERO_PTR));
  if (share)
  {
    /* ndb_share reference temporary free */
    DBUG_PRINT("NDB_SHARE", ("%s temporary free  use_count: %u",
                             share->key, share->use_count));
    free_share(&share);
  }
  if (ndb_error.code)
  {
    ERR_RETURN(ndb_error);
  }
  DBUG_RETURN(error);
}

/*
  Check if a table exists in NDB

 */

int ndbcluster_table_exists_in_engine(handlerton *hton, THD* thd, 
                                      const char *db,
                                      const char *name)
{
  Ndb* ndb;
  DBUG_ENTER("ndbcluster_table_exists_in_engine");
  DBUG_PRINT("enter", ("db: %s  name: %s", db, name));

  if (!(ndb= check_ndb_in_thd(thd)))
    DBUG_RETURN(HA_ERR_NO_CONNECTION);
  NDBDICT* dict= ndb->getDictionary();
  NdbDictionary::Dictionary::List list;
  if (dict->listObjects(list, NdbDictionary::Object::UserTable) != 0)
    ERR_RETURN(dict->getNdbError());
  for (uint i= 0 ; i < list.count ; i++)
  {
    NdbDictionary::Dictionary::List::Element& elmt= list.elements[i];
    if (my_strcasecmp(system_charset_info, elmt.database, db))
      continue;
    if (my_strcasecmp(system_charset_info, elmt.name, name))
      continue;
    DBUG_PRINT("info", ("Found table"));
    DBUG_RETURN(HA_ERR_TABLE_EXIST);
  }
  DBUG_RETURN(HA_ERR_NO_SUCH_TABLE);
}



extern "C" uchar* tables_get_key(const char *entry, size_t *length,
                                my_bool not_used __attribute__((unused)))
{
  *length= strlen(entry);
  return (uchar*) entry;
}


/*
  Drop a database in NDB Cluster
  NOTE add a dummy void function, since stupid handlerton is returning void instead of int...
*/

int ndbcluster_drop_database_impl(const char *path)
{
  DBUG_ENTER("ndbcluster_drop_database");
  THD *thd= current_thd;
  char dbname[FN_HEADLEN];
  Ndb* ndb;
  NdbDictionary::Dictionary::List list;
  uint i;
  char *tabname;
  List<char> drop_list;
  int ret= 0;
  ha_ndbcluster::set_dbname(path, (char *)&dbname);
  DBUG_PRINT("enter", ("db: %s", dbname));
  
  if (!(ndb= check_ndb_in_thd(thd)))
    DBUG_RETURN(-1);
  
  // List tables in NDB
  NDBDICT *dict= ndb->getDictionary();
  if (dict->listObjects(list, 
                        NdbDictionary::Object::UserTable) != 0)
    DBUG_RETURN(-1);
  for (i= 0 ; i < list.count ; i++)
  {
    NdbDictionary::Dictionary::List::Element& elmt= list.elements[i];
    DBUG_PRINT("info", ("Found %s/%s in NDB", elmt.database, elmt.name));     
    
    // Add only tables that belongs to db
    if (my_strcasecmp(system_charset_info, elmt.database, dbname))
      continue;
    DBUG_PRINT("info", ("%s must be dropped", elmt.name));     
    drop_list.push_back(thd->strdup(elmt.name));
  }
  // Drop any tables belonging to database
  char full_path[FN_REFLEN];
  char *tmp= full_path +
    build_table_filename(full_path, sizeof(full_path), dbname, "", "", 0);
  if (ndb->setDatabaseName(dbname))
  {
    ERR_RETURN(ndb->getNdbError());
  }
  List_iterator_fast<char> it(drop_list);
  while ((tabname=it++))
  {
    tablename_to_filename(tabname, tmp, FN_REFLEN - (tmp - full_path)-1);
    VOID(pthread_mutex_lock(&LOCK_open));
    if (ha_ndbcluster::delete_table(0, ndb, full_path, dbname, tabname))
    {
      const NdbError err= dict->getNdbError();
      if (err.code != 709 && err.code != 723)
      {
        set_ndb_err(thd, err);
        ret= ndb_to_mysql_error(&err);
      }
    }
    VOID(pthread_mutex_unlock(&LOCK_open));
  }
  DBUG_RETURN(ret);      
}

static void ndbcluster_drop_database(handlerton *hton, char *path)
{
  DBUG_ENTER("ndbcluster_drop_database");
#ifdef HAVE_NDB_BINLOG
  /*
    Don't allow drop database unless
    schema distribution table is setup
  */
  if (!ndb_schema_share)
  {
    DBUG_PRINT("info", ("Schema distribution table not setup"));
    DBUG_VOID_RETURN;
    //DBUG_RETURN(HA_ERR_NO_CONNECTION);
  }
#endif
  ndbcluster_drop_database_impl(path);
#ifdef HAVE_NDB_BINLOG
  char db[FN_REFLEN];
  THD *thd= current_thd;
  ha_ndbcluster::set_dbname(path, db);
  ndbcluster_log_schema_op(thd,
                           thd->query, thd->query_length,
                           db, "", 0, 0, SOT_DROP_DB, 0, 0, 0);
#endif
  DBUG_VOID_RETURN;
}

int ndb_create_table_from_engine(THD *thd, const char *db,
                                 const char *table_name)
{
  LEX *old_lex= thd->lex, newlex;
  thd->lex= &newlex;
  newlex.current_select= NULL;
  lex_start(thd);
  int res= ha_create_table_from_engine(thd, db, table_name);
  thd->lex= old_lex;
  return res;
}

/*
  find all tables in ndb and discover those needed
*/
int ndbcluster_find_all_files(THD *thd)
{
  Ndb* ndb;
  char key[FN_REFLEN];
  NDBDICT *dict;
  int unhandled, retries= 5, skipped;
  DBUG_ENTER("ndbcluster_find_all_files");

  if (!(ndb= check_ndb_in_thd(thd)))
    DBUG_RETURN(HA_ERR_NO_CONNECTION);

  dict= ndb->getDictionary();

  LINT_INIT(unhandled);
  LINT_INIT(skipped);
  do
  {
    NdbDictionary::Dictionary::List list;
    if (dict->listObjects(list, NdbDictionary::Object::UserTable) != 0)
      ERR_RETURN(dict->getNdbError());
    unhandled= 0;
    skipped= 0;
    retries--;
    for (uint i= 0 ; i < list.count ; i++)
    {
      NDBDICT::List::Element& elmt= list.elements[i];
      if (IS_TMP_PREFIX(elmt.name) || IS_NDB_BLOB_PREFIX(elmt.name))
      {
        DBUG_PRINT("info", ("Skipping %s.%s in NDB", elmt.database, elmt.name));
        continue;
      }
      DBUG_PRINT("info", ("Found %s.%s in NDB", elmt.database, elmt.name));
      if (elmt.state != NDBOBJ::StateOnline &&
          elmt.state != NDBOBJ::StateBackup &&
          elmt.state != NDBOBJ::StateBuilding)
      {
        sql_print_information("NDB: skipping setup table %s.%s, in state %d",
                              elmt.database, elmt.name, elmt.state);
        skipped++;
        continue;
      }

      ndb->setDatabaseName(elmt.database);
      Ndb_table_guard ndbtab_g(dict, elmt.name);
      const NDBTAB *ndbtab= ndbtab_g.get_table();
      if (!ndbtab)
      {
        if (retries == 0)
          sql_print_error("NDB: failed to setup table %s.%s, error: %d, %s",
                          elmt.database, elmt.name,
                          dict->getNdbError().code,
                          dict->getNdbError().message);
        unhandled++;
        continue;
      }

      if (ndbtab->getFrmLength() == 0)
        continue;
    
      /* check if database exists */
      char *end= key +
        build_table_filename(key, sizeof(key), elmt.database, "", "", 0);
      if (my_access(key, F_OK))
      {
        /* no such database defined, skip table */
        continue;
      }
      /* finalize construction of path */
      end+= tablename_to_filename(elmt.name, end,
                                  sizeof(key)-(end-key));
      uchar *data= 0, *pack_data= 0;
      size_t length, pack_length;
      int discover= 0;
      if (readfrm(key, &data, &length) ||
          packfrm(data, length, &pack_data, &pack_length))
      {
        discover= 1;
        sql_print_information("NDB: missing frm for %s.%s, discovering...",
                              elmt.database, elmt.name);
      }
      else if (cmp_frm(ndbtab, pack_data, pack_length))
      {
        /* ndb_share reference temporary */
        NDB_SHARE *share= get_share(key, 0, FALSE);
        if (share)
        {
          DBUG_PRINT("NDB_SHARE", ("%s temporary  use_count: %u",
                                   share->key, share->use_count));
        }
        if (!share || get_ndb_share_state(share) != NSS_ALTERED)
        {
          discover= 1;
          sql_print_information("NDB: mismatch in frm for %s.%s, discovering...",
                                elmt.database, elmt.name);
        }
        if (share)
        {
          /* ndb_share reference temporary free */
          DBUG_PRINT("NDB_SHARE", ("%s temporary free  use_count: %u",
                                   share->key, share->use_count));
          free_share(&share);
        }
      }
      my_free((char*) data, MYF(MY_ALLOW_ZERO_PTR));
      my_free((char*) pack_data, MYF(MY_ALLOW_ZERO_PTR));

      pthread_mutex_lock(&LOCK_open);
      if (discover)
      {
        /* ToDo 4.1 database needs to be created if missing */
        if (ndb_create_table_from_engine(thd, elmt.database, elmt.name))
        {
          /* ToDo 4.1 handle error */
        }
      }
#ifdef HAVE_NDB_BINLOG
      else
      {
        /* set up replication for this table */
        ndbcluster_create_binlog_setup(ndb, key, end-key,
                                       elmt.database, elmt.name,
                                       TRUE);
      }
#endif
      pthread_mutex_unlock(&LOCK_open);
    }
  }
  while (unhandled && retries);

  DBUG_RETURN(-(skipped + unhandled));
}

int ndbcluster_find_files(handlerton *hton, THD *thd,
                          const char *db,
                          const char *path,
                          const char *wild, bool dir, List<LEX_STRING> *files)
{
  DBUG_ENTER("ndbcluster_find_files");
  DBUG_PRINT("enter", ("db: %s", db));
  { // extra bracket to avoid gcc 2.95.3 warning
  uint i;
  Ndb* ndb;
  char name[FN_REFLEN];
  HASH ndb_tables, ok_tables;
  NDBDICT::List list;

  if (!(ndb= check_ndb_in_thd(thd)))
    DBUG_RETURN(HA_ERR_NO_CONNECTION);

  if (dir)
    DBUG_RETURN(0); // Discover of databases not yet supported

  // List tables in NDB
  NDBDICT *dict= ndb->getDictionary();
  if (dict->listObjects(list, 
                        NdbDictionary::Object::UserTable) != 0)
    ERR_RETURN(dict->getNdbError());

  if (hash_init(&ndb_tables, system_charset_info,list.count,0,0,
                (hash_get_key)tables_get_key,0,0))
  {
    DBUG_PRINT("error", ("Failed to init HASH ndb_tables"));
    DBUG_RETURN(-1);
  }

  if (hash_init(&ok_tables, system_charset_info,32,0,0,
                (hash_get_key)tables_get_key,0,0))
  {
    DBUG_PRINT("error", ("Failed to init HASH ok_tables"));
    hash_free(&ndb_tables);
    DBUG_RETURN(-1);
  }  

  for (i= 0 ; i < list.count ; i++)
  {
    NDBDICT::List::Element& elmt= list.elements[i];
    if (IS_TMP_PREFIX(elmt.name) || IS_NDB_BLOB_PREFIX(elmt.name))
    {
      DBUG_PRINT("info", ("Skipping %s.%s in NDB", elmt.database, elmt.name));
      continue;
    }
    DBUG_PRINT("info", ("Found %s/%s in NDB", elmt.database, elmt.name));

    // Add only tables that belongs to db
    if (my_strcasecmp(system_charset_info, elmt.database, db))
      continue;

    // Apply wildcard to list of tables in NDB
    if (wild)
    {
      if (lower_case_table_names)
      {
        if (wild_case_compare(files_charset_info, elmt.name, wild))
          continue;
      }
      else if (wild_compare(elmt.name,wild,0))
        continue;
    }
    DBUG_PRINT("info", ("Inserting %s into ndb_tables hash", elmt.name));     
    my_hash_insert(&ndb_tables, (uchar*)thd->strdup(elmt.name));
  }

  LEX_STRING *file_name;
  List_iterator<LEX_STRING> it(*files);
  List<char> delete_list;
  char *file_name_str;
  while ((file_name=it++))
  {
    bool file_on_disk= FALSE;
    DBUG_PRINT("info", ("%s", file_name->str));
    if (hash_search(&ndb_tables, (uchar*) file_name->str, file_name->length))
    {
      build_table_filename(name, sizeof(name), db, file_name->str, reg_ext, 0);
      if (my_access(name, F_OK))
      {
        pthread_mutex_lock(&LOCK_open);
        DBUG_PRINT("info", ("Table %s listed and need discovery",
                            file_name->str));
        if (ndb_create_table_from_engine(thd, db, file_name->str))
        {
          pthread_mutex_unlock(&LOCK_open);
          push_warning_printf(current_thd, MYSQL_ERROR::WARN_LEVEL_WARN,
                              ER_TABLE_EXISTS_ERROR,
                              "Discover of table %s.%s failed",
                              db, file_name->str);
          continue;
        }
        pthread_mutex_unlock(&LOCK_open);
      }
      DBUG_PRINT("info", ("%s existed in NDB _and_ on disk ", file_name->str));
      file_on_disk= TRUE;
    }
    
    // Check for .ndb file with this name
    build_table_filename(name, sizeof(name), db, file_name->str, ha_ndb_ext, 0);
    DBUG_PRINT("info", ("Check access for %s", name));
    if (my_access(name, F_OK))
    {
      DBUG_PRINT("info", ("%s did not exist on disk", name));     
      // .ndb file did not exist on disk, another table type
      if (file_on_disk)
      {
	// Ignore this ndb table 
 	uchar *record= hash_search(&ndb_tables, (uchar*) file_name->str,
                                   file_name->length);
	DBUG_ASSERT(record);
	hash_delete(&ndb_tables, record);
	push_warning_printf(current_thd, MYSQL_ERROR::WARN_LEVEL_WARN,
			    ER_TABLE_EXISTS_ERROR,
			    "Local table %s.%s shadows ndb table",
			    db, file_name->str);
      }
      continue;
    }
    if (file_on_disk) 
    {
      // File existed in NDB and as frm file, put in ok_tables list
      my_hash_insert(&ok_tables, (uchar*) file_name->str);
      continue;
    }
    DBUG_PRINT("info", ("%s existed on disk", name));     
    // The .ndb file exists on disk, but it's not in list of tables in ndb
    // Verify that handler agrees table is gone.
    if (ndbcluster_table_exists_in_engine(hton, thd, db, file_name->str) ==
        HA_ERR_NO_SUCH_TABLE)
    {
      DBUG_PRINT("info", ("NDB says %s does not exists", file_name->str));
      it.remove();
      // Put in list of tables to remove from disk
      delete_list.push_back(thd->strdup(file_name->str));
    }
  }

#ifdef HAVE_NDB_BINLOG
  /* setup logging to binlog for all discovered tables */
  {
    char *end, *end1= name +
      build_table_filename(name, sizeof(name), db, "", "", 0);
    for (i= 0; i < ok_tables.records; i++)
    {
      file_name_str= (char*)hash_element(&ok_tables, i);
      end= end1 +
        tablename_to_filename(file_name_str, end1, sizeof(name) - (end1 - name));
      pthread_mutex_lock(&LOCK_open);
      ndbcluster_create_binlog_setup(ndb, name, end-name,
                                     db, file_name_str, TRUE);
      pthread_mutex_unlock(&LOCK_open);
    }
  }
#endif

  // Check for new files to discover
  DBUG_PRINT("info", ("Checking for new files to discover"));       
  List<char> create_list;
  for (i= 0 ; i < ndb_tables.records ; i++)
  {
    file_name_str= (char*) hash_element(&ndb_tables, i);
    if (!hash_search(&ok_tables, (uchar*) file_name_str, strlen(file_name_str)))
    {
      build_table_filename(name, sizeof(name), db, file_name_str, reg_ext, 0);
      if (my_access(name, F_OK))
      {
        DBUG_PRINT("info", ("%s must be discovered", file_name_str));
        // File is in list of ndb tables and not in ok_tables
        // This table need to be created
        create_list.push_back(thd->strdup(file_name_str));
      }
    }
  }

  if (!global_read_lock)
  {
    // Delete old files
    List_iterator_fast<char> it3(delete_list);
    while ((file_name_str= it3++))
    {
      DBUG_PRINT("info", ("Remove table %s/%s", db, file_name_str));
      // Delete the table and all related files
      TABLE_LIST table_list;
      bzero((char*) &table_list,sizeof(table_list));
      table_list.db= (char*) db;
      table_list.alias= table_list.table_name= (char*)file_name_str;
      (void)mysql_rm_table_part2(thd, &table_list,
                                 FALSE,   /* if_exists */
                                 FALSE,   /* drop_temporary */ 
                                 FALSE,   /* drop_view */
                                 TRUE     /* dont_log_query*/);

      /* Clear error message that is returned when table is deleted */
      thd->clear_error();
    }
  }

  pthread_mutex_lock(&LOCK_open);
  // Create new files
  List_iterator_fast<char> it2(create_list);
  while ((file_name_str=it2++))
  {  
    DBUG_PRINT("info", ("Table %s need discovery", file_name_str));
    if (ndb_create_table_from_engine(thd, db, file_name_str) == 0)
    {
      LEX_STRING *tmp_file_name= 0;
      tmp_file_name= thd->make_lex_string(tmp_file_name, file_name_str,
                                          strlen(file_name_str), TRUE);
      files->push_back(tmp_file_name); 
    }
  }

  pthread_mutex_unlock(&LOCK_open);

  hash_free(&ok_tables);
  hash_free(&ndb_tables);

  // Delete schema file from files
  if (!strcmp(db, NDB_REP_DB))
  {
    uint count = 0;
    while (count++ < files->elements)
    {
      file_name = (LEX_STRING *)files->pop();
      if (!strcmp(file_name->str, NDB_SCHEMA_TABLE))
      {
        DBUG_PRINT("info", ("skip %s.%s table, it should be hidden to user",
                   NDB_REP_DB, NDB_SCHEMA_TABLE));
        continue;
      }
      files->push_back(file_name); 
    }
  }
  } // extra bracket to avoid gcc 2.95.3 warning
  DBUG_RETURN(0);    
}


/*
  Initialise all gloal variables before creating 
  a NDB Cluster table handler
 */

/* Call back after cluster connect */
static int connect_callback()
{
  pthread_mutex_lock(&LOCK_ndb_util_thread);
  update_status_variables(NULL, &g_ndb_status,
                          g_ndb_cluster_connection);

  uint node_id, i= 0;
  Ndb_cluster_connection_node_iter node_iter;
  memset((void *)g_node_id_map, 0xFFFF, sizeof(g_node_id_map));
  while ((node_id= g_ndb_cluster_connection->get_next_node(node_iter)))
    g_node_id_map[node_id]= i++;

  pthread_cond_signal(&COND_ndb_util_thread);
  pthread_mutex_unlock(&LOCK_ndb_util_thread);
  return 0;
}

extern int ndb_dictionary_is_mysqld;
extern pthread_mutex_t LOCK_plugin;

static int ndbcluster_init(void *p)
{
  int res;
  DBUG_ENTER("ndbcluster_init");

  if (ndbcluster_inited)
    DBUG_RETURN(FALSE);

  /*
    Below we create new THD's. They'll need LOCK_plugin, but it's taken now by
    plugin initialization code. Release it to avoid deadlocks.  It's safe, as
    there're no threads that may concurrently access plugin control structures.
  */
  pthread_mutex_unlock(&LOCK_plugin);

  pthread_mutex_init(&ndbcluster_mutex,MY_MUTEX_INIT_FAST);
  pthread_mutex_init(&LOCK_ndb_util_thread, MY_MUTEX_INIT_FAST);
  pthread_cond_init(&COND_ndb_util_thread, NULL);
  pthread_cond_init(&COND_ndb_util_ready, NULL);
  ndb_util_thread_running= -1;
  ndbcluster_terminating= 0;
  ndb_dictionary_is_mysqld= 1;
  ndbcluster_hton= (handlerton *)p;

  {
    handlerton *h= ndbcluster_hton;
    h->state=            SHOW_OPTION_YES;
    h->db_type=          DB_TYPE_NDBCLUSTER;
    h->close_connection= ndbcluster_close_connection;
    h->commit=           ndbcluster_commit;
    h->rollback=         ndbcluster_rollback;
    h->create=           ndbcluster_create_handler; /* Create a new handler */
    h->drop_database=    ndbcluster_drop_database;  /* Drop a database */
    h->panic=            ndbcluster_end;            /* Panic call */
    h->show_status=      ndbcluster_show_status;    /* Show status */
    h->alter_tablespace= ndbcluster_alter_tablespace;    /* Show status */
    h->partition_flags=  ndbcluster_partition_flags; /* Partition flags */
    h->alter_partition_flags=
      ndbcluster_alter_partition_flags;             /* Alter table flags */
    h->fill_files_table= ndbcluster_fill_files_table;
#ifdef HAVE_NDB_BINLOG
    ndbcluster_binlog_init_handlerton();
#endif
    h->flags=            HTON_CAN_RECREATE | HTON_TEMPORARY_NOT_SUPPORTED;
    h->discover=         ndbcluster_discover;
    h->find_files= ndbcluster_find_files;
    h->table_exists_in_engine= ndbcluster_table_exists_in_engine;
  }

  // Initialize ndb interface
  ndb_init_internal();

  // Set connectstring if specified
  if (opt_ndbcluster_connectstring != 0)
    DBUG_PRINT("connectstring", ("%s", opt_ndbcluster_connectstring));     
  if ((g_ndb_cluster_connection=
       new Ndb_cluster_connection(opt_ndbcluster_connectstring)) == 0)
  {
    sql_print_error("NDB: failed to allocate global "
                    "ndb cluster connection object");
    DBUG_PRINT("error",("Ndb_cluster_connection(%s)",
                        opt_ndbcluster_connectstring));
    my_errno= HA_ERR_OUT_OF_MEM;
    goto ndbcluster_init_error;
  }
  {
    char buf[128];
    my_snprintf(buf, sizeof(buf), "mysqld --server-id=%lu", server_id);
    g_ndb_cluster_connection->set_name(buf);
  }
  g_ndb_cluster_connection->set_optimized_node_selection
    (global_system_variables.ndb_optimized_node_selection & 1);

  // Create a Ndb object to open the connection  to NDB
  if ( (g_ndb= new Ndb(g_ndb_cluster_connection, "sys")) == 0 )
  {
    sql_print_error("NDB: failed to allocate global ndb object");
    DBUG_PRINT("error", ("failed to create global ndb object"));
    my_errno= HA_ERR_OUT_OF_MEM;
    goto ndbcluster_init_error;
  }
  if (g_ndb->init() != 0)
  {
    ERR_PRINT (g_ndb->getNdbError());
    goto ndbcluster_init_error;
  }

  /* Connect to management server */

  struct timeval end_time;
  gettimeofday(&end_time, 0);
  end_time.tv_sec+= opt_ndb_wait_connected;

  while ((res= g_ndb_cluster_connection->connect(0,0,0)) == 1)
  {
    struct timeval now_time;
    gettimeofday(&now_time, 0);
    if (now_time.tv_sec > end_time.tv_sec ||
        (now_time.tv_sec == end_time.tv_sec &&
         now_time.tv_usec >= end_time.tv_usec))
      break;
    sleep(1);
  }

  {
    g_ndb_cluster_connection_pool_alloc= opt_ndb_cluster_connection_pool;
    g_ndb_cluster_connection_pool= (Ndb_cluster_connection**)
      my_malloc(g_ndb_cluster_connection_pool_alloc *
                sizeof(Ndb_cluster_connection*),
                MYF(MY_WME | MY_ZEROFILL));
    pthread_mutex_init(&g_ndb_cluster_connection_pool_mutex,
                       MY_MUTEX_INIT_FAST);
    g_ndb_cluster_connection_pool[0]= g_ndb_cluster_connection;
    for (unsigned i= 1; i < g_ndb_cluster_connection_pool_alloc; i++)
    {
      if ((g_ndb_cluster_connection_pool[i]=
           new Ndb_cluster_connection(opt_ndbcluster_connectstring,
                                      g_ndb_cluster_connection)) == 0)
      {
        sql_print_error("NDB[%u]: failed to allocate cluster connect object",
                        i);
        DBUG_PRINT("error",("Ndb_cluster_connection[%u](%s)",
                            i, opt_ndbcluster_connectstring));
        goto ndbcluster_init_error;
      }
      {
        char buf[128];
        my_snprintf(buf, sizeof(buf), "mysqld --server-id=%lu (connection %u)",
                    server_id, i+1);
        g_ndb_cluster_connection_pool[i]->set_name(buf);
      }
      g_ndb_cluster_connection_pool[i]->set_optimized_node_selection
        (global_system_variables.ndb_optimized_node_selection & 1);
    }
  }

  if (res == 0)
  {
    connect_callback();
    for (unsigned i= 0; i < g_ndb_cluster_connection_pool_alloc; i++)
    {
      if (g_ndb_cluster_connection_pool[i]->node_id() == 0)
      {
        // not connected to mgmd yet, try again
        g_ndb_cluster_connection_pool[i]->connect(0,0,0);
        if (g_ndb_cluster_connection_pool[i]->node_id() == 0)
        {
          sql_print_warning("NDB[%u]: starting connect thread", i);
          g_ndb_cluster_connection_pool[i]->start_connect_thread();
          continue;
        }
      }
      DBUG_PRINT("info",
                 ("NDBCLUSTER storage engine (%u) at %s on port %d", i,
                  g_ndb_cluster_connection_pool[i]->get_connected_host(),
                  g_ndb_cluster_connection_pool[i]->get_connected_port()));

      struct timeval now_time;
      gettimeofday(&now_time, 0);
      ulong wait_until_ready_time = (end_time.tv_sec > now_time.tv_sec) ?
        end_time.tv_sec - now_time.tv_sec : 1;
      res= g_ndb_cluster_connection_pool[i]->
        wait_until_ready(wait_until_ready_time,3);
      if (res == 0)
      {
        sql_print_information("NDB[%u]: all storage nodes connected", i);
      }
      else if (res > 0)
      {
        sql_print_information("NDB[%u]: some storage nodes connected", i);
      }
      else if (res < 0)
      {
        sql_print_information("NDB[%u]: no storage nodes connected (timed out)", i);
      }
    }
  } 
  else if (res == 1)
  {
    for (unsigned i= 0; i < g_ndb_cluster_connection_pool_alloc; i++)
    {
      if (g_ndb_cluster_connection_pool[i]->
          start_connect_thread(i == 0 ? connect_callback :  NULL)) 
      {
        sql_print_error("NDB[%u]: failed to start connect thread", i);
        DBUG_PRINT("error", ("g_ndb_cluster_connection->start_connect_thread()"));
        goto ndbcluster_init_error;
      }
    }
#ifndef DBUG_OFF
    {
      char buf[1024];
      DBUG_PRINT("info",
                 ("NDBCLUSTER storage engine not started, "
                  "will connect using %s",
                  g_ndb_cluster_connection->
                  get_connectstring(buf,sizeof(buf))));
    }
#endif
  }
  else
  {
    DBUG_ASSERT(res == -1);
    DBUG_PRINT("error", ("permanent error"));
    goto ndbcluster_init_error;
  }
  
  (void) hash_init(&ndbcluster_open_tables,system_charset_info,32,0,0,
                   (hash_get_key) ndbcluster_get_key,0,0);
#ifdef HAVE_NDB_BINLOG
  /* start the ndb injector thread */
  if (ndbcluster_binlog_start())
    goto ndbcluster_init_error;
#endif /* HAVE_NDB_BINLOG */

  ndb_cache_check_time = opt_ndb_cache_check_time;
  // Create utility thread
  pthread_t tmp;
  if (pthread_create(&tmp, &connection_attrib, ndb_util_thread_func, 0))
  {
    DBUG_PRINT("error", ("Could not create ndb utility thread"));
    hash_free(&ndbcluster_open_tables);
    pthread_mutex_destroy(&ndbcluster_mutex);
    pthread_mutex_destroy(&LOCK_ndb_util_thread);
    pthread_cond_destroy(&COND_ndb_util_thread);
    pthread_cond_destroy(&COND_ndb_util_ready);
    goto ndbcluster_init_error;
  }

  /* Wait for the util thread to start */
  pthread_mutex_lock(&LOCK_ndb_util_thread);
  while (ndb_util_thread_running < 0)
    pthread_cond_wait(&COND_ndb_util_ready, &LOCK_ndb_util_thread);
  pthread_mutex_unlock(&LOCK_ndb_util_thread);
  
  if (!ndb_util_thread_running)
  {
    DBUG_PRINT("error", ("ndb utility thread exited prematurely"));
    hash_free(&ndbcluster_open_tables);
    pthread_mutex_destroy(&ndbcluster_mutex);
    pthread_mutex_destroy(&LOCK_ndb_util_thread);
    pthread_cond_destroy(&COND_ndb_util_thread);
    pthread_cond_destroy(&COND_ndb_util_ready);
    goto ndbcluster_init_error;
  }

  pthread_mutex_lock(&LOCK_plugin);

  ndbcluster_inited= 1;
  DBUG_RETURN(FALSE);

ndbcluster_init_error:
  if (g_ndb)
    delete g_ndb;
  g_ndb= NULL;
  {
    if (g_ndb_cluster_connection_pool)
    {
      /* first in pool is the main one, wait with release */
      for (unsigned i= 1; i < g_ndb_cluster_connection_pool_alloc; i++)
      {
        if (g_ndb_cluster_connection_pool[i])
          delete g_ndb_cluster_connection_pool[i];
      }
      my_free((uchar*) g_ndb_cluster_connection_pool, MYF(MY_ALLOW_ZERO_PTR));
      pthread_mutex_destroy(&g_ndb_cluster_connection_pool_mutex);
      g_ndb_cluster_connection_pool= 0;
    }
    g_ndb_cluster_connection_pool_alloc= 0;
    g_ndb_cluster_connection_pool_pos= 0;
  }
  if (g_ndb_cluster_connection)
    delete g_ndb_cluster_connection;
  g_ndb_cluster_connection= NULL;
  ndbcluster_hton->state= SHOW_OPTION_DISABLED;               // If we couldn't use handler

  pthread_mutex_lock(&LOCK_plugin);

  DBUG_RETURN(TRUE);
}

static int ndbcluster_end(handlerton *hton, ha_panic_function type)
{
  DBUG_ENTER("ndbcluster_end");

  if (!ndbcluster_inited)
    DBUG_RETURN(0);
  ndbcluster_inited= 0;

  /* wait for util thread to finish */
  sql_print_information("Stopping Cluster Utility thread");
  pthread_mutex_lock(&LOCK_ndb_util_thread);
  ndbcluster_terminating= 1;
  pthread_cond_signal(&COND_ndb_util_thread);
  while (ndb_util_thread_running > 0)
    pthread_cond_wait(&COND_ndb_util_ready, &LOCK_ndb_util_thread);
  pthread_mutex_unlock(&LOCK_ndb_util_thread);


#ifdef HAVE_NDB_BINLOG
  {
    pthread_mutex_lock(&ndbcluster_mutex);
    while (ndbcluster_open_tables.records)
    {
      NDB_SHARE *share=
        (NDB_SHARE*) hash_element(&ndbcluster_open_tables, 0);
#ifndef DBUG_OFF
      fprintf(stderr, "NDB: table share %s with use_count %d not freed\n",
              share->key, share->use_count);
#endif
      ndbcluster_real_free_share(&share);
    }
    pthread_mutex_unlock(&ndbcluster_mutex);
  }
#endif
  hash_free(&ndbcluster_open_tables);

  if (g_ndb)
  {
#ifndef DBUG_OFF
    Ndb::Free_list_usage tmp;
    tmp.m_name= 0;
    while (g_ndb->get_free_list_usage(&tmp))
    {
      uint leaked= (uint) tmp.m_created - tmp.m_free;
      if (leaked)
        fprintf(stderr, "NDB: Found %u %s%s that %s not been released\n",
                leaked, tmp.m_name,
                (leaked == 1)?"":"'s",
                (leaked == 1)?"has":"have");
    }
#endif
    delete g_ndb;
    g_ndb= NULL;
  }
  {
    if (g_ndb_cluster_connection_pool)
    {
      /* first in pool is the main one, wait with release */
      for (unsigned i= 1; i < g_ndb_cluster_connection_pool_alloc; i++)
      {
        if (g_ndb_cluster_connection_pool[i])
          delete g_ndb_cluster_connection_pool[i];
      }
      my_free((uchar*) g_ndb_cluster_connection_pool, MYF(MY_ALLOW_ZERO_PTR));
      pthread_mutex_destroy(&g_ndb_cluster_connection_pool_mutex);
      g_ndb_cluster_connection_pool= 0;
    }
    g_ndb_cluster_connection_pool_alloc= 0;
    g_ndb_cluster_connection_pool_pos= 0;
  }
  delete g_ndb_cluster_connection;
  g_ndb_cluster_connection= NULL;

  // cleanup ndb interface
  ndb_end_internal();

  pthread_mutex_destroy(&ndbcluster_mutex);
  pthread_mutex_destroy(&LOCK_ndb_util_thread);
  pthread_cond_destroy(&COND_ndb_util_thread);
  pthread_cond_destroy(&COND_ndb_util_ready);
  DBUG_RETURN(0);
}

void ha_ndbcluster::print_error(int error, myf errflag)
{
  DBUG_ENTER("ha_ndbcluster::print_error");
  DBUG_PRINT("enter", ("error: %d", error));

  if (error == HA_ERR_NO_PARTITION_FOUND)
    m_part_info->print_no_partition_found(table);
  else
    handler::print_error(error, errflag);
  DBUG_VOID_RETURN;
}


/*
  Static error print function called from
  static handler method ndbcluster_commit
  and ndbcluster_rollback
*/

void ndbcluster_print_error(int error, const NdbOperation *error_op)
{
  DBUG_ENTER("ndbcluster_print_error");
  TABLE_SHARE share;
  const char *tab_name= (error_op) ? error_op->getTableName() : "";
  share.db.str= (char*) "";
  share.db.length= 0;
  share.table_name.str= (char *) tab_name;
  share.table_name.length= strlen(tab_name);
  ha_ndbcluster error_handler(ndbcluster_hton, &share);
  error_handler.print_error(error, MYF(0));
  DBUG_VOID_RETURN;
}

/**
 * Set a given location from full pathname to database name
 *
 */
void ha_ndbcluster::set_dbname(const char *path_name, char *dbname)
{
  char *end, *ptr, *tmp_name;
  char tmp_buff[FN_REFLEN];
 
  tmp_name= tmp_buff;
  /* Scan name from the end */
  ptr= strend(path_name)-1;
  while (ptr >= path_name && *ptr != '\\' && *ptr != '/') {
    ptr--;
  }
  ptr--;
  end= ptr;
  while (ptr >= path_name && *ptr != '\\' && *ptr != '/') {
    ptr--;
  }
  uint name_len= end - ptr;
  memcpy(tmp_name, ptr + 1, name_len);
  tmp_name[name_len]= '\0';
#ifdef __WIN__
  /* Put to lower case */
  
  ptr= tmp_name;
  
  while (*ptr != '\0') {
    *ptr= tolower(*ptr);
    ptr++;
  }
#endif
  filename_to_tablename(tmp_name, dbname, FN_REFLEN);
}

/*
  Set m_dbname from full pathname to table file
 */

void ha_ndbcluster::set_dbname(const char *path_name)
{
  set_dbname(path_name, m_dbname);
}

/**
 * Set a given location from full pathname to table file
 *
 */
void
ha_ndbcluster::set_tabname(const char *path_name, char * tabname)
{
  char *end, *ptr, *tmp_name;
  char tmp_buff[FN_REFLEN];

  tmp_name= tmp_buff;
  /* Scan name from the end */
  end= strend(path_name)-1;
  ptr= end;
  while (ptr >= path_name && *ptr != '\\' && *ptr != '/') {
    ptr--;
  }
  uint name_len= end - ptr;
  memcpy(tmp_name, ptr + 1, end - ptr);
  tmp_name[name_len]= '\0';
#ifdef __WIN__
  /* Put to lower case */
  ptr= tmp_name;
  
  while (*ptr != '\0') {
    *ptr= tolower(*ptr);
    ptr++;
  }
#endif
  filename_to_tablename(tmp_name, tabname, FN_REFLEN);
}

/*
  Set m_tabname from full pathname to table file 
 */

void ha_ndbcluster::set_tabname(const char *path_name)
{
  set_tabname(path_name, m_tabname);
}


/* ToDo: convert to NdbRecord? */
ha_rows 
ha_ndbcluster::records_in_range(uint inx, key_range *min_key,
                                key_range *max_key)
{
  KEY *key_info= table->key_info + inx;
  uint key_length= key_info->key_length;
  NDB_INDEX_TYPE idx_type= get_index_type(inx);  

  DBUG_ENTER("records_in_range");
  // Prevent partial read of hash indexes by returning HA_POS_ERROR
  if ((idx_type == UNIQUE_INDEX || idx_type == PRIMARY_KEY_INDEX) &&
      ((min_key && min_key->length < key_length) ||
       (max_key && max_key->length < key_length)))
    DBUG_RETURN(HA_POS_ERROR);
  
  // Read from hash index with full key
  // This is a "const" table which returns only one record!      
  if ((idx_type != ORDERED_INDEX) &&
      ((min_key && min_key->length == key_length) || 
       (max_key && max_key->length == key_length)))
    DBUG_RETURN(1);
  
  if ((idx_type == PRIMARY_KEY_ORDERED_INDEX ||
       idx_type == UNIQUE_ORDERED_INDEX ||
       idx_type == ORDERED_INDEX) &&
    m_index[inx].index_stat != NULL)
  {
    THD *thd= current_thd;
    NDB_INDEX_DATA& d=m_index[inx];
    const NDBINDEX* index= d.index;
    Ndb *ndb= get_ndb(thd);
    NdbTransaction* active_trans= m_thd_ndb ? m_thd_ndb->trans : 0;
    NdbTransaction* trans=NULL;
    NdbIndexScanOperation* op=NULL;
    int res=0;
    Uint64 rows;

    do
    {
      // We must provide approx table rows
      Uint64 table_rows=0;
      if (stats.records != ~(ha_rows)0 && stats.records != 0)
      {
        table_rows = stats.records;
        DBUG_PRINT("info", ("use info->records: %lu", (ulong) table_rows));
      }
      else
      {
        if (update_stats(thd, 1))
          break;
        table_rows= stats.records;
        DBUG_PRINT("info", ("use db row_count: %lu", (ulong) table_rows));
        if (table_rows == 0) {
          // Problem if autocommit=0
#ifdef ndb_get_table_statistics_uses_active_trans
          rows=0;
          break;
#endif
        }
      }

      // Define scan op for the range
      if ((trans=active_trans) == NULL || 
	  trans->commitStatus() != NdbTransaction::Started)
      {
        DBUG_PRINT("info", ("no active trans"));
        if (! (trans=ndb->startTransaction()))
          ERR_BREAK(ndb->getNdbError(), res);
      }
      if (! (op=trans->getNdbIndexScanOperation(index, (NDBTAB*)m_table)))
        ERR_BREAK(trans->getNdbError(), res);
      if ((op->readTuples(NdbOperation::LM_CommittedRead)) == -1)
        ERR_BREAK(op->getNdbError(), res);
      const key_range *keys[2]={ min_key, max_key };
      if ((res=set_bounds(op, inx, TRUE, keys)) != 0)
        break;

      // Decide if db should be contacted
      int flags=0;
      if (d.index_stat_query_count < d.index_stat_cache_entries ||
          (d.index_stat_update_freq != 0 &&
           d.index_stat_query_count % d.index_stat_update_freq == 0))
      {
        DBUG_PRINT("info", ("force stat from db"));
        flags|=NdbIndexStat::RR_UseDb;
      }
      if (d.index_stat->records_in_range(index, op, table_rows, &rows, flags) == -1)
        ERR_BREAK(d.index_stat->getNdbError(), res);
      d.index_stat_query_count++;
    } while (0);

    if (trans != active_trans && rows == 0)
      rows = 1;
    if (trans != active_trans && trans != NULL)
      ndb->closeTransaction(trans);
    if (res != 0)
      DBUG_RETURN(HA_POS_ERROR);
    DBUG_RETURN(rows);
  }

  DBUG_RETURN(10); /* Good guess when you don't know anything */
}

ulonglong ha_ndbcluster::table_flags(void) const
{
  THD *thd= current_thd;
  ulonglong f= m_table_flags;
  /*
    To allow for logging of ndb tables during stmt based logging;
    flag cabablity, but also turn off flag for OWN_BINLOGGING
  */
  if (thd->variables.binlog_format == BINLOG_FORMAT_STMT)
    f= (f | HA_BINLOG_STMT_CAPABLE) & ~HA_HAS_OWN_BINLOGGING;
  return f;
}
const char * ha_ndbcluster::table_type() const 
{
  return("NDBCLUSTER");
}
uint ha_ndbcluster::max_supported_record_length() const
{ 
  return NDB_MAX_TUPLE_SIZE;
}
uint ha_ndbcluster::max_supported_keys() const
{
  return MAX_KEY;
}
uint ha_ndbcluster::max_supported_key_parts() const 
{
  return NDB_MAX_NO_OF_ATTRIBUTES_IN_KEY;
}
uint ha_ndbcluster::max_supported_key_length() const
{
  return NDB_MAX_KEY_SIZE;
}
uint ha_ndbcluster::max_supported_key_part_length() const
{
  return NDB_MAX_KEY_SIZE;
}
bool ha_ndbcluster::low_byte_first() const
{ 
#ifdef WORDS_BIGENDIAN
  return FALSE;
#else
  return TRUE;
#endif
}
const char* ha_ndbcluster::index_type(uint key_number)
{
  switch (get_index_type(key_number)) {
  case ORDERED_INDEX:
  case UNIQUE_ORDERED_INDEX:
  case PRIMARY_KEY_ORDERED_INDEX:
    return "BTREE";
  case UNIQUE_INDEX:
  case PRIMARY_KEY_INDEX:
  default:
    return "HASH";
  }
}

uint8 ha_ndbcluster::table_cache_type()
{
  DBUG_ENTER("ha_ndbcluster::table_cache_type=HA_CACHE_TBL_ASKTRANSACT");
  DBUG_RETURN(HA_CACHE_TBL_ASKTRANSACT);
}


uint ndb_get_commitcount(THD *thd, char *dbname, char *tabname,
                         Uint64 *commit_count)
{
  char name[FN_REFLEN];
  NDB_SHARE *share;
  DBUG_ENTER("ndb_get_commitcount");

  build_table_filename(name, sizeof(name), dbname, tabname, "", 0);
  DBUG_PRINT("enter", ("name: %s", name));
  pthread_mutex_lock(&ndbcluster_mutex);
  if (!(share=(NDB_SHARE*) hash_search(&ndbcluster_open_tables,
                                       (uchar*) name,
                                       strlen(name))))
  {
    pthread_mutex_unlock(&ndbcluster_mutex);
    DBUG_PRINT("info", ("Table %s not found in ndbcluster_open_tables", name));
    DBUG_RETURN(1);
  }
  /* ndb_share reference temporary, free below */
  share->use_count++;
  DBUG_PRINT("NDB_SHARE", ("%s temporary  use_count: %u",
                           share->key, share->use_count));
  pthread_mutex_unlock(&ndbcluster_mutex);

  pthread_mutex_lock(&share->mutex);
  if (ndb_cache_check_time > 0)
  {
    if (share->commit_count != 0)
    {
      *commit_count= share->commit_count;
#ifndef DBUG_OFF
      char buff[22];
#endif
      DBUG_PRINT("info", ("Getting commit_count: %s from share",
                          llstr(share->commit_count, buff)));
      pthread_mutex_unlock(&share->mutex);
      /* ndb_share reference temporary free */
      DBUG_PRINT("NDB_SHARE", ("%s temporary free  use_count: %u",
                               share->key, share->use_count));
      free_share(&share);
      DBUG_RETURN(0);
    }
  }
  DBUG_PRINT("info", ("Get commit_count from NDB"));
  Ndb *ndb;
  if (!(ndb= check_ndb_in_thd(thd)))
    DBUG_RETURN(1);
  if (ndb->setDatabaseName(dbname))
  {
    ERR_RETURN(ndb->getNdbError());
  }
  uint lock= share->commit_count_lock;
  pthread_mutex_unlock(&share->mutex);

  struct Ndb_statistics stat;
  {
    Ndb_table_guard ndbtab_g(ndb->getDictionary(), tabname);
    if (ndbtab_g.get_table() == 0
        || ndb_get_table_statistics(NULL, FALSE, ndb, ndbtab_g.get_table(), &stat))
    {
      /* ndb_share reference temporary free */
      DBUG_PRINT("NDB_SHARE", ("%s temporary free  use_count: %u",
                               share->key, share->use_count));
      free_share(&share);
      DBUG_RETURN(1);
    }
  }

  pthread_mutex_lock(&share->mutex);
  if (share->commit_count_lock == lock)
  {
#ifndef DBUG_OFF
    char buff[22];
#endif
    DBUG_PRINT("info", ("Setting commit_count to %s",
                        llstr(stat.commit_count, buff)));
    share->commit_count= stat.commit_count;
    *commit_count= stat.commit_count;
  }
  else
  {
    DBUG_PRINT("info", ("Discarding commit_count, comit_count_lock changed"));
    *commit_count= 0;
  }
  pthread_mutex_unlock(&share->mutex);
  /* ndb_share reference temporary free */
  DBUG_PRINT("NDB_SHARE", ("%s temporary free  use_count: %u",
                           share->key, share->use_count));
  free_share(&share);
  DBUG_RETURN(0);
}


/*
  Check if a cached query can be used.
  This is done by comparing the supplied engine_data to commit_count of
  the table.
  The commit_count is either retrieved from the share for the table, where
  it has been cached by the util thread. If the util thread is not started,
  NDB has to be contacetd to retrieve the commit_count, this will introduce
  a small delay while waiting for NDB to answer.


  SYNOPSIS
  ndbcluster_cache_retrieval_allowed
    thd            thread handle
    full_name      concatenation of database name,
                   the null character '\0', and the table
                   name
    full_name_len  length of the full name,
                   i.e. len(dbname) + len(tablename) + 1

    engine_data    parameter retrieved when query was first inserted into
                   the cache. If the value of engine_data is changed,
                   all queries for this table should be invalidated.

  RETURN VALUE
    TRUE  Yes, use the query from cache
    FALSE No, don't use the cached query, and if engine_data
          has changed, all queries for this table should be invalidated

*/

static my_bool
ndbcluster_cache_retrieval_allowed(THD *thd,
                                   char *full_name, uint full_name_len,
                                   ulonglong *engine_data)
{
  Uint64 commit_count;
  bool is_autocommit= !(thd->options & (OPTION_NOT_AUTOCOMMIT | OPTION_BEGIN));
  char *dbname= full_name;
  char *tabname= dbname+strlen(dbname)+1;
#ifndef DBUG_OFF
  char buff[22], buff2[22];
#endif
  DBUG_ENTER("ndbcluster_cache_retrieval_allowed");
  DBUG_PRINT("enter", ("dbname: %s, tabname: %s, is_autocommit: %d",
                       dbname, tabname, is_autocommit));

  if (!is_autocommit)
  {
    DBUG_PRINT("exit", ("No, don't use cache in transaction"));
    DBUG_RETURN(FALSE);
  }

  if (ndb_get_commitcount(thd, dbname, tabname, &commit_count))
  {
    *engine_data= 0; /* invalidate */
    DBUG_PRINT("exit", ("No, could not retrieve commit_count"));
    DBUG_RETURN(FALSE);
  }
  DBUG_PRINT("info", ("*engine_data: %s, commit_count: %s",
                      llstr(*engine_data, buff), llstr(commit_count, buff2)));
  if (commit_count == 0)
  {
    *engine_data= 0; /* invalidate */
    DBUG_PRINT("exit", ("No, local commit has been performed"));
    DBUG_RETURN(FALSE);
  }
  else if (*engine_data != commit_count)
  {
    *engine_data= commit_count; /* invalidate */
     DBUG_PRINT("exit", ("No, commit_count has changed"));
     DBUG_RETURN(FALSE);
   }

  DBUG_PRINT("exit", ("OK to use cache, engine_data: %s",
                      llstr(*engine_data, buff)));
  DBUG_RETURN(TRUE);
}


/**
   Register a table for use in the query cache. Fetch the commit_count
   for the table and return it in engine_data, this will later be used
   to check if the table has changed, before the cached query is reused.

   SYNOPSIS
   ha_ndbcluster::can_query_cache_table
    thd            thread handle
    full_name      concatenation of database name,
                   the null character '\0', and the table
                   name
    full_name_len  length of the full name,
                   i.e. len(dbname) + len(tablename) + 1
    qc_engine_callback  function to be called before using cache on this table
    engine_data    out, commit_count for this table

  RETURN VALUE
    TRUE  Yes, it's ok to cahce this query
    FALSE No, don't cach the query

*/

my_bool
ha_ndbcluster::register_query_cache_table(THD *thd,
                                          char *full_name, uint full_name_len,
                                          qc_engine_callback *engine_callback,
                                          ulonglong *engine_data)
{
  Uint64 commit_count;
#ifndef DBUG_OFF
  char buff[22];
#endif
  bool is_autocommit= !(thd->options & (OPTION_NOT_AUTOCOMMIT | OPTION_BEGIN));
  DBUG_ENTER("ha_ndbcluster::register_query_cache_table");
  DBUG_PRINT("enter",("dbname: %s, tabname: %s, is_autocommit: %d",
		      m_dbname, m_tabname, is_autocommit));

  if (!is_autocommit)
  {
    DBUG_PRINT("exit", ("Can't register table during transaction"));
    DBUG_RETURN(FALSE);
  }

  if (ndb_get_commitcount(thd, m_dbname, m_tabname, &commit_count))
  {
    *engine_data= 0;
    DBUG_PRINT("exit", ("Error, could not get commitcount"));
    DBUG_RETURN(FALSE);
  }
  *engine_data= commit_count;
  *engine_callback= ndbcluster_cache_retrieval_allowed;
  DBUG_PRINT("exit", ("commit_count: %s", llstr(commit_count, buff)));
  DBUG_RETURN(commit_count > 0);
}


/*
  Handling the shared NDB_SHARE structure that is needed to
  provide table locking.
  It's also used for sharing data with other NDB handlers
  in the same MySQL Server. There is currently not much
  data we want to or can share.
 */

static uchar *ndbcluster_get_key(NDB_SHARE *share, size_t *length,
                                my_bool not_used __attribute__((unused)))
{
  *length= share->key_length;
  return (uchar*) share->key;
}


#ifndef DBUG_OFF

static void print_share(const char* where, NDB_SHARE* share)
{
  fprintf(DBUG_FILE,
          "%s %s.%s: use_count: %u, commit_count: %lu\n",
          where, share->db, share->table_name, share->use_count,
          (ulong) share->commit_count);
  fprintf(DBUG_FILE,
          "  - key: %s, key_length: %d\n",
          share->key, share->key_length);

#ifdef HAVE_NDB_BINLOG
  Ndb_event_data *event_data= 0;
  if (share->event_data)
    event_data= share->event_data;
  else if (share->op)
    event_data= (Ndb_event_data *) share->op->getCustomData();
  if (event_data)
  {
    fprintf(DBUG_FILE,
            "  - event_data->table: %p %s.%s\n",
            event_data->table, event_data->table->s->db.str,
            event_data->table->s->table_name.str);
  }
#endif
}


static void print_ndbcluster_open_tables()
{
  DBUG_LOCK_FILE;
  fprintf(DBUG_FILE, ">ndbcluster_open_tables\n");
  for (uint i= 0; i < ndbcluster_open_tables.records; i++)
    print_share("",
                (NDB_SHARE*)hash_element(&ndbcluster_open_tables, i));
  fprintf(DBUG_FILE, "<ndbcluster_open_tables\n");
  DBUG_UNLOCK_FILE;
}

#endif


#define dbug_print_open_tables()                \
  DBUG_EXECUTE("info",                          \
               print_ndbcluster_open_tables(););

#define dbug_print_share(t, s)                  \
  DBUG_LOCK_FILE;                               \
  DBUG_EXECUTE("info",                          \
               print_share((t), (s)););         \
  DBUG_UNLOCK_FILE;


#ifdef HAVE_NDB_BINLOG
/*
  For some reason a share is still around, try to salvage the situation
  by closing all cached tables. If the share still exists, there is an
  error somewhere but only report this to the error log.  Keep this
  "trailing share" but rename it since there are still references to it
  to avoid segmentation faults.  There is a risk that the memory for
  this trailing share leaks.
  
  Must be called with previous pthread_mutex_lock(&ndbcluster_mutex)
*/
int handle_trailing_share(NDB_SHARE *share, int have_lock_open)
{
  THD *thd= current_thd;
  static ulong trailing_share_id= 0;
  DBUG_ENTER("handle_trailing_share");

  /* ndb_share reference temporary, free below */
  ++share->use_count;
  if (ndb_extra_logging > 9)
    sql_print_information ("handle_trailing_share: %s use_count: %u", share->key, share->use_count);
  DBUG_PRINT("NDB_SHARE", ("%s temporary  use_count: %u",
                           share->key, share->use_count));
  pthread_mutex_unlock(&ndbcluster_mutex);

  TABLE_LIST table_list;
  bzero((char*) &table_list,sizeof(table_list));
  table_list.db= share->db;
  table_list.alias= table_list.table_name= share->table_name;
  if (have_lock_open)
    safe_mutex_assert_owner(&LOCK_open);
  else
    VOID(pthread_mutex_lock(&LOCK_open));    
  close_cached_tables(thd, 0, &table_list, TRUE);
  if (!have_lock_open)
    VOID(pthread_mutex_unlock(&LOCK_open));    

  pthread_mutex_lock(&ndbcluster_mutex);
  /* ndb_share reference temporary free */
  DBUG_PRINT("NDB_SHARE", ("%s temporary free  use_count: %u",
                           share->key, share->use_count));
  if (!--share->use_count)
  {
    if (ndb_extra_logging > 9)
      sql_print_information ("handle_trailing_share: %s use_count: %u", share->key, share->use_count);
    if (ndb_extra_logging)
      sql_print_information("NDB_SHARE: trailing share "
                            "%s(connect_count: %u) "
                            "released by close_cached_tables at "
                            "connect_count: %u",
                            share->key,
                            share->connect_count,
                            g_ndb_cluster_connection->get_connect_count());
    ndbcluster_real_free_share(&share);
    DBUG_RETURN(0);
  }
  if (ndb_extra_logging > 9)
    sql_print_information ("handle_trailing_share: %s use_count: %u", share->key, share->use_count);

  /*
    share still exists, if share has not been dropped by server
    release that share
  */
  if (share->state != NSS_DROPPED)
  {
    share->state= NSS_DROPPED;
    /* ndb_share reference create free */
    DBUG_PRINT("NDB_SHARE", ("%s create free  use_count: %u",
                             share->key, share->use_count));
    --share->use_count;
    if (ndb_extra_logging > 9)
      sql_print_information ("handle_trailing_share: %s use_count: %u", share->key, share->use_count);

    if (share->use_count == 0)
    {
      if (ndb_extra_logging)
        sql_print_information("NDB_SHARE: trailing share "
                              "%s(connect_count: %u) "
                              "released after NSS_DROPPED check "
                              "at connect_count: %u",
                              share->key,
                              share->connect_count,
                              g_ndb_cluster_connection->get_connect_count());
      ndbcluster_real_free_share(&share);
      DBUG_RETURN(0);
    }
  }

  sql_print_warning("NDB_SHARE: %s already exists  use_count=%d."
                    " Moving away for safety, but possible memleak.",
                    share->key, share->use_count);
  dbug_print_open_tables();

  /*
    Ndb share has not been released as it should
  */
#ifdef NOT_YET
  DBUG_ASSERT(FALSE);
#endif

  /*
    This is probably an error.  We can however save the situation
    at the cost of a possible mem leak, by "renaming" the share
    - First remove from hash
  */
  hash_delete(&ndbcluster_open_tables, (uchar*) share);

  /*
    now give it a new name, just a running number
    if space is not enough allocate some more
  */
  {
    const uint min_key_length= 10;
    if (share->key_length < min_key_length)
    {
      share->key= (char*) alloc_root(&share->mem_root, min_key_length + 1);
      share->key_length= min_key_length;
    }
    share->key_length=
      my_snprintf(share->key, min_key_length + 1, "#leak%lu",
                  trailing_share_id++);
  }
  /* Keep it for possible the future trailing free */
  my_hash_insert(&ndbcluster_open_tables, (uchar*) share);

  DBUG_RETURN(0);
}

/*
  Rename share is used during rename table.
*/
int ndbcluster_prepare_rename_share(NDB_SHARE *share, const char *new_key)
{
  /*
    allocate and set the new key, db etc
    enough space for key, db, and table_name
  */
  uint new_length= (uint) strlen(new_key);
  share->new_key= (char*) alloc_root(&share->mem_root, 2 * (new_length + 1));
  strmov(share->new_key, new_key);
  return 0;
}

int ndbcluster_undo_rename_share(NDB_SHARE *share)
{
  share->new_key= share->old_names;
  ndbcluster_rename_share(share);
  return 0;
}

int ndbcluster_rename_share(NDB_SHARE *share, int have_lock_open)
{
  NDB_SHARE *tmp;
  pthread_mutex_lock(&ndbcluster_mutex);
  uint new_length= (uint) strlen(share->new_key);
  DBUG_PRINT("ndbcluster_rename_share", ("old_key: %s  old__length: %d",
                              share->key, share->key_length));
  if ((tmp= (NDB_SHARE*) hash_search(&ndbcluster_open_tables,
                                     (uchar*) share->new_key, new_length)))
    handle_trailing_share(tmp, have_lock_open);

  /* remove the share from hash */
  hash_delete(&ndbcluster_open_tables, (uchar*) share);
  dbug_print_open_tables();

  /* save old stuff if insert should fail */
  uint old_length= share->key_length;
  char *old_key= share->key;

  share->key= share->new_key;
  share->key_length= new_length;

  if (my_hash_insert(&ndbcluster_open_tables, (uchar*) share))
  {
    // ToDo free the allocated stuff above?
    DBUG_PRINT("error", ("ndbcluster_rename_share: my_hash_insert %s failed",
                         share->key));
    share->key= old_key;
    share->key_length= old_length;
    if (my_hash_insert(&ndbcluster_open_tables, (uchar*) share))
    {
      sql_print_error("ndbcluster_rename_share: failed to recover %s", share->key);
      DBUG_PRINT("error", ("ndbcluster_rename_share: my_hash_insert %s failed",
                           share->key));
    }
    dbug_print_open_tables();
    pthread_mutex_unlock(&ndbcluster_mutex);
    return -1;
  }
  dbug_print_open_tables();

  share->db= share->key + new_length + 1;
  ha_ndbcluster::set_dbname(share->new_key, share->db);
  share->table_name= share->db + strlen(share->db) + 1;
  ha_ndbcluster::set_tabname(share->new_key, share->table_name);

  dbug_print_share("ndbcluster_rename_share:", share);
  Ndb_event_data *event_data= 0;
  if (share->event_data)
    event_data= share->event_data;
  else if (share->op)
    event_data= (Ndb_event_data *) share->op->getCustomData();
  if (event_data && event_data->table)
  {
    event_data->table->s->db.str= share->db;
    event_data->table->s->db.length= strlen(share->db);
    event_data->table->s->table_name.str= share->table_name;
    event_data->table->s->table_name.length= strlen(share->table_name);
  }
  /* else rename will be handled when the ALTER event comes */
  share->old_names= old_key;
  // ToDo free old_names after ALTER EVENT

  if (ndb_extra_logging > 9)
    sql_print_information ("ndbcluster_rename_share: %s-%s use_count: %u", old_key, share->key, share->use_count);

  pthread_mutex_unlock(&ndbcluster_mutex);
  return 0;
}
#endif

/*
  Increase refcount on existing share.
  Always returns share and cannot fail.
*/
NDB_SHARE *ndbcluster_get_share(NDB_SHARE *share)
{
  pthread_mutex_lock(&ndbcluster_mutex);
  share->use_count++;

  dbug_print_open_tables();
  dbug_print_share("ndbcluster_get_share:", share);
  if (ndb_extra_logging > 9)
    sql_print_information ("ndbcluster_get_share: %s use_count: %u", share->key, share->use_count);
  pthread_mutex_unlock(&ndbcluster_mutex);
  return share;
}


/*
  Get a share object for key

  Returns share for key, and increases the refcount on the share.

  create_if_not_exists == TRUE:
    creates share if it does not alreade exist
    returns 0 only due to out of memory, and then sets my_error

  create_if_not_exists == FALSE:
    returns 0 if share does not exist

  have_lock == TRUE, pthread_mutex_lock(&ndbcluster_mutex) already taken
*/

NDB_SHARE *ndbcluster_get_share(const char *key, TABLE *table,
                                bool create_if_not_exists,
                                bool have_lock)
{
  NDB_SHARE *share;
  uint length= (uint) strlen(key);
  DBUG_ENTER("ndbcluster_get_share");
  DBUG_PRINT("enter", ("key: '%s'", key));

  if (!have_lock)
    pthread_mutex_lock(&ndbcluster_mutex);
  if (!(share= (NDB_SHARE*) hash_search(&ndbcluster_open_tables,
                                        (uchar*) key,
                                        length)))
  {
    if (!create_if_not_exists)
    {
      DBUG_PRINT("error", ("get_share: %s does not exist", key));
      if (!have_lock)
        pthread_mutex_unlock(&ndbcluster_mutex);
      DBUG_RETURN(0);
    }
    if ((share= (NDB_SHARE*) my_malloc(sizeof(*share),
                                       MYF(MY_WME | MY_ZEROFILL))))
    {
      MEM_ROOT **root_ptr=
        my_pthread_getspecific_ptr(MEM_ROOT**, THR_MALLOC);
      MEM_ROOT *old_root= *root_ptr;
      init_sql_alloc(&share->mem_root, 1024, 0);
      *root_ptr= &share->mem_root; // remember to reset before return
      share->state= NSS_INITIAL;
      /* enough space for key, db, and table_name */
      share->key= (char*) alloc_root(*root_ptr, 2 * (length + 1));
      share->key_length= length;
      strmov(share->key, key);
      if (my_hash_insert(&ndbcluster_open_tables, (uchar*) share))
      {
        free_root(&share->mem_root, MYF(0));
        my_free((uchar*) share, 0);
        *root_ptr= old_root;
        if (!have_lock)
          pthread_mutex_unlock(&ndbcluster_mutex);
        DBUG_RETURN(0);
      }
      thr_lock_init(&share->lock);
      pthread_mutex_init(&share->mutex, MY_MUTEX_INIT_FAST);
      share->commit_count= 0;
      share->commit_count_lock= 0;
      share->db= share->key + length + 1;
      ha_ndbcluster::set_dbname(key, share->db);
      share->table_name= share->db + strlen(share->db) + 1;
      ha_ndbcluster::set_tabname(key, share->table_name);
#ifdef HAVE_NDB_BINLOG
      if (ndbcluster_binlog_init_share(share, table))
      {
        DBUG_PRINT("error", ("get_share: %s could not init share", key));
        ndbcluster_real_free_share(&share);
        *root_ptr= old_root;
        if (!have_lock)
          pthread_mutex_unlock(&ndbcluster_mutex);
        DBUG_RETURN(0);
      }
#endif
      *root_ptr= old_root;
    }
    else
    {
      DBUG_PRINT("error", ("get_share: failed to alloc share"));
      if (!have_lock)
        pthread_mutex_unlock(&ndbcluster_mutex);
      my_error(ER_OUTOFMEMORY, MYF(0), sizeof(*share));
      DBUG_RETURN(0);
    }
  }
  share->use_count++;
  if (ndb_extra_logging > 9)
    sql_print_information ("ndbcluster_get_share: %s use_count: %u", share->key, share->use_count);

  dbug_print_open_tables();
  dbug_print_share("ndbcluster_get_share:", share);
  if (!have_lock)
    pthread_mutex_unlock(&ndbcluster_mutex);
  DBUG_RETURN(share);
}


void ndbcluster_real_free_share(NDB_SHARE **share)
{
  DBUG_ENTER("ndbcluster_real_free_share");
  dbug_print_share("ndbcluster_real_free_share:", *share);

  if (ndb_extra_logging > 9)
    sql_print_information ("ndbcluster_real_free_share: %s use_count: %u", (*share)->key, (*share)->use_count);

  hash_delete(&ndbcluster_open_tables, (uchar*) *share);
  thr_lock_delete(&(*share)->lock);
  pthread_mutex_destroy(&(*share)->mutex);

#ifdef HAVE_NDB_BINLOG
  if ((*share)->m_cfn_share && (*share)->m_cfn_share->m_ex_tab && g_ndb)
  {
    NDBDICT *dict= g_ndb->getDictionary();
    dict->removeTableGlobal(*(*share)->m_cfn_share->m_ex_tab, 0);
    (*share)->m_cfn_share->m_ex_tab= 0;
  }
  (*share)->new_op= 0;
  if ((*share)->event_data)
  {
    delete (*share)->event_data;
    (*share)->event_data= 0;
  }
#endif
  free_root(&(*share)->mem_root, MYF(0));
  my_free((uchar*) *share, MYF(0));
  *share= 0;

  dbug_print_open_tables();
  DBUG_VOID_RETURN;
}


void ndbcluster_free_share(NDB_SHARE **share, bool have_lock)
{
  if (!have_lock)
    pthread_mutex_lock(&ndbcluster_mutex);
  if ((*share)->util_lock == current_thd)
    (*share)->util_lock= 0;
  if (!--(*share)->use_count)
  {
    if (ndb_extra_logging > 9)
      sql_print_information ("ndbcluster_free_share: %s use_count: %u", (*share)->key, (*share)->use_count);
    ndbcluster_real_free_share(share);
  }
  else
  {
    if (ndb_extra_logging > 9)
      sql_print_information ("ndbcluster_free_share: %s use_count: %u", (*share)->key, (*share)->use_count);
    dbug_print_open_tables();
    dbug_print_share("ndbcluster_free_share:", *share);
  }
  if (!have_lock)
    pthread_mutex_unlock(&ndbcluster_mutex);
}


struct ndb_table_statistics_row {
  Uint64 rows;
  Uint64 commits;
  Uint32 size;
  Uint64 fixed_mem;
  Uint64 var_mem;
};

int ha_ndbcluster::update_stats(THD *thd, bool do_read_stat)
{
  struct Ndb_statistics new_stat;
  struct Ndb_statistics *stat= NULL;
  DBUG_ENTER("ha_ndbcluster::update_stats");
  if (m_share)
  {
    stat= &m_share->stat;
  }
  if (do_read_stat || !stat)
  {
    Ndb *ndb= get_ndb(thd);
    if (ndb->setDatabaseName(m_dbname))
    {
      DBUG_RETURN(my_errno= HA_ERR_OUT_OF_MEM);
    }
    if (ndb_get_table_statistics(this, TRUE, ndb, m_ndb_statistics_record,
                                 &new_stat))
    {
      DBUG_RETURN(my_errno= HA_ERR_NO_CONNECTION);
    }
    stat= &new_stat;
    if (m_share)
    {
      DBUG_PRINT("info", ("new_stat.commit_count: %d  "
                          "m_share->stat.commit_count: %d",
                          (int)new_stat.commit_count,
                          (int)m_share->stat.commit_count));
      pthread_mutex_lock(&m_share->mutex);
      m_share->stat= new_stat;
      pthread_mutex_unlock(&m_share->mutex);
    }
  }
  struct Ndb_local_table_statistics *local_info= m_table_info;
  int no_uncommitted_rows_count;
  if (get_thd_ndb(thd)->m_error || !local_info)
    no_uncommitted_rows_count= 0;
  else
    no_uncommitted_rows_count= local_info->no_uncommitted_rows_count;
  stats.mean_rec_length= stat->row_size;
  stats.data_file_length= stat->fragment_memory;
  stats.records= stat->row_count + no_uncommitted_rows_count;
  DBUG_PRINT("exit", ("stats.records: %d  "
                      "stat->row_count: %d  "
                      "no_uncommitted_rows_count: %d",
                      (int)stats.records,
                      (int)stat->row_count,
                      (int)no_uncommitted_rows_count));
  DBUG_RETURN(0);
}

static
NdbRecord *
ndb_get_table_statistics_ndbrecord(NDBDICT *dict, const NDBTAB *table)
{
  NdbDictionary::RecordSpecification spec[5];
  spec[0].column= NdbDictionary::Column::ROW_COUNT;
  spec[0].offset= offsetof(struct ndb_table_statistics_row, rows);
  spec[0].nullbit_byte_offset= 0;
  spec[0].nullbit_bit_in_byte= 0;
  spec[1].column= NdbDictionary::Column::COMMIT_COUNT;
  spec[1].offset= offsetof(struct ndb_table_statistics_row, commits);
  spec[1].nullbit_byte_offset= 0;
  spec[1].nullbit_bit_in_byte= 0;
  spec[2].column= NdbDictionary::Column::ROW_SIZE;
  spec[2].offset= offsetof(struct ndb_table_statistics_row, size);
  spec[2].nullbit_byte_offset= 0;
  spec[2].nullbit_bit_in_byte= 0;
  spec[3].column= NdbDictionary::Column::FRAGMENT_FIXED_MEMORY;
  spec[3].offset= offsetof(struct ndb_table_statistics_row, fixed_mem);
  spec[3].nullbit_byte_offset= 0;
  spec[3].nullbit_bit_in_byte= 0;
  spec[4].column= NdbDictionary::Column::FRAGMENT_VARSIZED_MEMORY;
  spec[4].offset= offsetof(struct ndb_table_statistics_row, var_mem);
  spec[4].nullbit_byte_offset= 0;
  spec[4].nullbit_bit_in_byte= 0;

  return dict->createRecord(table, spec,
                            sizeof(spec)/sizeof(spec[0]), sizeof(spec[0]), 0);
}

static 
int
ndb_get_table_statistics(ha_ndbcluster* file, bool report_error, Ndb* ndb,
                         const NdbRecord *record,
                         struct Ndb_statistics * ndbstat)
{
  Thd_ndb *thd_ndb= get_thd_ndb(current_thd);
  NdbTransaction* pTrans;
  NdbError error;
  int retries= 10;
  int reterr= 0;
  int retry_sleep= 30 * 1000; /* 30 milliseconds */
  const char *row;
#ifndef DBUG_OFF
  char buff[22], buff2[22], buff3[22], buff4[22];
#endif
  DBUG_ENTER("ndb_get_table_statistics");

  DBUG_ASSERT(record != 0);

  do
  {
    Uint32 count= 0;
    Uint64 sum_rows= 0;
    Uint64 sum_commits= 0;
    Uint64 sum_row_size= 0;
    Uint64 sum_mem= 0;
    NdbScanOperation*pOp;
    int check;

    if ((pTrans= ndb->startTransaction()) == NULL)
    {
      error= ndb->getNdbError();
      goto retry;
    }

    /* Set batch_size=1, as we need only one row per fragment. */
    if ((pOp= pTrans->scanTable(record, NdbOperation::LM_CommittedRead,
                                NULL, 0, 0, 1)) == NULL)
    {
      error= pTrans->getNdbError();
      goto retry;
    }
    
    if (pOp->interpret_exit_last_row() == -1)
    {
      error= pOp->getNdbError();
      goto retry;
    }
    
    thd_ndb->m_execute_count++;
    if (pTrans->execute(NdbTransaction::NoCommit,
                        NdbOperation::AbortOnError,
                        TRUE) == -1)
    {
      error= pTrans->getNdbError();
      goto retry;
    }
    
    while ((check= pOp->nextResult(row, TRUE, TRUE)) == 0)
    {
      /* NDB API ensures proper alignment of rows to make the cast valid. */
      const ndb_table_statistics_row *stat=
        (const ndb_table_statistics_row *)row;
      DBUG_PRINT("info", ("nextResult stat->rows: %d  stat->commits: %d",
                          (int)stat->rows, (int)stat->commits));
      sum_rows+= stat->rows;
      sum_commits+= stat->commits;
      if (sum_row_size < stat->size)
        sum_row_size= stat->size;
      sum_mem+= stat->fixed_mem + stat->var_mem;
      count++;
    }
    
    if (check == -1)
    {
      error= pOp->getNdbError();
      goto retry;
    }

    pOp->close(TRUE);

    ndb->closeTransaction(pTrans);

    ndbstat->row_count= sum_rows;
    ndbstat->commit_count= sum_commits;
    ndbstat->row_size= sum_row_size;
    ndbstat->fragment_memory= sum_mem;

    DBUG_PRINT("exit", ("records: %s  commits: %s "
                        "row_size: %s  mem: %s count: %u",
			llstr(sum_rows, buff),
                        llstr(sum_commits, buff2),
                        llstr(sum_row_size, buff3),
                        llstr(sum_mem, buff4),
                        count));

    DBUG_RETURN(0);
retry:
    if(report_error)
    {
      if (file && pTrans)
      {
        reterr= file->ndb_err(pTrans);
      }
      else
      {
        const NdbError& tmp= error;
        ERR_PRINT(tmp);
        reterr= ndb_to_mysql_error(&tmp);
      }
    }
    else
      reterr= error.code;

    if (pTrans)
    {
      ndb->closeTransaction(pTrans);
      pTrans= NULL;
    }
    if (error.status == NdbError::TemporaryError && retries--)
    {
      my_sleep(retry_sleep);
      continue;
    }
    break;
  } while(1);
  DBUG_PRINT("exit", ("failed, reterr: %u, NdbError %u(%s)", reterr,
                      error.code, error.message));
  DBUG_RETURN(reterr);
}

/*
  Query cache stuff
*/
static 
int
ndb_get_table_statistics(ha_ndbcluster* file, bool report_error, Ndb* ndb,
                         const NDBTAB *ndbtab,
                         struct Ndb_statistics *ndbstat)
{
<<<<<<< HEAD
  Thd_ndb *thd_ndb= get_thd_ndb(current_thd);
  NdbTransaction* pTrans;
  NdbError error;
  int retries= 10;
  int reterr= 0;
  int retry_sleep= 30; /* 30 milliseconds, transaction */
#ifndef DBUG_OFF
  char buff[22], buff2[22], buff3[22], buff4[22];
#endif
  DBUG_ENTER("ndb_get_table_statistics");
  DBUG_PRINT("enter", ("table: %s", ndbtab->getName()));

  DBUG_ASSERT(ndbtab != 0);

  do
  {
    Uint64 rows, commits, fixed_mem, var_mem;
    Uint32 size;
    Uint32 count= 0;
    Uint64 sum_rows= 0;
    Uint64 sum_commits= 0;
    Uint64 sum_row_size= 0;
    Uint64 sum_mem= 0;
    NdbScanOperation*pOp;
    int check;

    if ((pTrans= ndb->startTransaction()) == NULL)
    {
      error= ndb->getNdbError();
      goto retry;
    }
      
    if ((pOp= pTrans->getNdbScanOperation(ndbtab)) == NULL)
    {
      error= pTrans->getNdbError();
      goto retry;
    }

    /*
      Set batch_size = 1 to avoid allocating unnecessary NdbRecAttr's.
      We will in any case only read a single row from each fragment.
    */
    if (pOp->readTuples(NdbOperation::LM_CommittedRead, 0, 0, 1))
    {
      error= pOp->getNdbError();
      goto retry;
    }
    
    if (pOp->interpret_exit_last_row() == -1)
    {
      error= pOp->getNdbError();
      goto retry;
    }
    
    pOp->getValue(NdbDictionary::Column::ROW_COUNT, (char*)&rows);
    pOp->getValue(NdbDictionary::Column::COMMIT_COUNT, (char*)&commits);
    pOp->getValue(NdbDictionary::Column::ROW_SIZE, (char*)&size);
    pOp->getValue(NdbDictionary::Column::FRAGMENT_FIXED_MEMORY, 
		  (char*)&fixed_mem);
    pOp->getValue(NdbDictionary::Column::FRAGMENT_VARSIZED_MEMORY, 
		  (char*)&var_mem);
    
    thd_ndb->m_execute_count++;
    if (pTrans->execute(NdbTransaction::NoCommit,
                        NdbOperation::AbortOnError,
                        TRUE) == -1)
    {
      error= pTrans->getNdbError();
      goto retry;
    }
    
    while ((check= pOp->nextResult(TRUE, TRUE)) == 0)
    {
      sum_rows+= rows;
      sum_commits+= commits;
      if (sum_row_size < size)
        sum_row_size= size;
      sum_mem+= fixed_mem + var_mem;
      count++;
    }
    
    if (check == -1)
    {
      error= pOp->getNdbError();
      goto retry;
    }

    pOp->close(TRUE);

    ndb->closeTransaction(pTrans);

    ndbstat->row_count= sum_rows;
    ndbstat->commit_count= sum_commits;
    ndbstat->row_size= sum_row_size;
    ndbstat->fragment_memory= sum_mem;

    DBUG_PRINT("exit", ("records: %s  commits: %s "
                        "row_size: %s  mem: %s count: %u",
			llstr(sum_rows, buff),
                        llstr(sum_commits, buff2),
                        llstr(sum_row_size, buff3),
                        llstr(sum_mem, buff4),
                        count));

    DBUG_RETURN(0);
retry:
    if(report_error)
    {
      if (file && pTrans)
      {
        reterr= file->ndb_err(pTrans);
      }
      else
      {
        const NdbError& tmp= error;
        ERR_PRINT(tmp);
        reterr= ndb_to_mysql_error(&tmp);
      }
    }
    else
      reterr= error.code;

    if (pTrans)
    {
      ndb->closeTransaction(pTrans);
      pTrans= NULL;
    }
    if (error.status == NdbError::TemporaryError && retries--)
    {
      my_sleep(retry_sleep);
      continue;
    }
    set_ndb_err(current_thd, error);
    break;
  } while(1);
  DBUG_PRINT("exit", ("failed, reterr: %u, NdbError %u(%s)", reterr,
                      error.code, error.message));
  DBUG_RETURN(reterr);
=======
  NDBDICT *dict= ndb->getDictionary();
  NdbRecord *rec= ndb_get_table_statistics_ndbrecord(dict, ndbtab);
  if (!rec)
  {
    DBUG_ENTER("ndb_get_table_statistics");
    ERR_RETURN(dict->getNdbError());
  }
  int res= ndb_get_table_statistics(file, report_error, ndb, rec, ndbstat);
  dict->releaseRecord(rec);
  return res;
>>>>>>> 61ffb594
}

/*
  Create a .ndb file to serve as a placeholder indicating 
  that the table with this name is a ndb table
*/

int ha_ndbcluster::write_ndb_file(const char *name)
{
  File file;
  bool error=1;
  char path[FN_REFLEN];
  
  DBUG_ENTER("write_ndb_file");
  DBUG_PRINT("enter", ("name: %s", name));

  (void)strxnmov(path, FN_REFLEN-1, 
                 mysql_data_home,"/",name,ha_ndb_ext,NullS);

  if ((file=my_create(path, CREATE_MODE,O_RDWR | O_TRUNC,MYF(MY_WME))) >= 0)
  {
    // It's an empty file
    error=0;
    my_close(file,MYF(0));
  }
  DBUG_RETURN(error);
}

bool 
ha_ndbcluster::null_value_index_search(KEY_MULTI_RANGE *ranges,
				       KEY_MULTI_RANGE *end_range,
				       HANDLER_BUFFER *buffer)
{
  DBUG_ENTER("null_value_index_search");
  KEY* key_info= table->key_info + active_index;
  KEY_MULTI_RANGE *range= ranges;
  ulong reclength= table->s->reclength;
  uchar *curr= (uchar*)buffer->buffer;
  uchar *end_of_buffer= (uchar*)buffer->buffer_end;
  
  for (; range<end_range && curr+reclength <= end_of_buffer; 
       range++)
  {
    const uchar *key= range->start_key.key;
    uint key_len= range->start_key.length;
    if (check_null_in_key(key_info, key, key_len))
      DBUG_RETURN(TRUE);
    curr += reclength;
  }
  DBUG_RETURN(FALSE);
}

void ha_ndbcluster::check_read_before_write_removal()
{
  bool use_removal= TRUE;
  DBUG_ENTER("check_read_before_write_removal");
  DBUG_ASSERT(m_read_before_write_removal_possible);
  /*
    We are doing an update or delete and it is possible that we
    can ignore the read before the update or delete. This is
    possible here since we are not updating the primary key and
    if the index used is unique or primary and if the WHERE clause
    only involves fields from this index we are ok to go. At this
    moment we can only updates where all SET expressions are
    constants. Thus no read set will come from SET expressions.
  */
  if (table_share->primary_key == active_index)
  {
    if (!bitmap_cmp(&m_save_read_set, m_pk_bitmap_p))
      use_removal= FALSE;
  }
  else
  {
    KEY *key= table->key_info + active_index;
    if (!(key->flags & HA_NOSAME))
    {
      /* Optimisation not applicable on non-unique indexes */
      use_removal= FALSE;
    }
    else if (!bitmap_cmp(&m_save_read_set,
                         m_key_fields[active_index]))
    {
      use_removal= FALSE;
    }
  }
  m_read_before_write_removal_used= use_removal;
  DBUG_PRINT("info", ("m_read_before_write_removal_used: %d",
                      m_read_before_write_removal_used));
  DBUG_VOID_RETURN;
}


/*
  This is used to check if an ordered index scan is needed for a range in
  a multi range read.
  If a scan is not needed, we use a faster primary/unique key operation
  instead.
*/
static my_bool
read_multi_needs_scan(NDB_INDEX_TYPE cur_index_type, const KEY *key_info,
                      const KEY_MULTI_RANGE *r)
{
  if (cur_index_type == ORDERED_INDEX)
    return TRUE;
  if (cur_index_type == PRIMARY_KEY_INDEX ||
      cur_index_type == UNIQUE_INDEX)
    return FALSE;
  DBUG_ASSERT(cur_index_type == PRIMARY_KEY_ORDERED_INDEX ||
              cur_index_type == UNIQUE_ORDERED_INDEX);
  if (r->start_key.length != key_info->key_length ||
      r->start_key.flag != HA_READ_KEY_EXACT)
    return TRUE;                                // Not exact match, need scan
  if (cur_index_type == UNIQUE_ORDERED_INDEX &&
      check_null_in_key(key_info, r->start_key.key,r->start_key.length))
    return TRUE;                                // Can't use for NULL values
  return FALSE;
}

struct read_multi_callback_data {
  const KEY *key_info;
  const KEY_MULTI_RANGE *first_range;
  const KEY_MULTI_RANGE *range;
};

/* Callback to set up scan bounds for read multi range. */
static int
read_multi_bounds_callback(void *arg, Uint32 i,
                           NdbIndexScanOperation::IndexBound & bound)
{
  struct read_multi_callback_data *data=
    (struct read_multi_callback_data *)arg;

  /* Skip any ranges not to be included in the scan. */
  while (data->range->range_flag &
         (SKIP_RANGE|UNIQUE_RANGE|READ_KEY_FROM_RANGE))
    data->range++;

  compute_index_bounds(bound, data->key_info,
                       &data->range->start_key, &data->range->end_key);
  bound.range_no= data->range - data->first_range;

  data->range++;

  return 0;                                     // Success
}

int
ha_ndbcluster::read_multi_range_first(KEY_MULTI_RANGE **found_range_p,
                                      KEY_MULTI_RANGE *ranges, 
                                      uint range_count,
                                      bool sorted, 
                                      HANDLER_BUFFER *buffer)
{
  KEY* key_info= table->key_info + active_index;
  NDB_INDEX_TYPE cur_index_type= get_index_type(active_index);
  ulong reclength= table_share->reclength;
  NdbOperation* op;
  Thd_ndb *thd_ndb= m_thd_ndb;
  NdbTransaction *trans= m_thd_ndb->trans;
  struct read_multi_callback_data data;

  DBUG_ENTER("ha_ndbcluster::read_multi_range_first");
  DBUG_PRINT("info", ("blob fields=%d read_set=0x%x", table_share->blob_fields, table->read_set->bitmap[0]));

  /**
   * blobs and unique hash index with NULL can't be batched currently
   */
  if (uses_blob_value(table->read_set) ||
      (cur_index_type ==  UNIQUE_INDEX &&
       has_null_in_unique_index(active_index) &&
       null_value_index_search(ranges, ranges+range_count, buffer))
      || m_delete_cannot_batch || m_update_cannot_batch)
  {
    DBUG_PRINT("info", ("read_multi_range not possible, falling back to default handler implementation"));
    m_disable_multi_read= TRUE;
    DBUG_RETURN(handler::read_multi_range_first(found_range_p, 
                                                ranges, 
                                                range_count,
                                                sorted, 
                                                buffer));
  }
  thd_ndb->query_state|= NDB_QUERY_MULTI_READ_RANGE;
  m_disable_multi_read= FALSE;

  /**
   * Copy arguments into member variables
   */
  m_multi_ranges= ranges;
  multi_range_curr= ranges;
  multi_range_end= ranges+range_count;
  multi_range_sorted= sorted;
  multi_range_buffer= buffer;

  /**
   * read multi range will read ranges as follows (if not ordered)
   *
   * input    read order
   * ======   ==========
   * pk-op 1  pk-op 1
   * pk-op 2  pk-op 2
   * range 3  range (3,5) NOTE result rows will be intermixed
   * pk-op 4  pk-op 4
   * range 5
   * pk-op 6  pk-op 6
   */   

  /*
    We first loop over all ranges, converting into primary/unique key
    operations if possible, and counting ranges that require an
    ordered index scan. If the supplied HANDLER_BUFFER is too small, we
    may also need to do only part of the multi read at once.

    Afterwards, we create the ordered index scan cursor (if needed).
  */

  DBUG_ASSERT(cur_index_type != UNDEFINED_INDEX);

  const NdbOperation* lastOp= trans ? trans->getLastDefinedOperation() : 0;
  NdbOperation::LockMode lm= 
    (NdbOperation::LockMode)get_ndb_lock_type(m_lock.type, table->read_set);
  uchar *row_buf= (uchar *)buffer->buffer;
  const uchar *end_of_buffer= buffer->buffer_end;
  uint num_scan_ranges= 0;
  uint i;
  int error;
  bool any_real_read= FALSE;

  if (m_read_before_write_removal_possible)
    check_read_before_write_removal();
  for (i= 0; i < range_count; i++)
  {
    KEY_MULTI_RANGE *r= &ranges[i];

    part_id_range part_spec;
    if (m_use_partition_pruning)
    {
      get_partition_set(table, table->record[0], active_index, &r->start_key,
                        &part_spec);
      DBUG_PRINT("info", ("part_spec.start_part: %u  part_spec.end_part: %u",
                          part_spec.start_part, part_spec.end_part));
      /*
        If partition pruning has found no partition in set
        we can skip this scan
      */
      if (part_spec.start_part > part_spec.end_part)
      {
        /*
          We can skip this partition since the key won't fit into any
          partition
        */
        r->range_flag|= SKIP_RANGE;
        continue;
      }
      if (!trans)
      {
        if (part_spec.start_part == part_spec.end_part)
        {
          if (unlikely((trans= start_transaction_part_id(part_spec.start_part, error)) == NULL))
          {
            DBUG_RETURN(error);
          }
        }
        else if (unlikely((trans= start_transaction(error)) == NULL))
        {
          DBUG_RETURN(error);
        }
      }
    }
    else if (!trans)
    {
      if (unlikely((trans= start_transaction(error)) == NULL))
      {
        DBUG_RETURN(error);
      }
    }
    r->range_flag&= ~(uint)SKIP_RANGE;

    if (read_multi_needs_scan(cur_index_type, key_info, r))
    {
      any_real_read= TRUE;
      /*
        If we reach the limit of ranges allowed in a single scan: stop
        here, send what we have so far, and continue when done with that.
      */
      if (i > NdbIndexScanOperation::MaxRangeNo)
        break;

      /* Include this range in the ordered index scan. */
      r->range_flag&= ~(uint)UNIQUE_RANGE;
      num_scan_ranges++;
    }
    else
    {
      /*
        Convert to primary/unique key operation.

        If there is not enough buffer for reading the row: stop here, send
        what we have so far, and continue when done with that.
      */
      if (row_buf + reclength > end_of_buffer)
        break;

      if (m_read_before_write_removal_used)
      {
        r->range_flag|= READ_KEY_FROM_RANGE;
        continue;
      }
      else
        any_real_read= TRUE;

      r->range_flag|= UNIQUE_RANGE;

      if (!(op= pk_unique_index_read_key(active_index,
                                         r->start_key.key,
                                         row_buf, lm)))
        ERR_RETURN(trans->getNdbError());

      if (m_user_defined_partitioning &&
          (cur_index_type == PRIMARY_KEY_ORDERED_INDEX ||
           cur_index_type == PRIMARY_KEY_INDEX))
        op->setPartitionId(part_spec.start_part);

      row_buf+= reclength;
    }
  }
  DBUG_ASSERT(i > 0 || i == range_count);       // Require progress
  m_multi_range_defined_end= ranges + i;
  if (num_scan_ranges > 0)
  {
    /* Do a multi-range index scan for ranges not done by primary/unique key. */
    uchar *mask;

    data.key_info= key_info;
    data.first_range= ranges;
    data.range= data.first_range;

    Uint32 flags= NdbScanOperation::SF_ReadRangeNo;
    if (lm == NdbOperation::LM_Read)
      flags|= NdbScanOperation::SF_KeyInfo;
    if (sorted)
      flags|= NdbScanOperation::SF_OrderBy;

    if (m_user_defined_partitioning || table_share->primary_key == MAX_KEY)
    {
      mask= copy_column_set(table->read_set);
      if (table_share->primary_key == MAX_KEY)
        request_hidden_key(mask);
    }
    else
      mask= (uchar *)(table->read_set->bitmap);

    NdbIndexScanOperation *scanOp= trans->scanIndex
      (m_index[active_index].ndb_record_key, read_multi_bounds_callback,
       &data, num_scan_ranges, m_index[active_index].ndb_record_row, lm,
       mask, flags, parallelism, 0);
    if (!scanOp)
      ERR_RETURN(trans->getNdbError());
    m_multi_cursor= scanOp;

    /*
      We do not get_blob_values() here, as when using blobs we always
      fallback to non-batched multi range read (see if statement at
      top of this function).
    */

    if (m_cond && m_cond->generate_scan_filter(scanOp))
      ERR_RETURN(scanOp->getNdbError());

    /* We set m_next_row=0 to say that no row was fetched from the scan yet. */
    m_next_row= 0;
  }
  else
  {
    m_multi_cursor= 0;
  }

  buffer->end_of_used_area= row_buf;

  /**
   * Set first operation in multi range
   */
  if (any_real_read)
  {
    m_current_multi_operation= 
      lastOp ? lastOp->next() : trans->getFirstDefinedOperation();
    if (execute_no_commit_ie(m_thd_ndb, trans, TRUE))
      ERR_RETURN(trans->getNdbError());

    m_multi_range_result_ptr= buffer->buffer;
  }

  DBUG_RETURN(read_multi_range_next(found_range_p));
}

int
ha_ndbcluster::read_multi_range_next(KEY_MULTI_RANGE ** multi_range_found_p)
{
  DBUG_ENTER("ha_ndbcluster::read_multi_range_next");
  if (m_disable_multi_read)
  {
    DBUG_RETURN(handler::read_multi_range_next(multi_range_found_p));
  }

  while (multi_range_curr < m_multi_range_defined_end)
  {
    if (multi_range_curr->range_flag & SKIP_RANGE)
    {
      /* Nothing in this range, move to next one. */
      multi_range_curr++;
    }
    else if (multi_range_curr->range_flag & READ_KEY_FROM_RANGE)
    {
      DBUG_PRINT("info", ("using read before write removal optimisation"));
      KEY* key_info= table->key_info + active_index;
      key_restore(table->record[0], (uchar*)multi_range_curr->start_key.key,
                  key_info, key_info->key_length);
      table->status= 0;
      multi_range_curr++;
      DBUG_RETURN(0);
    }
    else if (multi_range_curr->range_flag & UNIQUE_RANGE)
    {
      /*
        Move to next range; we can have at most one record from a unique range.
      */
      KEY_MULTI_RANGE *old_multi_range_curr= multi_range_curr;
      multi_range_curr= old_multi_range_curr + 1;
      /*
        Clear m_active_cursor; it is used as a flag in update_row() /
        delete_row() to know whether the current tuple is from a scan
        or pk operation.
      */
      m_active_cursor= NULL;
      const NdbOperation *op= m_current_multi_operation;
      m_current_multi_operation= m_thd_ndb->trans->getNextCompletedOperation(op);
      const uchar *src_row= m_multi_range_result_ptr;
      m_multi_range_result_ptr= src_row + table_share->reclength;

      const NdbError &error= op->getNdbError();
      if (error.code == 0)
      {
        *multi_range_found_p= old_multi_range_curr;
        memcpy(table->record[0], src_row, table_share->reclength);
        if (table_share->primary_key == MAX_KEY)
        {
          m_ref= get_hidden_key(src_row);
          if (m_user_defined_partitioning)
            m_part_id= get_partition_fragment(src_row);
        }
        DBUG_RETURN(0);
      }
      else if (error.classification != NdbError::NoDataFound)
      {
        DBUG_RETURN(ndb_err(m_thd_ndb->trans));
      }

      /* No row found, so fall through to try the next range. */
    }
    else
    {
      /* An index scan range. */
      {
        int res;
        if ((res= read_multi_range_fetch_next()) != 0)
          DBUG_RETURN(res);
      }
      if (!m_next_row)
      {
        /*
          The whole scan is done, and the cursor has been closed.
          So nothing more for this range. Move to next.
        */
        multi_range_curr++;
      }
      else
      {
        int current_range_no= m_current_range_no;
        int expected_range_no;
        /*
          For a sorted index scan, we will receive rows in increasing range_no
          order, so we can return ranges in order, pausing when range_no
          indicate that the currently processed range (multi_range_curr) is
          done.

          But for unsorted scan, we may receive a high range_no from one
          fragment followed by a low range_no from another fragment. So we
          need to process all index scan ranges together.
        */
        if (!multi_range_sorted ||
            (expected_range_no= multi_range_curr - m_multi_ranges)
                == current_range_no)
        {
          *multi_range_found_p= m_multi_ranges + current_range_no;
          /* Copy out data from the new row. */
          if (table_share->primary_key == MAX_KEY)
          {
            m_ref= get_hidden_key(m_next_row);
            if (m_user_defined_partitioning)
              m_part_id= get_partition_fragment(m_next_row);
          }
          unpack_record(table->record[0], m_next_row);
          /*
            Mark that we have used this row, so we need to fetch a new
            one on the next call.
          */
          m_next_row= 0;
          /*
            Set m_active_cursor; it is used as a flag in update_row() /
            delete_row() to know whether the current tuple is from a scan or
            pk operation.
          */
          m_active_cursor= m_multi_cursor;

          DBUG_RETURN(0);
        }
        else if (current_range_no > expected_range_no)
        {
          /* Nothing more in scan for this range. Move to next. */
          multi_range_curr++;
        }
        else
        {
          /*
            Should not happen. Ranges should be returned from NDB API in
            the order we requested them.
          */
          DBUG_ASSERT(0);
          multi_range_curr++;                     // Attempt to carry on
        }
      }
    }
  }

  if (multi_range_curr == multi_range_end)
  {
    m_thd_ndb->query_state&= NDB_QUERY_NORMAL;
    DBUG_RETURN(HA_ERR_END_OF_FILE);
  }

  /*
    Read remaining ranges
  */
  DBUG_RETURN(read_multi_range_first(multi_range_found_p, 
                                     multi_range_curr,
                                     multi_range_end - multi_range_curr, 
                                     multi_range_sorted,
                                     multi_range_buffer));
}

/*
  Fetch next row from the ordered index cursor in multi range scan.

  We keep the next row in m_next_row, and the range_no of the
  next row in m_current_range_no. This is used in sorted index scan
  to correctly interleave rows from primary/unique key operations with
  rows from the scan.
*/
int
ha_ndbcluster::read_multi_range_fetch_next()
{
  NdbIndexScanOperation *cursor= (NdbIndexScanOperation *)m_multi_cursor;

  if (!cursor)
    return 0;                                   // Scan already done.

  if (!m_next_row)
  {
    int res= fetch_next(cursor);
    if (res == 0)
    {
      m_current_range_no= cursor->get_range_no();
    }
    else if (res == 1)
    {
      /* We have fetched the last row from the scan. */
      cursor->close(FALSE, TRUE);
      m_active_cursor= 0;
      m_multi_cursor= 0;
      m_next_row= 0;
      return 0;
    }
    else
    {
      /* An error. */
      return res;
    }
  }
  /*
    potentially not needed call to this function
  */
  DBUG_ASSERT(!table->in_use->slave_thread || (m_ignore_no_key == TRUE));
  return 0;
}

char*
ha_ndbcluster::update_table_comment(
                                /* out: table comment + additional */
        const char*     comment)/* in:  table comment defined by user */
{
  THD *thd= current_thd;
  uint length= strlen(comment);
  if (length > 64000 - 3)
  {
    return((char*)comment); /* string too long */
  }

  Ndb* ndb;
  if (!(ndb= get_ndb(thd)))
  {
    return((char*)comment);
  }

  if (ndb->setDatabaseName(m_dbname))
  {
    return((char*)comment);
  }
  const NDBTAB* tab= m_table;
  DBUG_ASSERT(tab != NULL);

  char *str;
  const char *fmt="%s%snumber_of_replicas: %d";
  const unsigned fmt_len_plus_extra= length + strlen(fmt);
  if ((str= (char*) my_malloc(fmt_len_plus_extra, MYF(0))) == NULL)
  {
    sql_print_error("ha_ndbcluster::update_table_comment: "
                    "my_malloc(%u) failed", (unsigned int)fmt_len_plus_extra);
    return (char*)comment;
  }

  my_snprintf(str,fmt_len_plus_extra,fmt,comment,
              length > 0 ? " ":"",
              tab->getReplicaCount());
  return str;
}


// Utility thread main loop
pthread_handler_t ndb_util_thread_func(void *arg __attribute__((unused)))
{
  THD *thd; /* needs to be first for thread_stack */
  struct timespec abstime;
  Thd_ndb *thd_ndb;
  uint share_list_size= 0;
  NDB_SHARE **share_list= NULL;

  my_thread_init();
  DBUG_ENTER("ndb_util_thread");
  DBUG_PRINT("enter", ("ndb_cache_check_time: %lu", ndb_cache_check_time));
 
   pthread_mutex_lock(&LOCK_ndb_util_thread);

  thd= new THD; /* note that contructor of THD uses DBUG_ */
  if (thd == NULL)
  {
    my_errno= HA_ERR_OUT_OF_MEM;
    DBUG_RETURN(NULL);
  }
  THD_CHECK_SENTRY(thd);
  pthread_detach_this_thread();
  ndb_util_thread= pthread_self();

  thd->thread_stack= (char*)&thd; /* remember where our stack is */
  if (thd->store_globals())
    goto ndb_util_thread_fail;
  thd->init_for_queries();
  thd->version=refresh_version;
  thd->main_security_ctx.host_or_ip= "";
  thd->client_capabilities = 0;
  my_net_init(&thd->net, 0);
  thd->main_security_ctx.master_access= ~0;
  thd->main_security_ctx.priv_user = 0;

  CHARSET_INFO *charset_connection;
  charset_connection= get_charset_by_csname("utf8",
                                            MY_CS_PRIMARY, MYF(MY_WME));
  thd->variables.character_set_client= charset_connection;
  thd->variables.character_set_results= charset_connection;
  thd->variables.collation_connection= charset_connection;
  thd->update_charset();

  /* Signal successful initialization */
  ndb_util_thread_running= 1;
  pthread_cond_signal(&COND_ndb_util_ready);
  pthread_mutex_unlock(&LOCK_ndb_util_thread);

  /*
    wait for mysql server to start
  */
  pthread_mutex_lock(&LOCK_server_started);
  while (!mysqld_server_started)
  {
    set_timespec(abstime, 1);
    pthread_cond_timedwait(&COND_server_started, &LOCK_server_started,
	                       &abstime);
    if (ndbcluster_terminating)
    {
      pthread_mutex_unlock(&LOCK_server_started);
      pthread_mutex_lock(&LOCK_ndb_util_thread);
      goto ndb_util_thread_end;
    }
  }
  pthread_mutex_unlock(&LOCK_server_started);

  /*
    Wait for cluster to start
  */
  pthread_mutex_lock(&LOCK_ndb_util_thread);
  while (!g_ndb_status.cluster_node_id && (ndbcluster_hton->slot != ~(uint)0))
  {
    /* ndb not connected yet */
    pthread_cond_wait(&COND_ndb_util_thread, &LOCK_ndb_util_thread);
    if (ndbcluster_terminating)
      goto ndb_util_thread_end;
  }
  pthread_mutex_unlock(&LOCK_ndb_util_thread);

  /* Get thd_ndb for this thread */
  if (!(thd_ndb= ha_ndbcluster::seize_thd_ndb()))
  {
    sql_print_error("Could not allocate Thd_ndb object");
    pthread_mutex_lock(&LOCK_ndb_util_thread);
    goto ndb_util_thread_end;
  }
  set_thd_ndb(thd, thd_ndb);
  thd_ndb->options|= TNO_NO_LOG_SCHEMA_OP;

#ifdef HAVE_NDB_BINLOG
  if (ndb_extra_logging && ndb_binlog_running)
    sql_print_information("NDB Binlog: Ndb tables initially read only.");
  /* create tables needed by the replication */
  ndbcluster_setup_binlog_table_shares(thd);
#else
  /*
    Get all table definitions from the storage node
  */
  ndbcluster_find_all_files(thd);
#endif

  set_timespec(abstime, 0);
  for (;;)
  {
    pthread_mutex_lock(&LOCK_ndb_util_thread);
    if (!ndbcluster_terminating)
      pthread_cond_timedwait(&COND_ndb_util_thread,
                             &LOCK_ndb_util_thread,
                             &abstime);
    if (ndbcluster_terminating) /* Shutting down server */
      goto ndb_util_thread_end;
    pthread_mutex_unlock(&LOCK_ndb_util_thread);
#ifdef NDB_EXTRA_DEBUG_UTIL_THREAD
    DBUG_PRINT("ndb_util_thread", ("Started, ndb_cache_check_time: %lu",
                                   ndb_cache_check_time));
#endif

#ifdef HAVE_NDB_BINLOG
    /*
      Check that the ndb_apply_status_share and ndb_schema_share 
      have been created.
      If not try to create it
    */
    if (!ndb_binlog_tables_inited)
      ndbcluster_setup_binlog_table_shares(thd);
#endif

    if (ndb_cache_check_time == 0)
    {
      /* Wake up in 1 second to check if value has changed */
      set_timespec(abstime, 1);
      continue;
    }

    /* Lock mutex and fill list with pointers to all open tables */
    NDB_SHARE *share;
    pthread_mutex_lock(&ndbcluster_mutex);
    uint i, open_count, record_count= ndbcluster_open_tables.records;
    if (share_list_size < record_count)
    {
      NDB_SHARE ** new_share_list= new NDB_SHARE * [record_count];
      if (!new_share_list)
      {
        sql_print_warning("ndb util thread: malloc failure, "
                          "query cache not maintained properly");
        pthread_mutex_unlock(&ndbcluster_mutex);
        goto next;                               // At least do not crash
      }
      delete [] share_list;
      share_list_size= record_count;
      share_list= new_share_list;
    }
    for (i= 0, open_count= 0; i < record_count; i++)
    {
      share= (NDB_SHARE *)hash_element(&ndbcluster_open_tables, i);
#ifdef HAVE_NDB_BINLOG
      if ((share->use_count - (int) (share->op != 0) - (int) (share->op != 0))
          <= 0)
        continue; // injector thread is the only user, skip statistics
      share->util_lock= thd; // Mark that util thread has lock
#endif /* HAVE_NDB_BINLOG */
      /* ndb_share reference temporary, free below */
      share->use_count++; /* Make sure the table can't be closed */
      DBUG_PRINT("NDB_SHARE", ("%s temporary  use_count: %u",
                               share->key, share->use_count));
      DBUG_PRINT("ndb_util_thread",
                 ("Found open table[%d]: %s, use_count: %d",
                  i, share->table_name, share->use_count));

      /* Store pointer to table */
      share_list[open_count++]= share;
    }
    pthread_mutex_unlock(&ndbcluster_mutex);

    /* Iterate through the open files list */
    for (i= 0; i < open_count; i++)
    {
      share= share_list[i];
#ifdef HAVE_NDB_BINLOG
      if ((share->use_count - (int) (share->op != 0) - (int) (share->op != 0))
          <= 1)
      {
        /*
          Util thread and injector thread is the only user, skip statistics
	*/
        /* ndb_share reference temporary free */
        DBUG_PRINT("NDB_SHARE", ("%s temporary free  use_count: %u",
                                 share->key, share->use_count));
        free_share(&share);
        continue;
      }
#endif /* HAVE_NDB_BINLOG */
      DBUG_PRINT("ndb_util_thread",
                 ("Fetching commit count for: %s", share->key));

      struct Ndb_statistics stat;
      uint lock;
      pthread_mutex_lock(&share->mutex);
      lock= share->commit_count_lock;
      pthread_mutex_unlock(&share->mutex);
      {
        /* Contact NDB to get commit count for table */
        Ndb* ndb= thd_ndb->ndb;
        if (ndb->setDatabaseName(share->db))
        {
          goto loop_next;
        }
        Ndb_table_guard ndbtab_g(ndb->getDictionary(), share->table_name);
        if (ndbtab_g.get_table() &&
            ndb_get_table_statistics(NULL, FALSE, ndb,
                                     ndbtab_g.get_table(), &stat) == 0)
        {
#ifndef DBUG_OFF
          char buff[22], buff2[22];
#endif
          DBUG_PRINT("info",
                     ("Table: %s  commit_count: %s  rows: %s",
                      share->key,
                      llstr(stat.commit_count, buff),
                      llstr(stat.row_count, buff2)));
        }
        else
        {
          DBUG_PRINT("ndb_util_thread",
                     ("Error: Could not get commit count for table %s",
                      share->key));
          stat.commit_count= 0;
        }
      }
  loop_next:
      pthread_mutex_lock(&share->mutex);
      if (share->commit_count_lock == lock)
        share->commit_count= stat.commit_count;
      pthread_mutex_unlock(&share->mutex);

      /* ndb_share reference temporary free */
      DBUG_PRINT("NDB_SHARE", ("%s temporary free  use_count: %u",
                               share->key, share->use_count));
      free_share(&share);
    }
next:
    /* Calculate new time to wake up */
    int secs= 0;
    int msecs= ndb_cache_check_time;

    struct timeval tick_time;
    gettimeofday(&tick_time, 0);
    abstime.tv_sec=  tick_time.tv_sec;
    abstime.tv_nsec= tick_time.tv_usec * 1000;

    if (msecs >= 1000){
      secs=  msecs / 1000;
      msecs= msecs % 1000;
    }

    abstime.tv_sec+=  secs;
    abstime.tv_nsec+= msecs * 1000000;
    if (abstime.tv_nsec >= 1000000000) {
      abstime.tv_sec+=  1;
      abstime.tv_nsec-= 1000000000;
    }
  }

  pthread_mutex_lock(&LOCK_ndb_util_thread);

ndb_util_thread_end:
  net_end(&thd->net);
ndb_util_thread_fail:
  if (share_list)
    delete [] share_list;
  thd->cleanup();
  delete thd;
  
  /* signal termination */
  ndb_util_thread_running= 0;
  pthread_cond_signal(&COND_ndb_util_ready);
  pthread_mutex_unlock(&LOCK_ndb_util_thread);
  DBUG_PRINT("exit", ("ndb_util_thread"));
  my_thread_end();
  pthread_exit(0);
  DBUG_RETURN(NULL);
}

/*
  Condition pushdown
*/
/*
  Push a condition to ndbcluster storage engine for evaluation 
  during table   and index scans. The conditions will be stored on a stack
  for possibly storing several conditions. The stack can be popped
  by calling cond_pop, handler::extra(HA_EXTRA_RESET) (handler::reset())
  will clear the stack.
  The current implementation supports arbitrary AND/OR nested conditions
  with comparisons between columns and constants (including constant
  expressions and function calls) and the following comparison operators:
  =, !=, >, >=, <, <=, "is null", and "is not null".
  
  RETURN
    NULL The condition was supported and will be evaluated for each 
    row found during the scan
    cond The condition was not supported and all rows will be returned from
         the scan for evaluation (and thus not saved on stack)
*/
const 
COND* 
ha_ndbcluster::cond_push(const COND *cond) 
{ 
  DBUG_ENTER("cond_push");
  if (!m_cond) 
    m_cond= new ha_ndbcluster_cond;
  if (!m_cond)
  {
    my_errno= HA_ERR_OUT_OF_MEM;
    DBUG_RETURN(NULL);
  }
  DBUG_EXECUTE("where",print_where((COND *)cond, m_tabname););
  DBUG_RETURN(m_cond->cond_push(cond, table, (NDBTAB *)m_table));
}

/*
  Pop the top condition from the condition stack of the handler instance.
*/
void 
ha_ndbcluster::cond_pop() 
{ 
  if (m_cond)
    m_cond->cond_pop();
}


/*
  Implements the SHOW NDB STATUS command.
*/
bool
ndbcluster_show_status(handlerton *hton, THD* thd, stat_print_fn *stat_print,
                       enum ha_stat_type stat_type)
{
  char buf[IO_SIZE];
  uint buflen;
  DBUG_ENTER("ndbcluster_show_status");
  
  if (stat_type != HA_ENGINE_STATUS)
  {
    DBUG_RETURN(FALSE);
  }

  Ndb* ndb= check_ndb_in_thd(thd);
  Thd_ndb *thd_ndb= get_thd_ndb(thd);
  struct st_ndb_status ns;
  if (ndb)
    update_status_variables(thd_ndb, &ns, thd_ndb->connection);
  else
    update_status_variables(NULL, &ns, g_ndb_cluster_connection);

  buflen=
    my_snprintf(buf, sizeof(buf),
                "cluster_node_id=%ld, "
                "connected_host=%s, "
                "connected_port=%ld, "
                "number_of_data_nodes=%ld, "
                "number_of_ready_data_nodes=%ld, "
                "connect_count=%ld",
                ns.cluster_node_id,
                ns.connected_host,
                ns.connected_port,
                ns.number_of_data_nodes,
                ns.number_of_ready_data_nodes,
                ns.connect_count);
  if (stat_print(thd, ndbcluster_hton_name, ndbcluster_hton_name_length,
                 STRING_WITH_LEN("connection"), buf, buflen))
    DBUG_RETURN(TRUE);

  if (ndb)
  {
    Ndb::Free_list_usage tmp;
    tmp.m_name= 0;
    while (ndb->get_free_list_usage(&tmp))
    {
      buflen=
        my_snprintf(buf, sizeof(buf),
                  "created=%u, free=%u, sizeof=%u",
                  tmp.m_created, tmp.m_free, tmp.m_sizeof);
      if (stat_print(thd, ndbcluster_hton_name, ndbcluster_hton_name_length,
                     tmp.m_name, strlen(tmp.m_name), buf, buflen))
        DBUG_RETURN(TRUE);
    }
  }
#ifdef HAVE_NDB_BINLOG
  ndbcluster_show_status_binlog(thd, stat_print, stat_type);
#endif

  DBUG_RETURN(FALSE);
}


/*
  Create a table in NDB Cluster
 */
static uint get_no_fragments(ulonglong max_rows)
{
#if MYSQL_VERSION_ID >= 50000
  uint acc_row_size= 25 + /*safety margin*/ 2;
#else
  uint acc_row_size= pk_length*4;
  /* add acc overhead */
  if (pk_length <= 8)  /* main page will set the limit */
    acc_row_size+= 25 + /*safety margin*/ 2;
  else                /* overflow page will set the limit */
    acc_row_size+= 4 + /*safety margin*/ 4;
#endif
  ulonglong acc_fragment_size= 512*1024*1024;
#if MYSQL_VERSION_ID >= 50100
  return (max_rows*acc_row_size)/acc_fragment_size+1;
#else
  return ((max_rows*acc_row_size)/acc_fragment_size+1
	  +1/*correct rounding*/)/2;
#endif
}


/*
  Routine to adjust default number of partitions to always be a multiple
  of number of nodes and never more than 4 times the number of nodes.

*/
static bool adjusted_frag_count(uint no_fragments, uint no_nodes,
                                uint &reported_frags)
{
  uint i= 0;
  reported_frags= no_nodes;
  while (reported_frags < no_fragments && ++i < 4 &&
         (reported_frags + no_nodes) < MAX_PARTITIONS) 
    reported_frags+= no_nodes;
  return (reported_frags < no_fragments);
}

int ha_ndbcluster::get_default_no_partitions(HA_CREATE_INFO *create_info)
{
  ha_rows max_rows, min_rows;
  if (create_info)
  {
    max_rows= create_info->max_rows;
    min_rows= create_info->min_rows;
  }
  else
  {
    max_rows= table_share->max_rows;
    min_rows= table_share->min_rows;
  }
  uint reported_frags;
  uint no_fragments=
    get_no_fragments(max_rows >= min_rows ? max_rows : min_rows);
  uint no_nodes= g_ndb_cluster_connection->no_db_nodes();
  if (adjusted_frag_count(no_fragments, no_nodes, reported_frags))
  {
    push_warning(current_thd,
                 MYSQL_ERROR::WARN_LEVEL_WARN, ER_UNKNOWN_ERROR,
    "Ndb might have problems storing the max amount of rows specified");
  }
  return (int)reported_frags;
}

uint32 ha_ndbcluster::calculate_key_hash_value(Field **field_array)
{
  Uint32 hash_value;
  struct Ndb::Key_part_ptr key_data[MAX_REF_PARTS];
  struct Ndb::Key_part_ptr *key_data_ptr= &key_data[0];
  Uint32 i= 0;
  int ret_val;
  Uint64 tmp[4096];
  void *buf= (void*)&tmp[0];
  Ndb *ndb= m_thd_ndb->ndb;
  DBUG_ENTER("ha_ndbcluster::calculate_key_hash_value");

  do
  {
    Field *field= *field_array;
    uint len= field->data_length();
    DBUG_ASSERT(!field->is_real_null());
    if (field->real_type() == MYSQL_TYPE_VARCHAR)
      len+= ((Field_varstring*)field)->length_bytes;
    key_data[i].ptr= field->ptr;
    key_data[i++].len= len;
  } while (*(++field_array));
  key_data[i].ptr= 0;
  if ((ret_val= ndb->computeHash(&hash_value, m_table,
                                 key_data_ptr, buf, sizeof(tmp))))
  {
    DBUG_PRINT("info", ("ret_val = %d", ret_val));
    DBUG_ASSERT(FALSE);
    abort();
  }
  DBUG_RETURN(hash_value);
}

/*
  Set-up auto-partitioning for NDB Cluster

  SYNOPSIS
    set_auto_partitions()
    part_info                  Partition info struct to set-up
 
  RETURN VALUE
    NONE

  DESCRIPTION
    Set-up auto partitioning scheme for tables that didn't define any
    partitioning. We'll use PARTITION BY KEY() in this case which
    translates into partition by primary key if a primary key exists
    and partition by hidden key otherwise.
*/

void ha_ndbcluster::set_auto_partitions(partition_info *part_info)
{
  DBUG_ENTER("ha_ndbcluster::set_auto_partitions");
  part_info->list_of_part_fields= TRUE;
  part_info->part_type= HASH_PARTITION;
  switch (opt_ndb_distribution_id)
  {
  case ND_KEYHASH:
    part_info->linear_hash_ind= FALSE;
    break;
  case ND_LINHASH:
    part_info->linear_hash_ind= TRUE;
    break;
  }
  DBUG_VOID_RETURN;
}


int ha_ndbcluster::set_range_data(void *tab_ref, partition_info *part_info)
{
  NDBTAB *tab= (NDBTAB*)tab_ref;
  int32 *range_data= (int32*)my_malloc(part_info->no_parts*sizeof(int32),
                                       MYF(0));
  uint i;
  int error= 0;
  bool unsigned_flag= part_info->part_expr->unsigned_flag;
  DBUG_ENTER("set_range_data");

  if (!range_data)
  {
    mem_alloc_error(part_info->no_parts*sizeof(int32));
    DBUG_RETURN(1);
  }
  for (i= 0; i < part_info->no_parts; i++)
  {
    longlong range_val= part_info->range_int_array[i];
    if (unsigned_flag)
      range_val-= 0x8000000000000000ULL;
    if (range_val < INT_MIN32 || range_val >= INT_MAX32)
    {
      if ((i != part_info->no_parts - 1) ||
          (range_val != LONGLONG_MAX))
      {
        my_error(ER_LIMITED_PART_RANGE, MYF(0), "NDB");
        error= 1;
        goto error;
      }
      range_val= INT_MAX32;
    }
    range_data[i]= (int32)range_val;
  }
  tab->setRangeListData(range_data, sizeof(int32)*part_info->no_parts);
error:
  my_free((char*)range_data, MYF(0));
  DBUG_RETURN(error);
}

int ha_ndbcluster::set_list_data(void *tab_ref, partition_info *part_info)
{
  NDBTAB *tab= (NDBTAB*)tab_ref;
  int32 *list_data= (int32*)my_malloc(part_info->no_list_values * 2
                                      * sizeof(int32), MYF(0));
  uint32 *part_id, i;
  int error= 0;
  bool unsigned_flag= part_info->part_expr->unsigned_flag;
  DBUG_ENTER("set_list_data");

  if (!list_data)
  {
    mem_alloc_error(part_info->no_list_values*2*sizeof(int32));
    DBUG_RETURN(1);
  }
  for (i= 0; i < part_info->no_list_values; i++)
  {
    LIST_PART_ENTRY *list_entry= &part_info->list_array[i];
    longlong list_val= list_entry->list_value;
    if (unsigned_flag)
      list_val-= 0x8000000000000000ULL;
    if (list_val < INT_MIN32 || list_val > INT_MAX32)
    {
      my_error(ER_LIMITED_PART_RANGE, MYF(0), "NDB");
      error= 1;
      goto error;
    }
    list_data[2*i]= (int32)list_val;
    part_id= (uint32*)&list_data[2*i+1];
    *part_id= list_entry->partition_id;
  }
  tab->setRangeListData(list_data, 2*sizeof(int32)*part_info->no_list_values);
error:
  my_free((char*)list_data, MYF(0));
  DBUG_RETURN(error);
}

/*
  User defined partitioning set-up. We need to check how many fragments the
  user wants defined and which node groups to put those into. Later we also
  want to attach those partitions to a tablespace.

  All the functionality of the partition function, partition limits and so
  forth are entirely handled by the MySQL Server. There is one exception to
  this rule for PARTITION BY KEY where NDB handles the hash function and
  this type can thus be handled transparently also by NDB API program.
  For RANGE, HASH and LIST and subpartitioning the NDB API programs must
  implement the function to map to a partition.
*/

uint ha_ndbcluster::set_up_partition_info(partition_info *part_info,
                                          TABLE *table,
                                          void *tab_par)
{
  uint16 frag_data[MAX_PARTITIONS];
  char *ts_names[MAX_PARTITIONS];
  ulong fd_index= 0, i, j;
  NDBTAB *tab= (NDBTAB*)tab_par;
  NDBTAB::FragmentType ftype= NDBTAB::UserDefined;
  partition_element *part_elem;
  bool first= TRUE;
  uint tot_ts_name_len;
  List_iterator<partition_element> part_it(part_info->partitions);
  int error;
  DBUG_ENTER("ha_ndbcluster::set_up_partition_info");

  if (part_info->part_type == HASH_PARTITION &&
      part_info->list_of_part_fields == TRUE)
  {
    Field **fields= part_info->part_field_array;

    if (part_info->linear_hash_ind)
      ftype= NDBTAB::DistrKeyLin;
    else
      ftype= NDBTAB::DistrKeyHash;

    for (i= 0; i < part_info->part_field_list.elements; i++)
    {
      NDBCOL *col= tab->getColumn(fields[i]->field_index);
      DBUG_PRINT("info",("setting dist key on %s", col->getName()));
      col->setPartitionKey(TRUE);
    }
  }
  else 
  {
    if (!current_thd->variables.new_mode)
    {
      push_warning_printf(current_thd, MYSQL_ERROR::WARN_LEVEL_ERROR,
                          ER_ILLEGAL_HA_CREATE_OPTION,
                          ER(ER_ILLEGAL_HA_CREATE_OPTION),
                          ndbcluster_hton_name,
                          "LIST, RANGE and HASH partition disabled by default,"
                          " use --new option to enable");
      DBUG_RETURN(HA_ERR_UNSUPPORTED);
    }
   /*
      Create a shadow field for those tables that have user defined
      partitioning. This field stores the value of the partition
      function such that NDB can handle reorganisations of the data
      even when the MySQL Server isn't available to assist with
      calculation of the partition function value.
    */
    NDBCOL col;
    DBUG_PRINT("info", ("Generating partition func value field"));
    col.setName("$PART_FUNC_VALUE");
    col.setType(NdbDictionary::Column::Int);
    col.setLength(1);
    col.setNullable(FALSE);
    col.setPrimaryKey(FALSE);
    col.setAutoIncrement(FALSE);
    tab->addColumn(col);
    if (part_info->part_type == RANGE_PARTITION)
    {
      if ((error= set_range_data((void*)tab, part_info)))
      {
        DBUG_RETURN(error);
      }
    }
    else if (part_info->part_type == LIST_PARTITION)
    {
      if ((error= set_list_data((void*)tab, part_info)))
      {
        DBUG_RETURN(error);
      }
    }
  }
  tab->setFragmentType(ftype);
  i= 0;
  tot_ts_name_len= 0;
  do
  {
    uint ng;
    part_elem= part_it++;
    if (!part_info->is_sub_partitioned())
    {
      ng= part_elem->nodegroup_id;
      if (first && ng == UNDEF_NODEGROUP)
        ng= 0;
      ts_names[fd_index]= part_elem->tablespace_name;
      frag_data[fd_index++]= ng;
    }
    else
    {
      List_iterator<partition_element> sub_it(part_elem->subpartitions);
      j= 0;
      do
      {
        part_elem= sub_it++;
        ng= part_elem->nodegroup_id;
        if (first && ng == UNDEF_NODEGROUP)
          ng= 0;
        ts_names[fd_index]= part_elem->tablespace_name;
        frag_data[fd_index++]= ng;
      } while (++j < part_info->no_subparts);
    }
    first= FALSE;
  } while (++i < part_info->no_parts);
  tab->setDefaultNoPartitionsFlag(part_info->use_default_no_partitions);
  tab->setLinearFlag(part_info->linear_hash_ind);
  {
    ha_rows max_rows= table_share->max_rows;
    ha_rows min_rows= table_share->min_rows;
    if (max_rows < min_rows)
      max_rows= min_rows;
    if (max_rows != (ha_rows)0) /* default setting, don't set fragmentation */
    {
      tab->setMaxRows(max_rows);
      tab->setMinRows(min_rows);
    }
  }
  tab->setTablespaceNames(ts_names, fd_index*sizeof(char*));
  tab->setFragmentCount(fd_index);
  tab->setFragmentData(&frag_data, fd_index*2);
  DBUG_RETURN(0);
}


HA_ALTER_FLAGS supported_alter_operations()
{
  HA_ALTER_FLAGS alter_flags;
  return alter_flags |
    HA_ADD_INDEX |
    HA_DROP_INDEX |
    HA_ADD_UNIQUE_INDEX |
    HA_DROP_UNIQUE_INDEX |
    HA_ADD_COLUMN |
    HA_COLUMN_STORAGE |
    HA_COLUMN_FORMAT;
}

int ha_ndbcluster::check_if_supported_alter(TABLE *altered_table,
                                            HA_CREATE_INFO *create_info,
                                            HA_ALTER_FLAGS *alter_flags,
                                            uint table_changes)
{
  THD *thd= current_thd;
  HA_ALTER_FLAGS not_supported= ~(supported_alter_operations());
  uint i;
  const NDBTAB *tab= (const NDBTAB *) m_table;
  NDBCOL new_col;
  int pk= 0;
  int ai= 0;
  HA_ALTER_FLAGS add_column;
  HA_ALTER_FLAGS adding;
  HA_ALTER_FLAGS dropping;

  DBUG_ENTER("ha_ndbcluster::check_if_supported_alter");
  add_column= add_column | HA_ADD_COLUMN;
  adding= adding | HA_ADD_INDEX | HA_ADD_UNIQUE_INDEX;
  dropping= dropping | HA_DROP_INDEX | HA_DROP_UNIQUE_INDEX;

  if (thd->variables.ndb_use_copying_alter_table)
  {
    DBUG_PRINT("info", ("On-line alter table disabled"));
    DBUG_RETURN(HA_ALTER_NOT_SUPPORTED);
  }
#ifndef DBUG_OFF
  {
    char dbug_string[HA_MAX_ALTER_FLAGS+1];
    alter_flags->print(dbug_string);
    DBUG_PRINT("info", ("Not supported %s", dbug_string));
  }
#endif
  if ((*alter_flags & not_supported).is_set())
  {
    DBUG_PRINT("info", ("Detected unsupported change"));
    DBUG_RETURN(HA_ALTER_NOT_SUPPORTED);
  }

  if (alter_flags->is_set(HA_ADD_COLUMN))
  {
     NDBCOL col;
     Ndb *ndb= get_ndb(thd);
     NDBDICT *dict= ndb->getDictionary();
     ndb->setDatabaseName(m_dbname);
     const NDBTAB *old_tab= m_table;
     NdbDictionary::Table new_tab= *old_tab;
     partition_info *part_info= table->part_info;

     /*
        Check that we are only adding columns
     */
     if ((*alter_flags & ~add_column).is_set())
     {
       DBUG_PRINT("info", ("Only add column exclusively can be performed on-line"));
       DBUG_RETURN(HA_ALTER_NOT_SUPPORTED);
     }
     /*
        Check for extra fields for hidden primary key
        or user defined partitioning
     */
     if (table_share->primary_key == MAX_KEY ||
	 part_info->part_type != HASH_PARTITION ||
	 !part_info->list_of_part_fields)
       DBUG_RETURN(HA_ALTER_NOT_SUPPORTED);

     /* Find the new fields */
     for (uint i= table->s->fields; i < altered_table->s->fields; i++)
     {
       Field *field= altered_table->field[i];
       DBUG_PRINT("info", ("Found new field %s", field->field_name));
       DBUG_PRINT("info", ("storage_type %i, column_format %i",
			   (uint) field->field_storage_type(),
			   (uint) field->column_format()));
       /* Create new field to check if it can be added */
       if ((my_errno= create_ndb_column(0, col, field, create_info,
                                        COLUMN_FORMAT_TYPE_DYNAMIC)))
       {
         DBUG_PRINT("info", ("create_ndb_column returned %u", my_errno));
         DBUG_RETURN(my_errno);
       }
       new_tab.addColumn(col);
     }
     if (dict->supportedAlterTable(*old_tab, new_tab))
     {
       DBUG_PRINT("info", ("Adding column(s) supported on-line"));
     }
     else
     {
       DBUG_PRINT("info",("Adding column not supported on-line"));
       DBUG_RETURN(HA_ALTER_NOT_SUPPORTED);
     }
  }

  /*
    Check that we are not adding multiple indexes
  */
  if ((*alter_flags & adding).is_set())
  {
    if (((altered_table->s->keys - table->s->keys) != 1) ||
        (*alter_flags & dropping).is_set())
    {
       DBUG_PRINT("info",("Only one index can be added on-line"));
       DBUG_RETURN(HA_ALTER_NOT_SUPPORTED);
    }
  }

  /*
    Check that we are not dropping multiple indexes
  */
  if ((*alter_flags & dropping).is_set())
  {
    if (((table->s->keys - altered_table->s->keys) != 1) ||
        (*alter_flags & adding).is_set())
    {
       DBUG_PRINT("info",("Only one index can be dropped on-line"));
       DBUG_RETURN(HA_ALTER_NOT_SUPPORTED);
    }
  }

  for (i= 0; i < table->s->fields; i++)
  {
    Field *field= table->field[i];
    const NDBCOL *col= tab->getColumn(i);

    create_ndb_column(0, new_col, field, create_info);
    if (col->getStorageType() != new_col.getStorageType())
    {
      DBUG_PRINT("info", ("Column storage media is changed"));
      DBUG_RETURN(HA_ALTER_NOT_SUPPORTED);
    }

    if (field->flags & FIELD_IS_RENAMED)
    {
      DBUG_PRINT("info", ("Field has been renamed, copy table"));
      DBUG_RETURN(HA_ALTER_NOT_SUPPORTED);
    }

    if ((field->flags & FIELD_IN_ADD_INDEX) &&
        (col->getStorageType() == NdbDictionary::Column::StorageTypeDisk))
    {
      DBUG_PRINT("info", ("add/drop index not supported for disk stored column"));
      DBUG_RETURN(HA_ALTER_NOT_SUPPORTED);
    }

    if (field->flags & PRI_KEY_FLAG)
      pk=1;
    if (field->flags & FIELD_IN_ADD_INDEX)
      ai=1;
  }

  /**
   * Changing from/to primary key
   *
   * This is _not_ correct, but check_if_incompatible_data-interface
   *   doesnt give more info, so I guess that we can't do any
   *   online add index if not using primary key
   *
   *   This as mysql will handle a unique not null index as primary
   *     even wo/ user specifiying it... :-(
   *
   */
  if ((table_share->primary_key == MAX_KEY && pk) ||
      (table_share->primary_key != MAX_KEY && !pk) ||
      (table_share->primary_key == MAX_KEY && !pk && ai))
  {
    DBUG_RETURN(HA_ALTER_NOT_SUPPORTED);
  }

  /* Check that auto_increment value was not changed */
  if ((create_info->used_fields & HA_CREATE_USED_AUTO) &&
      create_info->auto_increment_value != 0)
  {
    DBUG_PRINT("info", ("Auto_increment value changed"));
    DBUG_RETURN(HA_ALTER_NOT_SUPPORTED);
  }

  /* Check that row format didn't change */
  if ((create_info->used_fields & HA_CREATE_USED_AUTO) &&
      get_row_type() != create_info->row_type)
  {
    DBUG_PRINT("info", ("Row format changed"));
    DBUG_RETURN(HA_ALTER_NOT_SUPPORTED);
  }

  DBUG_PRINT("info", ("Ndb supports ALTER on-line"));
  DBUG_RETURN(HA_ALTER_SUPPORTED_WAIT_LOCK);
}

int ha_ndbcluster::alter_table_phase1(THD *thd,
                                      TABLE *altered_table,
                                      HA_CREATE_INFO *create_info,
                                      HA_ALTER_INFO *alter_info,
                                      HA_ALTER_FLAGS *alter_flags)
{
  int error= 0;
  uint i;
  Ndb *ndb= get_ndb(thd);
  NDBDICT *dict= ndb->getDictionary();
  ndb->setDatabaseName(m_dbname);
  NDB_ALTER_DATA *alter_data;
  const NDBTAB *old_tab;
  NdbDictionary::Table *new_tab;
  HA_ALTER_FLAGS adding;
  HA_ALTER_FLAGS dropping;

  DBUG_ENTER("alter_table_phase1");
  adding=  adding | HA_ADD_INDEX | HA_ADD_UNIQUE_INDEX;
  dropping= dropping | HA_DROP_INDEX | HA_DROP_UNIQUE_INDEX;

  if (!(alter_data= new NDB_ALTER_DATA(dict, m_table)))
    DBUG_RETURN(HA_ERR_OUT_OF_MEM);
  old_tab= alter_data->old_table;
  new_tab= alter_data->new_table;
  alter_info->data= alter_data;
#ifndef DBUG_OFF
  {
    char dbug_string[HA_MAX_ALTER_FLAGS+1];
    alter_flags->print(dbug_string);
    DBUG_PRINT("info", ("altered_table %s, alter_flags %s",
                        altered_table->s->table_name.str,
                        (char *) dbug_string));
  }
#endif

  prepare_for_alter();

  if ((*alter_flags & adding).is_set())
  {
    KEY           *key_info;
    KEY           *key;
    uint          *idx_p;
    uint          *idx_end_p;
    KEY_PART_INFO *key_part;
    KEY_PART_INFO *part_end;
    DBUG_PRINT("info", ("Adding indexes"));
    key_info= (KEY*) thd->alloc(sizeof(KEY) * alter_info->index_add_count);
    key= key_info;
    for (idx_p=  alter_info->index_add_buffer,
	 idx_end_p= idx_p + alter_info->index_add_count;
	 idx_p < idx_end_p;
	 idx_p++, key++)
    {
      /* Copy the KEY struct. */
      *key= alter_info->key_info_buffer[*idx_p];
      /* Fix the key parts. */
      part_end= key->key_part + key->key_parts;
      for (key_part= key->key_part; key_part < part_end; key_part++)
	key_part->field= table->field[key_part->fieldnr];
    }
    if ((error= add_index(altered_table, key_info,
			  alter_info->index_add_count)))
    {
      /*
	Exchange the key_info for the error message. If we exchange
	key number by key name in the message later, we need correct info.
      */
      KEY *save_key_info= table->key_info;
      table->key_info= key_info;
      table->file->print_error(error, MYF(0));
      table->key_info= save_key_info;
      goto err;
    }
  }

  if ((*alter_flags & dropping).is_set())
  {
    uint          *key_numbers;
    uint          *keyno_p;
    uint          *idx_p;
    uint          *idx_end_p;
    DBUG_PRINT("info", ("Renumbering indexes"));
    /* The prepare_drop_index() method takes an array of key numbers. */
    key_numbers= (uint*) thd->alloc(sizeof(uint) * alter_info->index_drop_count);
    keyno_p= key_numbers;
    /* Get the number of each key. */
    for (idx_p= alter_info->index_drop_buffer,
	 idx_end_p= idx_p + alter_info->index_drop_count;
	 idx_p < idx_end_p;
	 idx_p++, keyno_p++)
      *keyno_p= *idx_p;
    /*
      Tell the handler to prepare for drop indexes.
      This re-numbers the indexes to get rid of gaps.
    */
    if ((error= prepare_drop_index(table, key_numbers,
				   alter_info->index_drop_count)))
    {
      table->file->print_error(error, MYF(0));
      goto err;
    }
  }

  if (alter_flags->is_set(HA_ADD_COLUMN))
  {
     NDBCOL col;

     /* Find the new fields */
     for (i= table->s->fields; i < altered_table->s->fields; i++)
     {
       Field *field= altered_table->field[i];
       DBUG_PRINT("info", ("Found new field %s", field->field_name));
       if ((my_errno= create_ndb_column(thd, col, field, create_info,
                                        COLUMN_FORMAT_TYPE_DYNAMIC)))
       {
         error= my_errno;
         goto err;
       }
       /*
	 If the user has not specified the field format
	 make it dynamic to enable on-line add attribute
       */
       if (field->column_format() == COLUMN_FORMAT_TYPE_DEFAULT &&
           create_info->row_type == ROW_TYPE_DEFAULT &&
           col.getDynamic())
       {
	 push_warning_printf(thd, MYSQL_ERROR::WARN_LEVEL_WARN,
                             ER_ILLEGAL_HA_CREATE_OPTION,
		             "Converted FIXED field to DYNAMIC "
			     "to enable on-line ADD COLUMN",
                             field->field_name);
	}
        new_tab->addColumn(col);
     }
  }

  DBUG_RETURN(0);
 err:
  set_ndb_share_state(m_share, NSS_INITIAL);
  /* ndb_share reference schema free */
  DBUG_PRINT("NDB_SHARE", ("%s binlog schema free  use_count: %u",
                           m_share->key, m_share->use_count));
  free_share(&m_share); // Decrease ref_count
  delete alter_data;
  DBUG_RETURN(error);
}

int ha_ndbcluster::alter_frm(THD *thd, const char *file, 
                             NDB_ALTER_DATA *alter_data)
{
  uchar *data= NULL, *pack_data= NULL;
  size_t length, pack_length;
  int error= 0;

  DBUG_ENTER("alter_frm");

  DBUG_PRINT("enter", ("file: %s", file));

  NDBDICT *dict= alter_data->dictionary;

  // TODO handle this
  DBUG_ASSERT(m_table != 0);

  DBUG_ASSERT(get_ndb_share_state(m_share) == NSS_ALTERED);
  if (readfrm(file, &data, &length) ||
      packfrm(data, length, &pack_data, &pack_length))
  {
    DBUG_PRINT("info", ("Missing frm for %s", m_tabname));
    my_free((char*)data, MYF(MY_ALLOW_ZERO_PTR));
    my_free((char*)pack_data, MYF(MY_ALLOW_ZERO_PTR));
    error= 1;
  }
  else
  {
    DBUG_PRINT("info", ("Table %s has changed, altering frm in ndb",
                        m_tabname));
    const NDBTAB *old_tab= alter_data->old_table;
    NdbDictionary::Table *new_tab= alter_data->new_table;

    new_tab->setFrm(pack_data, pack_length);
    if (dict->alterTableGlobal(*old_tab, *new_tab))
    {
      DBUG_PRINT("info", ("On-line alter of table %s failed", m_tabname));
      error= ndb_to_mysql_error(&dict->getNdbError());
    }
    my_free((char*)data, MYF(MY_ALLOW_ZERO_PTR));
    my_free((char*)pack_data, MYF(MY_ALLOW_ZERO_PTR));
  }

  /* ndb_share reference schema(?) free */
  DBUG_PRINT("NDB_SHARE", ("%s binlog schema(?) free  use_count: %u",
                           m_share->key, m_share->use_count));
  free_share(&m_share); // Decrease ref_count

  DBUG_RETURN(error);
}

int ha_ndbcluster::alter_table_phase2(THD *thd,
                                      TABLE *altered_table,
                                      HA_CREATE_INFO *create_info,
                                      HA_ALTER_INFO *alter_info,
                                      HA_ALTER_FLAGS *alter_flags)

{
  int error= 0;
  NDB_ALTER_DATA *alter_data= (NDB_ALTER_DATA *) alter_info->data;
  HA_ALTER_FLAGS dropping;

  DBUG_ENTER("alter_table_phase2");
  dropping= dropping  | HA_DROP_INDEX | HA_DROP_UNIQUE_INDEX;

  if ((*alter_flags & dropping).is_set())
  {
    /* Tell the handler to finally drop the indexes. */
    if ((error= final_drop_index(table)))
    {
      print_error(error, MYF(0));
      goto err;
    }
  }

  DBUG_PRINT("info", ("getting frm file %s", altered_table->s->path.str));

  DBUG_ASSERT(alter_data);
  error= alter_frm(thd, altered_table->s->path.str, alter_data);
 err:
  if (error)
  {
    set_ndb_share_state(m_share, NSS_INITIAL);
    /* ndb_share reference schema free */
    DBUG_PRINT("NDB_SHARE", ("%s binlog schema free  use_count: %u",
                             m_share->key, m_share->use_count));
    free_share(&m_share); // Decrease ref_count
  }
  delete alter_data;
  DBUG_RETURN(error);
}

int ha_ndbcluster::alter_table_phase3(THD *thd, TABLE *table)
{
  DBUG_ENTER("alter_table_phase3");

#ifdef HAVE_NDB_BINLOG
  const char *db= table->s->db.str;
  const char *name= table->s->table_name.str;
  /*
    all mysqld's will read frms from disk and setup new
    event operation for the table (new_op)
  */
  ndbcluster_log_schema_op(thd, thd->query, thd->query_length,
                           db, name,
                           0, 0,
                           SOT_ONLINE_ALTER_TABLE_PREPARE,
                           0, 0, 0);
  /*
    all mysqld's will switch to using the new_op, and delete the old
    event operation
  */
  ndbcluster_log_schema_op(thd, thd->query, thd->query_length,
                           db, name,
                           0, 0,
                           SOT_ONLINE_ALTER_TABLE_COMMIT,
                           0, 0, 0);
#endif

  DBUG_RETURN(0);
}


bool set_up_tablespace(st_alter_tablespace *alter_info,
                       NdbDictionary::Tablespace *ndb_ts)
{
  ndb_ts->setName(alter_info->tablespace_name);
  ndb_ts->setExtentSize(alter_info->extent_size);
  ndb_ts->setDefaultLogfileGroup(alter_info->logfile_group_name);
  return FALSE;
}

bool set_up_datafile(st_alter_tablespace *alter_info,
                     NdbDictionary::Datafile *ndb_df)
{
  if (alter_info->max_size > 0)
  {
    my_error(ER_TABLESPACE_AUTO_EXTEND_ERROR, MYF(0));
    return TRUE;
  }
  ndb_df->setPath(alter_info->data_file_name);
  ndb_df->setSize(alter_info->initial_size);
  ndb_df->setTablespace(alter_info->tablespace_name);
  return FALSE;
}

bool set_up_logfile_group(st_alter_tablespace *alter_info,
                          NdbDictionary::LogfileGroup *ndb_lg)
{
  ndb_lg->setName(alter_info->logfile_group_name);
  ndb_lg->setUndoBufferSize(alter_info->undo_buffer_size);
  return FALSE;
}

bool set_up_undofile(st_alter_tablespace *alter_info,
                     NdbDictionary::Undofile *ndb_uf)
{
  ndb_uf->setPath(alter_info->undo_file_name);
  ndb_uf->setSize(alter_info->initial_size);
  ndb_uf->setLogfileGroup(alter_info->logfile_group_name);
  return FALSE;
}

int ndbcluster_alter_tablespace(handlerton *hton,
                                THD* thd, st_alter_tablespace *alter_info)
{
  int is_tablespace= 0;
  NdbError err;
  NDBDICT *dict;
  int error;
  const char *errmsg;
  Ndb *ndb;
  DBUG_ENTER("ha_ndbcluster::alter_tablespace");
  LINT_INIT(errmsg);

  ndb= check_ndb_in_thd(thd);
  if (ndb == NULL)
  {
    DBUG_RETURN(HA_ERR_NO_CONNECTION);
  }
  dict= ndb->getDictionary();

  switch (alter_info->ts_cmd_type){
  case (CREATE_TABLESPACE):
  {
    error= ER_CREATE_FILEGROUP_FAILED;
    
    NdbDictionary::Tablespace ndb_ts;
    NdbDictionary::Datafile ndb_df;
    NdbDictionary::ObjectId objid;
    if (set_up_tablespace(alter_info, &ndb_ts))
    {
      DBUG_RETURN(1);
    }
    if (set_up_datafile(alter_info, &ndb_df))
    {
      DBUG_RETURN(1);
    }
    errmsg= "TABLESPACE";
    if (dict->createTablespace(ndb_ts, &objid))
    {
      DBUG_PRINT("error", ("createTablespace returned %d", error));
      goto ndberror;
    }
    DBUG_PRINT("alter_info", ("Successfully created Tablespace"));
    errmsg= "DATAFILE";
    if (dict->createDatafile(ndb_df))
    {
      err= dict->getNdbError();
      NdbDictionary::Tablespace tmp= dict->getTablespace(ndb_ts.getName());
      if (dict->getNdbError().code == 0 &&
	  tmp.getObjectId() == objid.getObjectId() &&
	  tmp.getObjectVersion() == objid.getObjectVersion())
      {
	dict->dropTablespace(tmp);
      }
      
      DBUG_PRINT("error", ("createDatafile returned %d", error));
      goto ndberror2;
    }
    is_tablespace= 1;
    break;
  }
  case (ALTER_TABLESPACE):
  {
    error= ER_ALTER_FILEGROUP_FAILED;
    if (alter_info->ts_alter_tablespace_type == ALTER_TABLESPACE_ADD_FILE)
    {
      NdbDictionary::Datafile ndb_df;
      if (set_up_datafile(alter_info, &ndb_df))
      {
	DBUG_RETURN(1);
      }
      errmsg= " CREATE DATAFILE";
      if (dict->createDatafile(ndb_df))
      {
	goto ndberror;
      }
    }
    else if(alter_info->ts_alter_tablespace_type == ALTER_TABLESPACE_DROP_FILE)
    {
      NdbDictionary::Tablespace ts= dict->getTablespace(alter_info->tablespace_name);
      NdbDictionary::Datafile df= dict->getDatafile(0, alter_info->data_file_name);
      NdbDictionary::ObjectId objid;
      df.getTablespaceId(&objid);
      if (ts.getObjectId() == objid.getObjectId() && 
	  strcmp(df.getPath(), alter_info->data_file_name) == 0)
      {
	errmsg= " DROP DATAFILE";
	if (dict->dropDatafile(df))
	{
	  goto ndberror;
	}
      }
      else
      {
	DBUG_PRINT("error", ("No such datafile"));
	my_error(ER_ALTER_FILEGROUP_FAILED, MYF(0), " NO SUCH FILE");
	DBUG_RETURN(1);
      }
    }
    else
    {
      DBUG_PRINT("error", ("Unsupported alter tablespace: %d", 
			   alter_info->ts_alter_tablespace_type));
      DBUG_RETURN(HA_ADMIN_NOT_IMPLEMENTED);
    }
    is_tablespace= 1;
    break;
  }
  case (CREATE_LOGFILE_GROUP):
  {
    error= ER_CREATE_FILEGROUP_FAILED;
    NdbDictionary::LogfileGroup ndb_lg;
    NdbDictionary::Undofile ndb_uf;
    NdbDictionary::ObjectId objid;
    if (alter_info->undo_file_name == NULL)
    {
      /*
	REDO files in LOGFILE GROUP not supported yet
      */
      DBUG_RETURN(HA_ADMIN_NOT_IMPLEMENTED);
    }
    if (set_up_logfile_group(alter_info, &ndb_lg))
    {
      DBUG_RETURN(1);
    }
    errmsg= "LOGFILE GROUP";
    if (dict->createLogfileGroup(ndb_lg, &objid))
    {
      goto ndberror;
    }
    DBUG_PRINT("alter_info", ("Successfully created Logfile Group"));
    if (set_up_undofile(alter_info, &ndb_uf))
    {
      DBUG_RETURN(1);
    }
    errmsg= "UNDOFILE";
    if (dict->createUndofile(ndb_uf))
    {
      err= dict->getNdbError();
      NdbDictionary::LogfileGroup tmp= dict->getLogfileGroup(ndb_lg.getName());
      if (dict->getNdbError().code == 0 &&
	  tmp.getObjectId() == objid.getObjectId() &&
	  tmp.getObjectVersion() == objid.getObjectVersion())
      {
	dict->dropLogfileGroup(tmp);
      }
      goto ndberror2;
    }
    break;
  }
  case (ALTER_LOGFILE_GROUP):
  {
    error= ER_ALTER_FILEGROUP_FAILED;
    if (alter_info->undo_file_name == NULL)
    {
      /*
	REDO files in LOGFILE GROUP not supported yet
      */
      DBUG_RETURN(HA_ADMIN_NOT_IMPLEMENTED);
    }
    NdbDictionary::Undofile ndb_uf;
    if (set_up_undofile(alter_info, &ndb_uf))
    {
      DBUG_RETURN(1);
    }
    errmsg= "CREATE UNDOFILE";
    if (dict->createUndofile(ndb_uf))
    {
      goto ndberror;
    }
    break;
  }
  case (DROP_TABLESPACE):
  {
    error= ER_DROP_FILEGROUP_FAILED;
    errmsg= "TABLESPACE";
    if (dict->dropTablespace(dict->getTablespace(alter_info->tablespace_name)))
    {
      goto ndberror;
    }
    is_tablespace= 1;
    break;
  }
  case (DROP_LOGFILE_GROUP):
  {
    error= ER_DROP_FILEGROUP_FAILED;
    errmsg= "LOGFILE GROUP";
    if (dict->dropLogfileGroup(dict->getLogfileGroup(alter_info->logfile_group_name)))
    {
      goto ndberror;
    }
    break;
  }
  case (CHANGE_FILE_TABLESPACE):
  {
    DBUG_RETURN(HA_ADMIN_NOT_IMPLEMENTED);
  }
  case (ALTER_ACCESS_MODE_TABLESPACE):
  {
    DBUG_RETURN(HA_ADMIN_NOT_IMPLEMENTED);
  }
  default:
  {
    DBUG_RETURN(HA_ADMIN_NOT_IMPLEMENTED);
  }
  }
#ifdef HAVE_NDB_BINLOG
  if (is_tablespace)
    ndbcluster_log_schema_op(thd,
                             thd->query, thd->query_length,
                             "", alter_info->tablespace_name,
                             0, 0,
                             SOT_TABLESPACE, 0, 0, 0);
  else
    ndbcluster_log_schema_op(thd,
                             thd->query, thd->query_length,
                             "", alter_info->logfile_group_name,
                             0, 0,
                             SOT_LOGFILE_GROUP, 0, 0, 0);
#endif
  DBUG_RETURN(FALSE);

ndberror:
  err= dict->getNdbError();
ndberror2:
  set_ndb_err(thd, err);
  ndb_to_mysql_error(&err);
  
  my_error(error, MYF(0), errmsg);
  DBUG_RETURN(1);
}


bool ha_ndbcluster::get_no_parts(const char *name, uint *no_parts)
{
  THD *thd= current_thd;
  Ndb *ndb;
  NDBDICT *dict;
  int err;
  DBUG_ENTER("ha_ndbcluster::get_no_parts");
  LINT_INIT(err);

  set_dbname(name);
  set_tabname(name);
  for (;;)
  {
    if (check_ndb_connection(thd))
    {
      err= HA_ERR_NO_CONNECTION;
      break;
    }
    ndb= get_ndb(thd);
    ndb->setDatabaseName(m_dbname);
    Ndb_table_guard ndbtab_g(dict= ndb->getDictionary(), m_tabname);
    if (!ndbtab_g.get_table())
      ERR_BREAK(dict->getNdbError(), err);
    *no_parts= ndbtab_g.get_table()->getFragmentCount();
    DBUG_RETURN(FALSE);
  }

  print_error(err, MYF(0));
  DBUG_RETURN(TRUE);
}

static int ndbcluster_fill_files_table(handlerton *hton, 
                                       THD *thd, 
                                       TABLE_LIST *tables,
                                       COND *cond)
{
  TABLE* table= tables->table;
  Ndb *ndb= check_ndb_in_thd(thd);
  NdbDictionary::Dictionary* dict= ndb->getDictionary();
  NdbDictionary::Dictionary::List dflist;
  NdbError ndberr;
  uint i;
  DBUG_ENTER("ndbcluster_fill_files_table");

  dict->listObjects(dflist, NdbDictionary::Object::Datafile);
  ndberr= dict->getNdbError();
  if (ndberr.classification != NdbError::NoError)
    ERR_RETURN(ndberr);

  for (i= 0; i < dflist.count; i++)
  {
    NdbDictionary::Dictionary::List::Element& elt = dflist.elements[i];
    Ndb_cluster_connection_node_iter iter;
    uint id;
    
    g_ndb_cluster_connection->init_get_next_node(iter);

    while ((id= g_ndb_cluster_connection->get_next_node(iter)))
    {
      init_fill_schema_files_row(table);
      NdbDictionary::Datafile df= dict->getDatafile(id, elt.name);
      ndberr= dict->getNdbError();
      if(ndberr.classification != NdbError::NoError)
      {
        if (ndberr.classification == NdbError::SchemaError)
          continue;

        if (ndberr.classification == NdbError::UnknownResultError)
          continue;

        ERR_RETURN(ndberr);
      }
      NdbDictionary::Tablespace ts= dict->getTablespace(df.getTablespace());
      ndberr= dict->getNdbError();
      if (ndberr.classification != NdbError::NoError)
      {
        if (ndberr.classification == NdbError::SchemaError)
          continue;
        ERR_RETURN(ndberr);
      }

      table->field[IS_FILES_FILE_NAME]->set_notnull();
      table->field[IS_FILES_FILE_NAME]->store(elt.name, strlen(elt.name),
                                              system_charset_info);
      table->field[IS_FILES_FILE_TYPE]->set_notnull();
      table->field[IS_FILES_FILE_TYPE]->store("DATAFILE",8,
                                              system_charset_info);
      table->field[IS_FILES_TABLESPACE_NAME]->set_notnull();
      table->field[IS_FILES_TABLESPACE_NAME]->store(df.getTablespace(),
                                                    strlen(df.getTablespace()),
                                                    system_charset_info);
      table->field[IS_FILES_LOGFILE_GROUP_NAME]->set_notnull();
      table->field[IS_FILES_LOGFILE_GROUP_NAME]->
        store(ts.getDefaultLogfileGroup(),
              strlen(ts.getDefaultLogfileGroup()),
              system_charset_info);
      table->field[IS_FILES_ENGINE]->set_notnull();
      table->field[IS_FILES_ENGINE]->store(ndbcluster_hton_name,
                                           ndbcluster_hton_name_length,
                                           system_charset_info);

      table->field[IS_FILES_FREE_EXTENTS]->set_notnull();
      table->field[IS_FILES_FREE_EXTENTS]->store(df.getFree()
                                                 / ts.getExtentSize());
      table->field[IS_FILES_TOTAL_EXTENTS]->set_notnull();
      table->field[IS_FILES_TOTAL_EXTENTS]->store(df.getSize()
                                                  / ts.getExtentSize());
      table->field[IS_FILES_EXTENT_SIZE]->set_notnull();
      table->field[IS_FILES_EXTENT_SIZE]->store(ts.getExtentSize());
      table->field[IS_FILES_INITIAL_SIZE]->set_notnull();
      table->field[IS_FILES_INITIAL_SIZE]->store(df.getSize());
      table->field[IS_FILES_MAXIMUM_SIZE]->set_notnull();
      table->field[IS_FILES_MAXIMUM_SIZE]->store(df.getSize());
      table->field[IS_FILES_VERSION]->set_notnull();
      table->field[IS_FILES_VERSION]->store(df.getObjectVersion());

      table->field[IS_FILES_ROW_FORMAT]->set_notnull();
      table->field[IS_FILES_ROW_FORMAT]->store("FIXED", 5, system_charset_info);

      char extra[30];
      int len= my_snprintf(extra, sizeof(extra), "CLUSTER_NODE=%u", id);
      table->field[IS_FILES_EXTRA]->set_notnull();
      table->field[IS_FILES_EXTRA]->store(extra, len, system_charset_info);
      schema_table_store_record(thd, table);
    }
  }

  NdbDictionary::Dictionary::List uflist;
  dict->listObjects(uflist, NdbDictionary::Object::Undofile);
  ndberr= dict->getNdbError();
  if (ndberr.classification != NdbError::NoError)
    ERR_RETURN(ndberr);

  for (i= 0; i < uflist.count; i++)
  {
    NdbDictionary::Dictionary::List::Element& elt= uflist.elements[i];
    Ndb_cluster_connection_node_iter iter;
    unsigned id;

    g_ndb_cluster_connection->init_get_next_node(iter);

    while ((id= g_ndb_cluster_connection->get_next_node(iter)))
    {
      NdbDictionary::Undofile uf= dict->getUndofile(id, elt.name);
      ndberr= dict->getNdbError();
      if (ndberr.classification != NdbError::NoError)
      {
        if (ndberr.classification == NdbError::SchemaError)
          continue;
        if (ndberr.classification == NdbError::UnknownResultError)
          continue;
        ERR_RETURN(ndberr);
      }
      NdbDictionary::LogfileGroup lfg=
        dict->getLogfileGroup(uf.getLogfileGroup());
      ndberr= dict->getNdbError();
      if (ndberr.classification != NdbError::NoError)
      {
        if (ndberr.classification == NdbError::SchemaError)
          continue;
        ERR_RETURN(ndberr);
      }

      init_fill_schema_files_row(table);
      table->field[IS_FILES_FILE_NAME]->set_notnull();
      table->field[IS_FILES_FILE_NAME]->store(elt.name, strlen(elt.name),
                                              system_charset_info);
      table->field[IS_FILES_FILE_TYPE]->set_notnull();
      table->field[IS_FILES_FILE_TYPE]->store("UNDO LOG", 8,
                                              system_charset_info);
      NdbDictionary::ObjectId objid;
      uf.getLogfileGroupId(&objid);
      table->field[IS_FILES_LOGFILE_GROUP_NAME]->set_notnull();
      table->field[IS_FILES_LOGFILE_GROUP_NAME]->store(uf.getLogfileGroup(),
                                                  strlen(uf.getLogfileGroup()),
                                                       system_charset_info);
      table->field[IS_FILES_LOGFILE_GROUP_NUMBER]->set_notnull();
      table->field[IS_FILES_LOGFILE_GROUP_NUMBER]->store(objid.getObjectId());
      table->field[IS_FILES_ENGINE]->set_notnull();
      table->field[IS_FILES_ENGINE]->store(ndbcluster_hton_name,
                                           ndbcluster_hton_name_length,
                                           system_charset_info);

      table->field[IS_FILES_TOTAL_EXTENTS]->set_notnull();
      table->field[IS_FILES_TOTAL_EXTENTS]->store(uf.getSize()/4);
      table->field[IS_FILES_EXTENT_SIZE]->set_notnull();
      table->field[IS_FILES_EXTENT_SIZE]->store(4);

      table->field[IS_FILES_INITIAL_SIZE]->set_notnull();
      table->field[IS_FILES_INITIAL_SIZE]->store(uf.getSize());
      table->field[IS_FILES_MAXIMUM_SIZE]->set_notnull();
      table->field[IS_FILES_MAXIMUM_SIZE]->store(uf.getSize());

      table->field[IS_FILES_VERSION]->set_notnull();
      table->field[IS_FILES_VERSION]->store(uf.getObjectVersion());

      char extra[100];
      int len= my_snprintf(extra,sizeof(extra),"CLUSTER_NODE=%u;UNDO_BUFFER_SIZE=%lu",
                           id, (ulong) lfg.getUndoBufferSize());
      table->field[IS_FILES_EXTRA]->set_notnull();
      table->field[IS_FILES_EXTRA]->store(extra, len, system_charset_info);
      schema_table_store_record(thd, table);
    }
  }

  // now for LFGs
  NdbDictionary::Dictionary::List lfglist;
  dict->listObjects(lfglist, NdbDictionary::Object::LogfileGroup);
  ndberr= dict->getNdbError();
  if (ndberr.classification != NdbError::NoError)
    ERR_RETURN(ndberr);

  for (i= 0; i < lfglist.count; i++)
  {
    NdbDictionary::Dictionary::List::Element& elt= lfglist.elements[i];

    NdbDictionary::LogfileGroup lfg= dict->getLogfileGroup(elt.name);
    ndberr= dict->getNdbError();
    if (ndberr.classification != NdbError::NoError)
    {
      if (ndberr.classification == NdbError::SchemaError)
        continue;
      ERR_RETURN(ndberr);
    }

    init_fill_schema_files_row(table);
    table->field[IS_FILES_FILE_TYPE]->set_notnull();
    table->field[IS_FILES_FILE_TYPE]->store("UNDO LOG", 8,
                                            system_charset_info);

    table->field[IS_FILES_LOGFILE_GROUP_NAME]->set_notnull();
    table->field[IS_FILES_LOGFILE_GROUP_NAME]->store(elt.name,
                                                     strlen(elt.name),
                                                     system_charset_info);
    table->field[IS_FILES_LOGFILE_GROUP_NUMBER]->set_notnull();
    table->field[IS_FILES_LOGFILE_GROUP_NUMBER]->store(lfg.getObjectId());
    table->field[IS_FILES_ENGINE]->set_notnull();
    table->field[IS_FILES_ENGINE]->store(ndbcluster_hton_name,
                                         ndbcluster_hton_name_length,
                                         system_charset_info);

    table->field[IS_FILES_FREE_EXTENTS]->set_notnull();
    table->field[IS_FILES_FREE_EXTENTS]->store(lfg.getUndoFreeWords());
    table->field[IS_FILES_EXTENT_SIZE]->set_notnull();
    table->field[IS_FILES_EXTENT_SIZE]->store(4);

    table->field[IS_FILES_VERSION]->set_notnull();
    table->field[IS_FILES_VERSION]->store(lfg.getObjectVersion());

    char extra[100];
    int len= my_snprintf(extra,sizeof(extra),
                         "UNDO_BUFFER_SIZE=%lu",
                         (ulong) lfg.getUndoBufferSize());
    table->field[IS_FILES_EXTRA]->set_notnull();
    table->field[IS_FILES_EXTRA]->store(extra, len, system_charset_info);
    schema_table_store_record(thd, table);
  }
  DBUG_RETURN(0);
}

static int show_ndb_vars(THD *thd, SHOW_VAR *var, char *buff)
{
  if (!check_ndb_in_thd(thd))
    return -1;
  struct st_ndb_status *st;
  SHOW_VAR *st_var;
  {
    char *mem= (char*)sql_alloc(sizeof(struct st_ndb_status) +
                                sizeof(ndb_status_variables));
    st= new (mem) st_ndb_status;
    st_var= (SHOW_VAR*)(mem + sizeof(struct st_ndb_status));
    memcpy(st_var, &ndb_status_variables, sizeof(ndb_status_variables));
    int i= 0;
    SHOW_VAR *tmp= &(ndb_status_variables[0]);
    for (; tmp->value; tmp++, i++)
      st_var[i].value= mem + (tmp->value - (char*)&g_ndb_status);
  }
  {
    Thd_ndb *thd_ndb= get_thd_ndb(thd);
    Ndb_cluster_connection *c= thd_ndb->connection;
    update_status_variables(thd_ndb, st, c);
  }
  var->type= SHOW_ARRAY;
  var->value= (char *) st_var;
  return 0;
}

SHOW_VAR ndb_status_variables_export[]= {
  {"Ndb", (char*) &show_ndb_vars,                 SHOW_FUNC},
  {"Ndb", (char*) &ndb_status_conflict_variables, SHOW_ARRAY},
  {NullS, NullS, SHOW_LONG}
};

struct st_mysql_storage_engine ndbcluster_storage_engine=
{ MYSQL_HANDLERTON_INTERFACE_VERSION };

mysql_declare_plugin(ndbcluster)
{
  MYSQL_STORAGE_ENGINE_PLUGIN,
  &ndbcluster_storage_engine,
  ndbcluster_hton_name,
  "MySQL AB",
  "Clustered, fault-tolerant tables",
  PLUGIN_LICENSE_GPL,
  ndbcluster_init, /* Plugin Init */
  NULL, /* Plugin Deinit */
  0x0100 /* 1.0 */,
  ndb_status_variables_export,/* status variables                */
  NULL,                       /* system variables                */
  NULL                        /* config options                  */
}
mysql_declare_plugin_end;

#endif<|MERGE_RESOLUTION|>--- conflicted
+++ resolved
@@ -1401,12 +1401,8 @@
 
 int ha_ndbcluster::get_metadata(THD *thd, const char *path)
 {
-<<<<<<< HEAD
   THD *thd= current_thd;
   Ndb *ndb= get_thd_ndb(thd)->ndb;
-=======
-  Ndb *ndb= get_ndb(thd);
->>>>>>> 61ffb594
   NDBDICT *dict= ndb->getDictionary();
   const NDBTAB *tab;
   int error;
@@ -5675,11 +5671,6 @@
   DBUG_ASSERT(thd_ndb);
 
   // store thread specific data first to set the right context
-<<<<<<< HEAD
-  m_ha_not_exact_count= !thd->variables.ndb_use_exact_count;
-=======
-  m_force_send=          thd->variables.ndb_force_send;
->>>>>>> 61ffb594
   m_autoincrement_prefetch= 
     (ha_rows) thd->variables.ndb_autoincrement_prefetch_sz;
 
@@ -7673,11 +7664,6 @@
   m_ndb_hidden_key_record(0),
   m_ndb_statistics_record(0),
   m_dupkey((uint) -1),
-<<<<<<< HEAD
-  m_ha_not_exact_count(FALSE),
-=======
-  m_force_send(TRUE),
->>>>>>> 61ffb594
   m_autoincrement_prefetch((ha_rows) 32),
   m_cond(NULL),
   m_multi_cursor(NULL)
@@ -7896,13 +7882,7 @@
   if ((res= update_stats(thd, 1)) ||
       (res= info(HA_STATUS_CONST)))
   {
-<<<<<<< HEAD
-    local_close(current_thd, TRUE);
-=======
-    free_share(&m_share);
-    m_share= 0;
-    release_metadata(thd, get_ndb(thd));
->>>>>>> 61ffb594
+    local_close(thd, TRUE);
     DBUG_RETURN(res);
   }
 #ifdef HAVE_NDB_BINLOG
@@ -10344,146 +10324,6 @@
                          const NDBTAB *ndbtab,
                          struct Ndb_statistics *ndbstat)
 {
-<<<<<<< HEAD
-  Thd_ndb *thd_ndb= get_thd_ndb(current_thd);
-  NdbTransaction* pTrans;
-  NdbError error;
-  int retries= 10;
-  int reterr= 0;
-  int retry_sleep= 30; /* 30 milliseconds, transaction */
-#ifndef DBUG_OFF
-  char buff[22], buff2[22], buff3[22], buff4[22];
-#endif
-  DBUG_ENTER("ndb_get_table_statistics");
-  DBUG_PRINT("enter", ("table: %s", ndbtab->getName()));
-
-  DBUG_ASSERT(ndbtab != 0);
-
-  do
-  {
-    Uint64 rows, commits, fixed_mem, var_mem;
-    Uint32 size;
-    Uint32 count= 0;
-    Uint64 sum_rows= 0;
-    Uint64 sum_commits= 0;
-    Uint64 sum_row_size= 0;
-    Uint64 sum_mem= 0;
-    NdbScanOperation*pOp;
-    int check;
-
-    if ((pTrans= ndb->startTransaction()) == NULL)
-    {
-      error= ndb->getNdbError();
-      goto retry;
-    }
-      
-    if ((pOp= pTrans->getNdbScanOperation(ndbtab)) == NULL)
-    {
-      error= pTrans->getNdbError();
-      goto retry;
-    }
-
-    /*
-      Set batch_size = 1 to avoid allocating unnecessary NdbRecAttr's.
-      We will in any case only read a single row from each fragment.
-    */
-    if (pOp->readTuples(NdbOperation::LM_CommittedRead, 0, 0, 1))
-    {
-      error= pOp->getNdbError();
-      goto retry;
-    }
-    
-    if (pOp->interpret_exit_last_row() == -1)
-    {
-      error= pOp->getNdbError();
-      goto retry;
-    }
-    
-    pOp->getValue(NdbDictionary::Column::ROW_COUNT, (char*)&rows);
-    pOp->getValue(NdbDictionary::Column::COMMIT_COUNT, (char*)&commits);
-    pOp->getValue(NdbDictionary::Column::ROW_SIZE, (char*)&size);
-    pOp->getValue(NdbDictionary::Column::FRAGMENT_FIXED_MEMORY, 
-		  (char*)&fixed_mem);
-    pOp->getValue(NdbDictionary::Column::FRAGMENT_VARSIZED_MEMORY, 
-		  (char*)&var_mem);
-    
-    thd_ndb->m_execute_count++;
-    if (pTrans->execute(NdbTransaction::NoCommit,
-                        NdbOperation::AbortOnError,
-                        TRUE) == -1)
-    {
-      error= pTrans->getNdbError();
-      goto retry;
-    }
-    
-    while ((check= pOp->nextResult(TRUE, TRUE)) == 0)
-    {
-      sum_rows+= rows;
-      sum_commits+= commits;
-      if (sum_row_size < size)
-        sum_row_size= size;
-      sum_mem+= fixed_mem + var_mem;
-      count++;
-    }
-    
-    if (check == -1)
-    {
-      error= pOp->getNdbError();
-      goto retry;
-    }
-
-    pOp->close(TRUE);
-
-    ndb->closeTransaction(pTrans);
-
-    ndbstat->row_count= sum_rows;
-    ndbstat->commit_count= sum_commits;
-    ndbstat->row_size= sum_row_size;
-    ndbstat->fragment_memory= sum_mem;
-
-    DBUG_PRINT("exit", ("records: %s  commits: %s "
-                        "row_size: %s  mem: %s count: %u",
-			llstr(sum_rows, buff),
-                        llstr(sum_commits, buff2),
-                        llstr(sum_row_size, buff3),
-                        llstr(sum_mem, buff4),
-                        count));
-
-    DBUG_RETURN(0);
-retry:
-    if(report_error)
-    {
-      if (file && pTrans)
-      {
-        reterr= file->ndb_err(pTrans);
-      }
-      else
-      {
-        const NdbError& tmp= error;
-        ERR_PRINT(tmp);
-        reterr= ndb_to_mysql_error(&tmp);
-      }
-    }
-    else
-      reterr= error.code;
-
-    if (pTrans)
-    {
-      ndb->closeTransaction(pTrans);
-      pTrans= NULL;
-    }
-    if (error.status == NdbError::TemporaryError && retries--)
-    {
-      my_sleep(retry_sleep);
-      continue;
-    }
-    set_ndb_err(current_thd, error);
-    break;
-  } while(1);
-  DBUG_PRINT("exit", ("failed, reterr: %u, NdbError %u(%s)", reterr,
-                      error.code, error.message));
-  DBUG_RETURN(reterr);
-=======
   NDBDICT *dict= ndb->getDictionary();
   NdbRecord *rec= ndb_get_table_statistics_ndbrecord(dict, ndbtab);
   if (!rec)
@@ -10494,7 +10334,6 @@
   int res= ndb_get_table_statistics(file, report_error, ndb, rec, ndbstat);
   dict->releaseRecord(rec);
   return res;
->>>>>>> 61ffb594
 }
 
 /*
