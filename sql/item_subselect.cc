--- conflicted
+++ resolved
@@ -2008,14 +2008,10 @@
   }
   else
   {
-<<<<<<< HEAD
-    Item *orig_item= select->item_list.head()->real_item();
-=======
     /*
       Grep for "WL#6570" to see the relevant comment about real_item.
     */
-    Item *orig_item= select_lex->item_list.head()->real_item();
->>>>>>> a4e2a687
+    Item *orig_item= select->item_list.head()->real_item();
 
     if (select->table_list.elements || select->where_cond())
     {
