--- conflicted
+++ resolved
@@ -24,15 +24,8 @@
 
 #include "sql/ndb_log.h"
 
-<<<<<<< HEAD
 #include <stdio.h>    // vfprintf, stderr
 
-=======
-#include <stdio.h>
-
-#include "my_dbug.h"
-#include "mysqld_error.h"
->>>>>>> 26886574
 /*
   Implements a logging interface for the ndbcluster
   plugin using the LogEvent class as defined in log_builtins.h
@@ -41,6 +34,8 @@
 #include "sql/log.h"
 #include <mysql/components/services/log_builtins.h>
 
+#include "my_dbug.h"
+#include "mysqld_error.h"
 
 /*
   Print message to MySQL Server's error log(s)
