--- conflicted
+++ resolved
@@ -1,8 +1,4 @@
-<<<<<<< HEAD
-/* Copyright (c) 2002, 2012, Oracle and/or its affiliates. All rights reserved.
-=======
 /* Copyright (c) 2002, 2013, Oracle and/or its affiliates. All rights reserved.
->>>>>>> 50759fc8
 
    This program is free software; you can redistribute it and/or modify
    it under the terms of the GNU General Public License as published by
@@ -83,11 +79,7 @@
 private:
   /// This is an auxillary class to store entering instruction pointer for an
   /// SQL-handler.
-<<<<<<< HEAD
-  class sp_handler_entry : public Sql_alloc
-=======
   class sp_handler_entry
->>>>>>> 50759fc8
   {
   public:
     /// Handler definition (from parsing context).
@@ -138,18 +130,6 @@
 
     /// The constructor.
     ///
-<<<<<<< HEAD
-    /// @param _sql_condition  The SQL condition.
-    /// @param arena           Query arena for SP
-    Sql_condition_info(const Sql_condition *_sql_condition)
-      :sql_errno(_sql_condition->get_sql_errno()),
-       level(_sql_condition->get_level())
-    {
-      memcpy(sql_state, _sql_condition->get_sqlstate(), SQLSTATE_LENGTH);
-      sql_state[SQLSTATE_LENGTH]= '\0';
-
-      strncpy(message, _sql_condition->get_message_text(), MYSQL_ERRMSG_SIZE);
-=======
     /// @param _sql_errno  SQL error number.
     /// @param _sql_state  Diagnostic status.
     /// @param _level      Error level of the condition.
@@ -165,7 +145,6 @@
       sql_state[SQLSTATE_LENGTH]= '\0';
 
       strncpy(message, _message, MYSQL_ERRMSG_SIZE);
->>>>>>> 50759fc8
     }
   };
 
@@ -180,11 +159,7 @@
     const sp_handler *handler;
 
     /// SQL-condition, triggered handler activation.
-<<<<<<< HEAD
-    const Sql_condition_info sql_condition;
-=======
     Sql_condition_info sql_condition_info;
->>>>>>> 50759fc8
 
     /// Continue-instruction-pointer for CONTINUE-handlers.
     /// The attribute contains 0 for EXIT-handlers.
@@ -192,15 +167,6 @@
 
     /// The constructor.
     ///
-<<<<<<< HEAD
-    /// @param _sql_condition SQL-condition, triggered handler activation.
-    /// @param _continue_ip   Continue instruction pointer.
-    Handler_call_frame(const sp_handler *_handler,
-                       const Sql_condition *_sql_condition,
-                       uint _continue_ip)
-     :handler(_handler),
-      sql_condition(_sql_condition),
-=======
     /// @param _handler      handler triggered due to SQL-condition.
     /// @param _sql_errno    SQL error number.
     /// @param _sql_state    Diagnostic status.
@@ -215,7 +181,6 @@
                        uint _continue_ip)
      :handler(_handler),
       sql_condition_info(_sql_errno, _sql_state, _level, _message),
->>>>>>> 50759fc8
       continue_ip(_continue_ip)
     { }
  };
@@ -276,11 +241,7 @@
   const Sql_condition_info *raised_condition() const
   {
     return m_activated_handlers.elements() ?
-<<<<<<< HEAD
-      &(*m_activated_handlers.back())->sql_condition : NULL;
-=======
       &(*m_activated_handlers.back())->sql_condition_info : NULL;
->>>>>>> 50759fc8
   }
 
   /// Handle current SQL condition (if any).
@@ -519,10 +480,6 @@
 
 private:
   void destroy();
-<<<<<<< HEAD
-}; // class sp_cursor : public Sql_alloc
-=======
 }; // class sp_cursor
->>>>>>> 50759fc8
 
 #endif /* _SP_RCONTEXT_H_ */