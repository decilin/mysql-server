/*
   Copyright (c) 2000, 2016, Oracle and/or its affiliates. All rights reserved.

   This program is free software; you can redistribute it and/or modify
   it under the terms of the GNU General Public License as published by
   the Free Software Foundation; version 2 of the License.

   This program is distributed in the hope that it will be useful,
   but WITHOUT ANY WARRANTY; without even the implied warranty of
   MERCHANTABILITY or FITNESS FOR A PARTICULAR PURPOSE.  See the
   GNU General Public License for more details.

   You should have received a copy of the GNU General Public License
   along with this program; if not, write to the Free Software
   Foundation, Inc., 51 Franklin St, Fifth Floor, Boston, MA 02110-1301  USA
*/

/* Insert of records */

/*
  INSERT DELAYED

  Insert delayed is distinguished from a normal insert by lock_type ==
  TL_WRITE_DELAYED instead of TL_WRITE. It first tries to open a
  "delayed" table (delayed_get_table()), but falls back to
  open_and_lock_tables() on error and proceeds as normal insert then.

  Opening a "delayed" table means to find a delayed insert thread that
  has the table open already. If this fails, a new thread is created and
  waited for to open and lock the table.

  If accessing the thread succeeded, in
  Delayed_insert::get_local_table() the table of the thread is copied
  for local use. A copy is required because the normal insert logic
  works on a target table, but the other threads table object must not
  be used. The insert logic uses the record buffer to create a record.
  And the delayed insert thread uses the record buffer to pass the
  record to the table handler. So there must be different objects. Also
  the copied table is not included in the lock, so that the statement
  can proceed even if the real table cannot be accessed at this moment.

  Copying a table object is not a trivial operation. Besides the TABLE
  object there are the field pointer array, the field objects and the
  record buffer. After copying the field objects, their pointers into
  the record must be "moved" to point to the new record buffer.

  After this setup the normal insert logic is used. Only that for
  delayed inserts write_delayed() is called instead of write_record().
  It inserts the rows into a queue and signals the delayed insert thread
  instead of writing directly to the table.

  The delayed insert thread awakes from the signal. It locks the table,
  inserts the rows from the queue, unlocks the table, and waits for the
  next signal. It does normally live until a FLUSH TABLES or SHUTDOWN.

*/

#include "my_global.h"                          /* NO_EMBEDDED_ACCESS_CHECKS */
#include "sql_priv.h"
#include "unireg.h"                    // REQUIRED: for other includes
#include "sql_insert.h"
#include "sql_update.h"                         // compare_record
#include "sql_base.h"                           // close_thread_tables
#include "sql_cache.h"                          // query_cache_*
#include "key.h"                                // key_copy
#include "lock.h"                               // mysql_unlock_tables
#include "sp_head.h"
#include "sql_view.h"         // check_key_in_view, insert_view_fields
#include "sql_table.h"        // mysql_create_table_no_lock
#include "sql_acl.h"          // *_ACL, check_grant_all_columns
#include "sql_trigger.h"
#include "sql_select.h"
#include "sql_show.h"
#include "rpl_slave.h"
#include "sql_parse.h"                          // end_active_trans
#include "rpl_mi.h"
#include "transaction.h"
#include "sql_audit.h"
#include "debug_sync.h"
#include "opt_explain.h"
#include "delayable_insert_operation.h"
#include "sql_tmp_table.h"    // tmp tables
#include "sql_optimizer.h"    // JOIN
#include "global_threads.h"
#ifdef WITH_PARTITION_STORAGE_ENGINE
#include "sql_partition.h"
#include "partition_info.h"            // partition_info
#endif /* WITH_PARTITION_STORAGE_ENGINE */

#include "debug_sync.h"

#ifndef EMBEDDED_LIBRARY
static bool delayed_get_table(THD *thd, MDL_request *grl_protection_request,
                              TABLE_LIST *table_list);

static bool write_delayed(THD *thd, TABLE *table, LEX_STRING query, bool log_on,
                          COPY_INFO *client_op);

static void end_delayed_insert(THD *thd);
pthread_handler_t handle_delayed_insert(void *arg);
static void unlink_blobs(register TABLE *table);
#endif
static bool check_view_insertability(THD *thd, TABLE_LIST *view);

/*
  Check that insert/update fields are from the same single table of a view.

  @param fields            The insert/update fields to be checked.
  @param values            The insert/update values to be checked, NULL if
  checking is not wanted.
  @param view              The view for insert.
  @param map     [in/out]  The insert table map.

  This function is called in 2 cases:
    1. to check insert fields. In this case *map will be set to 0.
       Insert fields are checked to be all from the same single underlying
       table of the given view. Otherwise the error is thrown. Found table
       map is returned in the map parameter.
    2. to check update fields of the ON DUPLICATE KEY UPDATE clause.
       In this case *map contains table_map found on the previous call of
       the function to check insert fields. Update fields are checked to be
       from the same table as the insert fields.

  @returns false if success.
*/

bool check_view_single_update(List<Item> &fields, List<Item> *values,
                              TABLE_LIST *view, table_map *map)
{
  /* it is join view => we need to find the table for update */
  List_iterator_fast<Item> it(fields);
  Item *item;
  TABLE_LIST *tbl= 0;            // reset for call to check_single_table()
  table_map tables= 0;

  while ((item= it++))
    tables|= item->used_tables();

  if (values)
  {
    it.init(*values);
    while ((item= it++))
      tables|= item->used_tables();
  }

  /* Convert to real table bits */
  tables&= ~PSEUDO_TABLE_BITS;


  /* Check found map against provided map */
  if (*map)
  {
    if (tables != *map)
      goto error;
    return FALSE;
  }

  if (view->check_single_table(&tbl, tables, view) || tbl == 0)
    goto error;

  view->table= tbl->table;
  *map= tables;

  return FALSE;

error:
  my_error(ER_VIEW_MULTIUPDATE, MYF(0),
           view->view_db.str, view->view_name.str);
  return TRUE;
}


/*
  Check if insert fields are correct.

  @param thd            The current thread.
  @param table_list     The table we are inserting into (may be view)
  @param fields         The insert fields.
  @param values         The insert values.
  @param check_unique   If duplicate values should be rejected.
  @param fields_and_values_from_different_maps If 'values' are allowed to
  refer to other tables than those of 'fields'
  @param map            See check_view_single_update
  
  @returns 0 if success, -1 if error
*/

static int check_insert_fields(THD *thd, TABLE_LIST *table_list,
                               List<Item> &fields, List<Item> &values,
                               bool check_unique,
                               bool fields_and_values_from_different_maps,
                               table_map *map)
{
  TABLE *table= table_list->table;

  if (!table_list->updatable)
  {
    my_error(ER_NON_INSERTABLE_TABLE, MYF(0), table_list->alias, "INSERT");
    return -1;
  }

  if (fields.elements == 0 && values.elements != 0)
  {
    if (!table)
    {
      my_error(ER_VIEW_NO_INSERT_FIELD_LIST, MYF(0),
               table_list->view_db.str, table_list->view_name.str);
      return -1;
    }
    if (values.elements != table->s->fields)
    {
      my_error(ER_WRONG_VALUE_COUNT_ON_ROW, MYF(0), 1L);
      return -1;
    }
#ifndef NO_EMBEDDED_ACCESS_CHECKS
    Field_iterator_table_ref field_it;
    field_it.set(table_list);
    if (check_grant_all_columns(thd, INSERT_ACL, &field_it))
      return -1;
#endif
    /*
      No fields are provided so all fields must be provided in the values.
      Thus we set all bits in the write set.
    */
    bitmap_set_all(table->write_set);
  }
  else
  {						// Part field list
    SELECT_LEX *select_lex= &thd->lex->select_lex;
    Name_resolution_context *context= &select_lex->context;
    Name_resolution_context_state ctx_state;
    int res;

    if (fields.elements != values.elements)
    {
      my_error(ER_WRONG_VALUE_COUNT_ON_ROW, MYF(0), 1L);
      return -1;
    }

    thd->dup_field= 0;
    select_lex->no_wrap_view_item= TRUE;

    /* Save the state of the current name resolution context. */
    ctx_state.save_state(context, table_list);

    /*
      Perform name resolution only in the first table - 'table_list',
      which is the table that is inserted into.
    */
    table_list->next_local= 0;
    context->resolve_in_table_list_only(table_list);
    res= setup_fields(thd, Ref_ptr_array(), fields, MARK_COLUMNS_WRITE, 0, 0);

    /* Restore the current context. */
    ctx_state.restore_state(context, table_list);
    thd->lex->select_lex.no_wrap_view_item= FALSE;

    if (res)
      return -1;

    if (table_list->effective_algorithm == VIEW_ALGORITHM_MERGE)
    {
      if (check_view_single_update(fields,
                                   fields_and_values_from_different_maps ?
                                   (List<Item>*) 0 : &values,
                                   table_list, map))
        return -1;
      table= table_list->table;
    }

    if (check_unique && thd->dup_field)
    {
      my_error(ER_FIELD_SPECIFIED_TWICE, MYF(0), thd->dup_field->field_name);
      return -1;
    }
  }
  // For the values we need select_priv
#ifndef NO_EMBEDDED_ACCESS_CHECKS
  table->grant.want_privilege= (SELECT_ACL & ~table->grant.privilege);
#endif

  if (check_key_in_view(thd, table_list) ||
      (table_list->view &&
       check_view_insertability(thd, table_list)))
  {
    my_error(ER_NON_INSERTABLE_TABLE, MYF(0), table_list->alias, "INSERT");
    return -1;
  }

  return 0;
}


/**
  Check if update fields are correct.

  @param thd                  The current thread.
  @param insert_table_list    The table we are inserting into (may be view)
  @param update_fields        The update fields.
  @param update_values        The update values.
  @param fields_and_values_from_different_maps If 'update_values' are allowed to
  refer to other tables than those of 'update_fields'
  @param map                  See check_view_single_update

  @returns 0 if success, -1 if error
*/

static int check_update_fields(THD *thd, TABLE_LIST *insert_table_list,
                               List<Item> &update_fields,
                               List<Item> &update_values,
                               bool fields_and_values_from_different_maps,
                               table_map *map)
{
  /* Check the fields we are going to modify */
  if (setup_fields(thd, Ref_ptr_array(),
                   update_fields, MARK_COLUMNS_WRITE, 0, 0))
    return -1;

  if (insert_table_list->effective_algorithm == VIEW_ALGORITHM_MERGE &&
      check_view_single_update(update_fields,
                               fields_and_values_from_different_maps ?
                               (List<Item>*) 0 : &update_values,
                               insert_table_list, map))
    return -1;
  return 0;
}

/**
  Validates default value of fields which are not specified in
  the column list of INSERT statement.

  @Note table->record[0] should be be populated with default values
        before calling this function.
  @Note THD->abort_on_warning flag should be set to report an error
        or a warning if default value is incorrect.

  @param thd              thread context
  @param table            table to which values are inserted.

  @return
    @retval false Success.
    @retval true  Failure.
*/
bool validate_default_values_of_unset_fields(THD *thd, TABLE *table)
{
  MY_BITMAP *write_set= table->write_set;
  DBUG_ENTER("validate_default_values_of_unset_fields");

  for (Field **field= table->field; *field; field++)
  {
    if (!bitmap_is_set(write_set, (*field)->field_index) &&
        !((*field)->flags & NO_DEFAULT_VALUE_FLAG))
    {
      if ((*field)->validate_stored_val(thd) && thd->is_error())
        DBUG_RETURN(true);
    }
  }

  DBUG_RETURN(false);
}


/*
  Prepare triggers  for INSERT-like statement.

  SYNOPSIS
    prepare_triggers_for_insert_stmt()
      table   Table to which insert will happen

  NOTE
    Prepare triggers for INSERT-like statement by marking fields
    used by triggers and inform handlers that batching of UPDATE/DELETE 
    cannot be done if there are BEFORE UPDATE/DELETE triggers.
*/

void prepare_triggers_for_insert_stmt(TABLE *table)
{
  if (table->triggers)
  {
    if (table->triggers->has_triggers(TRG_EVENT_DELETE,
                                      TRG_ACTION_AFTER))
    {
      /*
        The table has AFTER DELETE triggers that might access to 
        subject table and therefore might need delete to be done 
        immediately. So we turn-off the batching.
      */ 
      (void) table->file->extra(HA_EXTRA_DELETE_CANNOT_BATCH);
    }
    if (table->triggers->has_triggers(TRG_EVENT_UPDATE,
                                      TRG_ACTION_AFTER))
    {
      /*
        The table has AFTER UPDATE triggers that might access to subject 
        table and therefore might need update to be done immediately. 
        So we turn-off the batching.
      */ 
      (void) table->file->extra(HA_EXTRA_UPDATE_CANNOT_BATCH);
    }
  }
  table->mark_columns_needed_for_insert();
}


/**
  Upgrade table-level lock of INSERT statement to TL_WRITE if
  a more concurrent lock is infeasible for some reason. This is
  necessary for engines without internal locking support (MyISAM).
  An engine with internal locking implementation might later
  downgrade the lock in handler::store_lock() method.
*/

static
void upgrade_lock_type(THD *thd, thr_lock_type *lock_type,
                       enum_duplicates duplic)
{
  if (duplic == DUP_UPDATE ||
      (duplic == DUP_REPLACE && *lock_type == TL_WRITE_CONCURRENT_INSERT))
  {
    *lock_type= TL_WRITE_DEFAULT;
    return;
  }

  if (*lock_type == TL_WRITE_DELAYED)
  {
    /*
      We do not use delayed threads if:
      - we're running in skip-new mode -- the feature is disabled
        in this mode
      - we're executing this statement on a replication slave --
        we need to ensure serial execution of queries on the
        slave
      - it is INSERT .. ON DUPLICATE KEY UPDATE - in this case the
        insert cannot be concurrent
      - this statement is directly or indirectly invoked from
        a stored function or trigger (under pre-locking) - to
        avoid deadlocks, since INSERT DELAYED involves a lock
        upgrade (TL_WRITE_DELAYED -> TL_WRITE) which we should not
        attempt while keeping other table level locks.
      - this statement itself may require pre-locking.
        We should upgrade the lock even though in most cases
        delayed functionality may work. Unfortunately, we can't
        easily identify whether the subject table is not used in
        the statement indirectly via a stored function or trigger:
        if it is used, that will lead to a deadlock between the
        client connection and the delayed thread.
      - we're running the EXPLAIN INSERT command
    */
    if (specialflag & SPECIAL_NO_NEW_FUNC ||
        thd->variables.max_insert_delayed_threads == 0 ||
        thd->locked_tables_mode > LTM_LOCK_TABLES ||
        thd->lex->uses_stored_routines() || thd->lex->describe)
    {
      *lock_type= TL_WRITE;
      return;
    }
    if (thd->slave_thread)
    {
      /* Try concurrent insert */
      *lock_type= (duplic == DUP_UPDATE || duplic == DUP_REPLACE) ?
                  TL_WRITE : TL_WRITE_CONCURRENT_INSERT;
      return;
    }

    bool log_on= (thd->variables.option_bits & OPTION_BIN_LOG);
    if (global_system_variables.binlog_format == BINLOG_FORMAT_STMT &&
        log_on && mysql_bin_log.is_open())
    {
      /*
        Statement-based binary logging does not work in this case, because:
        a) two concurrent statements may have their rows intermixed in the
        queue, leading to autoincrement replication problems on slave (because
        the values generated used for one statement don't depend only on the
        value generated for the first row of this statement, so are not
        replicable)
        b) if first row of the statement has an error the full statement is
        not binlogged, while next rows of the statement may be inserted.
        c) if first row succeeds, statement is binlogged immediately with a
        zero error code (i.e. "no error"), if then second row fails, query
        will fail on slave too and slave will stop (wrongly believing that the
        master got no error).
        So we fallback to non-delayed INSERT.
        Note that to be fully correct, we should test the "binlog format which
        the delayed thread is going to use for this row". But in the common case
        where the global binlog format is not changed and the session binlog
        format may be changed, that is equal to the global binlog format.
        We test it without mutex for speed reasons (condition rarely true), and
        in the common case (global not changed) it is as good as without mutex;
        if global value is changed, anyway there is uncertainty as the delayed
        thread may be old and use the before-the-change value.
      */
      *lock_type= TL_WRITE;
      return;
    }
  }
}


/**
  Find or create a delayed insert thread for the first table in
  the table list, then open and lock the remaining tables.
  If a table can not be used with insert delayed, upgrade the lock
  and open and lock all tables using the standard mechanism.

  @param thd         thread context
  @param table_list  list of "descriptors" for tables referenced
                     directly in statement SQL text.
                     The first element in the list corresponds to
                     the destination table for inserts, remaining
                     tables, if any, are usually tables referenced
                     by sub-queries in the right part of the
                     INSERT.

  @return Status of the operation. In case of success 'table'
  member of every table_list element points to an instance of
  class TABLE.

  @sa open_and_lock_tables for more information about MySQL table
  level locking
*/

static
bool open_and_lock_for_insert_delayed(THD *thd, TABLE_LIST *table_list)
{
  MDL_request protection_request;
  DBUG_ENTER("open_and_lock_for_insert_delayed");

#ifndef EMBEDDED_LIBRARY
  /* INSERT DELAYED is not allowed in a read only transaction. */
  if (thd->tx_read_only)
  {
    my_error(ER_CANT_EXECUTE_IN_READ_ONLY_TRANSACTION, MYF(0));
    DBUG_RETURN(true);
  }

  /*
    In order for the deadlock detector to be able to find any deadlocks
    caused by the handler thread waiting for GRL or this table, we acquire
    protection against GRL (global IX metadata lock) and metadata lock on
    table to being inserted into inside the connection thread.
    If this goes ok, the tickets are cloned and added to the list of granted
    locks held by the handler thread.
  */
  if (thd->global_read_lock.can_acquire_protection())
    DBUG_RETURN(TRUE);

  protection_request.init(MDL_key::GLOBAL, "", "", MDL_INTENTION_EXCLUSIVE,
                          MDL_STATEMENT);

  if (thd->mdl_context.acquire_lock(&protection_request,
                                    thd->variables.lock_wait_timeout))
    DBUG_RETURN(TRUE);

  if (thd->mdl_context.acquire_lock(&table_list->mdl_request,
                                    thd->variables.lock_wait_timeout))
    /*
      If a lock can't be acquired, it makes no sense to try normal insert.
      Therefore we just abort the statement.
    */
    DBUG_RETURN(TRUE);

  bool error= FALSE;
  if (delayed_get_table(thd, &protection_request, table_list))
    error= TRUE;
  else if (table_list->table)
  {
    /*
      Open tables used for sub-selects or in stored functions, will also
      cache these functions.
    */
    if (open_and_lock_tables(thd, table_list->next_global, TRUE, 0))
    {
      end_delayed_insert(thd);
      error= TRUE;
    }
    else
    {
      /*
        First table was not processed by open_and_lock_tables(),
        we need to set updatability flag "by hand".
      */
      if (!table_list->derived && !table_list->view)
        table_list->updatable= 1;  // usual table
    }
  }

  /*
    We can't release protection against GRL and metadata lock on the table
    being inserted into here. These locks might be required, for example,
    because this INSERT DELAYED calls functions which may try to update
    this or another tables (updating the same table is of course illegal,
    but such an attempt can be discovered only later during statement
    execution).
  */

  /*
    Reset the ticket in case we end up having to use normal insert and
    therefore will reopen the table and reacquire the metadata lock.
  */
  table_list->mdl_request.ticket= NULL;

  if (error || table_list->table)
    DBUG_RETURN(error);
#endif
  /*
    * This is embedded library and we don't have auxiliary
    threads OR
    * a lock upgrade was requested inside delayed_get_table
      because
      - there are too many delayed insert threads OR
      - the table has triggers.
    Use a normal insert.
  */
  table_list->lock_type= TL_WRITE;
  DBUG_RETURN(open_and_lock_tables(thd, table_list, TRUE, 0));
}


/**
  Create a new query string for removing DELAYED keyword for
  multi INSERT DEALAYED statement.

  @param[in] thd                 Thread handler
  @param[in] buf                 Query string

  @return
             0           ok
             1           error
*/
static int
create_insert_stmt_from_insert_delayed(THD *thd, String *buf)
{
  /* Make a copy of thd->query() and then remove the "DELAYED" keyword */
  if (buf->append(thd->query()) ||
      buf->replace(thd->lex->keyword_delayed_begin_offset,
                   thd->lex->keyword_delayed_end_offset -
                   thd->lex->keyword_delayed_begin_offset, 0))
    return 1;
  return 0;
}


/**
  INSERT statement implementation

  @note Like implementations of other DDL/DML in MySQL, this function
  relies on the caller to close the thread tables. This is done in the
  end of dispatch_command().
*/

bool mysql_insert(THD *thd,TABLE_LIST *table_list,
                  List<Item> &fields,
                  List<List_item> &values_list,
                  List<Item> &update_fields,
                  List<Item> &update_values,
                  enum_duplicates duplic,
		  bool ignore)
{
  int error, res;
  bool err= true;
  bool transactional_table, joins_freed= FALSE;
  bool changed;
  bool was_insert_delayed= (table_list->lock_type ==  TL_WRITE_DELAYED);
  bool is_locked= false;
  ulong counter = 1;
  ulonglong id;
  /*
    We have three alternative syntax rules for the INSERT statement:
    1) "INSERT (columns) VALUES ...", so non-listed columns need a default
    2) "INSERT VALUES (), ..." so all columns need a default;
    note that "VALUES (),(expr_1, ..., expr_n)" is not allowed, so checking
    emptiness of the first row is enough
    3) "INSERT VALUES (expr_1, ...), ..." so no defaults are needed; even if
    expr_i is "DEFAULT" (in which case the column is set by
    Item_default_value::save_in_field()).
  */
  const bool manage_defaults=
    fields.elements != 0 ||                     // 1)
    values_list.head()->elements == 0;          // 2)
  COPY_INFO info(COPY_INFO::INSERT_OPERATION,
                 &fields,
                 manage_defaults,
                 duplic,
                 ignore);
  COPY_INFO update(COPY_INFO::UPDATE_OPERATION, &update_fields, &update_values);
  Name_resolution_context *context;
  Name_resolution_context_state ctx_state;
#ifndef EMBEDDED_LIBRARY
  char *query= thd->query();
  /*
    log_on is about delayed inserts only.
    By default, both logs are enabled (this won't cause problems if the server
    runs without --log-bin).
  */
  bool log_on= (thd->variables.option_bits & OPTION_BIN_LOG);
#endif
  Item *unused_conds= 0;
#ifdef WITH_PARTITION_STORAGE_ENGINE
  uint num_partitions= 0;
  enum partition_info::enum_can_prune can_prune_partitions=
                                                  partition_info::PRUNE_NO;
  MY_BITMAP used_partitions;
  bool prune_needs_default_values;
#endif /* WITH_PARITITION_STORAGE_ENGINE */
  DBUG_ENTER("mysql_insert");

  /*
    Upgrade lock type if the requested lock is incompatible with
    the current connection mode or table operation.
  */
  upgrade_lock_type(thd, &table_list->lock_type, duplic);

  /*
    We can't write-delayed into a table locked with LOCK TABLES:
    this will lead to a deadlock, since the delayed thread will
    never be able to get a lock on the table. QQQ: why not
    upgrade the lock here instead?
  */
  if (table_list->lock_type == TL_WRITE_DELAYED &&
      thd->locked_tables_mode &&
      find_locked_table(thd->open_tables, table_list->db,
                        table_list->table_name))
  {
    my_error(ER_DELAYED_INSERT_TABLE_LOCKED, MYF(0),
             table_list->table_name);
    DBUG_RETURN(TRUE);
  }

  if (table_list->lock_type == TL_WRITE_DELAYED)
  {
    if (open_and_lock_for_insert_delayed(thd, table_list))
      DBUG_RETURN(TRUE);
    is_locked= true;
  }
  else
  {
    if (open_normal_and_derived_tables(thd, table_list, 0))
      DBUG_RETURN(true);
  }

  const thr_lock_type lock_type= table_list->lock_type;

  THD_STAGE_INFO(thd, stage_init);
  thd->lex->used_tables=0;

  List_iterator_fast<List_item> its(values_list);
  List_item *values= its++;
  const uint value_count= values->elements;
  TABLE *table= NULL;
  if (mysql_prepare_insert(thd, table_list, table, fields, values,
			   update_fields, update_values, duplic, &unused_conds,
                           FALSE,
                           (fields.elements || !value_count ||
                            table_list->view != 0),
                           !ignore && thd->is_strict_mode()))
    goto exit_without_my_ok;

  /* mysql_prepare_insert set table_list->table if it was not set */
  table= table_list->table;

  /* Must be done before can_prune_insert, due to internal initialization. */
  if (info.add_function_default_columns(table, table->write_set))
    goto exit_without_my_ok;
  if (duplic == DUP_UPDATE &&
      update.add_function_default_columns(table, table->write_set))
    goto exit_without_my_ok;

  context= &thd->lex->select_lex.context;
  /*
    These three asserts test the hypothesis that the resetting of the name
    resolution context below is not necessary at all since the list of local
    tables for INSERT always consists of one table.
  */
  DBUG_ASSERT(!table_list->next_local);
  DBUG_ASSERT(!context->table_list->next_local);
  DBUG_ASSERT(!context->first_name_resolution_table->next_name_resolution_table);

  /* Save the state of the current name resolution context. */
  ctx_state.save_state(context, table_list);

  /*
    Perform name resolution only in the first table - 'table_list',
    which is the table that is inserted into.
  */
  table_list->next_local= 0;
  context->resolve_in_table_list_only(table_list);

#ifdef WITH_PARTITION_STORAGE_ENGINE
  if (!is_locked && table->part_info)
  {
    if (table->part_info->can_prune_insert(thd,
                                           duplic,
                                           update,
                                           update_fields,
                                           fields,
                                           !MY_TEST(values->elements),
                                           &can_prune_partitions,
                                           &prune_needs_default_values,
                                           &used_partitions))
      goto exit_without_my_ok;

    if (can_prune_partitions != partition_info::PRUNE_NO)
    {
      num_partitions= table->part_info->lock_partitions.n_bits;
      /*
        Pruning probably possible, all partitions is unmarked for read/lock,
        and we must now add them on row by row basis.

        Check the first INSERT value.
        Do not fail here, since that would break MyISAM behavior of inserting
        all rows before the failing row.

        PRUNE_DEFAULTS means the partitioning fields are only set to DEFAULT
        values, so we only need to check the first INSERT value, since all the
        rest will be in the same partition.
      */
      if (table->part_info->set_used_partition(fields,
                                               *values,
                                               info,
                                               prune_needs_default_values,
                                               &used_partitions))
        can_prune_partitions= partition_info::PRUNE_NO;
    }
  }
#endif /* WITH_PARTITION_STORAGE_ENGINE */

  while ((values= its++))
  {
    counter++;
    if (values->elements != value_count)
    {
      my_error(ER_WRONG_VALUE_COUNT_ON_ROW, MYF(0), counter);
      goto exit_without_my_ok;
    }
    if (setup_fields(thd, Ref_ptr_array(), *values, MARK_COLUMNS_READ, 0, 0))
      goto exit_without_my_ok;

#ifdef WITH_PARTITION_STORAGE_ENGINE
    /*
      To make it possible to increase concurrency on table level locking
      engines such as MyISAM, we check pruning for each row until we will use
      all partitions, Even if the number of rows is much higher than the
      number of partitions.
      TODO: Cache the calculated part_id and reuse in
      ha_partition::write_row() if possible.
    */
    if (can_prune_partitions == partition_info::PRUNE_YES)
    {
      if (table->part_info->set_used_partition(fields,
                                               *values,
                                               info,
                                               prune_needs_default_values,
                                               &used_partitions))
        can_prune_partitions= partition_info::PRUNE_NO;
      if (!(counter % num_partitions))
      {
        /*
          Check if we using all partitions in table after adding partition
          for current row to the set of used partitions. Do it only from
          time to time to avoid overhead from bitmap_is_set_all() call.
        */
        if (bitmap_is_set_all(&used_partitions))
          can_prune_partitions= partition_info::PRUNE_NO;
      }
    }
#endif /* WITH_PARTITION_STORAGE_ENGINE */
  }
  table->auto_increment_field_not_null= false;
  its.rewind ();
 
  /* Restore the current context. */
  ctx_state.restore_state(context, table_list);

  if (thd->lex->describe)
  {
    /*
      Send "No tables used" and stop execution here since
      there is no SELECT to explain.
    */

    err= explain_no_table(thd, "No tables used");
    goto exit_without_my_ok;
  }

#ifdef WITH_PARTITION_STORAGE_ENGINE
  if (can_prune_partitions != partition_info::PRUNE_NO)
  {
    /*
      Only lock the partitions we will insert into.
      And also only read from those partitions (duplicates etc.).
      If explicit partition selection 'INSERT INTO t PARTITION (p1)' is used,
      the new set of read/lock partitions is the intersection of read/lock
      partitions and used partitions, i.e only the partitions that exists in
      both sets will be marked for read/lock.
      It is also safe for REPLACE, since all potentially conflicting records
      always belong to the same partition as the one which we try to
      insert a row. This is because ALL unique/primary keys must
      include ALL partitioning columns.
    */
    bitmap_intersect(&table->part_info->read_partitions,
                     &used_partitions);
    bitmap_intersect(&table->part_info->lock_partitions,
                     &used_partitions);
  }
#endif /* WITH_PARTITION_STORAGE_ENGINE */

  /* Lock the tables now if not delayed/already locked. */
  if (!is_locked &&
      lock_tables(thd, table_list, thd->lex->table_count, 0))
    DBUG_RETURN(true);
 
  /*
    Count warnings for all inserts.
    For single line insert, generate an error if try to set a NOT NULL field
    to NULL.
  */
  thd->count_cuted_fields= ((values_list.elements == 1 &&
                             !ignore) ?
			    CHECK_FIELD_ERROR_FOR_NULL :
			    CHECK_FIELD_WARN);
  thd->cuted_fields = 0L;
  table->next_number_field=table->found_next_number_field;

#ifdef HAVE_REPLICATION
  if (thd->slave_thread)
  {
    DBUG_ASSERT(active_mi != NULL);
    if(info.get_duplicate_handling() == DUP_UPDATE &&
       table->next_number_field != NULL &&
       rpl_master_has_bug(active_mi->rli, 24432, TRUE, NULL, NULL))
      goto exit_without_my_ok;
  }
#endif

  error=0;
  THD_STAGE_INFO(thd, stage_update);
  if (duplic == DUP_REPLACE &&
      (!table->triggers || !table->triggers->has_delete_triggers()))
    table->file->extra(HA_EXTRA_WRITE_CAN_REPLACE);
  if (duplic == DUP_UPDATE)
    table->file->extra(HA_EXTRA_INSERT_WITH_UPDATE);
  /*
    let's *try* to start bulk inserts. It won't necessary
    start them as values_list.elements should be greater than
    some - handler dependent - threshold.
    We should not start bulk inserts if this statement uses
    functions or invokes triggers since they may access
    to the same table and therefore should not see its
    inconsistent state created by this optimization.
    So we call start_bulk_insert to perform nesessary checks on
    values_list.elements, and - if nothing else - to initialize
    the code to make the call of end_bulk_insert() below safe.
  */
#ifndef EMBEDDED_LIBRARY
  if (lock_type != TL_WRITE_DELAYED)
#endif /* EMBEDDED_LIBRARY */
  {
    if (duplic != DUP_ERROR || ignore)
      table->file->extra(HA_EXTRA_IGNORE_DUP_KEY);
    /**
      This is a simple check for the case when the table has a trigger
      that reads from it, or when the statement invokes a stored function
      that reads from the table being inserted to.
      Engines can't handle a bulk insert in parallel with a read form the
      same table in the same connection.
    */
    if (thd->locked_tables_mode <= LTM_LOCK_TABLES)
      table->file->ha_start_bulk_insert(values_list.elements);
  }

  thd->abort_on_warning= (!ignore && thd->is_strict_mode());

  prepare_triggers_for_insert_stmt(table);


  if (table_list->prepare_where(thd, 0, TRUE) ||
      table_list->prepare_check_option(thd))
    error= 1;

  while ((values= its++))
  {
    if (fields.elements || !value_count)
    {
      restore_record(table,s->default_values);	// Get empty record

      /*
        Check whether default values of the fields not specified in column list
        are correct or not.
      */
      if (validate_default_values_of_unset_fields(thd, table))
      {
        error= 1;
        break;
      }

      if (fill_record_n_invoke_before_triggers(thd, fields, *values, 0,
                                               table->triggers,
                                               TRG_EVENT_INSERT))
      {
	if (values_list.elements != 1 && ! thd->is_error())
	{
	  info.stats.records++;
	  continue;
	}
	/*
	  TODO: set thd->abort_on_warning if values_list.elements == 1
	  and check that all items return warning in case of problem with
	  storing field.
        */
	error=1;
	break;
      }
    }
    else
    {
      if (thd->lex->used_tables)               // Column used in values()
        restore_record(table,s->default_values); // Get empty record
      else
      {
        TABLE_SHARE *share= table->s;

        /*
          Fix delete marker. No need to restore rest of record since it will
          be overwritten by fill_record() anyway (and fill_record() does not
          use default values in this case).
        */
        table->record[0][0]= share->default_values[0];

        /* Fix undefined null_bits. */
        if (share->null_bytes > 1 && share->last_null_bit_pos)
        {
          table->record[0][share->null_bytes - 1]= 
            share->default_values[share->null_bytes - 1];
        }
      }
      if (fill_record_n_invoke_before_triggers(thd, table->field, *values, 0,
                                               table->triggers,
                                               TRG_EVENT_INSERT))
      {
	if (values_list.elements != 1 && ! thd->is_error())
	{
	  info.stats.records++;
	  continue;
	}
	error=1;
	break;
      }
    }

    if ((res= table_list->view_check_option(thd,
					    (values_list.elements == 1 ?
					     0 :
					     ignore))) ==
        VIEW_CHECK_SKIP)
      continue;
    else if (res == VIEW_CHECK_ERROR)
    {
      error= 1;
      break;
    }
#ifndef EMBEDDED_LIBRARY
    if (lock_type == TL_WRITE_DELAYED)
    {
      LEX_STRING const st_query = { query, thd->query_length() };
      DEBUG_SYNC(thd, "before_write_delayed");
      error= write_delayed(thd, table, st_query, log_on, &info);
      DEBUG_SYNC(thd, "after_write_delayed");
      query=0;
    }
    else
#endif
      error= write_record(thd, table, &info, &update);
    if (error)
      break;
    thd->get_stmt_da()->inc_current_row_for_warning();
  }

  free_underlaid_joins(thd, &thd->lex->select_lex);
  joins_freed= TRUE;

  /*
    Now all rows are inserted.  Time to update logs and sends response to
    user
  */
#ifndef EMBEDDED_LIBRARY
  if (lock_type == TL_WRITE_DELAYED)
  {
    if (!error)
    {
      info.stats.copied=values_list.elements;
      end_delayed_insert(thd);
    }
  }
  else
#endif
  {
    /*
      Do not do this release if this is a delayed insert, it would steal
      auto_inc values from the delayed_insert thread as they share TABLE.
    */
    table->file->ha_release_auto_increment();
    if (thd->locked_tables_mode <= LTM_LOCK_TABLES &&
        table->file->ha_end_bulk_insert() && !error)
    {
      table->file->print_error(my_errno,MYF(0));
      error=1;
    }
    if (duplic != DUP_ERROR || ignore)
      table->file->extra(HA_EXTRA_NO_IGNORE_DUP_KEY);

    transactional_table= table->file->has_transactions();

    if ((changed= (info.stats.copied || info.stats.deleted || info.stats.updated)))
    {
      /*
        Invalidate the table in the query cache if something changed.
        For the transactional algorithm to work the invalidation must be
        before binlog writing and ha_autocommit_or_rollback
      */
      query_cache_invalidate3(thd, table_list, 1);
    }

    if (error <= 0 ||
        thd->transaction.stmt.cannot_safely_rollback() ||
        was_insert_delayed)
    {
      if (mysql_bin_log.is_open())
      {
        int errcode= 0;
	if (error <= 0)
        {
	  /*
	    [Guilhem wrote] Temporary errors may have filled
	    thd->net.last_error/errno.  For example if there has
	    been a disk full error when writing the row, and it was
	    MyISAM, then thd->net.last_error/errno will be set to
            "disk full"... and the mysql_file_pwrite() will wait until free
	    space appears, and so when it finishes then the
	    write_row() was entirely successful
	  */
	  /* todo: consider removing */
	  thd->clear_error();
	}
        else
          errcode= query_error_code(thd, thd->killed == THD::NOT_KILLED);
        
	/* bug#22725:

	A query which per-row-loop can not be interrupted with
	KILLED, like INSERT, and that does not invoke stored
	routines can be binlogged with neglecting the KILLED error.
        
	If there was no error (error == zero) until after the end of
	inserting loop the KILLED flag that appeared later can be
	disregarded since previously possible invocation of stored
	routines did not result in any error due to the KILLED.  In
	such case the flag is ignored for constructing binlog event.
	*/
	DBUG_ASSERT(thd->killed != THD::KILL_BAD_DATA || error > 0);
        if (was_insert_delayed && table_list->lock_type ==  TL_WRITE)
        {
          /* Binlog INSERT DELAYED as INSERT without DELAYED. */
          String log_query;
          if (create_insert_stmt_from_insert_delayed(thd, &log_query))
          {
            sql_print_error("Event Error: An error occurred while creating query string"
                            "for INSERT DELAYED stmt, before writing it into binary log.");

            error= 1;
          }
          else if (thd->binlog_query(THD::ROW_QUERY_TYPE,
                                     log_query.c_ptr(), log_query.length(),
                                     transactional_table, FALSE, FALSE,
                                     errcode))
            error= 1;
        }
        else if (thd->binlog_query(THD::ROW_QUERY_TYPE,
			           thd->query(), thd->query_length(),
			           transactional_table, FALSE, FALSE,
                                   errcode))
	  error= 1;
      }
    }
    DBUG_ASSERT(transactional_table || !changed || 
                thd->transaction.stmt.cannot_safely_rollback());
  }
  THD_STAGE_INFO(thd, stage_end);
  /*
    We'll report to the client this id:
    - if the table contains an autoincrement column and we successfully
    inserted an autogenerated value, the autogenerated value.
    - if the table contains no autoincrement column and LAST_INSERT_ID(X) was
    called, X.
    - if the table contains an autoincrement column, and some rows were
    inserted, the id of the last "inserted" row (if IGNORE, that value may not
    have been really inserted but ignored).
  */
  id= (thd->first_successful_insert_id_in_cur_stmt > 0) ?
    thd->first_successful_insert_id_in_cur_stmt :
    (thd->arg_of_last_insert_id_function ?
     thd->first_successful_insert_id_in_prev_stmt :
     ((table->next_number_field && info.stats.copied) ?
     table->next_number_field->val_int() : 0));
  table->next_number_field=0;
  thd->count_cuted_fields= CHECK_FIELD_IGNORE;
  table->auto_increment_field_not_null= FALSE;
  if (duplic == DUP_REPLACE &&
      (!table->triggers || !table->triggers->has_delete_triggers()))
    table->file->extra(HA_EXTRA_WRITE_CANNOT_REPLACE);

  if (error)
    goto exit_without_my_ok;
  if (values_list.elements == 1 && (!(thd->variables.option_bits & OPTION_WARNINGS) ||
				    !thd->cuted_fields))
  {
    my_ok(thd, info.stats.copied + info.stats.deleted +
               ((thd->client_capabilities & CLIENT_FOUND_ROWS) ?
                info.stats.touched : info.stats.updated),
          id);
  }
  else
  {
    char buff[160];
    ha_rows updated=((thd->client_capabilities & CLIENT_FOUND_ROWS) ?
                     info.stats.touched : info.stats.updated);
    if (ignore)
      my_snprintf(buff, sizeof(buff),
                  ER(ER_INSERT_INFO), (long) info.stats.records,
                  (lock_type == TL_WRITE_DELAYED) ? (long) 0 :
                  (long) (info.stats.records - info.stats.copied),
                  (long) thd->get_stmt_da()->current_statement_warn_count());
    else
      my_snprintf(buff, sizeof(buff),
                  ER(ER_INSERT_INFO), (long) info.stats.records,
                  (long) (info.stats.deleted + updated),
                  (long) thd->get_stmt_da()->current_statement_warn_count());
    my_ok(thd, info.stats.copied + info.stats.deleted + updated, id, buff);
  }
  thd->abort_on_warning= 0;
  DBUG_RETURN(FALSE);

exit_without_my_ok:
#ifndef EMBEDDED_LIBRARY
  if (lock_type == TL_WRITE_DELAYED)
    end_delayed_insert(thd);
#endif
  if (!joins_freed)
    free_underlaid_joins(thd, &thd->lex->select_lex);
  thd->abort_on_warning= 0;
  DBUG_RETURN(err);
}


/*
  Additional check for insertability for VIEW

  SYNOPSIS
    check_view_insertability()
    thd     - thread handler
    view    - reference on VIEW

  IMPLEMENTATION
    A view is insertable if the folloings are true:
    - All columns in the view are columns from a table
    - All not used columns in table have a default values
    - All field in view are unique (not referring to the same column)

  RETURN
    FALSE - OK
      view->contain_auto_increment is 1 if and only if the view contains an
      auto_increment field

    TRUE  - can't be used for insert
*/

static bool check_view_insertability(THD * thd, TABLE_LIST *view)
{
  uint num= view->view->select_lex.item_list.elements;
  TABLE *table= view->table;
  Field_translator *trans_start= view->field_translation,
		   *trans_end= trans_start + num;
  Field_translator *trans;
  uint used_fields_buff_size= bitmap_buffer_size(table->s->fields);
  uint32 *used_fields_buff= (uint32*)thd->alloc(used_fields_buff_size);
  MY_BITMAP used_fields;
  enum_mark_columns save_mark_used_columns= thd->mark_used_columns;
  DBUG_ENTER("check_key_in_view");

  if (!used_fields_buff)
    DBUG_RETURN(TRUE);  // EOM

  DBUG_ASSERT(view->table != 0 && view->field_translation != 0);

  (void) bitmap_init(&used_fields, used_fields_buff, table->s->fields, 0);
  bitmap_clear_all(&used_fields);

  view->contain_auto_increment= 0;
  /* 
    we must not set query_id for fields as they're not 
    really used in this context
  */
  thd->mark_used_columns= MARK_COLUMNS_NONE;
  /* check simplicity and prepare unique test of view */
  for (trans= trans_start; trans != trans_end; trans++)
  {
    if (!trans->item->fixed && trans->item->fix_fields(thd, &trans->item))
    {
      thd->mark_used_columns= save_mark_used_columns;
      DBUG_RETURN(TRUE);
    }
    Item_field *field;
    /* simple SELECT list entry (field without expression) */
    if (!(field= trans->item->field_for_view_update()))
    {
      thd->mark_used_columns= save_mark_used_columns;
      DBUG_RETURN(TRUE);
    }
    if (field->field->unireg_check == Field::NEXT_NUMBER)
      view->contain_auto_increment= 1;
    /* prepare unique test */
    /*
      remove collation (or other transparent for update function) if we have
      it
    */
    trans->item= field;
  }
  thd->mark_used_columns= save_mark_used_columns;
  /* unique test */
  for (trans= trans_start; trans != trans_end; trans++)
  {
    /* Thanks to test above, we know that all columns are of type Item_field */
    Item_field *field= (Item_field *)trans->item;
    /* check fields belong to table in which we are inserting */
    if (field->field->table == table &&
        bitmap_fast_test_and_set(&used_fields, field->field->field_index))
      DBUG_RETURN(TRUE);
  }

  DBUG_RETURN(FALSE);
}


/*
  Check if table can be updated

  SYNOPSIS
     mysql_prepare_insert_check_table()
     thd		Thread handle
     table_list		Table list
     fields		List of fields to be updated
     where		Pointer to where clause
     select_insert      Check is making for SELECT ... INSERT

   RETURN
     FALSE ok
     TRUE  ERROR
*/

static bool mysql_prepare_insert_check_table(THD *thd, TABLE_LIST *table_list,
                                             List<Item> &fields,
                                             bool select_insert)
{
  bool insert_into_view= (table_list->view != 0);
  DBUG_ENTER("mysql_prepare_insert_check_table");

  if (!table_list->updatable)
  {
    my_error(ER_NON_INSERTABLE_TABLE, MYF(0), table_list->alias, "INSERT");
    DBUG_RETURN(TRUE);
  }
  /*
     first table in list is the one we'll INSERT into, requires INSERT_ACL.
     all others require SELECT_ACL only. the ACL requirement below is for
     new leaves only anyway (view-constituents), so check for SELECT rather
     than INSERT.
  */

  if (setup_tables_and_check_access(thd, &thd->lex->select_lex.context,
                                    &thd->lex->select_lex.top_join_list,
                                    table_list,
                                    &thd->lex->select_lex.leaf_tables,
                                    select_insert, INSERT_ACL, SELECT_ACL))
    DBUG_RETURN(TRUE);

  if (insert_into_view && !fields.elements)
  {
    thd->lex->empty_field_list_on_rset= 1;
    if (!table_list->table)
    {
      my_error(ER_VIEW_NO_INSERT_FIELD_LIST, MYF(0),
               table_list->view_db.str, table_list->view_name.str);
      DBUG_RETURN(TRUE);
    }
    DBUG_RETURN(insert_view_fields(thd, &fields, table_list));
  }

  DBUG_RETURN(FALSE);
}


/*
  Get extra info for tables we insert into

  @param table     table(TABLE object) we insert into,
                   might be NULL in case of view
  @param           table(TABLE_LIST object) or view we insert into
*/

static void prepare_for_positional_update(TABLE *table, TABLE_LIST *tables)
{
  if (table)
  {
    if(table->reginfo.lock_type != TL_WRITE_DELAYED)
      table->prepare_for_position();
    return;
  }

  DBUG_ASSERT(tables->view);
  List_iterator<TABLE_LIST> it(*tables->view_tables);
  TABLE_LIST *tbl;
  while ((tbl= it++))
    prepare_for_positional_update(tbl->table, tbl);

  return;
}


/*
  Prepare items in INSERT statement

  SYNOPSIS
    mysql_prepare_insert()
    thd			Thread handler
    table_list	        Global/local table list
    table		Table to insert into (can be NULL if table should
			be taken from table_list->table)    
    where		Where clause (for insert ... select)
    select_insert	TRUE if INSERT ... SELECT statement
    check_fields        TRUE if need to check that all INSERT fields are 
                        given values.
    abort_on_warning    whether to report if some INSERT field is not 
                        assigned as an error (TRUE) or as a warning (FALSE).

  TODO (in far future)
    In cases of:
    INSERT INTO t1 SELECT a, sum(a) as sum1 from t2 GROUP BY a
    ON DUPLICATE KEY ...
    we should be able to refer to sum1 in the ON DUPLICATE KEY part

  WARNING
    You MUST set table->insert_values to 0 after calling this function
    before releasing the table object.
  
  RETURN VALUE
    FALSE OK
    TRUE  error
*/

bool mysql_prepare_insert(THD *thd, TABLE_LIST *table_list,
                          TABLE *table, List<Item> &fields, List_item *values,
                          List<Item> &update_fields, List<Item> &update_values,
                          enum_duplicates duplic,
                          Item **where, bool select_insert,
                          bool check_fields, bool abort_on_warning)
{
  SELECT_LEX *select_lex= &thd->lex->select_lex;
  Name_resolution_context *context= &select_lex->context;
  Name_resolution_context_state ctx_state;
  bool insert_into_view= (table_list->view != 0);
  bool res= 0;
  table_map map= 0;
  DBUG_ENTER("mysql_prepare_insert");
  DBUG_PRINT("enter", ("table_list 0x%lx, table 0x%lx, view %d",
		       (ulong)table_list, (ulong)table,
		       (int)insert_into_view));
  /* INSERT should have a SELECT or VALUES clause */
  DBUG_ASSERT (!select_insert || !values);

  /*
    For subqueries in VALUES() we should not see the table in which we are
    inserting (for INSERT ... SELECT this is done by changing table_list,
    because INSERT ... SELECT share SELECT_LEX it with SELECT.
  */
  if (!select_insert)
  {
    for (SELECT_LEX_UNIT *un= select_lex->first_inner_unit();
         un;
         un= un->next_unit())
    {
      for (SELECT_LEX *sl= un->first_select();
           sl;
           sl= sl->next_select())
      {
        sl->context.outer_context= 0;
      }
    }
  }

  if (duplic == DUP_UPDATE)
  {
    /* it should be allocated before Item::fix_fields() */
    if (table_list->set_insert_values(thd->mem_root))
      DBUG_RETURN(TRUE);
  }

  if (mysql_prepare_insert_check_table(thd, table_list, fields, select_insert))
    DBUG_RETURN(TRUE);


  /* Prepare the fields in the statement. */
  if (values)
  {
    /* if we have INSERT ... VALUES () we cannot have a GROUP BY clause */
    DBUG_ASSERT (!select_lex->group_list.elements);

    /* Save the state of the current name resolution context. */
    ctx_state.save_state(context, table_list);

    /*
      Perform name resolution only in the first table - 'table_list',
      which is the table that is inserted into.
     */
    table_list->next_local= 0;
    context->resolve_in_table_list_only(table_list);

    res= (setup_fields(thd, Ref_ptr_array(),
                       *values, MARK_COLUMNS_READ, 0, 0) ||
          check_insert_fields(thd, context->table_list, fields, *values,
                              !insert_into_view, 0, &map));

    if (!res && check_fields)
    {
      bool saved_abort_on_warning= thd->abort_on_warning;
      thd->abort_on_warning= abort_on_warning;
      res= check_that_all_fields_are_given_values(thd, 
                                                  table ? table : 
                                                  context->table_list->table,
                                                  context->table_list);
      thd->abort_on_warning= saved_abort_on_warning;
    }

   if (!res)
     res= setup_fields(thd, Ref_ptr_array(),
                       update_values, MARK_COLUMNS_READ, 0, 0);

    if (!res && duplic == DUP_UPDATE)
    {
      select_lex->no_wrap_view_item= TRUE;
      res= check_update_fields(thd, context->table_list, update_fields,
                               update_values, false, &map);
      select_lex->no_wrap_view_item= FALSE;
    }

    /* Restore the current context. */
    ctx_state.restore_state(context, table_list);
  }

  if (res)
    DBUG_RETURN(res);

  if (!table)
    table= table_list->table;

  if (!select_insert)
  {
    Item *fake_conds= 0;
    TABLE_LIST *duplicate;
    if ((duplicate= unique_table(thd, table_list, table_list->next_global, 1)))
    {
      update_non_unique_table_error(table_list, "INSERT", duplicate);
      DBUG_RETURN(TRUE);
    }
    select_lex->fix_prepare_information(thd, &fake_conds, &fake_conds);
    select_lex->first_execution= 0;
  }
  /*
    Only call prepare_for_posistion() if we are not performing a DELAYED
    operation. It will instead be executed by delayed insert thread.
  */
  if (duplic == DUP_UPDATE || duplic == DUP_REPLACE)
    prepare_for_positional_update(table, table_list);
  DBUG_RETURN(FALSE);
}


	/* Check if there is more uniq keys after field */

static int last_uniq_key(TABLE *table,uint keynr)
{
  /*
    When an underlying storage engine informs that the unique key
    conflicts are not reported in the ascending order by setting
    the HA_DUPLICATE_KEY_NOT_IN_ORDER flag, we cannot rely on this
    information to determine the last key conflict.
   
    The information about the last key conflict will be used to
    do a replace of the new row on the conflicting row, rather
    than doing a delete (of old row) + insert (of new row).
   
    Hence check for this flag and disable replacing the last row
    by returning 0 always. Returning 0 will result in doing
    a delete + insert always.
  */
  if (table->file->ha_table_flags() & HA_DUPLICATE_KEY_NOT_IN_ORDER)
    return 0;

  while (++keynr < table->s->keys)
    if (table->key_info[keynr].flags & HA_NOSAME)
      return 0;
  return 1;
}


/**
  Write a record to table with optional deletion of conflicting records,
  invoke proper triggers if needed.

  SYNOPSIS
     write_record()
      thd   - thread context
      table - table to which record should be written
      info  - COPY_INFO structure describing handling of duplicates
              and which is used for counting number of records inserted
              and deleted.
      update - COPY_INFO structure describing the UPDATE part (only used for
               INSERT ON DUPLICATE KEY UPDATE)

  @note

  Once this record is written to the table buffer, any AFTER INSERT trigger
  will be invoked. If instead of inserting a new record we end up updating an
  old one, both ON UPDATE triggers will fire instead. Similarly both ON
  DELETE triggers will be invoked if are to delete conflicting records.

  Call thd->transaction.stmt.mark_modified_non_trans_table() if table is a
  non-transactional table.

  RETURN VALUE
    0     - success
    non-0 - error
*/

int write_record(THD *thd, TABLE *table, COPY_INFO *info, COPY_INFO *update)
{
  int error, trg_error= 0;
  char *key=0;
  MY_BITMAP *save_read_set, *save_write_set;
  ulonglong prev_insert_id= table->file->next_insert_id;
  ulonglong insert_id_for_cur_row= 0;
  DBUG_ENTER("write_record");

  info->stats.records++;
  save_read_set=  table->read_set;
  save_write_set= table->write_set;

  info->set_function_defaults(table);

  const enum_duplicates duplicate_handling= info->get_duplicate_handling();
  const bool ignore_errors= info->get_ignore_errors();

  if (duplicate_handling == DUP_REPLACE || duplicate_handling == DUP_UPDATE)
  {
    DBUG_ASSERT(duplicate_handling != DUP_UPDATE || update != NULL);
    while ((error=table->file->ha_write_row(table->record[0])))
    {
      uint key_nr;
      /*
        If we do more than one iteration of this loop, from the second one the
        row will have an explicit value in the autoinc field, which was set at
        the first call of handler::update_auto_increment(). So we must save
        the autogenerated value to avoid thd->insert_id_for_cur_row to become
        0.
      */
      if (table->file->insert_id_for_cur_row > 0)
        insert_id_for_cur_row= table->file->insert_id_for_cur_row;
      else
        table->file->insert_id_for_cur_row= insert_id_for_cur_row;
      bool is_duplicate_key_error;
      if (table->file->is_fatal_error(error, HA_CHECK_DUP | HA_CHECK_FK_ERROR))
	goto err;
      is_duplicate_key_error= table->file->is_fatal_error(error, 0);
      if (!is_duplicate_key_error)
      {
        /*
          We come here when we had an ignorable error which is not a duplicate
          key error. In this we ignore error if ignore flag is set, otherwise
          report error as usual. We will not do any duplicate key processing.
        */
        if (ignore_errors)
          goto ok_or_after_trg_err; /* Ignoring a not fatal error, return 0 */
        goto err;
      }
      if ((int) (key_nr = table->file->get_dup_key(error)) < 0)
      {
	error= HA_ERR_FOUND_DUPP_KEY;         /* Database can't find key */
	goto err;
      }
      DEBUG_SYNC(thd, "write_row_replace");

      /* Read all columns for the row we are going to replace */
      table->use_all_columns();
      /*
	Don't allow REPLACE to replace a row when a auto_increment column
	was used.  This ensures that we don't get a problem when the
	whole range of the key has been used.
      */
      if (duplicate_handling == DUP_REPLACE &&
          table->next_number_field &&
          key_nr == table->s->next_number_index &&
	  (insert_id_for_cur_row > 0))
	goto err;
      if (table->file->ha_table_flags() & HA_DUPLICATE_POS)
      {
        if (table->file->ha_rnd_pos(table->record[1],table->file->dup_ref))
          goto err;
      }
      else
      {
	if (table->file->extra(HA_EXTRA_FLUSH_CACHE)) /* Not needed with NISAM */
	{
	  error=my_errno;
	  goto err;
	}

	if (!key)
	{
	  if (!(key=(char*) my_safe_alloca(table->s->max_unique_length,
					   MAX_KEY_LENGTH)))
	  {
	    error=ENOMEM;
	    goto err;
	  }
	}
	key_copy((uchar*) key,table->record[0],table->key_info+key_nr,0);
	if ((error=(table->file->ha_index_read_idx_map(table->record[1],key_nr,
                                                       (uchar*) key, HA_WHOLE_KEY,
                                                       HA_READ_KEY_EXACT))))
	  goto err;
      }
      if (duplicate_handling == DUP_UPDATE)
      {
        int res= 0;
        /*
          We don't check for other UNIQUE keys - the first row
          that matches, is updated. If update causes a conflict again,
          an error is returned
        */
	DBUG_ASSERT(table->insert_values != NULL);
        store_record(table,insert_values);
        restore_record(table,record[1]);
        DBUG_ASSERT(update->get_changed_columns()->elements ==
                    update->update_values->elements);
        if (fill_record_n_invoke_before_triggers(thd,
                                                 *update->get_changed_columns(),
                                                 *update->update_values,
                                                 ignore_errors,
                                                 table->triggers,
                                                 TRG_EVENT_UPDATE))
          goto before_trg_err;

        bool insert_id_consumed= false;
        if (// UPDATE clause specifies a value for the auto increment field
            table->auto_increment_field_not_null &&
            // An auto increment value has been generated for this row
            (insert_id_for_cur_row > 0))
        {
          // After-update value:
          const ulonglong auto_incr_val= table->next_number_field->val_int();
          if (auto_incr_val == insert_id_for_cur_row)
          {
            // UPDATE wants to use the generated value
            insert_id_consumed= true;
          }
          else if (table->file->auto_inc_interval_for_cur_row.
                   in_range(auto_incr_val))
          {
            /*
              UPDATE wants to use one auto generated value which we have already
              reserved for another (previous or following) row. That may cause
              a duplicate key error if we later try to insert the reserved
              value. Such conflicts on auto generated values would be strange
              behavior, so we return a clear error now.
            */
            my_error(ER_AUTO_INCREMENT_CONFLICT, MYF(0));
	    goto before_trg_err;
          }
        }

        if (!insert_id_consumed)
          table->file->restore_auto_increment(prev_insert_id);

        /* CHECK OPTION for VIEW ... ON DUPLICATE KEY UPDATE ... */
        {
          const TABLE_LIST *inserted_view=
            table->pos_in_table_list->belong_to_view;
          if (inserted_view != NULL)
          {
            res= inserted_view->view_check_option(thd, ignore_errors);
            if (res == VIEW_CHECK_SKIP)
              goto ok_or_after_trg_err;
            if (res == VIEW_CHECK_ERROR)
              goto before_trg_err;
          }
        }

        info->stats.touched++;
        if (!records_are_comparable(table) || compare_records(table))
        {
          // Handle the INSERT ON DUPLICATE KEY UPDATE operation
          update->set_function_defaults(table);

          if ((error=table->file->ha_update_row(table->record[1],
                                                table->record[0])) &&
              error != HA_ERR_RECORD_IS_THE_SAME)
          {
<<<<<<< HEAD
            if (ignore_errors &&
                !table->file->is_fatal_error(error, HA_CHECK_DUP_KEY))
=======
            if (info->ignore &&
                !table->file->is_fatal_error(error, HA_CHECK_DUP_KEY |
                                                    HA_CHECK_FK_ERROR))
>>>>>>> d9c541cb
            {
              goto ok_or_after_trg_err;
            }
            goto err;
          }

          if (error != HA_ERR_RECORD_IS_THE_SAME)
            info->stats.updated++;
          else
            error= 0;
          /*
            If ON DUP KEY UPDATE updates a row instead of inserting one, it's
            like a regular UPDATE statement: it should not affect the value of a
            next SELECT LAST_INSERT_ID() or mysql_insert_id().
            Except if LAST_INSERT_ID(#) was in the INSERT query, which is
            handled separately by THD::arg_of_last_insert_id_function.
          */
          insert_id_for_cur_row= table->file->insert_id_for_cur_row= 0;
          trg_error= (table->triggers &&
                      table->triggers->process_triggers(thd, TRG_EVENT_UPDATE,
                                                        TRG_ACTION_AFTER, TRUE));
          info->stats.copied++;
        }

        goto ok_or_after_trg_err;
      }
      else /* DUP_REPLACE */
      {
	/*
	  The manual defines the REPLACE semantics that it is either
	  an INSERT or DELETE(s) + INSERT; FOREIGN KEY checks in
	  InnoDB do not function in the defined way if we allow MySQL
	  to convert the latter operation internally to an UPDATE.
          We also should not perform this conversion if we have 
          timestamp field with ON UPDATE which is different from DEFAULT.
          Another case when conversion should not be performed is when
          we have ON DELETE trigger on table so user may notice that
          we cheat here. Note that it is ok to do such conversion for
          tables which have ON UPDATE but have no ON DELETE triggers,
          we just should not expose this fact to users by invoking
          ON UPDATE triggers.
	*/
	if (last_uniq_key(table,key_nr) &&
	    !table->file->referenced_by_foreign_key() &&
            (!table->triggers || !table->triggers->has_delete_triggers()))
        {
          if ((error=table->file->ha_update_row(table->record[1],
					        table->record[0])) &&
              error != HA_ERR_RECORD_IS_THE_SAME)
            goto err;
          if (error != HA_ERR_RECORD_IS_THE_SAME)
            info->stats.deleted++;
          else
            error= 0;
          thd->record_first_successful_insert_id_in_cur_stmt(table->file->insert_id_for_cur_row);
          /*
            Since we pretend that we have done insert we should call
            its after triggers.
          */
          goto after_trg_n_copied_inc;
        }
        else
        {
          if (table->triggers &&
              table->triggers->process_triggers(thd, TRG_EVENT_DELETE,
                                                TRG_ACTION_BEFORE, TRUE))
            goto before_trg_err;
          if ((error=table->file->ha_delete_row(table->record[1])))
            goto err;
          info->stats.deleted++;
          if (!table->file->has_transactions())
            thd->transaction.stmt.mark_modified_non_trans_table();
          if (table->triggers &&
              table->triggers->process_triggers(thd, TRG_EVENT_DELETE,
                                                TRG_ACTION_AFTER, TRUE))
          {
            trg_error= 1;
            goto ok_or_after_trg_err;
          }
          /* Let us attempt do write_row() once more */
        }
      }
    }
    
    /*
        If more than one iteration of the above while loop is done, from the second 
        one the row being inserted will have an explicit value in the autoinc field, 
        which was set at the first call of handler::update_auto_increment(). This 
        value is saved to avoid thd->insert_id_for_cur_row becoming 0. Use this saved
        autoinc value.
     */
    if (table->file->insert_id_for_cur_row == 0)
      table->file->insert_id_for_cur_row= insert_id_for_cur_row;
      
    thd->record_first_successful_insert_id_in_cur_stmt(table->file->insert_id_for_cur_row);
    /*
      Restore column maps if they where replaced during an duplicate key
      problem.
    */
    if (table->read_set != save_read_set ||
        table->write_set != save_write_set)
      table->column_bitmaps_set(save_read_set, save_write_set);
  }
  else if ((error=table->file->ha_write_row(table->record[0])))
  {
    DEBUG_SYNC(thd, "write_row_noreplace");
<<<<<<< HEAD
    if (!ignore_errors ||
        table->file->is_fatal_error(error, HA_CHECK_DUP))
=======
    if (!info->ignore ||
        table->file->is_fatal_error(error, HA_CHECK_DUP | HA_CHECK_FK_ERROR))
>>>>>>> d9c541cb
      goto err;
    table->file->restore_auto_increment(prev_insert_id);
    goto ok_or_after_trg_err;
  }

after_trg_n_copied_inc:
  info->stats.copied++;
  thd->record_first_successful_insert_id_in_cur_stmt(table->file->insert_id_for_cur_row);
  trg_error= (table->triggers &&
              table->triggers->process_triggers(thd, TRG_EVENT_INSERT,
                                                TRG_ACTION_AFTER, TRUE));

ok_or_after_trg_err:
  if (key)
    my_safe_afree(key,table->s->max_unique_length,MAX_KEY_LENGTH);
  if (!table->file->has_transactions())
<<<<<<< HEAD
    thd->transaction.stmt.mark_modified_non_trans_table();
=======
    thd->transaction.stmt.modified_non_trans_table= TRUE;
  if (info->ignore &&
      !table->file->is_fatal_error(error, HA_CHECK_FK_ERROR))
    warn_fk_constraint_violation(thd, table, error);
>>>>>>> d9c541cb
  DBUG_RETURN(trg_error);

err:
  info->last_errno= error;
  /* current_select is NULL if this is a delayed insert */
  if (thd->lex->current_select)
    thd->lex->current_select->no_error= 0;        // Give error
  table->file->print_error(error,MYF(0));
  
before_trg_err:
  table->file->restore_auto_increment(prev_insert_id);
  if (key)
    my_safe_afree(key, table->s->max_unique_length, MAX_KEY_LENGTH);
  table->column_bitmaps_set(save_read_set, save_write_set);
  DBUG_RETURN(1);
}


/******************************************************************************
  Check that all fields with arn't null_fields are used
******************************************************************************/

int check_that_all_fields_are_given_values(THD *thd, TABLE *entry,
                                           TABLE_LIST *table_list)
{
  int err= 0;
  MY_BITMAP *write_set= entry->write_set;

  for (Field **field=entry->field ; *field ; field++)
  {
    if (!bitmap_is_set(write_set, (*field)->field_index) &&
        ((*field)->flags & NO_DEFAULT_VALUE_FLAG) &&
        ((*field)->real_type() != MYSQL_TYPE_ENUM))
    {
      bool view= FALSE;
      if (table_list)
      {
        table_list= table_list->top_table();
        view= MY_TEST(table_list->view);
      }
      if (view)
      {
        push_warning_printf(thd, Sql_condition::WARN_LEVEL_WARN,
                            ER_NO_DEFAULT_FOR_VIEW_FIELD,
                            ER(ER_NO_DEFAULT_FOR_VIEW_FIELD),
                            table_list->view_db.str,
                            table_list->view_name.str);
      }
      else
      {
        push_warning_printf(thd, Sql_condition::WARN_LEVEL_WARN,
                            ER_NO_DEFAULT_FOR_FIELD,
                            ER(ER_NO_DEFAULT_FOR_FIELD),
                            (*field)->field_name);
      }
      err= 1;
    }
  }
  return thd->abort_on_warning ? err : 0;
}

/*****************************************************************************
  Handling of delayed inserts
  A thread is created for each table that one uses with the DELAYED attribute.
*****************************************************************************/

#ifndef EMBEDDED_LIBRARY


/**
   A row in the INSERT DELAYED queue. The client thread which runs INSERT
   DELAYED adds its to-be-inserted row into a queue, in the form of a
   delayed_row object. Later the system thread scans the queue, and actually
   writes the rows to the table.

   @note that custom operator new/delete are inherited from the ilink class.
*/
class delayed_row :public ilink<delayed_row> {
public:
  char *record;
  enum_duplicates dup;
  time_t start_time;
  sql_mode_t sql_mode;
  bool auto_increment_field_not_null;
  bool query_start_used, ignore, log_query, binlog_rows_query_log_events;
  bool stmt_depends_on_first_successful_insert_id_in_prev_stmt;
  MY_BITMAP write_set;
  ulonglong first_successful_insert_id_in_prev_stmt;
  ulonglong forced_insert_id;
  ulong auto_increment_increment;
  ulong auto_increment_offset;
  LEX_STRING query;
  Time_zone *time_zone;

  /**
     @param query_arg        The query's text
     @param insert_operation A COPY_INFO describing the operation
     @param log_query_arg    Binary logging is on.

     @note we take ownership of query_arg, will free its string in destructor.
   */
  delayed_row(LEX_STRING const query_arg,  const COPY_INFO *insert_operation,
              bool log_query_arg)
    : record(NULL),
      dup(insert_operation->get_duplicate_handling()),
      ignore(insert_operation->get_ignore_errors()),
      log_query(log_query_arg),
      binlog_rows_query_log_events(false),
      forced_insert_id(0),
      query(query_arg),
      time_zone(0)
    {
      memset(&write_set, 0, sizeof(write_set));
    }

  /**
     Copies row data and session- and table context from the client thread to
     the delayed row.

     @param thd  The client session. Information that is needed in order to
                 insert the row is copied.
     @param client_table The client session's table instance. Some state
                         information such as the row itself is copied.
     @param local_table The delayed insert session's instance of the table.

     @note This function must not keep any reference to the THD and
     client_table objects.

     @retval false Success.
     @retval true Resource allocation problem when trying to copy context.
  */
  bool copy_context(THD *thd, TABLE *client_table, TABLE *local_table);

  ~delayed_row()
  {
    my_free(query.str);
    my_free(record);
    bitmap_free(&write_set);
  }
};


bool delayed_row::copy_context(THD *thd, TABLE *client_table,
                               TABLE *local_table)
{
  if (!(record= (char*) my_malloc(client_table->s->reclength, MYF(MY_WME))))
    return true;

  memcpy(record, client_table->record[0], client_table->s->reclength);
  start_time= thd->start_time.tv_sec;
  query_start_used= thd->query_start_used;

  /*
    those are for the binlog: LAST_INSERT_ID() has been evaluated at this
    time, so record does not need it, but statement-based binlogging of the
    INSERT will need when the row is actually inserted.
    As for SET INSERT_ID, DELAYED does not honour it (BUG#20830).
  */
  stmt_depends_on_first_successful_insert_id_in_prev_stmt=
    thd->stmt_depends_on_first_successful_insert_id_in_prev_stmt;
  first_successful_insert_id_in_prev_stmt=
    thd->first_successful_insert_id_in_prev_stmt;

  /*
    Add session variable timezone Time_zone object will not be freed even the
    thread is ended.  So we can get time_zone object from thread which
    handling delayed statement.  See the comment of my_tz_find() for detail.
  */
  if (thd->time_zone_used)
  {
    time_zone= thd->variables.time_zone;
  }
  else
  {
    time_zone= NULL;
  }
  /* Copy session variables. */
  auto_increment_increment= thd->variables.auto_increment_increment;
  auto_increment_offset= thd->variables.auto_increment_offset;
  sql_mode= thd->variables.sql_mode;
  auto_increment_field_not_null= client_table->auto_increment_field_not_null;
  binlog_rows_query_log_events= thd->variables.binlog_rows_query_log_events;

  /* Copy the next forced auto increment value, if any. */
  const Discrete_interval *forced_auto_inc=
    thd->auto_inc_intervals_forced.get_next();
  if (forced_auto_inc != NULL)
  {
    forced_insert_id= forced_auto_inc->minimum();
    DBUG_PRINT("delayed", ("transmitting auto_inc: %lu",
                           (ulong) forced_insert_id));
  }

  /*
    Since insert delayed has its own thread and table, we
    need to copy the user thread session write_set.
  */
  my_bitmap_map *bitmaps=
    (my_bitmap_map*)
    my_malloc(bitmap_buffer_size(client_table->write_set->n_bits), MYF(0));

  if (bitmaps == NULL)
    return true;

  bitmap_init(&write_set, bitmaps, client_table->write_set->n_bits, false);
  bitmap_union(&write_set, client_table->write_set);

  return false;
}


/**
  Delayed_insert - context of a thread responsible for delayed insert
  into one table. When processing delayed inserts, we create an own
  thread for every distinct table. Later on all delayed inserts directed
  into that table are handled by a dedicated thread.

   @note that custom operator new/delete are inherited from the ilink class.
*/
class Delayed_insert :public ilink<Delayed_insert> {
  uint locks_in_memory;
  thr_lock_type delayed_lock;
public:
  THD thd;
  TABLE *table;
  mysql_mutex_t mutex;
  mysql_cond_t cond, cond_client;
  volatile uint tables_in_use,stacked_inserts;
  volatile bool status;
  /**
    When the handler thread starts, it clones a metadata lock ticket
    which protects against GRL and ticket for the table to be inserted.
    This is done to allow the deadlock detector to detect deadlocks
    resulting from these locks.
    Before this is done, the connection thread cannot safely exit
    without causing problems for clone_ticket().
    Once handler_thread_initialized has been set, it is safe for the
    connection thread to exit.
    Access to handler_thread_initialized is protected by di->mutex.
  */
  bool handler_thread_initialized;

  /// An INSERT operation reused for all delayed rows of this thread
  Delayable_insert_operation d_info;

  I_List<delayed_row> rows;
  ulong group_count;
  TABLE_LIST table_list;			// Argument
  /**
    Request for IX metadata lock protecting against GRL which is
    passed from connection thread to the handler thread.
  */
  MDL_request grl_protection;

  /** Creates a new delayed insert handler. */
  Delayed_insert(SELECT_LEX *current_select)
    :locks_in_memory(0), table(0),tables_in_use(0),stacked_inserts(0),
     status(0), handler_thread_initialized(FALSE), group_count(0)
  {
    DBUG_ENTER("Delayed_insert constructor");
    thd.security_ctx->user=(char*) delayed_user;
    thd.security_ctx->set_host(my_localhost);
    strmake(thd.security_ctx->priv_user, thd.security_ctx->user,
            USERNAME_LENGTH);
    thd.current_tablenr=0;
    thd.set_command(COM_DELAYED_INSERT);
    thd.lex->current_select= current_select;
    thd.lex->sql_command= SQLCOM_INSERT;        // For innodb::store_lock()

    /*
      Prevent changes to global.lock_wait_timeout from affecting
      delayed insert threads as any timeouts in delayed inserts
      are not communicated to the client.
    */
    thd.variables.lock_wait_timeout= LONG_TIMEOUT;

    memset(&thd.net, 0, sizeof(thd.net));           // Safety
    memset(&table_list, 0, sizeof(table_list));     // Safety
    thd.system_thread= SYSTEM_THREAD_DELAYED_INSERT;
    thd.security_ctx->host_or_ip= "";
    mysql_mutex_init(key_delayed_insert_mutex, &mutex, MY_MUTEX_INIT_FAST);
    mysql_cond_init(key_delayed_insert_cond, &cond, NULL);
    mysql_cond_init(key_delayed_insert_cond_client, &cond_client, NULL);
    mysql_mutex_lock(&LOCK_thread_count);
    delayed_insert_threads++;
    delayed_lock= global_system_variables.low_priority_updates ?
                                          TL_WRITE_LOW_PRIORITY : TL_WRITE;
    mysql_mutex_unlock(&LOCK_thread_count);
    DBUG_VOID_RETURN;
  }
  ~Delayed_insert()
  {
    /* The following is not really needed, but just for safety */
    delayed_row *row;
    while ((row=rows.get()))
      delete row;
    if (table)
    {
      close_thread_tables(&thd);
      thd.mdl_context.release_transactional_locks();
    }
    thd.release_resources();
    remove_global_thread(&thd);
    mysql_mutex_destroy(&mutex);
    mysql_cond_destroy(&cond);
    mysql_cond_destroy(&cond_client);
    my_free(table_list.table_name);
    thd.security_ctx->set_host("");
    thd.security_ctx->user= 0;
    mysql_mutex_lock(&LOCK_thread_count);
    delayed_insert_threads--;
    mysql_mutex_unlock(&LOCK_thread_count);
  }

  /* The following is for checking when we can delete ourselves */
  inline void lock()
  {
    locks_in_memory++;				// Assume LOCK_delay_insert
  }
  void unlock()
  {
    mysql_mutex_lock(&LOCK_delayed_insert);
    if (!--locks_in_memory)
    {
      mysql_mutex_lock(&mutex);
      if (thd.killed && ! stacked_inserts && ! tables_in_use)
      {
        mysql_cond_signal(&cond);
	status=1;
      }
      mysql_mutex_unlock(&mutex);
    }
    mysql_mutex_unlock(&LOCK_delayed_insert);
  }
  inline uint lock_count() { return locks_in_memory; }

  TABLE* get_local_table(THD* client_thd);
  bool open_and_lock_table();
  bool handle_inserts(void);
};


I_List<Delayed_insert> delayed_threads;


/**
  Return an instance of delayed insert thread that can handle
  inserts into a given table, if it exists. Otherwise return NULL.
*/

static
Delayed_insert *find_handler(THD *thd, TABLE_LIST *table_list)
{
  THD_STAGE_INFO(thd, stage_waiting_for_delay_list);
  mysql_mutex_lock(&LOCK_delayed_insert);       // Protect master list
  I_List_iterator<Delayed_insert> it(delayed_threads);
  Delayed_insert *di;
  while ((di= it++))
  {
    if (!strcmp(table_list->db, di->table_list.db) &&
	!strcmp(table_list->table_name, di->table_list.table_name))
    {
      di->lock();
      break;
    }
  }
  mysql_mutex_unlock(&LOCK_delayed_insert); // For unlink from list
  return di;
}


/**
  Attempt to find or create a delayed insert thread to handle inserts
  into this table.

  @param table_list  Will be modified to point to the delayed insert thread's
                     table.
  @param grl_protection_request  Client's protection against global-read-lock,
                                 here handed to the system thread.

  @return In case of success, table_list->table points to a local copy
          of the delayed table or is set to NULL, which indicates a
          request for lock upgrade. In case of failure, value of
          table_list->table is undefined.
  @retval TRUE  - this thread ran out of resources OR
                - a newly created delayed insert thread ran out of
                  resources OR
                - the created thread failed to open and lock the table
                  (e.g. because it does not exist) OR
                - the table opened in the created thread turned out to
                  be a view
  @retval FALSE - table successfully opened OR
                - too many delayed insert threads OR
                - the table has triggers and we have to fall back to
                  a normal INSERT
                Two latter cases indicate a request for lock upgrade.

  XXX: why do we regard INSERT DELAYED into a view as an error and
  do not simply perform a lock upgrade?

  TODO: The approach with using two mutexes to work with the
  delayed thread list -- LOCK_delayed_insert and
  LOCK_delayed_create -- is redundant, and we only need one of
  them to protect the list.  The reason we have two locks is that
  we do not want to block look-ups in the list while we're waiting
  for the newly created thread to open the delayed table. However,
  this wait itself is redundant -- we always call get_local_table
  later on, and there wait again until the created thread acquires
  a table lock.

  As is redundant the concept of locks_in_memory, since we already
  have another counter with similar semantics - tables_in_use,
  both of them are devoted to counting the number of producers for
  a given consumer (delayed insert thread), only at different
  stages of producer-consumer relationship.

  The 'status' variable in Delayed_insert is redundant
  too, since there is already di->stacked_inserts.
*/

static
bool delayed_get_table(THD *thd, MDL_request *grl_protection_request,
                       TABLE_LIST *table_list)
{
  int error;
  Delayed_insert *di;
  DBUG_ENTER("delayed_get_table");

  /* Must be set in the parser */
  DBUG_ASSERT(table_list->db);

  /* Find the thread which handles this table. */
  if (!(di= find_handler(thd, table_list)))
  {
    /*
      No match. Create a new thread to handle the table, but
      no more than max_insert_delayed_threads.
    */
    if (delayed_insert_threads >= thd->variables.max_insert_delayed_threads)
      DBUG_RETURN(0);
    THD_STAGE_INFO(thd, stage_creating_delayed_handler);
    mysql_mutex_lock(&LOCK_delayed_create);
    /*
      The first search above was done without LOCK_delayed_create.
      Another thread might have created the handler in between. Search again.
    */
    if (! (di= find_handler(thd, table_list)))
    {
      if (!(di= new Delayed_insert(thd->lex->current_select)))
        goto end_create;
      di->table_list= *table_list;			// Needed to open table
      /* Replace volatile strings with local copies */
      di->thd.set_db(table_list->db, (uint) strlen(table_list->db));
      di->table_list.alias= di->table_list.table_name=
        my_strdup(table_list->table_name, MYF(MY_WME | ME_FATALERROR));
      di->table_list.db= di->thd.db;
      di->thd.set_query(di->table_list.table_name, 0, system_charset_info);
      if (di->thd.db == NULL || di->thd.query() == NULL)
      {
        /* The error is reported */
	delete di;
        goto end_create;
      }
      /* We need the tickets so that they can be cloned in handle_delayed_insert */
      di->grl_protection.init(MDL_key::GLOBAL, "", "",
                              MDL_INTENTION_EXCLUSIVE, MDL_STATEMENT);
      di->grl_protection.ticket= grl_protection_request->ticket;
      init_mdl_requests(&di->table_list);
      di->table_list.mdl_request.ticket= table_list->mdl_request.ticket;

      di->lock();
      mysql_mutex_lock(&di->mutex);
      if ((error= mysql_thread_create(key_thread_delayed_insert,
                                      &di->thd.real_id, &connection_attrib,
                                      handle_delayed_insert, (void*) di)))
      {
	DBUG_PRINT("error",
		   ("Can't create thread to handle delayed insert (error %d)",
		    error));
        mysql_mutex_unlock(&di->mutex);
	di->unlock();
	delete di;
	my_error(ER_CANT_CREATE_THREAD, MYF(ME_FATALERROR), error);
        goto end_create;
      }

      /*
        Wait until table is open unless the handler thread or the connection
        thread has been killed. Note that we in all cases must wait until the
        handler thread has been properly initialized before exiting. Otherwise
        we risk doing clone_ticket() on a ticket that is no longer valid.
      */
      THD_STAGE_INFO(thd, stage_waiting_for_handler_open);
      while (!di->handler_thread_initialized ||
             (!di->thd.killed && !di->table && !thd->killed))
      {
        mysql_cond_wait(&di->cond_client, &di->mutex);
      }
      mysql_mutex_unlock(&di->mutex);
      THD_STAGE_INFO(thd, stage_got_old_table);
      if (thd->killed)
      {
        di->unlock();
        goto end_create;
      }
      if (di->thd.killed)
      {
        if (di->thd.is_error())
        {
          /*
            Copy the error message. Note that we don't treat fatal
            errors in the delayed thread as fatal errors in the
            main thread. If delayed thread was killed, we don't
            want to send "Server shutdown in progress" in the
            INSERT THREAD.
          */
          if (di->thd.get_stmt_da()->sql_errno() == ER_SERVER_SHUTDOWN)
            my_message(ER_QUERY_INTERRUPTED, ER(ER_QUERY_INTERRUPTED), MYF(0));
          else
            my_message(di->thd.get_stmt_da()->sql_errno(),
                       di->thd.get_stmt_da()->message(),
                       MYF(0));
        }
        di->unlock();
        goto end_create;
      }
      mysql_mutex_lock(&LOCK_delayed_insert);
      delayed_threads.push_front(di);
      mysql_mutex_unlock(&LOCK_delayed_insert);
    }
    mysql_mutex_unlock(&LOCK_delayed_create);
  }

  mysql_mutex_lock(&di->mutex);
  table_list->table= di->get_local_table(thd);
  mysql_mutex_unlock(&di->mutex);
  if (table_list->table)
  {
    DBUG_ASSERT(! thd->is_error());
    thd->di= di;
  }
  /* Unlock the delayed insert object after its last access. */
  di->unlock();
  DBUG_RETURN((table_list->table == NULL));

end_create:
  mysql_mutex_unlock(&LOCK_delayed_create);
  DBUG_RETURN(thd->is_error());
}


/**
  As we can't let many client threads modify the same TABLE
  structure of the dedicated delayed insert thread, we create an
  own structure for each client thread. This includes a row
  buffer to save the column values and new fields that point to
  the new row buffer. The memory is allocated in the client
  thread and is freed automatically.

  @pre This function is called from the client thread.  Delayed
       insert thread mutex must be acquired before invoking this
       function.

  @return Not-NULL table object on success. NULL in case of an error,
                    which is set in client_thd.
*/

TABLE *Delayed_insert::get_local_table(THD* client_thd)
{
  my_ptrdiff_t adjust_ptrs;
  Field **field,**org_field, *found_next_number_field;
  TABLE *copy;
  TABLE_SHARE *share;
  uchar *bitmap;
  DBUG_ENTER("Delayed_insert::get_local_table");

  /* First request insert thread to get a lock */
  status=1;
  tables_in_use++;
  if (!thd.lock)				// Table is not locked
  {
    THD_STAGE_INFO(client_thd, stage_waiting_for_handler_lock);
    mysql_cond_signal(&cond);			// Tell handler to lock table
    while (!thd.killed && !thd.lock && ! client_thd->killed)
    {
      mysql_cond_wait(&cond_client, &mutex);
    }
    THD_STAGE_INFO(client_thd, stage_got_handler_lock);
    if (client_thd->killed)
      goto error;
    if (thd.killed)
    {
      /*
        Copy the error message. Note that we don't treat fatal
        errors in the delayed thread as fatal errors in the
        main thread. If delayed thread was killed, we don't
        want to send "Server shutdown in progress" in the
        INSERT THREAD.

        The thread could be killed with an error message if
        di->handle_inserts() or di->open_and_lock_table() fails.
        The thread could be killed without an error message if
        killed using THD::notify_shared_lock() or
        kill_delayed_threads_for_table().
      */
      if (!thd.is_error() ||
          thd.get_stmt_da()->sql_errno() == ER_SERVER_SHUTDOWN)
        my_message(ER_QUERY_INTERRUPTED, ER(ER_QUERY_INTERRUPTED), MYF(0));
      else
        my_message(thd.get_stmt_da()->sql_errno(),
                   thd.get_stmt_da()->message(), MYF(0));
      goto error;
    }
  }
  share= table->s;

  /*
    Allocate memory for the TABLE object, the field pointers array, and
    one record buffer of reclength size. Normally a table has three
    record buffers of rec_buff_length size, which includes alignment
    bytes. Since the table copy is used for creating one record only,
    the other record buffers and alignment are unnecessary.
  */
  THD_STAGE_INFO(client_thd, stage_allocating_local_table);
  copy= (TABLE*) client_thd->alloc(sizeof(*copy)+
				   (share->fields+1)*sizeof(Field**)+
				   share->reclength +
                                   share->column_bitmap_size*2);
  if (!copy)
    goto error;

  /* Copy the TABLE object. */
  *copy= *table;
  /* We don't need to change the file handler here */
  /* Assign the pointers for the field pointers array and the record. */
  field= copy->field= (Field**) (copy + 1);
  bitmap= (uchar*) (field + share->fields + 1);
  copy->record[0]= (bitmap + share->column_bitmap_size * 2);
  memcpy((char*) copy->record[0], (char*) table->record[0], share->reclength);
  /*
    Make a copy of all fields.
    The copied fields need to point into the copied record. This is done
    by copying the field objects with their old pointer values and then
    "move" the pointers by the distance between the original and copied
    records. That way we preserve the relative positions in the records.
  */
  adjust_ptrs= PTR_BYTE_DIFF(copy->record[0], table->record[0]);
  found_next_number_field= table->found_next_number_field;
  for (org_field= table->field; *org_field; org_field++, field++)
  {
    if (!(*field= (*org_field)->new_field(client_thd->mem_root, copy, 1)))
      goto error;
    (*field)->orig_table= copy;			// Remove connection
    (*field)->move_field_offset(adjust_ptrs);	// Point at copy->record[0]
    if (*org_field == found_next_number_field)
      (*field)->table->found_next_number_field= *field;

    /*
       The Field::new_field() method does not transfer unireg_check values to
       the new Field object, and function defaults needed to be copied
       here. Hence this must be done manually.
    */
    if ((*org_field)->has_insert_default_function() ||
        (*org_field)->has_update_default_function())
      (*field)->unireg_check= (*org_field)->unireg_check;
  }
  *field=0;

  /* Adjust in_use for pointing to client thread */
  copy->in_use= client_thd;
  /* Adjust lock_count. This table object is not part of a lock. */
  copy->lock_count= 0;

  /* Adjust bitmaps */
  bitmap_init(&copy->def_read_set,
              reinterpret_cast<my_bitmap_map*>(bitmap),
              table->def_read_set.n_bits,
              false);
  bitmap_init(&copy->def_write_set,
              reinterpret_cast<my_bitmap_map*>
              (bitmap + share->column_bitmap_size),
              table->def_write_set.n_bits,
              false);
  copy->tmp_set.bitmap= 0;                      // To catch errors
  copy->read_set=  &copy->def_read_set;
  copy->write_set= &copy->def_write_set;

  DBUG_RETURN(copy);

  /* Got fatal error */
 error:
  tables_in_use--;
  status=1;
  mysql_cond_signal(&cond);                     // Inform thread about abort
  DBUG_RETURN(0);
}


/**
   Puts the row in the table's write buffer in the queue of a delayed insert
   handler. The handler is assumed to be associated with the current
   session. If it is not, the function will segfault.

   @param[in] thd       The client session, i.e. the session handling the
                        insert statement.
   @param[in] table     The client's copy of the changed table.
   @param[in] query     The query string verbatim.
   @param[in] log_on    Binary logging is on.
   @param[in] client_op The insert operation instantiated by the client.
 */

static bool write_delayed(THD *thd, TABLE *table, LEX_STRING query, bool log_on,
                          COPY_INFO *client_op)
{
  delayed_row *row= 0;
  Delayed_insert *di=thd->di;
  DBUG_ENTER("write_delayed");
  DBUG_PRINT("enter", ("query = '%s' length %lu", query.str,
                       (ulong) query.length));

  THD_STAGE_INFO(thd, stage_waiting_for_handler_insert);
  mysql_mutex_lock(&di->mutex);
  while (di->stacked_inserts >= delayed_queue_size && !thd->killed)
    mysql_cond_wait(&di->cond_client, &di->mutex);
  THD_STAGE_INFO(thd, stage_storing_row_into_queue);

  if (thd->killed)
    goto err;

  /*
    Take a copy of the query string, if there is any. The string will
    be free'ed when the row is destroyed. If there is no query string,
    we don't do anything special.
   */

  if (query.str)
  {
    char *str;
    if (!(str= my_strndup(query.str, query.length, MYF(MY_WME))))
      goto err;
    query.str= str;
  }

  client_op->set_function_defaults(table);
  row= new delayed_row(query, client_op, log_on);
  if (row->copy_context(thd, table, di->table))
    goto err;

  di->rows.push_back(row);
  di->stacked_inserts++;
  di->status=1;
  if (table->s->blob_fields)
    unlink_blobs(table);
  mysql_cond_signal(&di->cond);

  thread_safe_increment(delayed_rows_in_use,&LOCK_delayed_status);
  mysql_mutex_unlock(&di->mutex);
  DBUG_RETURN(false);

 err:
  delete row;
  mysql_mutex_unlock(&di->mutex);
  DBUG_RETURN(true);
}

/**
  Signal the delayed insert thread that this user connection
  is finished using it for this statement.
*/

static void end_delayed_insert(THD *thd)
{
  DBUG_ENTER("end_delayed_insert");
  Delayed_insert *di=thd->di;
  mysql_mutex_lock(&di->mutex);
  DBUG_PRINT("info",("tables in use: %d",di->tables_in_use));
  if (!--di->tables_in_use || di->thd.killed)
  {						// Unlock table
    di->status=1;
    mysql_cond_signal(&di->cond);
  }
  mysql_mutex_unlock(&di->mutex);
  DBUG_VOID_RETURN;
}


/* We kill all delayed threads when doing flush-tables */

void kill_delayed_threads(void)
{
  mysql_mutex_lock(&LOCK_delayed_insert); // For unlink from list

  I_List_iterator<Delayed_insert> it(delayed_threads);
  Delayed_insert *di;
  while ((di= it++))
  {
    di->thd.killed= THD::KILL_CONNECTION;
    if (di->thd.mysys_var)
    {
      mysql_mutex_lock(&di->thd.mysys_var->mutex);
      if (di->thd.mysys_var->current_cond)
      {
	/*
	  We need the following test because the main mutex may be locked
	  in handle_delayed_insert()
	*/
	if (&di->mutex != di->thd.mysys_var->current_mutex)
          mysql_mutex_lock(di->thd.mysys_var->current_mutex);
        mysql_cond_broadcast(di->thd.mysys_var->current_cond);
	if (&di->mutex != di->thd.mysys_var->current_mutex)
          mysql_mutex_unlock(di->thd.mysys_var->current_mutex);
      }
      mysql_mutex_unlock(&di->thd.mysys_var->mutex);
    }
  }
  mysql_mutex_unlock(&LOCK_delayed_insert); // For unlink from list
}


/**
  A strategy for the prelocking algorithm which prevents the
  delayed insert thread from opening tables with engines which
  do not support delayed inserts.

  Particularly it allows to abort open_tables() as soon as we
  discover that we have opened a MERGE table, without acquiring
  metadata locks on underlying tables.
*/

class Delayed_prelocking_strategy : public Prelocking_strategy
{
public:
  virtual bool handle_routine(THD *thd, Query_tables_list *prelocking_ctx,
                              Sroutine_hash_entry *rt, sp_head *sp,
                              bool *need_prelocking);
  virtual bool handle_table(THD *thd, Query_tables_list *prelocking_ctx,
                            TABLE_LIST *table_list, bool *need_prelocking);
  virtual bool handle_view(THD *thd, Query_tables_list *prelocking_ctx,
                           TABLE_LIST *table_list, bool *need_prelocking);
};


bool Delayed_prelocking_strategy::
handle_table(THD *thd, Query_tables_list *prelocking_ctx,
             TABLE_LIST *table_list, bool *need_prelocking)
{
  DBUG_ASSERT(table_list->lock_type == TL_WRITE_DELAYED);

  if (!(table_list->table->file->ha_table_flags() & HA_CAN_INSERT_DELAYED))
  {
    my_error(ER_DELAYED_NOT_SUPPORTED, MYF(0), table_list->table_name);
    return TRUE;
  }
  return FALSE;
}


bool Delayed_prelocking_strategy::
handle_routine(THD *thd, Query_tables_list *prelocking_ctx,
               Sroutine_hash_entry *rt, sp_head *sp,
               bool *need_prelocking)
{
  /* LEX used by the delayed insert thread has no routines. */
  DBUG_ASSERT(0);
  return FALSE;
}


bool Delayed_prelocking_strategy::
handle_view(THD *thd, Query_tables_list *prelocking_ctx,
            TABLE_LIST *table_list, bool *need_prelocking)
{
  /* We don't open views in the delayed insert thread. */
  DBUG_ASSERT(0);
  return FALSE;
}


/**
   Open and lock table for use by delayed thread and check that
   this table is suitable for delayed inserts.

   @retval FALSE - Success.
   @retval TRUE  - Failure.
*/

bool Delayed_insert::open_and_lock_table()
{
  DBUG_ENTER("Delayed_insert::open_and_lock_table");
  Delayed_prelocking_strategy prelocking_strategy;

  /*
    Use special prelocking strategy to get ER_DELAYED_NOT_SUPPORTED
    error for tables with engines which don't support delayed inserts.
  */
  if (!(table= open_n_lock_single_table(&thd, &table_list,
                                        TL_WRITE_DELAYED,
                                        MYSQL_OPEN_IGNORE_GLOBAL_READ_LOCK,
                                        &prelocking_strategy)))
  {
    thd.fatal_error();				// Abort waiting inserts
    DBUG_RETURN(true);
  }

  if (table->triggers)
  {
    /*
      Table has triggers. This is not an error, but we do
      not support triggers with delayed insert. Terminate the delayed
      thread without an error and thus request lock upgrade.
    */
    DBUG_RETURN(true);
  }
  table->copy_blobs= 1;
  DBUG_RETURN(false);
}


/*
 * Create a new delayed insert thread
*/

pthread_handler_t handle_delayed_insert(void *arg)
{
  Delayed_insert *di=(Delayed_insert*) arg;
  THD *thd= &di->thd;

  pthread_detach_this_thread();
  /* Add thread to THD list so that's it's visible in 'show processlist' */
  mysql_mutex_lock(&LOCK_thread_count);
  thd->thread_id= thd->variables.pseudo_thread_id= thread_id++;
  thd->set_current_time();
  add_global_thread(thd);
  thd->killed=abort_loop ? THD::KILL_CONNECTION : THD::NOT_KILLED;
  mysql_mutex_unlock(&LOCK_thread_count);

  mysql_thread_set_psi_id(thd->thread_id);

  /*
    Wait until the client runs into mysql_cond_wait(),
    where we free it after the table is opened and di linked in the list.
    If we did not wait here, the client might detect the opened table
    before it is linked to the list. It would release LOCK_delayed_create
    and allow another thread to create another handler for the same table,
    since it does not find one in the list.
  */
  mysql_mutex_lock(&di->mutex);
  if (my_thread_init())
  {
    /* Can't use my_error since store_globals has not yet been called */
    thd->get_stmt_da()->set_error_status(ER_OUT_OF_RESOURCES);
    di->handler_thread_initialized= TRUE;
  }
  else
  {
    DBUG_ENTER("handle_delayed_insert");
    thd->thread_stack= (char*) &thd;
    if (init_thr_lock() || thd->store_globals())
    {
      /* Can't use my_error since store_globals has perhaps failed */
      thd->get_stmt_da()->set_error_status(ER_OUT_OF_RESOURCES);
      di->handler_thread_initialized= TRUE;
      thd->fatal_error();
      goto err;
    }

    thd->lex->sql_command= SQLCOM_INSERT;        // For innodb::store_lock()

    /*
      INSERT DELAYED has to go to row-based format because the time
      at which rows are inserted cannot be determined in mixed mode.
    */
    thd->set_current_stmt_binlog_format_row_if_mixed();

    /*
      Clone tickets representing protection against GRL and the lock on
      the target table for the insert and add them to the list of granted
      metadata locks held by the handler thread. This is safe since the
      handler thread is not holding nor waiting on any metadata locks.
    */
    if (thd->mdl_context.clone_ticket(&di->grl_protection) ||
        thd->mdl_context.clone_ticket(&di->table_list.mdl_request))
    {
      thd->mdl_context.release_transactional_locks();
      di->handler_thread_initialized= TRUE;
      goto err;
    }

    /*
      Now that the ticket has been cloned, it is safe for the connection
      thread to exit.
    */
    di->handler_thread_initialized= TRUE;
    di->table_list.mdl_request.ticket= NULL;

    if (di->open_and_lock_table())
      goto err;

    /*
      INSERT DELAYED generally expects thd->lex->current_select to be NULL,
      since this is not an attribute of the current thread. This can lead to
      problems if the thread that spawned the current one disconnects.
      current_select will then point to freed memory. But current_select is
      required to resolve the partition function. So, after fulfilling that
      requirement, we set the current_select to 0.
    */
    thd->lex->current_select= NULL;

    /* Tell client that the thread is initialized */
    mysql_cond_signal(&di->cond_client);

    /* Now wait until we get an insert or lock to handle */
    /* We will not abort as long as a client thread uses this thread */

    for (;;)
    {
      if (thd->killed)
      {
        uint lock_count;
        /*
          Remove this from delay insert list so that no one can request a
          table from this
        */
        mysql_mutex_unlock(&di->mutex);
        mysql_mutex_lock(&LOCK_delayed_insert);
        di->unlink();
        lock_count=di->lock_count();
        mysql_mutex_unlock(&LOCK_delayed_insert);
        mysql_mutex_lock(&di->mutex);
        if (!lock_count && !di->tables_in_use && !di->stacked_inserts)
          break;					// Time to die
      }

      /* Shouldn't wait if killed or an insert is waiting. */
      if (!thd->killed && !di->status && !di->stacked_inserts)
      {
        struct timespec abstime;
        set_timespec(abstime, delayed_insert_timeout);

        /* Information for pthread_kill */
        di->thd.mysys_var->current_mutex= &di->mutex;
        di->thd.mysys_var->current_cond= &di->cond;
        THD_STAGE_INFO(&(di->thd), stage_waiting_for_insert);

        DBUG_PRINT("info",("Waiting for someone to insert rows"));
        while (!thd->killed && !di->status)
        {
          int error;
          mysql_audit_release(thd);
#if defined(HAVE_BROKEN_COND_TIMEDWAIT)
          error= mysql_cond_wait(&di->cond, &di->mutex);
#else
          error= mysql_cond_timedwait(&di->cond, &di->mutex, &abstime);
#ifdef EXTRA_DEBUG
          if (error && error != EINTR && error != ETIMEDOUT)
          {
            fprintf(stderr, "Got error %d from mysql_cond_timedwait\n", error);
            DBUG_PRINT("error", ("Got error %d from mysql_cond_timedwait",
                                 error));
          }
#endif
#endif
          if (error == ETIMEDOUT || error == ETIME)
            thd->killed= THD::KILL_CONNECTION;
        }
        /* We can't lock di->mutex and mysys_var->mutex at the same time */
        mysql_mutex_unlock(&di->mutex);
        mysql_mutex_lock(&di->thd.mysys_var->mutex);
        di->thd.mysys_var->current_mutex= 0;
        di->thd.mysys_var->current_cond= 0;
        mysql_mutex_unlock(&di->thd.mysys_var->mutex);
        mysql_mutex_lock(&di->mutex);
      }

      if (di->tables_in_use && ! thd->lock && !thd->killed)
      {
        /*
          Request for new delayed insert.
          Lock the table, but avoid to be blocked by a global read lock.
          If we got here while a global read lock exists, then one or more
          inserts started before the lock was requested. These are allowed
          to complete their work before the server returns control to the
          client which requested the global read lock. The delayed insert
          handler will close the table and finish when the outstanding
          inserts are done.
        */
        if (! (thd->lock= mysql_lock_tables(thd, &di->table, 1, 0)))
        {
          /* Fatal error */
          thd->killed= THD::KILL_CONNECTION;
        }
        mysql_cond_broadcast(&di->cond_client);
      }
      if (di->stacked_inserts)
      {
        if (di->handle_inserts())
        {
          /* Some fatal error */
          thd->killed= THD::KILL_CONNECTION;
        }
      }
      di->status=0;
      if (!di->stacked_inserts && !di->tables_in_use && thd->lock)
      {
        /*
          No one is doing a insert delayed
          Unlock table so that other threads can use it
        */
        MYSQL_LOCK *lock=thd->lock;
        thd->lock=0;
        mysql_mutex_unlock(&di->mutex);
        /*
          We need to release next_insert_id before unlocking. This is
          enforced by handler::ha_external_lock().
        */
        di->table->file->ha_release_auto_increment();
        mysql_unlock_tables(thd, lock);
        trans_commit_stmt(thd);
        di->group_count=0;
        mysql_audit_release(thd);
        mysql_mutex_lock(&di->mutex);
      }
      if (di->tables_in_use)
        mysql_cond_broadcast(&di->cond_client); // If waiting clients
    }

  err:
    DBUG_LEAVE;
  }

  close_thread_tables(thd);			// Free the table
  thd->mdl_context.release_transactional_locks();
  di->table=0;
  thd->killed= THD::KILL_CONNECTION;	        // If error
  mysql_cond_broadcast(&di->cond_client);       // Safety
  mysql_mutex_unlock(&di->mutex);

  mysql_mutex_lock(&LOCK_delayed_create);       // Because of delayed_get_table
  mysql_mutex_lock(&LOCK_delayed_insert);
  /*
    di should be unlinked from the thread handler list and have no active
    clients
  */
  delete di;
  mysql_mutex_unlock(&LOCK_delayed_insert);
  mysql_mutex_unlock(&LOCK_delayed_create);

  my_thread_end();
  pthread_exit(0);

  return 0;
}


/* Remove pointers from temporary fields to allocated values */

static void unlink_blobs(register TABLE *table)
{
  for (Field **ptr=table->field ; *ptr ; ptr++)
  {
    if ((*ptr)->flags & BLOB_FLAG)
      ((Field_blob *) (*ptr))->clear_temporary();
  }
}

/* Free blobs stored in current row */

static void free_delayed_insert_blobs(register TABLE *table)
{
  for (Field **ptr=table->field ; *ptr ; ptr++)
  {
    if ((*ptr)->flags & BLOB_FLAG)
    {
      uchar *str;
      ((Field_blob *) (*ptr))->get_ptr(&str);
      my_free(str);
      ((Field_blob *) (*ptr))->reset();
    }
  }
}


bool Delayed_insert::handle_inserts(void)
{
  int error;
  ulong max_rows;
  bool has_trans = TRUE;
  bool using_ignore= 0, using_opt_replace= 0,
       using_bin_log= mysql_bin_log.is_open();
  delayed_row *row;
  DBUG_ENTER("Delayed_insert::handle_inserts");

  /* Allow client to insert new rows */
  mysql_mutex_unlock(&mutex);

  table->next_number_field=table->found_next_number_field;

  THD_STAGE_INFO(&thd, stage_upgrading_lock);
  if (thr_upgrade_write_delay_lock(*thd.lock->locks, delayed_lock,
                                   thd.variables.lock_wait_timeout))
  {
    /*
      This can happen if thread is killed either by a shutdown
      or if another thread is removing the current table definition
      from the table cache.
    */
    my_error(ER_DELAYED_CANT_CHANGE_LOCK,MYF(ME_FATALERROR),
             table->s->table_name.str);
    goto err;
  }

  THD_STAGE_INFO(&thd, stage_insert);
  max_rows= delayed_insert_limit;
  if (thd.killed || table->s->has_old_version())
  {
    thd.killed= THD::KILL_CONNECTION;
    max_rows= ULONG_MAX;                     // Do as much as possible
  }

  /*
    We can't use row caching when using the binary log because if
    we get a crash, then binary log will contain rows that are not yet
    written to disk, which will cause problems in replication.
  */
  if (!using_bin_log)
    table->file->extra(HA_EXTRA_WRITE_CACHE);
  mysql_mutex_lock(&mutex);

  bitmap_set_all(table->read_set);
  while ((row=rows.get()))
  {
    stacked_inserts--;
    mysql_mutex_unlock(&mutex);
    memcpy(table->record[0],row->record,table->s->reclength);

    thd.start_time.tv_sec= row->start_time;
    thd.start_time.tv_usec= 0;
    thd.query_start_used=row->query_start_used;

    /* 
       Copy to the DI table hander the row write set
       which in its turn is a copy of the user thread's table
       write set at the time the delayed insert was issued.
     */
    bitmap_clear_all(table->write_set);
    bitmap_union(table->write_set, &row->write_set);
    table->file->column_bitmaps_signal();

    /*
      To get the exact auto_inc interval to store in the binlog we must not
      use values from the previous interval (of the previous rows).
    */
    bool log_query= (row->log_query && row->query.str != NULL);
    DBUG_PRINT("delayed", ("query: '%s'  length: %lu", row->query.str ?
                           row->query.str : "[NULL]",
                           (ulong) row->query.length));
    if (log_query)
    {
      /*
        Guaranteed that the INSERT DELAYED STMT will not be here
        in SBR when mysql binlog is enabled.
      */
      DBUG_ASSERT(!(mysql_bin_log.is_open() &&
                  !thd.is_current_stmt_binlog_format_row()));

      if (mysql_bin_log.is_open())
      {
        /* Flush rows of previous statement*/
        if (thd.binlog_flush_pending_rows_event(TRUE, FALSE))
        {
          delete row;
          goto err;
        }
        /* Set query for Rows_query_log event in RBR*/
        thd.set_query(row->query.str, row->query.length);
        thd.variables.binlog_rows_query_log_events= row->binlog_rows_query_log_events;
      }

      /*
        This is the first value of an INSERT statement.
        It is the right place to clear a forced insert_id.
        This is usually done after the last value of an INSERT statement,
        but we won't know this in the insert delayed thread. But before
        the first value is sufficiently equivalent to after the last
        value of the previous statement.
      */
      table->file->ha_release_auto_increment();
      thd.auto_inc_intervals_in_cur_stmt_for_binlog.empty();
    }
    thd.first_successful_insert_id_in_prev_stmt= 
      row->first_successful_insert_id_in_prev_stmt;
    thd.stmt_depends_on_first_successful_insert_id_in_prev_stmt= 
      row->stmt_depends_on_first_successful_insert_id_in_prev_stmt;
    table->auto_increment_field_not_null= row->auto_increment_field_not_null;

    /* Copy the session variables. */
    thd.variables.auto_increment_increment= row->auto_increment_increment;
    thd.variables.auto_increment_offset=    row->auto_increment_offset;
    thd.variables.sql_mode=                 row->sql_mode;

    /* Copy a forced insert_id, if any. */
    if (row->forced_insert_id)
    {
      DBUG_PRINT("delayed", ("received auto_inc: %lu",
                             (ulong) row->forced_insert_id));
      thd.force_one_auto_inc_interval(row->forced_insert_id);
    }

    d_info.set_dup_and_ignore(row->dup, row->ignore);

    const enum_duplicates duplicate_handling= d_info.get_duplicate_handling();
    if (d_info.get_ignore_errors() || duplicate_handling != DUP_ERROR)
    {
      table->file->extra(HA_EXTRA_IGNORE_DUP_KEY);
      using_ignore=1;
    }
    if (duplicate_handling == DUP_REPLACE &&
        (!table->triggers ||
         !table->triggers->has_delete_triggers()))
    {
      table->file->extra(HA_EXTRA_WRITE_CAN_REPLACE);
      using_opt_replace= 1;
    }
    if (duplicate_handling == DUP_UPDATE)
      table->file->extra(HA_EXTRA_INSERT_WITH_UPDATE);
    thd.clear_error(); // reset error for binlog
    if (write_record(&thd, table, &d_info, NULL))
    {
      d_info.stats.error_count++;               // Ignore errors
      thread_safe_increment(delayed_insert_errors,&LOCK_delayed_status);
      row->log_query = 0;
    }

    if (using_ignore)
    {
      using_ignore=0;
      table->file->extra(HA_EXTRA_NO_IGNORE_DUP_KEY);
    }
    if (using_opt_replace)
    {
      using_opt_replace= 0;
      table->file->extra(HA_EXTRA_WRITE_CANNOT_REPLACE);
    }

    if (table->s->blob_fields)
      free_delayed_insert_blobs(table);
    thread_safe_decrement(delayed_rows_in_use,&LOCK_delayed_status);
    thread_safe_increment(delayed_insert_writes,&LOCK_delayed_status);
    mysql_mutex_lock(&mutex);

    /*
      Reset the table->auto_increment_field_not_null as it is valid for
      only one row.
    */
    table->auto_increment_field_not_null= FALSE;

    if (log_query && mysql_bin_log.is_open())
      thd.set_query(NULL, 0);
    delete row;
    /*
      Let READ clients do something once in a while
      We should however not break in the middle of a multi-line insert
      if we have binary logging enabled as we don't want other commands
      on this table until all entries has been processed
    */
    if (group_count++ >= max_rows && (row= rows.head()) &&
	(!(row->log_query & using_bin_log)))
    {
      group_count=0;
      if (stacked_inserts || tables_in_use)	// Let these wait a while
      {
	if (tables_in_use)
          mysql_cond_broadcast(&cond_client);   // If waiting clients
	THD_STAGE_INFO(&thd, stage_reschedule);
        mysql_mutex_unlock(&mutex);
	if ((error=table->file->extra(HA_EXTRA_NO_CACHE)))
	{
	  /* This should never happen */
	  table->file->print_error(error,MYF(0));
	  sql_print_error("%s", thd.get_stmt_da()->message());
          DBUG_PRINT("error", ("HA_EXTRA_NO_CACHE failed in loop"));
	  goto err;
	}
	query_cache_invalidate3(&thd, table, 1);
	if (thr_reschedule_write_lock(*thd.lock->locks,
                                thd.variables.lock_wait_timeout))
	{
    /* This is not known to happen. */
    my_error(ER_DELAYED_CANT_CHANGE_LOCK,MYF(ME_FATALERROR),
             table->s->table_name.str);
    goto err;
	}
	if (!using_bin_log)
	  table->file->extra(HA_EXTRA_WRITE_CACHE);
        mysql_mutex_lock(&mutex);
	THD_STAGE_INFO(&thd, stage_insert);
      }
      if (tables_in_use)
        mysql_cond_broadcast(&cond_client);     // If waiting clients
    }
  }
  mysql_mutex_unlock(&mutex);

  /*
    We need to flush the pending event when using row-based
    replication since the flushing normally done in binlog_query() is
    not done last in the statement: for delayed inserts, the insert
    statement is logged *before* all rows are inserted.

    We can flush the pending event without checking the thd->lock
    since the delayed insert *thread* is not inside a stored function
    or trigger.

    TODO: Move the logging to last in the sequence of rows.
  */
  has_trans= thd.lex->sql_command == SQLCOM_CREATE_TABLE ||
              table->file->has_transactions();
  if (mysql_bin_log.is_open() &&
      thd.binlog_flush_pending_rows_event(TRUE, has_trans))
    goto err;

  if ((error=table->file->extra(HA_EXTRA_NO_CACHE)))
  {						// This shouldn't happen
    table->file->print_error(error,MYF(0));
    sql_print_error("%s", thd.get_stmt_da()->message());
    DBUG_PRINT("error", ("HA_EXTRA_NO_CACHE failed after loop"));
    goto err;
  }
  query_cache_invalidate3(&thd, table, 1);
  DBUG_EXECUTE_IF("after_handle_inserts",
                  {
                    const char act[]=
                      "now "
                      "signal inserts_handled";
                    DBUG_ASSERT(opt_debug_sync_timeout > 0);
                    DBUG_ASSERT(!debug_sync_set_action(&thd,
                                                       STRING_WITH_LEN(act)));
                  };);
  mysql_mutex_lock(&mutex);
  DBUG_RETURN(0);

 err:
  max_rows= 0;
  mysql_mutex_lock(&mutex);
  /* Remove all not used rows */
  while ((row=rows.get()))
  {
    if (table->s->blob_fields)
    {
      memcpy(table->record[0],row->record,table->s->reclength);
      free_delayed_insert_blobs(table);
    }
    delete row;
    stacked_inserts--;
    max_rows++;
  }
  mysql_mutex_unlock(&mutex);
  DBUG_PRINT("error", ("dropped %lu rows after an error", max_rows));
  for (; max_rows > 0; max_rows--)
    thread_safe_increment(delayed_insert_errors, &LOCK_delayed_status);
  thread_safe_increment(delayed_insert_errors, &LOCK_delayed_status);
  mysql_mutex_lock(&mutex);
  DBUG_RETURN(1);
}
#endif /* EMBEDDED_LIBRARY */

/***************************************************************************
  Store records in INSERT ... SELECT *
***************************************************************************/


/*
  make insert specific preparation and checks after opening tables

  SYNOPSIS
    mysql_insert_select_prepare()
    thd         thread handler

  RETURN
    FALSE OK
    TRUE  Error
*/

bool mysql_insert_select_prepare(THD *thd)
{
  LEX *lex= thd->lex;
  SELECT_LEX *select_lex= &lex->select_lex;
  TABLE_LIST *first_select_leaf_table;
  DBUG_ENTER("mysql_insert_select_prepare");

  /*
    SELECT_LEX do not belong to INSERT statement, so we can't add WHERE
    clause if table is VIEW
  */
  
  if (mysql_prepare_insert(thd, lex->query_tables,
                           lex->query_tables->table, lex->field_list, 0,
                           lex->update_list, lex->value_list,
                           lex->duplicates,
                           &select_lex->where, TRUE, FALSE, FALSE))
    DBUG_RETURN(TRUE);

  /*
    exclude first table from leaf tables list, because it belong to
    INSERT
  */
  DBUG_ASSERT(select_lex->leaf_tables != 0);
  lex->leaf_tables_insert= select_lex->leaf_tables;
  /* skip all leaf tables belonged to view where we are insert */
  for (first_select_leaf_table= select_lex->leaf_tables->next_leaf;
       first_select_leaf_table &&
       first_select_leaf_table->belong_to_view &&
       first_select_leaf_table->belong_to_view ==
       lex->leaf_tables_insert->belong_to_view;
       first_select_leaf_table= first_select_leaf_table->next_leaf)
  {}
  select_lex->leaf_tables= first_select_leaf_table;
  DBUG_RETURN(FALSE);
}


int
select_insert::prepare(List<Item> &values, SELECT_LEX_UNIT *u)
{
  LEX *lex= thd->lex;
  int res;
  table_map map= 0;
  SELECT_LEX *lex_current_select_save= lex->current_select;
  DBUG_ENTER("select_insert::prepare");

  const enum_duplicates duplicate_handling= info.get_duplicate_handling();
  const bool ignore_errors= info.get_ignore_errors();

  unit= u;

  /*
    Since table in which we are going to insert is added to the first
    select, LEX::current_select should point to the first select while
    we are fixing fields from insert list.
  */
  lex->current_select= &lex->select_lex;

  /* Errors during check_insert_fields() should not be ignored. */
  lex->current_select->no_error= FALSE;
  res= (setup_fields(thd, Ref_ptr_array(), values, MARK_COLUMNS_READ, 0, 0) ||
        check_insert_fields(thd, table_list, *fields, values,
                            !insert_into_view, 1, &map));

  if (!res && fields->elements)
  {
    bool saved_abort_on_warning= thd->abort_on_warning;

    thd->abort_on_warning= !ignore_errors && thd->is_strict_mode();

    res= check_that_all_fields_are_given_values(thd, table_list->table, 
                                                table_list);
    thd->abort_on_warning= saved_abort_on_warning;
  }

  if (duplicate_handling == DUP_UPDATE && !res)
  {
    Name_resolution_context *context= &lex->select_lex.context;
    Name_resolution_context_state ctx_state;

    /* Save the state of the current name resolution context. */
    ctx_state.save_state(context, table_list);

    /* Perform name resolution only in the first table - 'table_list'. */
    table_list->next_local= 0;
    context->resolve_in_table_list_only(table_list);

    lex->select_lex.no_wrap_view_item= TRUE;
    res= res ||
      check_update_fields(thd, context->table_list,
                          *update.get_changed_columns(),
                          *update.update_values,
                          /*
                            In INSERT SELECT ON DUPLICATE KEY UPDATE col=x
                            'x' can legally refer to a non-inserted table.
                            'x' is not even resolved yet.
                           */
                          true,
                          &map);
    lex->select_lex.no_wrap_view_item= FALSE;
    /*
      When we are not using GROUP BY and there are no ungrouped aggregate
      functions 
      we can refer to other tables in the ON DUPLICATE KEY part.
      We use next_name_resolution_table destructively, so check it first
      (views?).
    */
    DBUG_ASSERT (!table_list->next_name_resolution_table);
    if (lex->select_lex.group_list.elements == 0 &&
        !lex->select_lex.with_sum_func)
    {
      /*
        We must make a single context out of the two separate name resolution
        contexts:
        the INSERT table and the tables in the SELECT part of INSERT ... SELECT.
        To do that we must concatenate the two lists
      */  
      table_list->next_name_resolution_table= 
        ctx_state.get_first_name_resolution_table();
    }
    res= res || setup_fields(thd, Ref_ptr_array(), *update.update_values,
                             MARK_COLUMNS_READ, 0, 0);
    if (!res)
    {
      /*
        Traverse the update values list and substitute fields from the
        select for references (Item_ref objects) to them. This is done in
        order to get correct values from those fields when the select
        employs a temporary table.
      */
      List_iterator<Item> li(*update.update_values);
      Item *item;

      while ((item= li++))
      {
        item->transform(&Item::update_value_transformer,
                        (uchar*)lex->current_select);
      }
    }

    /* Restore the current context. */
    ctx_state.restore_state(context, table_list);
  }

  lex->current_select= lex_current_select_save;
  if (res)
    DBUG_RETURN(1);
  /*
    if it is INSERT into join view then check_insert_fields already found
    real table for insert
  */
  table= table_list->table;

  if (info.add_function_default_columns(table, table->write_set))
    DBUG_RETURN(1);
  if ((duplicate_handling == DUP_UPDATE) &&
      update.add_function_default_columns(table, table->write_set))
    DBUG_RETURN(1);

  /*
    Is table which we are changing used somewhere in other parts of
    query
  */
  if (unique_table(thd, table_list, table_list->next_global, 0))
  {
    /* Using same table for INSERT and SELECT */
    lex->current_select->options|= OPTION_BUFFER_RESULT;
    lex->current_select->join->select_options|= OPTION_BUFFER_RESULT;
  }
  restore_record(table,s->default_values);		// Get empty record
  table->next_number_field=table->found_next_number_field;

#ifdef HAVE_REPLICATION
  if (thd->slave_thread)
  { 
    DBUG_ASSERT(active_mi != NULL);
    if (duplicate_handling == DUP_UPDATE &&
        table->next_number_field != NULL &&
        rpl_master_has_bug(active_mi->rli, 24432, TRUE, NULL, NULL))
      DBUG_RETURN(1);
  }
#endif

  thd->cuted_fields=0;
  if (ignore_errors || duplicate_handling != DUP_ERROR)
    table->file->extra(HA_EXTRA_IGNORE_DUP_KEY);
  if (duplicate_handling == DUP_REPLACE &&
      (!table->triggers || !table->triggers->has_delete_triggers()))
    table->file->extra(HA_EXTRA_WRITE_CAN_REPLACE);
  if (duplicate_handling == DUP_UPDATE)
    table->file->extra(HA_EXTRA_INSERT_WITH_UPDATE);
  thd->abort_on_warning= (!ignore_errors && thd->is_strict_mode());
  res= (table_list->prepare_where(thd, 0, TRUE) ||
        table_list->prepare_check_option(thd));

  if (!res)
     prepare_triggers_for_insert_stmt(table);

  DBUG_RETURN(res);
}


/*
  Finish the preparation of the result table.

  SYNOPSIS
    select_insert::prepare2()
    void

  DESCRIPTION
    If the result table is the same as one of the source tables (INSERT SELECT),
    the result table is not finally prepared at the join prepair phase.
    Do the final preparation now.
		       
  RETURN
    0   OK
*/

int select_insert::prepare2(void)
{
  DBUG_ENTER("select_insert::prepare2");
  if (thd->locked_tables_mode <= LTM_LOCK_TABLES &&
      !thd->lex->describe)
  {
    DBUG_ASSERT(!bulk_insert_started);
    // TODO: Is there no better estimation than 0 == Unknown number of rows?
    table->file->ha_start_bulk_insert((ha_rows) 0);
    bulk_insert_started= true;
  }
  DBUG_RETURN(0);
}


void select_insert::cleanup()
{
  /* select_insert/select_create are never re-used in prepared statement */
  DBUG_ASSERT(0);
}

select_insert::~select_insert()
{
  DBUG_ENTER("~select_insert");
  if (table)
  {
    table->next_number_field=0;
    table->auto_increment_field_not_null= FALSE;
    table->file->ha_reset();
  }
  thd->count_cuted_fields= CHECK_FIELD_IGNORE;
  thd->abort_on_warning= 0;
  DBUG_VOID_RETURN;
}


bool select_insert::send_data(List<Item> &values)
{
  DBUG_ENTER("select_insert::send_data");
  bool error=0;

  if (unit->offset_limit_cnt)
  {						// using limit offset,count
    unit->offset_limit_cnt--;
    DBUG_RETURN(0);
  }

  thd->count_cuted_fields= CHECK_FIELD_WARN;	// Calculate cuted fields
  store_values(values);
  thd->count_cuted_fields= CHECK_FIELD_ERROR_FOR_NULL;
  if (thd->is_error())
  {
    table->auto_increment_field_not_null= FALSE;
    DBUG_RETURN(1);
  }
  if (table_list)                               // Not CREATE ... SELECT
  {
    switch (table_list->view_check_option(thd, info.get_ignore_errors())) {
    case VIEW_CHECK_SKIP:
      DBUG_RETURN(0);
    case VIEW_CHECK_ERROR:
      DBUG_RETURN(1);
    }
  }

  // Release latches in case bulk insert takes a long time
  ha_release_temporary_latches(thd);

  error= write_record(thd, table, &info, &update);
  table->auto_increment_field_not_null= FALSE;
  
  if (!error)
  {
    if (table->triggers || info.get_duplicate_handling() == DUP_UPDATE)
    {
      /*
        Restore fields of the record since it is possible that they were
        changed by ON DUPLICATE KEY UPDATE clause.
    
        If triggers exist then whey can modify some fields which were not
        originally touched by INSERT ... SELECT, so we have to restore
        their original values for the next row.
      */
      restore_record(table, s->default_values);
    }
    if (table->next_number_field)
    {
      /*
        If no value has been autogenerated so far, we need to remember the
        value we just saw, we may need to send it to client in the end.
      */
      if (thd->first_successful_insert_id_in_cur_stmt == 0) // optimization
        autoinc_value_of_last_inserted_row= 
          table->next_number_field->val_int();
      /*
        Clear auto-increment field for the next record, if triggers are used
        we will clear it twice, but this should be cheap.
      */
      table->next_number_field->reset();
    }
  }
  DBUG_RETURN(error);
}


void select_insert::store_values(List<Item> &values)
{
  const bool ignore_err= true;
  if (fields->elements)
  {
    restore_record(table, s->default_values);
    if (!validate_default_values_of_unset_fields(thd, table))
      fill_record_n_invoke_before_triggers(thd, *fields, values, ignore_err,
                                           table->triggers, TRG_EVENT_INSERT);
  }
  else
    fill_record_n_invoke_before_triggers(thd, table->field, values, ignore_err,
                                         table->triggers, TRG_EVENT_INSERT);
}

void select_insert::send_error(uint errcode,const char *err)
{
  DBUG_ENTER("select_insert::send_error");

  my_message(errcode, err, MYF(0));

  DBUG_VOID_RETURN;
}


bool select_insert::send_eof()
{
  int error;
  bool const trans_table= table->file->has_transactions();
  ulonglong id, row_count;
  bool changed;
  THD::killed_state killed_status= thd->killed;
  DBUG_ENTER("select_insert::send_eof");
  DBUG_PRINT("enter", ("trans_table=%d, table_type='%s'",
                       trans_table, table->file->table_type()));

  error= (bulk_insert_started ?
          table->file->ha_end_bulk_insert() : 0);
  if (!error && thd->is_error())
    error= thd->get_stmt_da()->sql_errno();

  table->file->extra(HA_EXTRA_NO_IGNORE_DUP_KEY);
  table->file->extra(HA_EXTRA_WRITE_CANNOT_REPLACE);

  changed= (info.stats.copied || info.stats.deleted || info.stats.updated);
  if (changed)
  {
    /*
      We must invalidate the table in the query cache before binlog writing
      and ha_autocommit_or_rollback.
    */
    query_cache_invalidate3(thd, table, 1);
  }

  DBUG_ASSERT(trans_table || !changed || 
              thd->transaction.stmt.cannot_safely_rollback());

  /*
    Write to binlog before commiting transaction.  No statement will
    be written by the binlog_query() below in RBR mode.  All the
    events are in the transaction cache and will be written when
    ha_autocommit_or_rollback() is issued below.
  */
  if (mysql_bin_log.is_open() &&
      (!error || thd->transaction.stmt.cannot_safely_rollback()))
  {
    int errcode= 0;
    if (!error)
      thd->clear_error();
    else
      errcode= query_error_code(thd, killed_status == THD::NOT_KILLED);
    if (thd->binlog_query(THD::ROW_QUERY_TYPE,
                      thd->query(), thd->query_length(),
                      trans_table, FALSE, FALSE, errcode))
    {
      table->file->ha_release_auto_increment();
      DBUG_RETURN(1);
    }
  }
  table->file->ha_release_auto_increment();

  if (error)
  {
    table->file->print_error(error,MYF(0));
    DBUG_RETURN(1);
  }
  char buff[160];
  if (info.get_ignore_errors())
    my_snprintf(buff, sizeof(buff),
                ER(ER_INSERT_INFO), (long) info.stats.records,
                (long) (info.stats.records - info.stats.copied),
                (long) thd->get_stmt_da()->current_statement_warn_count());
  else
    my_snprintf(buff, sizeof(buff),
                ER(ER_INSERT_INFO), (long) info.stats.records,
                (long) (info.stats.deleted+info.stats.updated),
                (long) thd->get_stmt_da()->current_statement_warn_count());
  row_count= info.stats.copied + info.stats.deleted +
             ((thd->client_capabilities & CLIENT_FOUND_ROWS) ?
              info.stats.touched : info.stats.updated);
  id= (thd->first_successful_insert_id_in_cur_stmt > 0) ?
    thd->first_successful_insert_id_in_cur_stmt :
    (thd->arg_of_last_insert_id_function ?
     thd->first_successful_insert_id_in_prev_stmt :
     (info.stats.copied ? autoinc_value_of_last_inserted_row : 0));
  my_ok(thd, row_count, id, buff);
  DBUG_RETURN(0);
}

void select_insert::abort_result_set() {

  DBUG_ENTER("select_insert::abort_result_set");
  /*
    If the creation of the table failed (due to a syntax error, for
    example), no table will have been opened and therefore 'table'
    will be NULL. In that case, we still need to execute the rollback
    and the end of the function.
   */
  if (table)
  {
    bool changed, transactional_table;
    /*
      Try to end the bulk insert which might have been started before.
      We don't need to do this if we are in prelocked mode (since we
      don't use bulk insert in this case). Also we should not do this
      if tables are not locked yet (bulk insert is not started yet
      in this case).
    */
    if (bulk_insert_started)
      table->file->ha_end_bulk_insert();

    /*
      If at least one row has been inserted/modified and will stay in
      the table (the table doesn't have transactions) we must write to
      the binlog (and the error code will make the slave stop).

      For many errors (example: we got a duplicate key error while
      inserting into a MyISAM table), no row will be added to the table,
      so passing the error to the slave will not help since there will
      be an error code mismatch (the inserts will succeed on the slave
      with no error).

      If table creation failed, the number of rows modified will also be
      zero, so no check for that is made.
    */
    changed= (info.stats.copied || info.stats.deleted || info.stats.updated);
    transactional_table= table->file->has_transactions();
    if (thd->transaction.stmt.cannot_safely_rollback())
    {
        if (mysql_bin_log.is_open())
        {
          int errcode= query_error_code(thd, thd->killed == THD::NOT_KILLED);
          /* error of writing binary log is ignored */
          (void) thd->binlog_query(THD::ROW_QUERY_TYPE, thd->query(),
                                   thd->query_length(),
                                   transactional_table, FALSE, FALSE, errcode);
        }
	if (changed)
	  query_cache_invalidate3(thd, table, 1);
    }
    DBUG_ASSERT(transactional_table || !changed ||
		thd->transaction.stmt.cannot_safely_rollback());
    table->file->ha_release_auto_increment();
  }

  DBUG_VOID_RETURN;
}


/***************************************************************************
  CREATE TABLE (SELECT) ...
***************************************************************************/

/**
  Create table from lists of fields and items (or just return TABLE
  object for pre-opened existing table). Used by CREATE SELECT.

  Let "source table" be the table in the SELECT part.

  Let "source table columns" be the set of columns in the SELECT list.

  An interesting peculiarity in the syntax CREATE TABLE (<columns>) SELECT is
  that function defaults are stripped from the the source table columns, but
  not from the additional columns defined in the CREATE TABLE part. The first
  @c TIMESTAMP column there is also subject to promotion to @c TIMESTAMP @c
  DEFAULT @c CURRENT_TIMESTAMP @c ON @c UPDATE @c CURRENT_TIMESTAMP, as usual.


  @param thd           [in]     Thread object
  @param create_info   [in]     Create information (like MAX_ROWS, ENGINE or
                                temporary table flag)
  @param create_table  [in]     Pointer to TABLE_LIST object providing database
                                and name for table to be created or to be open
  @param alter_info    [in/out] Initial list of columns and indexes for the
                                table to be created
  @param items         [in]     The source table columns. Corresponding column
                                definitions (Create_field's) will be added to
                                the end of alter_info->create_list.
  @param lock          [out]    Pointer to the MYSQL_LOCK object for table
                                created will be returned in this parameter.
                                Since this table is not included in THD::lock
                                caller is responsible for explicitly unlocking
                                this table.
  @param hooks         [in]     Hooks to be invoked before and after obtaining
                                table lock on the table being created.

  @note
    This function assumes that either table exists and was pre-opened and
    locked at open_and_lock_tables() stage (and in this case we just emit
    error or warning and return pre-opened TABLE object) or an exclusive
    metadata lock was acquired on table so we can safely create, open and
    lock table in it (we don't acquire metadata lock if this create is
    for temporary table).

  @note
    Since this function contains some logic specific to CREATE TABLE ...
    SELECT it should be changed before it can be used in other contexts.

  @retval non-zero  Pointer to TABLE object for table created or opened
  @retval 0         Error
*/

static TABLE *create_table_from_items(THD *thd, HA_CREATE_INFO *create_info,
                                      TABLE_LIST *create_table,
                                      Alter_info *alter_info,
                                      List<Item> *items)
{
  TABLE tmp_table;		// Used during 'Create_field()'
  TABLE_SHARE share;
  TABLE *table= 0;
  uint select_field_count= items->elements;
  /* Add selected items to field list */
  List_iterator_fast<Item> it(*items);
  Item *item;

  DBUG_ENTER("create_table_from_items");

  tmp_table.alias= 0;
  tmp_table.s= &share;
  init_tmp_table_share(thd, &share, "", 0, "", "");

  tmp_table.s->db_create_options=0;
  tmp_table.s->db_low_byte_first= 
        MY_TEST(create_info->db_type == myisam_hton ||
                create_info->db_type == heap_hton);
  tmp_table.null_row=tmp_table.maybe_null=0;

  if (!thd->variables.explicit_defaults_for_timestamp)
    promote_first_timestamp_column(&alter_info->create_list);

  while ((item=it++))
  {
    Field *tmp_table_field;
    if (item->type() == Item::FUNC_ITEM)
    {
      if (item->result_type() != STRING_RESULT)
        tmp_table_field= item->tmp_table_field(&tmp_table);
      else
        tmp_table_field= item->tmp_table_field_from_field_type(&tmp_table, false);
    }
    else
    {
      Field *from_field, *default_field;
      tmp_table_field= create_tmp_field(thd, &tmp_table, item, item->type(),
                                        (Item ***) NULL,
                                        &from_field, &default_field,
                                        false, false, false, false);
    }

    if (!tmp_table_field)
      DBUG_RETURN(NULL);

    Field *table_field;

    switch (item->type())
    {
    /*
      We have to take into account both the real table's fields and
      pseudo-fields used in trigger's body. These fields are used
      to copy defaults values later inside constructor of
      the class Create_field.
    */
    case Item::FIELD_ITEM:
    case Item::TRIGGER_FIELD_ITEM:
      table_field= ((Item_field *) item)->field;
      break;
    default:
      table_field= NULL;
    }

    Create_field *cr_field= new Create_field(tmp_table_field, table_field);

    if (!cr_field)
      DBUG_RETURN(NULL);

    if (item->maybe_null)
      cr_field->flags &= ~NOT_NULL_FLAG;
    alter_info->create_list.push_back(cr_field);
  }

  DEBUG_SYNC(thd,"create_table_select_before_create");

  /*
    Create and lock table.

    Note that we either creating (or opening existing) temporary table or
    creating base table on which name we have exclusive lock. So code below
    should not cause deadlocks or races.

    We don't log the statement, it will be logged later.

    If this is a HEAP table, the automatic DELETE FROM which is written to the
    binlog when a HEAP table is opened for the first time since startup, must
    not be written: 1) it would be wrong (imagine we're in CREATE SELECT: we
    don't want to delete from it) 2) it would be written before the CREATE
    TABLE, which is a wrong order. So we keep binary logging disabled when we
    open_table().
  */
  {
    if (!mysql_create_table_no_lock(thd, create_table->db,
                                    create_table->table_name,
                                    create_info, alter_info,
                                    select_field_count, NULL))
    {
      DEBUG_SYNC(thd,"create_table_select_before_open");

      if (!(create_info->options & HA_LEX_CREATE_TMP_TABLE))
      {
        Open_table_context ot_ctx(thd, MYSQL_OPEN_REOPEN);
        /*
          Here we open the destination table, on which we already have
          an exclusive metadata lock.
        */
        if (open_table(thd, create_table, &ot_ctx))
        {
          quick_rm_table(thd, create_info->db_type, create_table->db,
                         table_case_name(create_info, create_table->table_name),
                         0);
        }
        else
          table= create_table->table;
      }
      else
      {
        if (open_temporary_table(thd, create_table))
        {
          /*
            This shouldn't happen as creation of temporary table should make
            it preparable for open. Anyway we can't drop temporary table if
            we are unable to fint it.
          */
          DBUG_ASSERT(0);
        }
        else
        {
          table= create_table->table;
        }
      }
    }
    if (!table)                                   // open failed
      DBUG_RETURN(NULL);
  }
  DBUG_RETURN(table);
}


/**
  Create the new table from the selected items.

  @param values  List of items to be used as new columns
  @param u       Select

  @return Operation status.
    @retval 0   Success
    @retval !=0 Failure
*/

int
select_create::prepare(List<Item> &values, SELECT_LEX_UNIT *u)
{
  DBUG_ENTER("select_create::prepare");

  unit= u;
  DBUG_ASSERT(create_table->table == NULL);

  DEBUG_SYNC(thd,"create_table_select_before_check_if_exists");

  if (!(table= create_table_from_items(thd, create_info, create_table,
                                       alter_info, &values)))
    /* abort() deletes table */
    DBUG_RETURN(-1);

  if (table->s->fields < values.elements)
  {
    my_error(ER_WRONG_VALUE_COUNT_ON_ROW, MYF(0), 1L);
    DBUG_RETURN(-1);
  }
  /* First field to copy */
  field= table->field+table->s->fields - values.elements;

  // Turn off function defaults for columns filled from SELECT list:
  const bool retval= info.ignore_last_columns(table, values.elements);
  DBUG_RETURN(retval);
}


/**
  Lock the newly created table and prepare it for insertion.

  @return Operation status.
    @retval 0   Success
    @retval !=0 Failure
*/

int
select_create::prepare2()
{
  DBUG_ENTER("select_create::prepare2");
  DEBUG_SYNC(thd,"create_table_select_before_lock");

  MYSQL_LOCK *extra_lock= NULL;
  /*
    For row-based replication, the CREATE-SELECT statement is written
    in two pieces: the first one contain the CREATE TABLE statement
    necessary to create the table and the second part contain the rows
    that should go into the table.

    For non-temporary tables, the start of the CREATE-SELECT
    implicitly commits the previous transaction, and all events
    forming the statement will be stored the transaction cache. At end
    of the statement, the entire statement is committed as a
    transaction, and all events are written to the binary log.

    On the master, the table is locked for the duration of the
    statement, but since the CREATE part is replicated as a simple
    statement, there is no way to lock the table for accesses on the
    slave.  Hence, we have to hold on to the CREATE part of the
    statement until the statement has finished.
   */
  class MY_HOOKS : public TABLEOP_HOOKS {
  public:
    MY_HOOKS(select_create *x, TABLE_LIST *create_table_arg,
             TABLE_LIST *select_tables_arg)
      : ptr(x),
        create_table(create_table_arg),
        select_tables(select_tables_arg)
      {
      }

  private:
    virtual int do_postlock(TABLE **tables, uint count)
    {
      int error;
      THD *thd= const_cast<THD*>(ptr->get_thd());
      TABLE_LIST *save_next_global= create_table->next_global;

      create_table->next_global= select_tables;

      error= thd->decide_logging_format(create_table);

      create_table->next_global= save_next_global;

      if (error)
        return error;

      TABLE const *const table = *tables;
      if (thd->is_current_stmt_binlog_format_row()  &&
          !table->s->tmp_table)
      {
        if (int error= ptr->binlog_show_create_table(tables, count))
          return error;
      }
      return 0;
    }
    select_create *ptr;
    TABLE_LIST *create_table;
    TABLE_LIST *select_tables;
  };

  MY_HOOKS hooks(this, create_table, select_tables);
 
  table->reginfo.lock_type=TL_WRITE;
  hooks.prelock(&table, 1);                    // Call prelock hooks
  /*
    mysql_lock_tables() below should never fail with request to reopen table
    since it won't wait for the table lock (we have exclusive metadata lock on
    the table) and thus can't get aborted.
  */
  if (! (extra_lock= mysql_lock_tables(thd, &table, 1, 0)) ||
        hooks.postlock(&table, 1))
  {
    if (extra_lock)
    {
      mysql_unlock_tables(thd, extra_lock);
      extra_lock= 0;
    }
    drop_open_table(thd, table, create_table->db, create_table->table_name);
    table= 0;
    DBUG_RETURN(1);
  }
  if (extra_lock)
  {
    DBUG_ASSERT(m_plock == NULL);

    if (create_info->options & HA_LEX_CREATE_TMP_TABLE)
      m_plock= &m_lock;
    else
      m_plock= &thd->extra_lock;

    *m_plock= extra_lock;
  }
  /* Mark all fields that are given values */
  for (Field **f= field ; *f ; f++)
    bitmap_set_bit(table->write_set, (*f)->field_index);

  // Set up an empty bitmap of function defaults
  if (info.add_function_default_columns(table, table->write_set))
    DBUG_RETURN(1);

  table->next_number_field=table->found_next_number_field;

  restore_record(table,s->default_values);      // Get empty record
  thd->cuted_fields=0;

  const enum_duplicates duplicate_handling= info.get_duplicate_handling();
  const bool ignore_errors= info.get_ignore_errors();

  if (ignore_errors || duplicate_handling != DUP_ERROR)
    table->file->extra(HA_EXTRA_IGNORE_DUP_KEY);
  if (duplicate_handling == DUP_REPLACE &&
      (!table->triggers || !table->triggers->has_delete_triggers()))
    table->file->extra(HA_EXTRA_WRITE_CAN_REPLACE);
  if (duplicate_handling == DUP_UPDATE)
    table->file->extra(HA_EXTRA_INSERT_WITH_UPDATE);
  if (thd->locked_tables_mode <= LTM_LOCK_TABLES)
  {
    table->file->ha_start_bulk_insert((ha_rows) 0);
    bulk_insert_started= true;
  }
  thd->abort_on_warning= (!ignore_errors && thd->is_strict_mode());
  if (check_that_all_fields_are_given_values(thd, table, table_list))
    DBUG_RETURN(1);
  table->mark_columns_needed_for_insert();
  table->file->extra(HA_EXTRA_WRITE_CACHE);
  DBUG_RETURN(0);
}

int
select_create::binlog_show_create_table(TABLE **tables, uint count)
{
  /*
    Note 1: In RBR mode, we generate a CREATE TABLE statement for the
    created table by calling store_create_info() (behaves as SHOW
    CREATE TABLE).  In the event of an error, nothing should be
    written to the binary log, even if the table is non-transactional;
    therefore we pretend that the generated CREATE TABLE statement is
    for a transactional table.  The event will then be put in the
    transaction cache, and any subsequent events (e.g., table-map
    events and binrow events) will also be put there.  We can then use
    ha_autocommit_or_rollback() to either throw away the entire
    kaboodle of events, or write them to the binary log.

    We write the CREATE TABLE statement here and not in prepare()
    since there potentially are sub-selects or accesses to information
    schema that will do a close_thread_tables(), destroying the
    statement transaction cache.
  */
  DBUG_ASSERT(thd->is_current_stmt_binlog_format_row());
  DBUG_ASSERT(tables && *tables && count > 0);

  char buf[2048];
  String query(buf, sizeof(buf), system_charset_info);
  int result;
  TABLE_LIST tmp_table_list;

  memset(&tmp_table_list, 0, sizeof(tmp_table_list));
  tmp_table_list.table = *tables;
  query.length(0);      // Have to zero it since constructor doesn't

  result= store_create_info(thd, &tmp_table_list, &query, create_info,
                            /* show_database */ TRUE);
  DBUG_ASSERT(result == 0); /* store_create_info() always return 0 */

  if (mysql_bin_log.is_open())
  {
    int errcode= query_error_code(thd, thd->killed == THD::NOT_KILLED);
    result= thd->binlog_query(THD::STMT_QUERY_TYPE,
                              query.ptr(), query.length(),
                              /* is_trans */ TRUE,
                              /* direct */ FALSE,
                              /* suppress_use */ FALSE,
                              errcode);
  }
  return result;
}

void select_create::store_values(List<Item> &values)
{
  const bool ignore_err= true;
  fill_record_n_invoke_before_triggers(thd, field, values, ignore_err,
                                       table->triggers, TRG_EVENT_INSERT);
}


void select_create::send_error(uint errcode,const char *err)
{
  DBUG_ENTER("select_create::send_error");

  DBUG_PRINT("info",
             ("Current statement %s row-based",
              thd->is_current_stmt_binlog_format_row() ? "is" : "is NOT"));
  DBUG_PRINT("info",
             ("Current table (at 0x%lu) %s a temporary (or non-existant) table",
              (ulong) table,
              table && !table->s->tmp_table ? "is NOT" : "is"));
  /*
    This will execute any rollbacks that are necessary before writing
    the transcation cache.

    We disable the binary log since nothing should be written to the
    binary log.  This disabling is important, since we potentially do
    a "roll back" of non-transactional tables by removing the table,
    and the actual rollback might generate events that should not be
    written to the binary log.

  */
  tmp_disable_binlog(thd);
  select_insert::send_error(errcode, err);
  reenable_binlog(thd);

  DBUG_VOID_RETURN;
}


bool select_create::send_eof()
{
  /*
    The routine that writes the statement in the binary log
    is in select_insert::send_eof(). For that reason, we
    mark the flag at this point.
  */
  if (create_info->options & HA_LEX_CREATE_TMP_TABLE)
    thd->transaction.stmt.mark_created_temp_table();

  bool tmp=select_insert::send_eof();
  if (tmp)
    abort_result_set();
  else
  {
    /*
      Do an implicit commit at end of statement for non-temporary
      tables.  This can fail, but we should unlock the table
      nevertheless.
    */
    if (!table->s->tmp_table)
    {
      trans_commit_stmt(thd);
      trans_commit_implicit(thd);
    }

    table->file->extra(HA_EXTRA_NO_IGNORE_DUP_KEY);
    table->file->extra(HA_EXTRA_WRITE_CANNOT_REPLACE);
    if (m_plock)
    {
      mysql_unlock_tables(thd, *m_plock);
      *m_plock= NULL;
      m_plock= NULL;
    }
  }
  return tmp;
}


void select_create::abort_result_set()
{
  DBUG_ENTER("select_create::abort_result_set");

  /*
    In select_insert::abort_result_set() we roll back the statement, including
    truncating the transaction cache of the binary log. To do this, we
    pretend that the statement is transactional, even though it might
    be the case that it was not.

    We roll back the statement prior to deleting the table and prior
    to releasing the lock on the table, since there might be potential
    for failure if the rollback is executed after the drop or after
    unlocking the table.

    We also roll back the statement regardless of whether the creation
    of the table succeeded or not, since we need to reset the binary
    log state.
  */
  tmp_disable_binlog(thd);
  select_insert::abort_result_set();
  thd->transaction.stmt.reset_unsafe_rollback_flags();
  reenable_binlog(thd);
  /* possible error of writing binary log is ignored deliberately */
  (void) thd->binlog_flush_pending_rows_event(TRUE, TRUE);

  if (m_plock)
  {
    mysql_unlock_tables(thd, *m_plock);
    *m_plock= NULL;
    m_plock= NULL;
  }

  if (table)
  {
    table->file->extra(HA_EXTRA_NO_IGNORE_DUP_KEY);
    table->file->extra(HA_EXTRA_WRITE_CANNOT_REPLACE);
    table->auto_increment_field_not_null= FALSE;
    drop_open_table(thd, table, create_table->db, create_table->table_name);
    table=0;                                    // Safety
  }
  DBUG_VOID_RETURN;
}<|MERGE_RESOLUTION|>--- conflicted
+++ resolved
@@ -1813,14 +1813,9 @@
                                                 table->record[0])) &&
               error != HA_ERR_RECORD_IS_THE_SAME)
           {
-<<<<<<< HEAD
             if (ignore_errors &&
-                !table->file->is_fatal_error(error, HA_CHECK_DUP_KEY))
-=======
-            if (info->ignore &&
                 !table->file->is_fatal_error(error, HA_CHECK_DUP_KEY |
                                                     HA_CHECK_FK_ERROR))
->>>>>>> d9c541cb
             {
               goto ok_or_after_trg_err;
             }
@@ -1927,13 +1922,8 @@
   else if ((error=table->file->ha_write_row(table->record[0])))
   {
     DEBUG_SYNC(thd, "write_row_noreplace");
-<<<<<<< HEAD
     if (!ignore_errors ||
-        table->file->is_fatal_error(error, HA_CHECK_DUP))
-=======
-    if (!info->ignore ||
         table->file->is_fatal_error(error, HA_CHECK_DUP | HA_CHECK_FK_ERROR))
->>>>>>> d9c541cb
       goto err;
     table->file->restore_auto_increment(prev_insert_id);
     goto ok_or_after_trg_err;
@@ -1950,14 +1940,10 @@
   if (key)
     my_safe_afree(key,table->s->max_unique_length,MAX_KEY_LENGTH);
   if (!table->file->has_transactions())
-<<<<<<< HEAD
     thd->transaction.stmt.mark_modified_non_trans_table();
-=======
-    thd->transaction.stmt.modified_non_trans_table= TRUE;
-  if (info->ignore &&
+  if (ignore_errors &&
       !table->file->is_fatal_error(error, HA_CHECK_FK_ERROR))
     warn_fk_constraint_violation(thd, table, error);
->>>>>>> d9c541cb
   DBUG_RETURN(trg_error);
 
 err:
