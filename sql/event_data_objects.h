--- conflicted
+++ resolved
@@ -1,12 +1,7 @@
 #ifndef _EVENT_DATA_OBJECTS_H_
 #define _EVENT_DATA_OBJECTS_H_
-<<<<<<< HEAD
-/*
-   Copyright (C) 2004-2006 MySQL AB
-    All rights reserved. Use is subject to license terms.
-=======
 /* Copyright (c) 2004-2008 MySQL AB
->>>>>>> c066c308
+
 
    This program is free software; you can redistribute it and/or modify
    it under the terms of the GNU General Public License as published by
@@ -19,12 +14,8 @@
 
    You should have received a copy of the GNU General Public License
    along with this program; if not, write to the Free Software
-<<<<<<< HEAD
-   Foundation, Inc., 51 Franklin St, Fifth Floor, Boston, MA 02110-1301  USA
-*/
-=======
    Foundation, Inc., 51 Franklin Street, Fifth Floor, Boston, MA  02110-1301, USA */
->>>>>>> c066c308
+
 
 /**
   @addtogroup Event_Scheduler
