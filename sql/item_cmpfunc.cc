--- conflicted
+++ resolved
@@ -5598,11 +5598,6 @@
     return 0;
   List_iterator_fast<Item_field> it(fields);
   Item *item= const_item ? const_item : it++;
-<<<<<<< HEAD
-  eval_item->store_value(item);
-  if ((null_value= item->null_value))
-    return 0;
-=======
 #ifndef MCP_BUG57034
   eval_item->store_value(item);
   if ((null_value= item->null_value))
@@ -5612,21 +5607,16 @@
     return 0;
   eval_item->store_value(item);
 #endif
->>>>>>> f47c0391
   while ((item_field= it++))
   {
     /* Skip fields of non-const tables. They haven't been read yet */
     if (item_field->field->table->const_table)
     {
-<<<<<<< HEAD
-      if (eval_item->cmp(item_field) || (null_value= item_field->null_value))
-=======
 #ifndef MCP_BUG57034
       if (eval_item->cmp(item_field) || (null_value= item_field->null_value))
 #else
       if ((null_value= item_field->null_value) || eval_item->cmp(item_field))
 #endif
->>>>>>> f47c0391
         return 0;
     }
   }
