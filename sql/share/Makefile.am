# Copyright (C) 2000 MySQL AB
# 
# This program is free software; you can redistribute it and/or modify
# it under the terms of the GNU General Public License as published by
# the Free Software Foundation; version 2 of the License.
# 
# This program is distributed in the hope that it will be useful,
# but WITHOUT ANY WARRANTY; without even the implied warranty of
# MERCHANTABILITY or FITNESS FOR A PARTICULAR PURPOSE.  See the
# GNU General Public License for more details.
# 
# You should have received a copy of the GNU General Public License
# along with this program; if not, write to the Free Software
# Foundation, Inc., 59 Temple Place, Suite 330, Boston, MA  02111-1307  USA

## Process this file with automake to create Makefile.in

EXTRA_DIST= errmsg-utf8.txt \
	CMakeLists.txt
	
dist-hook:
	for dir in charsets @AVAILABLE_LANGUAGES@; do \
	  test -d $(distdir)/$$dir || mkdir $(distdir)/$$dir; \
	  $(INSTALL_DATA) $(srcdir)/$$dir/*.* $(distdir)/$$dir; \
	done; \
	sleep 1 ; touch $(builddir)/*/errmsg.sys
	$(INSTALL_DATA) $(srcdir)/charsets/README $(distdir)/charsets
	$(INSTALL_DATA) $(srcdir)/charsets/Index.xml $(distdir)/charsets

all-local:	english/errmsg.sys

# Use the english errmsg.sys as a flag that all errmsg.sys needs to be
# created. Normally these are created by extra/Makefile

english/errmsg.sys: errmsg-utf8.txt
	rm -f $(top_builddir)/include/mysqld_error.h
	(cd $(top_builddir)/extra && $(MAKE))

install-data-local:
	for lang in @AVAILABLE_LANGUAGES@; \
	do \
		$(mkinstalldirs) $(DESTDIR)$(pkgdatadir)/$$lang; \
		$(INSTALL_DATA) $(builddir)/$$lang/errmsg.sys \
			        $(DESTDIR)$(pkgdatadir)/$$lang/errmsg.sys; \
	done
	$(mkinstalldirs) $(DESTDIR)$(pkgdatadir)/charsets
<<<<<<< HEAD
	$(INSTALL_DATA) $(srcdir)/errmsg-utf8.txt \
	$(DESTDIR)$(pkgdatadir)/errmsg-utf8.txt; \
=======
		$(INSTALL_DATA) $(builddir)/errmsg-utf8.txt \
	        $(DESTDIR)$(pkgdatadir)/errmsg-utf8.txt; \
>>>>>>> 2ed5d9c4
	$(INSTALL_DATA) $(srcdir)/charsets/README $(DESTDIR)$(pkgdatadir)/charsets/README
	$(INSTALL_DATA) $(srcdir)/charsets/*.xml $(DESTDIR)$(pkgdatadir)/charsets

# FIXME maybe shouldn't remove, could be needed by other installation?
uninstall-local:
	@RM@ -f -r $(DESTDIR)$(pkgdatadir)

distclean-local:
	@RM@ -f $(builddir)/*/errmsg.sys

# Do nothing
link_sources:

# Don't update the files from bitkeeper
%::SCCS/s.%<|MERGE_RESOLUTION|>--- conflicted
+++ resolved
@@ -44,13 +44,8 @@
 			        $(DESTDIR)$(pkgdatadir)/$$lang/errmsg.sys; \
 	done
 	$(mkinstalldirs) $(DESTDIR)$(pkgdatadir)/charsets
-<<<<<<< HEAD
-	$(INSTALL_DATA) $(srcdir)/errmsg-utf8.txt \
-	$(DESTDIR)$(pkgdatadir)/errmsg-utf8.txt; \
-=======
-		$(INSTALL_DATA) $(builddir)/errmsg-utf8.txt \
-	        $(DESTDIR)$(pkgdatadir)/errmsg-utf8.txt; \
->>>>>>> 2ed5d9c4
+	$(INSTALL_DATA) $(builddir)/errmsg-utf8.txt \
+        $(DESTDIR)$(pkgdatadir)/errmsg-utf8.txt; \
 	$(INSTALL_DATA) $(srcdir)/charsets/README $(DESTDIR)$(pkgdatadir)/charsets/README
 	$(INSTALL_DATA) $(srcdir)/charsets/*.xml $(DESTDIR)$(pkgdatadir)/charsets
 
