--- conflicted
+++ resolved
@@ -65,16 +65,7 @@
 
 int mysql_rm_table(THD *thd,TABLE_LIST *tables, my_bool if_exists)
 {
-<<<<<<< HEAD
   int error;
-=======
-  char	path[FN_REFLEN];
-  String wrong_tables;
-  bool some_tables_deleted=0;
-  uint error= 1;
-  db_type table_type;
-  TABLE_LIST *table;
->>>>>>> 8c51eb2c
   DBUG_ENTER("mysql_rm_table");
 
   /* mark for close and remove all cached entries */
@@ -89,6 +80,7 @@
     {
       my_error(ER_TABLE_NOT_LOCKED_FOR_WRITE,MYF(0),
 	       tables->real_name);
+      error= 1;
       goto err;
     }
     while (global_read_lock && ! thd->killed)
@@ -97,12 +89,10 @@
     }
 
   }
-<<<<<<< HEAD
   error=mysql_rm_table_part2(thd,tables,if_exists,0);
 
  err:
   pthread_mutex_unlock(&LOCK_open);
-  VOID(pthread_cond_broadcast(&COND_refresh)); // Signal to refresh
 
   pthread_mutex_lock(&thd->mysys_var->mutex);
   thd->mysys_var->current_mutex= 0;
@@ -147,7 +137,6 @@
   error=mysql_rm_table_part2(thd,tables, if_exists, dont_log_query);
 
   pthread_mutex_unlock(&LOCK_open);
-  VOID(pthread_cond_broadcast(&COND_refresh)); // Signal to refresh
 
   pthread_mutex_lock(&thd->mysys_var->mutex);
   thd->mysys_var->current_mutex= 0;
@@ -180,19 +169,13 @@
   bool some_tables_deleted=0, tmp_table_deleted=0;
   DBUG_ENTER("mysql_rm_table_part2");
 
+  if (lock_table_names(thd, tables))
+    DBUG_RETURN(1);
+
   for (table=tables ; table ; table=table->next)
   {
-    char *db=table->db ? table->db : thd->db;
+    char *db=table->db;
     mysql_ha_closeall(thd, table);
-=======
-  
-  if (lock_table_names(thd, tables))
-    goto err;
-
-  for (table=tables ; table ; table=table->next)
-  {
-    char *db=table->db ? table->db : (thd->db ? thd->db : (char*) "");
->>>>>>> 8c51eb2c
     if (!close_temporary_table(thd, db, table->real_name))
     {
       tmp_table_deleted=1;
@@ -259,20 +242,6 @@
       }
     }
   }
-<<<<<<< HEAD
-=======
-  
-  error = 0;
-  unlock_table_names(thd, tables);
-
- err:  
-  pthread_mutex_unlock(&LOCK_open);
-
-  pthread_mutex_lock(&thd->mysys_var->mutex);
-  thd->mysys_var->current_mutex= 0;
-  thd->mysys_var->current_cond= 0;
-  pthread_mutex_unlock(&thd->mysys_var->mutex);
->>>>>>> 8c51eb2c
 
   error = 0;
   if (wrong_tables.length())
@@ -280,6 +249,8 @@
     my_error(ER_BAD_TABLE_ERROR,MYF(0),wrong_tables.c_ptr());
     error=1;
   }
+  unlock_table_names(thd, tables);
+
   DBUG_RETURN(error);
 }
 
