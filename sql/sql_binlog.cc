--- conflicted
+++ resolved
@@ -147,9 +147,7 @@
   /*
     Allocation
   */
-
-<<<<<<< HEAD
-  int err;
+  int err= 0;
   Relay_log_info *rli= thd->rli_fake;
   if (!rli)
   {
@@ -160,13 +158,6 @@
       rli->info_thd= thd;
     }
   }
-=======
-  int err= 0;
-  Relay_log_info *rli;
-  rli= thd->rli_fake;
-  if (!rli && (rli= thd->rli_fake= new Relay_log_info(FALSE)))
-    rli->sql_thd= thd;
->>>>>>> 60a316f9
 
   const char *error= 0;
   char *buf= (char *) my_malloc(decoded_len, MYF(MY_WME));
@@ -287,10 +278,6 @@
         i.e. when this thread terminates.
       */
       if (ev->get_type_code() != FORMAT_DESCRIPTION_EVENT)
-<<<<<<< HEAD
-        delete ev;
-      ev= 0;
-=======
       {
         if (thd->variables.binlog_rows_query_log_events)
           handle_rows_query_log_event(ev, rli);
@@ -300,7 +287,6 @@
           ev= NULL;
         }
       }
->>>>>>> 60a316f9
       if (err)
       {
         /*
