--- conflicted
+++ resolved
@@ -648,7 +648,6 @@
     if ((tmp= val_str(&buf)) &&
         str_to_time(tmp, &ltime, TIME_NO_NSEC_ROUNDING, &status) == 0)
       return MY_MIN(status.fractional_digits, DATETIME_MAX_DECIMALS);
-<<<<<<< HEAD
   }
   return MY_MIN(decimals, DATETIME_MAX_DECIMALS);
 }
@@ -669,28 +668,6 @@
       return MY_MIN(status.fractional_digits, DATETIME_MAX_DECIMALS);
   }
   return MY_MIN(decimals, DATETIME_MAX_DECIMALS);
-=======
-  }
-  return MY_MIN(decimals, DATETIME_MAX_DECIMALS);
-}
-
-
-uint Item::datetime_precision()
-{
-  if (const_item() && result_type() == STRING_RESULT && !is_temporal())
-  {
-    MYSQL_TIME ltime;
-    String buf, *tmp;
-    MYSQL_TIME_STATUS status;
-    DBUG_ASSERT(fixed);
-    // Nanosecond rounding is not needed, for performance purposes
-    if ((tmp= val_str(&buf)) &&
-        !str_to_datetime(tmp, &ltime, TIME_NO_NSEC_ROUNDING | TIME_FUZZY_DATE,
-                         &status))
-      return MY_MIN(status.fractional_digits, DATETIME_MAX_DECIMALS);
-  }
-  return MY_MIN(decimals, DATETIME_MAX_DECIMALS);
->>>>>>> 85f401c8
 }
 
 
@@ -703,36 +680,7 @@
     THD *thd= current_thd;
     str->append(STRING_WITH_LEN(" AS "));
     append_identifier(thd, str, item_name);
-<<<<<<< HEAD
-=======
-  }
-}
-
-
-/**
-   @details
-   "SELECT (subq) GROUP BY (same_subq)" confuses ONLY_FULL_GROUP_BY (it does
-   not see that both subqueries are the same, raises an error).
-   To avoid hitting this problem, if the original query was:
-   "SELECT expression AS x GROUP BY x", we print "GROUP BY x", not
-   "GROUP BY expression". Same for ORDER BY.
-   This has practical importance for views created as
-   "CREATE VIEW v SELECT (subq) AS x GROUP BY x"
-   (print_order() is used to write the view's definition in the frm file).
-*/
-void Item::print_for_order(String *str,
-                           enum_query_type query_type,
-                           bool used_alias)
-{
-  if (used_alias)
-  {
-    DBUG_ASSERT(item_name.is_set());
-    // In the clause, user has referenced expression using an alias; we use it
-    append_identifier(current_thd, str, item_name);
->>>>>>> 85f401c8
-  }
-  else
-    print(str,query_type);
+  }
 }
 
 
@@ -1411,65 +1359,7 @@
     return true;
   }
   return my_decimal_to_time_with_warn(decimal, ltime);
-<<<<<<< HEAD
-}
-
-
-bool Item::get_time_from_int(MYSQL_TIME *ltime)
-{
-  DBUG_ASSERT(!is_temporal());
-  longlong value= val_int();
-  if (null_value)
-  {
-    set_zero_time(ltime, MYSQL_TIMESTAMP_TIME);
-    return true;
-  }
-  return my_longlong_to_time_with_warn(value, ltime);
-}
-
-
-bool Item::get_time_from_date(MYSQL_TIME *ltime)
-{
-  DBUG_ASSERT(fixed == 1);
-  if (get_date(ltime, TIME_FUZZY_DATE)) // Need this check if NULL value
-    return true;
-  set_zero_time(ltime, MYSQL_TIMESTAMP_TIME);
-  return false;
-}
-
-
-bool Item::get_time_from_datetime(MYSQL_TIME *ltime)
-{
-  DBUG_ASSERT(fixed == 1);
-  if (get_date(ltime, TIME_FUZZY_DATE))
-    return true;
-  datetime_to_time(ltime);
-  return false;
-}
-
-
-bool Item::get_time_from_numeric(MYSQL_TIME *ltime)
-{
-  DBUG_ASSERT(!is_temporal());
-  switch (result_type())
-  {
-  case REAL_RESULT:
-    return get_time_from_real(ltime);
-  case DECIMAL_RESULT:
-    return get_time_from_decimal(ltime);
-  case INT_RESULT:
-    return get_time_from_int(ltime);
-  case STRING_RESULT:
-  case ROW_RESULT:
-    DBUG_ASSERT(0);
-  }
-  return (null_value= true); // Impossible result type
-=======
->>>>>>> 85f401c8
-}
- 
-
-
+}
 
 
 bool Item::get_time_from_int(MYSQL_TIME *ltime)
@@ -4069,7 +3959,9 @@
     /* Here str_value is guaranteed to be in final_character_set_of_str_value */
 
     max_length= str_value.numchars() * str_value.charset()->mbmaxlen;
-    decimals= 0;
+
+    /* For the strings converted to numeric form within some functions */
+    decimals= NOT_FIXED_DEC;
     /*
       str_value_ptr is returned from val_str(). It must be not alloced
       to prevent it's modification by val_str() invoker.
@@ -4342,153 +4234,6 @@
 {
   Item::make_field(field);
 
-<<<<<<< HEAD
-=======
-  collation.set(src->collation);
-  maybe_null= src->maybe_null;
-  null_value= src->null_value;
-  max_length= src->max_length;
-  decimals= src->decimals;
-  state= src->state;
-  value= src->value;
-
-  decimal_value.swap(src->decimal_value);
-  str_value.swap(src->str_value);
-  str_value_ptr.swap(src->str_value_ptr);
-}
-
-
-/**
-  This operation is intended to store some item value in Item_param to be
-  used later.
-
-  @param thd    thread context
-  @param ctx    stored procedure runtime context
-  @param it     a pointer to an item in the tree
-
-  @return Error status
-    @retval TRUE on error
-    @retval FALSE on success
-*/
-
-bool
-Item_param::set_value(THD *thd, sp_rcontext *ctx, Item **it)
-{
-  Item *arg= *it;
-
-  if (arg->is_null())
-  {
-    set_null();
-    return FALSE;
-  }
-
-  null_value= FALSE;
-
-  switch (arg->result_type()) {
-  case STRING_RESULT:
-  {
-    char str_buffer[STRING_BUFFER_USUAL_SIZE];
-    String sv_buffer(str_buffer, sizeof(str_buffer), &my_charset_bin);
-    String *sv= arg->val_str(&sv_buffer);
-
-    if (!sv)
-      return TRUE;
-
-    set_str(sv->c_ptr_safe(), sv->length());
-    str_value_ptr.set(str_value.ptr(),
-                      str_value.length(),
-                      str_value.charset());
-    collation.set(str_value.charset(), DERIVATION_COERCIBLE);
-    decimals= 0;
-    item_type= Item::STRING_ITEM;
-    break;
-  }
-
-  case REAL_RESULT:
-    set_double(arg->val_real());
-    item_type= Item::REAL_ITEM;
-    break;
-
-  case INT_RESULT:
-    set_int(arg->val_int(), arg->max_length);
-    item_type= Item::INT_ITEM;
-    break;
-
-  case DECIMAL_RESULT:
-  {
-    my_decimal dv_buf;
-    my_decimal *dv= arg->val_decimal(&dv_buf);
-
-    if (!dv)
-      return TRUE;
-
-    set_decimal(dv);
-    item_type= Item::DECIMAL_ITEM;
-    break;
-  }
-
-  default:
-    /* That can not happen. */
-
-    DBUG_ASSERT(TRUE);  // Abort in debug mode.
-
-    set_null();         // Set to NULL in release mode.
-    item_type= Item::NULL_ITEM;
-    return FALSE;
-  }
-
-  item_result_type= arg->result_type();
-  return FALSE;
-}
-
-
-/**
-  Setter of Item_param::m_out_param_info.
-
-  m_out_param_info is used to store information about store routine
-  OUT-parameters, such as stored routine name, database, stored routine
-  variable name. It is supposed to be set in sp_head::execute() after
-  Item_param::set_value() is called.
-*/
-
-void
-Item_param::set_out_param_info(Send_field *info)
-{
-  m_out_param_info= info;
-  param_type= m_out_param_info->type;
-}
-
-
-/**
-  Getter of Item_param::m_out_param_info.
-
-  m_out_param_info is used to store information about store routine
-  OUT-parameters, such as stored routine name, database, stored routine
-  variable name. It is supposed to be retrieved in
-  Protocol_binary::send_out_parameters() during creation of OUT-parameter
-  result set.
-*/
-
-const Send_field *
-Item_param::get_out_param_info() const
-{
-  return m_out_param_info;
-}
-
-
-/**
-  Fill meta-data information for the corresponding column in a result set.
-  If this is an OUT-parameter of a stored procedure, preserve meta-data of
-  stored-routine variable.
-
-  @param field container for meta-data to be filled
-*/
-
-void Item_param::make_field(Send_field *field)
-{
-  Item::make_field(field);
-
->>>>>>> 85f401c8
   if (!m_out_param_info)
     return;
 
@@ -7656,16 +7401,6 @@
 }
 
 
-<<<<<<< HEAD
-table_map Item_ref::resolved_used_tables() const
-{
-  DBUG_ASSERT((*ref)->real_item()->type() == FIELD_ITEM);
-  return ((Item_field*)(*ref))->resolved_used_tables();
-}
-
-
-=======
->>>>>>> 85f401c8
 void Item_ref::cleanup()
 {
   DBUG_ENTER("Item_ref::cleanup");
