--- conflicted
+++ resolved
@@ -961,11 +961,7 @@
     return -1;
   }
   /* Create the file world readable */
-<<<<<<< HEAD
-  if ((file= my_create(path, 0666, O_WRONLY, MYF(MY_WME))) < 0)
-=======
   if ((file= my_create(path, 0666, O_WRONLY|O_EXCL, MYF(MY_WME))) < 0)
->>>>>>> 09b2dc89
     return file;
 #ifdef HAVE_FCHMOD
   (void) fchmod(file, 0666);			// Because of umask()
