--- conflicted
+++ resolved
@@ -4203,1025 +4203,6 @@
 }
 
 
-<<<<<<< HEAD
-=======
-/**
-  Decide on logging format to use for the statement and issue errors
-  or warnings as needed.  The decision depends on the following
-  parameters:
-
-  - The logging mode, i.e., the value of binlog_format.  Can be
-    statement, mixed, or row.
-
-  - The type of statement.  There are three types of statements:
-    "normal" safe statements; unsafe statements; and row injections.
-    An unsafe statement is one that, if logged in statement format,
-    might produce different results when replayed on the slave (e.g.,
-    INSERT DELAYED).  A row injection is either a BINLOG statement, or
-    a row event executed by the slave's SQL thread.
-
-  - The capabilities of tables modified by the statement.  The
-    *capabilities vector* for a table is a set of flags associated
-    with the table.  Currently, it only includes two flags: *row
-    capability flag* and *statement capability flag*.
-
-    The row capability flag is set if and only if the engine can
-    handle row-based logging. The statement capability flag is set if
-    and only if the table can handle statement-based logging.
-
-  Decision table for logging format
-  ---------------------------------
-
-  The following table summarizes how the format and generated
-  warning/error depends on the tables' capabilities, the statement
-  type, and the current binlog_format.
-
-     Row capable        N NNNNNNNNN YYYYYYYYY YYYYYYYYY
-     Statement capable  N YYYYYYYYY NNNNNNNNN YYYYYYYYY
-
-     Statement type     * SSSUUUIII SSSUUUIII SSSUUUIII
-
-     binlog_format      * SMRSMRSMR SMRSMRSMR SMRSMRSMR
-
-     Logged format      - SS-S----- -RR-RR-RR SRRSRR-RR
-     Warning/Error      1 --2732444 5--5--6-- ---7--6--
-
-  Legend
-  ------
-
-  Row capable:    N - Some table not row-capable, Y - All tables row-capable
-  Stmt capable:   N - Some table not stmt-capable, Y - All tables stmt-capable
-  Statement type: (S)afe, (U)nsafe, or Row (I)njection
-  binlog_format:  (S)TATEMENT, (M)IXED, or (R)OW
-  Logged format:  (S)tatement or (R)ow
-  Warning/Error:  Warnings and error messages are as follows:
-
-  1. Error: Cannot execute statement: binlogging impossible since both
-     row-incapable engines and statement-incapable engines are
-     involved.
-
-  2. Error: Cannot execute statement: binlogging impossible since
-     BINLOG_FORMAT = ROW and at least one table uses a storage engine
-     limited to statement-logging.
-
-  3. Error: Cannot execute statement: binlogging of unsafe statement
-     is impossible when storage engine is limited to statement-logging
-     and BINLOG_FORMAT = MIXED.
-
-  4. Error: Cannot execute row injection: binlogging impossible since
-     at least one table uses a storage engine limited to
-     statement-logging.
-
-  5. Error: Cannot execute statement: binlogging impossible since
-     BINLOG_FORMAT = STATEMENT and at least one table uses a storage
-     engine limited to row-logging.
-
-  6. Error: Cannot execute row injection: binlogging impossible since
-     BINLOG_FORMAT = STATEMENT.
-
-  7. Warning: Unsafe statement binlogged in statement format since
-     BINLOG_FORMAT = STATEMENT.
-
-  In addition, we can produce the following error (not depending on
-  the variables of the decision diagram):
-
-  8. Error: Cannot execute statement: binlogging impossible since more
-     than one engine is involved and at least one engine is
-     self-logging.
-
-  For each error case above, the statement is prevented from being
-  logged, we report an error, and roll back the statement.  For
-  warnings, we set the thd->binlog_flags variable: the warning will be
-  printed only if the statement is successfully logged.
-
-  @see THD::binlog_query
-
-  @param[in] thd    Client thread
-  @param[in] tables Tables involved in the query
-
-  @retval 0 No error; statement can be logged.
-  @retval -1 One of the error conditions above applies (1, 2, 4, 5, or 6).
-*/
-
-int THD::decide_logging_format(TABLE_LIST *tables)
-{
-  DBUG_ENTER("THD::decide_logging_format");
-  DBUG_PRINT("info", ("query: %s", query()));
-  DBUG_PRINT("info", ("variables.binlog_format: %lu",
-                      variables.binlog_format));
-  DBUG_PRINT("info", ("lex->get_stmt_unsafe_flags(): 0x%x",
-                      lex->get_stmt_unsafe_flags()));
-
-  /*
-    We should not decide logging format if the binlog is closed or
-    binlogging is off, or if the statement is filtered out from the
-    binlog by filtering rules.
-  */
-  if (mysql_bin_log.is_open() && (variables.option_bits & OPTION_BIN_LOG) &&
-      !(variables.binlog_format == BINLOG_FORMAT_STMT &&
-        !binlog_filter->db_ok(db)))
-  {
-    /*
-      Compute one bit field with the union of all the engine
-      capabilities, and one with the intersection of all the engine
-      capabilities.
-    */
-    handler::Table_flags flags_write_some_set= 0;
-    handler::Table_flags flags_access_some_set= 0;
-    handler::Table_flags flags_write_all_set=
-      HA_BINLOG_ROW_CAPABLE | HA_BINLOG_STMT_CAPABLE;
-
-    /* 
-       If different types of engines are about to be updated.
-       For example: Innodb and Falcon; Innodb and MyIsam.
-    */
-    my_bool multi_write_engine= FALSE;
-    /*
-       If different types of engines are about to be accessed 
-       and any of them is about to be updated. For example:
-       Innodb and Falcon; Innodb and MyIsam.
-    */
-    my_bool multi_access_engine= FALSE;
-    /*
-      Identifies if a table is changed.
-    */
-    my_bool is_write= FALSE;
-    /*
-      A pointer to a previous table that was changed.
-    */
-    TABLE* prev_write_table= NULL;
-    /*
-      A pointer to a previous table that was accessed.
-    */
-    TABLE* prev_access_table= NULL;
-
-#ifndef DBUG_OFF
-    {
-      static const char *prelocked_mode_name[] = {
-        "NON_PRELOCKED",
-        "PRELOCKED",
-        "PRELOCKED_UNDER_LOCK_TABLES",
-      };
-      DBUG_PRINT("debug", ("prelocked_mode: %s",
-                           prelocked_mode_name[locked_tables_mode]));
-    }
-#endif
-
-    /*
-      Get the capabilities vector for all involved storage engines and
-      mask out the flags for the binary log.
-    */
-    for (TABLE_LIST *table= tables; table; table= table->next_global)
-    {
-      if (table->placeholder())
-        continue;
-
-      if (table->table->s->table_category == TABLE_CATEGORY_PERFORMANCE ||
-          table->table->s->table_category == TABLE_CATEGORY_LOG)
-        lex->set_stmt_unsafe(LEX::BINLOG_STMT_UNSAFE_SYSTEM_TABLE);
-
-      handler::Table_flags const flags= table->table->file->ha_table_flags();
-
-      DBUG_PRINT("info", ("table: %s; ha_table_flags: 0x%llx",
-                          table->table_name, flags));
-      if (table->lock_type >= TL_WRITE_ALLOW_WRITE)
-      {
-        if (prev_write_table && prev_write_table->file->ht !=
-            table->table->file->ht)
-          multi_write_engine= TRUE;
-
-        my_bool trans= table->table->file->has_transactions();
-
-        if (table->table->s->tmp_table)
-          lex->set_stmt_accessed_table(trans ? LEX::STMT_WRITES_TEMP_TRANS_TABLE :
-                                               LEX::STMT_WRITES_TEMP_NON_TRANS_TABLE);
-        else
-          lex->set_stmt_accessed_table(trans ? LEX::STMT_WRITES_TRANS_TABLE :
-                                               LEX::STMT_WRITES_NON_TRANS_TABLE);
-
-        flags_write_all_set &= flags;
-        flags_write_some_set |= flags;
-        is_write= TRUE;
-
-        prev_write_table= table->table;
-
-      }
-      flags_access_some_set |= flags;
-
-      if (lex->sql_command != SQLCOM_CREATE_TABLE ||
-          (lex->sql_command == SQLCOM_CREATE_TABLE &&
-          (lex->create_info.options & HA_LEX_CREATE_TMP_TABLE)))
-      {
-        my_bool trans= table->table->file->has_transactions();
-
-        if (table->table->s->tmp_table)
-          lex->set_stmt_accessed_table(trans ? LEX::STMT_READS_TEMP_TRANS_TABLE :
-                                               LEX::STMT_READS_TEMP_NON_TRANS_TABLE);
-        else
-          lex->set_stmt_accessed_table(trans ? LEX::STMT_READS_TRANS_TABLE :
-                                               LEX::STMT_READS_NON_TRANS_TABLE);
-      }
-
-      if (prev_access_table && prev_access_table->file->ht !=
-          table->table->file->ht)
-        multi_access_engine= TRUE;
-
-      prev_access_table= table->table;
-    }
-
-    DBUG_PRINT("info", ("flags_write_all_set: 0x%llx", flags_write_all_set));
-    DBUG_PRINT("info", ("flags_write_some_set: 0x%llx", flags_write_some_set));
-    DBUG_PRINT("info", ("flags_access_some_set: 0x%llx", flags_access_some_set));
-    DBUG_PRINT("info", ("multi_write_engine: %d", multi_write_engine));
-    DBUG_PRINT("info", ("multi_access_engine: %d", multi_access_engine));
-
-    int error= 0;
-    int unsafe_flags;
-
-    bool multi_stmt_trans= in_multi_stmt_transaction_mode();
-    bool trans_table= trans_has_updated_trans_table(this);
-    bool binlog_direct= variables.binlog_direct_non_trans_update;
-
-    if (lex->is_mixed_stmt_unsafe(multi_stmt_trans, binlog_direct,
-                                  trans_table, tx_isolation))
-      lex->set_stmt_unsafe(LEX::BINLOG_STMT_UNSAFE_MIXED_STATEMENT);
-    else if (multi_stmt_trans && trans_table && !binlog_direct &&
-             lex->stmt_accessed_table(LEX::STMT_WRITES_NON_TRANS_TABLE))
-      lex->set_stmt_unsafe(LEX::BINLOG_STMT_UNSAFE_NONTRANS_AFTER_TRANS);
-
-    /*
-      If more than one engine is involved in the statement and at
-      least one is doing it's own logging (is *self-logging*), the
-      statement cannot be logged atomically, so we generate an error
-      rather than allowing the binlog to become corrupt.
-    */
-    if (multi_write_engine &&
-        (flags_write_some_set & HA_HAS_OWN_BINLOGGING))
-      my_error((error= ER_BINLOG_MULTIPLE_ENGINES_AND_SELF_LOGGING_ENGINE),
-               MYF(0));
-    else if (multi_access_engine && flags_access_some_set & HA_HAS_OWN_BINLOGGING)
-      lex->set_stmt_unsafe(LEX::BINLOG_STMT_UNSAFE_MULTIPLE_ENGINES_AND_SELF_LOGGING_ENGINE);
-
-    /* both statement-only and row-only engines involved */
-    if ((flags_write_all_set & (HA_BINLOG_STMT_CAPABLE | HA_BINLOG_ROW_CAPABLE)) == 0)
-    {
-      /*
-        1. Error: Binary logging impossible since both row-incapable
-           engines and statement-incapable engines are involved
-      */
-      my_error((error= ER_BINLOG_ROW_ENGINE_AND_STMT_ENGINE), MYF(0));
-    }
-    /* statement-only engines involved */
-    else if ((flags_write_all_set & HA_BINLOG_ROW_CAPABLE) == 0)
-    {
-      if (lex->is_stmt_row_injection())
-      {
-        /*
-          4. Error: Cannot execute row injection since table uses
-             storage engine limited to statement-logging
-        */
-        my_error((error= ER_BINLOG_ROW_INJECTION_AND_STMT_ENGINE), MYF(0));
-      }
-      else if (variables.binlog_format == BINLOG_FORMAT_ROW &&
-               sqlcom_can_generate_row_events(this))
-      {
-        /*
-          2. Error: Cannot modify table that uses a storage engine
-             limited to statement-logging when BINLOG_FORMAT = ROW
-        */
-        my_error((error= ER_BINLOG_ROW_MODE_AND_STMT_ENGINE), MYF(0));
-      }
-      else if ((unsafe_flags= lex->get_stmt_unsafe_flags()) != 0)
-      {
-        /*
-          3. Error: Cannot execute statement: binlogging of unsafe
-             statement is impossible when storage engine is limited to
-             statement-logging and BINLOG_FORMAT = MIXED.
-        */
-        for (int unsafe_type= 0;
-             unsafe_type < LEX::BINLOG_STMT_UNSAFE_COUNT;
-             unsafe_type++)
-          if (unsafe_flags & (1 << unsafe_type))
-            my_error((error= ER_BINLOG_UNSAFE_AND_STMT_ENGINE), MYF(0),
-                     ER(LEX::binlog_stmt_unsafe_errcode[unsafe_type]));
-      }
-      /* log in statement format! */
-    }
-    /* no statement-only engines */
-    else
-    {
-      /* binlog_format = STATEMENT */
-      if (variables.binlog_format == BINLOG_FORMAT_STMT)
-      {
-        if (lex->is_stmt_row_injection())
-        {
-          /*
-            6. Error: Cannot execute row injection since
-               BINLOG_FORMAT = STATEMENT
-          */
-          my_error((error= ER_BINLOG_ROW_INJECTION_AND_STMT_MODE), MYF(0));
-        }
-        else if ((flags_write_all_set & HA_BINLOG_STMT_CAPABLE) == 0 &&
-                 sqlcom_can_generate_row_events(this))
-        {
-          /*
-            5. Error: Cannot modify table that uses a storage engine
-               limited to row-logging when binlog_format = STATEMENT
-          */
-          my_error((error= ER_BINLOG_STMT_MODE_AND_ROW_ENGINE), MYF(0), "");
-        }
-        else if (is_write && (unsafe_flags= lex->get_stmt_unsafe_flags()) != 0)
-        {
-          /*
-            7. Warning: Unsafe statement logged as statement due to
-               binlog_format = STATEMENT
-          */
-          binlog_unsafe_warning_flags|= unsafe_flags;
-
-          DBUG_PRINT("info", ("Scheduling warning to be issued by "
-                              "binlog_query: '%s'",
-                              ER(ER_BINLOG_UNSAFE_STATEMENT)));
-          DBUG_PRINT("info", ("binlog_unsafe_warning_flags: 0x%x",
-                              binlog_unsafe_warning_flags));
-        }
-        /* log in statement format! */
-      }
-      /* No statement-only engines and binlog_format != STATEMENT.
-         I.e., nothing prevents us from row logging if needed. */
-      else
-      {
-        if (lex->is_stmt_unsafe() || lex->is_stmt_row_injection()
-            || (flags_write_all_set & HA_BINLOG_STMT_CAPABLE) == 0)
-        {
-          /* log in row format! */
-          set_current_stmt_binlog_format_row_if_mixed();
-        }
-      }
-    }
-
-    if (error) {
-      DBUG_PRINT("info", ("decision: no logging since an error was generated"));
-      DBUG_RETURN(-1);
-    }
-    DBUG_PRINT("info", ("decision: logging in %s format",
-                        is_current_stmt_binlog_format_row() ?
-                        "ROW" : "STATEMENT"));
-  }
-#ifndef DBUG_OFF
-  else
-    DBUG_PRINT("info", ("decision: no logging since "
-                        "mysql_bin_log.is_open() = %d "
-                        "and (options & OPTION_BIN_LOG) = 0x%llx "
-                        "and binlog_format = %lu "
-                        "and binlog_filter->db_ok(db) = %d",
-                        mysql_bin_log.is_open(),
-                        (variables.option_bits & OPTION_BIN_LOG),
-                        variables.binlog_format,
-                        binlog_filter->db_ok(db)));
-#endif
-
-  DBUG_RETURN(0);
-}
-
-
-/*
-  Implementation of interface to write rows to the binary log through the
-  thread.  The thread is responsible for writing the rows it has
-  inserted/updated/deleted.
-*/
-
-#ifndef MYSQL_CLIENT
-
-/*
-  Template member function for ensuring that there is an rows log
-  event of the apropriate type before proceeding.
-
-  PRE CONDITION:
-    - Events of type 'RowEventT' have the type code 'type_code'.
-    
-  POST CONDITION:
-    If a non-NULL pointer is returned, the pending event for thread 'thd' will
-    be an event of type 'RowEventT' (which have the type code 'type_code')
-    will either empty or have enough space to hold 'needed' bytes.  In
-    addition, the columns bitmap will be correct for the row, meaning that
-    the pending event will be flushed if the columns in the event differ from
-    the columns suppled to the function.
-
-  RETURNS
-    If no error, a non-NULL pending event (either one which already existed or
-    the newly created one).
-    If error, NULL.
- */
-
-template <class RowsEventT> Rows_log_event* 
-THD::binlog_prepare_pending_rows_event(TABLE* table, uint32 serv_id,
-                                       MY_BITMAP const* cols,
-                                       size_t colcnt,
-                                       size_t needed,
-                                       bool is_transactional,
-				       RowsEventT *hint __attribute__((unused))
-#ifndef MCP_WL5353
-                                       ,const uchar* extra_row_info
-#endif
-                                       )
-{
-  DBUG_ENTER("binlog_prepare_pending_rows_event");
-  /* Pre-conditions */
-  DBUG_ASSERT(table->s->table_map_id != ~0UL);
-
-  /* Fetch the type code for the RowsEventT template parameter */
-  int const type_code= RowsEventT::TYPE_CODE;
-
-  /*
-    There is no good place to set up the transactional data, so we
-    have to do it here.
-  */
-  if (binlog_setup_trx_data())
-    DBUG_RETURN(NULL);
-
-  Rows_log_event* pending= binlog_get_pending_rows_event(is_transactional);
-
-  if (unlikely(pending && !pending->is_valid()))
-    DBUG_RETURN(NULL);
-
-  /*
-    Check if the current event is non-NULL and a write-rows
-    event. Also check if the table provided is mapped: if it is not,
-    then we have switched to writing to a new table.
-    If there is no pending event, we need to create one. If there is a pending
-    event, but it's not about the same table id, or not of the same type
-    (between Write, Update and Delete), or not the same affected columns, or
-    going to be too big, flush this event to disk and create a new pending
-    event.
-  */
-  if (!pending ||
-      pending->server_id != serv_id || 
-      pending->get_table_id() != table->s->table_map_id ||
-      pending->get_general_type_code() != type_code ||
-      pending->get_data_size() + needed > opt_binlog_rows_event_max_size || 
-      pending->get_width() != colcnt ||
-      !bitmap_cmp(pending->get_cols(), cols)
-#ifndef MCP_WL5353
-      ||
-      !binlog_row_event_extra_data_eq(pending->get_extra_row_data(),
-                                      extra_row_info)
-#endif
-      )
-  {
-    /* Create a new RowsEventT... */
-    Rows_log_event* const
-        ev= new RowsEventT(this, table, table->s->table_map_id, cols, is_transactional
-#ifndef MCP_WL5353
-                           , extra_row_info
-#endif
-                           );
-    if (unlikely(!ev))
-      DBUG_RETURN(NULL);
-    ev->server_id= serv_id; // I don't like this, it's too easy to forget.
-    /*
-      flush the pending event and replace it with the newly created
-      event...
-    */
-    if (unlikely(
-        mysql_bin_log.flush_and_set_pending_rows_event(this, ev,
-                                                       is_transactional)))
-    {
-      delete ev;
-      DBUG_RETURN(NULL);
-    }
-
-    DBUG_RETURN(ev);               /* This is the new pending event */
-  }
-  DBUG_RETURN(pending);        /* This is the current pending event */
-}
-
-#ifdef HAVE_EXPLICIT_TEMPLATE_INSTANTIATION
-/*
-  Instantiate the versions we need, we have -fno-implicit-template as
-  compiling option.
-*/
-template Rows_log_event*
-THD::binlog_prepare_pending_rows_event(TABLE*, uint32, MY_BITMAP const*,
-				       size_t, size_t, bool,
-				       Write_rows_log_event*
-#ifndef MCP_WL5353
-                                       ,const uchar*
-#endif
-                                       );
-
-template Rows_log_event*
-THD::binlog_prepare_pending_rows_event(TABLE*, uint32, MY_BITMAP const*,
-				       size_t colcnt, size_t, bool,
-				       Delete_rows_log_event *
-#ifndef MCP_WL5353
-                                       ,const uchar*
-#endif
-                                       );
-
-template Rows_log_event* 
-THD::binlog_prepare_pending_rows_event(TABLE*, uint32, MY_BITMAP const*,
-				       size_t colcnt, size_t, bool,
-				       Update_rows_log_event *
-#ifndef MCP_WL5353
-                                       ,const uchar*
-#endif
-                                       );
-#endif
-
-/* Declare in unnamed namespace. */
-CPP_UNNAMED_NS_START
-
-  /**
-     Class to handle temporary allocation of memory for row data.
-
-     The responsibilities of the class is to provide memory for
-     packing one or two rows of packed data (depending on what
-     constructor is called).
-
-     In order to make the allocation more efficient for "simple" rows,
-     i.e., rows that do not contain any blobs, a pointer to the
-     allocated memory is of memory is stored in the table structure
-     for simple rows.  If memory for a table containing a blob field
-     is requested, only memory for that is allocated, and subsequently
-     released when the object is destroyed.
-
-   */
-  class Row_data_memory {
-  public:
-    /**
-      Build an object to keep track of a block-local piece of memory
-      for storing a row of data.
-
-      @param table
-      Table where the pre-allocated memory is stored.
-
-      @param length
-      Length of data that is needed, if the record contain blobs.
-     */
-    Row_data_memory(TABLE *table, size_t const len1)
-      : m_memory(0)
-    {
-#ifndef DBUG_OFF
-      m_alloc_checked= FALSE;
-#endif
-      allocate_memory(table, len1);
-      m_ptr[0]= has_memory() ? m_memory : 0;
-      m_ptr[1]= 0;
-    }
-
-    Row_data_memory(TABLE *table, size_t const len1, size_t const len2)
-      : m_memory(0)
-    {
-#ifndef DBUG_OFF
-      m_alloc_checked= FALSE;
-#endif
-      allocate_memory(table, len1 + len2);
-      m_ptr[0]= has_memory() ? m_memory        : 0;
-      m_ptr[1]= has_memory() ? m_memory + len1 : 0;
-    }
-
-    ~Row_data_memory()
-    {
-      if (m_memory != 0 && m_release_memory_on_destruction)
-        my_free(m_memory);
-    }
-
-    /**
-       Is there memory allocated?
-
-       @retval true There is memory allocated
-       @retval false Memory allocation failed
-     */
-    bool has_memory() const {
-#ifndef DBUG_OFF
-      m_alloc_checked= TRUE;
-#endif
-      return m_memory != 0;
-    }
-
-    uchar *slot(uint s)
-    {
-      DBUG_ASSERT(s < sizeof(m_ptr)/sizeof(*m_ptr));
-      DBUG_ASSERT(m_ptr[s] != 0);
-      DBUG_ASSERT(m_alloc_checked == TRUE);
-      return m_ptr[s];
-    }
-
-  private:
-    void allocate_memory(TABLE *const table, size_t const total_length)
-    {
-      if (table->s->blob_fields == 0)
-      {
-        /*
-          The maximum length of a packed record is less than this
-          length. We use this value instead of the supplied length
-          when allocating memory for records, since we don't know how
-          the memory will be used in future allocations.
-
-          Since table->s->reclength is for unpacked records, we have
-          to add two bytes for each field, which can potentially be
-          added to hold the length of a packed field.
-        */
-        size_t const maxlen= table->s->reclength + 2 * table->s->fields;
-
-        /*
-          Allocate memory for two records if memory hasn't been
-          allocated. We allocate memory for two records so that it can
-          be used when processing update rows as well.
-        */
-        if (table->write_row_record == 0)
-          table->write_row_record=
-            (uchar *) alloc_root(&table->mem_root, 2 * maxlen);
-        m_memory= table->write_row_record;
-        m_release_memory_on_destruction= FALSE;
-      }
-      else
-      {
-        m_memory= (uchar *) my_malloc(total_length, MYF(MY_WME));
-        m_release_memory_on_destruction= TRUE;
-      }
-    }
-
-#ifndef DBUG_OFF
-    mutable bool m_alloc_checked;
-#endif
-    bool m_release_memory_on_destruction;
-    uchar *m_memory;
-    uchar *m_ptr[2];
-  };
-
-CPP_UNNAMED_NS_END
-
-int THD::binlog_write_row(TABLE* table, bool is_trans, 
-                          MY_BITMAP const* cols, size_t colcnt, 
-                          uchar const *record
-#ifndef MCP_WL5353
-                          ,const uchar* extra_row_info
-#endif
-                          )
-{ 
-  DBUG_ASSERT(is_current_stmt_binlog_format_row() && mysql_bin_log.is_open());
-
-  /*
-    Pack records into format for transfer. We are allocating more
-    memory than needed, but that doesn't matter.
-  */
-  Row_data_memory memory(table, max_row_length(table, record));
-  if (!memory.has_memory())
-    return HA_ERR_OUT_OF_MEM;
-
-  uchar *row_data= memory.slot(0);
-
-  size_t const len= pack_row(table, cols, row_data, record);
-
-  Rows_log_event* const ev=
-    binlog_prepare_pending_rows_event(table, server_id, cols, colcnt,
-                                      len, is_trans,
-                                      static_cast<Write_rows_log_event*>(0)
-#ifndef MCP_WL5353
-                                      ,extra_row_info
-#endif
-                                      );
-
-  if (unlikely(ev == 0))
-    return HA_ERR_OUT_OF_MEM;
-
-  return ev->add_row_data(row_data, len);
-}
-
-int THD::binlog_update_row(TABLE* table, bool is_trans,
-                           MY_BITMAP const* cols, size_t colcnt,
-                           const uchar *before_record,
-                           const uchar *after_record
-#ifndef MCP_WL5353
-                           ,const uchar *extra_row_info
-#endif
-                           )
-{ 
-  DBUG_ASSERT(is_current_stmt_binlog_format_row() && mysql_bin_log.is_open());
-
-  size_t const before_maxlen = max_row_length(table, before_record);
-  size_t const after_maxlen  = max_row_length(table, after_record);
-
-  Row_data_memory row_data(table, before_maxlen, after_maxlen);
-  if (!row_data.has_memory())
-    return HA_ERR_OUT_OF_MEM;
-
-  uchar *before_row= row_data.slot(0);
-  uchar *after_row= row_data.slot(1);
-
-  size_t const before_size= pack_row(table, cols, before_row,
-                                        before_record);
-  size_t const after_size= pack_row(table, cols, after_row,
-                                       after_record);
-
-  /*
-    Don't print debug messages when running valgrind since they can
-    trigger false warnings.
-   */
-#ifndef HAVE_purify
-  DBUG_DUMP("before_record", before_record, table->s->reclength);
-  DBUG_DUMP("after_record",  after_record, table->s->reclength);
-  DBUG_DUMP("before_row",    before_row, before_size);
-  DBUG_DUMP("after_row",     after_row, after_size);
-#endif
-
-  Rows_log_event* const ev=
-    binlog_prepare_pending_rows_event(table, server_id, cols, colcnt,
-				      before_size + after_size, is_trans,
-				      static_cast<Update_rows_log_event*>(0)
-#ifndef MCP_WL5353
-                                      ,extra_row_info
-#endif
-                                      );
-
-  if (unlikely(ev == 0))
-    return HA_ERR_OUT_OF_MEM;
-
-  return
-    ev->add_row_data(before_row, before_size) ||
-    ev->add_row_data(after_row, after_size);
-}
-
-int THD::binlog_delete_row(TABLE* table, bool is_trans, 
-                           MY_BITMAP const* cols, size_t colcnt,
-                           uchar const *record
-#ifndef MCP_WL5353
-                           ,const uchar* extra_row_info
-#endif
-                           )
-{ 
-  DBUG_ASSERT(is_current_stmt_binlog_format_row() && mysql_bin_log.is_open());
-
-  /* 
-     Pack records into format for transfer. We are allocating more
-     memory than needed, but that doesn't matter.
-  */
-  Row_data_memory memory(table, max_row_length(table, record));
-  if (unlikely(!memory.has_memory()))
-    return HA_ERR_OUT_OF_MEM;
-
-  uchar *row_data= memory.slot(0);
-
-  size_t const len= pack_row(table, cols, row_data, record);
-
-  Rows_log_event* const ev=
-    binlog_prepare_pending_rows_event(table, server_id, cols, colcnt,
-				      len, is_trans,
-				      static_cast<Delete_rows_log_event*>(0)
-#ifndef MCP_WL5353
-                                      ,extra_row_info
-#endif
-                                      );
-
-  if (unlikely(ev == 0))
-    return HA_ERR_OUT_OF_MEM;
-
-  return ev->add_row_data(row_data, len);
-}
-
-
-int THD::binlog_remove_pending_rows_event(bool clear_maps,
-                                          bool is_transactional)
-{
-  DBUG_ENTER("THD::binlog_remove_pending_rows_event");
-
-  if (!mysql_bin_log.is_open())
-    DBUG_RETURN(0);
-
-  mysql_bin_log.remove_pending_rows_event(this, is_transactional);
-
-  if (clear_maps)
-    binlog_table_maps= 0;
-
-  DBUG_RETURN(0);
-}
-
-int THD::binlog_flush_pending_rows_event(bool stmt_end, bool is_transactional)
-{
-  DBUG_ENTER("THD::binlog_flush_pending_rows_event");
-  /*
-    We shall flush the pending event even if we are not in row-based
-    mode: it might be the case that we left row-based mode before
-    flushing anything (e.g., if we have explicitly locked tables).
-   */
-  if (!mysql_bin_log.is_open())
-    DBUG_RETURN(0);
-
-  /*
-    Mark the event as the last event of a statement if the stmt_end
-    flag is set.
-  */
-  int error= 0;
-  if (Rows_log_event *pending= binlog_get_pending_rows_event(is_transactional))
-  {
-    if (stmt_end)
-    {
-      pending->set_flags(Rows_log_event::STMT_END_F);
-      binlog_table_maps= 0;
-    }
-
-    error= mysql_bin_log.flush_and_set_pending_rows_event(this, 0,
-                                                          is_transactional);
-  }
-
-  DBUG_RETURN(error);
-}
-
-
-#if !defined(DBUG_OFF) && !defined(_lint)
-static const char *
-show_query_type(THD::enum_binlog_query_type qtype)
-{
-  switch (qtype) {
-  case THD::ROW_QUERY_TYPE:
-    return "ROW";
-  case THD::STMT_QUERY_TYPE:
-    return "STMT";
-  case THD::QUERY_TYPE_COUNT:
-  default:
-    DBUG_ASSERT(0 <= qtype && qtype < THD::QUERY_TYPE_COUNT);
-  }
-  static char buf[64];
-  sprintf(buf, "UNKNOWN#%d", qtype);
-  return buf;
-}
-#endif
-
-
-/**
-  Auxiliary method used by @c binlog_query() to raise warnings.
-
-  The type of warning and the type of unsafeness is stored in
-  THD::binlog_unsafe_warning_flags.
-*/
-void THD::issue_unsafe_warnings()
-{
-  DBUG_ENTER("issue_unsafe_warnings");
-  /*
-    Ensure that binlog_unsafe_warning_flags is big enough to hold all
-    bits.  This is actually a constant expression.
-  */
-  DBUG_ASSERT(LEX::BINLOG_STMT_UNSAFE_COUNT <=
-              sizeof(binlog_unsafe_warning_flags) * CHAR_BIT);
-
-  uint32 unsafe_type_flags= binlog_unsafe_warning_flags;
-  /*
-    For each unsafe_type, check if the statement is unsafe in this way
-    and issue a warning.
-  */
-  for (int unsafe_type=0;
-       unsafe_type < LEX::BINLOG_STMT_UNSAFE_COUNT;
-       unsafe_type++)
-  {
-    if ((unsafe_type_flags & (1 << unsafe_type)) != 0)
-    {
-      push_warning_printf(this, MYSQL_ERROR::WARN_LEVEL_NOTE,
-                          ER_BINLOG_UNSAFE_STATEMENT,
-                          ER(ER_BINLOG_UNSAFE_STATEMENT),
-                          ER(LEX::binlog_stmt_unsafe_errcode[unsafe_type]));
-      if (global_system_variables.log_warnings)
-      {
-        char buf[MYSQL_ERRMSG_SIZE * 2];
-        sprintf(buf, ER(ER_BINLOG_UNSAFE_STATEMENT),
-                ER(LEX::binlog_stmt_unsafe_errcode[unsafe_type]));
-        sql_print_warning(ER(ER_MESSAGE_AND_STATEMENT), buf, query());
-      }
-    }
-  }
-  DBUG_VOID_RETURN;
-}
-
-
-/**
-  Log the current query.
-
-  The query will be logged in either row format or statement format
-  depending on the value of @c current_stmt_binlog_format_row field and
-  the value of the @c qtype parameter.
-
-  This function must be called:
-
-  - After the all calls to ha_*_row() functions have been issued.
-
-  - After any writes to system tables. Rationale: if system tables
-    were written after a call to this function, and the master crashes
-    after the call to this function and before writing the system
-    tables, then the master and slave get out of sync.
-
-  - Before tables are unlocked and closed.
-
-  @see decide_logging_format
-
-  @retval 0 Success
-
-  @retval nonzero If there is a failure when writing the query (e.g.,
-  write failure), then the error code is returned.
-*/
-int THD::binlog_query(THD::enum_binlog_query_type qtype, char const *query_arg,
-                      ulong query_len, bool is_trans, bool direct, 
-                      bool suppress_use, int errcode)
-{
-  DBUG_ENTER("THD::binlog_query");
-  DBUG_PRINT("enter", ("qtype: %s  query: '%s'",
-                       show_query_type(qtype), query_arg));
-  DBUG_ASSERT(query_arg && mysql_bin_log.is_open());
-
-  /*
-    If we are not in prelocked mode, mysql_unlock_tables() will be
-    called after this binlog_query(), so we have to flush the pending
-    rows event with the STMT_END_F set to unlock all tables at the
-    slave side as well.
-
-    If we are in prelocked mode, the flushing will be done inside the
-    top-most close_thread_tables().
-  */
-  if (this->locked_tables_mode <= LTM_LOCK_TABLES)
-    if (int error= binlog_flush_pending_rows_event(TRUE, is_trans))
-      DBUG_RETURN(error);
-
-  /*
-    Warnings for unsafe statements logged in statement format are
-    printed in three places instead of in decide_logging_format().
-    This is because the warnings should be printed only if the statement
-    is actually logged. When executing decide_logging_format(), we cannot
-    know for sure if the statement will be logged:
-
-    1 - sp_head::execute_procedure which prints out warnings for calls to
-    stored procedures.
-
-    2 - sp_head::execute_function which prints out warnings for calls
-    involving functions.
-
-    3 - THD::binlog_query (here) which prints warning for top level
-    statements not covered by the two cases above: i.e., if not insided a
-    procedure and a function.
-
-    Besides, we should not try to print these warnings if it is not
-    possible to write statements to the binary log as it happens when
-    the execution is inside a function, or generaly speaking, when
-    the variables.option_bits & OPTION_BIN_LOG is false.
-    
-  */
-  if ((variables.option_bits & OPTION_BIN_LOG) &&
-      spcont == NULL && !binlog_evt_union.do_union)
-    issue_unsafe_warnings();
-
-
-  switch (qtype) {
-    /*
-      ROW_QUERY_TYPE means that the statement may be logged either in
-      row format or in statement format.  If
-      current_stmt_binlog_format is row, it means that the
-      statement has already been logged in row format and hence shall
-      not be logged again.
-    */
-  case THD::ROW_QUERY_TYPE:
-    DBUG_PRINT("debug",
-               ("is_current_stmt_binlog_format_row: %d",
-                is_current_stmt_binlog_format_row()));
-    if (is_current_stmt_binlog_format_row())
-      DBUG_RETURN(0);
-    /* Fall through */
-
-    /*
-      STMT_QUERY_TYPE means that the query must be logged in statement
-      format; it cannot be logged in row format.  This is typically
-      used by DDL statements.  It is an error to use this query type
-      if current_stmt_binlog_format_row is row.
-
-      @todo Currently there are places that call this method with
-      STMT_QUERY_TYPE and current_stmt_binlog_format is row.  Fix those
-      places and add assert to ensure correct behavior. /Sven
-    */
-  case THD::STMT_QUERY_TYPE:
-    /*
-      The MYSQL_LOG::write() function will set the STMT_END_F flag and
-      flush the pending rows event if necessary.
-    */
-    {
-      Query_log_event qinfo(this, query_arg, query_len, is_trans, direct,
-                            suppress_use, errcode);
-      /*
-        Binlog table maps will be irrelevant after a Query_log_event
-        (they are just removed on the slave side) so after the query
-        log event is written to the binary log, we pretend that no
-        table maps were written.
-       */
-      int error= mysql_bin_log.write(&qinfo);
-      binlog_table_maps= 0;
-      DBUG_RETURN(error);
-    }
-    break;
-
-  case THD::QUERY_TYPE_COUNT:
-  default:
-    DBUG_ASSERT(0 <= qtype && qtype < QUERY_TYPE_COUNT);
-  }
-  DBUG_RETURN(0);
-}
-
->>>>>>> 708e1bf8
 #ifndef MCP_WL5353
 /**
    binlog_row_event_extra_data_eq
@@ -5254,40 +4235,5 @@
            (memcmp(a, b,
                    a[EXTRA_ROW_INFO_LEN_OFFSET]) == 0)));
 }
-<<<<<<< HEAD
-
-#endif  // #ifndef MCP_WL5353
-=======
-#endif
-
-bool Discrete_intervals_list::append(ulonglong start, ulonglong val,
-                                 ulonglong incr)
-{
-  DBUG_ENTER("Discrete_intervals_list::append");
-  /* first, see if this can be merged with previous */
-  if ((head == NULL) || tail->merge_if_contiguous(start, val, incr))
-  {
-    /* it cannot, so need to add a new interval */
-    Discrete_interval *new_interval= new Discrete_interval(start, val, incr);
-    DBUG_RETURN(append(new_interval));
-  }
-  DBUG_RETURN(0);
-}
-
-bool Discrete_intervals_list::append(Discrete_interval *new_interval)
-{
-  DBUG_ENTER("Discrete_intervals_list::append");
-  if (unlikely(new_interval == NULL))
-    DBUG_RETURN(1);
-  DBUG_PRINT("info",("adding new auto_increment interval"));
-  if (head == NULL)
-    head= current= new_interval;
-  else
-    tail->next= new_interval;
-  tail= new_interval;
-  elements++;
-  DBUG_RETURN(0);
-}
-
-#endif /* !defined(MYSQL_CLIENT) */
->>>>>>> 708e1bf8
+
+#endif  // #ifndef MCP_WL5353