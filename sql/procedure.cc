/* Copyright (c) 2000, 2011, Oracle and/or its affiliates. All rights reserved.

   This program is free software; you can redistribute it and/or modify
   it under the terms of the GNU General Public License as published by
   the Free Software Foundation; version 2 of the License.

   This program is distributed in the hope that it will be useful,
   but WITHOUT ANY WARRANTY; without even the implied warranty of
   MERCHANTABILITY or FITNESS FOR A PARTICULAR PURPOSE.  See the
   GNU General Public License for more details.

   You should have received a copy of the GNU General Public License
   along with this program; if not, write to the Free Software Foundation,
   51 Franklin Street, Suite 500, Boston, MA 02110-1335 USA */


/* Procedures (functions with changes output of select) */

#include "sql_priv.h"
#include "procedure.h"
#include "sql_analyse.h"			// Includes procedure

my_decimal *Item_proc_string::val_decimal(my_decimal *decimal_value)
{
  if (null_value)
    return 0;
  string2my_decimal(E_DEC_FATAL_ERROR, &str_value, decimal_value);
  return (decimal_value);
}


my_decimal *Item_proc_int::val_decimal(my_decimal *decimal_value)
{
  if (null_value)
    return 0;
  int2my_decimal(E_DEC_FATAL_ERROR, value, unsigned_flag, decimal_value);
  return (decimal_value);
}
<<<<<<< HEAD


my_decimal *Item_proc_real::val_decimal(my_decimal *decimal_value)
{
  if (null_value)
    return 0;
  double2my_decimal(E_DEC_FATAL_ERROR, value, decimal_value);
  return (decimal_value);
}


/**
  Setup handling of procedure.

  @return
    Return 0 if everything is ok
*/


Procedure *
setup_procedure(THD *thd,ORDER *param,select_result *result,
		List<Item> &field_list,int *error)
{
  uint i;
  DBUG_ENTER("setup_procedure");
  *error=0;
  if (!param)
    DBUG_RETURN(0);
  for (i=0 ; i < array_elements(sql_procs) ; i++)
  {
    if (!my_strcasecmp(system_charset_info,
                       (*param->item)->item_name.ptr(), sql_procs[i].name))
    {
      Procedure *proc=(*sql_procs[i].init)(thd,param,result,field_list);
      *error= !proc;
      DBUG_RETURN(proc);
    }
  }
  my_error(ER_UNKNOWN_PROCEDURE, MYF(0), (*param->item)->item_name.ptr());
  *error=1;
  DBUG_RETURN(0);
}
=======
>>>>>>> b7fc4388
<|MERGE_RESOLUTION|>--- conflicted
+++ resolved
@@ -36,48 +36,3 @@
   int2my_decimal(E_DEC_FATAL_ERROR, value, unsigned_flag, decimal_value);
   return (decimal_value);
 }
-<<<<<<< HEAD
-
-
-my_decimal *Item_proc_real::val_decimal(my_decimal *decimal_value)
-{
-  if (null_value)
-    return 0;
-  double2my_decimal(E_DEC_FATAL_ERROR, value, decimal_value);
-  return (decimal_value);
-}
-
-
-/**
-  Setup handling of procedure.
-
-  @return
-    Return 0 if everything is ok
-*/
-
-
-Procedure *
-setup_procedure(THD *thd,ORDER *param,select_result *result,
-		List<Item> &field_list,int *error)
-{
-  uint i;
-  DBUG_ENTER("setup_procedure");
-  *error=0;
-  if (!param)
-    DBUG_RETURN(0);
-  for (i=0 ; i < array_elements(sql_procs) ; i++)
-  {
-    if (!my_strcasecmp(system_charset_info,
-                       (*param->item)->item_name.ptr(), sql_procs[i].name))
-    {
-      Procedure *proc=(*sql_procs[i].init)(thd,param,result,field_list);
-      *error= !proc;
-      DBUG_RETURN(proc);
-    }
-  }
-  my_error(ER_UNKNOWN_PROCEDURE, MYF(0), (*param->item)->item_name.ptr());
-  *error=1;
-  DBUG_RETURN(0);
-}
-=======
->>>>>>> b7fc4388
