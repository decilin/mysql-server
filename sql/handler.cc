--- conflicted
+++ resolved
@@ -88,14 +88,9 @@
           case PSI_BATCH_MODE_NONE:                           \
           {                                                   \
             PSI_table_locker *sub_locker= NULL;               \
-<<<<<<< HEAD
-            sub_locker= PSI_TABLE_CALL(start_table_io_wait)   \
-              (& m_psi_locker_state, m_psi, OP, INDEX,        \
-=======
             PSI_table_locker_state reentrant_safe_state;      \
             sub_locker= PSI_TABLE_CALL(start_table_io_wait)   \
               (& reentrant_safe_state, m_psi, OP, INDEX,      \
->>>>>>> 23032807
                __FILE__, __LINE__);                           \
             PAYLOAD                                           \
             if (sub_locker != NULL)                           \
@@ -1376,8 +1371,6 @@
   Ha_trx_info *knownn_trans= trn_ctx->ha_trx_info(trx_scope);
   if (all)
   {
-<<<<<<< HEAD
-=======
     /*
       Ensure no active backup engine data exists, unless the current transaction
       is from replication and in active xa state.
@@ -1388,7 +1381,6 @@
     DBUG_ASSERT(thd->ha_data[ht_arg->slot].ha_ptr_backup == NULL ||
                 (thd->is_binlog_applier() || thd->slave_thread));
 
->>>>>>> 23032807
     thd->server_status|= SERVER_STATUS_IN_TRANS;
     if (thd->tx_read_only)
       thd->server_status|= SERVER_STATUS_IN_TRANS_READONLY;
@@ -1402,7 +1394,6 @@
 
   ha_info->register_ha(knownn_trans, ht_arg);
   trn_ctx->set_ha_trx_info(trx_scope, ha_info);
-<<<<<<< HEAD
 
   if (ht_arg->prepare == 0)
     trn_ctx->set_no_2pc(trx_scope, true);
@@ -1416,21 +1407,6 @@
 
   Explicitly started transactions are handled in trans_begin().
 
-=======
-
-  if (ht_arg->prepare == 0)
-    trn_ctx->set_no_2pc(trx_scope, true);
-
-  trn_ctx->xid_state()->set_query_id(thd->query_id);
-/*
-  Register transaction start in performance schema if not done already.
-  By doing this, we handle cases when the transaction is started implicitly in
-  autocommit=0 mode, and cases when we are in normal autocommit=1 mode and the
-  executed statement is a single-statement transaction.
-
-  Explicitly started transactions are handled in trans_begin().
-
->>>>>>> 23032807
   Do not register transactions in which binary log is the only participating
   transactional storage engine.
 */
@@ -1899,28 +1875,11 @@
   Transaction_ctx::enum_trx_scope trx_scope=
     all ? Transaction_ctx::SESSION : Transaction_ctx::STMT;
   Ha_trx_info *ha_info= trn_ctx->ha_trx_info(trx_scope), *ha_info_next;
-<<<<<<< HEAD
-  bool restore_backup_trx= false;
-=======
->>>>>>> 23032807
 
   DBUG_ENTER("ha_commit_low");
 
   if (ha_info)
   {
-<<<<<<< HEAD
-    /*
-      binlog applier thread can execute XA COMMIT and it would
-      have to restore its local thread native transaction
-      context, previously saved at XA START.
-    */
-    if (thd->lex->sql_command == SQLCOM_XA_COMMIT &&
-        thd->binlog_applier_has_detached_trx())
-    {
-      DBUG_ASSERT(all && static_cast<Sql_cmd_xa_commit*>(thd->lex->m_sql_cmd)->
-                  get_xa_opt() == XA_ONE_PHASE);
-      restore_backup_trx= true;
-=======
     bool restore_backup_ha_data= false;
     /*
       At execution of XA COMMIT ONE PHASE binlog or slave applier
@@ -1932,7 +1891,6 @@
       DBUG_ASSERT(static_cast<Sql_cmd_xa_commit*>(thd->lex->m_sql_cmd)->
                   get_xa_opt() == XA_ONE_PHASE);
       restore_backup_ha_data= true;
->>>>>>> 23032807
     }
 
     for (; ha_info; ha_info= ha_info_next)
@@ -1946,19 +1904,8 @@
       }
       thd->status_var.ha_commit_count++;
       ha_info_next= ha_info->next();
-<<<<<<< HEAD
-
-      if (restore_backup_trx && ht->replace_native_transaction_in_thd)
-      {
-        void **trx_backup= thd_ha_data_backup(thd, ht);
-
-        ht->replace_native_transaction_in_thd(thd, *trx_backup, NULL);
-        *trx_backup= NULL;
-      }
-=======
       if (restore_backup_ha_data)
         reattach_engine_ha_data_to_thd(thd, ht);
->>>>>>> 23032807
       ha_info->reset(); /* keep it conveniently zero-filled */
     }
     trn_ctx->reset_scope(trx_scope);
@@ -2005,8 +1952,6 @@
 
   if (ha_info)
   {
-<<<<<<< HEAD
-=======
     bool restore_backup_ha_data= false;
     /*
       Similarly to the commit case, the binlog or slave applier
@@ -2020,7 +1965,6 @@
       restore_backup_ha_data= true;
     }
 
->>>>>>> 23032807
     for (; ha_info; ha_info= ha_info_next)
     {
       int err;
@@ -2057,11 +2001,7 @@
     the method Sql_cmd_xa_prepare::trans_xa_prepare() when non-zero result code
     returned by ha_prepare() is handled.
   */
-<<<<<<< HEAD
-  if (all && thd->transaction_rollback_request)
-=======
   if (all && thd->transaction_rollback_request && thd->is_error())
->>>>>>> 23032807
     trn_ctx->xid_state()->set_error(thd);
 
   (void) RUN_HOOK(transaction, after_rollback, (thd, all));
