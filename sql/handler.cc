/* Copyright (C) 2000-2006 MySQL AB

   This program is free software; you can redistribute it and/or modify
   it under the terms of the GNU General Public License as published by
   the Free Software Foundation; version 2 of the License.

   This program is distributed in the hope that it will be useful,
   but WITHOUT ANY WARRANTY; without even the implied warranty of
   MERCHANTABILITY or FITNESS FOR A PARTICULAR PURPOSE.  See the
   GNU General Public License for more details.

   You should have received a copy of the GNU General Public License
   along with this program; if not, write to the Free Software
   Foundation, Inc., 59 Temple Place, Suite 330, Boston, MA  02111-1307  USA */

/** @file handler.cc

    @brief
  Handler-calling-functions
*/

#ifdef USE_PRAGMA_IMPLEMENTATION
#pragma implementation				// gcc: Class implementation
#endif

#include "mysql_priv.h"
#include "rpl_filter.h"


#include <myisampack.h>
#include <errno.h>

#ifdef WITH_PARTITION_STORAGE_ENGINE
#include "ha_partition.h"
#endif

/*
  While we have legacy_db_type, we have this array to
  check for dups and to find handlerton from legacy_db_type.
  Remove when legacy_db_type is finally gone
*/
st_plugin_int *hton2plugin[MAX_HA];

static handlerton *installed_htons[128];

#define BITMAP_STACKBUF_SIZE (128/8)

KEY_CREATE_INFO default_key_create_info= { HA_KEY_ALG_UNDEF, 0, {NullS,0} };

/* number of entries in handlertons[] */
ulong total_ha= 0;
/* number of storage engines (from handlertons[]) that support 2pc */
ulong total_ha_2pc= 0;
/* size of savepoint storage area (see ha_init) */
ulong savepoint_alloc_size= 0;

static const LEX_STRING sys_table_aliases[]=
{
  { C_STRING_WITH_LEN("INNOBASE") },  { C_STRING_WITH_LEN("INNODB") },
  { C_STRING_WITH_LEN("NDB") },       { C_STRING_WITH_LEN("NDBCLUSTER") },
  { C_STRING_WITH_LEN("HEAP") },      { C_STRING_WITH_LEN("MEMORY") },
  { C_STRING_WITH_LEN("MERGE") },     { C_STRING_WITH_LEN("MRG_MYISAM") },
  {NullS, 0}
};

const char *ha_row_type[] = {
  "", "FIXED", "DYNAMIC", "COMPRESSED", "REDUNDANT", "COMPACT", "?","?","?"
};

const char *tx_isolation_names[] =
{ "READ-UNCOMMITTED", "READ-COMMITTED", "REPEATABLE-READ", "SERIALIZABLE",
  NullS};
TYPELIB tx_isolation_typelib= {array_elements(tx_isolation_names)-1,"",
			       tx_isolation_names, NULL};

static TYPELIB known_extensions= {0,"known_exts", NULL, NULL};
uint known_extensions_id= 0;


/** @brief
  Return the default storage engine handlerton for thread

  SYNOPSIS
    ha_default_handlerton(thd)
    thd         current thread

  RETURN
    pointer to handlerton
*/
handlerton *ha_default_handlerton(THD *thd)
{
  return (thd->variables.table_type != NULL) ?
          thd->variables.table_type :
          (global_system_variables.table_type != NULL ?
           global_system_variables.table_type : myisam_hton);
}


/** @brief
  Return the storage engine handlerton for the supplied name
  
  SYNOPSIS
    ha_resolve_by_name(thd, name)
    thd         current thread
    name        name of storage engine
  
  RETURN
    pointer to handlerton
*/
handlerton *ha_resolve_by_name(THD *thd, const LEX_STRING *name)
{
  const LEX_STRING *table_alias;
  st_plugin_int *plugin;

redo:
  /* my_strnncoll is a macro and gcc doesn't do early expansion of macro */
  if (thd && !my_charset_latin1.coll->strnncoll(&my_charset_latin1,
                           (const uchar *)name->str, name->length,
                           (const uchar *)STRING_WITH_LEN("DEFAULT"), 0))
    return ha_default_handlerton(thd);

  if ((plugin= plugin_lock(name, MYSQL_STORAGE_ENGINE_PLUGIN)))
  {
    handlerton *hton= (handlerton *)plugin->data;
    if (!(hton->flags & HTON_NOT_USER_SELECTABLE))
      return hton;
    plugin_unlock(plugin);
  }

  /*
    We check for the historical aliases.
  */
  for (table_alias= sys_table_aliases; table_alias->str; table_alias+= 2)
  {
    if (!my_strnncoll(&my_charset_latin1,
                      (const uchar *)name->str, name->length,
                      (const uchar *)table_alias->str, table_alias->length))
    {
      name= table_alias + 1;
      goto redo;
    }
  }

  return NULL;
}


const char *ha_get_storage_engine(enum legacy_db_type db_type)
{
  switch (db_type) {
  case DB_TYPE_DEFAULT:
    return "DEFAULT";
  default:
    if (db_type > DB_TYPE_UNKNOWN && db_type < DB_TYPE_DEFAULT &&
        installed_htons[db_type])
      return hton2plugin[installed_htons[db_type]->slot]->name.str;
    /* fall through */
  case DB_TYPE_UNKNOWN:
    return "UNKNOWN";
  }
}


#ifdef NOT_USED
static handler *create_default(TABLE_SHARE *table, MEM_ROOT *mem_root)
{
  handlerton *hton= ha_default_handlerton(current_thd);
  return (hton && hton->create) ? hton->create(hton, table, mem_root) : NULL;
}
#endif


handlerton *ha_resolve_by_legacy_type(THD *thd, enum legacy_db_type db_type)
{
  switch (db_type) {
  case DB_TYPE_DEFAULT:
    return ha_default_handlerton(thd);
  case DB_TYPE_UNKNOWN:
    return NULL;
  default:
    if (db_type > DB_TYPE_UNKNOWN && db_type < DB_TYPE_DEFAULT)
      return installed_htons[db_type];
    return NULL;
  }
}


/** @brief
  Use other database handler if databasehandler is not compiled in
*/
handlerton *ha_checktype(THD *thd, enum legacy_db_type database_type,
                          bool no_substitute, bool report_error)
{
  handlerton *hton= ha_resolve_by_legacy_type(thd, database_type);
  if (ha_storage_engine_is_enabled(hton))
    return hton;

  if (no_substitute)
  {
    if (report_error)
    {
      const char *engine_name= ha_get_storage_engine(database_type);
      my_error(ER_FEATURE_DISABLED,MYF(0),engine_name,engine_name);
    }
    return NULL;
  }

  switch (database_type) {
#ifndef NO_HASH
  case DB_TYPE_HASH:
    return ha_resolve_by_legacy_type(thd, DB_TYPE_HASH);
#endif
  case DB_TYPE_MRG_ISAM:
    return ha_resolve_by_legacy_type(thd, DB_TYPE_MRG_MYISAM);
  default:
    break;
  }

  return ha_default_handlerton(thd);
} /* ha_checktype */


handler *get_new_handler(TABLE_SHARE *share, MEM_ROOT *alloc,
                         handlerton *db_type)
{
  handler *file;
  DBUG_ENTER("get_new_handler");
  DBUG_PRINT("enter", ("alloc: 0x%lx", (long) alloc));

  if (db_type && db_type->state == SHOW_OPTION_YES && db_type->create)
  {
    if ((file= db_type->create(db_type, share, alloc)))
      file->init();
    DBUG_RETURN(file);
  }
  /*
    Try the default table type
    Here the call to current_thd() is ok as we call this function a lot of
    times but we enter this branch very seldom.
  */
  DBUG_RETURN(get_new_handler(share, alloc,
                              current_thd->variables.table_type));
}


#ifdef WITH_PARTITION_STORAGE_ENGINE
handler *get_ha_partition(partition_info *part_info)
{
  ha_partition *partition;
  DBUG_ENTER("get_ha_partition");
  if ((partition= new ha_partition(partition_hton, part_info)))
  {
    if (partition->initialise_partition(current_thd->mem_root))
    {
      delete partition;
      partition= 0;
    }
    else
      partition->init();
  }
  else
  {
    my_error(ER_OUTOFMEMORY, MYF(0), sizeof(ha_partition));
  }
  DBUG_RETURN(((handler*) partition));
}
#endif


/** @brief
  Register handler error messages for use with my_error().

  SYNOPSIS
    ha_init_errors()

  RETURN
    0           OK
    != 0        Error
*/
static int ha_init_errors(void)
{
#define SETMSG(nr, msg) errmsgs[(nr) - HA_ERR_FIRST]= (msg)
  const char    **errmsgs;

  /* Allocate a pointer array for the error message strings. */
  /* Zerofill it to avoid uninitialized gaps. */
  if (! (errmsgs= (const char**) my_malloc(HA_ERR_ERRORS * sizeof(char*),
                                           MYF(MY_WME | MY_ZEROFILL))))
    return 1;

  /* Set the dedicated error messages. */
  SETMSG(HA_ERR_KEY_NOT_FOUND,          ER(ER_KEY_NOT_FOUND));
  SETMSG(HA_ERR_FOUND_DUPP_KEY,         ER(ER_DUP_KEY));
  SETMSG(HA_ERR_RECORD_CHANGED,         "Update wich is recoverable");
  SETMSG(HA_ERR_WRONG_INDEX,            "Wrong index given to function");
  SETMSG(HA_ERR_CRASHED,                ER(ER_NOT_KEYFILE));
  SETMSG(HA_ERR_WRONG_IN_RECORD,        ER(ER_CRASHED_ON_USAGE));
  SETMSG(HA_ERR_OUT_OF_MEM,             "Table handler out of memory");
  SETMSG(HA_ERR_NOT_A_TABLE,            "Incorrect file format '%.64s'");
  SETMSG(HA_ERR_WRONG_COMMAND,          "Command not supported");
  SETMSG(HA_ERR_OLD_FILE,               ER(ER_OLD_KEYFILE));
  SETMSG(HA_ERR_NO_ACTIVE_RECORD,       "No record read in update");
  SETMSG(HA_ERR_RECORD_DELETED,         "Intern record deleted");
  SETMSG(HA_ERR_RECORD_FILE_FULL,       ER(ER_RECORD_FILE_FULL));
  SETMSG(HA_ERR_INDEX_FILE_FULL,        "No more room in index file '%.64s'");
  SETMSG(HA_ERR_END_OF_FILE,            "End in next/prev/first/last");
  SETMSG(HA_ERR_UNSUPPORTED,            ER(ER_ILLEGAL_HA));
  SETMSG(HA_ERR_TO_BIG_ROW,             "Too big row");
  SETMSG(HA_WRONG_CREATE_OPTION,        "Wrong create option");
  SETMSG(HA_ERR_FOUND_DUPP_UNIQUE,      ER(ER_DUP_UNIQUE));
  SETMSG(HA_ERR_UNKNOWN_CHARSET,        "Can't open charset");
  SETMSG(HA_ERR_WRONG_MRG_TABLE_DEF,    ER(ER_WRONG_MRG_TABLE));
  SETMSG(HA_ERR_CRASHED_ON_REPAIR,      ER(ER_CRASHED_ON_REPAIR));
  SETMSG(HA_ERR_CRASHED_ON_USAGE,       ER(ER_CRASHED_ON_USAGE));
  SETMSG(HA_ERR_LOCK_WAIT_TIMEOUT,      ER(ER_LOCK_WAIT_TIMEOUT));
  SETMSG(HA_ERR_LOCK_TABLE_FULL,        ER(ER_LOCK_TABLE_FULL));
  SETMSG(HA_ERR_READ_ONLY_TRANSACTION,  ER(ER_READ_ONLY_TRANSACTION));
  SETMSG(HA_ERR_LOCK_DEADLOCK,          ER(ER_LOCK_DEADLOCK));
  SETMSG(HA_ERR_CANNOT_ADD_FOREIGN,     ER(ER_CANNOT_ADD_FOREIGN));
  SETMSG(HA_ERR_NO_REFERENCED_ROW,      ER(ER_NO_REFERENCED_ROW_2));
  SETMSG(HA_ERR_ROW_IS_REFERENCED,      ER(ER_ROW_IS_REFERENCED_2));
  SETMSG(HA_ERR_NO_SAVEPOINT,           "No savepoint with that name");
  SETMSG(HA_ERR_NON_UNIQUE_BLOCK_SIZE,  "Non unique key block size");
  SETMSG(HA_ERR_NO_SUCH_TABLE,          "No such table: '%.64s'");
  SETMSG(HA_ERR_TABLE_EXIST,            ER(ER_TABLE_EXISTS_ERROR));
  SETMSG(HA_ERR_NO_CONNECTION,          "Could not connect to storage engine");
  SETMSG(HA_ERR_TABLE_DEF_CHANGED,      ER(ER_TABLE_DEF_CHANGED));
  SETMSG(HA_ERR_FOREIGN_DUPLICATE_KEY,  "FK constraint would lead to duplicate key");
  SETMSG(HA_ERR_TABLE_NEEDS_UPGRADE,    ER(ER_TABLE_NEEDS_UPGRADE));
  SETMSG(HA_ERR_TABLE_READONLY,         ER(ER_OPEN_AS_READONLY));
  SETMSG(HA_ERR_AUTOINC_READ_FAILED,    ER(ER_AUTOINC_READ_FAILED));
  SETMSG(HA_ERR_AUTOINC_ERANGE,         ER(ER_WARN_DATA_OUT_OF_RANGE));

  /* Register the error messages for use with my_error(). */
  return my_error_register(errmsgs, HA_ERR_FIRST, HA_ERR_LAST);
}


/** @brief
  Unregister handler error messages.

  SYNOPSIS
    ha_finish_errors()

  RETURN
    0           OK
    != 0        Error
*/
static int ha_finish_errors(void)
{
  const char    **errmsgs;

  /* Allocate a pointer array for the error message strings. */
  if (! (errmsgs= my_error_unregister(HA_ERR_FIRST, HA_ERR_LAST)))
    return 1;
  my_free((gptr) errmsgs, MYF(0));
  return 0;
}


int ha_finalize_handlerton(st_plugin_int *plugin)
{
  handlerton *hton= (handlerton *)plugin->data;
  DBUG_ENTER("ha_finalize_handlerton");

  switch (hton->state)
  {
  case SHOW_OPTION_NO:
  case SHOW_OPTION_DISABLED:
    break;
  case SHOW_OPTION_YES:
    if (installed_htons[hton->db_type] == hton)
      installed_htons[hton->db_type]= NULL;
    break;
  };

  if (hton->panic)
    hton->panic(hton, HA_PANIC_CLOSE);

  if (plugin->plugin->deinit)
  {
    /*
      Today we have no defined/special behavior for uninstalling
      engine plugins.
    */
    DBUG_PRINT("info", ("Deinitializing plugin: '%s'", plugin->name.str));
    if (plugin->plugin->deinit(NULL))
    {
      DBUG_PRINT("warning", ("Plugin '%s' deinit function returned error.",
                             plugin->name.str));
    }
  }

  my_free((gptr)hton, MYF(0));

  DBUG_RETURN(0);
}


int ha_initialize_handlerton(st_plugin_int *plugin)
{
  handlerton *hton;
  DBUG_ENTER("ha_initialize_handlerton");

  hton= (handlerton *)my_malloc(sizeof(handlerton),
                                MYF(MY_WME | MY_ZEROFILL));
  /* Historical Requirement */
  plugin->data= hton; // shortcut for the future
  if (plugin->plugin->init)
  {
    if (plugin->plugin->init(hton))
    {
      sql_print_error("Plugin '%s' init function returned error.",
                      plugin->name.str);
      goto err;
    }
  }

  /*
    the switch below and hton->state should be removed when
    command-line options for plugins will be implemented
  */
  switch (hton->state) {
  case SHOW_OPTION_NO:
    break;
  case SHOW_OPTION_YES:
    {
      uint tmp;
      /* now check the db_type for conflict */
      if (hton->db_type <= DB_TYPE_UNKNOWN ||
          hton->db_type >= DB_TYPE_DEFAULT ||
          installed_htons[hton->db_type])
      {
        int idx= (int) DB_TYPE_FIRST_DYNAMIC;

        while (idx < (int) DB_TYPE_DEFAULT && installed_htons[idx])
          idx++;

        if (idx == (int) DB_TYPE_DEFAULT)
        {
          sql_print_warning("Too many storage engines!");
          DBUG_RETURN(1);
        }
        if (hton->db_type != DB_TYPE_UNKNOWN)
          sql_print_warning("Storage engine '%s' has conflicting typecode. "
                            "Assigning value %d.", plugin->plugin->name, idx);
        hton->db_type= (enum legacy_db_type) idx;
      }
      installed_htons[hton->db_type]= hton;
      tmp= hton->savepoint_offset;
      hton->savepoint_offset= savepoint_alloc_size;
      savepoint_alloc_size+= tmp;
      hton->slot= total_ha++;
      hton2plugin[hton->slot]=plugin;
      if (hton->prepare)
        total_ha_2pc++;
      break;
    }
    /* fall through */
  default:
    hton->state= SHOW_OPTION_DISABLED;
    break;
  }
  
  /* 
    This is entirely for legacy. We will create a new "disk based" hton and a 
    "memory" hton which will be configurable longterm. We should be able to 
    remove partition and myisammrg.
  */
  switch (hton->db_type) {
  case DB_TYPE_HEAP:
    heap_hton= hton;
    break;
  case DB_TYPE_MYISAM:
    myisam_hton= hton;
    break;
  case DB_TYPE_PARTITION_DB:
    partition_hton= hton;
    break;
  default:
    break;
  };

  DBUG_RETURN(0);
err:
  DBUG_RETURN(1);
}

int ha_init()
{
  int error= 0;
  DBUG_ENTER("ha_init");

  if (ha_init_errors())
    DBUG_RETURN(1);

  DBUG_ASSERT(total_ha < MAX_HA);
  /*
    Check if there is a transaction-capable storage engine besides the
    binary log (which is considered a transaction-capable storage engine in
    counting total_ha)
  */
  opt_using_transactions= total_ha>(ulong)opt_bin_log;
  savepoint_alloc_size+= sizeof(SAVEPOINT);
  DBUG_RETURN(error);
}

int ha_end()
{
  int error= 0;
  DBUG_ENTER("ha_end");


  /* 
    This should be eventualy based  on the graceful shutdown flag.
    So if flag is equal to HA_PANIC_CLOSE, the deallocate
    the errors.
  */
  if (ha_finish_errors())
    error= 1;

  DBUG_RETURN(error);
}

static my_bool dropdb_handlerton(THD *unused1, st_plugin_int *plugin,
                                 void *path)
{
  handlerton *hton= (handlerton *)plugin->data;
  if (hton->state == SHOW_OPTION_YES && hton->drop_database)
    hton->drop_database(hton, (char *)path);
  return FALSE;
}


void ha_drop_database(char* path)
{
  plugin_foreach(NULL, dropdb_handlerton, MYSQL_STORAGE_ENGINE_PLUGIN, path);
}


static my_bool closecon_handlerton(THD *thd, st_plugin_int *plugin,
                                   void *unused)
{
  handlerton *hton= (handlerton *)plugin->data;
  /*
    there's no need to rollback here as all transactions must
    be rolled back already
  */
  if (hton->state == SHOW_OPTION_YES && hton->close_connection &&
      thd->ha_data[hton->slot])
    hton->close_connection(hton, thd);
  return FALSE;
}


/** @brief
  don't bother to rollback here, it's done already
*/
void ha_close_connection(THD* thd)
{
  plugin_foreach(thd, closecon_handlerton, MYSQL_STORAGE_ENGINE_PLUGIN, 0);
}

/* ========================================================================
 ======================= TRANSACTIONS ===================================*/

/** @brief
  Register a storage engine for a transaction

  DESCRIPTION
    Every storage engine MUST call this function when it starts
    a transaction or a statement (that is it must be called both for the
    "beginning of transaction" and "beginning of statement").
    Only storage engines registered for the transaction/statement
    will know when to commit/rollback it.

  NOTE
    trans_register_ha is idempotent - storage engine may register many
    times per transaction.

*/
void trans_register_ha(THD *thd, bool all, handlerton *ht_arg)
{
  THD_TRANS *trans;
  handlerton **ht;
  DBUG_ENTER("trans_register_ha");
  DBUG_PRINT("enter",("%s", all ? "all" : "stmt"));

  if (all)
  {
    trans= &thd->transaction.all;
    thd->server_status|= SERVER_STATUS_IN_TRANS;
  }
  else
    trans= &thd->transaction.stmt;

  for (ht=trans->ht; *ht; ht++)
    if (*ht == ht_arg)
      DBUG_VOID_RETURN;  /* already registered, return */

  trans->ht[trans->nht++]=ht_arg;
  DBUG_ASSERT(*ht == ht_arg);
  trans->no_2pc|=(ht_arg->prepare==0);
  if (thd->transaction.xid_state.xid.is_null())
    thd->transaction.xid_state.xid.set(thd->query_id);
  DBUG_VOID_RETURN;
}

/** @brief
  RETURN
      0  - ok
      1  - error, transaction was rolled back
*/
int ha_prepare(THD *thd)
{
  int error=0, all=1;
  THD_TRANS *trans=all ? &thd->transaction.all : &thd->transaction.stmt;
  handlerton **ht=trans->ht;
  DBUG_ENTER("ha_prepare");
#ifdef USING_TRANSACTIONS
  if (trans->nht)
  {
    for (; *ht; ht++)
    {
      int err;
      statistic_increment(thd->status_var.ha_prepare_count,&LOCK_status);
      if ((*ht)->prepare)
      {
        if ((err= (*(*ht)->prepare)(*ht, thd, all)))
        {
          my_error(ER_ERROR_DURING_COMMIT, MYF(0), err);
          ha_rollback_trans(thd, all);
          error=1;
          break;
        }
      }
      else
      {
        push_warning_printf(thd, MYSQL_ERROR::WARN_LEVEL_WARN,
                            ER_ILLEGAL_HA, ER(ER_ILLEGAL_HA),
                            hton2plugin[(*ht)->slot]->name.str);
      }
    }
  }
#endif /* USING_TRANSACTIONS */
  DBUG_RETURN(error);
}

/** @brief
  RETURN
      0  - ok
      1  - transaction was rolled back
      2  - error during commit, data may be inconsistent
*/
int ha_commit_trans(THD *thd, bool all)
{
  int error= 0, cookie= 0;
  THD_TRANS *trans= all ? &thd->transaction.all : &thd->transaction.stmt;
  bool is_real_trans= all || thd->transaction.all.nht == 0;
  handlerton **ht= trans->ht;
  my_xid xid= thd->transaction.xid_state.xid.get_my_xid();
  DBUG_ENTER("ha_commit_trans");

  if (thd->in_sub_stmt)
  {
    /*
      Since we don't support nested statement transactions in 5.0,
      we can't commit or rollback stmt transactions while we are inside
      stored functions or triggers. So we simply do nothing now.
      TODO: This should be fixed in later ( >= 5.1) releases.
    */
    if (!all)
      DBUG_RETURN(0);
    /*
      We assume that all statements which commit or rollback main transaction
      are prohibited inside of stored functions or triggers. So they should
      bail out with error even before ha_commit_trans() call. To be 100% safe
      let us throw error in non-debug builds.
    */
    DBUG_ASSERT(0);
    my_error(ER_COMMIT_NOT_ALLOWED_IN_SF_OR_TRG, MYF(0));
    DBUG_RETURN(2);
  }
#ifdef USING_TRANSACTIONS
  if (trans->nht)
  {
    if (is_real_trans && wait_if_global_read_lock(thd, 0, 0))
    {
      ha_rollback_trans(thd, all);
      DBUG_RETURN(1);
    }

    if (   is_real_trans
        && opt_readonly
        && ! (thd->security_ctx->master_access & SUPER_ACL)
        && ! thd->slave_thread
       )
    {
      my_error(ER_OPTION_PREVENTS_STATEMENT, MYF(0), "--read-only");
      ha_rollback_trans(thd, all);
      error= 1;
      goto end;
    }

    DBUG_EXECUTE_IF("crash_commit_before", abort(););

    /* Close all cursors that can not survive COMMIT */
    if (is_real_trans)                          /* not a statement commit */
      thd->stmt_map.close_transient_cursors();

    if (!trans->no_2pc && trans->nht > 1)
    {
      for (; *ht && !error; ht++)
      {
        int err;
        if ((err= (*(*ht)->prepare)(*ht, thd, all)))
        {
          my_error(ER_ERROR_DURING_COMMIT, MYF(0), err);
          error= 1;
        }
        statistic_increment(thd->status_var.ha_prepare_count,&LOCK_status);
      }
      DBUG_EXECUTE_IF("crash_commit_after_prepare", abort(););
      if (error || (is_real_trans && xid &&
                    (error= !(cookie= tc_log->log_xid(thd, xid)))))
      {
        ha_rollback_trans(thd, all);
        error= 1;
        goto end;
      }
      DBUG_EXECUTE_IF("crash_commit_after_log", abort(););
    }
    error=ha_commit_one_phase(thd, all) ? (cookie ? 2 : 1) : 0;
    DBUG_EXECUTE_IF("crash_commit_before_unlog", abort(););
    if (cookie)
      tc_log->unlog(cookie, xid);
    DBUG_EXECUTE_IF("crash_commit_after", abort(););
end:
    if (is_real_trans)
      start_waiting_global_read_lock(thd);
  }
#endif /* USING_TRANSACTIONS */
  DBUG_RETURN(error);
}

/** @brief
  NOTE - this function does not care about global read lock.
  A caller should.
*/
int ha_commit_one_phase(THD *thd, bool all)
{
  int error=0;
  THD_TRANS *trans=all ? &thd->transaction.all : &thd->transaction.stmt;
  bool is_real_trans=all || thd->transaction.all.nht == 0;
  handlerton **ht=trans->ht;
  DBUG_ENTER("ha_commit_one_phase");
#ifdef USING_TRANSACTIONS
  if (trans->nht)
  {
    for (ht=trans->ht; *ht; ht++)
    {
      int err;
      if ((err= (*(*ht)->commit)(*ht, thd, all)))
      {
        my_error(ER_ERROR_DURING_COMMIT, MYF(0), err);
        error=1;
      }
      statistic_increment(thd->status_var.ha_commit_count,&LOCK_status);
      *ht= 0;
    }
    trans->nht=0;
    trans->no_2pc=0;
    if (is_real_trans)
      thd->transaction.xid_state.xid.null();
    if (all)
    {
#ifdef HAVE_QUERY_CACHE
      if (thd->transaction.changed_tables)
        query_cache.invalidate(thd->transaction.changed_tables);
#endif
      thd->variables.tx_isolation=thd->session_tx_isolation;
      thd->transaction.cleanup();
    }
  }
#endif /* USING_TRANSACTIONS */
  DBUG_RETURN(error);
}


int ha_rollback_trans(THD *thd, bool all)
{
  int error=0;
  THD_TRANS *trans=all ? &thd->transaction.all : &thd->transaction.stmt;
  bool is_real_trans=all || thd->transaction.all.nht == 0;
  DBUG_ENTER("ha_rollback_trans");
  if (thd->in_sub_stmt)
  {
    /*
      If we are inside stored function or trigger we should not commit or
      rollback current statement transaction. See comment in ha_commit_trans()
      call for more information.
    */
    if (!all)
      DBUG_RETURN(0);
    DBUG_ASSERT(0);
    my_error(ER_COMMIT_NOT_ALLOWED_IN_SF_OR_TRG, MYF(0));
    DBUG_RETURN(1);
  }
#ifdef USING_TRANSACTIONS
  if (trans->nht)
  {
    /* Close all cursors that can not survive ROLLBACK */
    if (is_real_trans)                          /* not a statement commit */
      thd->stmt_map.close_transient_cursors();

    for (handlerton **ht=trans->ht; *ht; ht++)
    {
      int err;
      if ((err= (*(*ht)->rollback)(*ht, thd, all)))
      { // cannot happen
        my_error(ER_ERROR_DURING_ROLLBACK, MYF(0), err);
        error=1;
      }
      statistic_increment(thd->status_var.ha_rollback_count,&LOCK_status);
      *ht= 0;
    }
    trans->nht=0;
    trans->no_2pc=0;
    if (is_real_trans)
      thd->transaction.xid_state.xid.null();
    if (all)
    {
      thd->variables.tx_isolation=thd->session_tx_isolation;
      thd->transaction.cleanup();
    }
  }
#endif /* USING_TRANSACTIONS */
  /*
    If a non-transactional table was updated, warn; don't warn if this is a
    slave thread (because when a slave thread executes a ROLLBACK, it has
    been read from the binary log, so it's 100% sure and normal to produce
    error ER_WARNING_NOT_COMPLETE_ROLLBACK. If we sent the warning to the
    slave SQL thread, it would not stop the thread but just be printed in
    the error log; but we don't want users to wonder why they have this
    message in the error log, so we don't send it.
  */
  if (is_real_trans && thd->no_trans_update.all &&
      !thd->slave_thread && thd->killed != THD::KILL_CONNECTION)
    push_warning(thd, MYSQL_ERROR::WARN_LEVEL_WARN,
                 ER_WARNING_NOT_COMPLETE_ROLLBACK,
                 ER(ER_WARNING_NOT_COMPLETE_ROLLBACK));
  DBUG_RETURN(error);
}

/** @brief
  This is used to commit or rollback a single statement depending on the value
  of error. Note that if the autocommit is on, then the following call inside
  InnoDB will commit or rollback the whole transaction (= the statement). The
  autocommit mechanism built into InnoDB is based on counting locks, but if
  the user has used LOCK TABLES then that mechanism does not know to do the
  commit.
*/
int ha_autocommit_or_rollback(THD *thd, int error)
{
  DBUG_ENTER("ha_autocommit_or_rollback");
#ifdef USING_TRANSACTIONS
  if (thd->transaction.stmt.nht)
  {
    if (!error)
    {
      if (ha_commit_stmt(thd))
	error=1;
    }
    else
      (void) ha_rollback_stmt(thd);

    thd->variables.tx_isolation=thd->session_tx_isolation;
  }
#endif
  DBUG_RETURN(error);
}


struct xahton_st {
  XID *xid;
  int result;
};

static my_bool xacommit_handlerton(THD *unused1, st_plugin_int *plugin,
                                   void *arg)
{
  handlerton *hton= (handlerton *)plugin->data;
  if (hton->state == SHOW_OPTION_YES && hton->recover)
  {
    hton->commit_by_xid(hton, ((struct xahton_st *)arg)->xid);
    ((struct xahton_st *)arg)->result= 0;
  }
  return FALSE;
}

static my_bool xarollback_handlerton(THD *unused1, st_plugin_int *plugin,
                                     void *arg)
{
  handlerton *hton= (handlerton *)plugin->data;
  if (hton->state == SHOW_OPTION_YES && hton->recover)
  {
    hton->rollback_by_xid(hton, ((struct xahton_st *)arg)->xid);
    ((struct xahton_st *)arg)->result= 0;
  }
  return FALSE;
}


int ha_commit_or_rollback_by_xid(XID *xid, bool commit)
{
  struct xahton_st xaop;
  xaop.xid= xid;
  xaop.result= 1;

  plugin_foreach(NULL, commit ? xacommit_handlerton : xarollback_handlerton,
                 MYSQL_STORAGE_ENGINE_PLUGIN, &xaop);

  return xaop.result;
}


#ifndef DBUG_OFF
/* this does not need to be multi-byte safe or anything */
static char* xid_to_str(char *buf, XID *xid)
{
  int i;
  char *s=buf;
  *s++='\'';
  for (i=0; i < xid->gtrid_length+xid->bqual_length; i++)
  {
    uchar c=(uchar)xid->data[i];
    /* is_next_dig is set if next character is a number */
    bool is_next_dig= FALSE;
    if (i < XIDDATASIZE)
    {
      char ch= xid->data[i+1];
      is_next_dig= (ch >= '0' && ch <='9');
    }
    if (i == xid->gtrid_length)
    {
      *s++='\'';
      if (xid->bqual_length)
      {
        *s++='.';
        *s++='\'';
      }
    }
    if (c < 32 || c > 126)
    {
      *s++='\\';
      /*
        If next character is a number, write current character with
        3 octal numbers to ensure that the next number is not seen
        as part of the octal number
      */
      if (c > 077 || is_next_dig)
        *s++=_dig_vec_lower[c >> 6];
      if (c > 007 || is_next_dig)
        *s++=_dig_vec_lower[(c >> 3) & 7];
      *s++=_dig_vec_lower[c & 7];
    }
    else
    {
      if (c == '\'' || c == '\\')
        *s++='\\';
      *s++=c;
    }
  }
  *s++='\'';
  *s=0;
  return buf;
}
#endif

/** @brief
  recover() step of xa

  NOTE
   there are three modes of operation:

   - automatic recover after a crash
     in this case commit_list != 0, tc_heuristic_recover==0
     all xids from commit_list are committed, others are rolled back

   - manual (heuristic) recover
     in this case commit_list==0, tc_heuristic_recover != 0
     DBA has explicitly specified that all prepared transactions should
     be committed (or rolled back).

   - no recovery (MySQL did not detect a crash)
     in this case commit_list==0, tc_heuristic_recover == 0
     there should be no prepared transactions in this case.
*/
struct xarecover_st
{
  int len, found_foreign_xids, found_my_xids;
  XID *list;
  HASH *commit_list;
  bool dry_run;
};

static my_bool xarecover_handlerton(THD *unused, st_plugin_int *plugin,
                                    void *arg)
{
  handlerton *hton= (handlerton *)plugin->data;
  struct xarecover_st *info= (struct xarecover_st *) arg;
  int got;

  if (hton->state == SHOW_OPTION_YES && hton->recover)
  {
    while ((got= hton->recover(hton, info->list, info->len)) > 0 )
    {
      sql_print_information("Found %d prepared transaction(s) in %s",
                            got, hton2plugin[hton->slot]->name.str);
      for (int i=0; i < got; i ++)
      {
        my_xid x=info->list[i].get_my_xid();
        if (!x) // not "mine" - that is generated by external TM
        {
#ifndef DBUG_OFF
          char buf[XIDDATASIZE*4+6]; // see xid_to_str
          sql_print_information("ignore xid %s", xid_to_str(buf, info->list+i));
#endif
          xid_cache_insert(info->list+i, XA_PREPARED);
          info->found_foreign_xids++;
          continue;
        }
        if (info->dry_run)
        {
          info->found_my_xids++;
          continue;
        }
        // recovery mode
        if (info->commit_list ?
            hash_search(info->commit_list, (byte *)&x, sizeof(x)) != 0 :
            tc_heuristic_recover == TC_HEURISTIC_RECOVER_COMMIT)
        {
#ifndef DBUG_OFF
          char buf[XIDDATASIZE*4+6]; // see xid_to_str
          sql_print_information("commit xid %s", xid_to_str(buf, info->list+i));
#endif
          hton->commit_by_xid(hton, info->list+i);
        }
        else
        {
#ifndef DBUG_OFF
          char buf[XIDDATASIZE*4+6]; // see xid_to_str
          sql_print_information("rollback xid %s",
                                xid_to_str(buf, info->list+i));
#endif
          hton->rollback_by_xid(hton, info->list+i);
        }
      }
      if (got < info->len)
        break;
    }
  }
  return FALSE;
}

int ha_recover(HASH *commit_list)
{
  struct xarecover_st info;
  DBUG_ENTER("ha_recover");
  info.found_foreign_xids= info.found_my_xids= 0;
  info.commit_list= commit_list;
  info.dry_run= (info.commit_list==0 && tc_heuristic_recover==0);
  info.list= NULL;

  /* commit_list and tc_heuristic_recover cannot be set both */
  DBUG_ASSERT(info.commit_list==0 || tc_heuristic_recover==0);
  /* if either is set, total_ha_2pc must be set too */
  DBUG_ASSERT(info.dry_run || total_ha_2pc>(ulong)opt_bin_log);

  if (total_ha_2pc <= (ulong)opt_bin_log)
    DBUG_RETURN(0);

  if (info.commit_list)
    sql_print_information("Starting crash recovery...");

#ifndef WILL_BE_DELETED_LATER
  /*
    for now, only InnoDB supports 2pc. It means we can always safely
    rollback all pending transactions, without risking inconsistent data
  */
  DBUG_ASSERT(total_ha_2pc == (ulong) opt_bin_log+1); // only InnoDB and binlog
  tc_heuristic_recover= TC_HEURISTIC_RECOVER_ROLLBACK; // forcing ROLLBACK
  info.dry_run=FALSE;
#endif

  for (info.len= MAX_XID_LIST_SIZE ; 
       info.list==0 && info.len > MIN_XID_LIST_SIZE; info.len/=2)
  {
    info.list=(XID *)my_malloc(info.len*sizeof(XID), MYF(0));
  }
  if (!info.list)
  {
    sql_print_error(ER(ER_OUTOFMEMORY), info.len*sizeof(XID));
    DBUG_RETURN(1);
  }

  plugin_foreach(NULL, xarecover_handlerton, 
                 MYSQL_STORAGE_ENGINE_PLUGIN, &info);

  my_free((gptr)info.list, MYF(0));
  if (info.found_foreign_xids)
    sql_print_warning("Found %d prepared XA transactions", 
                      info.found_foreign_xids);
  if (info.dry_run && info.found_my_xids)
  {
    sql_print_error("Found %d prepared transactions! It means that mysqld was "
                    "not shut down properly last time and critical recovery "
                    "information (last binlog or %s file) was manually deleted "
                    "after a crash. You have to start mysqld with "
                    "--tc-heuristic-recover switch to commit or rollback "
                    "pending transactions.",
                    info.found_my_xids, opt_tc_log_file);
    DBUG_RETURN(1);
  }
  if (info.commit_list)
    sql_print_information("Crash recovery finished.");
  DBUG_RETURN(0);
}

/** @brief
  return the list of XID's to a client, the same way SHOW commands do

  NOTE
    I didn't find in XA specs that an RM cannot return the same XID twice,
    so mysql_xa_recover does not filter XID's to ensure uniqueness.
    It can be easily fixed later, if necessary.
*/
bool mysql_xa_recover(THD *thd)
{
  List<Item> field_list;
  Protocol *protocol= thd->protocol;
  int i=0;
  XID_STATE *xs;
  DBUG_ENTER("mysql_xa_recover");

  field_list.push_back(new Item_int("formatID", 0, MY_INT32_NUM_DECIMAL_DIGITS));
  field_list.push_back(new Item_int("gtrid_length", 0, MY_INT32_NUM_DECIMAL_DIGITS));
  field_list.push_back(new Item_int("bqual_length", 0, MY_INT32_NUM_DECIMAL_DIGITS));
  field_list.push_back(new Item_empty_string("data",XIDDATASIZE));

  if (protocol->send_fields(&field_list,
                            Protocol::SEND_NUM_ROWS | Protocol::SEND_EOF))
    DBUG_RETURN(1);

  pthread_mutex_lock(&LOCK_xid_cache);
  while ((xs= (XID_STATE*)hash_element(&xid_cache, i++)))
  {
    if (xs->xa_state==XA_PREPARED)
    {
      protocol->prepare_for_resend();
      protocol->store_longlong((longlong)xs->xid.formatID, FALSE);
      protocol->store_longlong((longlong)xs->xid.gtrid_length, FALSE);
      protocol->store_longlong((longlong)xs->xid.bqual_length, FALSE);
      protocol->store(xs->xid.data, xs->xid.gtrid_length+xs->xid.bqual_length,
                      &my_charset_bin);
      if (protocol->write())
      {
        pthread_mutex_unlock(&LOCK_xid_cache);
        DBUG_RETURN(1);
      }
    }
  }

  pthread_mutex_unlock(&LOCK_xid_cache);
  send_eof(thd);
  DBUG_RETURN(0);
}

/** @brief
  This function should be called when MySQL sends rows of a SELECT result set
  or the EOF mark to the client. It releases a possible adaptive hash index
  S-latch held by thd in InnoDB and also releases a possible InnoDB query
  FIFO ticket to enter InnoDB. To save CPU time, InnoDB allows a thd to
  keep them over several calls of the InnoDB handler interface when a join
  is executed. But when we let the control to pass to the client they have
  to be released because if the application program uses mysql_use_result(),
  it may deadlock on the S-latch if the application on another connection
  performs another SQL query. In MySQL-4.1 this is even more important because
  there a connection can have several SELECT queries open at the same time.

  arguments:
  thd:           the thread handle of the current connection
  return value:  always 0
*/
static my_bool release_temporary_latches(THD *thd, st_plugin_int *plugin,
                                 void *unused)
{
  handlerton *hton= (handlerton *)plugin->data;

  if (hton->state == SHOW_OPTION_YES && hton->release_temporary_latches)
    hton->release_temporary_latches(hton, thd);

  return FALSE;
}


int ha_release_temporary_latches(THD *thd)
{
  plugin_foreach(thd, release_temporary_latches, MYSQL_STORAGE_ENGINE_PLUGIN, 
                 NULL);

  return 0;
}

int ha_rollback_to_savepoint(THD *thd, SAVEPOINT *sv)
{
  int error=0;
  THD_TRANS *trans= (thd->in_sub_stmt ? &thd->transaction.stmt :
                                        &thd->transaction.all);
  handlerton **ht=trans->ht, **end_ht;
  DBUG_ENTER("ha_rollback_to_savepoint");

  trans->nht=sv->nht;
  trans->no_2pc=0;
  end_ht=ht+sv->nht;
  /*
    rolling back to savepoint in all storage engines that were part of the
    transaction when the savepoint was set
  */
  for (; ht < end_ht; ht++)
  {
    int err;
    DBUG_ASSERT((*ht)->savepoint_set != 0);
    if ((err= (*(*ht)->savepoint_rollback)(*ht, thd, (byte *)(sv+1)+(*ht)->savepoint_offset)))
    { // cannot happen
      my_error(ER_ERROR_DURING_ROLLBACK, MYF(0), err);
      error=1;
    }
    statistic_increment(thd->status_var.ha_savepoint_rollback_count,
                        &LOCK_status);
    trans->no_2pc|=(*ht)->prepare == 0;
  }
  /*
    rolling back the transaction in all storage engines that were not part of
    the transaction when the savepoint was set
  */
  for (; *ht ; ht++)
  {
    int err;
    if ((err= (*(*ht)->rollback)(*ht, thd, !thd->in_sub_stmt)))
    { // cannot happen
      my_error(ER_ERROR_DURING_ROLLBACK, MYF(0), err);
      error=1;
    }
    statistic_increment(thd->status_var.ha_rollback_count,&LOCK_status);
    *ht=0; // keep it conveniently zero-filled
  }
  DBUG_RETURN(error);
}

/** @brief
  note, that according to the sql standard (ISO/IEC 9075-2:2003)
  section "4.33.4 SQL-statements and transaction states",
  SAVEPOINT is *not* transaction-initiating SQL-statement
*/
int ha_savepoint(THD *thd, SAVEPOINT *sv)
{
  int error=0;
  THD_TRANS *trans= (thd->in_sub_stmt ? &thd->transaction.stmt :
                                        &thd->transaction.all);
  handlerton **ht=trans->ht;
  DBUG_ENTER("ha_savepoint");
#ifdef USING_TRANSACTIONS
  for (; *ht; ht++)
  {
    int err;
    if (! (*ht)->savepoint_set)
    {
      my_error(ER_CHECK_NOT_IMPLEMENTED, MYF(0), "SAVEPOINT");
      error=1;
      break;
    }
    if ((err= (*(*ht)->savepoint_set)(*ht, thd, (byte *)(sv+1)+(*ht)->savepoint_offset)))
    { // cannot happen
      my_error(ER_GET_ERRNO, MYF(0), err);
      error=1;
    }
    statistic_increment(thd->status_var.ha_savepoint_count,&LOCK_status);
  }
  sv->nht=trans->nht;
#endif /* USING_TRANSACTIONS */
  DBUG_RETURN(error);
}

int ha_release_savepoint(THD *thd, SAVEPOINT *sv)
{
  int error=0;
  THD_TRANS *trans= (thd->in_sub_stmt ? &thd->transaction.stmt :
                                        &thd->transaction.all);
  handlerton **ht=trans->ht, **end_ht;
  DBUG_ENTER("ha_release_savepoint");

  end_ht=ht+sv->nht;
  for (; ht < end_ht; ht++)
  {
    int err;
    if (!(*ht)->savepoint_release)
      continue;
    if ((err= (*(*ht)->savepoint_release)(*ht, thd, 
                                          (byte *)(sv+1)+
                                          (*ht)->savepoint_offset)))
    { // cannot happen
      my_error(ER_GET_ERRNO, MYF(0), err);
      error=1;
    }
  }
  DBUG_RETURN(error);
}


static my_bool snapshot_handlerton(THD *thd, st_plugin_int *plugin,
                                   void *arg)
{
  handlerton *hton= (handlerton *)plugin->data;
  if (hton->state == SHOW_OPTION_YES &&
      hton->start_consistent_snapshot)
  {
    hton->start_consistent_snapshot(hton, thd);
    *((bool *)arg)= false;
  }
  return FALSE;
}

int ha_start_consistent_snapshot(THD *thd)
{
  bool warn= true;

  plugin_foreach(thd, snapshot_handlerton, MYSQL_STORAGE_ENGINE_PLUGIN, &warn);

  /*
    Same idea as when one wants to CREATE TABLE in one engine which does not
    exist:
  */
  if (warn)
    push_warning(thd, MYSQL_ERROR::WARN_LEVEL_WARN, ER_UNKNOWN_ERROR,
                 "This MySQL server does not support any "
                 "consistent-read capable storage engine");
  return 0;
}


static my_bool flush_handlerton(THD *thd, st_plugin_int *plugin,
                                void *arg)
{
  handlerton *hton= (handlerton *)plugin->data;
  if (hton->state == SHOW_OPTION_YES && hton->flush_logs && 
      hton->flush_logs(hton))
    return TRUE;
  return FALSE;
}


bool ha_flush_logs(handlerton *db_type)
{
  if (db_type == NULL)
  {
    if (plugin_foreach(NULL, flush_handlerton,
                          MYSQL_STORAGE_ENGINE_PLUGIN, 0))
      return TRUE;
  }
  else
  {
    if (db_type->state != SHOW_OPTION_YES ||
        (db_type->flush_logs && db_type->flush_logs(db_type)))
      return TRUE;
  }
  return FALSE;
}

/** @brief
  This should return ENOENT if the file doesn't exists.
  The .frm file will be deleted only if we return 0 or ENOENT
*/
int ha_delete_table(THD *thd, handlerton *table_type, const char *path,
                    const char *db, const char *alias, bool generate_warning)
{
  handler *file;
  char tmp_path[FN_REFLEN];
  int error;
  TABLE dummy_table;
  TABLE_SHARE dummy_share;
  DBUG_ENTER("ha_delete_table");

  bzero((char*) &dummy_table, sizeof(dummy_table));
  bzero((char*) &dummy_share, sizeof(dummy_share));
  dummy_table.s= &dummy_share;

  /* DB_TYPE_UNKNOWN is used in ALTER TABLE when renaming only .frm files */
  if (table_type == NULL ||
      ! (file=get_new_handler(&dummy_share, thd->mem_root, table_type)))
    DBUG_RETURN(ENOENT);

  if (lower_case_table_names == 2 && !(file->ha_table_flags() & HA_FILE_BASED))
  {
    /* Ensure that table handler get path in lower case */
    strmov(tmp_path, path);
    my_casedn_str(files_charset_info, tmp_path);
    path= tmp_path;
  }
  if ((error= file->delete_table(path)) && generate_warning)
  {
    /*
      Because file->print_error() use my_error() to generate the error message
      we must store the error state in thd, reset it and restore it to
      be able to get hold of the error message.
      (We should in the future either rewrite handler::print_error() or make
      a nice method of this.
    */
    bool query_error= thd->query_error;
    sp_rcontext *spcont= thd->spcont;
    SELECT_LEX *current_select= thd->lex->current_select;
    char buff[sizeof(thd->net.last_error)];
    char new_error[sizeof(thd->net.last_error)];
    int last_errno= thd->net.last_errno;

    strmake(buff, thd->net.last_error, sizeof(buff)-1);
    thd->query_error= 0;
    thd->spcont= 0;
    thd->lex->current_select= 0;
    thd->net.last_error[0]= 0;

    /* Fill up strucutures that print_error may need */
    dummy_share.path.str= (char*) path;
    dummy_share.path.length= strlen(path);
    dummy_share.db.str= (char*) db;
    dummy_share.db.length= strlen(db);
    dummy_share.table_name.str= (char*) alias;
    dummy_share.table_name.length= strlen(alias);
    dummy_table.alias= alias;

    file->print_error(error, 0);
    strmake(new_error, thd->net.last_error, sizeof(buff)-1);

    /* restore thd */
    thd->query_error= query_error;
    thd->spcont= spcont;
    thd->lex->current_select= current_select;
    thd->net.last_errno= last_errno;
    strmake(thd->net.last_error, buff, sizeof(buff)-1);
    push_warning(thd, MYSQL_ERROR::WARN_LEVEL_ERROR, error, new_error);
  }
  delete file;
  DBUG_RETURN(error);
}

/****************************************************************************
** General handler functions
****************************************************************************/
handler *handler::clone(MEM_ROOT *mem_root)
{
  handler *new_handler= get_new_handler(table->s, mem_root, table->s->db_type);
  if (new_handler && !new_handler->ha_open(table,
                                           table->s->normalized_path.str,
                                           table->db_stat,
                                           HA_OPEN_IGNORE_IF_LOCKED))
    return new_handler;
  return NULL;
}



void handler::ha_statistic_increment(ulong SSV::*offset) const
{
  statistic_increment(table->in_use->status_var.*offset, &LOCK_status);
}


bool handler::check_if_log_table_locking_is_allowed(uint sql_command,
                                                    ulong type, TABLE *table)
{
  /*
    Deny locking of the log tables, which is incompatible with
    concurrent insert. The routine is not called if the table is
    being locked from a logger THD (general_log_thd or slow_log_thd)
    or from a privileged thread (see log.cc for details)
  */
  if (table->s->log_table &&
      sql_command != SQLCOM_TRUNCATE &&
      sql_command != SQLCOM_ALTER_TABLE &&
      !(sql_command == SQLCOM_FLUSH &&
        type & REFRESH_LOG) &&
      (table->reginfo.lock_type >= TL_READ_NO_INSERT))
  {
    /*
      The check  >= TL_READ_NO_INSERT denies all write locks
      plus the only read lock (TL_READ_NO_INSERT itself)
    */
    table->reginfo.lock_type == TL_READ_NO_INSERT ?
      my_error(ER_CANT_READ_LOCK_LOG_TABLE, MYF(0)) :
        my_error(ER_CANT_WRITE_LOCK_LOG_TABLE, MYF(0));
    return FALSE;
  }
  return TRUE;
}

/** @brief
  Open database-handler.

  IMPLEMENTATION
    Try O_RDONLY if cannot open as O_RDWR
    Don't wait for locks if not HA_OPEN_WAIT_IF_LOCKED is set
*/
int handler::ha_open(TABLE *table_arg, const char *name, int mode,
                     int test_if_locked)
{
  int error;
  DBUG_ENTER("handler::ha_open");
  DBUG_PRINT("enter",
             ("name: %s  db_type: %d  db_stat: %d  mode: %d  lock_test: %d",
              name, ht->db_type, table_arg->db_stat, mode,
              test_if_locked));

  table= table_arg;
  DBUG_ASSERT(table->s == table_share);
  DBUG_ASSERT(alloc_root_inited(&table->mem_root));

  if ((error=open(name,mode,test_if_locked)))
  {
    if ((error == EACCES || error == EROFS) && mode == O_RDWR &&
	(table->db_stat & HA_TRY_READ_ONLY))
    {
      table->db_stat|=HA_READ_ONLY;
      error=open(name,O_RDONLY,test_if_locked);
    }
  }
  if (error)
  {
    my_errno= error;                            /* Safeguard */
    DBUG_PRINT("error",("error: %d  errno: %d",error,errno));
  }
  else
  {
    if (table->s->db_options_in_use & HA_OPTION_READ_ONLY_DATA)
      table->db_stat|=HA_READ_ONLY;
    (void) extra(HA_EXTRA_NO_READCHECK);	// Not needed in SQL

    if (!(ref= (byte*) alloc_root(&table->mem_root, ALIGN_SIZE(ref_length)*2)))
    {
      close();
      error=HA_ERR_OUT_OF_MEM;
    }
    else
      dup_ref=ref+ALIGN_SIZE(ref_length);
    cached_table_flags= table_flags();
  }
  DBUG_RETURN(error);
}


/** @brief
  Read first row (only) from a table
  This is never called for InnoDB tables, as these table types
  has the HA_STATS_RECORDS_IS_EXACT set.
*/
int handler::read_first_row(byte * buf, uint primary_key)
{
  register int error;
  DBUG_ENTER("handler::read_first_row");

  statistic_increment(table->in_use->status_var.ha_read_first_count,
                      &LOCK_status);

  /*
    If there is very few deleted rows in the table, find the first row by
    scanning the table.
    TODO remove the test for HA_READ_ORDER
  */
  if (stats.deleted < 10 || primary_key >= MAX_KEY ||
      !(index_flags(primary_key, 0, 0) & HA_READ_ORDER))
  {
    (void) ha_rnd_init(1);
    while ((error= rnd_next(buf)) == HA_ERR_RECORD_DELETED) ;
    (void) ha_rnd_end();
  }
  else
  {
    /* Find the first row through the primary key */
    (void) ha_index_init(primary_key, 0);
    error=index_first(buf);
    (void) ha_index_end();
  }
  DBUG_RETURN(error);
}

/** @brief
  Generate the next auto-increment number based on increment and offset:
  computes the lowest number
  - strictly greater than "nr"
  - of the form: auto_increment_offset + N * auto_increment_increment

  In most cases increment= offset= 1, in which case we get:
  1,2,3,4,5,...
  If increment=10 and offset=5 and previous number is 1, we get:
  1,5,15,25,35,...
*/
inline ulonglong
compute_next_insert_id(ulonglong nr,struct system_variables *variables)
{
  if (variables->auto_increment_increment == 1)
    return (nr+1); // optimization of the formula below
  nr= (((nr+ variables->auto_increment_increment -
         variables->auto_increment_offset)) /
       (ulonglong) variables->auto_increment_increment);
  return (nr* (ulonglong) variables->auto_increment_increment +
          variables->auto_increment_offset);
}


void handler::adjust_next_insert_id_after_explicit_value(ulonglong nr)
{
  /*
    If we have set THD::next_insert_id previously and plan to insert an
    explicitely-specified value larger than this, we need to increase
    THD::next_insert_id to be greater than the explicit value.
  */
  if ((next_insert_id > 0) && (nr >= next_insert_id))
    set_next_insert_id(compute_next_insert_id(nr, &table->in_use->variables));
}


/** @brief
  Computes the largest number X:
  - smaller than or equal to "nr"
  - of the form: auto_increment_offset + N * auto_increment_increment
  where N>=0.

  SYNOPSIS
    prev_insert_id
      nr            Number to "round down"
      variables     variables struct containing auto_increment_increment and
                    auto_increment_offset

  RETURN
    The number X if it exists, "nr" otherwise.
*/
inline ulonglong
prev_insert_id(ulonglong nr, struct system_variables *variables)
{
  if (unlikely(nr < variables->auto_increment_offset))
  {
    /*
      There's nothing good we can do here. That is a pathological case, where
      the offset is larger than the column's max possible value, i.e. not even
      the first sequence value may be inserted. User will receive warning.
    */
    DBUG_PRINT("info",("auto_increment: nr: %lu cannot honour "
                       "auto_increment_offset: %lu",
                       (ulong) nr, variables->auto_increment_offset));
    return nr;
  }
  if (variables->auto_increment_increment == 1)
    return nr; // optimization of the formula below
  nr= (((nr - variables->auto_increment_offset)) /
       (ulonglong) variables->auto_increment_increment);
  return (nr * (ulonglong) variables->auto_increment_increment +
          variables->auto_increment_offset);
}


/*
  Update the auto_increment field if necessary

  SYNOPSIS
    update_auto_increment()

  RETURN
    0	ok
    HA_ERR_AUTOINC_READ_FAILED
     	get_auto_increment() was called and returned ~(ulonglong) 0
    HA_ERR_AUTOINC_ERANGE
        storing value in field caused strict mode failure.
    

  IMPLEMENTATION

    Updates the record's Field of type NEXT_NUMBER if:

  - If column value is set to NULL (in which case
    auto_increment_field_not_null is 0)
  - If column is set to 0 and (sql_mode & MODE_NO_AUTO_VALUE_ON_ZERO) is not
    set. In the future we will only set NEXT_NUMBER fields if one sets them
    to NULL (or they are not included in the insert list).

    In those cases, we check if the currently reserved interval still has
    values we have not used. If yes, we pick the smallest one and use it.
    Otherwise:

  - If a list of intervals has been provided to the statement via SET
    INSERT_ID or via an Intvar_log_event (in a replication slave), we pick the
    first unused interval from this list, consider it as reserved.

  - Otherwise we set the column for the first row to the value
    next_insert_id(get_auto_increment(column))) which is usually
    max-used-column-value+1.
    We call get_auto_increment() for the first row in a multi-row
    statement. get_auto_increment() will tell us the interval of values it
    reserved for us.

  - In both cases, for the following rows we use those reserved values without
    calling the handler again (we just progress in the interval, computing
    each new value from the previous one). Until we have exhausted them, then
    we either take the next provided interval or call get_auto_increment()
    again to reserve a new interval.

  - In both cases, the reserved intervals are remembered in
    thd->auto_inc_intervals_in_cur_stmt_for_binlog if statement-based
    binlogging; the last reserved interval is remembered in
    auto_inc_interval_for_cur_row.

    The idea is that generated auto_increment values are predictable and
    independent of the column values in the table.  This is needed to be
    able to replicate into a table that already has rows with a higher
    auto-increment value than the one that is inserted.

    After we have already generated an auto-increment number and the user
    inserts a column with a higher value than the last used one, we will
    start counting from the inserted value.

    This function's "outputs" are: the table's auto_increment field is filled
    with a value, thd->next_insert_id is filled with the value to use for the
    next row, if a value was autogenerated for the current row it is stored in
    thd->insert_id_for_cur_row, if get_auto_increment() was called
    thd->auto_inc_interval_for_cur_row is modified, if that interval is not
    present in thd->auto_inc_intervals_in_cur_stmt_for_binlog it is added to
    this list.

   TODO

    Replace all references to "next number" or NEXT_NUMBER to
    "auto_increment", everywhere (see below: there is
    table->auto_increment_field_not_null, and there also exists
    table->next_number_field, it's not consistent).

*/

#define AUTO_INC_DEFAULT_NB_ROWS 1 // Some prefer 1024 here
#define AUTO_INC_DEFAULT_NB_MAX_BITS 16
#define AUTO_INC_DEFAULT_NB_MAX ((1 << AUTO_INC_DEFAULT_NB_MAX_BITS) - 1)

int handler::update_auto_increment()
{
  ulonglong nr, nb_reserved_values;
  bool append= FALSE;
  THD *thd= table->in_use;
  struct system_variables *variables= &thd->variables;
  DBUG_ENTER("handler::update_auto_increment");

  /*
    next_insert_id is a "cursor" into the reserved interval, it may go greater
    than the interval, but not smaller.
  */
  DBUG_ASSERT(next_insert_id >= auto_inc_interval_for_cur_row.minimum());

  if ((nr= table->next_number_field->val_int()) != 0 ||
      table->auto_increment_field_not_null &&
      thd->variables.sql_mode & MODE_NO_AUTO_VALUE_ON_ZERO)
  {
    /*
      Update next_insert_id if we had already generated a value in this
      statement (case of INSERT VALUES(null),(3763),(null):
      the last NULL needs to insert 3764, not the value of the first NULL plus
      1).
    */
    adjust_next_insert_id_after_explicit_value(nr);
    insert_id_for_cur_row= 0; // didn't generate anything
    DBUG_RETURN(0);
  }

  if ((nr= next_insert_id) >= auto_inc_interval_for_cur_row.maximum())
  {
    /* next_insert_id is beyond what is reserved, so we reserve more. */
    const Discrete_interval *forced=
      thd->auto_inc_intervals_forced.get_next();
    if (forced != NULL)
    {
      nr= forced->minimum();
      nb_reserved_values= forced->values();
    }
    else
    {
      /*
        handler::estimation_rows_to_insert was set by
        handler::ha_start_bulk_insert(); if 0 it means "unknown".
      */
      uint nb_already_reserved_intervals=
        thd->auto_inc_intervals_in_cur_stmt_for_binlog.nb_elements();
      ulonglong nb_desired_values;
      /*
        If an estimation was given to the engine:
        - use it.
        - if we already reserved numbers, it means the estimation was
        not accurate, then we'll reserve 2*AUTO_INC_DEFAULT_NB_ROWS the 2nd
        time, twice that the 3rd time etc.
        If no estimation was given, use those increasing defaults from the
        start, starting from AUTO_INC_DEFAULT_NB_ROWS.
        Don't go beyond a max to not reserve "way too much" (because
        reservation means potentially losing unused values).
      */
      if (nb_already_reserved_intervals == 0 &&
          (estimation_rows_to_insert > 0))
        nb_desired_values= estimation_rows_to_insert;
      else /* go with the increasing defaults */
      {
        /* avoid overflow in formula, with this if() */
        if (nb_already_reserved_intervals <= AUTO_INC_DEFAULT_NB_MAX_BITS)
        {
          nb_desired_values= AUTO_INC_DEFAULT_NB_ROWS * 
            (1 << nb_already_reserved_intervals);
          set_if_smaller(nb_desired_values, AUTO_INC_DEFAULT_NB_MAX);
        }
        else
          nb_desired_values= AUTO_INC_DEFAULT_NB_MAX;
      }
      /* This call ignores all its parameters but nr, currently */
      get_auto_increment(variables->auto_increment_offset,
                         variables->auto_increment_increment,
                         nb_desired_values, &nr,
                         &nb_reserved_values);
      if (nr == ~(ulonglong) 0)
        DBUG_RETURN(HA_ERR_AUTOINC_READ_FAILED);  // Mark failure
      
      /*
        That rounding below should not be needed when all engines actually
        respect offset and increment in get_auto_increment(). But they don't
        so we still do it. Wonder if for the not-first-in-index we should do
        it. Hope that this rounding didn't push us out of the interval; even
        if it did we cannot do anything about it (calling the engine again
        will not help as we inserted no row).
      */
      nr= compute_next_insert_id(nr-1, variables);
    }
    
    if (table->s->next_number_keypart == 0)
    {
      /* We must defer the appending until "nr" has been possibly truncated */
      append= TRUE;
    }
    else
    {
      /*
        For such auto_increment there is no notion of interval, just a
        singleton. The interval is not even stored in
        thd->auto_inc_interval_for_cur_row, so we are sure to call the engine
        for next row.
      */
      DBUG_PRINT("info",("auto_increment: special not-first-in-index"));
    }
  }

  DBUG_PRINT("info",("auto_increment: %lu", (ulong) nr));

  if (unlikely(table->next_number_field->store((longlong) nr, TRUE)))
  {
    /*
      first test if the query was aborted due to strict mode constraints
    */
    if (thd->killed == THD::KILL_BAD_DATA)
      DBUG_RETURN(HA_ERR_AUTOINC_ERANGE);

    /*
      field refused this value (overflow) and truncated it, use the result of
      the truncation (which is going to be inserted); however we try to
      decrease it to honour auto_increment_* variables.
      That will shift the left bound of the reserved interval, we don't
      bother shifting the right bound (anyway any other value from this
      interval will cause a duplicate key).
    */
    nr= prev_insert_id(table->next_number_field->val_int(), variables);
    if (unlikely(table->next_number_field->store((longlong) nr, TRUE)))
      nr= table->next_number_field->val_int();
  }
  if (append)
  {
    auto_inc_interval_for_cur_row.replace(nr, nb_reserved_values,
                                          variables->auto_increment_increment);
    /* Row-based replication does not need to store intervals in binlog */
    if (!thd->current_stmt_binlog_row_based)
        thd->auto_inc_intervals_in_cur_stmt_for_binlog.append(auto_inc_interval_for_cur_row.minimum(),
                                                              auto_inc_interval_for_cur_row.values(),
                                                              variables->auto_increment_increment);
  }

  /*
    Record this autogenerated value. If the caller then
    succeeds to insert this value, it will call
    record_first_successful_insert_id_in_cur_stmt()
    which will set first_successful_insert_id_in_cur_stmt if it's not
    already set.
  */
  insert_id_for_cur_row= nr;
  /*
    Set next insert id to point to next auto-increment value to be able to
    handle multi-row statements.
  */
  set_next_insert_id(compute_next_insert_id(nr, variables));

  DBUG_RETURN(0);
}


/** @brief
  MySQL signal that it changed the column bitmap

  USAGE
    This is for handlers that needs to setup their own column bitmaps.
    Normally the handler should set up their own column bitmaps in
    index_init() or rnd_init() and in any column_bitmaps_signal() call after
    this.

    The handler is allowd to do changes to the bitmap after a index_init or
    rnd_init() call is made as after this, MySQL will not use the bitmap
    for any program logic checking.
*/
void handler::column_bitmaps_signal()
{
  DBUG_ENTER("column_bitmaps_signal");
  DBUG_PRINT("info", ("read_set: 0x%lx  write_set: 0x%lx", (long) table->read_set,
                      (long) table->write_set));
  DBUG_VOID_RETURN;
}


/** @brief
  Reserves an interval of auto_increment values from the handler.

  SYNOPSIS
    get_auto_increment()
    offset              
    increment
    nb_desired_values   how many values we want
    first_value         (OUT) the first value reserved by the handler
    nb_reserved_values  (OUT) how many values the handler reserved

  offset and increment means that we want values to be of the form
  offset + N * increment, where N>=0 is integer.
  If the function sets *first_value to ~(ulonglong)0 it means an error.
  If the function sets *nb_reserved_values to ULONGLONG_MAX it means it has
  reserved to "positive infinite".
*/
void handler::get_auto_increment(ulonglong offset, ulonglong increment,
                                 ulonglong nb_desired_values,
                                 ulonglong *first_value,
                                 ulonglong *nb_reserved_values)
{
  ulonglong nr;
  int error;

  (void) extra(HA_EXTRA_KEYREAD);
  table->mark_columns_used_by_index_no_reset(table->s->next_number_index,
                                        table->read_set);
  column_bitmaps_signal();
  index_init(table->s->next_number_index, 1);
  if (table->s->next_number_keypart == 0)
  {						// Autoincrement at key-start
    error=index_last(table->record[1]);
    /*
      MySQL implicitely assumes such method does locking (as MySQL decides to
      use nr+increment without checking again with the handler, in
      handler::update_auto_increment()), so reserves to infinite.
    */
    *nb_reserved_values= ULONGLONG_MAX;
  }
  else
  {
    byte key[MAX_KEY_LENGTH];
    key_copy(key, table->record[0],
             table->key_info + table->s->next_number_index,
             table->s->next_number_key_offset);
    error= index_read(table->record[1], key,
                      make_prev_keypart_map(table->s->next_number_keypart),
                      HA_READ_PREFIX_LAST);
    /*
      MySQL needs to call us for next row: assume we are inserting ("a",null)
      here, we return 3, and next this statement will want to insert
      ("b",null): there is no reason why ("b",3+1) would be the good row to
      insert: maybe it already exists, maybe 3+1 is too large...
    */
    *nb_reserved_values= 1;
  }

  if (error)
    nr=1;
  else
    nr= ((ulonglong) table->next_number_field->
         val_int_offset(table->s->rec_buff_length)+1);
  index_end();
  (void) extra(HA_EXTRA_NO_KEYREAD);
  *first_value= nr;
}


void handler::ha_release_auto_increment()
{
  release_auto_increment();
  insert_id_for_cur_row= 0;
  auto_inc_interval_for_cur_row.replace(0, 0, 0);
  if (next_insert_id > 0)
  {
    next_insert_id= 0;
    /*
      this statement used forced auto_increment values if there were some,
      wipe them away for other statements.
    */
    table->in_use->auto_inc_intervals_forced.empty();
  }
}


void handler::print_keydup_error(uint key_nr, const char *msg)
{
  /* Write the duplicated key in the error message */
  char key[MAX_KEY_LENGTH];
  String str(key,sizeof(key),system_charset_info);

  if (key_nr == MAX_KEY)
  {
    /* Key is unknown */
    str.copy("", 0, system_charset_info);
    my_printf_error(ER_DUP_ENTRY_WITH_KEY_NAME, msg,
		    MYF(0), str.c_ptr(), "*UNKNOWN*");
  }
  else
  {
    /* Table is opened and defined at this point */
    key_unpack(&str,table,(uint) key_nr);
    uint max_length=MYSQL_ERRMSG_SIZE-(uint) strlen(msg);
    if (str.length() >= max_length)
    {
      str.length(max_length-4);
      str.append(STRING_WITH_LEN("..."));
    }
    my_printf_error(ER_DUP_ENTRY_WITH_KEY_NAME, msg,
		    MYF(0), str.c_ptr(), table->key_info[key_nr].name);
  }
}


/** @brief
  Print error that we got from handler function

  NOTE
   In case of delete table it's only safe to use the following parts of
   the 'table' structure:
     table->s->path
     table->alias
*/
void handler::print_error(int error, myf errflag)
{
  DBUG_ENTER("handler::print_error");
  DBUG_PRINT("enter",("error: %d",error));

  int textno=ER_GET_ERRNO;
  switch (error) {
  case EACCES:
    textno=ER_OPEN_AS_READONLY;
    break;
  case EAGAIN:
    textno=ER_FILE_USED;
    break;
  case ENOENT:
    textno=ER_FILE_NOT_FOUND;
    break;
  case HA_ERR_KEY_NOT_FOUND:
  case HA_ERR_NO_ACTIVE_RECORD:
  case HA_ERR_END_OF_FILE:
    textno=ER_KEY_NOT_FOUND;
    break;
  case HA_ERR_WRONG_MRG_TABLE_DEF:
    textno=ER_WRONG_MRG_TABLE;
    break;
  case HA_ERR_FOUND_DUPP_KEY:
  {
    uint key_nr=get_dup_key(error);
    if ((int) key_nr >= 0)
    {
      print_keydup_error(key_nr, ER(ER_DUP_ENTRY_WITH_KEY_NAME));
      DBUG_VOID_RETURN;
    }
    textno=ER_DUP_KEY;
    break;
  }
  case HA_ERR_FOREIGN_DUPLICATE_KEY:
  {
    uint key_nr= get_dup_key(error);
    if ((int) key_nr >= 0)
    {
      uint max_length;
      /* Write the key in the error message */
      char key[MAX_KEY_LENGTH];
      String str(key,sizeof(key),system_charset_info);
      /* Table is opened and defined at this point */
      key_unpack(&str,table,(uint) key_nr);
      max_length= (MYSQL_ERRMSG_SIZE-
                   (uint) strlen(ER(ER_FOREIGN_DUPLICATE_KEY)));
      if (str.length() >= max_length)
      {
        str.length(max_length-4);
        str.append(STRING_WITH_LEN("..."));
      }
      my_error(ER_FOREIGN_DUPLICATE_KEY, MYF(0), table_share->table_name.str,
        str.c_ptr(), key_nr+1);
      DBUG_VOID_RETURN;
    }
    textno= ER_DUP_KEY;
    break;
  }
  case HA_ERR_NULL_IN_SPATIAL:
    my_error(ER_CANT_CREATE_GEOMETRY_OBJECT, MYF(0));
    DBUG_VOID_RETURN;
  case HA_ERR_FOUND_DUPP_UNIQUE:
    textno=ER_DUP_UNIQUE;
    break;
  case HA_ERR_RECORD_CHANGED:
    textno=ER_CHECKREAD;
    break;
  case HA_ERR_CRASHED:
    textno=ER_NOT_KEYFILE;
    break;
  case HA_ERR_WRONG_IN_RECORD:
    textno= ER_CRASHED_ON_USAGE;
    break;
  case HA_ERR_CRASHED_ON_USAGE:
    textno=ER_CRASHED_ON_USAGE;
    break;
  case HA_ERR_NOT_A_TABLE:
    textno= error;
    break;
  case HA_ERR_CRASHED_ON_REPAIR:
    textno=ER_CRASHED_ON_REPAIR;
    break;
  case HA_ERR_OUT_OF_MEM:
    textno=ER_OUT_OF_RESOURCES;
    break;
  case HA_ERR_WRONG_COMMAND:
    textno=ER_ILLEGAL_HA;
    break;
  case HA_ERR_OLD_FILE:
    textno=ER_OLD_KEYFILE;
    break;
  case HA_ERR_UNSUPPORTED:
    textno=ER_UNSUPPORTED_EXTENSION;
    break;
  case HA_ERR_RECORD_FILE_FULL:
  case HA_ERR_INDEX_FILE_FULL:
    textno=ER_RECORD_FILE_FULL;
    break;
  case HA_ERR_LOCK_WAIT_TIMEOUT:
    textno=ER_LOCK_WAIT_TIMEOUT;
    break;
  case HA_ERR_LOCK_TABLE_FULL:
    textno=ER_LOCK_TABLE_FULL;
    break;
  case HA_ERR_LOCK_DEADLOCK:
    textno=ER_LOCK_DEADLOCK;
    break;
  case HA_ERR_READ_ONLY_TRANSACTION:
    textno=ER_READ_ONLY_TRANSACTION;
    break;
  case HA_ERR_CANNOT_ADD_FOREIGN:
    textno=ER_CANNOT_ADD_FOREIGN;
    break;
  case HA_ERR_ROW_IS_REFERENCED:
  {
    String str;
    get_error_message(error, &str);
    my_error(ER_ROW_IS_REFERENCED_2, MYF(0), str.c_ptr_safe());
    DBUG_VOID_RETURN;
  }
  case HA_ERR_NO_REFERENCED_ROW:
  {
    String str;
    get_error_message(error, &str);
    my_error(ER_NO_REFERENCED_ROW_2, MYF(0), str.c_ptr_safe());
    DBUG_VOID_RETURN;
  }
  case HA_ERR_TABLE_DEF_CHANGED:
    textno=ER_TABLE_DEF_CHANGED;
    break;
  case HA_ERR_NO_SUCH_TABLE:
    my_error(ER_NO_SUCH_TABLE, MYF(0), table_share->db.str,
             table_share->table_name.str);
    break;
  case HA_ERR_RBR_LOGGING_FAILED:
    textno= ER_BINLOG_ROW_LOGGING_FAILED;
    break;
  case HA_ERR_DROP_INDEX_FK:
  {
    const char *ptr= "???";
    uint key_nr= get_dup_key(error);
    if ((int) key_nr >= 0)
      ptr= table->key_info[key_nr].name;
    my_error(ER_DROP_INDEX_FK, MYF(0), ptr);
    DBUG_VOID_RETURN;
  }
  case HA_ERR_TABLE_NEEDS_UPGRADE:
    textno=ER_TABLE_NEEDS_UPGRADE;
    break;
  case HA_ERR_TABLE_READONLY:
    textno= ER_OPEN_AS_READONLY;
    break;
  case HA_ERR_AUTOINC_READ_FAILED:
    textno= ER_AUTOINC_READ_FAILED;
    break;
  case HA_ERR_AUTOINC_ERANGE:
    textno= ER_WARN_DATA_OUT_OF_RANGE;
    break;
  default:
    {
      /* The error was "unknown" to this function.
	 Ask handler if it has got a message for this error */
      bool temporary= FALSE;
      String str;
      temporary= get_error_message(error, &str);
      if (!str.is_empty())
      {
	const char* engine= table_type();
	if (temporary)
	  my_error(ER_GET_TEMPORARY_ERRMSG, MYF(0), error, str.ptr(), engine);
	else
	  my_error(ER_GET_ERRMSG, MYF(0), error, str.ptr(), engine);
      }
      else
	my_error(ER_GET_ERRNO,errflag,error);
      DBUG_VOID_RETURN;
    }
  }
  my_error(textno, errflag, table_share->table_name.str, error);
  DBUG_VOID_RETURN;
}


/** @brief
   Return an error message specific to this handler

   SYNOPSIS
   error        error code previously returned by handler
   buf          Pointer to String where to add error message

   Returns true if this is a temporary error
*/
bool handler::get_error_message(int error, String* buf)
{
  return FALSE;
}


int handler::ha_check_for_upgrade(HA_CHECK_OPT *check_opt)
{
  KEY *keyinfo, *keyend;
  KEY_PART_INFO *keypart, *keypartend;

  if (!table->s->mysql_version)
  {
    /* check for blob-in-key error */
    keyinfo= table->key_info;
    keyend= table->key_info + table->s->keys;
    for (; keyinfo < keyend; keyinfo++)
    {
      keypart= keyinfo->key_part;
      keypartend= keypart + keyinfo->key_parts;
      for (; keypart < keypartend; keypart++)
      {
        if (!keypart->fieldnr)
          continue;
        Field *field= table->field[keypart->fieldnr-1];
        if (field->type() == MYSQL_TYPE_BLOB)
        {
          if (check_opt->sql_flags & TT_FOR_UPGRADE)
            check_opt->flags= T_MEDIUM;
          return HA_ADMIN_NEEDS_CHECK;
        }
      }
    }
  }
  return check_for_upgrade(check_opt);
}


int handler::check_old_types()
{
  Field** field;

  if (!table->s->mysql_version)
  {
    /* check for bad DECIMAL field */
    for (field= table->field; (*field); field++)
    {
      if ((*field)->type() == MYSQL_TYPE_NEWDECIMAL)
      {
        return HA_ADMIN_NEEDS_ALTER;
      }
      if ((*field)->type() == MYSQL_TYPE_VAR_STRING)
      {
        return HA_ADMIN_NEEDS_ALTER;
      }
    }
  }
  return 0;
}


static bool update_frm_version(TABLE *table)
{
  char path[FN_REFLEN];
  File file;
  int result= 1;
  DBUG_ENTER("update_frm_version");

  if (table->s->mysql_version != MYSQL_VERSION_ID)
    DBUG_RETURN(0);

  strxmov(path, table->s->normalized_path.str, reg_ext, NullS);

  if ((file= my_open(path, O_RDWR|O_BINARY, MYF(MY_WME))) >= 0)
  {
    uchar version[4];
    char *key= table->s->table_cache_key.str;
    uint key_length= table->s->table_cache_key.length;
    TABLE *entry;
    HASH_SEARCH_STATE state;

    int4store(version, MYSQL_VERSION_ID);

    if ((result= my_pwrite(file,(byte*) version,4,51L,MYF_RW)))
      goto err;

    for (entry=(TABLE*) hash_first(&open_cache,(byte*) key,key_length, &state);
         entry;
         entry= (TABLE*) hash_next(&open_cache,(byte*) key,key_length, &state))
      entry->s->mysql_version= MYSQL_VERSION_ID;
  }
err:
  if (file >= 0)
    VOID(my_close(file,MYF(MY_WME)));
  DBUG_RETURN(result);
}



/** @brief
  Return key if error because of duplicated keys */
uint handler::get_dup_key(int error)
{
  DBUG_ENTER("handler::get_dup_key");
  table->file->errkey  = (uint) -1;
  if (error == HA_ERR_FOUND_DUPP_KEY || error == HA_ERR_FOREIGN_DUPLICATE_KEY ||
      error == HA_ERR_FOUND_DUPP_UNIQUE || error == HA_ERR_NULL_IN_SPATIAL ||
      error == HA_ERR_DROP_INDEX_FK)
    info(HA_STATUS_ERRKEY | HA_STATUS_NO_LOCK);
  DBUG_RETURN(table->file->errkey);
}


/** @brief
  Delete all files with extension from bas_ext()

  SYNOPSIS
    delete_table()
    name		Base name of table

  NOTES
    We assume that the handler may return more extensions than
    was actually used for the file.

  RETURN
    0   If we successfully deleted at least one file from base_ext and
	didn't get any other errors than ENOENT
    #   Error
*/
int handler::delete_table(const char *name)
{
  int error= 0;
  int enoent_or_zero= ENOENT;                   // Error if no file was deleted
  char buff[FN_REFLEN];

  for (const char **ext=bas_ext(); *ext ; ext++)
  {
    fn_format(buff, name, "", *ext, MY_UNPACK_FILENAME|MY_APPEND_EXT);
    if (my_delete_with_symlink(buff, MYF(0)))
    {
      if ((error= my_errno) != ENOENT)
	break;
    }
    else
      enoent_or_zero= 0;                        // No error for ENOENT
    error= enoent_or_zero;
  }
  return error;
}


int handler::rename_table(const char * from, const char * to)
{
  int error= 0;
  for (const char **ext= bas_ext(); *ext ; ext++)
  {
    if (rename_file_ext(from, to, *ext))
    {
      if ((error=my_errno) != ENOENT)
	break;
      error= 0;
    }
  }
  return error;
}


void handler::drop_table(const char *name)
{
  close();
  delete_table(name);
}


/** @brief
   Performs checks upon the table.

   SYNOPSIS
   check()
   thd                thread doing CHECK TABLE operation
   check_opt          options from the parser

   NOTES

   RETURN
   HA_ADMIN_OK                 Successful upgrade
   HA_ADMIN_NEEDS_UPGRADE      Table has structures requiring upgrade
   HA_ADMIN_NEEDS_ALTER        Table has structures requiring ALTER TABLE
   HA_ADMIN_NOT_IMPLEMENTED
*/
int handler::ha_check(THD *thd, HA_CHECK_OPT *check_opt)
{
  int error;

  if ((table->s->mysql_version >= MYSQL_VERSION_ID) &&
      (check_opt->sql_flags & TT_FOR_UPGRADE))
    return 0;

  if (table->s->mysql_version < MYSQL_VERSION_ID)
  {
    if ((error= check_old_types()))
      return error;
    error= ha_check_for_upgrade(check_opt);
    if (error && (error != HA_ADMIN_NEEDS_CHECK))
      return error;
    if (!error && (check_opt->sql_flags & TT_FOR_UPGRADE))
      return 0;
  }
  if ((error= check(thd, check_opt)))
    return error;
  return update_frm_version(table);
}


int handler::ha_repair(THD* thd, HA_CHECK_OPT* check_opt)
{
  int result;
  if ((result= repair(thd, check_opt)))
    return result;
  return update_frm_version(table);
}


/** @brief
  Tell the storage engine that it is allowed to "disable transaction" in the
  handler. It is a hint that ACID is not required - it is used in NDB for
  ALTER TABLE, for example, when data are copied to temporary table.
  A storage engine may treat this hint any way it likes. NDB for example
  starts to commit every now and then automatically.
  This hint can be safely ignored.
*/
int ha_enable_transaction(THD *thd, bool on)
{
  int error=0;

  DBUG_ENTER("ha_enable_transaction");
  thd->transaction.on= on;
  if (on)
  {
    /*
      Now all storage engines should have transaction handling enabled.
      But some may have it enabled all the time - "disabling" transactions
      is an optimization hint that storage engine is free to ignore.
      So, let's commit an open transaction (if any) now.
    */
    if (!(error= ha_commit_stmt(thd)))
      error= end_trans(thd, COMMIT);
  }
  DBUG_RETURN(error);
}

int handler::index_next_same(byte *buf, const byte *key, uint keylen)
{
  int error;
  if (!(error=index_next(buf)))
  {
    if (key_cmp_if_same(table, key, active_index, keylen))
    {
      table->status=STATUS_NOT_FOUND;
      error=HA_ERR_END_OF_FILE;
    }
  }
  return error;
}


void handler::get_dynamic_partition_info(PARTITION_INFO *stat_info,
                                         uint part_id)
{
  info(HA_STATUS_CONST | HA_STATUS_TIME | HA_STATUS_VARIABLE |
       HA_STATUS_NO_LOCK);
  stat_info->records=              stats.records;
  stat_info->mean_rec_length=      stats.mean_rec_length;
  stat_info->data_file_length=     stats.data_file_length;
  stat_info->max_data_file_length= stats.max_data_file_length;
  stat_info->index_file_length=    stats.index_file_length;
  stat_info->delete_length=        stats.delete_length;
  stat_info->create_time=          stats.create_time;
  stat_info->update_time=          stats.update_time;
  stat_info->check_time=           stats.check_time;
  stat_info->check_sum=            0;
  if (table_flags() & (ulong) HA_HAS_CHECKSUM)
    stat_info->check_sum= checksum();
  return;
}


/****************************************************************************
** Some general functions that isn't in the handler class
****************************************************************************/

/** @brief
  Initiates table-file and calls appropriate database-creator

  NOTES
    We must have a write lock on LOCK_open to be sure no other thread
    interferes with table
    
  RETURN
   0  ok
   1  error
*/
int ha_create_table(THD *thd, const char *path,
                    const char *db, const char *table_name,
                    HA_CREATE_INFO *create_info,
		    bool update_create_info)
{
  int error= 1;
  TABLE table;
  char name_buff[FN_REFLEN];
  const char *name;
  TABLE_SHARE share;
  DBUG_ENTER("ha_create_table");
  
  init_tmp_table_share(&share, db, 0, table_name, path);
  if (open_table_def(thd, &share, 0) ||
      open_table_from_share(thd, &share, "", 0, (uint) READ_ALL, 0, &table,
                            TRUE))
    goto err;

  if (update_create_info)
    update_create_info_from_table(create_info, &table);

  name= share.path.str;
  if (lower_case_table_names == 2 &&
      !(table.file->ha_table_flags() & HA_FILE_BASED))
  {
    /* Ensure that handler gets name in lower case */
    strmov(name_buff, name);
    my_casedn_str(files_charset_info, name_buff);
    name= name_buff;
  }

  error= table.file->create(name, &table, create_info);
  VOID(closefrm(&table, 0));
  if (error)
  {
    strxmov(name_buff, db, ".", table_name, NullS);
    my_error(ER_CANT_CREATE_TABLE, MYF(ME_BELL+ME_WAITTANG), name_buff, error);
  }
err:
  free_table_share(&share);
  DBUG_RETURN(error != 0);
}

/** @brief
  Try to discover table from engine

  NOTES
    If found, write the frm file to disk.

  RETURN VALUES:
  -1    Table did not exists
   0    Table created ok
   > 0  Error, table existed but could not be created

*/
int ha_create_table_from_engine(THD* thd, const char *db, const char *name)
{
  int error;
  const void *frmblob;
  uint frmlen;
  char path[FN_REFLEN];
  HA_CREATE_INFO create_info;
  TABLE table;
  TABLE_SHARE share;
  DBUG_ENTER("ha_create_table_from_engine");
  DBUG_PRINT("enter", ("name '%s'.'%s'", db, name));

  bzero((char*) &create_info,sizeof(create_info));
  if ((error= ha_discover(thd, db, name, &frmblob, &frmlen)))
  {
    /* Table could not be discovered and thus not created */
    DBUG_RETURN(error);
  }

  /*
    Table exists in handler and could be discovered
    frmblob and frmlen are set, write the frm to disk
  */

  (void)strxnmov(path,FN_REFLEN-1,mysql_data_home,"/",db,"/",name,NullS);
  // Save the frm file
  error= writefrm(path, frmblob, frmlen);
  my_free((char*) frmblob, MYF(0));
  if (error)
    DBUG_RETURN(2);

  init_tmp_table_share(&share, db, 0, name, path);
  if (open_table_def(thd, &share, 0))
  {
    DBUG_RETURN(3);
  }
  if (open_table_from_share(thd, &share, "" ,0, 0, 0, &table, FALSE))
  {
    free_table_share(&share);
    DBUG_RETURN(3);
  }

  update_create_info_from_table(&create_info, &table);
  create_info.table_options|= HA_OPTION_CREATE_FROM_ENGINE;

  if (lower_case_table_names == 2 &&
      !(table.file->ha_table_flags() & HA_FILE_BASED))
  {
    /* Ensure that handler gets name in lower case */
    my_casedn_str(files_charset_info, path);
  }
  error=table.file->create(path,&table,&create_info);
  VOID(closefrm(&table, 1));

  DBUG_RETURN(error != 0);
}

void st_ha_check_opt::init()
{
  flags= sql_flags= 0;
  sort_buffer_size = current_thd->variables.myisam_sort_buff_size;
}


/*****************************************************************************
  Key cache handling.

  This code is only relevant for ISAM/MyISAM tables

  key_cache->cache may be 0 only in the case where a key cache is not
  initialized or when we where not able to init the key cache in a previous
  call to ha_init_key_cache() (probably out of memory)
*****************************************************************************/

/** @brief
  Init a key cache if it has not been initied before
*/
int ha_init_key_cache(const char *name, KEY_CACHE *key_cache)
{
  DBUG_ENTER("ha_init_key_cache");

  if (!key_cache->key_cache_inited)
  {
    pthread_mutex_lock(&LOCK_global_system_variables);
    long tmp_buff_size= (long) key_cache->param_buff_size;
    long tmp_block_size= (long) key_cache->param_block_size;
    uint division_limit= key_cache->param_division_limit;
    uint age_threshold=  key_cache->param_age_threshold;
    pthread_mutex_unlock(&LOCK_global_system_variables);
    DBUG_RETURN(!init_key_cache(key_cache,
				tmp_block_size,
				tmp_buff_size,
				division_limit, age_threshold));
  }
  DBUG_RETURN(0);
}


/** @brief
  Resize key cache
*/
int ha_resize_key_cache(KEY_CACHE *key_cache)
{
  DBUG_ENTER("ha_resize_key_cache");

  if (key_cache->key_cache_inited)
  {
    pthread_mutex_lock(&LOCK_global_system_variables);
    long tmp_buff_size= (long) key_cache->param_buff_size;
    long tmp_block_size= (long) key_cache->param_block_size;
    uint division_limit= key_cache->param_division_limit;
    uint age_threshold=  key_cache->param_age_threshold;
    pthread_mutex_unlock(&LOCK_global_system_variables);
    DBUG_RETURN(!resize_key_cache(key_cache, tmp_block_size,
				  tmp_buff_size,
				  division_limit, age_threshold));
  }
  DBUG_RETURN(0);
}


/** @brief
  Change parameters for key cache (like size)
*/
int ha_change_key_cache_param(KEY_CACHE *key_cache)
{
  if (key_cache->key_cache_inited)
  {
    pthread_mutex_lock(&LOCK_global_system_variables);
    uint division_limit= key_cache->param_division_limit;
    uint age_threshold=  key_cache->param_age_threshold;
    pthread_mutex_unlock(&LOCK_global_system_variables);
    change_key_cache_param(key_cache, division_limit, age_threshold);
  }
  return 0;
}

/** @brief
  Free memory allocated by a key cache
*/
int ha_end_key_cache(KEY_CACHE *key_cache)
{
  end_key_cache(key_cache, 1);		// Can never fail
  return 0;
}

/** @brief
  Move all tables from one key cache to another one
*/
int ha_change_key_cache(KEY_CACHE *old_key_cache,
			KEY_CACHE *new_key_cache)
{
  mi_change_key_cache(old_key_cache, new_key_cache);
  return 0;
}


/** @brief
  Try to discover one table from handler(s)

  RETURN
   -1  : Table did not exists
    0  : OK. In this case *frmblob and *frmlen are set
    >0 : error.  frmblob and frmlen may not be set
*/
struct st_discover_args
{
  const char *db;
  const char *name;
  const void** frmblob; 
  uint* frmlen;
};

static my_bool discover_handlerton(THD *thd, st_plugin_int *plugin,
                                   void *arg)
{
  st_discover_args *vargs= (st_discover_args *)arg;
  handlerton *hton= (handlerton *)plugin->data;
  if (hton->state == SHOW_OPTION_YES && hton->discover &&
      (!(hton->discover(hton, thd, vargs->db, vargs->name, 
                        vargs->frmblob, 
                        vargs->frmlen))))
    return TRUE;

  return FALSE;
}

int ha_discover(THD *thd, const char *db, const char *name,
		const void **frmblob, uint *frmlen)
{
  int error= -1; // Table does not exist in any handler
  DBUG_ENTER("ha_discover");
  DBUG_PRINT("enter", ("db: %s, name: %s", db, name));
  st_discover_args args= {db, name, frmblob, frmlen};

  if (is_prefix(name,tmp_file_prefix)) /* skip temporary tables */
    DBUG_RETURN(error);

  if (plugin_foreach(thd, discover_handlerton,
                 MYSQL_STORAGE_ENGINE_PLUGIN, &args))
    error= 0;

  if (!error)
    statistic_increment(thd->status_var.ha_discover_count,&LOCK_status);
  DBUG_RETURN(error);
}


/** @brief
  Call this function in order to give the handler the possibility 
  to ask engine if there are any new tables that should be written to disk 
  or any dropped tables that need to be removed from disk
*/
struct st_find_files_args
{
  const char *db;
  const char *path;
  const char *wild;
  bool dir;
  List<char> *files;
};

static my_bool find_files_handlerton(THD *thd, st_plugin_int *plugin,
                                   void *arg)
{
  st_find_files_args *vargs= (st_find_files_args *)arg;
  handlerton *hton= (handlerton *)plugin->data;


  if (hton->state == SHOW_OPTION_YES && hton->find_files)
      if (hton->find_files(hton, thd, vargs->db, vargs->path, vargs->wild, 
                          vargs->dir, vargs->files))
        return TRUE;

  return FALSE;
}

int
ha_find_files(THD *thd,const char *db,const char *path,
	      const char *wild, bool dir, List<char> *files)
{
  int error= 0;
  DBUG_ENTER("ha_find_files");
  DBUG_PRINT("enter", ("db: '%s'  path: '%s'  wild: '%s'  dir: %d", 
		       db, path, wild ? wild : "NULL", dir));
  st_find_files_args args= {db, path, wild, dir, files};

  plugin_foreach(thd, find_files_handlerton,
                 MYSQL_STORAGE_ENGINE_PLUGIN, &args);
  /* The return value is not currently used */
  DBUG_RETURN(error);
}

<<<<<<< HEAD

/** @brief
=======
/*
>>>>>>> 5463f4bd
  Ask handler if the table exists in engine

  RETURN
    HA_ERR_NO_SUCH_TABLE     Table does not exist
    HA_ERR_TABLE_EXIST       Table exists
    #                        Error code

*/
struct st_table_exists_in_engine_args
{
  const char *db;
  const char *name;
  int err;
};

static my_bool table_exists_in_engine_handlerton(THD *thd, st_plugin_int *plugin,
                                   void *arg)
{
  st_table_exists_in_engine_args *vargs= (st_table_exists_in_engine_args *)arg;
  handlerton *hton= (handlerton *)plugin->data;

  int err= HA_ERR_NO_SUCH_TABLE;

  if (hton->state == SHOW_OPTION_YES && hton->table_exists_in_engine)
    err = hton->table_exists_in_engine(hton, thd, vargs->db, vargs->name);

  vargs->err = err;
  if (vargs->err == HA_ERR_TABLE_EXIST)
    return TRUE;

  return FALSE;
}

int ha_table_exists_in_engine(THD* thd, const char* db, const char* name)
{
  DBUG_ENTER("ha_table_exists_in_engine");
  DBUG_PRINT("enter", ("db: %s, name: %s", db, name));
  st_table_exists_in_engine_args args= {db, name, HA_ERR_NO_SUCH_TABLE};
  plugin_foreach(thd, table_exists_in_engine_handlerton,
                 MYSQL_STORAGE_ENGINE_PLUGIN, &args);
  DBUG_PRINT("exit", ("error: %d", args.err));
  DBUG_RETURN(args.err);
}

#ifdef HAVE_NDB_BINLOG
/*
  TODO: change this into a dynamic struct
  List<handlerton> does not work as
  1. binlog_end is called when MEM_ROOT is gone
  2. cannot work with thd MEM_ROOT as memory should be freed
*/
#define MAX_HTON_LIST_ST 63
struct hton_list_st
{
  handlerton *hton[MAX_HTON_LIST_ST];
  uint sz;
};

struct binlog_func_st
{
  enum_binlog_func fn;
  void *arg;
};

/** @brief
  Listing handlertons first to avoid recursive calls and deadlock
*/
static my_bool binlog_func_list(THD *thd, st_plugin_int *plugin, void *arg)
{
  hton_list_st *hton_list= (hton_list_st *)arg;
  handlerton *hton= (handlerton *)plugin->data;
  if (hton->state == SHOW_OPTION_YES && hton->binlog_func)
  {
    uint sz= hton_list->sz;
    if (sz == MAX_HTON_LIST_ST-1)
    {
      /* list full */
      return FALSE;
    }
    hton_list->hton[sz]= hton;
    hton_list->sz= sz+1;
  }
  return FALSE;
}

static my_bool binlog_func_foreach(THD *thd, binlog_func_st *bfn)
{
  hton_list_st hton_list;
  uint i, sz;

  hton_list.sz= 0;
  plugin_foreach(thd, binlog_func_list,
                 MYSQL_STORAGE_ENGINE_PLUGIN, &hton_list);

  for (i= 0, sz= hton_list.sz; i < sz ; i++)
    hton_list.hton[i]->binlog_func(hton_list.hton[i], thd, bfn->fn, bfn->arg);
  return FALSE;
}

int ha_reset_logs(THD *thd)
{
  binlog_func_st bfn= {BFN_RESET_LOGS, 0};
  binlog_func_foreach(thd, &bfn);
  return 0;
}

void ha_reset_slave(THD* thd)
{
  binlog_func_st bfn= {BFN_RESET_SLAVE, 0};
  binlog_func_foreach(thd, &bfn);
}

void ha_binlog_wait(THD* thd)
{
  binlog_func_st bfn= {BFN_BINLOG_WAIT, 0};
  binlog_func_foreach(thd, &bfn);
}

int ha_binlog_end(THD* thd)
{
  binlog_func_st bfn= {BFN_BINLOG_END, 0};
  binlog_func_foreach(thd, &bfn);
  return 0;
}

int ha_binlog_index_purge_file(THD *thd, const char *file)
{
  binlog_func_st bfn= {BFN_BINLOG_PURGE_FILE, (void *)file};
  binlog_func_foreach(thd, &bfn);
  return 0;
}

struct binlog_log_query_st
{
  enum_binlog_command binlog_command;
  const char *query;
  uint query_length;
  const char *db;
  const char *table_name;
};

static my_bool binlog_log_query_handlerton2(THD *thd,
                                            handlerton *hton,
                                            void *args)
{
  struct binlog_log_query_st *b= (struct binlog_log_query_st*)args;
  if (hton->state == SHOW_OPTION_YES && hton->binlog_log_query)
    hton->binlog_log_query(hton, thd,
                           b->binlog_command,
                           b->query,
                           b->query_length,
                           b->db,
                           b->table_name);
  return FALSE;
}

static my_bool binlog_log_query_handlerton(THD *thd,
                                           st_plugin_int *plugin,
                                           void *args)
{
  return binlog_log_query_handlerton2(thd, (handlerton *)plugin->data, args);
}

void ha_binlog_log_query(THD *thd, handlerton *hton,
                         enum_binlog_command binlog_command,
                         const char *query, uint query_length,
                         const char *db, const char *table_name)
{
  struct binlog_log_query_st b;
  b.binlog_command= binlog_command;
  b.query= query;
  b.query_length= query_length;
  b.db= db;
  b.table_name= table_name;
  if (hton == 0)
    plugin_foreach(thd, binlog_log_query_handlerton,
                   MYSQL_STORAGE_ENGINE_PLUGIN, &b);
  else
    binlog_log_query_handlerton2(thd, hton, &b);
}
#endif

/** @brief
  Read the first row of a multi-range set.

  SYNOPSIS
    read_multi_range_first()
    found_range_p       Returns a pointer to the element in 'ranges' that
                        corresponds to the returned row.
    ranges              An array of KEY_MULTI_RANGE range descriptions.
    range_count         Number of ranges in 'ranges'.
    sorted		If result should be sorted per key.
    buffer              A HANDLER_BUFFER for internal handler usage.

  NOTES
    Record is read into table->record[0].
    *found_range_p returns a valid value only if read_multi_range_first()
    returns 0.
    Sorting is done within each range. If you want an overall sort, enter
    'ranges' with sorted ranges.

  RETURN
    0			OK, found a row
    HA_ERR_END_OF_FILE	No rows in range
    #			Error code
*/
int handler::read_multi_range_first(KEY_MULTI_RANGE **found_range_p,
                                    KEY_MULTI_RANGE *ranges, uint range_count,
                                    bool sorted, HANDLER_BUFFER *buffer)
{
  int result= HA_ERR_END_OF_FILE;
  DBUG_ENTER("handler::read_multi_range_first");
  multi_range_sorted= sorted;
  multi_range_buffer= buffer;

  table->mark_columns_used_by_index_no_reset(active_index, table->read_set);
  table->column_bitmaps_set(table->read_set, table->write_set);

  for (multi_range_curr= ranges, multi_range_end= ranges + range_count;
       multi_range_curr < multi_range_end;
       multi_range_curr++)
  {
    result= read_range_first(multi_range_curr->start_key.keypart_map ?
                             &multi_range_curr->start_key : 0,
                             multi_range_curr->end_key.keypart_map ?
                             &multi_range_curr->end_key : 0,
                             test(multi_range_curr->range_flag & EQ_RANGE),
                             multi_range_sorted);
    if (result != HA_ERR_END_OF_FILE)
      break;
  }

  *found_range_p= multi_range_curr;
  DBUG_PRINT("exit",("result %d", result));
  DBUG_RETURN(result);
}


/** @brief
  Read the next row of a multi-range set.

  SYNOPSIS
    read_multi_range_next()
    found_range_p       Returns a pointer to the element in 'ranges' that
                        corresponds to the returned row.

  NOTES
    Record is read into table->record[0].
    *found_range_p returns a valid value only if read_multi_range_next()
    returns 0.

  RETURN
    0			OK, found a row
    HA_ERR_END_OF_FILE	No (more) rows in range
    #			Error code
*/
int handler::read_multi_range_next(KEY_MULTI_RANGE **found_range_p)
{
  int result;
  DBUG_ENTER("handler::read_multi_range_next");

  /* We should not be called after the last call returned EOF. */
  DBUG_ASSERT(multi_range_curr < multi_range_end);

  do
  {
    /* Save a call if there can be only one row in range. */
    if (multi_range_curr->range_flag != (UNIQUE_RANGE | EQ_RANGE))
    {
      result= read_range_next();

      /* On success or non-EOF errors jump to the end. */
      if (result != HA_ERR_END_OF_FILE)
        break;
    }
    else
    {
      /*
        We need to set this for the last range only, but checking this
        condition is more expensive than just setting the result code.
      */
      result= HA_ERR_END_OF_FILE;
    }

    /* Try the next range(s) until one matches a record. */
    for (multi_range_curr++;
         multi_range_curr < multi_range_end;
         multi_range_curr++)
    {
      result= read_range_first(multi_range_curr->start_key.keypart_map ?
                               &multi_range_curr->start_key : 0,
                               multi_range_curr->end_key.keypart_map ?
                               &multi_range_curr->end_key : 0,
                               test(multi_range_curr->range_flag & EQ_RANGE),
                               multi_range_sorted);
      if (result != HA_ERR_END_OF_FILE)
        break;
    }
  }
  while ((result == HA_ERR_END_OF_FILE) &&
         (multi_range_curr < multi_range_end));

  *found_range_p= multi_range_curr;
  DBUG_PRINT("exit",("handler::read_multi_range_next: result %d", result));
  DBUG_RETURN(result);
}


/** @brief
  Read first row between two ranges.
  Store ranges for future calls to read_range_next

  SYNOPSIS
    read_range_first()
    start_key		Start key. Is 0 if no min range
    end_key		End key.  Is 0 if no max range
    eq_range_arg	Set to 1 if start_key == end_key		
    sorted		Set to 1 if result should be sorted per key

  NOTES
    Record is read into table->record[0]

  RETURN
    0			Found row
    HA_ERR_END_OF_FILE	No rows in range
    #			Error code
*/
int handler::read_range_first(const key_range *start_key,
			      const key_range *end_key,
			      bool eq_range_arg, bool sorted)
{
  int result;
  DBUG_ENTER("handler::read_range_first");

  eq_range= eq_range_arg;
  end_range= 0;
  if (end_key)
  {
    end_range= &save_end_range;
    save_end_range= *end_key;
    key_compare_result_on_equal= ((end_key->flag == HA_READ_BEFORE_KEY) ? 1 :
				  (end_key->flag == HA_READ_AFTER_KEY) ? -1 : 0);
  }
  range_key_part= table->key_info[active_index].key_part;

  if (!start_key)			// Read first record
    result= index_first(table->record[0]);
  else
    result= index_read(table->record[0],
		       start_key->key,
                       start_key->keypart_map,
		       start_key->flag);
  if (result)
    DBUG_RETURN((result == HA_ERR_KEY_NOT_FOUND) 
		? HA_ERR_END_OF_FILE
		: result);

  DBUG_RETURN (compare_key(end_range) <= 0 ? 0 : HA_ERR_END_OF_FILE);
}


/** @brief
  Read next row between two ranges.

  SYNOPSIS
    read_range_next()

  NOTES
    Record is read into table->record[0]

  RETURN
    0			Found row
    HA_ERR_END_OF_FILE	No rows in range
    #			Error code
*/
int handler::read_range_next()
{
  int result;
  DBUG_ENTER("handler::read_range_next");

  if (eq_range)
  {
    /* We trust that index_next_same always gives a row in range */
    DBUG_RETURN(index_next_same(table->record[0],
                                end_range->key,
                                end_range->length));
  }
  result= index_next(table->record[0]);
  if (result)
    DBUG_RETURN(result);
  DBUG_RETURN(compare_key(end_range) <= 0 ? 0 : HA_ERR_END_OF_FILE);
}


/** @brief
  Compare if found key (in row) is over max-value

  SYNOPSIS
    compare_key
    range		range to compare to row. May be 0 for no range
 
  NOTES
    See key.cc::key_cmp() for details

  RETURN
    The return value is SIGN(key_in_row - range_key):

    0			Key is equal to range or 'range' == 0 (no range)
   -1			Key is less than range
    1			Key is larger than range
*/
int handler::compare_key(key_range *range)
{
  int cmp;
  if (!range)
    return 0;					// No max range
  cmp= key_cmp(range_key_part, range->key, range->length);
  if (!cmp)
    cmp= key_compare_result_on_equal;
  return cmp;
}


int handler::index_read_idx(byte * buf, uint index, const byte * key,
                            key_part_map keypart_map,
                            enum ha_rkey_function find_flag)
{
  int error, error1;
  error= index_init(index, 0);
  if (!error)
  {
    error= index_read(buf, key, keypart_map, find_flag);
    error1= index_end();
  }
  return error ?  error : error1;
}


/** @brief
  Returns a list of all known extensions.

  SYNOPSIS
    ha_known_exts()

  NOTES
    No mutexes, worst case race is a minor surplus memory allocation
    We have to recreate the extension map if mysqld is restarted (for example
    within libmysqld)

  RETURN VALUE
    pointer		pointer to TYPELIB structure
*/
static my_bool exts_handlerton(THD *unused, st_plugin_int *plugin,
                               void *arg)
{
  List<char> *found_exts= (List<char> *) arg;
  handlerton *hton= (handlerton *)plugin->data;
  handler *file;
  if (hton->state == SHOW_OPTION_YES && hton->create &&
      (file= hton->create(hton, (TABLE_SHARE*) 0, current_thd->mem_root)))
  {
    List_iterator_fast<char> it(*found_exts);
    const char **ext, *old_ext;

    for (ext= file->bas_ext(); *ext; ext++)
    {
      while ((old_ext= it++))
      {
        if (!strcmp(old_ext, *ext))
	  break;
      }
      if (!old_ext)
        found_exts->push_back((char *) *ext);

      it.rewind();
    }
    delete file;
  }
  return FALSE;
}

TYPELIB *ha_known_exts(void)
{
  if (!known_extensions.type_names || mysys_usage_id != known_extensions_id)
  {
    List<char> found_exts;
    const char **ext, *old_ext;

    known_extensions_id= mysys_usage_id;
    found_exts.push_back((char*) triggers_file_ext);
    found_exts.push_back((char*) trigname_file_ext);

    plugin_foreach(NULL, exts_handlerton,
                   MYSQL_STORAGE_ENGINE_PLUGIN, &found_exts);

    ext= (const char **) my_once_alloc(sizeof(char *)*
                                       (found_exts.elements+1),
                                       MYF(MY_WME | MY_FAE));

    DBUG_ASSERT(ext != 0);
    known_extensions.count= found_exts.elements;
    known_extensions.type_names= ext;

    List_iterator_fast<char> it(found_exts);
    while ((old_ext= it++))
      *ext++= old_ext;
    *ext= 0;
  }
  return &known_extensions;
}


static bool stat_print(THD *thd, const char *type, uint type_len,
                       const char *file, uint file_len,
                       const char *status, uint status_len)
{
  Protocol *protocol= thd->protocol;
  protocol->prepare_for_resend();
  protocol->store(type, type_len, system_charset_info);
  protocol->store(file, file_len, system_charset_info);
  protocol->store(status, status_len, system_charset_info);
  if (protocol->write())
    return TRUE;
  return FALSE;
}


static my_bool showstat_handlerton(THD *thd, st_plugin_int *plugin,
                                   void *arg)
{
  enum ha_stat_type stat= *(enum ha_stat_type *) arg;
  handlerton *hton= (handlerton *)plugin->data;
  if (hton->state == SHOW_OPTION_YES && hton->show_status &&
      hton->show_status(hton, thd, stat_print, stat))
    return TRUE;
  return FALSE;
}

bool ha_show_status(THD *thd, handlerton *db_type, enum ha_stat_type stat)
{
  List<Item> field_list;
  Protocol *protocol= thd->protocol;
  bool result;

  field_list.push_back(new Item_empty_string("Type",10));
  field_list.push_back(new Item_empty_string("Name",FN_REFLEN));
  field_list.push_back(new Item_empty_string("Status",10));

  if (protocol->send_fields(&field_list,
                            Protocol::SEND_NUM_ROWS | Protocol::SEND_EOF))
    return TRUE;

  if (db_type == NULL)
  {
    result= plugin_foreach(thd, showstat_handlerton,
                           MYSQL_STORAGE_ENGINE_PLUGIN, &stat);
  }
  else
  {
    if (db_type->state != SHOW_OPTION_YES)
    {
      const LEX_STRING *name=&hton2plugin[db_type->slot]->name;
      result= stat_print(thd, name->str, name->length,
                         "", 0, "DISABLED", 8) ? 1 : 0;
    }
    else
      result= db_type->show_status &&
              db_type->show_status(db_type, thd, stat_print, stat) ? 1 : 0;
  }

  if (!result)
    send_eof(thd);
  return result;
}

/*
  Function to check if the conditions for row-based binlogging is
  correct for the table.

  A row in the given table should be replicated if:
  - Row-based replication is enabled in the current thread
  - The binlog is enabled
  - It is not a temporary table
  - The binary log is open
  - The database the table resides in shall be binlogged (binlog_*_db rules)
  - table is not mysql.event
*/

/* The Sun compiler cannot instantiate the template below if this is
   declared static, but it works by putting it into an anonymous
   namespace. */
namespace {
  bool check_table_binlog_row_based(THD *thd, TABLE *table)
  {
    if (table->s->cached_row_logging_check == -1)
    {
      int const check(table->s->tmp_table == NO_TMP_TABLE &&
                      binlog_filter->db_ok(table->s->db.str) &&
                      !table->no_replicate);
      table->s->cached_row_logging_check= check;
    }

    DBUG_ASSERT(table->s->cached_row_logging_check == 0 ||
                table->s->cached_row_logging_check == 1);

    return (thd->current_stmt_binlog_row_based &&
            (thd->options & OPTION_BIN_LOG) &&
            mysql_bin_log.is_open() &&
            table->s->cached_row_logging_check);
  }
}

/** @brief
   Write table maps for all (manually or automatically) locked tables
   to the binary log.

   SYNOPSIS
     write_locked_table_maps()
       thd     Pointer to THD structure

   DESCRIPTION
       This function will generate and write table maps for all tables
       that are locked by the thread 'thd'.  Either manually locked
       (stored in THD::locked_tables) and automatically locked (stored
       in THD::lock) are considered.
   
   RETURN VALUE
       0   All OK
       1   Failed to write all table maps

   SEE ALSO
       THD::lock
       THD::locked_tables
*/
namespace
{
  int write_locked_table_maps(THD *thd)
  {
    DBUG_ENTER("write_locked_table_maps");
    DBUG_PRINT("enter", ("thd: 0x%lx  thd->lock: 0x%lx  thd->locked_tables: 0x%lx  "
                         "thd->extra_lock: 0x%lx",
                         (long) thd, (long) thd->lock,
                         (long) thd->locked_tables, (long) thd->extra_lock));

    if (thd->get_binlog_table_maps() == 0)
    {
      MYSQL_LOCK *locks[3];
      locks[0]= thd->extra_lock;
      locks[1]= thd->lock;
      locks[2]= thd->locked_tables;
      for (uint i= 0 ; i < sizeof(locks)/sizeof(*locks) ; ++i )
      {
        MYSQL_LOCK const *const lock= locks[i];
        if (lock == NULL)
          continue;

        TABLE **const end_ptr= lock->table + lock->table_count;
        for (TABLE **table_ptr= lock->table ; 
             table_ptr != end_ptr ;
             ++table_ptr)
        {
          TABLE *const table= *table_ptr;
          DBUG_PRINT("info", ("Checking table %s", table->s->table_name.str));
          if (table->current_lock == F_WRLCK &&
              check_table_binlog_row_based(thd, table))
          {
            int const has_trans= table->file->has_transactions();
            int const error= thd->binlog_write_table_map(table, has_trans);
            /*
              If an error occurs, it is the responsibility of the caller to
              roll back the transaction.
            */
            if (unlikely(error))
              DBUG_RETURN(1);
          }
        }
      }
    }
    DBUG_RETURN(0);
  }

  template<class RowsEventT> int
  binlog_log_row(TABLE* table,
                 const byte *before_record,
                 const byte *after_record)
  {
    if (table->file->ha_table_flags() & HA_HAS_OWN_BINLOGGING)
      return 0;
    bool error= 0;
    THD *const thd= table->in_use;

    if (check_table_binlog_row_based(thd, table))
    {
      MY_BITMAP cols;
      /* Potential buffer on the stack for the bitmap */
      uint32 bitbuf[BITMAP_STACKBUF_SIZE/sizeof(uint32)];
      uint n_fields= table->s->fields;
      my_bool use_bitbuf= n_fields <= sizeof(bitbuf)*8;

      /*
        If there are no table maps written to the binary log, this is
        the first row handled in this statement. In that case, we need
        to write table maps for all locked tables to the binary log.
      */
      if (likely(!(error= bitmap_init(&cols,
                                      use_bitbuf ? bitbuf : NULL,
                                      (n_fields + 7) & ~7UL,
                                      FALSE))))
      {
        bitmap_set_all(&cols);
        if (likely(!(error= write_locked_table_maps(thd))))
        {
          error=
            RowsEventT::binlog_row_logging_function(thd, table,
                                                    table->file->
                                                    has_transactions(),
                                                    &cols, table->s->fields,
                                                    before_record,
                                                    after_record);
        }
        if (!use_bitbuf)
          bitmap_free(&cols);
      }
    }
    return error ? HA_ERR_RBR_LOGGING_FAILED : 0;
  }

  /*
    Instantiate the versions we need for the above template function,
    because we have -fno-implicit-template as compiling option.
  */

  template int
  binlog_log_row<Write_rows_log_event>(TABLE *, const byte *, const byte *);

  template int
  binlog_log_row<Delete_rows_log_event>(TABLE *, const byte *, const byte *);

  template int
  binlog_log_row<Update_rows_log_event>(TABLE *, const byte *, const byte *);
}


int handler::ha_external_lock(THD *thd, int lock_type)
{
  DBUG_ENTER("handler::ha_external_lock");
  /*
    Whether this is lock or unlock, this should be true, and is to verify that
    if get_auto_increment() was called (thus may have reserved intervals or
    taken a table lock), ha_release_auto_increment() was too.
  */
  DBUG_ASSERT(next_insert_id == 0);
  DBUG_RETURN(external_lock(thd, lock_type));
}


/** @brief
  Check handler usage and reset state of file to after 'open'
*/
int handler::ha_reset()
{
  DBUG_ENTER("ha_reset");
  /* Check that we have called all proper deallocation functions */
  DBUG_ASSERT((byte*) table->def_read_set.bitmap +
              table->s->column_bitmap_size ==
              (byte*) table->def_write_set.bitmap);
  DBUG_ASSERT(bitmap_is_set_all(&table->s->all_set));
  DBUG_ASSERT(table->key_read == 0);
  /* ensure that ha_index_end / ha_rnd_end has been called */
  DBUG_ASSERT(inited == NONE);
  /* Free cache used by filesort */
  free_io_cache(table);
  DBUG_RETURN(reset());
}


int handler::ha_write_row(byte *buf)
{
  int error;
  if (unlikely(error= write_row(buf)))
    return error;
  if (unlikely(error= binlog_log_row<Write_rows_log_event>(table, 0, buf)))
    return error;
  return 0;
}

int handler::ha_update_row(const byte *old_data, byte *new_data)
{
  int error;

  /*
    Some storage engines require that the new record is in record[0]
    (and the old record is in record[1]).
   */
  DBUG_ASSERT(new_data == table->record[0]);

  if (unlikely(error= update_row(old_data, new_data)))
    return error;
  if (unlikely(error= binlog_log_row<Update_rows_log_event>(table, old_data, new_data)))
    return error;
  return 0;
}

int handler::ha_delete_row(const byte *buf)
{
  int error;
  if (unlikely(error= delete_row(buf)))
    return error;
  if (unlikely(error= binlog_log_row<Delete_rows_log_event>(table, buf, 0)))
    return error;
  return 0;
}



/** @brief
  use_hidden_primary_key() is called in case of an update/delete when
  (table_flags() and HA_PRIMARY_KEY_REQUIRED_FOR_DELETE) is defined
  but we don't have a primary key
*/
void handler::use_hidden_primary_key()
{
  /* fallback to use all columns in the table to identify row */
  table->use_all_columns();
}


/** @brief
  Dummy function which accept information about log files which is not need
  by handlers
*/
void signal_log_not_needed(struct handlerton, char *log_file)
{
  DBUG_ENTER("signal_log_not_needed");
  DBUG_PRINT("enter", ("logfile '%s'", log_file));
  DBUG_VOID_RETURN;
}


#ifdef TRANS_LOG_MGM_EXAMPLE_CODE
/*
  Example of transaction log management functions based on assumption that logs
  placed into a directory
*/
#include <my_dir.h>
#include <my_sys.h>
int example_of_iterator_using_for_logs_cleanup(handlerton *hton)
{
  void *buffer;
  int res= 1;
  struct handler_iterator iterator;
  struct handler_log_file_data data;

  if (!hton->create_iterator)
    return 1; /* iterator creator is not supported */

  if ((*hton->create_iterator)(hton, HA_TRANSACTLOG_ITERATOR, &iterator) !=
      HA_ITERATOR_OK)
  {
    /* error during creation of log iterator or iterator is not supported */
    return 1;
  }
  while((*iterator.next)(&iterator, (void*)&data) == 0)
  {
    printf("%s\n", data.filename.str);
    if (data.status == HA_LOG_STATUS_FREE &&
        my_delete(data.filename.str, MYF(MY_WME)))
      goto err;
  }
  res= 0;
err:
  (*iterator.destroy)(&iterator);
  return res;
}


/*
  Here we should get info from handler where it save logs but here is
  just example, so we use constant.
  IMHO FN_ROOTDIR ("/") is safe enough for example, because nobody has
  rights on it except root and it consist of directories only at lest for
  *nix (sorry, can't find windows-safe solution here, but it is only example).
*/
#define fl_dir FN_ROOTDIR


/** @brief
  Dummy function to return log status should be replaced by function which
  really detect the log status and check that the file is a log of this
  handler.
*/
enum log_status fl_get_log_status(char *log)
{
  MY_STAT stat_buff;
  if (my_stat(log, &stat_buff, MYF(0)))
    return HA_LOG_STATUS_INUSE;
  return HA_LOG_STATUS_NOSUCHLOG;
}


struct fl_buff
{
  LEX_STRING *names;
  enum log_status *statuses;
  uint32 entries;
  uint32 current;
};


int fl_log_iterator_next(struct handler_iterator *iterator,
                          void *iterator_object)
{
  struct fl_buff *buff= (struct fl_buff *)iterator->buffer;
  struct handler_log_file_data *data=
    (struct handler_log_file_data *) iterator_object;
  if (buff->current >= buff->entries)
    return 1;
  data->filename= buff->names[buff->current];
  data->status= buff->statuses[buff->current];
  buff->current++;
  return 0;
}


void fl_log_iterator_destroy(struct handler_iterator *iterator)
{
  my_free((gptr)iterator->buffer, MYF(MY_ALLOW_ZERO_PTR));
}


/** @brief
  returns buffer, to be assigned in handler_iterator struct
*/
enum handler_create_iterator_result
fl_log_iterator_buffer_init(struct handler_iterator *iterator)
{
  MY_DIR *dirp;
  struct fl_buff *buff;
  char *name_ptr;
  byte *ptr;
  FILEINFO *file;
  uint32 i;

  /* to be able to make my_free without crash in case of error */
  iterator->buffer= 0;

  if (!(dirp = my_dir(fl_dir, MYF(0))))
  {
    return HA_ITERATOR_ERROR;
  }
  if ((ptr= (byte*)my_malloc(ALIGN_SIZE(sizeof(fl_buff)) +
                             ((ALIGN_SIZE(sizeof(LEX_STRING)) +
                               sizeof(enum log_status) +
                               + FN_REFLEN) *
                              (uint) dirp->number_off_files),
                             MYF(0))) == 0)
  {
    return HA_ITERATOR_ERROR;
  }
  buff= (struct fl_buff *)ptr;
  buff->entries= buff->current= 0;
  ptr= ptr + (ALIGN_SIZE(sizeof(fl_buff)));
  buff->names= (LEX_STRING*) (ptr);
  ptr= ptr + ((ALIGN_SIZE(sizeof(LEX_STRING)) *
               (uint) dirp->number_off_files));
  buff->statuses= (enum log_status *)(ptr);
  name_ptr= (char *)(ptr + (sizeof(enum log_status) *
                            (uint) dirp->number_off_files));
  for (i=0 ; i < (uint) dirp->number_off_files  ; i++)
  {
    enum log_status st;
    file= dirp->dir_entry + i;
    if ((file->name[0] == '.' &&
         ((file->name[1] == '.' && file->name[2] == '\0') ||
            file->name[1] == '\0')))
      continue;
    if ((st= fl_get_log_status(file->name)) == HA_LOG_STATUS_NOSUCHLOG)
      continue;
    name_ptr= strxnmov(buff->names[buff->entries].str= name_ptr,
                       FN_REFLEN, fl_dir, file->name, NullS);
    buff->names[buff->entries].length= (name_ptr -
                                        buff->names[buff->entries].str) - 1;
    buff->statuses[buff->entries]= st;
    buff->entries++;
  }

  iterator->buffer= buff;
  iterator->next= &fl_log_iterator_next;
  iterator->destroy= &fl_log_iterator_destroy;
  return HA_ITERATOR_OK;
}


/* An example of a iterator creator */
enum handler_create_iterator_result
fl_create_iterator(enum handler_iterator_type type,
                   struct handler_iterator *iterator)
{
  switch(type) {
  case HA_TRANSACTLOG_ITERATOR:
    return fl_log_iterator_buffer_init(iterator);
  default:
    return HA_ITERATOR_UNSUPPORTED;
  }
}
#endif /*TRANS_LOG_MGM_EXAMPLE_CODE*/<|MERGE_RESOLUTION|>--- conflicted
+++ resolved
@@ -2858,12 +2858,7 @@
   DBUG_RETURN(error);
 }
 
-<<<<<<< HEAD
-
-/** @brief
-=======
 /*
->>>>>>> 5463f4bd
   Ask handler if the table exists in engine
 
   RETURN
@@ -2871,7 +2866,8 @@
     HA_ERR_TABLE_EXIST       Table exists
     #                        Error code
 
-*/
+ */
+
 struct st_table_exists_in_engine_args
 {
   const char *db;
