--- conflicted
+++ resolved
@@ -1,12 +1,5 @@
-<<<<<<< HEAD
 /*
    Copyright (c) 2000, 2011, Oracle and/or its affiliates. All rights reserved.
-=======
-#ifndef HA_NDBCLUSTER_INCLUDED
-#define HA_NDBCLUSTER_INCLUDED
-
-/* Copyright (c) 2000, 2010, Oracle and/or its affiliates. All rights reserved.
->>>>>>> fb5f6ee8
 
    This program is free software; you can redistribute it and/or modify
    it under the terms of the GNU General Public License as published by
@@ -18,19 +11,14 @@
    GNU General Public License for more details.
 
    You should have received a copy of the GNU General Public License
-<<<<<<< HEAD
    along with this program; if not, write to the Free Software
    Foundation, Inc., 51 Franklin St, Fifth Floor, Boston, MA 02110-1301  USA
-=======
-   along with this program; if not, write to the Free Software Foundation,
-   51 Franklin Street, Suite 500, Boston, MA 02110-1335 USA */
-
-/*
-  This file defines the NDB Cluster handler: the interface between MySQL and
-  NDB Cluster
->>>>>>> fb5f6ee8
 */
 
+
+#ifdef USE_PRAGMA_INTERFACE
+#pragma interface                       /* gcc class implementation */
+#endif
 
 /* Blob tables and events are internal to NDB and must never be accessed */
 #define IS_NDB_BLOB_PREFIX(A) is_prefix(A, "NDB$BLOB")
@@ -39,15 +27,7 @@
 #include <ndbapi/ndbapi_limits.h>
 #include <kernel/ndb_limits.h>
 
-<<<<<<< HEAD
 #define NDB_IGNORE_VALUE(x) (void)x
-=======
-#define NDB_HIDDEN_PRIMARY_KEY_LENGTH 8
-
-#ifdef HAVE_PSI_INTERFACE
-extern PSI_file_key key_file_ndb;
-#endif /* HAVE_PSI_INTERFACE */
->>>>>>> fb5f6ee8
 
 #define NDB_HIDDEN_PRIMARY_KEY_LENGTH 8
 
@@ -61,20 +41,12 @@
 class NdbIndexStat;
 class NdbEventOperation;
 class ha_ndbcluster_cond;
-<<<<<<< HEAD
 class Ndb_event_data;
 class NdbQuery;
 class NdbQueryOperation;
 class NdbQueryOperationTypeWrapper;
 class NdbQueryParamValue;
 class ndb_pushed_join;
-=======
-
-#include "sql_partition.h"                      /* part_id_range */
-
-// connectstring to cluster if given by mysqld
-extern const char *ndbcluster_connectstring;
->>>>>>> fb5f6ee8
 
 typedef enum ndb_index_type {
   UNDEFINED_INDEX = 0,
@@ -141,72 +113,16 @@
                         uchar*& buffer, uint& buffer_size,
                         my_ptrdiff_t ptrdiff);
 
-<<<<<<< HEAD
 #include "ndb_share.h"
-=======
-typedef enum {
-  NSS_INITIAL= 0,
-  NSS_DROPPED,
-  NSS_ALTERED 
-} NDB_SHARE_STATE;
-
-typedef struct st_ndbcluster_share {
-  NDB_SHARE_STATE state;
-  MEM_ROOT mem_root;
-  THR_LOCK lock;
-  mysql_mutex_t mutex;
-  char *key;
-  uint key_length;
-  THD *util_lock;
-  uint use_count;
-  uint commit_count_lock;
-  ulonglong commit_count;
-  char *db;
-  char *table_name;
-  Ndb::TupleIdRange tuple_id_range;
-#ifdef HAVE_NDB_BINLOG
-  uint32 connect_count;
-  uint32 flags;
-  NdbEventOperation *op;
-  NdbEventOperation *op_old; // for rename table
-  char *old_names; // for rename table
-  TABLE_SHARE *table_share;
-  TABLE *table;
-  uchar *record[2]; // pointer to allocated records for receiving data
-  NdbValue *ndb_value[2];
-  MY_BITMAP *subscriber_bitmap;
-#endif
-} NDB_SHARE;
-
-inline
-NDB_SHARE_STATE
-get_ndb_share_state(NDB_SHARE *share)
-{
-  NDB_SHARE_STATE state;
-  mysql_mutex_lock(&share->mutex);
-  state= share->state;
-  mysql_mutex_unlock(&share->mutex);
-  return state;
-}
-
-inline
-void
-set_ndb_share_state(NDB_SHARE *share, NDB_SHARE_STATE state)
-{
-  mysql_mutex_lock(&share->mutex);
-  share->state= state;
-  mysql_mutex_unlock(&share->mutex);
-}
->>>>>>> fb5f6ee8
 
 struct Ndb_tuple_id_range_guard {
   Ndb_tuple_id_range_guard(NDB_SHARE* _share) :
     share(_share),
     range(share->tuple_id_range) {
-    mysql_mutex_lock(&share->mutex);
+    pthread_mutex_lock(&share->mutex);
   }
   ~Ndb_tuple_id_range_guard() {
-    mysql_mutex_unlock(&share->mutex);
+    pthread_mutex_unlock(&share->mutex);
   }
   NDB_SHARE* share;
   Ndb::TupleIdRange& range;
@@ -367,9 +283,8 @@
 
 #ifndef NDB_WITH_NEW_MRR_INTERFACE
   /**
-   * Multi Range Read interface
+   * Multi range stuff
    */
-<<<<<<< HEAD
   int read_multi_range_first(KEY_MULTI_RANGE **found_range_p,
                              KEY_MULTI_RANGE*ranges, uint range_count,
                              bool sorted, HANDLER_BUFFER *buffer);
@@ -379,29 +294,11 @@
 			       HANDLER_BUFFER *buffer);
 #endif
 
-=======
-  int multi_range_read_init(RANGE_SEQ_IF *seq, void *seq_init_param,
-                            uint n_ranges, uint mode, HANDLER_BUFFER *buf);
-  int multi_range_read_next(char **range_info);
-  ha_rows multi_range_read_info_const(uint keyno, RANGE_SEQ_IF *seq,
-                                      void *seq_init_param, 
-                                      uint n_ranges, uint *bufsz,
-                                      uint *flags, COST_VECT *cost);
-  ha_rows multi_range_read_info(uint keyno, uint n_ranges, uint keys,
-                                uint *bufsz, uint *flags, COST_VECT *cost);
-private:
-  uint first_running_range;
-  uint first_range_in_batch;
-  uint first_unstarted_range;
-  int multi_range_start_retrievals(int first_range);
-public:
->>>>>>> fb5f6ee8
   bool get_error_message(int error, String *buf);
   ha_rows records();
   ha_rows estimate_rows_upper_bound()
     { return HA_POS_ERROR; }
   int info(uint);
-<<<<<<< HEAD
 #if MYSQL_VERSION_ID < 50501
   typedef PARTITION_INFO PARTITION_STATS;
 #endif
@@ -410,9 +307,6 @@
   bool read_before_write_removal_supported() const { return true; }
   bool read_before_write_removal_possible();
   ha_rows read_before_write_removal_rows_written(void) const;
-=======
-  void get_dynamic_partition_info(PARTITION_STATS *stat_info, uint part_id);
->>>>>>> fb5f6ee8
   int extra(enum ha_extra_function operation);
   int extra_opt(enum ha_extra_function operation, ulong cache_size);
   int reset();
@@ -425,7 +319,9 @@
   const char ** bas_ext() const;
   ulonglong table_flags(void) const;
   void prepare_for_alter();
-  int add_index(TABLE *table_arg, KEY *key_info, uint num_of_keys);
+  int add_index(TABLE *table_arg, KEY *key_info, uint num_of_keys,
+                handler_add_index **add);
+//int final_add_index(handler_add_index *add, bool commit);  // TODO
   int prepare_drop_index(TABLE *table_arg, uint *key_num, uint num_of_keys);
   int final_drop_index(TABLE *table_arg);
   void set_part_info(partition_info *part_info, bool early);
@@ -573,7 +469,6 @@
 #endif
 
 private:
-<<<<<<< HEAD
 #ifdef HAVE_NDB_BINLOG
   int prepare_conflict_detection(enum_conflicting_op_type op_type,
                                  const NdbRecord* key_rec,
@@ -587,10 +482,6 @@
                                     const uchar *record,
                                     bool use_active_index);
   friend int ndbcluster_drop_database_impl(THD *thd, const char *path);
-=======
-  int loc_read_multi_range_next(char **range_info);
-  friend int ndbcluster_drop_database_impl(const char *path);
->>>>>>> fb5f6ee8
   friend int ndb_handle_schema_change(THD *thd, 
                                       Ndb *ndb, NdbEventOperation *pOp,
                                       NDB_SHARE *share);
@@ -893,7 +784,6 @@
 
   ha_ndbcluster_cond *m_cond;
   bool m_disable_multi_read;
-<<<<<<< HEAD
   const uchar *m_multi_range_result_ptr;
   KEY_MULTI_RANGE *m_multi_ranges;
   /*
@@ -902,10 +792,6 @@
     pieces.
   */
   KEY_MULTI_RANGE *m_multi_range_defined_end;
-=======
-  uchar *m_multi_range_result_ptr;
-  const NdbOperation *m_current_multi_operation;
->>>>>>> fb5f6ee8
   NdbIndexScanOperation *m_multi_cursor;
   Ndb *get_ndb(THD *thd);
 
@@ -924,12 +810,6 @@
 static const int ndbcluster_hton_name_length=sizeof(ndbcluster_hton_name)-1;
 extern int ndbcluster_terminating;
 extern int ndb_util_thread_running;
-<<<<<<< HEAD
 extern pthread_cond_t COND_ndb_util_ready;
 extern int ndb_index_stat_thread_running;
-extern pthread_cond_t COND_ndb_index_stat_ready;
-=======
-extern mysql_cond_t COND_ndb_util_ready;
-
-#endif /* HA_NDBCLUSTER_INCLUDED */
->>>>>>> fb5f6ee8
+extern pthread_cond_t COND_ndb_index_stat_ready;