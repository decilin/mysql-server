/* Copyright (c) 2011, 2021, Oracle and/or its affiliates.

   This program is free software; you can redistribute it and/or modify
   it under the terms of the GNU General Public License, version 2.0,
   as published by the Free Software Foundation.

   This program is also distributed with certain software (including
   but not limited to OpenSSL) that is licensed under separate terms,
   as designated in a particular file or component or in included license
   documentation.  The authors of MySQL hereby grant you an additional
   permission to link the program and your derivative works with the
   separately licensed software that they have included with MySQL.

   This program is distributed in the hope that it will be useful,
   but WITHOUT ANY WARRANTY; without even the implied warranty of
   MERCHANTABILITY or FITNESS FOR A PARTICULAR PURPOSE.  See the
   GNU General Public License, version 2.0, for more details.

   You should have received a copy of the GNU General Public License
   along with this program; if not, write to the Free Software
   Foundation, Inc., 51 Franklin St, Fifth Floor, Boston, MA 02110-1301  USA */

/**
  @file sql/sql_tmp_table.cc
  Temporary tables implementation.
*/

#include "sql/sql_tmp_table.h"

#include <fcntl.h>
#include <stddef.h>
#include <stdio.h>
#include <algorithm>
#include <cstring>
#include <new>
#include <utility>
#include <vector>

#include "field_types.h"
#include "lex_string.h"
#include "m_ctype.h"
#include "m_string.h"
#include "my_alloc.h"
#include "my_bitmap.h"
#include "my_compiler.h"
#include "my_dbug.h"
#include "my_pointer_arithmetic.h"
#include "my_sys.h"
#include "mysql/plugin.h"
#include "mysql/udf_registration_types.h"
#include "mysql_com.h"
#include "mysqld_error.h"
#include "scope_guard.h"
#include "sql/create_field.h"
#include "sql/current_thd.h"
#include "sql/dd/types/column.h"
#include "sql/debug_sync.h"  // DEBUG_SYNC
#include "sql/field.h"
#include "sql/filesort.h"  // filesort_free_buffers
#include "sql/handler.h"
#include "sql/item_func.h"  // Item_func
#include "sql/item_sum.h"   // Item_sum
#include "sql/key.h"
#include "sql/mem_root_allocator.h"
#include "sql/mem_root_array.h"     // Mem_root_array
#include "sql/mysqld.h"             // heap_hton
#include "sql/opt_trace.h"          // Opt_trace_object
#include "sql/opt_trace_context.h"  // Opt_trace_context
#include "sql/psi_memory_key.h"
#include "sql/query_options.h"
#include "sql/range_optimizer/range_optimizer.h"  // QUICK_SELECT_I
#include "sql/sql_base.h"                         // free_io_cache
#include "sql/sql_class.h"                        // THD
#include "sql/sql_const.h"
#include "sql/sql_executor.h"  // SJ_TMP_TABLE
#include "sql/sql_lex.h"
#include "sql/sql_list.h"
#include "sql/sql_opt_exec_shared.h"
#include "sql/sql_plugin.h"  // plugin_unlock
#include "sql/sql_plugin_ref.h"
#include "sql/sql_select.h"
#include "sql/system_variables.h"
#include "sql/table.h"
#include "sql/temp_table_param.h"
#include "sql/thd_raii.h"
#include "sql/thr_malloc.h"
#include "sql/window.h"
#include "template_utils.h"

using std::max;
using std::min;
static bool alloc_record_buffers(THD *thd, TABLE *table);

/**
  Lifecycle management of internal temporary tables.

  An internal temporary table is represented by a TABLE_SHARE object.

  The interface to an internal temporary table is through one or more TABLE
  objects, of which at most one TABLE object is a writer object, the remaining
  TABLE objects are reader objects. Each TABLE object points to the TABLE_SHARE.
  TABLE_SHARE::ref_count counts the number of TABLE objects that points to it.

  The TABLE, TABLE_SHARE and associated objects (e.g Field objects) are
  created in a dedicated mem_root. This mem_root is deleted when the TABLE_SHARE
  object is deleted.

  Initially, an internal temporary table is created with one TABLE_SHARE
  object and one TABLE object. The table is created with no file handler
  (storage engine) and in the "deleted" state. Later, more TABLE objects may
  be created against the table, and TABLE_SHARE::ref_count is increased.

  An internal temporary table may be instantiated and used multiple times,
  typically once per execution of a statement.

  To instantiate a table, call instantiate_tmp_table(). This function will
  first assign and lock a storage engine using setup_tmp_table_handler(). The
  locked engine is assigned to TABLE_SHARE::db_plugin and the file handler is
  assigned to TABLE::file. After this, calling TABLE::has_storage_handler()
  reports true.

  After this, the table contents is created by calling TABLE::file->create()
  and the table is opened by calling open_tmp_table(), which itself calls
  TABLE::file->ha_open(), and sets the TABLE::created flag.

  Thus, opening a temporary table is a two-stage operation:
   1. assign and lock a storage engine, and
   2. create the table contents.

  Since a temporary table may be in any of the two stages, we use two
  counter members in the TABLE_SHARE to count the number of TABLEs in each
  of the stages: tmp_handler_count and tmp_open_count.
  tmp_handler_count is incremented in setup_tmp_table_handler().
  tmp_open_count is incremented in open_tmp_table().

  To open an already instantiated table, assign a storage handler by calling
  setup_tmp_table_handler(), then call open_tmp_table() which will
  again increment TABLE_SHARE::tmp_open_count and set TABLE::created.

  Insert, update, delete and read rows using the active TABLE handlers.

  After use, close all active TABLE handlers by calling close_tmp_table().
  For simplicity, we may also call close_tmp_table() on a non-active TABLE,
  as it will check whether a storage handler has been assigned.

  If the table is created, TABLE_SHARE::tmp_open_count is decremented.
  If there are no remaining active TABLE objects, delete the table contents
  by calling TABLE::file->ha_drop_table(), otherwise close it by calling
  TABLE::file->ha_close().
  Set status of the TABLE to deleted and delete the storage handler.
  If there are no remaining active tables and the storage engine is still
  locked, unlock the plugin and disassociate it from the TABLE_SHARE object,
  and decrement TABLE_SHARE::tmp_handler_count.

  After the final instantiation of an internal temporary table, call
  free_tmp_table() for all associated TABLE objects.

  free_tmp_table() can only be called on a non-instantiated temporary table
  (but handlers may be assigned for other TABLE objects to the same table)..
  It will decrement TABLE_SHARE::ref_count and the final call will also
  remove the temporary table's mem_root object.
*/

/****************************************************************************
  Create internal temporary table
****************************************************************************/

/**
  Create field for temporary table from given field.

  @param thd	      Thread handler
  @param org_field    Field from which new field will be created
  @param name         New field name
  @param table	      Temporary table
  @param item	      If item != NULL then fill_record() will update
                      the record in the original table.
                      If item == NULL then fill_record() will update
                      the temporary table

  @retval
    NULL		on error
  @retval
    new_created field
*/

Field *create_tmp_field_from_field(THD *thd, const Field *org_field,
                                   const char *name, TABLE *table,
                                   Item_field *item) {
  Field *new_field = org_field->new_field(thd->mem_root, table);
  if (new_field == nullptr) return nullptr;

  new_field->init(table);
  new_field->field_name = name;
  if (org_field->is_flag_set(NO_DEFAULT_VALUE_FLAG))
    new_field->set_flag(NO_DEFAULT_VALUE_FLAG);
  if (org_field->is_nullable() || org_field->table->is_nullable() ||
      (item && item->is_nullable()))
    new_field->clear_flag(NOT_NULL_FLAG);  // Because of outer join
  if (org_field->type() == FIELD_TYPE_DOUBLE)
    down_cast<Field_double *>(new_field)->not_fixed = true;
  /*
    This field will belong to an internal temporary table, it cannot be
    generated.
  */
  new_field->gcol_info = nullptr;
  new_field->stored_in_db = true;
  /*
    Invisible column is explicitly referred in the column list. Mark it as
    VISIBLE column in the internal temporary table.
  */
  if (new_field->is_hidden_by_user())
    new_field->set_hidden(dd::Column::enum_hidden_type::HT_VISIBLE);

  return new_field;
}

/**
  Create field for temporary table using type of given item.

  @param item                  Item to create a field for
  @param table                 Temporary table

  @retval
    0  on error
  @retval
    new_created field
*/

static Field *create_tmp_field_from_item(Item *item, TABLE *table) {
  bool maybe_null = item->is_nullable();
  Field *new_field = nullptr;

  switch (item->result_type()) {
    case REAL_RESULT:
      new_field = new (*THR_MALLOC)
          Field_double(item->max_length, maybe_null, item->item_name.ptr(),
                       item->decimals, false, true);
      break;
    case INT_RESULT:
      /*
        Select an integer type with the minimal fit precision.
        MY_INT32_NUM_DECIMAL_DIGITS is sign inclusive, don't consider the sign.
        Values with MY_INT32_NUM_DECIMAL_DIGITS digits may or may not fit into
        Field_long : make them Field_longlong.
      */
      if (item->max_length >= (MY_INT32_NUM_DECIMAL_DIGITS - 1))
        new_field = new (*THR_MALLOC)
            Field_longlong(item->max_length, maybe_null, item->item_name.ptr(),
                           item->unsigned_flag);
      else
        new_field = new (*THR_MALLOC)
            Field_long(item->max_length, maybe_null, item->item_name.ptr(),
                       item->unsigned_flag);
      break;
    case STRING_RESULT:
      assert(item->collation.collation);

      /*
        DATE/TIME, GEOMETRY and JSON fields have STRING_RESULT result type.
        To preserve type they needed to be handled separately.
      */
      if (item->is_temporal() || item->data_type() == MYSQL_TYPE_GEOMETRY ||
          item->data_type() == MYSQL_TYPE_JSON) {
        new_field = item->tmp_table_field_from_field_type(table, true);
      } else {
        new_field = item->make_string_field(table);
      }
      new_field->set_derivation(item->collation.derivation);
      break;
    case DECIMAL_RESULT:
      new_field = Field_new_decimal::create_from_item(item);
      break;
    case ROW_RESULT:
    default:
      // This case should never be choosen
      assert(0);
      new_field = nullptr;
      break;
  }
  if (new_field == nullptr) return nullptr;

  new_field->init(table);

  if (item->type() == Item::NULL_ITEM)
    new_field->is_created_from_null_item = true;
  return new_field;
}

/**
  Create field for information schema table.

  @param table		Temporary table
  @param item		Item to create a field for

  @retval
    0			on error
  @retval
    new_created field
*/

static Field *create_tmp_field_for_schema(const Item *item, TABLE *table) {
  if (item->data_type() == MYSQL_TYPE_VARCHAR) {
    Field *field;
    if (item->max_length > MAX_FIELD_VARCHARLENGTH)
      field = new (*THR_MALLOC)
          Field_blob(item->max_length, item->is_nullable(),
                     item->item_name.ptr(), item->collation.collation, false);
    else {
      field = new (*THR_MALLOC) Field_varstring(
          item->max_length, item->is_nullable(), item->item_name.ptr(),
          table->s, item->collation.collation);
      table->s->db_create_options |= HA_OPTION_PACK_RECORD;
    }
    if (field) field->init(table);
    return field;
  }
  return item->tmp_table_field_from_field_type(table, false);
}

/**
  Create field for temporary table.

  @param thd		Thread handler
  @param table		Temporary table
  @param item		Item to create a field for
  @param type		Type of item (normally item->type)
  @param copy_func	If set and item is a function, store copy of item
                       in this array
  @param from_field    if field will be created using other field as example,
                       pointer example field will be written here
  @param default_field	If field has a default value field, store it here
  @param group		1 if we are going to do a relative group by on result
  @param modify_item	1 if item->result_field should point to new item.
                       This is relevent for how fill_record() is going to
                       work:
                       If modify_item is 1 then fill_record() will update
                       the record in the original table.
                       If modify_item is 0 then fill_record() will update
                       the temporary table
  @param table_cant_handle_bit_fields if table can't handle bit-fields and
  bit-fields shall be converted to long @see
  Temp_table_param::bit_fields_as_long
  @param make_copy_field if true, a pointer of the result field should be stored
  in from_field,  otherwise the item should be wrapped in Func_ptr and stored in
  copy_func

  @retval NULL On error.

  @retval new_created field
*/

Field *create_tmp_field(THD *thd, TABLE *table, Item *item, Item::Type type,
                        Func_ptr_array *copy_func, Field **from_field,
                        Field **default_field, bool group, bool modify_item,
                        bool table_cant_handle_bit_fields,
                        bool make_copy_field) {
  DBUG_TRACE;
  Field *result = nullptr;
  Item::Type orig_type = type;
  Item *orig_item = nullptr;

  // If we are optimizing twice (due to being in the hypergraph optimizer
  // and consider materialized subqueries), we might have Item_cache nodes
  // that we need to ignore.
  if (type == Item::CACHE_ITEM) {
    item = down_cast<Item_cache *>(item)->get_example();
    type = item->type();
  }

  if (type != Item::FIELD_ITEM &&
      item->real_item()->type() == Item::FIELD_ITEM) {
    orig_item = item;
    item = item->real_item();
    type = Item::FIELD_ITEM;
  }

  bool is_wf =
      type == Item::SUM_FUNC_ITEM && item->real_item()->m_is_window_function;

  switch (type) {
    case Item::FIELD_ITEM:
    case Item::DEFAULT_VALUE_ITEM:
    case Item::TRIGGER_FIELD_ITEM: {
      Item_field *item_field = down_cast<Item_field *>(item);
      /*
        If item have to be able to store NULLs but underlaid field can't do it,
        create_tmp_field_from_field() can't be used for tmp field creation.
      */
      if (item_field->is_nullable() &&
          !(item_field->field->is_nullable() ||
            item_field->field->table->is_nullable())) {
        result = create_tmp_field_from_item(item_field, table);
      } else if (table_cant_handle_bit_fields &&
                 item_field->field->type() == MYSQL_TYPE_BIT) {
        result = create_tmp_field_from_item(item_field, table);
        /*
          If the item is a function, a pointer to the item is stored in
          copy_func. We separate fields from functions by checking if the
          item is a result field item.
         */
        if (item->is_result_field()) {
          copy_func->push_back(Func_ptr(item, result));
        }
      } else {
        result = create_tmp_field_from_field(
            thd, item_field->field,
            orig_item ? orig_item->item_name.ptr()
                      : item_field->item_name.ptr(),
            table,
            (modify_item && orig_type != Item::REF_ITEM) ? item_field
                                                         : nullptr);
      }
      if (result == nullptr) return nullptr;
      if (modify_item) {
        if (orig_type == Item::REF_ITEM)
          orig_item->set_result_field(result);
        else
          item_field->set_result_field(result);
      }
      /*
        Fields that are used as arguments to the DEFAULT() function already have
        their data pointers set to the default value during name resolution. See
        Item_default_value::fix_fields.
      */
      if (orig_type != Item::DEFAULT_VALUE_ITEM &&
          item_field->field->eq_def(result))
        *default_field = item_field->field;
      *from_field = item_field->field;
      break;
    }
      [[fallthrough]];
    case Item::FUNC_ITEM:
      if (down_cast<Item_func *>(item)->functype() == Item_func::FUNC_SP) {
        Item_func_sp *item_func_sp = down_cast<Item_func_sp *>(item);
        Field *sp_result_field = item_func_sp->get_sp_result_field();

        if (make_copy_field) {
          assert(item_func_sp->get_result_field());
          *from_field = item_func_sp->get_result_field();
        }

        result = create_tmp_field_from_field(thd, sp_result_field,
                                             item_func_sp->item_name.ptr(),
                                             table, nullptr);
        if (!result) break;
        if (modify_item) item_func_sp->set_result_field(result);
        if (!make_copy_field) {
          copy_func->push_back(Func_ptr(item, result));
        }
        break;
      }

      [[fallthrough]];
    case Item::COND_ITEM:
    case Item::FIELD_AVG_ITEM:
    case Item::FIELD_BIT_ITEM:
    case Item::FIELD_STD_ITEM:
    case Item::FIELD_VARIANCE_ITEM:
    case Item::SUBSELECT_ITEM:
      /* The following can only happen with 'CREATE TABLE ... SELECT' */
    case Item::PROC_ITEM:
    case Item::INT_ITEM:
    case Item::REAL_ITEM:
    case Item::DECIMAL_ITEM:
    case Item::STRING_ITEM:
    case Item::REF_ITEM:
    case Item::NULL_ITEM:
    case Item::VARBIN_ITEM:
    case Item::PARAM_ITEM:
    case Item::SUM_FUNC_ITEM:
      if (type == Item::SUM_FUNC_ITEM && !is_wf) {
        Item_sum *item_sum = down_cast<Item_sum *>(item);
        result = item_sum->create_tmp_field(group, table);
        if (!result) my_error(ER_OUT_OF_RESOURCES, MYF(ME_FATALERROR));
      } else {
        if (make_copy_field) {
          *from_field = item->get_tmp_table_field();
          assert(*from_field);
        }

        result = create_tmp_field_from_item(item, table);
        if (result == nullptr) return nullptr;
        if (modify_item) item->set_result_field(result);
        if (copy_func && !make_copy_field && item->is_result_field()) {
          copy_func->push_back(Func_ptr(item, result));
        }
      }
      break;
    case Item::TYPE_HOLDER:
    case Item::VALUES_COLUMN_ITEM:
      result = down_cast<Item_aggregate_type *>(item)->make_field_by_type(
          table, thd->is_strict_mode());
      break;
    default:  // Doesn't have to be stored
      assert(false);
      break;
  }
  return result;
}

/*
  Set up column usage bitmaps for a temporary table

  IMPLEMENTATION
    For temporary tables, we need one bitmap with all columns set and
    a tmp_set bitmap to be used by things like filesort.
*/

static void setup_tmp_table_column_bitmaps(TABLE *table, uchar *bitmaps) {
  uint field_count = table->s->fields;
  bitmap_init(&table->def_read_set, (my_bitmap_map *)bitmaps, field_count);
  bitmap_init(&table->tmp_set,
              (my_bitmap_map *)(bitmaps + bitmap_buffer_size(field_count)),
              field_count);
  bitmap_init(&table->cond_set,
              (my_bitmap_map *)(bitmaps + bitmap_buffer_size(field_count) * 2),
              field_count);
  /* write_set and all_set are copies of read_set */
  table->def_write_set = table->def_read_set;
  table->s->all_set = table->def_read_set;
  bitmap_set_all(&table->s->all_set);
  table->default_column_bitmaps();
  table->s->column_bitmap_size = bitmap_buffer_size(field_count);
}

/**
  Cache for the storage engine properties for the alternative temporary table
  storage engines. This cache is initialized during startup of the server by
  asking the storage engines for the values properties.
*/

class Cache_temp_engine_properties {
 public:
  static uint HEAP_MAX_KEY_LENGTH;
  static uint TEMPTABLE_MAX_KEY_LENGTH;
  static uint INNODB_MAX_KEY_LENGTH;
  static uint HEAP_MAX_KEY_PART_LENGTH;
  static uint TEMPTABLE_MAX_KEY_PART_LENGTH;
  static uint INNODB_MAX_KEY_PART_LENGTH;
  static uint HEAP_MAX_KEY_PARTS;
  static uint TEMPTABLE_MAX_KEY_PARTS;
  static uint INNODB_MAX_KEY_PARTS;

  static void init(THD *thd);
};

void Cache_temp_engine_properties::init(THD *thd) {
  handler *handler;
  plugin_ref db_plugin;

  // Cache HEAP engine's
  db_plugin = ha_lock_engine(nullptr, heap_hton);
  handler =
      get_new_handler((TABLE_SHARE *)nullptr, false, thd->mem_root, heap_hton);
  HEAP_MAX_KEY_LENGTH = handler->max_key_length();
  HEAP_MAX_KEY_PART_LENGTH = handler->max_key_part_length(nullptr);
  HEAP_MAX_KEY_PARTS = handler->max_key_parts();
  destroy(handler);
  plugin_unlock(nullptr, db_plugin);
  // Cache TempTable engine's
  db_plugin = ha_lock_engine(nullptr, temptable_hton);
  handler = get_new_handler((TABLE_SHARE *)nullptr, false, thd->mem_root,
                            temptable_hton);
  TEMPTABLE_MAX_KEY_LENGTH = handler->max_key_length();
  TEMPTABLE_MAX_KEY_PART_LENGTH = handler->max_key_part_length(nullptr);
  TEMPTABLE_MAX_KEY_PARTS = handler->max_key_parts();
  destroy(handler);
  plugin_unlock(nullptr, db_plugin);
  // Cache INNODB engine's
  db_plugin = ha_lock_engine(nullptr, innodb_hton);
  handler = get_new_handler((TABLE_SHARE *)nullptr, false, thd->mem_root,
                            innodb_hton);
  INNODB_MAX_KEY_LENGTH = handler->max_key_length();
  /*
    For ha_innobase::max_supported_key_part_length(), the returned value
    is constant. However, in innodb itself, the limitation
    on key_part length is up to the ROW_FORMAT. In current trunk, internal
    temp table's ROW_FORMAT is DYNAMIC. In order to keep the consistence
    between server and innodb, here we hard-coded 3072 as the maximum of
    key_part length supported by innodb until bug#20629014 is fixed.

    TODO: Remove the hard-code here after bug#20629014 is fixed.
  */
  INNODB_MAX_KEY_PART_LENGTH = 3072;
  INNODB_MAX_KEY_PARTS = handler->max_key_parts();
  destroy(handler);
  plugin_unlock(nullptr, db_plugin);
}

uint Cache_temp_engine_properties::HEAP_MAX_KEY_LENGTH = 0;
uint Cache_temp_engine_properties::TEMPTABLE_MAX_KEY_LENGTH = 0;
uint Cache_temp_engine_properties::INNODB_MAX_KEY_LENGTH = 0;
uint Cache_temp_engine_properties::HEAP_MAX_KEY_PART_LENGTH = 0;
uint Cache_temp_engine_properties::TEMPTABLE_MAX_KEY_PART_LENGTH = 0;
uint Cache_temp_engine_properties::INNODB_MAX_KEY_PART_LENGTH = 0;
uint Cache_temp_engine_properties::HEAP_MAX_KEY_PARTS = 0;
uint Cache_temp_engine_properties::TEMPTABLE_MAX_KEY_PARTS = 0;
uint Cache_temp_engine_properties::INNODB_MAX_KEY_PARTS = 0;

/**
  Initialize the storage engine properties for the alternative temporary table
  storage engines.
*/
void init_cache_tmp_engine_properties() {
  assert(!current_thd);
  THD *thd = new THD();
  thd->thread_stack = pointer_cast<char *>(&thd);
  thd->store_globals();
  Cache_temp_engine_properties::init(thd);
  delete thd;
}

/**
  Get the minimum of max_key_length/part_length/parts.
  The minimum is between HEAP engine and internal_tmp_disk_storage_engine.

  @param[out] max_key_length Minimum of max_key_length
  @param[out] max_key_part_length Minimum of max_key_part_length
  @param[out] max_key_parts  Minimum of max_key_parts
*/

void get_max_key_and_part_length(uint *max_key_length,
                                 uint *max_key_part_length,
                                 uint *max_key_parts) {
  // Make sure these cached properties are initialized.
  assert(Cache_temp_engine_properties::HEAP_MAX_KEY_LENGTH);

  *max_key_length =
      std::min(Cache_temp_engine_properties::HEAP_MAX_KEY_LENGTH,
               Cache_temp_engine_properties::INNODB_MAX_KEY_LENGTH);
  *max_key_part_length =
      std::min(Cache_temp_engine_properties::HEAP_MAX_KEY_PART_LENGTH,
               Cache_temp_engine_properties::INNODB_MAX_KEY_PART_LENGTH);
  *max_key_parts = std::min(Cache_temp_engine_properties::HEAP_MAX_KEY_PARTS,
                            Cache_temp_engine_properties::INNODB_MAX_KEY_PARTS);
}

/**
  Create a temporary name for one field if the field_name is empty.

  @param thd          Thread handle
  @param item         Item to name the field after
*/

static const char *create_tmp_table_field_tmp_name(THD *thd, Item *item) {
  StringBuffer<STRING_BUFFER_USUAL_SIZE> field_name;
  const ulonglong save_bits = thd->variables.option_bits;
  thd->variables.option_bits &= ~OPTION_QUOTE_SHOW_CREATE;
  item->print(
      thd, &field_name,
      enum_query_type(QT_NO_DEFAULT_DB | QT_SUBSELECT_AS_ONLY_SELECT_NUMBER));
  thd->variables.option_bits = save_bits;
  return thd->mem_strdup(field_name.c_ptr_safe());
}

/**
  Helper function for create_tmp_table().

  Insert a field at the head of the hidden field area.

  @param table            Temporary table
  @param default_field    Default value array pointer
  @param from_field       Original field array pointer
  @param blob_field       Array pointer to record fields index of blob type
  @param field            The registed hidden field
 */

static void register_hidden_field(TABLE *table, Field **default_field,
                                  Field **from_field, uint *blob_field,
                                  Field *field) {
  uint i;
  Field **tmp_field = table->field;

  /* Increase all of registed fields index */
  for (i = 0; i < table->s->fields; i++)
    tmp_field[i]->set_field_index(tmp_field[i]->field_index() + 1);

  // Increase the field_index of visible blob field
  for (i = 0; i < table->s->blob_fields; i++) blob_field[i]++;
  // Insert field
  table->field[-1] = field;
  default_field[-1] = nullptr;
  from_field[-1] = nullptr;
  field->table = table;
  field->set_field_index(0);

  // Keep the field from being expanded by SELECT *.
  field->set_hidden(dd::Column::enum_hidden_type::HT_HIDDEN_SQL);
}

/**
  Helper function which evaluates correct TABLE_SHARE::real_row_type
  for the temporary table.
*/
static void set_real_row_type(TABLE *table) {
  HA_CREATE_INFO create_info;
  create_info.row_type = table->s->row_type;
  create_info.options |=
      HA_LEX_CREATE_TMP_TABLE | HA_LEX_CREATE_INTERNAL_TMP_TABLE;
  create_info.table_options = table->s->db_create_options;
  table->s->real_row_type = table->file->get_real_row_type(&create_info);
}

/**
  Moves to the end of the 'copy_func' array the elements which contain a
  reference to an expression of the SELECT list of 'query_block'.
  @param        query_block  query block to search in
  @param[in,out]  copy_func  array to sort
*/
static void sort_copy_func(const Query_block *query_block,
                           Func_ptr_array *copy_func) {
  /*
    In the query_block->fields list, there are hidden elements first, then
    non-hidden. Non-hidden are those of the SELECT list. Hidden ones are:
    (a) those of GROUP BY, HAVING, ORDER BY
    (b) those which have been extracted from higher-level elements (of the
    SELECT, GROUP BY, etc) by split_sum_func() (when aggregates are
    involved).

    Note that the clauses in (a) are allowed to reference a non-hidden
    expression through an alias (e.g. "SELECT a+2 AS x GROUP BY x+3"). The
    clauses in (b) can reference non-hidden expressions without aliases if they
    have been generated in a query transformation (for example when transforming
    an IN subquery to a correlated EXISTS subquery ("(x, y) IN (SELECT expr1,
    expr2 ...)" -> "EXISTS (SELECT * ... HAVING x = expr1 AND y = expr2 ...").

    Let's go through the process of writing to the tmp table
    (MaterializeIterator).
    (1) we switch to the REF_SLICE used to read from that tmp table
    (2) we (copy_fields()) copy some columns from the
    output of the previous step of execution (e.g. the join's output) to the
    tmp table
    (3) Next is copy_funcs(). It is meant to evaluate expressions and
    store their values into the tmp table.
    Because we advanced the REF_SLICE, when copy_funcs() evaluates an
    expression which uses Item_ref, that Item_ref may point to a column of
    the tmp table. It is thus important that this column has been filled
    already. So the order of evaluation of expressions by copy_funcs() must
    respect "dependencies".

    It is incorrect to evaluate elements of (a) first if they refer to
    non-hidden elements through aliases. It is incorrect to evaluate elements of
    (b) first if they refer to non-hidden elements. So, we partition the
    elements below, moving to the end the ones which reference other expressions
    in the same query block. We use a stable partitioning
    (std::stable_partition), to avoid disturbing any dependency already
    reflected in the order.

    A simpler and more robust solution would be to break the design that
    hidden elements are always first in Query_block::fields: references
    using aliases (in GROUP BY, HAVING, ORDER BY) would be added to
    fields last (after the SELECT list); an inner element (split by
    split_sum_func) would be added right before its containing element. That
    would reflect dependencies naturally. But it is hard to implement, as
    some code relies on the fact that non-hidden elements are last.

    You may wonder why we need a (relatively complex) sort, instead of just
    putting all the hidden elements last: With window functions,
    it's possible to have a hidden element be an aggregate (produced by
    split_sum_func) _and_ be materialized (into a further tmp table),
    so we have to leave it at the beginning of the copy_func array.
    Except if it contains an alias to an expression
    of the SELECT list: in that case, the sorting will move it to the end,
    but will also move the aliased expression, and their relative order
    will remain unchanged thanks to stable_partition, so their evaluation
    will be in the right order.

    So we walk each item to copy, put the ones that don't reference other
    expressions in the query block first, and put those that reference other
    expressions last.
  */
  const auto without_reference_to_select_expr =
      [query_block](const Func_ptr &ptr) {
        Item *const item_to_copy = ptr.func();
        const bool check_aliases_only = !item_to_copy->created_by_in2exists();
        return !WalkItem(
            item_to_copy, enum_walk::SUBQUERY_PREFIX,
            [query_block, check_aliases_only](const Item *item) {
              if (item->type() != Item::REF_ITEM) {
                return false;  // Check references only.
              }
              const auto item_ref = down_cast<const Item_ref *>(item);
              // Normally only check references via aliases, but also check
              // non-alias references for conditions synthesized by query
              // transformations. See the comment above for details.
              if (check_aliases_only && !item_ref->is_alias_of_expr()) {
                return false;
              }
              if (item_ref->depended_from != nullptr) {  // outer reference
                return item_ref->depended_from == query_block;
              } else {
                return item_ref->context->query_block == query_block;
              }
            });
      };
  std::stable_partition(copy_func->begin(), copy_func->end(),
                        without_reference_to_select_expr);
}

/**
  Helper function for create_tmp_table_* family for setting tmp table fields
  to their place in record buffer

  @param field      field to set
  @param pos        field's position in table's record buffer
  @param null_flags beginning of table's null bits buffer
  @param null_count  field's null bit in null bits buffer
*/

inline void relocate_field(Field *field, uchar *pos, uchar *null_flags,
                           uint *null_count) {
  if (!field->is_flag_set(NOT_NULL_FLAG)) {
    field->move_field(pos, null_flags + *null_count / 8,
                      (uint8)1 << (*null_count & 7));
    (*null_count)++;
  } else
    field->move_field(pos, nullptr, 0);
  if (field->type() == MYSQL_TYPE_BIT) {
    /* We have to reserve place for extra bits among null bits */
    ((Field_bit *)field)
        ->set_bit_ptr(null_flags + *null_count / 8, *null_count & 7);
    (*null_count) += (field->field_length & 7);
  }
  field->reset();
}

/**
  Create a temp table according to a field list.

  Given field pointers are changed to point at tmp_table for
  send_result_set_metadata. The table object is self contained: it's
  allocated in its own memory root, as well as Field objects
  created for table columns. Those Field objects are common to TABLE and
  TABLE_SHARE.
  This function will replace Item_sum items in 'fields' list with
  corresponding Item_field items, pointing at the fields in the
  temporary table, unless save_sum_fields is set to false.
  The Item_field objects are created in THD memory root.

  @param thd                  thread handle
  @param param                a description used as input to create the table
  @param fields               list of items that will be used to define
                              column types of the table (also see NOTES)
  @param group                Group key to use for temporary table, NULL if
  none
  @param distinct             should table rows be distinct
  @param save_sum_fields      see NOTES
  @param select_options
  @param rows_limit
  @param table_alias          possible name of the temporary table that can
                              be used for name resolving; can be "".

  @remark mysql_create_view() checks that views have less than
          MAX_FIELDS columns.

  @remark We may actually end up with a table without any columns at all.
          See comment below: We don't have to store this.
*/

#define STRING_TOTAL_LENGTH_TO_PACK_ROWS 128
#define AVG_STRING_LENGTH_TO_PACK_ROWS 64
#define RATIO_TO_PACK_ROWS 2

TABLE *create_tmp_table(THD *thd, Temp_table_param *param,
                        const mem_root_deque<Item *> &fields, ORDER *group,
                        bool distinct, bool save_sum_fields,
                        ulonglong select_options, ha_rows rows_limit,
                        const char *table_alias) {
  DBUG_TRACE;
  if (!param->allow_group_via_temp_table)
    group = nullptr;  // Can't use group key

  if (group != nullptr) distinct = false;  // Can't use distinct

  for (ORDER *tmp = group; tmp; tmp = tmp->next) {
    /*
      marker == MARKER_BIT means two things:
      - store NULLs in the key, and
      - convert BIT fields to 64-bit long, needed because MEMORY tables
        can't index BIT fields.
    */
    (*tmp->item)->marker = Item::MARKER_BIT;
  }

  /**
    When true, enforces unique constraint (by adding a hidden hash_field and
    creating a key over this field) when:
    (1) unique key is too long, or
    (2) number of key parts in distinct key is too big, or
    (3) the caller has requested it.
  */
<<<<<<< HEAD
  bool unique_constraint_via_hash_field = false;
=======
  fn_format(path, path, mysql_tmpdir, "", MY_REPLACE_EXT|MY_UNPACK_FILENAME);


  if (group)
  {
    if (!param->quick_group)
      group=0;					// Can't use group key
    else for (ORDER *tmp=group ; tmp ; tmp=tmp->next)
    {
      /*
        marker == 4 means two things:
        - store NULLs in the key, and
        - convert BIT fields to 64-bit long, needed because MEMORY tables
          can't index BIT fields.
      */
      (*tmp->item)->marker= 4;
      const uint char_len=
        (*tmp->item)->max_length / (*tmp->item)->collation.collation->mbmaxlen;
      /*
        Use hash key as the unique constraint if the group-by key is
        big or if it is non-deterministic. Group-by items get evaluated
        twice and a non-deterministic function would cause a discrepancy.
      */
      if (char_len > CONVERT_IF_BIGGER_TO_BLOB ||
          (*tmp->item)->is_non_deterministic()) {
        using_unique_constraint= true;
      }
    }
    if (group)
    {
      if (param->group_length >= MAX_BLOB_WIDTH)
        using_unique_constraint= true;
      distinct=0;				// Can't use distinct
    }
  }

  field_count=param->field_count+param->func_count+param->sum_func_count;
  hidden_field_count=param->hidden_field_count;
>>>>>>> f8ed1772

  /*
    When loose index scan is employed as access method, it already
    computes all groups and the result of all aggregate functions. We
    make space for the items of the aggregate function in the list of
    functions Temp_table_param::items_to_copy, so that the values of
    these items are stored in the temporary table.
  */
  uint copy_func_count = param->func_count;
  if (param->precomputed_group_by) copy_func_count += param->sum_func_count;
  /* Treat sum functions as normal ones when loose index scan is used. */
  save_sum_fields |= param->precomputed_group_by;

  // 4096 since (sizeof(TABLE) + sizeof(TABLE_SHARE) ~= 3KB)
  MEM_ROOT own_root(key_memory_TABLE, 4096);

  param->keyinfo = static_cast<KEY *>(own_root.Alloc(sizeof(*param->keyinfo)));

  const uint field_count = param->func_count + param->sum_func_count;
  try {
    param->copy_fields.reserve(field_count);
  } catch (std::bad_alloc &) {
    return nullptr;
  }

  TABLE_SHARE *share = new (&own_root) TABLE_SHARE;
  TABLE *table = new (&own_root) TABLE;
  if (table == nullptr || share == nullptr) return nullptr;

  // NOTE: reg_field/default_field/from_field/from_item correspond 1:1 to each
  // other, except that reg_field contains an extra nullptr marker at the end.
  // (They should have been a struct, but we cannot, since the reg_field
  // array ends up in the TABLE object, which expects a flat array.)
  // blob_field is a separate array, which indexes into these.
  Field **reg_field = own_root.ArrayAlloc<Field *>(field_count + 2, nullptr);
  Field **default_field =
      own_root.ArrayAlloc<Field *>(field_count + 1, nullptr);
  Field **from_field = own_root.ArrayAlloc<Field *>(field_count + 1, nullptr);
  Item **from_item = own_root.ArrayAlloc<Item *>(field_count + 1, nullptr);
  uint *blob_field = own_root.ArrayAlloc<uint>(field_count + 2);
  if (reg_field == nullptr || default_field == nullptr ||
      from_field == nullptr || from_item == nullptr || blob_field == nullptr)
    return nullptr;

  // Leave the first place to be prepared for hash_field
  reg_field++;
  default_field++;
  from_field++;
  from_item++;
  table->init_tmp_table(thd, share, &own_root, param->table_charset,
                        table_alias, reg_field, blob_field, false);

  auto free_tmp_table_guard = create_scope_guard([table] {
    close_tmp_table(table);
    free_tmp_table(table);
  });

  /*
    We will use TABLE_SHARE's MEM_ROOT for all allocations, so TABLE's
    MEM_ROOT remains uninitialized.
    TABLE_SHARE's MEM_ROOT is a copy of own_root, upon error free_tmp_table()
    will free it.
  */

  // @todo WL#6570 - might be allocated on THD->mem_root
  param->items_to_copy =
      new (&share->mem_root) Func_ptr_array(&share->mem_root);
  if (param->items_to_copy == nullptr) return nullptr; /* purecov: inspected */
  if (param->items_to_copy->reserve(copy_func_count)) return nullptr;

  /* Calculate which type of fields we will store in the temporary table */

  share->reclength = 0;
  ulong string_total_length = 0;
  ulong distinct_key_length = 0;
  uint null_count = 0;
  uint hidden_null_count = 0;
  share->blob_fields = 0;
  uint group_null_items = 0;
  uint string_count = 0;
  uint fieldnr = 0;
  param->using_outer_summary_function = false;
  long hidden_field_count = param->hidden_field_count;
  const bool not_all_columns = !(select_options & TMP_TABLE_ALL_COLUMNS);

  // Don't call set_result_field() on each item if:
  //  - we materialize all columns, with no filtering of aggregate functions
  //    or the likes (TODO: needs documentation with rationale, but probably
  //    indicates that we are doing derived table materialization, which doesn't
  //    use result fields), or
  //  - We are creating a window function's framebuffer table, where the result
  //    field is already set to the output field and must not be overwritten.
  const bool modify_items = not_all_columns && !param->m_window_frame_buffer;

  /*
    total_uneven_bit_length is uneven bit length for visible fields
    hidden_uneven_bit_length is uneven bit length for hidden fields
  */
  uint total_uneven_bit_length = 0;
  uint hidden_uneven_bit_length = 0;

  for (Item *item : fields) {
    Item::Type type = item->type();
    const bool is_sum_func =
        type == Item::SUM_FUNC_ITEM && !item->m_is_window_function;

    if (param->m_window_frame_buffer) {
      // These should have been filtered out in the caller.
      assert(!item->m_is_window_function);
    }

    bool store_column = true;
    if (not_all_columns) {
      if (item->has_aggregation() && type != Item::SUM_FUNC_ITEM) {
        if (item->is_outer_reference()) item->update_used_tables();
        if (type == Item::SUBSELECT_ITEM ||
            (item->used_tables() & ~OUTER_REF_TABLE_BIT)) {
          /*
            Mark that we have ignored an item that refers to a summary
            function. We need to know this if someone is going to use
            DISTINCT on the result.
          */
          param->using_outer_summary_function = true;
          store_column = false;
        }
      } else if (item->m_is_window_function) {
        if (!param->m_window) {
          // A pre-windowing table; no point in storing WF.
          store_column = false;
        } else if (param->m_window != down_cast<Item_sum *>(item)->window()) {
          // A later window's WF: no point in storing it in this table.
          store_column = false;
        }
      } else if (item->has_wf()) {
        /*
          A non-WF expression containing a WF conservatively requires all
          windows to have been processed, and is not stored in any of
          windowing tables until the last one.
        */
        if (param->m_window == nullptr || !param->m_window->is_last())
          store_column = false;
      }
      if (item->const_item() && hidden_field_count <= 0)
        continue;  // We don't have to store this
    }

    if (store_column && is_sum_func && group == nullptr &&
        !save_sum_fields) { /* Can't calc group yet */
      Item_sum *sum_item = down_cast<Item_sum *>(item);
      for (uint i = 0; i < sum_item->argument_count(); i++) {
        assert(!distinct);
        Item *arg = sum_item->get_arg(i);
        if (!arg->const_item()) {
          Field *new_field = create_tmp_field(
              thd, table, arg, arg->type(), param->items_to_copy,
              &from_field[fieldnr], &default_field[fieldnr], /*group=*/false,
              modify_items, false, false);
          from_item[fieldnr] = arg;
          if (new_field == nullptr) return nullptr;  // Should be OOM
          new_field->set_field_index(fieldnr);
          reg_field[fieldnr++] = new_field;
          share->reclength += new_field->pack_length();
          if (new_field->is_flag_set(BLOB_FLAG)) {
            *blob_field++ = new_field->field_index();
            share->blob_fields++;
          }
          if (new_field->type() == MYSQL_TYPE_BIT)
            total_uneven_bit_length += new_field->field_length & 7;
          if (new_field->real_type() == MYSQL_TYPE_STRING ||
              new_field->real_type() == MYSQL_TYPE_VARCHAR) {
            string_count++;
            string_total_length += new_field->pack_length();
          }

          arg = sum_item->set_arg(thd, i,
                                  new (thd->mem_root) Item_field(new_field));

          if (!new_field->is_flag_set(NOT_NULL_FLAG)) {
            null_count++;
            /*
              new_field->maybe_null() is still false, it will be
              changed below. But we have to setup Item_field correctly
            */
            arg->set_nullable(true);
          }
          /* InnoDB temp table doesn't allow field with empty_name */
          if (!new_field->field_name)
            new_field->field_name = create_tmp_table_field_tmp_name(thd, item);
        }
      }
    } else if (store_column) {
      Field *new_field;
      if (param->schema_table) {
        new_field = create_tmp_field_for_schema(item, table);
      } else {
        /*
          Parameters of create_tmp_field():

          (1) is a bit tricky:
          We need to set it to 0 in union, to get fill_record() to modify the
          temporary table.
          We need to set it to 1 on multi-table-update and in select to
          write rows to the temporary table.
          We here distinguish between UNION and multi-table-updates by the fact
          that in the later case group is set to the row pointer.
          (2) If item->marker == MARKER_BIT then we force create_tmp_field
          to create a 64-bit longs for BIT fields because HEAP
          tables can't index BIT fields directly. We do the same
          for distinct, as we want the distinct index to be
          usable in this case too.
        */
        new_field = create_tmp_field(
            thd, table, item, type, param->items_to_copy, &from_field[fieldnr],
            &default_field[fieldnr],
            group != nullptr,  // (1)
            !param->force_copy_fields && (modify_items || group != nullptr),
            item->marker == Item::MARKER_BIT ||
                param->bit_fields_as_long,  //(2)
            param->force_copy_fields);
        from_item[fieldnr] = item;
      }

      if (new_field == nullptr) {
        assert(thd->is_fatal_error());
        return nullptr;  // Got OOM
      }
      /*
        Some group aggregate function use result_field to maintain their
        current value (e.g. Item_avg_field stores both count and sum there).
        But only for the group-by table. So do not set result_field if this is
        a tmp table for UNION or derived table materialization.
      */
      if (modify_items && type == Item::SUM_FUNC_ITEM)
        down_cast<Item_sum *>(item)->set_result_field(new_field);
      share->reclength += new_field->pack_length();
      if (!new_field->is_flag_set(NOT_NULL_FLAG)) null_count++;
      if (new_field->type() == MYSQL_TYPE_BIT)
        total_uneven_bit_length += new_field->field_length & 7;
      if (new_field->is_flag_set(BLOB_FLAG)) {
        *blob_field++ = fieldnr;
        share->blob_fields++;
      }

      if (new_field->real_type() == MYSQL_TYPE_STRING ||
          new_field->real_type() == MYSQL_TYPE_VARCHAR) {
        string_count++;
        string_total_length += new_field->pack_length();
      }
      // In order to reduce footprint ask SE to pack variable-length fields.
      if (new_field->type() == MYSQL_TYPE_VAR_STRING ||
          new_field->type() == MYSQL_TYPE_VARCHAR)
        table->s->db_create_options |= HA_OPTION_PACK_RECORD;

      if (item->marker == Item::MARKER_BIT && item->is_nullable()) {
        group_null_items++;
        new_field->set_flag(GROUP_FLAG);
      }
      new_field->set_field_index(fieldnr);
      reg_field[fieldnr++] = new_field;
      /* InnoDB temp table doesn't allow field with empty_name */
      if (!new_field->field_name) {
        new_field->field_name = create_tmp_table_field_tmp_name(thd, item);
      }

      /*
        Calculate length of distinct key. The goal is to decide what to use -
        key or unique constraint. As blobs force unique constraint on their
        own due to their length, they aren't taken into account.
      */
      if (distinct && hidden_field_count <= 0) {
        if (new_field->is_flag_set(BLOB_FLAG))
          unique_constraint_via_hash_field = true;
        else
          distinct_key_length += new_field->pack_length();
      }
    }

    hidden_field_count--;
    if (hidden_field_count == 0) {
      /*
        This was the last hidden field; Remember how many hidden fields could
        have null
      */
      hidden_null_count = null_count;
      /*
        We need to update hidden_field_count as we may have stored group
        functions with constant arguments
      */
      param->hidden_field_count = fieldnr;
      null_count = 0;
      /*
        On last hidden field we store uneven bit length in
        hidden_uneven_bit_length and proceed calculation of
        uneven bits for visible fields into
        total_uneven_bit_length variable.
      */
      hidden_uneven_bit_length = total_uneven_bit_length;
      total_uneven_bit_length = 0;
    }
  }  // end of for

  assert(field_count >= fieldnr);

  reg_field[fieldnr] = nullptr;
  *blob_field = 0;  // End marker
  share->fields = fieldnr;

  /*
    Different temp table engine supports different max_key_length
    and max_key_part_length. If HEAP engine is selected, it can be
    possible to convert into on-disk engine later. We must choose
    the minimal of max_key_length and max_key_part_length between
    HEAP engine and possible on-disk engine to verify whether unique
    constraint is needed so that the conversion goes well.
   */
  uint max_key_length;
  uint max_key_part_length;
  uint max_key_parts;
  get_max_key_and_part_length(&max_key_length, &max_key_part_length,
                              &max_key_parts);

  if (group) {
    DBUG_PRINT("info", ("Creating group key in temporary table"));
    table->group = group; /* Table is grouped by key */
    share->keys = 1;
    // Let each group expression know the column which materializes its value
    for (ORDER *cur_group = group; cur_group; cur_group = cur_group->next) {
      Field *field = (*cur_group->item)->get_tmp_table_field();
      assert(field->table == table);
      cur_group->field_in_tmp_table = field;

      if ((*cur_group->item)->max_char_length() > CONVERT_IF_BIGGER_TO_BLOB)
        unique_constraint_via_hash_field = true;
    }
    if (param->group_parts > max_key_parts ||
        param->group_length > max_key_length ||
        param->group_length >= MAX_BLOB_WIDTH)
      unique_constraint_via_hash_field = true;
    // Use key definition created below only if the key isn't too long.
    // Otherwise a dedicated key over a hash value will be created and this
    // definition will be used by server to calc hash.
    if (!unique_constraint_via_hash_field) {
      param->keyinfo->table = table;
      param->keyinfo->is_visible = true;
      KEY_PART_INFO *key_part_info =
          share->mem_root.ArrayAlloc<KEY_PART_INFO>(param->group_parts + 1);
      if (key_part_info == nullptr) return nullptr;
      param->keyinfo->key_part = key_part_info;
      param->keyinfo->flags = HA_NOSAME;
      param->keyinfo->actual_flags = param->keyinfo->flags;
      param->keyinfo->usable_key_parts = param->group_parts;
      param->keyinfo->user_defined_key_parts = param->group_parts;
      param->keyinfo->actual_key_parts = param->keyinfo->user_defined_key_parts;
      param->keyinfo->rec_per_key = nullptr;
      // keyinfo->algorithm is set later, when storage engine is known
      param->keyinfo->set_rec_per_key_array(nullptr, nullptr);
      param->keyinfo->set_in_memory_estimate(IN_MEMORY_ESTIMATE_UNKNOWN);
      param->keyinfo->name = "<group_key>";
      for (ORDER *cur_group = group; cur_group;
           cur_group = cur_group->next, key_part_info++) {
        Field *field = cur_group->field_in_tmp_table;
        key_part_info->init_from_field(field);

        /* In GROUP BY 'a' and 'a ' are equal for VARCHAR fields */
        key_part_info->key_part_flag |= HA_END_SPACE_ARE_EQUAL;

        if (key_part_info->store_length > max_key_part_length) {
          unique_constraint_via_hash_field = true;
          break;
        }
      }
      table->key_info = param->keyinfo;
      share->key_info = param->keyinfo;
      share->key_parts = param->keyinfo->user_defined_key_parts;
    }
  } else if (distinct && share->fields != param->hidden_field_count) {
    /*
      Create an unique key or an unique constraint over all columns
      that should be in the result.  In the temporary table, there are
      'param->hidden_field_count' extra columns, whose null bits are stored
      in the first 'hidden_null_pack_length' bytes of the row.
    */
    DBUG_PRINT("info", ("hidden_field_count: %d", param->hidden_field_count));
    share->keys = 1;
    share->is_distinct = true;
    if (!unique_constraint_via_hash_field) {
      param->keyinfo->table = table;
      param->keyinfo->is_visible = true;
      param->keyinfo->user_defined_key_parts =
          share->fields - param->hidden_field_count;
      param->keyinfo->actual_key_parts = param->keyinfo->user_defined_key_parts;
      KEY_PART_INFO *key_part_info = share->mem_root.ArrayAlloc<KEY_PART_INFO>(
          param->keyinfo->user_defined_key_parts);
      if (key_part_info == nullptr) return nullptr;
      param->keyinfo->key_part = key_part_info;
      param->keyinfo->flags = HA_NOSAME | HA_NULL_ARE_EQUAL;
      param->keyinfo->actual_flags = param->keyinfo->flags;
      param->keyinfo->name = "<auto_distinct_key>";
      // keyinfo->algorithm is set later, when storage engine is known
      param->keyinfo->set_rec_per_key_array(nullptr, nullptr);
      param->keyinfo->set_in_memory_estimate(IN_MEMORY_ESTIMATE_UNKNOWN);

      // Set up records-per-key estimates.
      ulong *rec_per_key = share->mem_root.ArrayAlloc<ulong>(
          param->keyinfo->user_defined_key_parts);
      rec_per_key_t *rec_per_key_float =
          share->mem_root.ArrayAlloc<rec_per_key_t>(
              param->keyinfo->user_defined_key_parts);
      if (rec_per_key == nullptr || rec_per_key_float == nullptr)
        return nullptr;
      param->keyinfo->set_rec_per_key_array(rec_per_key, rec_per_key_float);
      for (unsigned key_part_idx = 0;
           key_part_idx < param->keyinfo->user_defined_key_parts;
           ++key_part_idx) {
        param->keyinfo->rec_per_key[key_part_idx] = 0;
        param->keyinfo->set_records_per_key(key_part_idx, REC_PER_KEY_UNKNOWN);
      }

      /* Create a distinct key over the columns we are going to return */
      for (unsigned i = param->hidden_field_count; i < share->fields;
           i++, key_part_info++) {
        key_part_info->init_from_field(table->field[i]);
        if (key_part_info->store_length > max_key_part_length) {
          unique_constraint_via_hash_field = true;
          break;
        }
      }
      table->key_info = param->keyinfo;
      share->key_info = param->keyinfo;
      share->key_parts = param->keyinfo->user_defined_key_parts;
    }
  }

  /*
    To enforce unique constraint we need to add a field to hold key's hash
    A1) distinct key is too long
    A2) number of keyparts in distinct key is too big
    A3) caller cannot accept distinct via indexes (e.g. because it wants
        to turn off the checking at some point)
  */
  if (distinct) {
    if (distinct_key_length > max_key_length ||                   // 1
        (fieldnr - param->hidden_field_count) > max_key_parts ||  // 2
        param->force_hash_field_for_unique) {                     // 3
      unique_constraint_via_hash_field = true;
    }
  }

  if (unique_constraint_via_hash_field) {
    Field_longlong *field = new (&share->mem_root)
        Field_longlong(sizeof(ulonglong), false, "<hash_field>", true);
    if (!field) {
      /* purecov: begin inspected */
      assert(thd->is_fatal_error());
      return nullptr;  // Got OOM
                       /* purecov: end */
    }

    // Mark hash_field as NOT NULL
    field->set_flag(NOT_NULL_FLAG);
    // Register hash_field as a hidden field.
    register_hidden_field(table, &default_field[0], &from_field[0],
                          share->blob_field, field);
    // Repoint arrays
    table->field--;
    default_field--;
    from_field--;
    from_item--;
    share->reclength += field->pack_length();
    share->fields = ++fieldnr;
    param->hidden_field_count++;
    share->field--;
    table->hash_field = field;
  }

  if (setup_tmp_table_handler(thd, table, select_options, false,
                              param->schema_table))
    return nullptr; /* purecov: inspected */

  if (table->s->keys == 1 && table->key_info)
    table->key_info->algorithm = table->file->get_default_index_algorithm();

  table->hidden_field_count = param->hidden_field_count;

  if (!unique_constraint_via_hash_field)
    share->reclength += group_null_items;  // null flag is stored separately

  if (share->blob_fields == 0) {
    /* We need to ensure that first byte is not 0 for the delete link */
    if (param->hidden_field_count)
      hidden_null_count++;
    else
      null_count++;
  }
  uint hidden_null_pack_length =
      (hidden_null_count + 7 + hidden_uneven_bit_length) / 8;
  share->null_bytes = (hidden_null_pack_length +
                       (null_count + total_uneven_bit_length + 7) / 8);
  share->reclength += share->null_bytes;
  if (share->reclength == 0) share->reclength = 1;  // Dummy select

  share->null_fields = null_count + hidden_null_count;

  if (alloc_record_buffers(thd, table)) return nullptr;

  uchar *pos = table->record[0] + share->null_bytes;
  null_count = (share->blob_fields == 0) ? 1 : 0;
  hidden_field_count = param->hidden_field_count;
  assert((uint)hidden_field_count <= share->fields);
  for (uint i = 0; i < share->fields; i++) {
    Field *field = table->field[i];

    if (!field->is_flag_set(NOT_NULL_FLAG)) {
      if (field->is_flag_set(GROUP_FLAG) && !unique_constraint_via_hash_field) {
        /*
          We have to reserve one byte here for NULL bits,
          as this is updated by 'end_update()'
        */
        *pos++ = 0;  // Null is stored here
      }
    }
    relocate_field(field, pos, table->record[0], &null_count);
    pos += field->pack_length();
    if (!--hidden_field_count)
      null_count = (null_count + 7) & ~7;  // move to next byte
  }

  /* Use packed rows if there is blobs or a lot of space to gain */
  bool use_packed_rows = false;
  if (share->blob_fields != 0 ||
      (string_total_length >= STRING_TOTAL_LENGTH_TO_PACK_ROWS &&
       (share->reclength / string_total_length <= RATIO_TO_PACK_ROWS ||
        string_total_length / string_count >= AVG_STRING_LENGTH_TO_PACK_ROWS)))
    use_packed_rows = true;

  if (!use_packed_rows) share->db_create_options &= ~HA_OPTION_PACK_RECORD;

  param->func_count = param->items_to_copy->size();
  assert(param->func_count <= copy_func_count);  // Used <= allocated
  sort_copy_func(thd->lex->current_query_block(), param->items_to_copy);
  uchar *bitmaps = static_cast<uchar *>(
      share->mem_root.Alloc(bitmap_buffer_size(field_count + 1) * 3));
  if (bitmaps == nullptr) return nullptr;
  setup_tmp_table_column_bitmaps(table, bitmaps);

  for (uint i = 0; i < share->fields; i++) {
    Field *field = table->field[i];
    /*
      Test if there is a default field value. The test for ->ptr is to skip
      'offset' fields generated by initalize_tables
    */
    if (default_field[i] && default_field[i]->field_ptr() != nullptr) {
      /*
         default_field[i] is set only in the cases  when 'field' can
         inherit the default value that is defined for the field referred
         by the Item_field object from which 'field' has been created.
      */
      Field *orig_field = default_field[i];
      /*
        Get the value from default_values.
      */
      ptrdiff_t diff = orig_field->table->default_values_offset();
      Field *f_in_record0 = orig_field->table->field[orig_field->field_index()];
      if (f_in_record0->is_real_null(diff))
        field->set_null();
      else {
        field->set_notnull();
        memcpy(field->field_ptr(), f_in_record0->field_ptr() + diff,
               field->pack_length());
      }
    }

    if (from_field[i]) {
      /* This column is directly mapped to a column in the GROUP BY clause. */
      if (param->m_window_frame_buffer) {
        // Framebuffer copying uses copy_fields instead of items_to_copy,
        // as it can copy fields in reverse (ie., back again from the
        // framebuffer) when needed.
        param->copy_fields.emplace_back(field, from_field[i]);
      } else {
        param->items_to_copy->push_back(Func_ptr{from_item[i], field});
      }
    }

    // fix table name in field entry
    field->table_name = &table->alias;
  }

  store_record(table, s->default_values);  // Make empty default record

  /*
    Push the LIMIT clause to the temporary table creation, so that we
    materialize only up to 'rows_limit' records instead of all result records.
  */
  share->max_rows = std::min(share->max_rows, rows_limit);
  param->end_write_records = rows_limit;

  if (group && !unique_constraint_via_hash_field) {
    if (param->can_use_pk_for_unique) share->primary_key = 0;
    param->keyinfo->key_length = 0;  // Will compute the sum of the parts below.
    /*
      Here, we have to make the group fields point to the right record
      position.
    */
    KEY_PART_INFO *key_part_info = param->keyinfo->key_part;
    param->group_buff = share->mem_root.ArrayAlloc<uchar>(param->group_length);
    if (param->group_buff == nullptr) return nullptr;
    uchar *group_buff = param->group_buff;
    for (ORDER *cur_group = group; cur_group;
         cur_group = cur_group->next, key_part_info++) {
      Field *field = cur_group->field_in_tmp_table;
      const bool maybe_null = (*cur_group->item)->is_nullable();
      key_part_info->init_from_field(key_part_info->field);
      param->keyinfo->key_length += key_part_info->store_length;

      cur_group->buff = pointer_cast<char *>(group_buff);
      cur_group->field_in_tmp_table = field->new_key_field(
          &share->mem_root, table, group_buff + maybe_null);

      if (!cur_group->field_in_tmp_table)
        return nullptr; /* purecov: inspected */

      if (maybe_null) {
        /*
          To be able to group on NULL, we reserved place in group_buff
          for the NULL flag just before the column. (see above).
          The field data is after this flag.
          The NULL flag is updated in 'end_update()' and 'end_write()'
        */
        param->keyinfo->flags |= HA_NULL_ARE_EQUAL;  // def. that NULL == NULL
        cur_group->buff++;                           // Pointer to field data
        group_buff++;                                // Skipp null flag
      }
      group_buff += cur_group->field_in_tmp_table->pack_length();
    }
  }

  if (distinct && share->fields != param->hidden_field_count &&
      !unique_constraint_via_hash_field) {
    if (param->can_use_pk_for_unique) share->primary_key = 0;
    param->keyinfo->key_length = 0;  // Will compute the sum of the parts below.
    /*
      Here, we have to make the key fields point to the right record
      position.
    */
    KEY_PART_INFO *key_part_info = param->keyinfo->key_part;
    for (uint i = param->hidden_field_count; i < share->fields;
         i++, key_part_info++) {
      key_part_info->init_from_field(table->field[i]);
      param->keyinfo->key_length += key_part_info->store_length;
    }
  }

  // Create a key over hash_field to enforce unique constraint
  if (unique_constraint_via_hash_field) {
    KEY *hash_key;
    KEY_PART_INFO *hash_kpi;

    if (!multi_alloc_root(&share->mem_root, &hash_key, sizeof(*hash_key),
                          &hash_kpi, sizeof(*hash_kpi),  // Only one key part
                          NullS))
      return nullptr;
    table->key_info = share->key_info = hash_key;
    share->key_parts = 1;
    hash_key->table = table;
    hash_key->key_part = hash_kpi;
    hash_key->actual_flags = hash_key->flags = HA_NULL_ARE_EQUAL;
    hash_key->actual_key_parts = hash_key->usable_key_parts = 1;
    hash_key->user_defined_key_parts = 1;
    hash_key->set_rec_per_key_array(nullptr, nullptr);
    hash_key->algorithm = table->file->get_default_index_algorithm();
    hash_key->set_in_memory_estimate(IN_MEMORY_ESTIMATE_UNKNOWN);
    if (distinct)
      hash_key->name = "<hash_distinct_key>";
    else
      hash_key->name = "<hash_group_key>";
    hash_kpi->init_from_field(table->hash_field);
    hash_key->key_length = hash_kpi->store_length;
    param->keyinfo = hash_key;
  }

  if (thd->is_fatal_error())  // If end of memory
    return nullptr;           /* purecov: inspected */

  set_real_row_type(table);

  if (!param->skip_create_table) {
    if (instantiate_tmp_table(thd, table)) return nullptr;
  }

  DEBUG_SYNC(thd, "tmp_table_created");

  free_tmp_table_guard.commit();

  return table;
}

/**
  Create a temporary table to weed out duplicate rowid combinations


  @param    thd                    Thread handle
  @param    uniq_tuple_length_arg  Length of the table's column
  @param    sjtbl                  Update sjtbl->[start_]recinfo values which
                             will be needed if we'll need to convert the
                             created temptable from HEAP to MyISAM/Maria.

  @details
    create_duplicate_weedout_tmp_table()

    Create a temporary table to weed out duplicate rowid combinations. The
    table has a single column that is a concatenation of all rowids in the
    combination.

    Depending on the needed length, there are two cases:

    1. When the length of the column < max_key_length:

      CREATE TABLE tmp (col VARBINARY(n) NOT NULL, UNIQUE KEY(col));

    2. Otherwise (not a valid SQL syntax but internally supported):

      CREATE TABLE tmp (col VARBINARY NOT NULL, UNIQUE CONSTRAINT(col));

    The code in this function was produced by extraction of relevant parts
    from create_tmp_table().

  @return
    created table
    NULL on error
*/

TABLE *create_duplicate_weedout_tmp_table(THD *thd, uint uniq_tuple_length_arg,
                                          SJ_TMP_TABLE *sjtbl) {
  MEM_ROOT own_root;
  TABLE *table;
  TABLE_SHARE *share;
  Field **reg_field;
  KEY_PART_INFO *key_part_info;
  KEY *keyinfo;
  uchar *group_buff;
  uchar *bitmaps;
  uint *blob_field;
  bool unique_constraint_via_hash_field = false;
  Field *field, *key_field, *hash_field = nullptr;
  uint null_pack_length;
  uchar *null_flags;
  uchar *pos;
  uint i;

  DBUG_TRACE;
  assert(!sjtbl || !sjtbl->is_confluent);

  DBUG_EXECUTE_IF("create_duplicate_weedout_tmp_table_error", {
    my_error(ER_UNKNOWN_ERROR, MYF(0));
    return nullptr;
  });

  /* STEP 1: Figure if we'll be using a key or blob+constraint */
  if (uniq_tuple_length_arg > CONVERT_IF_BIGGER_TO_BLOB)
    unique_constraint_via_hash_field = true;

  /* STEP 2: Allocate memory for temptable description */
  init_sql_alloc(key_memory_TABLE, &own_root, TABLE_ALLOC_BLOCK_SIZE, 0);
  if (!multi_alloc_root(
          &own_root, &table, sizeof(*table), &share, sizeof(*share), &reg_field,
          sizeof(Field *) * (1 + 2), &blob_field, sizeof(uint) * 3, &keyinfo,
          sizeof(*keyinfo), &key_part_info, sizeof(*key_part_info) * 2,
          &group_buff,
          (!unique_constraint_via_hash_field ? uniq_tuple_length_arg : 0),
          &bitmaps, bitmap_buffer_size(1) * 3, NullS)) {
    return nullptr;
  }

  /* STEP 3: Create TABLE description */
  new (table) TABLE;
  memset(reg_field, 0, sizeof(Field *) * 3);
  table->init_tmp_table(thd, share, &own_root, nullptr, "weedout-tmp",
                        reg_field, blob_field, false);
  uint reclength = 0;
  uint null_count = 0;

  /* Create the field */
  if (unique_constraint_via_hash_field) {
    Field_longlong *field_ll = new (&share->mem_root)
        Field_longlong(sizeof(ulonglong), false, "<hash_field>", true);
    if (!field_ll) {
      assert(thd->is_fatal_error());
      goto err;  // Got OOM
    }
    // Mark hash_field as NOT NULL
    field_ll->set_flag(NOT_NULL_FLAG);
    *(reg_field++) = hash_field = field_ll;
    if (sjtbl) sjtbl->hash_field = field_ll;
    table->hash_field = field_ll;
    field_ll->table = table;
    share->fields++;
    field_ll->set_field_index(0);
    reclength = field_ll->pack_length();
    table->hidden_field_count++;
  }
  {
    /*
      For the sake of uniformity, always use Field_varstring (altough we could
      use Field_string for shorter keys)
    */
    field = new (thd->mem_root) Field_varstring(
        uniq_tuple_length_arg, false, "rowids", share, &my_charset_bin);
    if (!field) return nullptr;
    field->table = table;
    field->auto_flags = Field::NONE;
    field->set_flag(NOT_NULL_FLAG);
    field->set_flag(BINARY_FLAG);
    field->set_flag(NO_DEFAULT_VALUE_FLAG);
    field->init(table);
    *(reg_field++) = field;
    *blob_field = 0;
    *reg_field = nullptr;

    field->set_field_index(share->fields);
    share->fields++;
    share->blob_fields = 0;
    reclength += field->pack_length();
    null_count++;
  }

  /* See also create_tmp_table() */
  table->s->db_plugin = nullptr;
  if (setup_tmp_table_handler(thd, table, 0LL, unique_constraint_via_hash_field,
                              false))
    goto err;

  null_pack_length = 1;
  reclength += null_pack_length;

  share->reclength = reclength;
  share->null_bytes = null_pack_length;
  share->null_fields = null_count;

  if (alloc_record_buffers(thd, table)) goto err;
  setup_tmp_table_column_bitmaps(table, bitmaps);

  null_flags = table->record[0];

  pos = table->record[0] + null_pack_length;
  null_count = 1;
  for (i = 0, reg_field = table->field; i < share->fields; i++, reg_field++) {
    Field *field_r = *reg_field;
    uint length;

    relocate_field(field_r, pos, null_flags, &null_count);
    length = field_r->pack_length();
    pos += length;

    // fix table name in field entry
    field_r->table_name = &table->alias;
  }

  // Create a key over param->hash_field to enforce unique constraint
  if (unique_constraint_via_hash_field) {
    KEY *hash_key = keyinfo;
    KEY_PART_INFO *hash_kpi = key_part_info;

    share->keys = 1;
    table->key_info = share->key_info = hash_key;
    hash_key->table = table;
    hash_key->key_part = hash_kpi;
    hash_key->actual_flags = hash_key->flags = HA_NULL_ARE_EQUAL;
    hash_kpi->init_from_field(hash_field);
    hash_key->key_length = hash_kpi->store_length;
  } else {
    DBUG_PRINT("info", ("Creating group key in temporary table"));
    share->keys = 1;
    table->key_info = table->s->key_info = keyinfo;
    keyinfo->key_part = key_part_info;
    keyinfo->actual_flags = keyinfo->flags = HA_NOSAME;
    keyinfo->key_length = 0;
    {
      key_part_info->init_from_field(field);
      key_part_info->bin_cmp = true;

      key_field = field->new_key_field(&share->mem_root, table, group_buff);
      if (!key_field) goto err;
      key_part_info->key_part_flag |= HA_END_SPACE_ARE_EQUAL;  // todo need
                                                               // this?
      keyinfo->key_length += key_part_info->length;
    }
  }
  {
    table->key_info->user_defined_key_parts = 1;
    table->key_info->usable_key_parts = 1;
    table->key_info->actual_key_parts = table->key_info->user_defined_key_parts;
    share->key_parts = table->key_info->user_defined_key_parts;
    table->key_info->set_rec_per_key_array(nullptr, nullptr);
    table->key_info->algorithm = table->file->get_default_index_algorithm();
    table->key_info->set_in_memory_estimate(IN_MEMORY_ESTIMATE_UNKNOWN);
    table->key_info->name = "weedout_key";
  }

  if (thd->is_fatal_error())  // If end of memory
    goto err;

  set_real_row_type(table);

  if (instantiate_tmp_table(thd, table)) goto err;

  return table;

err:
  /* purecov: begin inspected */
  table->file->ha_index_or_rnd_end();
  close_tmp_table(table);
  free_tmp_table(table);
  return nullptr;
  /* purecov: end */
}

/****************************************************************************/

/**
  Create an, optionally reduced, TABLE object with properly set up Field list
  from a list of field definitions.

  @details
  When is_virtual arg is true:
    The created table doesn't have a table handler associated with
    it, has no keys, no group/distinct, no copy_funcs array.
    The sole purpose of this TABLE object is to use the power of Field
    class to read/write data to/from table->record[0]. Then one can store
    the record in any container (RB tree, hash, etc).
    The table is created in THD mem_root, so are the table's fields.
    Consequently, if you don't BLOB fields, you don't need to free it.
  When is_virtual is false:
    This function creates a normal tmp table out of fields' definitions,
    rather than from lst of items. This is the main difference with
    create_tmp_table. Also the table created here doesn't do grouping,
    doesn't have indexes and copy_funcs/fields. The purpose is to be able to
    create result table for table functions out of fields' definitions
    without need in intermediate list of items.

  @param thd         connection handle
  @param field_list  list of column definitions
  @param is_virtual  if true, then it's effectively only a record buffer
                       with wrapper, used e.g to store vars in SP
                     if false, then a normal table, which can hold
                       records, is created
  @param select_options options for non-virtual tmp table
  @param alias       table's alias

  @return
    0 if out of memory, TABLE object in case of success
*/

TABLE *create_tmp_table_from_fields(THD *thd, List<Create_field> &field_list,
                                    bool is_virtual, ulonglong select_options,
                                    const char *alias) {
  uint field_count = field_list.elements;
  uint blob_count = 0;
  Field **reg_field;
  Create_field *cdef; /* column definition */
  uint record_length = 0;
  uint null_count = 0;   /* number of columns which may be null */
  uint null_pack_length; /* NULL representation array length */
  uint *blob_field;
  uchar *bitmaps;
  TABLE *table;
  TABLE_SHARE *share;
  MEM_ROOT own_root, *m_root;
  /*
    total_uneven_bit_length is uneven bit length for BIT fields
  */
  uint total_uneven_bit_length = 0;

  if (!is_virtual) {
    init_sql_alloc(key_memory_TABLE, &own_root, TABLE_ALLOC_BLOCK_SIZE, 0);
    m_root = &own_root;
  } else
    m_root = thd->mem_root;

  if (!multi_alloc_root(m_root, &table, sizeof(*table), &share, sizeof(*share),
                        &reg_field, (field_count + 1) * sizeof(Field *),
                        &blob_field, (field_count + 1) * sizeof(uint), &bitmaps,
                        bitmap_buffer_size(field_count) * 3, NullS))
    return nullptr;

  new (table) TABLE;
  new (share) TABLE_SHARE;
  table->init_tmp_table(thd, share, m_root, nullptr, alias, reg_field,
                        blob_field, is_virtual);

  /* Create all fields and calculate the total length of record */
  List_iterator_fast<Create_field> it(field_list);
  uint idx = 0;
  while ((cdef = it++)) {
    *reg_field =
        cdef->is_nullable
            ? make_field(*cdef, share, nullptr,
                         pointer_cast<uchar *>(const_cast<char *>("")), 1)
            : make_field(*cdef, share);
    if (!*reg_field) goto error;
    (*reg_field)->init(table);
    record_length += (*reg_field)->pack_length();
    if (!(*reg_field)->is_flag_set(NOT_NULL_FLAG)) null_count++;
    (*reg_field)->set_field_index(idx++);
    if ((*reg_field)->type() == MYSQL_TYPE_BIT)
      total_uneven_bit_length += (*reg_field)->field_length & 7;

    if ((*reg_field)->is_flag_set(BLOB_FLAG))
      share->blob_field[blob_count++] = (uint)(reg_field - table->field);

    reg_field++;
  }
  *reg_field = nullptr;              /* mark the end of the list */
  share->blob_field[blob_count] = 0; /* mark the end of the list */
  share->blob_fields = blob_count;

  null_pack_length = (null_count + total_uneven_bit_length + 7) / 8;
  share->reclength = record_length + null_pack_length;
  share->null_bytes = null_pack_length;
  share->null_fields = null_count;
  share->fields = field_count;

  if (is_virtual) {
    /*
      When the table is virtual, updates won't be done on the table and
      default values won't be stored. Thus no need to allocate buffers for
      that.
    */
    share->rec_buff_length = ALIGN_SIZE(share->reclength + 1);
    table->record[0] = (uchar *)thd->alloc(share->rec_buff_length);
    if (!table->record[0]) goto error;
    if (null_pack_length) {
      table->null_flags = table->record[0];
      memset(table->record[0], 255, null_pack_length);  // Set null fields
    }
  } else if (alloc_record_buffers(thd, table))
    goto error;

  setup_tmp_table_column_bitmaps(table, bitmaps);

  {
    /* Set up field pointers */
    uchar *null_flags = table->record[0];
    uchar *pos = null_flags + share->null_bytes;
    uint null_counter = 0;

    for (reg_field = table->field; *reg_field; ++reg_field) {
      Field *field = *reg_field;
      relocate_field(field, pos, null_flags, &null_counter);
      pos += field->pack_length();
    }
  }

  if (is_virtual) return table;

  store_record(table, s->default_values);  // Make empty default record

  table->s->db_plugin = nullptr;
  if (setup_tmp_table_handler(thd, table, select_options, false, false))
    goto error;

  return table;
error:
  for (reg_field = table->field; *reg_field; ++reg_field) destroy(*reg_field);
  return nullptr;
}

/**
  Checks if disk storage engine should be used for temporary table.

  @param thd              thread handler
  @param table            table to allocate SE for
  @param select_options   current select's options
  @param force_disk_table true <=> Use InnoDB
  @param mem_engine       Selected in-memory storage engine.

  @return
    true if disk storage engine should be used
    false if disk storage engine is not required
 */
static bool use_tmp_disk_storage_engine(
    THD *thd, TABLE *table, ulonglong select_options, bool force_disk_table,
    enum_internal_tmp_mem_storage_engine mem_engine) {
  TABLE_SHARE *share = table->s;

  /* Caller needs SE to be disk-based (@see create_tmp_table()). */
  if (force_disk_table) {
    return true;
  }

  /*
    During bootstrap, the heap engine is not available, so we force using
    disk storage engine. This is especially hit when creating a I_S system
    view definition with a UNION in it AND is also when upgrading from
    older DD tables which involves execution of UPDATE queries to adjust
    metadata of DD tables.
  */
  if (opt_initialize || thd->is_dd_system_thread()) {
    return true;
  }

  if (mem_engine == TMP_TABLE_MEMORY) {
    /* MEMORY do not support BLOBs */
    if (share->blob_fields) {
      return true;
    }
  } else {
    assert(mem_engine == TMP_TABLE_TEMPTABLE);
  }

  /* User said the result would be big, so may not fit in memory */
  if ((thd->variables.big_tables) && !(select_options & SELECT_SMALL_RESULT)) {
    return true;
  }

  return false;
}

/**
  Helper function to create_tmp_table_* family for setting up table's SE

  @param thd              Thread handler
  @param table            table to allocate SE for
  @param select_options   Options that may control storage engine selection
  @param force_disk_table true <=> Use InnoDB
  @param schema_table     whether the table is a schema table

  @returns false if success, true if error

  @note In a prepared statement, both preparation and execution may use this
  function, for a same TABLE. Execution always uses
  force_disk_table=schema_table=false; this may be inconsistent with what was
  used at preparation, but it's ok in fact:
  - force_disk_table=true is for semijoin duplicate elimination table, which
  is execution-only
  - schema_table=true is for schema tables, and they're re-created at each
  execution.
*/
bool setup_tmp_table_handler(THD *thd, TABLE *table, ulonglong select_options,
                             bool force_disk_table, bool schema_table) {
  TABLE_SHARE *share = table->s;

  assert(table->file == nullptr);

  if (share->db_plugin == nullptr) {
    handlerton *hton;

    enum_internal_tmp_mem_storage_engine mem_engine =
        static_cast<enum_internal_tmp_mem_storage_engine>(
            thd->variables.internal_tmp_mem_storage_engine);

    // Except for special conditions, tmp table engine will be chosen by user.

    /*
      For information_schema tables we use the Heap engine because we do
      not allow user-created TempTable tables and even though information_schema
      tables are not user-created, an ingenious user may execute:

        CREATE TABLE myowntemptabletable LIKE information_schema.some;
     */
    if (schema_table && (mem_engine == TMP_TABLE_TEMPTABLE)) {
      mem_engine = TMP_TABLE_MEMORY;
    }

    if (use_tmp_disk_storage_engine(thd, table, select_options,
                                    force_disk_table, mem_engine)) {
      hton = innodb_hton;
    } else {
      switch (mem_engine) {
        case TMP_TABLE_TEMPTABLE:
          hton = temptable_hton;
          break;
        case TMP_TABLE_MEMORY:
          assert(!table->pos_in_table_list ||
                 !table->pos_in_table_list->schema_table);
          hton = heap_hton;
          break;
        default:
          assert(false);
          hton = nullptr;
          break;
      }
    }

    share->db_plugin = ha_lock_engine(nullptr, hton);
  }
  assert(share->db_plugin != nullptr);

  share->alloc_for_tmp_file_handler = thd->mem_root;

  table->file = get_new_handler(share, false, share->alloc_for_tmp_file_handler,
                                share->db_type());
  if (table->file == nullptr) return true;

  share->tmp_handler_count++;

  // Update the handler with information about the table object
  table->file->change_table_ptr(table, share);

  if (table->file->set_ha_share_ref(&share->ha_share)) {
    destroy(table->file);
    return true;
  }

  // Initialize cost model for this table
  table->init_cost_model(thd->cost_model());

  return false;
}

/**
  Helper function for create_tmp_table_* family for allocating record buffers

  @note Caller must initialize TABLE_SHARE::reclength and
  TABLE_SHARE::null_bytes before calling this function.

  @param thd    thread handler
  @param table  table to allocate record buffers for

  @returns false on success, true on error
*/

static bool alloc_record_buffers(THD *thd, TABLE *table) {
  TABLE_SHARE *share = table->s;
  /*
    Same as MI_UNIQUE_HASH_LENGTH,
    allows to exclude "myisam.h" from include files.
  */
  const int TMP_TABLE_UNIQUE_HASH_LENGTH = 4;
  uint alloc_length =
      ALIGN_SIZE(share->reclength + TMP_TABLE_UNIQUE_HASH_LENGTH + 1);
  share->rec_buff_length = alloc_length;
  /*
    Note that code in open_table_from_share() relies on the fact that
    for optimizer-created temporary tables TABLE_SHARE::default_values
    is allocated in a single chuck with TABLE::record[0] for the first
    TABLE instance.
  */
  if (!(table->record[0] = (uchar *)share->mem_root.Alloc(
            (alloc_length * 3 + share->null_bytes))))
    return true;
  table->record[1] = table->record[0] + alloc_length;
  share->default_values = table->record[1] + alloc_length;
  table->null_flags_saved = share->default_values + alloc_length;
  if (share->null_bytes) {
    table->null_flags = table->record[0];
    memset(table->record[0], 255, share->null_bytes);  // Set null fields
  }

  if (thd->variables.tmp_table_size == ~(ulonglong)0)  // No limit
    share->max_rows = ~(ha_rows)0;
  else
    share->max_rows = (ha_rows)(((share->db_type() == heap_hton)
                                     ? min(thd->variables.tmp_table_size,
                                           thd->variables.max_heap_table_size)
                                     : thd->variables.tmp_table_size) /
                                share->reclength);
  share->max_rows =
      std::max(share->max_rows, ha_rows(1));  // For dummy start options

  return false;
}

bool open_tmp_table(TABLE *table) {
  assert(table->s->ref_count() == 1 ||        // not shared, or:
         table->s->db_type() == heap_hton ||  // using right engines
         table->s->db_type() == temptable_hton ||
         table->s->db_type() == innodb_hton);

  int error;
  if ((error = table->file->ha_open(table, table->s->table_name.str, O_RDWR,
                                    HA_OPEN_TMP_TABLE | HA_OPEN_INTERNAL_TABLE,
                                    nullptr))) {
    table->file->print_error(error, MYF(0)); /* purecov: inspected */
    table->db_stat = 0;
    return (true);
  }
  (void)table->file->ha_extra(HA_EXTRA_QUICK); /* Faster */

  table->s->tmp_open_count++;
  table->set_created();

  return false;
}

/**
  Try to create an in-memory temporary table and if not enough space, then
  try to create an on-disk one.

  Create a temporary table according to passed description.

  The passed array or MI_COLUMNDEF structures must have this form:

    1. 1-byte column (afaiu for 'deleted' flag) (note maybe not 1-byte
       when there are many nullable columns)
    2. Table columns
    3. One free MI_COLUMNDEF element (*recinfo points here)

  This function may use the free element to create hash column for unique
  constraint.

  @param         thd   Thread handler
  @param[in,out] table Table object that describes the table to be created

  @retval false OK
  @retval true Error
*/
static bool create_tmp_table_with_fallback(THD *thd, TABLE *table) {
  TABLE_SHARE *share = table->s;

  DBUG_TRACE;

  HA_CREATE_INFO create_info;

  create_info.db_type = table->s->db_type();
  create_info.row_type = table->s->row_type;
  create_info.options |=
      HA_LEX_CREATE_TMP_TABLE | HA_LEX_CREATE_INTERNAL_TMP_TABLE;

  /*
    INNODB's fixed length column size is restricted to 1024. Exceeding this can
    result in incorrect behavior.
  */
  if (table->s->db_type() == innodb_hton) {
    for (Field **field = table->field; *field; ++field) {
      if ((*field)->type() == MYSQL_TYPE_STRING &&
          (*field)->key_length() > 1024) {
        my_error(ER_TOO_LONG_KEY, MYF(0), 1024);
        return true;
      }
    }
  }

  int error =
      table->file->create(share->table_name.str, table, &create_info, nullptr);
  if (error == HA_ERR_RECORD_FILE_FULL &&
      table->s->db_type() == temptable_hton) {
    table->file = get_new_handler(
        table->s, false, share->alloc_for_tmp_file_handler, innodb_hton);
    error = table->file->create(share->table_name.str, table, &create_info,
                                nullptr);
  }

  if (error) {
    table->file->print_error(error, MYF(0)); /* purecov: inspected */
    table->db_stat = 0;
    return true;
  } else {
    if (table->s->db_type() != temptable_hton) {
      thd->inc_status_created_tmp_disk_tables();
    }
    return false;
  }
}

static void trace_tmp_table(Opt_trace_context *trace, const TABLE *table) {
  TABLE_SHARE *s = table->s;
  Opt_trace_object trace_tmp(trace, "tmp_table_info");
  if (strlen(table->alias) != 0)
    trace_tmp.add_utf8_table(table->pos_in_table_list);
  else
    trace_tmp.add_alnum("table", "intermediate_tmp_table");
  QEP_TAB *tab = table->reginfo.qep_tab;
  if (tab != nullptr && tab->join() != nullptr)
    trace_tmp.add("in_plan_at_position", tab->idx());
  trace_tmp.add("columns", s->fields)
      .add("row_length", s->reclength)
      .add("key_length", table->s->keys > 0 ? table->key_info->key_length : 0)
      .add("unique_constraint", table->hash_field ? true : false)
      .add("makes_grouped_rows", table->group != nullptr)
      .add("cannot_insert_duplicates", s->is_distinct);

  if (s->db_type() == innodb_hton) {
    trace_tmp.add_alnum("location", "disk (InnoDB)");
    if (s->db_create_options & HA_OPTION_PACK_RECORD)
      trace_tmp.add_alnum("record_format", "packed");
    else
      trace_tmp.add_alnum("record_format", "fixed");
  } else if (table->s->db_type() == temptable_hton) {
    trace_tmp.add_alnum("location", "TempTable");
  } else {
    assert(s->db_type() == heap_hton);
    trace_tmp.add_alnum("location", "memory (heap)")
        .add("row_limit_estimate", s->max_rows);
  }
}

/**
  Instantiates temporary table

  @param  thd             Thread handler
  @param  table           Table object that describes the table to be
                          instantiated

  Creates temporary table and opens it.

  @returns false if success, true if error
*/

bool instantiate_tmp_table(THD *thd, TABLE *table) {
  // Ensure that "in_use" is synchronized with the current session
  assert(table->in_use == nullptr || table->in_use == thd);
  table->in_use = thd;

  TABLE_SHARE *const share = table->s;

#ifndef NDEBUG
  for (uint i = 0; i < share->fields; i++)
    assert(table->field[i]->gcol_info == nullptr &&
           table->field[i]->stored_in_db);
#endif
  thd->inc_status_created_tmp_tables();

  // @todo WL#6570 Unsure if this is wise: We may choose a different engine on
  // repeated execution.
  // @todo WL#6570: select_options required???
  if (table->file == nullptr && setup_tmp_table_handler(thd, table, 0)) {
    return true;
  }
  if (share->db_type() == temptable_hton) {
    if (create_tmp_table_with_fallback(thd, table)) return true;
  } else if (share->db_type() == innodb_hton) {
    if (create_tmp_table_with_fallback(thd, table)) return true;
    // Make empty record so random data is not written to disk
    empty_record(table);
  }

  // If a heap table, it's created by open_tmp_table().
  if (open_tmp_table(table)) {
    /*
      Delete table immediately if we fail to open it, so
      TABLE::is_created() also implies that table is open.
    */
    table->file->ha_delete_table(share->table_name.str,
                                 nullptr); /* purecov: inspected */
    return true;
  }

  if (share->first_unused_tmp_key < share->keys) {
    /*
      Some other clone of this materialized temporary table has defined
      "possible" keys; as we are here creating the table in the engine, we must
      decide here what to do with them: drop them now, or make them "existing"
      now. As the other clone assumes they will be available if the Optimizer
      chooses them, we make them existing.
    */
    share->find_first_unused_tmp_key(Key_map(share->keys));
  }

  Opt_trace_context *const trace = &thd->opt_trace;
  if (unlikely(trace->is_started())) {
    Opt_trace_object wrapper(trace);
    Opt_trace_object convert(trace, "creating_tmp_table");
    trace_tmp_table(trace, table);
  }
  return false;
}

/**
  Close a temporary table at end of preparation or execution

  Any buffers associated with the table will be released.
  When tmp_open_count reaches zero, the following will happen:
  - If table contents has been created, it will be deleted.
  When tmp_handler_count reaches zero, the following will happen:
  - The storage handler will be deleted and the plugin will be released.

  @param table  Table reference
*/
void close_tmp_table(TABLE *table) {
  DBUG_TRACE;
  DBUG_PRINT("enter", ("table: %s", table->alias));

  TABLE_SHARE *const share = table->s;

  // Free blobs, even if no storage handler is assigned
  for (Field **ptr = table->field; *ptr; ptr++) (*ptr)->mem_free();

  if (!table->has_storage_handler()) return;

  assert(table->has_storage_handler() && share->ref_count() > 0 &&
         share->tmp_handler_count > 0 &&
         share->tmp_handler_count <= share->ref_count() &&
         share->tmp_open_count <= share->tmp_handler_count);
  assert(table->mem_root.allocated_size() == 0);

  filesort_free_buffers(table, true);

  if (table->is_created()) {
    if (--share->tmp_open_count > 0) {
      table->file->ha_close();
    } else  // no more open 'handler' objects
      table->file->ha_drop_table(table->s->table_name.str);
    table->set_deleted();
  }

  destroy(table->file);
  table->file = nullptr;

  if (--share->tmp_handler_count == 0 && share->db_plugin != nullptr) {
    plugin_unlock(nullptr, share->db_plugin);
    share->db_plugin = nullptr;
  }

  free_io_cache(table);

  // Mark table as inactive when it is closed
  table->in_use = nullptr;
}

/**
  Free temporary table

  When ref_count reaches zero, the table's mem_root allocator is deleted.

  @param table  Table reference
*/

void free_tmp_table(TABLE *table) {
  DBUG_TRACE;
  DBUG_PRINT("enter", ("table: %s", table->alias));

  TABLE_SHARE *const share = table->s;

  assert(!table->is_created() && !table->has_storage_handler() &&
         share->ref_count() > 0 && share->tmp_open_count == 0 &&
         share->tmp_handler_count < share->ref_count());

  if (table->pos_in_table_list != nullptr &&
      table->pos_in_table_list->common_table_expr() != nullptr) {
    table->pos_in_table_list->common_table_expr()->remove_table(
        table->pos_in_table_list);
  }
  /*
    In create_tmp_table(), the share's memroot is allocated inside own_root
    and is then made a copy of own_root, so it is inside its memory blocks,
    so as soon as we free a memory block the memroot becomes unreadbable.
    So we need a copy to free it.
  */
  if (share->decrement_ref_count() == 0)  // no more TABLE objects
  {
    MEM_ROOT own_root = std::move(share->mem_root);
    destroy(table);
    own_root.Clear();
  }
}

/**
  If a MEMORY table gets full, create a disk-based table and copy all rows
  to this.

  @param[in] thd                THD reference
  @param[in] wtable             Table reference being written to
  @param[in] error              Reason why inserting into MEMORY table failed.
  @param[in] insert_last_record If true, the last record(table->record[0])
                                is inserted into the newly created table after
                                copying all the records from the temp table.
                                If false, the last record is not inserted
                                and the paramters ignore_last_dup, is_duplicate
                                are ignored.
  @param[in] ignore_last_dup    If true, ignore duplicate key error for last
                                inserted key (see detailed description below).
  @param [out] is_duplicate     If non-NULL and ignore_last_dup is true,
                                return true if last key was a duplicate,
                                and false otherwise.

  @details
    Function can be called with any error code, but only HA_ERR_RECORD_FILE_FULL
    will be handled, all other errors cause a fatal error to be thrown.
    The function creates a disk-based temporary table, copies all records
    from the MEMORY table into this new table, deletes the old table and
    switches to use the new table within the table handle.
    The function uses table->record[1] as a temporary buffer while copying.

    If the parameter insert_last_record is true, this function assumes that
    table->record[0] contains the row that caused the error when inserting
    into the MEMORY table (the "last row"). After all existing rows have been
    copied to the new table,the last row is attempted to be inserted as well.
    If ignore_last_dup is true, this row can be a duplicate of an existing row
    without throwing an error. If is_duplicate is non-NULL, an indication of
    whether the last row was a duplicate is returned.

    If the parameter insert_last_record is false, this function makes no
    assumptions on the operation and will not try an insert of the last
    record(table->record[0]). The caller is expected to handle the operation
    after moving to disk.

  @note that any index/scan access initialized on the MEMORY 'wtable' is not
  replicated to the on-disk table - it's the caller's responsibility.
  However, access initialized on other TABLEs, is replicated.

  If 'wtable' has other TABLE clones (example: a multi-referenced or a
  recursive CTE), we convert all clones; if an error happens during conversion
  of clone B after successfully converting clone A, clone A and B will exit
  from the function with a TABLE_SHARE corresponding to the pre-conversion
  table ("old" TABLE_SHARE). So A will be inconsistent (for example
  s->db_type() will say "MEMORY" while A->file will be a disk-based engine).
  However, as all callers bail out, it is reasonable to think that they won't
  be using the TABLE_SHARE except in free_tmp_table(); and free_tmp_table()
  only uses properties of TABLE_SHARE which are common to the old and new
  object (reference counts, MEM_ROOT), so that should work.
  Solutions to fix this cleanly:
  - allocate new TABLE_SHARE on heap instead of on stack, to be able to
  exit with two TABLE_SHAREs (drawback: more heap memory consumption, and need
  to verify all exit paths are safe),
  - close all TABLEs if error (but then callers and cleanup code may be
  surprised to find already-closed tables so they would need fixing).
  To lower the risk of error between A and B: we expect most errors will
  happen when copying rows (e.g. read or write errors); so we convert 'wtable'
  (which does the row copying) first; if it fails, the A-B situation is
  avoided and we can properly exit with the old TABLE_SHARE.

  @returns true if error.
*/

bool create_ondisk_from_heap(THD *thd, TABLE *wtable, int error,
                             bool insert_last_record, bool ignore_last_dup,
                             bool *is_duplicate) {
  int write_err = 0;
  bool table_on_disk = false;
  DBUG_TRACE;

  if (error != HA_ERR_RECORD_FILE_FULL) {
    /*
      We don't want this error to be converted to a warning, e.g. in case of
      INSERT IGNORE ... SELECT.
    */
    wtable->file->print_error(error, MYF(ME_FATALERROR));
    return true;
  }

  if (wtable->s->db_type() != heap_hton) {
    if (wtable->s->db_type() != temptable_hton) {
      /* Do not convert in-memory temporary tables to on-disk
      temporary tables if the storage engine is anything other
      than the temptable engine. */
      wtable->file->print_error(error, MYF(ME_FATALERROR));
      return true;
    }

    /* If we are here, then the in-memory temporary tables need
    to be converted into on-disk temporary tables */
  }

  const char *save_proc_info = thd->proc_info();
  THD_STAGE_INFO(thd, stage_converting_heap_to_ondisk);

  TABLE_SHARE *const old_share = wtable->s;
  const plugin_ref old_plugin = old_share->db_plugin;

#ifndef NDEBUG
  const uint initial_handler_count = old_share->tmp_handler_count;
  const uint initial_open_count = old_share->tmp_open_count;
  bool rows_on_disk = false;
#endif

  TABLE_SHARE share = std::move(*old_share);
  assert(share.ha_share == nullptr);

  share.db_plugin = ha_lock_engine(thd, innodb_hton);

  TABLE_LIST *const wtable_list = wtable->pos_in_table_list;
  Derived_refs_iterator ref_it(wtable_list);

  if (wtable_list) {
    Common_table_expr *cte = wtable_list->common_table_expr();
    if (cte) {
      int i = 0, found = -1;
      TABLE *t;
      while ((t = ref_it.get_next())) {
        if (t == wtable) {
          found = i;
          break;
        }
        ++i;
      }
      assert(found >= 0);
      if (found > 0)
        // 'wtable' is at position 'found', move it to 0 to convert it first
        std::swap(cte->tmp_tables[0], cte->tmp_tables[found]);
      ref_it.rewind();
    }
  }

  TABLE new_table, *table = nullptr;

  while (true) {
    if (wtable_list)  // Possibly there are clones
    {
      table = ref_it.get_next();
      if (table == nullptr) break;
    } else  // No clones
    {
      if (table == wtable)  // Already processed
        break;
      table = wtable;
    }

    assert(table->mem_root.allocated_size() == 0);
    table->mem_root.Clear();

    // Set up a partial copy of the table.
    new_table.record[0] = table->record[0];
    new_table.record[1] = table->record[1];
    new_table.field = table->field;
    new_table.key_info = table->key_info;
    new_table.in_use = table->in_use;
    new_table.db_stat = table->db_stat;
    new_table.key_info = table->key_info;
    new_table.hash_field = table->hash_field;
    new_table.group = table->group;
    new_table.alias = table->alias;
    new_table.pos_in_table_list = table->pos_in_table_list;
    new_table.reginfo = table->reginfo;
    new_table.read_set = table->read_set;
    new_table.write_set = table->write_set;

    new_table.s = &share;  // New table points to new share

    new_table.file =
        get_new_handler(&share, false, old_share->alloc_for_tmp_file_handler,
                        new_table.s->db_type());
    if (new_table.file == nullptr)
      goto err_after_proc_info; /* purecov: inspected */
    if (new_table.file->set_ha_share_ref(&share.ha_share))
      goto err_after_alloc; /* purecov: inspected */

    /* Fix row type which might have changed with SE change. */
    set_real_row_type(&new_table);

    if (!table_on_disk) {
      if (create_tmp_table_with_fallback(thd, &new_table))
        goto err_after_alloc; /* purecov: inspected */

      table_on_disk = true;
    }

    bool rec_ref_w_open_cursor = false, psi_batch_started = false;

    if (table->is_created()) {
      // Close it, drop it, and open a new one in the disk-based engine.

      if (open_tmp_table(&new_table))
        goto err_after_create; /* purecov: inspected */

      if (table->file->indexes_are_disabled())
        new_table.file->ha_disable_indexes(HA_KEY_SWITCH_ALL);

      if (table == wtable) {
        // The table receiving writes; migrate rows before closing/dropping.

        if (unlikely(thd->opt_trace.is_started())) {
          Opt_trace_context *trace = &thd->opt_trace;
          Opt_trace_object wrapper(trace);
          Opt_trace_object convert(trace, "converting_tmp_table_to_ondisk");
          assert(error == HA_ERR_RECORD_FILE_FULL);
          convert.add_alnum("cause", "memory_table_size_exceeded");
          trace_tmp_table(trace, &new_table);
        }

        table->file->ha_index_or_rnd_end();

        if ((write_err = table->file->ha_rnd_init(true))) {
          /* purecov: begin inspected */
          table->file->print_error(write_err, MYF(ME_FATALERROR));
          write_err = 0;
          goto err_after_open;
          /* purecov: end */
        }

        if (table->no_rows) {
          new_table.file->ha_extra(HA_EXTRA_NO_ROWS);
          new_table.no_rows = true;
        }

        /*
          copy all old rows from heap table to on-disk table
          This is the only code that uses record[1] to read/write but this
          is safe as this is a temporary on-disk table without timestamp/
          autoincrement or partitioning.
        */
        while (!table->file->ha_rnd_next(new_table.record[1])) {
          write_err = new_table.file->ha_write_row(new_table.record[1]);
          DBUG_EXECUTE_IF("raise_error", write_err = HA_ERR_FOUND_DUPP_KEY;);
          if (write_err) goto err_after_open;
        }
        if (insert_last_record) {
          /* copy row that filled in-memory table */
          if ((write_err = new_table.file->ha_write_row(table->record[0]))) {
            if (!new_table.file->is_ignorable_error(write_err) ||
                !ignore_last_dup)
              goto err_after_open;
            if (is_duplicate) *is_duplicate = true;
          } else {
            if (is_duplicate) *is_duplicate = false;
          }
        }
        (void)table->file->ha_rnd_end();
#ifndef NDEBUG
        rows_on_disk = true;
#endif
      }

      /* remove heap table and change to use on-disk table */

      // TODO(sgunders): Move this into MaterializeIterator when we remove the
      // pre-iterator executor.
      if (table->pos_in_table_list &&
          table->pos_in_table_list->is_recursive_reference() &&
          table->file->inited) {
        /*
          Due to the last condition, this is guaranteed to be a recursive
          reference belonging to the unit which 'wtable' materializes, and not
          to the unit of another non-recursive reference (indeed, this other
          reference will re-use the rows of 'wtable', i.e. not execute its
          unit).
          This reference has opened a cursor.
          In the 'tmp_tables' list, 'wtable' is always before such recursive
          reference, as setup_materialized_derived_tmp_table() runs before
          substitute_recursive_reference(). So, we know the disk-based rows
          already exist at this point.
        */
        assert(rows_on_disk);
        (void)table->file->ha_rnd_end();
        rec_ref_w_open_cursor = true;
      }

      psi_batch_started = table->file->end_psi_batch_mode_if_started();

      // Close the in-memory table
      if (table->s->db_type() == temptable_hton) {
        /* Drop the in-memory temptable. */
        table->file->ha_drop_table(table->s->table_name.str);
      } else {
        // Closing the MEMORY table drops it if its ref count is down to zero
        (void)table->file->ha_close();
      }
      share.tmp_open_count--;
    }

    /*
      Replace the guts of the old table with the new one, although keeping
      most members.
    */
    destroy(table->file);
    table->s = new_table.s;
    table->file = new_table.file;
    table->db_stat = new_table.db_stat;
    table->in_use = new_table.in_use;
    table->no_rows = new_table.no_rows;
    table->record[0] = new_table.record[0];
    table->record[1] = new_table.record[1];
    assert(table->mem_root.allocated_size() == 0);
    assert(new_table.mem_root.allocated_size() == 0);
    table->mem_root = std::move(new_table.mem_root);

    /*
      Depending on if this TABLE clone is early/late in optimization, or in
      execution, it has a JOIN_TAB or a QEP_TAB or none.
    */
    QEP_TAB *qep_tab = table->reginfo.qep_tab;
    QEP_shared_owner *tab;
    if (qep_tab)
      tab = qep_tab;
    else
      tab = table->reginfo.join_tab;

    /* Update quick select, if any. */
    if (tab && tab->quick()) {
      assert(table->pos_in_table_list->uses_materialization());
      tab->quick()->set_handler(table->file);
    }

    // TODO(sgunders): Move this into MaterializeIterator when we remove the
    // pre-iterator executor.
    if (rec_ref_w_open_cursor) {
      /*
        The table just changed from MEMORY to INNODB. 'table' is a reader and
        had an open cursor to the MEMORY table. We closed the cursor, now need
        to open it to InnoDB and re-position it at the same row as before.
        Row positions (returned by handler::position()) are different in
        MEMORY and InnoDB - so the MEMORY row and InnoDB row have differing
        positions.
        We had read N rows of the MEMORY table, need to re-position our
        cursor after the same N rows in the InnoDB table.
      */
      if (psi_batch_started) table->file->start_psi_batch_mode();
    }

    // Point 'table' back to old_share; *old_share will be updated after loop.
    table->s = old_share;
    /*
      Update share-dependent pointers cached in 'table->file' and in
      read_set/write_set.
    */
    table->file->change_table_ptr(table, table->s);
    table->file->set_ha_share_ref(&table->s->ha_share);
    table->use_all_columns();

  }  // End of tables-processing loop

  plugin_unlock(nullptr, old_plugin);
  share.db_plugin = my_plugin_lock(nullptr, &share.db_plugin);
  *old_share = std::move(share);

  /*
    Now old_share is new, and all TABLEs in Derived_refs_iterator point to
    it, and so do their table->file: everything is consistent.
  */

  assert(initial_handler_count == old_share->tmp_handler_count);
  assert(initial_open_count == old_share->tmp_open_count);

  if (save_proc_info)
    thd_proc_info(thd, (!strcmp(save_proc_info, "Copying to tmp table")
                            ? "Copying to tmp table on disk"
                            : save_proc_info));
  return false;

err_after_open:
  if (write_err) {
    DBUG_PRINT("error", ("Got error: %d", write_err));
    new_table.file->print_error(write_err, MYF(0));
  }
  if (table->file->inited) (void)table->file->ha_rnd_end();
  (void)new_table.file->ha_close();
err_after_create:
  new_table.file->ha_delete_table(new_table.s->table_name.str, nullptr);
err_after_alloc:
  destroy(new_table.file);
err_after_proc_info:
  thd_proc_info(thd, save_proc_info);
  // New share took control of old share mem_root; regain control:
  old_share->mem_root = std::move(share.mem_root);
  return true;
}

/**
  Encode an InnoDB PK in 6 bytes, high-byte first; like
  InnoDB's dict_sys_write_row_id() does.
  @param rowid_bytes  where to store the result
  @param length       how many available bytes in rowid_bytes
  @param row_num      PK to encode
*/
void encode_innodb_position(uchar *rowid_bytes, uint length [[maybe_unused]],
                            ha_rows row_num) {
  assert(length == 6);
  for (int i = 0; i < 6; i++)
    rowid_bytes[i] = (uchar)(row_num >> ((5 - i) * 8));
}

/**
  Helper function for create_ondisk_from_heap().

  Our InnoDB on-disk intrinsic table uses an autogenerated
  auto-incrementing primary key:
  - first inserted row has pk=1 (see
  dict_table_get_next_table_sess_row_id()), second has pk=2, etc
  - ha_rnd_next uses a PK index scan so returns rows in PK order
  - position() returns the PK
  - ha_rnd_pos() takes the PK in input.

  @param table   table read by cursor
  @param row_num function should position on the row_num'th row in insertion
  order.
*/
bool reposition_innodb_cursor(TABLE *table, ha_rows row_num) {
  assert(table->s->db_type() == innodb_hton);
  if (table->file->ha_rnd_init(false)) return true; /* purecov: inspected */
  // Per the explanation above, the wanted InnoDB row has PK=row_num.
  uchar rowid_bytes[6];
  encode_innodb_position(rowid_bytes, sizeof(rowid_bytes), row_num);
  /*
    Go to the row, and discard the row. That places the cursor at
    the same row as before the engine conversion, so that rnd_next() will
    read the (row_num+1)th row.
  */
  return table->file->ha_rnd_pos(table->record[0], rowid_bytes);
}

// Computes Func_ptr::m_func_bits.
static int FindCopyBitmap(Item *item) {
  int bits = 1 << CFT_ALL;
  if (item->m_is_window_function) {
    bits |= 1 << CFT_WF;

    Item_sum *item_wf = down_cast<Item_sum *>(item);
    if (item_wf->framing()) {
      bits |= 1 << CFT_WF_FRAMING;
    }
    if (item_wf->needs_partition_cardinality()) {
      bits |= 1 << CFT_WF_NEEDS_PARTITION_CARDINALITY;
    }
    if (!item_wf->framing() && !item_wf->needs_partition_cardinality()) {
      bits |= 1 << CFT_WF_NON_FRAMING;
    }
    if (item_wf->uses_only_one_row()) {
      bits |= 1 << CFT_WF_USES_ONLY_ONE_ROW;
    }
  } else {
    if (item->has_wf()) {
      bits |= 1 << CFT_HAS_WF;
    } else {
      bits |= 1 << CFT_HAS_NO_WF;
    }
    if (item->type() == Item::FIELD_ITEM) {
      bits |= 1 << CFT_FIELDS;
    }
  }
  return bits;
}

Func_ptr::Func_ptr(Item *item, Field *result_field)
    : m_func(item),
      m_result_field(result_field),
      m_func_bits(FindCopyBitmap(item)) {}

void Func_ptr::set_func(Item *func) {
  m_func = func;
  m_func_bits = FindCopyBitmap(func);
}

Item_field *Func_ptr::result_item() const {
  if (m_result_item == nullptr) {
    m_result_item = new Item_field(m_result_field);
  }
  return m_result_item;
}<|MERGE_RESOLUTION|>--- conflicted
+++ resolved
@@ -889,48 +889,7 @@
     (2) number of key parts in distinct key is too big, or
     (3) the caller has requested it.
   */
-<<<<<<< HEAD
   bool unique_constraint_via_hash_field = false;
-=======
-  fn_format(path, path, mysql_tmpdir, "", MY_REPLACE_EXT|MY_UNPACK_FILENAME);
-
-
-  if (group)
-  {
-    if (!param->quick_group)
-      group=0;					// Can't use group key
-    else for (ORDER *tmp=group ; tmp ; tmp=tmp->next)
-    {
-      /*
-        marker == 4 means two things:
-        - store NULLs in the key, and
-        - convert BIT fields to 64-bit long, needed because MEMORY tables
-          can't index BIT fields.
-      */
-      (*tmp->item)->marker= 4;
-      const uint char_len=
-        (*tmp->item)->max_length / (*tmp->item)->collation.collation->mbmaxlen;
-      /*
-        Use hash key as the unique constraint if the group-by key is
-        big or if it is non-deterministic. Group-by items get evaluated
-        twice and a non-deterministic function would cause a discrepancy.
-      */
-      if (char_len > CONVERT_IF_BIGGER_TO_BLOB ||
-          (*tmp->item)->is_non_deterministic()) {
-        using_unique_constraint= true;
-      }
-    }
-    if (group)
-    {
-      if (param->group_length >= MAX_BLOB_WIDTH)
-        using_unique_constraint= true;
-      distinct=0;				// Can't use distinct
-    }
-  }
-
-  field_count=param->field_count+param->func_count+param->sum_func_count;
-  hidden_field_count=param->hidden_field_count;
->>>>>>> f8ed1772
 
   /*
     When loose index scan is employed as access method, it already
@@ -1262,8 +1221,15 @@
       assert(field->table == table);
       cur_group->field_in_tmp_table = field;
 
-      if ((*cur_group->item)->max_char_length() > CONVERT_IF_BIGGER_TO_BLOB)
+      /*
+        Use hash key as the unique constraint if the group-by key is
+        big or if it is non-deterministic. Group-by items get evaluated
+        twice and a non-deterministic function would cause a discrepancy.
+      */
+      if ((*cur_group->item)->max_char_length() > CONVERT_IF_BIGGER_TO_BLOB ||
+          (*cur_group->item)->is_non_deterministic()) {
         unique_constraint_via_hash_field = true;
+      }
     }
     if (param->group_parts > max_key_parts ||
         param->group_length > max_key_length ||
