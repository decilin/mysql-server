/* Copyright (c) 2000, 2011, Oracle and/or its affiliates. All rights reserved.

   This program is free software; you can redistribute it and/or modify
   it under the terms of the GNU General Public License as published by
   the Free Software Foundation; version 2 of the License.

   This program is distributed in the hope that it will be useful,
   but WITHOUT ANY WARRANTY; without even the implied warranty of
   MERCHANTABILITY or FITNESS FOR A PARTICULAR PURPOSE.  See the
   GNU General Public License for more details.

   You should have received a copy of the GNU General Public License
   along with this program; if not, write to the Free Software
   Foundation, Inc., 51 Franklin St, Fifth Floor, Boston, MA 02110-1301  USA */

/**
  @defgroup Semantic_Analysis Semantic Analysis
*/

#ifndef SQL_LEX_INCLUDED
#define SQL_LEX_INCLUDED

#include "violite.h"                            /* SSL_type */
#include "sql_trigger.h"
#include "item.h"               /* From item_subselect.h: subselect_union_engine */
#include "thr_lock.h"                  /* thr_lock_type, TL_UNLOCK */

/* YACC and LEX Definitions */

/* These may not be declared yet */
class Table_ident;
class sql_exchange;
class LEX_COLUMN;
class sp_head;
class sp_name;
class sp_instr;
class sp_pcontext;
class st_alter_tablespace;
class partition_info;
class Event_parse_data;
class set_var_base;
class sys_var;
class Item_func_match;
class Alter_drop;
class Alter_column;
class Key;
class File_parser;
class Key_part_spec;

#ifdef MYSQL_SERVER
/*
  There are 8 different type of table access so there is no more than
  combinations 2^8 = 256:

  . STMT_READS_TRANS_TABLE

  . STMT_READS_NON_TRANS_TABLE

  . STMT_READS_TEMP_TRANS_TABLE

  . STMT_READS_TEMP_NON_TRANS_TABLE

  . STMT_WRITES_TRANS_TABLE

  . STMT_WRITES_NON_TRANS_TABLE

  . STMT_WRITES_TEMP_TRANS_TABLE

  . STMT_WRITES_TEMP_NON_TRANS_TABLE

  The unsafe conditions for each combination is represented within a byte
  and stores the status of the option --binlog-direct-non-trans-updates,
  whether the trx-cache is empty or not, and whether the isolation level
  is lower than ISO_REPEATABLE_READ:

  . option (OFF/ON)
  . trx-cache (empty/not empty)
  . isolation (>= ISO_REPEATABLE_READ / < ISO_REPEATABLE_READ)

  bits 0 : . OFF, . empty, . >= ISO_REPEATABLE_READ
  bits 1 : . OFF, . empty, . < ISO_REPEATABLE_READ
  bits 2 : . OFF, . not empty, . >= ISO_REPEATABLE_READ
  bits 3 : . OFF, . not empty, . < ISO_REPEATABLE_READ
  bits 4 : . ON, . empty, . >= ISO_REPEATABLE_READ
  bits 5 : . ON, . empty, . < ISO_REPEATABLE_READ
  bits 6 : . ON, . not empty, . >= ISO_REPEATABLE_READ
  bits 7 : . ON, . not empty, . < ISO_REPEATABLE_READ
*/
extern uint binlog_unsafe_map[256];
/*
  Initializes the array with unsafe combinations and its respective
  conditions.
*/
void binlog_unsafe_map_init();
#endif

/**
  used by the parser to store internal variable name
*/
struct sys_var_with_base
{
  sys_var *var;
  LEX_STRING base_name;
};

#ifdef MYSQL_SERVER
/*
  The following hack is needed because mysql_yacc.cc does not define
  YYSTYPE before including this file
*/
#ifdef MYSQL_YACC
#define LEX_YYSTYPE void *
#else
#include "lex_symbol.h"
#if MYSQL_LEX
#include "item_func.h"            /* Cast_target used in sql_yacc.h */
#include "sql_yacc.h"
#define LEX_YYSTYPE YYSTYPE *
#else
#define LEX_YYSTYPE void *
#endif
#endif
#endif

/*
  When a command is added here, be sure it's also added in mysqld.cc
  in "struct show_var_st status_vars[]= {" ...

  If the command returns a result set or is not allowed in stored
  functions or triggers, please also make sure that
  sp_get_flags_for_command (sp_head.cc) returns proper flags for the
  added SQLCOM_.
*/

enum enum_sql_command {
  SQLCOM_SELECT, SQLCOM_CREATE_TABLE, SQLCOM_CREATE_INDEX, SQLCOM_ALTER_TABLE,
  SQLCOM_UPDATE, SQLCOM_INSERT, SQLCOM_INSERT_SELECT,
  SQLCOM_DELETE, SQLCOM_TRUNCATE, SQLCOM_DROP_TABLE, SQLCOM_DROP_INDEX,

  SQLCOM_SHOW_DATABASES, SQLCOM_SHOW_TABLES, SQLCOM_SHOW_FIELDS,
  SQLCOM_SHOW_KEYS, SQLCOM_SHOW_VARIABLES, SQLCOM_SHOW_STATUS,
  SQLCOM_SHOW_ENGINE_LOGS, SQLCOM_SHOW_ENGINE_STATUS, SQLCOM_SHOW_ENGINE_MUTEX,
  SQLCOM_SHOW_PROCESSLIST, SQLCOM_SHOW_MASTER_STAT, SQLCOM_SHOW_SLAVE_STAT,
  SQLCOM_SHOW_GRANTS, SQLCOM_SHOW_CREATE, SQLCOM_SHOW_CHARSETS,
  SQLCOM_SHOW_COLLATIONS, SQLCOM_SHOW_CREATE_DB, SQLCOM_SHOW_TABLE_STATUS,
  SQLCOM_SHOW_TRIGGERS,

  SQLCOM_LOAD,SQLCOM_SET_OPTION,SQLCOM_LOCK_TABLES,SQLCOM_UNLOCK_TABLES,
  SQLCOM_GRANT,
  SQLCOM_CHANGE_DB, SQLCOM_CREATE_DB, SQLCOM_DROP_DB, SQLCOM_ALTER_DB,
  SQLCOM_REPAIR, SQLCOM_REPLACE, SQLCOM_REPLACE_SELECT,
  SQLCOM_CREATE_FUNCTION, SQLCOM_DROP_FUNCTION,
  SQLCOM_REVOKE,SQLCOM_OPTIMIZE, SQLCOM_CHECK,
  SQLCOM_ASSIGN_TO_KEYCACHE, SQLCOM_PRELOAD_KEYS,
  SQLCOM_FLUSH, SQLCOM_KILL, SQLCOM_ANALYZE,
  SQLCOM_ROLLBACK, SQLCOM_ROLLBACK_TO_SAVEPOINT,
  SQLCOM_COMMIT, SQLCOM_SAVEPOINT, SQLCOM_RELEASE_SAVEPOINT,
  SQLCOM_SLAVE_START, SQLCOM_SLAVE_STOP,
  SQLCOM_BEGIN, SQLCOM_CHANGE_MASTER,
  SQLCOM_RENAME_TABLE,
  SQLCOM_RESET, SQLCOM_PURGE, SQLCOM_PURGE_BEFORE, SQLCOM_SHOW_BINLOGS,
  SQLCOM_SHOW_OPEN_TABLES,
  SQLCOM_HA_OPEN, SQLCOM_HA_CLOSE, SQLCOM_HA_READ,
  SQLCOM_SHOW_SLAVE_HOSTS, SQLCOM_DELETE_MULTI, SQLCOM_UPDATE_MULTI,
  SQLCOM_SHOW_BINLOG_EVENTS, SQLCOM_DO,
  SQLCOM_SHOW_WARNS, SQLCOM_EMPTY_QUERY, SQLCOM_SHOW_ERRORS,
  SQLCOM_SHOW_STORAGE_ENGINES, SQLCOM_SHOW_PRIVILEGES,
  SQLCOM_HELP, SQLCOM_CREATE_USER, SQLCOM_DROP_USER, SQLCOM_RENAME_USER,
  SQLCOM_REVOKE_ALL, SQLCOM_CHECKSUM,
  SQLCOM_CREATE_PROCEDURE, SQLCOM_CREATE_SPFUNCTION, SQLCOM_CALL,
  SQLCOM_DROP_PROCEDURE, SQLCOM_ALTER_PROCEDURE,SQLCOM_ALTER_FUNCTION,
  SQLCOM_SHOW_CREATE_PROC, SQLCOM_SHOW_CREATE_FUNC,
  SQLCOM_SHOW_STATUS_PROC, SQLCOM_SHOW_STATUS_FUNC,
  SQLCOM_PREPARE, SQLCOM_EXECUTE, SQLCOM_DEALLOCATE_PREPARE,
  SQLCOM_CREATE_VIEW, SQLCOM_DROP_VIEW,
  SQLCOM_CREATE_TRIGGER, SQLCOM_DROP_TRIGGER,
  SQLCOM_XA_START, SQLCOM_XA_END, SQLCOM_XA_PREPARE,
  SQLCOM_XA_COMMIT, SQLCOM_XA_ROLLBACK, SQLCOM_XA_RECOVER,
  SQLCOM_SHOW_PROC_CODE, SQLCOM_SHOW_FUNC_CODE,
  SQLCOM_ALTER_TABLESPACE,
  SQLCOM_INSTALL_PLUGIN, SQLCOM_UNINSTALL_PLUGIN,
  SQLCOM_SHOW_AUTHORS, SQLCOM_BINLOG_BASE64_EVENT,
  SQLCOM_SHOW_PLUGINS,
  SQLCOM_SHOW_CONTRIBUTORS,
  SQLCOM_CREATE_SERVER, SQLCOM_DROP_SERVER, SQLCOM_ALTER_SERVER,
  SQLCOM_CREATE_EVENT, SQLCOM_ALTER_EVENT, SQLCOM_DROP_EVENT,
  SQLCOM_SHOW_CREATE_EVENT, SQLCOM_SHOW_EVENTS,
  SQLCOM_SHOW_CREATE_TRIGGER,
  SQLCOM_ALTER_DB_UPGRADE,
  SQLCOM_SHOW_PROFILE, SQLCOM_SHOW_PROFILES,
  SQLCOM_SIGNAL, SQLCOM_RESIGNAL,
  SQLCOM_SHOW_RELAYLOG_EVENTS, 
  /*
    When a command is added here, be sure it's also added in mysqld.cc
    in "struct show_var_st status_vars[]= {" ...
  */
  /* This should be the last !!! */
  SQLCOM_END
};

// describe/explain types
#define DESCRIBE_NORMAL		1
#define DESCRIBE_EXTENDED	2
/*
  This is not within #ifdef because we want "EXPLAIN PARTITIONS ..." to produce
  additional "partitions" column even if partitioning is not compiled in.
*/
#define DESCRIBE_PARTITIONS	4

#ifdef MYSQL_SERVER

enum enum_sp_suid_behaviour
{
  SP_IS_DEFAULT_SUID= 0,
  SP_IS_NOT_SUID,
  SP_IS_SUID
};

enum enum_sp_data_access
{
  SP_DEFAULT_ACCESS= 0,
  SP_CONTAINS_SQL,
  SP_NO_SQL,
  SP_READS_SQL_DATA,
  SP_MODIFIES_SQL_DATA
};

const LEX_STRING sp_data_access_name[]=
{
  { C_STRING_WITH_LEN("") },
  { C_STRING_WITH_LEN("CONTAINS SQL") },
  { C_STRING_WITH_LEN("NO SQL") },
  { C_STRING_WITH_LEN("READS SQL DATA") },
  { C_STRING_WITH_LEN("MODIFIES SQL DATA") }
};

#define DERIVED_SUBQUERY	1
#define DERIVED_VIEW		2

enum enum_view_create_mode
{
  VIEW_CREATE_NEW,		// check that there are not such VIEW/table
  VIEW_ALTER,			// check that VIEW .frm with such name exists
  VIEW_CREATE_OR_REPLACE	// check only that there are not such table
};

enum enum_drop_mode
{
  DROP_DEFAULT, // mode is not specified
  DROP_CASCADE, // CASCADE option
  DROP_RESTRICT // RESTRICT option
};

/* Options to add_table_to_list() */
#define TL_OPTION_UPDATING	1
#define TL_OPTION_FORCE_INDEX	2
#define TL_OPTION_IGNORE_LEAVES 4
#define TL_OPTION_ALIAS         8

typedef List<Item> List_item;

/* SERVERS CACHE CHANGES */
typedef struct st_lex_server_options
{
  long port;
  uint server_name_length;
  char *server_name, *host, *db, *username, *password, *scheme, *socket, *owner;
} LEX_SERVER_OPTIONS;


/**
  Structure to hold parameters for CHANGE MASTER, START SLAVE, and STOP SLAVE.

  Remark: this should not be confused with Master_info (and perhaps
  would better be renamed to st_lex_replication_info).  Some fields,
  e.g., delay, are saved in Relay_log_info, not in Master_info.
*/
typedef struct st_lex_master_info
{
  char *host, *user, *password, *log_file_name;
  uint port, connect_retry;
  float heartbeat_period;
  ulonglong pos;
  ulong server_id;
  /*
    Enum is used for making it possible to detect if the user
    changed variable or if it should be left at old value
   */
  enum {LEX_MI_UNCHANGED, LEX_MI_DISABLE, LEX_MI_ENABLE}
    ssl, ssl_verify_server_cert, heartbeat_opt, repl_ignore_server_ids_opt;
  char *ssl_key, *ssl_cert, *ssl_ca, *ssl_capath, *ssl_cipher;
  char *relay_log_name;
  ulong relay_log_pos;
  DYNAMIC_ARRAY repl_ignore_server_ids;
<<<<<<< HEAD
#ifndef MCP_WL3127
  char *bind_addr;
#endif
=======
  ulong server_ids_buffer[2];
>>>>>>> 863a73b8
} LEX_MASTER_INFO;

typedef struct st_lex_reset_slave
{
  bool all;
} LEX_RESET_SLAVE;

enum sub_select_type
{
  UNSPECIFIED_TYPE,UNION_TYPE, INTERSECT_TYPE,
  EXCEPT_TYPE, GLOBAL_OPTIONS_TYPE, DERIVED_TABLE_TYPE, OLAP_TYPE
};

enum olap_type 
{
  UNSPECIFIED_OLAP_TYPE, CUBE_TYPE, ROLLUP_TYPE
};

enum tablespace_op_type
{
  NO_TABLESPACE_OP, DISCARD_TABLESPACE, IMPORT_TABLESPACE
};

/* 
  String names used to print a statement with index hints.
  Keep in sync with index_hint_type.
*/
extern const char * index_hint_type_name[];
typedef uchar index_clause_map;

/*
  Bits in index_clause_map : one for each possible FOR clause in
  USE/FORCE/IGNORE INDEX index hint specification
*/
#define INDEX_HINT_MASK_JOIN  (1)
#define INDEX_HINT_MASK_GROUP (1 << 1)
#define INDEX_HINT_MASK_ORDER (1 << 2)

#define INDEX_HINT_MASK_ALL (INDEX_HINT_MASK_JOIN | INDEX_HINT_MASK_GROUP | \
                             INDEX_HINT_MASK_ORDER)

/* Single element of an USE/FORCE/IGNORE INDEX list specified as a SQL hint  */
class Index_hint : public Sql_alloc
{
public:
  /* The type of the hint : USE/FORCE/IGNORE */
  enum index_hint_type type;
  /* Where the hit applies to. A bitmask of INDEX_HINT_MASK_<place> values */
  index_clause_map clause;
  /* 
    The index name. Empty (str=NULL) name represents an empty list 
    USE INDEX () clause 
  */ 
  LEX_STRING key_name;

  Index_hint (enum index_hint_type type_arg, index_clause_map clause_arg,
              char *str, uint length) :
    type(type_arg), clause(clause_arg)
  {
    key_name.str= str;
    key_name.length= length;
  }

  void print(THD *thd, String *str);
}; 

/* 
  The state of the lex parsing for selects 
   
   master and slaves are pointers to select_lex.
   master is pointer to upper level node.
   slave is pointer to lower level node
   select_lex is a SELECT without union
   unit is container of either
     - One SELECT
     - UNION of selects
   select_lex and unit are both inherited form select_lex_node
   neighbors are two select_lex or units on the same level

   All select describing structures linked with following pointers:
   - list of neighbors (next/prev) (prev of first element point to slave
     pointer of upper structure)
     - For select this is a list of UNION's (or one element list)
     - For units this is a list of sub queries for the upper level select

   - pointer to master (master), which is
     If this is a unit
       - pointer to outer select_lex
     If this is a select_lex
       - pointer to outer unit structure for select

   - pointer to slave (slave), which is either:
     If this is a unit:
       - first SELECT that belong to this unit
     If this is a select_lex
       - first unit that belong to this SELECT (subquries or derived tables)

   - list of all select_lex (link_next/link_prev)
     This is to be used for things like derived tables creation, where we
     go through this list and create the derived tables.

   If unit contain several selects (UNION now, INTERSECT etc later)
   then it have special select_lex called fake_select_lex. It used for
   storing global parameters (like ORDER BY, LIMIT) and executing union.
   Subqueries used in global ORDER BY clause will be attached to this
   fake_select_lex, which will allow them correctly resolve fields of
   'upper' UNION and outer selects.

   For example for following query:

   select *
     from table1
     where table1.field IN (select * from table1_1_1 union
                            select * from table1_1_2)
     union
   select *
     from table2
     where table2.field=(select (select f1 from table2_1_1_1_1
                                   where table2_1_1_1_1.f2=table2_1_1.f3)
                           from table2_1_1
                           where table2_1_1.f1=table2.f2)
     union
   select * from table3;

   we will have following structure:

   select1: (select * from table1 ...)
   select2: (select * from table2 ...)
   select3: (select * from table3)
   select1.1.1: (select * from table1_1_1)
   ...

     main unit
     fake0
     select1 select2 select3
     |^^     |^
    s|||     ||master
    l|||     |+---------------------------------+
    a|||     +---------------------------------+|
    v|||master                         slave   ||
    e||+-------------------------+             ||
     V|            neighbor      |             V|
     unit1.1<+==================>unit1.2       unit2.1
     fake1.1
     select1.1.1 select 1.1.2    select1.2.1   select2.1.1
                                               |^
                                               ||
                                               V|
                                               unit2.1.1.1
                                               select2.1.1.1.1


   relation in main unit will be following:
   (bigger picture for:
      main unit
      fake0
      select1 select2 select3
   in the above picture)

         main unit
         |^^^^|fake_select_lex
         |||||+--------------------------------------------+
         ||||+--------------------------------------------+|
         |||+------------------------------+              ||
         ||+--------------+                |              ||
    slave||master         |                |              ||
         V|      neighbor |       neighbor |        master|V
         select1<========>select2<========>select3        fake0

    list of all select_lex will be following (as it will be constructed by
    parser):

    select1->select2->select3->select2.1.1->select 2.1.2->select2.1.1.1.1-+
                                                                          |
    +---------------------------------------------------------------------+
    |
    +->select1.1.1->select1.1.2

*/

/* 
    Base class for st_select_lex (SELECT_LEX) & 
    st_select_lex_unit (SELECT_LEX_UNIT)
*/
struct LEX;
class st_select_lex;
class st_select_lex_unit;


class st_select_lex_node {
protected:
  st_select_lex_node *next, **prev,   /* neighbor list */
    *master, *slave,                  /* vertical links */
    *link_next, **link_prev;          /* list of whole SELECT_LEX */
public:

  ulonglong options;

  /*
    In sql_cache we store SQL_CACHE flag as specified by user to be
    able to restore SELECT statement from internal structures.
  */
  enum e_sql_cache { SQL_CACHE_UNSPECIFIED, SQL_NO_CACHE, SQL_CACHE };
  e_sql_cache sql_cache;

  /*
    result of this query can't be cached, bit field, can be :
      UNCACHEABLE_DEPENDENT
      UNCACHEABLE_RAND
      UNCACHEABLE_SIDEEFFECT
      UNCACHEABLE_EXPLAIN
      UNCACHEABLE_PREPARE
  */
  uint8 uncacheable;
  enum sub_select_type linkage;
  bool no_table_names_allowed; /* used for global order by */
  bool no_error; /* suppress error message (convert it to warnings) */

  static void *operator new(size_t size) throw ()
  {
    return sql_alloc(size);
  }
  static void *operator new(size_t size, MEM_ROOT *mem_root) throw ()
  { return (void*) alloc_root(mem_root, (uint) size); }
  static void operator delete(void *ptr,size_t size) { TRASH(ptr, size); }
  static void operator delete(void *ptr, MEM_ROOT *mem_root) {}

  // Ensures that at least all members used during cleanup() are initialized.
  st_select_lex_node()
    : next(NULL), prev(NULL),
      master(NULL), slave(NULL),
      link_next(NULL), link_prev(NULL),
      linkage(UNSPECIFIED_TYPE)
  {
  }
  virtual ~st_select_lex_node() {}

  inline st_select_lex_node* get_master() { return master; }
  virtual void init_query();
  virtual void init_select();
  void include_down(st_select_lex_node *upper);
  void include_neighbour(st_select_lex_node *before);
  void include_standalone(st_select_lex_node *sel, st_select_lex_node **ref);
  void include_global(st_select_lex_node **plink);
  void exclude();

  virtual st_select_lex_unit* master_unit()= 0;
  virtual st_select_lex* outer_select()= 0;
  virtual st_select_lex* return_after_parsing()= 0;

  virtual bool set_braces(bool value);
  virtual bool inc_in_sum_expr();
  virtual uint get_in_sum_expr();
  virtual TABLE_LIST* get_table_list();
  virtual List<Item>* get_item_list();
  virtual ulong get_table_join_options();
  virtual TABLE_LIST *add_table_to_list(THD *thd, Table_ident *table,
					LEX_STRING *alias,
					ulong table_options,
					thr_lock_type flags= TL_UNLOCK,
                                        enum_mdl_type mdl_type= MDL_SHARED_READ,
					List<Index_hint> *hints= 0,
                                        LEX_STRING *option= 0);
  virtual void set_lock_for_tables(thr_lock_type lock_type) {}

  friend class st_select_lex_unit;
  friend bool mysql_new_select(LEX *lex, bool move_down);
  friend bool mysql_make_view(THD *thd, File_parser *parser,
                              TABLE_LIST *table, uint flags);
private:
  void fast_exclude();
};
typedef class st_select_lex_node SELECT_LEX_NODE;

/* 
   SELECT_LEX_UNIT - unit of selects (UNION, INTERSECT, ...) group 
   SELECT_LEXs
*/
class THD;
class select_result;
class JOIN;
class select_union;
class Procedure;


class st_select_lex_unit: public st_select_lex_node {
protected:
  TABLE_LIST result_table_list;
  select_union *union_result;
  TABLE *table; /* temporary table using for appending UNION results */

  select_result *result;
  ulonglong found_rows_for_union;
  bool saved_error;

public:
  // Ensures that at least all members used during cleanup() are initialized.
  st_select_lex_unit()
    : union_result(NULL), table(NULL), result(NULL),
      cleaned(false),
      fake_select_lex(NULL)
  {
  }

  bool  prepared, // prepare phase already performed for UNION (unit)
    optimized, // optimize phase already performed for UNION (unit)
    executed, // already executed
    cleaned;

  // list of fields which points to temporary table for union
  List<Item> item_list;
  /*
    list of types of items inside union (used for union & derived tables)
    
    Item_type_holders from which this list consist may have pointers to Field,
    pointers is valid only after preparing SELECTS of this unit and before
    any SELECT of this unit execution
  */
  List<Item> types;
  /*
    Pointer to 'last' select or pointer to unit where stored
    global parameters for union
  */
  st_select_lex *global_parameters;
  //node on wich we should return current_select pointer after parsing subquery
  st_select_lex *return_to;
  /* LIMIT clause runtime counters */
  ha_rows select_limit_cnt, offset_limit_cnt;
  /* not NULL if unit used in subselect, point to subselect item */
  Item_subselect *item;
  /* thread handler */
  THD *thd;
  /*
    SELECT_LEX for hidden SELECT in onion which process global
    ORDER BY and LIMIT
  */
  st_select_lex *fake_select_lex;

  st_select_lex *union_distinct; /* pointer to the last UNION DISTINCT */
  bool describe; /* union exec() called for EXPLAIN */
  Procedure *last_procedure;	 /* Pointer to procedure, if such exists */

  void init_query();
  st_select_lex_unit* master_unit();
  st_select_lex* outer_select();
  st_select_lex* first_select()
  {
    return reinterpret_cast<st_select_lex*>(slave);
  }
  st_select_lex_unit* next_unit()
  {
    return reinterpret_cast<st_select_lex_unit*>(next);
  }
  st_select_lex* return_after_parsing() { return return_to; }
  void exclude_level();
  void exclude_tree();

  /* UNION methods */
  bool prepare(THD *thd, select_result *result, ulong additional_options);
  bool exec();
  bool cleanup();
  inline void unclean() { cleaned= 0; }
  void reinit_exec_mechanism();

  void print(String *str, enum_query_type query_type);

  bool add_fake_select_lex(THD *thd);
  void init_prepare_fake_select_lex(THD *thd);
  inline bool is_prepared() { return prepared; }
  bool change_result(select_subselect *result, select_subselect *old_result);
  void set_limit(st_select_lex *values);
  void set_thd(THD *thd_arg) { thd= thd_arg; }
  inline bool is_union (); 

  friend void lex_start(THD *thd);
  friend int subselect_union_engine::exec();

  List<Item> *get_unit_column_types();
};

typedef class st_select_lex_unit SELECT_LEX_UNIT;

/*
  SELECT_LEX - store information of parsed SELECT statment
*/
class st_select_lex: public st_select_lex_node
{
public:
  Name_resolution_context context;
  char *db;
  Item *where, *having;                         /* WHERE & HAVING clauses */
  Item *prep_where; /* saved WHERE clause for prepared statement processing */
  Item *prep_having;/* saved HAVING clause for prepared statement processing */
  /* Saved values of the WHERE and HAVING clauses*/
  Item::cond_result cond_value, having_value;
  /* point on lex in which it was created, used in view subquery detection */
  LEX *parent_lex;
  enum olap_type olap;
  /* FROM clause - points to the beginning of the TABLE_LIST::next_local list. */
  SQL_I_List<TABLE_LIST>  table_list;
  SQL_I_List<ORDER>       group_list; /* GROUP BY clause. */
  List<Item>          item_list;  /* list of fields & expressions */
  List<String>        interval_list;
  bool	              is_item_list_lookup;
  /* 
    Usualy it is pointer to ftfunc_list_alloc, but in union used to create fake
    select_lex for calling mysql_select under results of union
  */
  List<Item_func_match> *ftfunc_list;
  List<Item_func_match> ftfunc_list_alloc;
  JOIN *join; /* after JOIN::prepare it is pointer to corresponding JOIN */
  List<TABLE_LIST> top_join_list; /* join list of the top level          */
  List<TABLE_LIST> *join_list;    /* list for the currently parsed join  */
  TABLE_LIST *embedding;          /* table embedding to the above list   */
  /*
    Beginning of the list of leaves in a FROM clause, where the leaves
    inlcude all base tables including view tables. The tables are connected
    by TABLE_LIST::next_leaf, so leaf_tables points to the left-most leaf.
  */
  TABLE_LIST *leaf_tables;
  const char *type;               /* type of select for EXPLAIN          */

  SQL_I_List<ORDER> order_list;   /* ORDER clause */
  SQL_I_List<ORDER> *gorder_list;
  Item *select_limit, *offset_limit;  /* LIMIT clause parameters */
  // Arrays of pointers to top elements of all_fields list
  Item **ref_pointer_array;

  /*
    number of items in select_list and HAVING clause used to get number
    bigger then can be number of entries that will be added to all item
    list during split_sum_func
  */
  uint select_n_having_items;
  uint cond_count;    /* number of arguments of and/or/xor in where/having/on */
  uint between_count; /* number of between predicates in where/having/on      */
  uint max_equal_elems; /* maximal number of elements in multiple equalities  */   
  /*
    Number of fields used in select list or where clause of current select
    and all inner subselects.
  */
  uint select_n_where_fields;
  enum_parsing_place parsing_place; /* where we are parsing expression */
  bool with_sum_func;   /* sum function indicator */

  ulong table_join_options;
  uint in_sum_expr;
  uint select_number; /* number of select (used for EXPLAIN) */
  int nest_level;     /* nesting level of select */
  Item_sum *inner_sum_func_list; /* list of sum func in nested selects */ 
  uint with_wild; /* item list contain '*' */
  bool  braces;   	/* SELECT ... UNION (SELECT ... ) <- this braces */
  /* TRUE when having fix field called in processing of this SELECT */
  bool having_fix_field;
  /* TRUE when GROUP BY fix field called in processing of this SELECT */
  bool group_fix_field;
  /* List of references to fields referenced from inner selects */
  List<Item_outer_ref> inner_refs_list;
  /* Number of Item_sum-derived objects in this SELECT */
  uint n_sum_items;
  /* Number of Item_sum-derived objects in children and descendant SELECTs */
  uint n_child_sum_items;

  /* explicit LIMIT clause was used */
  bool explicit_limit;
  /*
    there are subquery in HAVING clause => we can't close tables before
    query processing end even if we use temporary table
  */
  bool subquery_in_having;
  /* TRUE <=> this SELECT is correlated w.r.t. some ancestor select */
  bool is_correlated;
  /*
    This variable is required to ensure proper work of subqueries and
    stored procedures. Generally, one should use the states of
    Query_arena to determine if it's a statement prepare or first
    execution of a stored procedure. However, in case when there was an
    error during the first execution of a stored procedure, the SP body
    is not expelled from the SP cache. Therefore, a deeply nested
    subquery might be left unoptimized. So we need this per-subquery
    variable to inidicate the optimization/execution state of every
    subquery. Prepared statements work OK in that regard, as in
    case of an error during prepare the PS is not created.
  */
  bool first_execution;
  bool first_natural_join_processing;
  bool first_cond_optimization;
  /* do not wrap view fields with Item_ref */
  bool no_wrap_view_item;
  /* exclude this select from check of unique_table() */
  bool exclude_from_table_unique_test;
  /* List of fields that aren't under an aggregate function */
  List<Item_field> non_agg_fields;
  /* index in the select list of the expression currently being fixed */
  int cur_pos_in_select_list;

  List<udf_func>     udf_list;                  /* udf function calls stack */

  /* 
    This is a copy of the original JOIN USING list that comes from
    the parser. The parser :
      1. Sets the natural_join of the second TABLE_LIST in the join
         and the st_select_lex::prev_join_using.
      2. Makes a parent TABLE_LIST and sets its is_natural_join/
       join_using_fields members.
      3. Uses the wrapper TABLE_LIST as a table in the upper level.
    We cannot assign directly to join_using_fields in the parser because
    at stage (1.) the parent TABLE_LIST is not constructed yet and
    the assignment will override the JOIN USING fields of the lower level
    joins on the right.
  */
  List<String> *prev_join_using;

  void init_query();
  void init_select();
  st_select_lex_unit* master_unit();
  st_select_lex_unit* first_inner_unit() 
  { 
    return (st_select_lex_unit*) slave; 
  }
  st_select_lex* outer_select();
  st_select_lex* next_select() { return (st_select_lex*) next; }
  st_select_lex* next_select_in_list() 
  {
    return (st_select_lex*) link_next;
  }
  st_select_lex_node** next_select_in_list_addr()
  {
    return &link_next;
  }
  st_select_lex* return_after_parsing()
  {
    return master_unit()->return_after_parsing();
  }

  void mark_as_dependent(st_select_lex *last);

  bool set_braces(bool value);
  bool inc_in_sum_expr();
  uint get_in_sum_expr();

  bool add_item_to_list(THD *thd, Item *item);
  bool add_group_to_list(THD *thd, Item *item, bool asc);
  bool add_ftfunc_to_list(Item_func_match *func);
  bool add_order_to_list(THD *thd, Item *item, bool asc);
  TABLE_LIST* add_table_to_list(THD *thd, Table_ident *table,
				LEX_STRING *alias,
				ulong table_options,
				thr_lock_type flags= TL_UNLOCK,
                                enum_mdl_type mdl_type= MDL_SHARED_READ,
				List<Index_hint> *hints= 0,
                                LEX_STRING *option= 0);
  TABLE_LIST* get_table_list();
  bool init_nested_join(THD *thd);
  TABLE_LIST *end_nested_join(THD *thd);
  TABLE_LIST *nest_last_join(THD *thd);
  void add_joined_table(TABLE_LIST *table);
  TABLE_LIST *convert_right_join();
  List<Item>* get_item_list();
  ulong get_table_join_options();
  void set_lock_for_tables(thr_lock_type lock_type);
  inline void init_order()
  {
    order_list.elements= 0;
    order_list.first= 0;
    order_list.next= &order_list.first;
  }
  /*
    This method created for reiniting LEX in mysql_admin_table() and can be
    used only if you are going remove all SELECT_LEX & units except belonger
    to LEX (LEX::unit & LEX::select, for other purposes there are
    SELECT_LEX_UNIT::exclude_level & SELECT_LEX_UNIT::exclude_tree
  */
  void cut_subtree() { slave= 0; }
  bool test_limit();

  friend void lex_start(THD *thd);
  st_select_lex() : n_sum_items(0), n_child_sum_items(0) {}
  void make_empty_select()
  {
    init_query();
    init_select();
  }
  bool setup_ref_array(THD *thd, uint order_group_num);
  void print(THD *thd, String *str, enum_query_type query_type);
  static void print_order(String *str,
                          ORDER *order,
                          enum_query_type query_type);
  void print_limit(THD *thd, String *str, enum_query_type query_type);
  void fix_prepare_information(THD *thd, Item **conds, Item **having_conds);
  /*
    Destroy the used execution plan (JOIN) of this subtree (this
    SELECT_LEX and all nested SELECT_LEXes and SELECT_LEX_UNITs).
  */
  bool cleanup();
  /*
    Recursively cleanup the join of this select lex and of all nested
    select lexes.
  */
  void cleanup_all_joins(bool full);

  void set_index_hint_type(enum index_hint_type type, index_clause_map clause);

  /* 
   Add a index hint to the tagged list of hints. The type and clause of the
   hint will be the current ones (set by set_index_hint()) 
  */
  bool add_index_hint (THD *thd, char *str, uint length);

  /* make a list to hold index hints */
  void alloc_index_hints (THD *thd);
  /* read and clear the index hints */
  List<Index_hint>* pop_index_hints(void) 
  {
    List<Index_hint> *hints= index_hints;
    index_hints= NULL;
    return hints;
  }

  void clear_index_hints(void) { index_hints= NULL; }

  /*
    For MODE_ONLY_FULL_GROUP_BY we need to maintain two flags:
     - Non-aggregated fields are used in this select.
     - Aggregate functions are used in this select.
    In MODE_ONLY_FULL_GROUP_BY only one of these may be true.
  */
  bool non_agg_field_used() const { return m_non_agg_field_used; }
  bool agg_func_used()      const { return m_agg_func_used; }

  void set_non_agg_field_used(bool val) { m_non_agg_field_used= val; }
  void set_agg_func_used(bool val)      { m_agg_func_used= val; }

private:
  bool m_non_agg_field_used;
  bool m_agg_func_used;

  /* current index hint kind. used in filling up index_hints */
  enum index_hint_type current_index_hint_type;
  index_clause_map current_index_hint_clause;
  /* a list of USE/FORCE/IGNORE INDEX */
  List<Index_hint> *index_hints;
};
typedef class st_select_lex SELECT_LEX;

inline bool st_select_lex_unit::is_union ()
{ 
  return first_select()->next_select() && 
    first_select()->next_select()->linkage == UNION_TYPE;
}

#define ALTER_ADD_COLUMN	(1L << 0)
#define ALTER_DROP_COLUMN	(1L << 1)
#define ALTER_CHANGE_COLUMN	(1L << 2)
#ifndef MCP_WL3627
#define ALTER_COLUMN_STORAGE    (1L << 3)
#define ALTER_COLUMN_FORMAT     (1L << 4)
#define ALTER_COLUMN_ORDER      (1L << 5)
#define ALTER_ADD_INDEX         (1L << 6)
#define ALTER_DROP_INDEX        (1L << 7)
#define ALTER_RENAME            (1L << 8)
#define ALTER_ORDER             (1L << 9)
#define ALTER_OPTIONS           (1L << 10)
#define ALTER_COLUMN_DEFAULT    (1L << 11)
#define ALTER_KEYS_ONOFF        (1L << 12)
#define ALTER_STORAGE           (1L << 13)
#define ALTER_ROW_FORMAT        (1L << 14)
#define ALTER_CONVERT           (1L << 15)
#define ALTER_RECREATE          (1L << 16)
#define ALTER_ADD_PARTITION     (1L << 17)
#define ALTER_DROP_PARTITION    (1L << 18)
#define ALTER_COALESCE_PARTITION (1L << 19)
#define ALTER_REORGANIZE_PARTITION (1L << 20)
#define ALTER_PARTITION         (1L << 21)
#define ALTER_ADMIN_PARTITION   (1L << 22)
#define ALTER_TABLE_REORG       (1L << 23)
#define ALTER_REBUILD_PARTITION (1L << 24)
#define ALTER_ALL_PARTITION     (1L << 25)
#define ALTER_REMOVE_PARTITIONING (1L << 26)
#define ALTER_FOREIGN_KEY       (1L << 27)
#define ALTER_TRUNCATE_PARTITION (1L << 28)
#else
#define ALTER_ADD_INDEX		(1L << 3)
#define ALTER_DROP_INDEX	(1L << 4)
#define ALTER_RENAME		(1L << 5)
#define ALTER_ORDER		(1L << 6)
#define ALTER_OPTIONS		(1L << 7)
#define ALTER_CHANGE_COLUMN_DEFAULT (1L << 8)
#define ALTER_KEYS_ONOFF        (1L << 9)
#define ALTER_CONVERT           (1L << 10)
#define ALTER_RECREATE          (1L << 11)
#define ALTER_ADD_PARTITION     (1L << 12)
#define ALTER_DROP_PARTITION    (1L << 13)
#define ALTER_COALESCE_PARTITION (1L << 14)
#define ALTER_REORGANIZE_PARTITION (1L << 15)
#define ALTER_PARTITION          (1L << 16)
#define ALTER_ADMIN_PARTITION    (1L << 17)
#define ALTER_TABLE_REORG        (1L << 18)
#define ALTER_REBUILD_PARTITION  (1L << 19)
#define ALTER_ALL_PARTITION      (1L << 20)
#define ALTER_REMOVE_PARTITIONING (1L << 21)
#define ALTER_FOREIGN_KEY        (1L << 22)
#define ALTER_TRUNCATE_PARTITION (1L << 23)
<<<<<<< HEAD
#endif
/* #ifdef MCP_WL3749 */
=======

>>>>>>> 863a73b8
enum enum_alter_table_change_level
{
  ALTER_TABLE_METADATA_ONLY= 0,
  ALTER_TABLE_DATA_CHANGED= 1,
  ALTER_TABLE_INDEX_CHANGED= 2
};


/**
  Temporary hack to enable a class bound forward declaration
  of the enum_alter_table_change_level enumeration. To be
  removed once Alter_info is moved to the sql_alter.h
  header.
*/
class Alter_table_change_level
{
private:
  typedef enum enum_alter_table_change_level enum_type;
  enum_type value;
public:
  void operator = (enum_type v) { value = v; }
  operator enum_type () { return value; }
};


/**
  Temporary hack to enable a class bound forward declaration
  of the enum_alter_table_change_level enumeration. To be
  removed once Alter_info is moved to the sql_alter.h
  header.
*/
class Alter_table_change_level
{
private:
  typedef enum enum_alter_table_change_level enum_type;
  enum_type value;
public:
  void operator = (enum_type v) { value = v; }
  operator enum_type () { return value; }
};
/* #endif */


/**
  @brief Parsing data for CREATE or ALTER TABLE.

  This structure contains a list of columns or indexes to be created,
  altered or dropped.
*/

class Alter_info
{
public:
  List<Alter_drop>              drop_list;
  List<Alter_column>            alter_list;
  List<Key>                     key_list;
  List<Create_field>            create_list;
  uint                          flags;
  enum enum_enable_or_disable   keys_onoff;
  enum tablespace_op_type       tablespace_op;
  List<char>                    partition_names;
  uint                          num_parts;
<<<<<<< HEAD
#ifndef MCP_WL3749
  enum ha_build_method          build_method;
#endif
/* #else */
=======
>>>>>>> 863a73b8
  enum_alter_table_change_level change_level;
/* #endif */
  Create_field                 *datetime_field;
  bool                          error_if_not_empty;


  Alter_info() :
    flags(0),
    keys_onoff(LEAVE_AS_IS),
    tablespace_op(NO_TABLESPACE_OP),
    num_parts(0),
<<<<<<< HEAD
#ifndef MCP_WL3749
    build_method(HA_BUILD_DEFAULT),
#else
=======
>>>>>>> 863a73b8
    change_level(ALTER_TABLE_METADATA_ONLY),
#endif
    datetime_field(NULL),
    error_if_not_empty(FALSE)
  {}

  void reset()
  {
    drop_list.empty();
    alter_list.empty();
    key_list.empty();
    create_list.empty();
    flags= 0;
    keys_onoff= LEAVE_AS_IS;
    tablespace_op= NO_TABLESPACE_OP;
    num_parts= 0;
    partition_names.empty();
#ifndef MCP_WL3749
    build_method= HA_BUILD_DEFAULT;
#endif
/* #else */
    change_level= ALTER_TABLE_METADATA_ONLY;
/* #endif */
    datetime_field= 0;
    error_if_not_empty= FALSE;
  }
  Alter_info(const Alter_info &rhs, MEM_ROOT *mem_root);
private:
  Alter_info &operator=(const Alter_info &rhs); // not implemented
  Alter_info(const Alter_info &rhs);            // not implemented
};

struct st_sp_chistics
{
  LEX_STRING comment;
  enum enum_sp_suid_behaviour suid;
  bool detistic;
  enum enum_sp_data_access daccess;
};

extern const LEX_STRING null_lex_str;
extern const LEX_STRING empty_lex_str;

struct st_trg_chistics
{
  enum trg_action_time_type action_time;
  enum trg_event_type event;
};

extern sys_var *trg_new_row_fake_var;

enum xa_option_words {XA_NONE, XA_JOIN, XA_RESUME, XA_ONE_PHASE,
                      XA_SUSPEND, XA_FOR_MIGRATE};

extern const LEX_STRING null_lex_str;

class Sroutine_hash_entry;

/*
  Class representing list of all tables used by statement and other
  information which is necessary for opening and locking its tables,
  like SQL command for this statement.

  Also contains information about stored functions used by statement
  since during its execution we may have to add all tables used by its
  stored functions/triggers to this list in order to pre-open and lock
  them.

  Also used by LEX::reset_n_backup/restore_backup_query_tables_list()
  methods to save and restore this information.
*/

class Query_tables_list
{
public:
  /**
    SQL command for this statement. Part of this class since the
    process of opening and locking tables for the statement needs
    this information to determine correct type of lock for some of
    the tables.
  */
  enum_sql_command sql_command;
  /* Global list of all tables used by this statement */
  TABLE_LIST *query_tables;
  /* Pointer to next_global member of last element in the previous list. */
  TABLE_LIST **query_tables_last;
  /*
    If non-0 then indicates that query requires prelocking and points to
    next_global member of last own element in query table list (i.e. last
    table which was not added to it as part of preparation to prelocking).
    0 - indicates that this query does not need prelocking.
  */
  TABLE_LIST **query_tables_own_last;
  /*
    Set of stored routines called by statement.
    (Note that we use lazy-initialization for this hash).
  */
  enum { START_SROUTINES_HASH_SIZE= 16 };
  HASH sroutines;
  /*
    List linking elements of 'sroutines' set. Allows you to add new elements
    to this set as you iterate through the list of existing elements.
    'sroutines_list_own_last' is pointer to ::next member of last element of
    this list which represents routine which is explicitly used by query.
    'sroutines_list_own_elements' number of explicitly used routines.
    We use these two members for restoring of 'sroutines_list' to the state
    in which it was right after query parsing.
  */
  SQL_I_List<Sroutine_hash_entry> sroutines_list;
  Sroutine_hash_entry **sroutines_list_own_last;
  uint sroutines_list_own_elements;

  /*
    These constructor and destructor serve for creation/destruction
    of Query_tables_list instances which are used as backup storage.
  */
  Query_tables_list() {}
  ~Query_tables_list() {}

  /* Initializes (or resets) Query_tables_list object for "real" use. */
  void reset_query_tables_list(bool init);
  void destroy_query_tables_list();
  void set_query_tables_list(Query_tables_list *state)
  {
    *this= *state;
  }

  /*
    Direct addition to the list of query tables.
    If you are using this function, you must ensure that the table
    object, in particular table->db member, is initialized.
  */
  void add_to_query_tables(TABLE_LIST *table)
  {
    *(table->prev_global= query_tables_last)= table;
    query_tables_last= &table->next_global;
  }
  bool requires_prelocking()
  {
    return test(query_tables_own_last);
  }
  void mark_as_requiring_prelocking(TABLE_LIST **tables_own_last)
  {
    query_tables_own_last= tables_own_last;
  }
  /* Return pointer to first not-own table in query-tables or 0 */
  TABLE_LIST* first_not_own_table()
  {
    return ( query_tables_own_last ? *query_tables_own_last : 0);
  }
  void chop_off_not_own_tables()
  {
    if (query_tables_own_last)
    {
      *query_tables_own_last= 0;
      query_tables_last= query_tables_own_last;
      query_tables_own_last= 0;
    }
  }

  /** Return a pointer to the last element in query table list. */
  TABLE_LIST *last_table()
  {
    /* Don't use offsetof() macro in order to avoid warnings. */
    return query_tables ?
           (TABLE_LIST*) ((char*) query_tables_last -
                          ((char*) &(query_tables->next_global) -
                           (char*) query_tables)) :
           0;
  }

  /**
    Enumeration listing of all types of unsafe statement.

    @note The order of elements of this enumeration type must
    correspond to the order of the elements of the @c explanations
    array defined in the body of @c THD::issue_unsafe_warnings.
  */
  enum enum_binlog_stmt_unsafe {
    /**
      SELECT..LIMIT is unsafe because the set of rows returned cannot
      be predicted.
    */
    BINLOG_STMT_UNSAFE_LIMIT= 0,
    /**
      INSERT DELAYED is unsafe because the time when rows are inserted
      cannot be predicted.
    */
    BINLOG_STMT_UNSAFE_INSERT_DELAYED,
    /**
      Access to log tables is unsafe because slave and master probably
      log different things.
    */
    BINLOG_STMT_UNSAFE_SYSTEM_TABLE,
    /**
      Inserting into an autoincrement column in a stored routine is unsafe.
      Even with just one autoincrement column, if the routine is invoked more than 
      once slave is not guaranteed to execute the statement graph same way as 
      the master.
      And since it's impossible to estimate how many times a routine can be invoked at 
      the query pre-execution phase (see lock_tables), the statement is marked
      pessimistically unsafe. 
    */
    BINLOG_STMT_UNSAFE_AUTOINC_COLUMNS,
    /**
      Using a UDF (user-defined function) is unsafe.
    */
    BINLOG_STMT_UNSAFE_UDF,
    /**
      Using most system variables is unsafe, because slave may run
      with different options than master.
    */
    BINLOG_STMT_UNSAFE_SYSTEM_VARIABLE,
    /**
      Using some functions is unsafe (e.g., UUID).
    */
    BINLOG_STMT_UNSAFE_SYSTEM_FUNCTION,

    /**
      Mixing transactional and non-transactional statements are unsafe if
      non-transactional reads or writes are occur after transactional
      reads or writes inside a transaction.
    */
    BINLOG_STMT_UNSAFE_NONTRANS_AFTER_TRANS,

    /**
      Mixing self-logging and non-self-logging engines in a statement
      is unsafe.
    */
    BINLOG_STMT_UNSAFE_MULTIPLE_ENGINES_AND_SELF_LOGGING_ENGINE,

    /**
      Statements that read from both transactional and non-transactional
      tables and write to any of them are unsafe.
    */
    BINLOG_STMT_UNSAFE_MIXED_STATEMENT,

    /**
      INSERT...IGNORE SELECT is unsafe because which rows are ignored depends
      on the order that rows are retrieved by SELECT. This order cannot be
      predicted and may differ on master and the slave.
    */
    BINLOG_STMT_UNSAFE_INSERT_IGNORE_SELECT,

    /**
      INSERT...SELECT...UPDATE is unsafe because which rows are updated depends
      on the order that rows are retrieved by SELECT. This order cannot be
      predicted and may differ on master and the slave.
    */
    BINLOG_STMT_UNSAFE_INSERT_SELECT_UPDATE,

    /**
      INSERT...REPLACE SELECT is unsafe because which rows are replaced depends
      on the order that rows are retrieved by SELECT. This order cannot be
      predicted and may differ on master and the slave.
    */
    BINLOG_STMT_UNSAFE_REPLACE_SELECT,

    /**
      CREATE TABLE... IGNORE... SELECT is unsafe because which rows are ignored
      depends on the order that rows are retrieved by SELECT. This order cannot
      be predicted and may differ on master and the slave.
    */
    BINLOG_STMT_UNSAFE_CREATE_IGNORE_SELECT,

    /**
      CREATE TABLE...REPLACE... SELECT is unsafe because which rows are replaced
      depends on the order that rows are retrieved from SELECT. This order
      cannot be predicted and may differ on master and the slave
    */
    BINLOG_STMT_UNSAFE_CREATE_REPLACE_SELECT,

    /**
      UPDATE...IGNORE is unsafe because which rows are ignored depends on the
      order that rows are updated. This order cannot be predicted and may differ
      on master and the slave.
    */
    BINLOG_STMT_UNSAFE_UPDATE_IGNORE,

    /* The last element of this enumeration type. */
    BINLOG_STMT_UNSAFE_COUNT
  };
  /**
    This has all flags from 0 (inclusive) to BINLOG_STMT_FLAG_COUNT
    (exclusive) set.
  */
  static const int BINLOG_STMT_UNSAFE_ALL_FLAGS=
    ((1 << BINLOG_STMT_UNSAFE_COUNT) - 1);

  /**
    Maps elements of enum_binlog_stmt_unsafe to error codes.
  */
  static const int binlog_stmt_unsafe_errcode[BINLOG_STMT_UNSAFE_COUNT];

  /**
    Determine if this statement is marked as unsafe.

    @retval 0 if the statement is not marked as unsafe.
    @retval nonzero if the statement is marked as unsafe.
  */
  inline bool is_stmt_unsafe() const {
    return get_stmt_unsafe_flags() != 0;
  }

  /**
    Flag the current (top-level) statement as unsafe.
    The flag will be reset after the statement has finished.

    @param unsafe_type The type of unsafety: one of the @c
    BINLOG_STMT_FLAG_UNSAFE_* flags in @c enum_binlog_stmt_flag.
  */
  inline void set_stmt_unsafe(enum_binlog_stmt_unsafe unsafe_type) {
    DBUG_ENTER("set_stmt_unsafe");
    DBUG_ASSERT(unsafe_type >= 0 && unsafe_type < BINLOG_STMT_UNSAFE_COUNT);
    binlog_stmt_flags|= (1U << unsafe_type);
    DBUG_VOID_RETURN;
  }

  /**
    Set the bits of binlog_stmt_flags determining the type of
    unsafeness of the current statement.  No existing bits will be
    cleared, but new bits may be set.

    @param flags A binary combination of zero or more bits, (1<<flag)
    where flag is a member of enum_binlog_stmt_unsafe.
  */
  inline void set_stmt_unsafe_flags(uint32 flags) {
    DBUG_ENTER("set_stmt_unsafe_flags");
    DBUG_ASSERT((flags & ~BINLOG_STMT_UNSAFE_ALL_FLAGS) == 0);
    binlog_stmt_flags|= flags;
    DBUG_VOID_RETURN;
  }

  /**
    Return a binary combination of all unsafe warnings for the
    statement.  If the statement has been marked as unsafe by the
    'flag' member of enum_binlog_stmt_unsafe, then the return value
    from this function has bit (1<<flag) set to 1.
  */
  inline uint32 get_stmt_unsafe_flags() const {
    DBUG_ENTER("get_stmt_unsafe_flags");
    DBUG_RETURN(binlog_stmt_flags & BINLOG_STMT_UNSAFE_ALL_FLAGS);
  }

  /**
    Mark the current statement as safe; i.e., clear all bits in
    binlog_stmt_flags that correspond to elements of
    enum_binlog_stmt_unsafe.
  */
  inline void clear_stmt_unsafe() {
    DBUG_ENTER("clear_stmt_unsafe");
    binlog_stmt_flags&= ~BINLOG_STMT_UNSAFE_ALL_FLAGS;
    DBUG_VOID_RETURN;
  }

  /**
    Determine if this statement is a row injection.

    @retval 0 if the statement is not a row injection
    @retval nonzero if the statement is a row injection
  */
  inline bool is_stmt_row_injection() const {
    return binlog_stmt_flags &
      (1U << (BINLOG_STMT_UNSAFE_COUNT + BINLOG_STMT_TYPE_ROW_INJECTION));
  }

  /**
    Flag the statement as a row injection.  A row injection is either
    a BINLOG statement, or a row event in the relay log executed by
    the slave SQL thread.
  */
  inline void set_stmt_row_injection() {
    DBUG_ENTER("set_stmt_row_injection");
    binlog_stmt_flags|=
      (1U << (BINLOG_STMT_UNSAFE_COUNT + BINLOG_STMT_TYPE_ROW_INJECTION));
    DBUG_VOID_RETURN;
  }

  enum enum_stmt_accessed_table
  {
    /*
       If a transactional table is about to be read. Note that
       a write implies a read.
    */
    STMT_READS_TRANS_TABLE= 0,
    /*
       If a non-transactional table is about to be read. Note that
       a write implies a read.
    */
    STMT_READS_NON_TRANS_TABLE,
    /*
       If a temporary transactional table is about to be read. Note
       that a write implies a read.
    */
    STMT_READS_TEMP_TRANS_TABLE,
    /*
       If a temporary non-transactional table is about to be read. Note
      that a write implies a read.
    */
    STMT_READS_TEMP_NON_TRANS_TABLE,
    /*
       If a transactional table is about to be updated.
    */
    STMT_WRITES_TRANS_TABLE,
    /*
       If a non-transactional table is about to be updated.
    */
    STMT_WRITES_NON_TRANS_TABLE,
    /*
       If a temporary transactional table is about to be updated.
    */
    STMT_WRITES_TEMP_TRANS_TABLE,
    /*
       If a temporary non-transactional table is about to be updated.
    */
    STMT_WRITES_TEMP_NON_TRANS_TABLE,
    /*
      The last element of the enumeration. Please, if necessary add
      anything before this.
    */
    STMT_ACCESS_TABLE_COUNT
  };

#ifndef DBUG_OFF
  static inline const char *stmt_accessed_table_string(enum_stmt_accessed_table accessed_table)
  {
    switch (accessed_table)
    {
      case STMT_READS_TRANS_TABLE:
         return "STMT_READS_TRANS_TABLE";
      break;
      case STMT_READS_NON_TRANS_TABLE:
        return "STMT_READS_NON_TRANS_TABLE";
      break;
      case STMT_READS_TEMP_TRANS_TABLE:
        return "STMT_READS_TEMP_TRANS_TABLE";
      break;
      case STMT_READS_TEMP_NON_TRANS_TABLE:
        return "STMT_READS_TEMP_NON_TRANS_TABLE";
      break;  
      case STMT_WRITES_TRANS_TABLE:
        return "STMT_WRITES_TRANS_TABLE";
      break;
      case STMT_WRITES_NON_TRANS_TABLE:
        return "STMT_WRITES_NON_TRANS_TABLE";
      break;
      case STMT_WRITES_TEMP_TRANS_TABLE:
        return "STMT_WRITES_TEMP_TRANS_TABLE";
      break;
      case STMT_WRITES_TEMP_NON_TRANS_TABLE:
        return "STMT_WRITES_TEMP_NON_TRANS_TABLE";
      break;
      case STMT_ACCESS_TABLE_COUNT:
      default:
        DBUG_ASSERT(0);
      break;
    }
    MY_ASSERT_UNREACHABLE();
    return "";
  }
#endif  /* DBUG */
               
  #define BINLOG_DIRECT_ON 0xF0    /* unsafe when
                                      --binlog-direct-non-trans-updates
                                      is ON */

  #define BINLOG_DIRECT_OFF 0xF    /* unsafe when
                                      --binlog-direct-non-trans-updates
                                      is OFF */

  #define TRX_CACHE_EMPTY 0x33     /* unsafe when trx-cache is empty */

  #define TRX_CACHE_NOT_EMPTY 0xCC /* unsafe when trx-cache is not empty */

  #define IL_LT_REPEATABLE 0xAA    /* unsafe when < ISO_REPEATABLE_READ */

  #define IL_GTE_REPEATABLE 0x55   /* unsafe when >= ISO_REPEATABLE_READ */
  
  /**
    Sets the type of table that is about to be accessed while executing a
    statement.

    @param accessed_table Enumeration type that defines the type of table,
                           e.g. temporary, transactional, non-transactional.
  */
  inline void set_stmt_accessed_table(enum_stmt_accessed_table accessed_table)
  {
    DBUG_ENTER("LEX::set_stmt_accessed_table");

    DBUG_ASSERT(accessed_table >= 0 && accessed_table < STMT_ACCESS_TABLE_COUNT);
    stmt_accessed_table_flag |= (1U << accessed_table);

    DBUG_VOID_RETURN;
  }

  /**
    Checks if a type of table is about to be accessed while executing a
    statement.

    @param accessed_table Enumeration type that defines the type of table,
           e.g. temporary, transactional, non-transactional.

    @return
      @retval TRUE  if the type of the table is about to be accessed
      @retval FALSE otherwise
  */
  inline bool stmt_accessed_table(enum_stmt_accessed_table accessed_table)
  {
    DBUG_ENTER("LEX::stmt_accessed_table");

    DBUG_ASSERT(accessed_table >= 0 && accessed_table < STMT_ACCESS_TABLE_COUNT);

    DBUG_RETURN((stmt_accessed_table_flag & (1U << accessed_table)) != 0);
  }

  /**
    Checks if a temporary non-transactional table is about to be accessed
    while executing a statement.

    @return
      @retval TRUE  if a temporary non-transactional table is about to be
                    accessed
      @retval FALSE otherwise
  */
  inline bool stmt_accessed_non_trans_temp_table()
  {
    DBUG_ENTER("THD::stmt_accessed_non_trans_temp_table");

    DBUG_RETURN((stmt_accessed_table_flag &
                ((1U << STMT_READS_TEMP_NON_TRANS_TABLE) |
                 (1U << STMT_WRITES_TEMP_NON_TRANS_TABLE))) != 0);
  }

  /*
    Checks if a mixed statement is unsafe.

    
    @param in_multi_stmt_transaction_mode defines if there is an on-going
           multi-transactional statement.
    @param binlog_direct defines if --binlog-direct-non-trans-updates is
           active.
    @param trx_cache_is_not_empty defines if the trx-cache is empty or not.
    @param trx_isolation defines the isolation level.
 
    @return
      @retval TRUE if the mixed statement is unsafe
      @retval FALSE otherwise
  */
  inline bool is_mixed_stmt_unsafe(bool in_multi_stmt_transaction_mode,
                                   bool binlog_direct,
                                   bool trx_cache_is_not_empty,
                                   uint tx_isolation)
  {
    bool unsafe= FALSE;

    if (in_multi_stmt_transaction_mode)
    {
       uint condition=
         (binlog_direct ? BINLOG_DIRECT_ON : BINLOG_DIRECT_OFF) &
         (trx_cache_is_not_empty ? TRX_CACHE_NOT_EMPTY : TRX_CACHE_EMPTY) &
         (tx_isolation >= ISO_REPEATABLE_READ ? IL_GTE_REPEATABLE : IL_LT_REPEATABLE);

      unsafe= (binlog_unsafe_map[stmt_accessed_table_flag] & condition);

#if !defined(DBUG_OFF)
      DBUG_PRINT("LEX::is_mixed_stmt_unsafe", ("RESULT %02X %02X %02X\n", condition,
              binlog_unsafe_map[stmt_accessed_table_flag],
              (binlog_unsafe_map[stmt_accessed_table_flag] & condition)));
 
      int type_in= 0;
      for (; type_in < STMT_ACCESS_TABLE_COUNT; type_in++)
      {
        if (stmt_accessed_table((enum_stmt_accessed_table) type_in))
          DBUG_PRINT("LEX::is_mixed_stmt_unsafe", ("ACCESSED %s ",
                  stmt_accessed_table_string((enum_stmt_accessed_table) type_in)));
      }
#endif
    }

    if (stmt_accessed_table(STMT_WRITES_NON_TRANS_TABLE) &&
      stmt_accessed_table(STMT_READS_TRANS_TABLE) &&
      tx_isolation < ISO_REPEATABLE_READ)
      unsafe= TRUE;
    else if (stmt_accessed_table(STMT_WRITES_TEMP_NON_TRANS_TABLE) &&
      stmt_accessed_table(STMT_READS_TRANS_TABLE) &&
      tx_isolation < ISO_REPEATABLE_READ)
      unsafe= TRUE;

    return(unsafe);
  }

  /**
    true if the parsed tree contains references to stored procedures
    or functions, false otherwise
  */
  bool uses_stored_routines() const
  { return sroutines_list.elements != 0; }

private:

  /**
    Enumeration listing special types of statements.

    Currently, the only possible type is ROW_INJECTION.
  */
  enum enum_binlog_stmt_type {
    /**
      The statement is a row injection (i.e., either a BINLOG
      statement or a row event executed by the slave SQL thread).
    */
    BINLOG_STMT_TYPE_ROW_INJECTION = 0,

    /** The last element of this enumeration type. */
    BINLOG_STMT_TYPE_COUNT
  };

  /**
    Bit field indicating the type of statement.

    There are two groups of bits:

    - The low BINLOG_STMT_UNSAFE_COUNT bits indicate the types of
      unsafeness that the current statement has.

    - The next BINLOG_STMT_TYPE_COUNT bits indicate if the statement
      is of some special type.

    This must be a member of LEX, not of THD: each stored procedure
    needs to remember its unsafeness state between calls and each
    stored procedure has its own LEX object (but no own THD object).
  */
  uint32 binlog_stmt_flags;

  /**
    Bit field that determines the type of tables that are about to be
    be accessed while executing a statement.
  */
  uint32 stmt_accessed_table_flag;
};


/*
  st_parsing_options contains the flags for constructions that are
  allowed in the current statement.
*/

struct st_parsing_options
{
  bool allows_variable;
  bool allows_select_into;
  bool allows_select_procedure;
  bool allows_derived;

  st_parsing_options() { reset(); }
  void reset();
};


/**
  The state of the lexical parser, when parsing comments.
*/
enum enum_comment_state
{
  /**
    Not parsing comments.
  */
  NO_COMMENT,
  /**
    Parsing comments that need to be preserved.
    Typically, these are user comments '/' '*' ... '*' '/'.
  */
  PRESERVE_COMMENT,
  /**
    Parsing comments that need to be discarded.
    Typically, these are special comments '/' '*' '!' ... '*' '/',
    or '/' '*' '!' 'M' 'M' 'm' 'm' 'm' ... '*' '/', where the comment
    markers should not be expanded.
  */
  DISCARD_COMMENT
};


/**
  @brief This class represents the character input stream consumed during
  lexical analysis.

  In addition to consuming the input stream, this class performs some
  comment pre processing, by filtering out out of bound special text
  from the query input stream.
  Two buffers, with pointers inside each buffers, are maintained in
  parallel. The 'raw' buffer is the original query text, which may
  contain out-of-bound comments. The 'cpp' (for comments pre processor)
  is the pre-processed buffer that contains only the query text that
  should be seen once out-of-bound data is removed.
*/

class Lex_input_stream
{
public:
  Lex_input_stream()
  {
  }

  ~Lex_input_stream()
  {
  }

  /**
     Object initializer. Must be called before usage.

     @retval FALSE OK
     @retval TRUE  Error
  */
  bool init(THD *thd, char *buff, unsigned int length);

  void reset(char *buff, unsigned int length);

  /**
    Set the echo mode.

    When echo is true, characters parsed from the raw input stream are
    preserved. When false, characters parsed are silently ignored.
    @param echo the echo mode.
  */
  void set_echo(bool echo)
  {
    m_echo= echo;
  }

  void save_in_comment_state()
  {
    m_echo_saved= m_echo;
    in_comment_saved= in_comment;
  }

  void restore_in_comment_state()
  {
    m_echo= m_echo_saved;
    in_comment= in_comment_saved;
  }

  /**
    Skip binary from the input stream.
    @param n number of bytes to accept.
  */
  void skip_binary(int n)
  {
    if (m_echo)
    {
      memcpy(m_cpp_ptr, m_ptr, n);
      m_cpp_ptr += n;
    }
    m_ptr += n;
  }

  /**
    Get a character, and advance in the stream.
    @return the next character to parse.
  */
  unsigned char yyGet()
  {
    char c= *m_ptr++;
    if (m_echo)
      *m_cpp_ptr++ = c;
    return c;
  }

  /**
    Get the last character accepted.
    @return the last character accepted.
  */
  unsigned char yyGetLast()
  {
    return m_ptr[-1];
  }

  /**
    Look at the next character to parse, but do not accept it.
  */
  unsigned char yyPeek()
  {
    return m_ptr[0];
  }

  /**
    Look ahead at some character to parse.
    @param n offset of the character to look up
  */
  unsigned char yyPeekn(int n)
  {
    return m_ptr[n];
  }

  /**
    Cancel the effect of the last yyGet() or yySkip().
    Note that the echo mode should not change between calls to yyGet / yySkip
    and yyUnget. The caller is responsible for ensuring that.
  */
  void yyUnget()
  {
    m_ptr--;
    if (m_echo)
      m_cpp_ptr--;
  }

  /**
    Accept a character, by advancing the input stream.
  */
  void yySkip()
  {
    if (m_echo)
      *m_cpp_ptr++ = *m_ptr++;
    else
      m_ptr++;
  }

  /**
    Accept multiple characters at once.
    @param n the number of characters to accept.
  */
  void yySkipn(int n)
  {
    if (m_echo)
    {
      memcpy(m_cpp_ptr, m_ptr, n);
      m_cpp_ptr += n;
    }
    m_ptr += n;
  }

  /**
    Puts a character back into the stream, canceling
    the effect of the last yyGet() or yySkip().
    Note that the echo mode should not change between calls
    to unput, get, or skip from the stream.
  */
  char *yyUnput(char ch)
  {
    *--m_ptr= ch;
    if (m_echo)
      m_cpp_ptr--;
    return m_ptr;
  }

  /**
    End of file indicator for the query text to parse.
    @return true if there are no more characters to parse
  */
  bool eof()
  {
    return (m_ptr >= m_end_of_query);
  }

  /**
    End of file indicator for the query text to parse.
    @param n number of characters expected
    @return true if there are less than n characters to parse
  */
  bool eof(int n)
  {
    return ((m_ptr + n) >= m_end_of_query);
  }

  /** Get the raw query buffer. */
  const char *get_buf()
  {
    return m_buf;
  }

  /** Get the pre-processed query buffer. */
  const char *get_cpp_buf()
  {
    return m_cpp_buf;
  }

  /** Get the end of the raw query buffer. */
  const char *get_end_of_query()
  {
    return m_end_of_query;
  }

  /** Mark the stream position as the start of a new token. */
  void start_token()
  {
    m_tok_start_prev= m_tok_start;
    m_tok_start= m_ptr;
    m_tok_end= m_ptr;

    m_cpp_tok_start_prev= m_cpp_tok_start;
    m_cpp_tok_start= m_cpp_ptr;
    m_cpp_tok_end= m_cpp_ptr;
  }

  /**
    Adjust the starting position of the current token.
    This is used to compensate for starting whitespace.
  */
  void restart_token()
  {
    m_tok_start= m_ptr;
    m_cpp_tok_start= m_cpp_ptr;
  }

  /** Get the token start position, in the raw buffer. */
  const char *get_tok_start()
  {
    return m_tok_start;
  }

  /** Get the token start position, in the pre-processed buffer. */
  const char *get_cpp_tok_start()
  {
    return m_cpp_tok_start;
  }

  /** Get the token end position, in the raw buffer. */
  const char *get_tok_end()
  {
    return m_tok_end;
  }

  /** Get the token end position, in the pre-processed buffer. */
  const char *get_cpp_tok_end()
  {
    return m_cpp_tok_end;
  }

  /** Get the previous token start position, in the raw buffer. */
  const char *get_tok_start_prev()
  {
    return m_tok_start_prev;
  }

  /** Get the current stream pointer, in the raw buffer. */
  const char *get_ptr()
  {
    return m_ptr;
  }

  /** Get the current stream pointer, in the pre-processed buffer. */
  const char *get_cpp_ptr()
  {
    return m_cpp_ptr;
  }

  /** Get the length of the current token, in the raw buffer. */
  uint yyLength()
  {
    /*
      The assumption is that the lexical analyser is always 1 character ahead,
      which the -1 account for.
    */
    DBUG_ASSERT(m_ptr > m_tok_start);
    return (uint) ((m_ptr - m_tok_start) - 1);
  }

  /** Get the utf8-body string. */
  const char *get_body_utf8_str()
  {
    return m_body_utf8;
  }

  /** Get the utf8-body length. */
  uint get_body_utf8_length()
  {
    return (uint) (m_body_utf8_ptr - m_body_utf8);
  }

  void body_utf8_start(THD *thd, const char *begin_ptr);
  void body_utf8_append(const char *ptr);
  void body_utf8_append(const char *ptr, const char *end_ptr);
  void body_utf8_append_literal(THD *thd,
                                const LEX_STRING *txt,
                                CHARSET_INFO *txt_cs,
                                const char *end_ptr);

  /** Current thread. */
  THD *m_thd;

  /** Current line number. */
  uint yylineno;

  /** Length of the last token parsed. */
  uint yytoklen;

  /** Interface with bison, value of the last token parsed. */
  LEX_YYSTYPE yylval;

  /**
    LALR(2) resolution, look ahead token.
    Value of the next token to return, if any,
    or -1, if no token was parsed in advance.
    Note: 0 is a legal token, and represents YYEOF.
  */
  int lookahead_token;

  /** LALR(2) resolution, value of the look ahead token.*/
  LEX_YYSTYPE lookahead_yylval;

private:
  /** Pointer to the current position in the raw input stream. */
  char *m_ptr;

  /** Starting position of the last token parsed, in the raw buffer. */
  const char *m_tok_start;

  /** Ending position of the previous token parsed, in the raw buffer. */
  const char *m_tok_end;

  /** End of the query text in the input stream, in the raw buffer. */
  const char *m_end_of_query;

  /** Starting position of the previous token parsed, in the raw buffer. */
  const char *m_tok_start_prev;

  /** Begining of the query text in the input stream, in the raw buffer. */
  const char *m_buf;

  /** Length of the raw buffer. */
  uint m_buf_length;

  /** Echo the parsed stream to the pre-processed buffer. */
  bool m_echo;
  bool m_echo_saved;

  /** Pre-processed buffer. */
  char *m_cpp_buf;

  /** Pointer to the current position in the pre-processed input stream. */
  char *m_cpp_ptr;

  /**
    Starting position of the last token parsed,
    in the pre-processed buffer.
  */
  const char *m_cpp_tok_start;

  /**
    Starting position of the previous token parsed,
    in the pre-procedded buffer.
  */
  const char *m_cpp_tok_start_prev;

  /**
    Ending position of the previous token parsed,
    in the pre-processed buffer.
  */
  const char *m_cpp_tok_end;

  /** UTF8-body buffer created during parsing. */
  char *m_body_utf8;

  /** Pointer to the current position in the UTF8-body buffer. */
  char *m_body_utf8_ptr;

  /**
    Position in the pre-processed buffer. The query from m_cpp_buf to
    m_cpp_utf_processed_ptr is converted to UTF8-body.
  */
  const char *m_cpp_utf8_processed_ptr;

public:

  /** Current state of the lexical analyser. */
  enum my_lex_states next_state;

  /**
    Position of ';' in the stream, to delimit multiple queries.
    This delimiter is in the raw buffer.
  */
  const char *found_semicolon;

  /** Token character bitmaps, to detect 7bit strings. */
  uchar tok_bitmap;

  /** SQL_MODE = IGNORE_SPACE. */
  bool ignore_space;

  /**
    TRUE if we're parsing a prepared statement: in this mode
    we should allow placeholders.
  */
  bool stmt_prepare_mode;
  /**
    TRUE if we should allow multi-statements.
  */
  bool multi_statements;

  /** State of the lexical analyser for comments. */
  enum_comment_state in_comment;
  enum_comment_state in_comment_saved;

  /**
    Starting position of the TEXT_STRING or IDENT in the pre-processed
    buffer.

    NOTE: this member must be used within MYSQLlex() function only.
  */
  const char *m_cpp_text_start;

  /**
    Ending position of the TEXT_STRING or IDENT in the pre-processed
    buffer.

    NOTE: this member must be used within MYSQLlex() function only.
    */
  const char *m_cpp_text_end;

  /**
    Character set specified by the character-set-introducer.

    NOTE: this member must be used within MYSQLlex() function only.
  */
  CHARSET_INFO *m_underscore_cs;
};

/**
  Abstract representation of a statement.
  This class is an interface between the parser and the runtime.
  The parser builds the appropriate sub classes of Sql_statement
  to represent a SQL statement in the parsed tree.
  The execute() method in the sub classes contain the runtime implementation.
  Note that this interface is used for SQL statement recently implemented,
  the code for older statements tend to load the LEX structure with more
  attributes instead.
  The recommended way to implement new statements is to sub-class
  Sql_statement, as this improves code modularity (see the 'big switch' in
  dispatch_command()), and decrease the total size of the LEX structure
  (therefore saving memory in stored programs).
*/
class Sql_statement : public Sql_alloc
{
public:
  /**
    Execute this SQL statement.
    @param thd the current thread.
    @return 0 on success.
  */
  virtual bool execute(THD *thd) = 0;

protected:
  /**
    Constructor.
    @param lex the LEX structure that represents parts of this statement.
  */
  Sql_statement(LEX *lex)
    : m_lex(lex)
  {}

  /** Destructor. */
  virtual ~Sql_statement()
  {
    /*
      Sql_statement objects are allocated in thd->mem_root.
      In MySQL, the C++ destructor is never called, the underlying MEM_ROOT is
      simply destroyed instead.
      Do not rely on the destructor for any cleanup.
    */
    DBUG_ASSERT(FALSE);
  }

protected:
  /**
    The legacy LEX structure for this statement.
    The LEX structure contains the existing properties of the parsed tree.
    TODO: with time, attributes from LEX should move to sub classes of
    Sql_statement, so that the parser only builds Sql_statement objects
    with the minimum set of attributes, instead of a LEX structure that
    contains the collection of every possible attribute.
  */
  LEX *m_lex;
};

/* The state of the lex parsing. This is saved in the THD struct */

struct LEX: public Query_tables_list
{
  SELECT_LEX_UNIT unit;                         /* most upper unit */
  SELECT_LEX select_lex;                        /* first SELECT_LEX */
  /* current SELECT_LEX in parsing */
  SELECT_LEX *current_select;
  /* list of all SELECT_LEX */
  SELECT_LEX *all_selects_list;

  char *length,*dec,*change;
  LEX_STRING name;
  char *help_arg;
  char *backup_dir;				/* For RESTORE/BACKUP */
  char* to_log;                                 /* For PURGE MASTER LOGS TO */
  char* x509_subject,*x509_issuer,*ssl_cipher;
  String *wild;
  sql_exchange *exchange;
  select_result *result;
  Item *default_value, *on_update_value;
  LEX_STRING comment, ident;
  LEX_USER *grant_user;
  XID *xid;
  THD *thd;

  /* maintain a list of used plugins for this LEX */
  DYNAMIC_ARRAY plugins;
  plugin_ref plugins_static_buffer[INITIAL_LEX_PLUGIN_LIST_SIZE];

  CHARSET_INFO *charset;
  bool text_string_is_7bit;
  /* store original leaf_tables for INSERT SELECT and PS/SP */
  TABLE_LIST *leaf_tables_insert;

  /** SELECT of CREATE VIEW statement */
  LEX_STRING create_view_select;

  /** Start of 'ON table', in trigger statements.  */
  const char* raw_trg_on_table_name_begin;
  /** End of 'ON table', in trigger statements. */
  const char* raw_trg_on_table_name_end;

  /* Partition info structure filled in by PARTITION BY parse part */
  partition_info *part_info;

  /*
    The definer of the object being created (view, trigger, stored routine).
    I.e. the value of DEFINER clause.
  */
  LEX_USER *definer;

  List<Key_part_spec> col_list;
  List<Key_part_spec> ref_list;
  List<String>	      interval_list;
  List<LEX_USER>      users_list;
  List<LEX_COLUMN>    columns;
  List<Item>	      *insert_list,field_list,value_list,update_list;
  List<List_item>     many_values;
  List<set_var_base>  var_list;
  List<Item_func_set_user_var> set_var_list; // in-query assignment list
  List<Item_param>    param_list;
  List<LEX_STRING>    view_list; // view list (list of field names in view)
  /*
    A stack of name resolution contexts for the query. This stack is used
    at parse time to set local name resolution contexts for various parts
    of a query. For example, in a JOIN ... ON (some_condition) clause the
    Items in 'some_condition' must be resolved only against the operands
    of the the join, and not against the whole clause. Similarly, Items in
    subqueries should be resolved against the subqueries (and outer queries).
    The stack is used in the following way: when the parser detects that
    all Items in some clause need a local context, it creates a new context
    and pushes it on the stack. All newly created Items always store the
    top-most context in the stack. Once the parser leaves the clause that
    required a local context, the parser pops the top-most context.
  */
  List<Name_resolution_context> context_stack;

  SQL_I_List<ORDER> proc_list;
  SQL_I_List<TABLE_LIST> auxiliary_table_list, save_list;
  Create_field	      *last_field;
  Item_sum *in_sum_func;
  udf_func udf;
  HA_CHECK_OPT   check_opt;			// check/repair options
  HA_CREATE_INFO create_info;
  KEY_CREATE_INFO key_create_info;
  LEX_MASTER_INFO mi;				// used by CHANGE MASTER
  LEX_SERVER_OPTIONS server_options;
  USER_RESOURCES mqh;
  LEX_RESET_SLAVE reset_slave_info;
  ulong type;
  /*
    This variable is used in post-parse stage to declare that sum-functions,
    or functions which have sense only if GROUP BY is present, are allowed.
    For example in a query
    SELECT ... FROM ...WHERE MIN(i) == 1 GROUP BY ... HAVING MIN(i) > 2
    MIN(i) in the WHERE clause is not allowed in the opposite to MIN(i)
    in the HAVING clause. Due to possible nesting of select construct
    the variable can contain 0 or 1 for each nest level.
  */
  nesting_map allow_sum_func;

  Sql_statement *m_stmt;

  /*
    Usually `expr` rule of yacc is quite reused but some commands better
    not support subqueries which comes standard with this rule, like
    KILL, HA_READ, CREATE/ALTER EVENT etc. Set this to `false` to get
    syntax error back.
  */
  bool expr_allows_subselect;

  enum SSL_type ssl_type;			/* defined in violite.h */
  enum enum_duplicates duplicates;
  enum enum_tx_isolation tx_isolation;
  enum enum_ha_read_modes ha_read_mode;
  union {
    enum ha_rkey_function ha_rkey_mode;
    enum xa_option_words xa_opt;
  };
  enum enum_var_type option_type;
  enum enum_view_create_mode create_view_mode;
  enum enum_drop_mode drop_mode;

  uint profile_query_id;
  uint profile_options;
  uint uint_geom_type;
  uint grant, grant_tot_col, which_columns;
  enum Foreign_key::fk_match_opt fk_match_option;
  enum Foreign_key::fk_option fk_update_opt;
  enum Foreign_key::fk_option fk_delete_opt;
  uint slave_thd_opt, start_transaction_opt;
  int nest_level;
  /*
    In LEX representing update which were transformed to multi-update
    stores total number of tables. For LEX representing multi-delete
    holds number of tables from which we will delete records.
  */
  uint table_count;
  uint8 describe;
  /*
    A flag that indicates what kinds of derived tables are present in the
    query (0 if no derived tables, otherwise a combination of flags
    DERIVED_SUBQUERY and DERIVED_VIEW).
  */
  uint8 derived_tables;
  uint8 create_view_algorithm;
  uint8 create_view_check;
  uint8 context_analysis_only;
  bool drop_if_exists, drop_temporary, local_file, one_shot_set;
  bool autocommit;
  bool verbose, no_write_to_binlog;

  enum enum_yes_no_unknown tx_chain, tx_release;
  bool safe_to_cache_query;
  bool subqueries, ignore;
  st_parsing_options parsing_options;
  Alter_info alter_info;
  /*
    For CREATE TABLE statement last element of table list which is not
    part of SELECT or LIKE part (i.e. either element for table we are
    creating or last of tables referenced by foreign keys).
  */
  TABLE_LIST *create_last_non_select_table;
  /* Prepared statements SQL syntax:*/
  LEX_STRING prepared_stmt_name; /* Statement name (in all queries) */
  /*
    Prepared statement query text or name of variable that holds the
    prepared statement (in PREPARE ... queries)
  */
  LEX_STRING prepared_stmt_code;
  /* If true, prepared_stmt_code is a name of variable that holds the query */
  bool prepared_stmt_code_is_varref;
  /* Names of user variables holding parameters (in EXECUTE) */
  List<LEX_STRING> prepared_stmt_params;
  sp_head *sphead;
  sp_name *spname;
  bool sp_lex_in_use;	/* Keep track on lex usage in SPs for error handling */
  bool all_privileges;
  bool proxy_priv;
  sp_pcontext *spcont;

  st_sp_chistics sp_chistics;

  Event_parse_data *event_parse_data;

  bool only_view;       /* used for SHOW CREATE TABLE/VIEW */
  /*
    field_list was created for view and should be removed before PS/SP
    rexecuton
  */
  bool empty_field_list_on_rset;
  /*
    view created to be run from definer (standard behaviour)
  */
  uint8 create_view_suid;
  /* Characterstics of trigger being created */
  st_trg_chistics trg_chistics;
  /*
    List of all items (Item_trigger_field objects) representing fields in
    old/new version of row in trigger. We use this list for checking whenever
    all such fields are valid at trigger creation time and for binding these
    fields to TABLE object at table open (altough for latter pointer to table
    being opened is probably enough).
  */
  SQL_I_List<Item_trigger_field> trg_table_fields;

  /*
    stmt_definition_begin is intended to point to the next word after
    DEFINER-clause in the following statements:
      - CREATE TRIGGER (points to "TRIGGER");
      - CREATE PROCEDURE (points to "PROCEDURE");
      - CREATE FUNCTION (points to "FUNCTION" or "AGGREGATE");
      - CREATE EVENT (points to "EVENT")

    This pointer is required to add possibly omitted DEFINER-clause to the
    DDL-statement before dumping it to the binlog.

    keyword_delayed_begin_offset is the offset to the beginning of the DELAYED
    keyword in INSERT DELAYED statement. keyword_delayed_end_offset is the
    offset to the character right after the DELAYED keyword.
  */
  union {
    const char *stmt_definition_begin;
    uint keyword_delayed_begin_offset;
  };

  union {
    const char *stmt_definition_end;
    uint keyword_delayed_end_offset;
  };

  /**
    During name resolution search only in the table list given by 
    Name_resolution_context::first_name_resolution_table and
    Name_resolution_context::last_name_resolution_table
    (see Item_field::fix_fields()). 
  */
  bool use_only_table_context;

  /*
    Reference to a struct that contains information in various commands
    to add/create/drop/change table spaces.
  */
  st_alter_tablespace *alter_tablespace_info;
  
  bool escape_used;
  bool is_lex_started; /* If lex_start() did run. For debugging. */

  /*
    The set of those tables whose fields are referenced in all subqueries
    of the query.
    TODO: possibly this it is incorrect to have used tables in LEX because
    with subquery, it is not clear what does the field mean. To fix this
    we should aggregate used tables information for selected expressions
    into the select_lex.
  */
  table_map  used_tables;

  LEX();

  virtual ~LEX()
  {
    destroy_query_tables_list();
    plugin_unlock_list(NULL, (plugin_ref *)plugins.buffer, plugins.elements);
    delete_dynamic(&plugins);
  }

  inline bool is_ps_or_view_context_analysis()
  {
    return (context_analysis_only &
            (CONTEXT_ANALYSIS_ONLY_PREPARE |
             CONTEXT_ANALYSIS_ONLY_VIEW));
  }

  inline void uncacheable(uint8 cause)
  {
    safe_to_cache_query= 0;

    /*
      There are no sense to mark select_lex and union fields of LEX,
      but we should merk all subselects as uncacheable from current till
      most upper
    */
    SELECT_LEX *sl;
    SELECT_LEX_UNIT *un;
    for (sl= current_select, un= sl->master_unit();
	 un != &unit;
	 sl= sl->outer_select(), un= sl->master_unit())
    {
      sl->uncacheable|= cause;
      un->uncacheable|= cause;
    }
  }
  void set_trg_event_type_for_tables();

  TABLE_LIST *unlink_first_table(bool *link_to_local);
  void link_first_table_back(TABLE_LIST *first, bool link_to_local);
  void first_lists_tables_same();

  bool can_be_merged();
  bool can_use_merged();
  bool can_not_use_merged();
  bool only_view_structure();
  bool need_correct_ident();
  uint8 get_effective_with_check(TABLE_LIST *view);
  /*
    Is this update command where 'WHITH CHECK OPTION' clause is important

    SYNOPSIS
      LEX::which_check_option_applicable()

    RETURN
      TRUE   have to take 'WHITH CHECK OPTION' clause into account
      FALSE  'WHITH CHECK OPTION' clause do not need
  */
  inline bool which_check_option_applicable()
  {
    switch (sql_command) {
    case SQLCOM_UPDATE:
    case SQLCOM_UPDATE_MULTI:
    case SQLCOM_INSERT:
    case SQLCOM_INSERT_SELECT:
    case SQLCOM_REPLACE:
    case SQLCOM_REPLACE_SELECT:
    case SQLCOM_LOAD:
      return TRUE;
    default:
      return FALSE;
    }
  }

  void cleanup_after_one_table_open();

  bool push_context(Name_resolution_context *context)
  {
    return context_stack.push_front(context);
  }

  void pop_context()
  {
    context_stack.pop();
  }

  bool copy_db_to(char **p_db, size_t *p_db_length) const;

  Name_resolution_context *current_context()
  {
    return context_stack.head();
  }
  /*
    Restore the LEX and THD in case of a parse error.
  */
  static void cleanup_lex_after_parse_error(THD *thd);

  void reset_n_backup_query_tables_list(Query_tables_list *backup);
  void restore_backup_query_tables_list(Query_tables_list *backup);

  bool table_or_sp_used();
  bool is_partition_management() const;

  /**
    @brief check if the statement is a single-level join
    @return result of the check
      @retval TRUE  The statement doesn't contain subqueries, unions and 
                    stored procedure calls.
      @retval FALSE There are subqueries, UNIONs or stored procedure calls.
  */
  bool is_single_level_stmt() 
  { 
    /* 
      This check exploits the fact that the last added to all_select_list is
      on its top. So select_lex (as the first added) will be at the tail 
      of the list.
    */ 
    if (&select_lex == all_selects_list && !sroutines.records)
    {
      DBUG_ASSERT(!all_selects_list->next_select_in_list());
      return TRUE;
    }
    return FALSE;
  }
};


/**
  Set_signal_information is a container used in the parsed tree to represent
  the collection of assignments to condition items in the SIGNAL and RESIGNAL
  statements.
*/
class Set_signal_information
{
public:
  /** Empty default constructor, use clear() */
 Set_signal_information() {} 

  /** Copy constructor. */
  Set_signal_information(const Set_signal_information& set);

  /** Destructor. */
  ~Set_signal_information()
  {}

  /** Clear all items. */
  void clear();

  /**
    For each condition item assignment, m_item[] contains the parsed tree
    that represents the expression assigned, if any.
    m_item[] is an array indexed by Diag_condition_item_name.
  */
  Item *m_item[LAST_DIAG_SET_PROPERTY+1];
};


/**
  The internal state of the syntax parser.
  This object is only available during parsing,
  and is private to the syntax parser implementation (sql_yacc.yy).
*/
class Yacc_state
{
public:
  Yacc_state()
  {
    reset();
  }

  void reset()
  {
    yacc_yyss= NULL;
    yacc_yyvs= NULL;
    m_set_signal_info.clear();
    m_lock_type= TL_READ_DEFAULT;
    m_mdl_type= MDL_SHARED_READ;
  }

  ~Yacc_state();

  /**
    Reset part of the state which needs resetting before parsing
    substatement.
  */
  void reset_before_substatement()
  {
    m_lock_type= TL_READ_DEFAULT;
    m_mdl_type= MDL_SHARED_READ;
  }

  /**
    Bison internal state stack, yyss, when dynamically allocated using
    my_yyoverflow().
  */
  uchar *yacc_yyss;

  /**
    Bison internal semantic value stack, yyvs, when dynamically allocated using
    my_yyoverflow().
  */
  uchar *yacc_yyvs;

  /**
    Fragments of parsed tree,
    used during the parsing of SIGNAL and RESIGNAL.
  */
  Set_signal_information m_set_signal_info;

  /**
    Type of lock to be used for tables being added to the statement's
    table list in table_factor, table_alias_ref, single_multi and
    table_wild_one rules.
    Statements which use these rules but require lock type different
    from one specified by this member have to override it by using
    st_select_lex::set_lock_for_tables() method.

    The default value of this member is TL_READ_DEFAULT. The only two
    cases in which we change it are:
    - When parsing SELECT HIGH_PRIORITY.
    - Rule for DELETE. In which we use this member to pass information
      about type of lock from delete to single_multi part of rule.

    We should try to avoid introducing new use cases as we would like
    to get rid of this member eventually.
  */
  thr_lock_type m_lock_type;

  /**
    The type of requested metadata lock for tables added to
    the statement table list.
  */
  enum_mdl_type m_mdl_type;

  /*
    TODO: move more attributes from the LEX structure here.
  */
};

/**
  Internal state of the parser.
  The complete state consist of:
  - state data used during lexical parsing,
  - state data used during syntactic parsing.
*/
class Parser_state
{
public:
  Parser_state()
    : m_yacc()
  {}

  /**
     Object initializer. Must be called before usage.

     @retval FALSE OK
     @retval TRUE  Error
  */
  bool init(THD *thd, char *buff, unsigned int length)
  {
    return m_lip.init(thd, buff, length);
  }

  ~Parser_state()
  {}

  Lex_input_stream m_lip;
  Yacc_state m_yacc;

  void reset(char *found_semicolon, unsigned int length)
  {
    m_lip.reset(found_semicolon, length);
    m_yacc.reset();
  }
};


struct st_lex_local: public LEX
{
  static void *operator new(size_t size) throw()
  {
    return sql_alloc(size);
  }
  static void *operator new(size_t size, MEM_ROOT *mem_root) throw()
  {
    return (void*) alloc_root(mem_root, (uint) size);
  }
  static void operator delete(void *ptr,size_t size)
  { TRASH(ptr, size); }
  static void operator delete(void *ptr, MEM_ROOT *mem_root)
  { /* Never called */ }
};

extern void lex_init(void);
extern void lex_free(void);
extern void lex_start(THD *thd);
extern void lex_end(LEX *lex);
extern int MYSQLlex(void *arg, void *yythd);

extern void trim_whitespace(CHARSET_INFO *cs, LEX_STRING *str);

extern bool is_lex_native_function(const LEX_STRING *name);

/**
  @} (End of group Semantic_Analysis)
*/

void my_missing_function_error(const LEX_STRING &token, const char *name);
bool is_keyword(const char *name, uint len);

#endif /* MYSQL_SERVER */
#endif /* SQL_LEX_INCLUDED */<|MERGE_RESOLUTION|>--- conflicted
+++ resolved
@@ -292,13 +292,10 @@
   char *relay_log_name;
   ulong relay_log_pos;
   DYNAMIC_ARRAY repl_ignore_server_ids;
-<<<<<<< HEAD
 #ifndef MCP_WL3127
   char *bind_addr;
 #endif
-=======
   ulong server_ids_buffer[2];
->>>>>>> 863a73b8
 } LEX_MASTER_INFO;
 
 typedef struct st_lex_reset_slave
@@ -1002,36 +999,14 @@
 #define ALTER_REMOVE_PARTITIONING (1L << 21)
 #define ALTER_FOREIGN_KEY        (1L << 22)
 #define ALTER_TRUNCATE_PARTITION (1L << 23)
-<<<<<<< HEAD
 #endif
 /* #ifdef MCP_WL3749 */
-=======
-
->>>>>>> 863a73b8
 enum enum_alter_table_change_level
 {
   ALTER_TABLE_METADATA_ONLY= 0,
   ALTER_TABLE_DATA_CHANGED= 1,
   ALTER_TABLE_INDEX_CHANGED= 2
 };
-
-
-/**
-  Temporary hack to enable a class bound forward declaration
-  of the enum_alter_table_change_level enumeration. To be
-  removed once Alter_info is moved to the sql_alter.h
-  header.
-*/
-class Alter_table_change_level
-{
-private:
-  typedef enum enum_alter_table_change_level enum_type;
-  enum_type value;
-public:
-  void operator = (enum_type v) { value = v; }
-  operator enum_type () { return value; }
-};
-
 
 /**
   Temporary hack to enable a class bound forward declaration
@@ -1070,13 +1045,10 @@
   enum tablespace_op_type       tablespace_op;
   List<char>                    partition_names;
   uint                          num_parts;
-<<<<<<< HEAD
 #ifndef MCP_WL3749
   enum ha_build_method          build_method;
 #endif
 /* #else */
-=======
->>>>>>> 863a73b8
   enum_alter_table_change_level change_level;
 /* #endif */
   Create_field                 *datetime_field;
@@ -1088,12 +1060,9 @@
     keys_onoff(LEAVE_AS_IS),
     tablespace_op(NO_TABLESPACE_OP),
     num_parts(0),
-<<<<<<< HEAD
 #ifndef MCP_WL3749
     build_method(HA_BUILD_DEFAULT),
 #else
-=======
->>>>>>> 863a73b8
     change_level(ALTER_TABLE_METADATA_ONLY),
 #endif
     datetime_field(NULL),
