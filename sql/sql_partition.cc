/*
   Copyright 2005-2008 MySQL AB, 2008 Sun Microsystems, Inc.
    All rights reserved. Use is subject to license terms.

   This program is free software; you can redistribute it and/or modify
   it under the terms of the GNU General Public License as published by
   the Free Software Foundation; version 2 of the License.

   This program is distributed in the hope that it will be useful,
   but WITHOUT ANY WARRANTY; without even the implied warranty of
   MERCHANTABILITY or FITNESS FOR A PARTICULAR PURPOSE.  See the
   GNU General Public License for more details.

   You should have received a copy of the GNU General Public License
   along with this program; if not, write to the Free Software
   Foundation, Inc., 51 Franklin St, Fifth Floor, Boston, MA 02110-1301  USA
*/

/*
  This file is a container for general functionality related
  to partitioning introduced in MySQL version 5.1. It contains functionality
  used by all handlers that support partitioning, such as
  the partitioning handler itself and the NDB handler.

  The first version was written by Mikael Ronstrom.

  This version supports RANGE partitioning, LIST partitioning, HASH
  partitioning and composite partitioning (hereafter called subpartitioning)
  where each RANGE/LIST partitioning is HASH partitioned. The hash function
  can either be supplied by the user or by only a list of fields (also
  called KEY partitioning), where the MySQL server will use an internal
  hash function.
  There are quite a few defaults that can be used as well.
*/

/* Some general useful functions */

#define MYSQL_LEX 1
#include "mysql_priv.h"
#include <errno.h>
#include <m_ctype.h>
#include "my_md5.h"

#ifdef WITH_PARTITION_STORAGE_ENGINE
#include "ha_partition.h"
/*
  Partition related functions declarations and some static constants;
*/
const LEX_STRING partition_keywords[]=
{
  { C_STRING_WITH_LEN("HASH") },
  { C_STRING_WITH_LEN("RANGE") },
  { C_STRING_WITH_LEN("LIST") }, 
  { C_STRING_WITH_LEN("KEY") },
  { C_STRING_WITH_LEN("MAXVALUE") },
  { C_STRING_WITH_LEN("LINEAR ") }
};
static const char *part_str= "PARTITION";
static const char *sub_str= "SUB";
static const char *by_str= "BY";
static const char *space_str= " ";
static const char *equal_str= "=";
static const char *end_paren_str= ")";
static const char *begin_paren_str= "(";
static const char *comma_str= ",";

static int get_part_id_charset_func_all(partition_info *part_info,
                                        uint32 *part_id,
                                        longlong *func_value);
static int get_part_id_charset_func_part(partition_info *part_info,
                                         uint32 *part_id,
                                         longlong *func_value);
static int get_part_id_charset_func_subpart(partition_info *part_info,
                                            uint32 *part_id,
                                            longlong *func_value);
static int get_part_part_id_charset_func(partition_info *part_info,
                                         uint32 *part_id,
                                         longlong *func_value);
static int get_subpart_id_charset_func(partition_info *part_info,
                                       uint32 *part_id);
int get_partition_id_list(partition_info *part_info,
                          uint32 *part_id,
                          longlong *func_value);
int get_partition_id_range(partition_info *part_info,
                           uint32 *part_id,
                           longlong *func_value);
int get_partition_id_hash_nosub(partition_info *part_info,
                                uint32 *part_id,
                                longlong *func_value);
int get_partition_id_key_nosub(partition_info *part_info,
                               uint32 *part_id,
                               longlong *func_value);
int get_partition_id_linear_hash_nosub(partition_info *part_info,
                                       uint32 *part_id,
                                       longlong *func_value);
int get_partition_id_linear_key_nosub(partition_info *part_info,
                                      uint32 *part_id,
                                      longlong *func_value);
int get_partition_id_range_sub_hash(partition_info *part_info,
                                    uint32 *part_id,
                                    longlong *func_value);
int get_partition_id_range_sub_key(partition_info *part_info,
                                   uint32 *part_id,
                                   longlong *func_value);
int get_partition_id_range_sub_linear_hash(partition_info *part_info,
                                           uint32 *part_id,
                                           longlong *func_value);
int get_partition_id_range_sub_linear_key(partition_info *part_info,
                                          uint32 *part_id,
                                          longlong *func_value);
int get_partition_id_list_sub_hash(partition_info *part_info,
                                   uint32 *part_id,
                                   longlong *func_value);
int get_partition_id_list_sub_key(partition_info *part_info,
                                  uint32 *part_id,
                                  longlong *func_value);
int get_partition_id_list_sub_linear_hash(partition_info *part_info,
                                          uint32 *part_id,
                                          longlong *func_value);
int get_partition_id_list_sub_linear_key(partition_info *part_info,
                                         uint32 *part_id,
                                         longlong *func_value);
int get_partition_id_hash_sub(partition_info *part_info,
                              uint32 *part_id); 
int get_partition_id_key_sub(partition_info *part_info,
                             uint32 *part_id); 
int get_partition_id_linear_hash_sub(partition_info *part_info,
                                     uint32 *part_id); 
int get_partition_id_linear_key_sub(partition_info *part_info,
                                    uint32 *part_id); 
static uint32 get_next_partition_via_walking(PARTITION_ITERATOR*);
static void set_up_range_analysis_info(partition_info *part_info);
static uint32 get_next_subpartition_via_walking(PARTITION_ITERATOR*);
#endif

uint32 get_next_partition_id_range(PARTITION_ITERATOR* part_iter);
uint32 get_next_partition_id_list(PARTITION_ITERATOR* part_iter);
int get_part_iter_for_interval_via_mapping(partition_info *part_info,
                                           bool is_subpart,
                                           uchar *min_value, uchar *max_value,
                                           uint flags,
                                           PARTITION_ITERATOR *part_iter);
int get_part_iter_for_interval_via_walking(partition_info *part_info,
                                           bool is_subpart,
                                           uchar *min_value, uchar *max_value,
                                           uint flags,
                                           PARTITION_ITERATOR *part_iter);

#ifdef WITH_PARTITION_STORAGE_ENGINE
/*
  A support function to check if a name is in a list of strings

  SYNOPSIS
    is_name_in_list()
    name               String searched for
    list_names         A list of names searched in

  RETURN VALUES
    TRUE               String found
    FALSE              String not found
*/

bool is_name_in_list(char *name,
                          List<char> list_names)
{
  List_iterator<char> names_it(list_names);
  uint no_names= list_names.elements;
  uint i= 0;

  do
  {
    char *list_name= names_it++;
    if (!(my_strcasecmp(system_charset_info, name, list_name)))
      return TRUE;
  } while (++i < no_names);
  return FALSE;
}



/*
  Set-up defaults for partitions. 

  SYNOPSIS
    partition_default_handling()
    table                         Table object
    part_info                     Partition info to set up
    is_create_table_ind           Is this part of a table creation
    normalized_path               Normalized path name of table and database

  RETURN VALUES
    TRUE                          Error
    FALSE                         Success
*/

bool partition_default_handling(TABLE *table, partition_info *part_info,
                                bool is_create_table_ind,
                                const char *normalized_path)
{
  DBUG_ENTER("partition_default_handling");

  if (part_info->use_default_no_partitions)
  {
    if (!is_create_table_ind &&
        table->file->get_no_parts(normalized_path, &part_info->no_parts))
    {
      DBUG_RETURN(TRUE);
    }
  }
  else if (part_info->is_sub_partitioned() &&
           part_info->use_default_no_subpartitions)
  {
    uint no_parts;
    if (!is_create_table_ind &&
        (table->file->get_no_parts(normalized_path, &no_parts)))
    {
      DBUG_RETURN(TRUE);
    }
    DBUG_ASSERT(part_info->no_parts > 0);
    part_info->no_subparts= no_parts / part_info->no_parts;
    DBUG_ASSERT((no_parts % part_info->no_parts) == 0);
  }
  part_info->set_up_defaults_for_partitioning(table->file,
                                              (ulonglong)0, (uint)0);
  DBUG_RETURN(FALSE);
}


/*
  Check that the reorganized table will not have duplicate partitions.

  SYNOPSIS
    check_reorganise_list()
    new_part_info      New partition info
    old_part_info      Old partition info
    list_part_names    The list of partition names that will go away and
                       can be reused in the new table.

  RETURN VALUES
    TRUE               Inacceptable name conflict detected.
    FALSE              New names are OK.

  DESCRIPTION
    Can handle that the 'new_part_info' and 'old_part_info' the same
    in which case it checks that the list of names in the partitions
    doesn't contain any duplicated names.
*/

bool check_reorganise_list(partition_info *new_part_info,
                           partition_info *old_part_info,
                           List<char> list_part_names)
{
  uint new_count, old_count;
  uint no_new_parts= new_part_info->partitions.elements;
  uint no_old_parts= old_part_info->partitions.elements;
  List_iterator<partition_element> new_parts_it(new_part_info->partitions);
  bool same_part_info= (new_part_info == old_part_info);
  DBUG_ENTER("check_reorganise_list");

  new_count= 0;
  do
  {
    List_iterator<partition_element> old_parts_it(old_part_info->partitions);
    char *new_name= (new_parts_it++)->partition_name;
    new_count++;
    old_count= 0;
    do
    {
      char *old_name= (old_parts_it++)->partition_name;
      old_count++;
      if (same_part_info && old_count == new_count)
        break;
      if (!(my_strcasecmp(system_charset_info, old_name, new_name)))
      {
        if (!is_name_in_list(old_name, list_part_names))
          DBUG_RETURN(TRUE);
      }
    } while (old_count < no_old_parts);
  } while (new_count < no_new_parts);
  DBUG_RETURN(FALSE);
}


/*
  A useful routine used by update_row for partition handlers to calculate
  the partition ids of the old and the new record.

  SYNOPSIS
    get_parts_for_update()
    old_data                Buffer of old record
    new_data                Buffer of new record
    rec0                    Reference to table->record[0]
    part_info               Reference to partition information
    out:old_part_id         The returned partition id of old record 
    out:new_part_id         The returned partition id of new record

  RETURN VALUE
    0                       Success
    > 0                     Error code
*/

int get_parts_for_update(const uchar *old_data, uchar *new_data,
                         const uchar *rec0, partition_info *part_info,
                         uint32 *old_part_id, uint32 *new_part_id,
                         longlong *new_func_value)
{
  Field **part_field_array= part_info->full_part_field_array;
  int error;
  longlong old_func_value;
  DBUG_ENTER("get_parts_for_update");

  DBUG_ASSERT(new_data == rec0);
  set_field_ptr(part_field_array, old_data, rec0);
  error= part_info->get_partition_id(part_info, old_part_id,
                                     &old_func_value);
  set_field_ptr(part_field_array, rec0, old_data);
  if (unlikely(error))                             // Should never happen
  {
    DBUG_ASSERT(0);
    DBUG_RETURN(error);
  }
#ifdef NOT_NEEDED
  if (new_data == rec0)
#endif
  {
    if (unlikely((error= part_info->get_partition_id(part_info,
                                                    new_part_id,
                                                     new_func_value)) != 0))
    {
      DBUG_RETURN(error);
    }
  }
#ifdef NOT_NEEDED
  else
  {
    /*
      This branch should never execute but it is written anyways for
      future use. It will be tested by ensuring that the above
      condition is false in one test situation before pushing the code.
    */
    set_field_ptr(part_field_array, new_data, rec0);
    error= part_info->get_partition_id(part_info, new_part_id,
                                       new_func_value);
    set_field_ptr(part_field_array, rec0, new_data);
    if (unlikely(error))
    {
      DBUG_RETURN(error);
    }
  }
#endif
  DBUG_RETURN(0);
}


/*
  A useful routine used by delete_row for partition handlers to calculate
  the partition id.

  SYNOPSIS
    get_part_for_delete()
    buf                     Buffer of old record
    rec0                    Reference to table->record[0]
    part_info               Reference to partition information
    out:part_id             The returned partition id to delete from

  RETURN VALUE
    0                       Success
    > 0                     Error code

  DESCRIPTION
    Dependent on whether buf is not record[0] we need to prepare the
    fields. Then we call the function pointer get_partition_id to
    calculate the partition id.
*/

int get_part_for_delete(const uchar *buf, const uchar *rec0,
                        partition_info *part_info, uint32 *part_id)
{
  int error;
  longlong func_value;
  DBUG_ENTER("get_part_for_delete");

  if (likely(buf == rec0))
  {
    if (unlikely((error= part_info->get_partition_id(part_info, part_id,
                                                     &func_value))))
    {
      DBUG_RETURN(error);
    }
    DBUG_PRINT("info", ("Delete from partition %d", *part_id));
  }
  else
  {
    Field **part_field_array= part_info->full_part_field_array;
    set_field_ptr(part_field_array, buf, rec0);
    error= part_info->get_partition_id(part_info, part_id, &func_value);
    set_field_ptr(part_field_array, rec0, buf);
    if (unlikely(error))
    {
      DBUG_RETURN(error);
    }
    DBUG_PRINT("info", ("Delete from partition %d (path2)", *part_id));
  }
  DBUG_RETURN(0);
}


/*
  This method is used to set-up both partition and subpartitioning
  field array and used for all types of partitioning.
  It is part of the logic around fix_partition_func.

  SYNOPSIS
    set_up_field_array()
    table                TABLE object for which partition fields are set-up
    sub_part             Is the table subpartitioned as well

  RETURN VALUE
    TRUE                 Error, some field didn't meet requirements
    FALSE                Ok, partition field array set-up

  DESCRIPTION

    A great number of functions below here is part of the fix_partition_func
    method. It is used to set up the partition structures for execution from
    openfrm. It is called at the end of the openfrm when the table struct has
    been set-up apart from the partition information.
    It involves:
    1) Setting arrays of fields for the partition functions.
    2) Setting up binary search array for LIST partitioning
    3) Setting up array for binary search for RANGE partitioning
    4) Setting up key_map's to assist in quick evaluation whether one
       can deduce anything from a given index of what partition to use
    5) Checking whether a set of partitions can be derived from a range on
       a field in the partition function.
    As part of doing this there is also a great number of error controls.
    This is actually the place where most of the things are checked for
    partition information when creating a table.
    Things that are checked includes
    1) All fields of partition function in Primary keys and unique indexes
       (if not supported)


    Create an array of partition fields (NULL terminated). Before this method
    is called fix_fields or find_table_in_sef has been called to set
    GET_FIXED_FIELDS_FLAG on all fields that are part of the partition
    function.
*/

static bool set_up_field_array(TABLE *table,
                              bool is_sub_part)
{
  Field **ptr, *field, **field_array;
  uint no_fields= 0;
  uint size_field_array;
  uint i= 0;
  partition_info *part_info= table->part_info;
  int result= FALSE;
  DBUG_ENTER("set_up_field_array");

  ptr= table->field;
  while ((field= *(ptr++))) 
  {
    if (field->flags & GET_FIXED_FIELDS_FLAG)
      no_fields++;
  }
  if (no_fields == 0)
  {
    /*
      We are using hidden key as partitioning field
    */
    DBUG_ASSERT(!is_sub_part);
    DBUG_RETURN(result);
  }
  size_field_array= (no_fields+1)*sizeof(Field*);
  field_array= (Field**)sql_alloc(size_field_array);
  if (unlikely(!field_array))
  {
    mem_alloc_error(size_field_array);
    result= TRUE;
  }
  ptr= table->field;
  while ((field= *(ptr++))) 
  {
    if (field->flags & GET_FIXED_FIELDS_FLAG)
    {
      field->flags&= ~GET_FIXED_FIELDS_FLAG;
      field->flags|= FIELD_IN_PART_FUNC_FLAG;
      if (likely(!result))
      {
        field_array[i++]= field;

        /*
          We check that the fields are proper. It is required for each
          field in a partition function to:
          1) Not be a BLOB of any type
            A BLOB takes too long time to evaluate so we don't want it for
            performance reasons.
        */

        if (unlikely(field->flags & BLOB_FLAG))
        {
          my_error(ER_BLOB_FIELD_IN_PART_FUNC_ERROR, MYF(0));
          result= TRUE;
        }
      }
    }
  }
  field_array[no_fields]= 0;
  if (!is_sub_part)
  {
    part_info->part_field_array= field_array;
    part_info->no_part_fields= no_fields;
  }
  else
  {
    part_info->subpart_field_array= field_array;
    part_info->no_subpart_fields= no_fields;
  }
  DBUG_RETURN(result);
}



/*
  Create a field array including all fields of both the partitioning and the
  subpartitioning functions.

  SYNOPSIS
    create_full_part_field_array()
    thd                  Thread handle
    table                TABLE object for which partition fields are set-up
    part_info            Reference to partitioning data structure

  RETURN VALUE
    TRUE                 Memory allocation of field array failed
    FALSE                Ok

  DESCRIPTION
    If there is no subpartitioning then the same array is used as for the
    partitioning. Otherwise a new array is built up using the flag
    FIELD_IN_PART_FUNC in the field object.
    This function is called from fix_partition_func
*/

static bool create_full_part_field_array(THD *thd, TABLE *table,
                                         partition_info *part_info)
{
  bool result= FALSE;
  Field **ptr;
  my_bitmap_map *bitmap_buf;
  DBUG_ENTER("create_full_part_field_array");

  if (!part_info->is_sub_partitioned())
  {
    part_info->full_part_field_array= part_info->part_field_array;
    part_info->no_full_part_fields= part_info->no_part_fields;
  }
  else
  {
    Field *field, **field_array;
    uint no_part_fields=0, size_field_array;
    ptr= table->field;
    while ((field= *(ptr++)))
    {
      if (field->flags & FIELD_IN_PART_FUNC_FLAG)
        no_part_fields++;
    }
    size_field_array= (no_part_fields+1)*sizeof(Field*);
    field_array= (Field**)sql_alloc(size_field_array);
    if (unlikely(!field_array))
    {
      mem_alloc_error(size_field_array);
      result= TRUE;
      goto end;
    }
    no_part_fields= 0;
    ptr= table->field;
    while ((field= *(ptr++)))
    {
      if (field->flags & FIELD_IN_PART_FUNC_FLAG)
        field_array[no_part_fields++]= field;
    }
    field_array[no_part_fields]=0;
    part_info->full_part_field_array= field_array;
    part_info->no_full_part_fields= no_part_fields;
  }

  /*
    Initialize the set of all fields used in partition and subpartition
    expression. Required for testing of partition fields in write_set
    when updating. We need to set all bits in read_set because the row
    may need to be inserted in a different [sub]partition.
  */
  if (!(bitmap_buf= (my_bitmap_map*)
        thd->alloc(bitmap_buffer_size(table->s->fields))))
  {
    mem_alloc_error(bitmap_buffer_size(table->s->fields));
    result= TRUE;
    goto end;
  }
  if (bitmap_init(&part_info->full_part_field_set, bitmap_buf,
                  table->s->fields, FALSE))
  {
    mem_alloc_error(table->s->fields);
    result= TRUE;
    goto end;
  }
  /*
    full_part_field_array may be NULL if storage engine supports native
    partitioning.
  */
  if ((ptr= part_info->full_part_field_array))
    for (; *ptr; ptr++)
      bitmap_set_bit(&part_info->full_part_field_set, (*ptr)->field_index);

end:
  DBUG_RETURN(result);
}


/*

  Clear flag GET_FIXED_FIELDS_FLAG in all fields of a key previously set by
  set_indicator_in_key_fields (always used in pairs).

  SYNOPSIS
    clear_indicator_in_key_fields()
    key_info                  Reference to find the key fields

  RETURN VALUE
    NONE

  DESCRIPTION
    These support routines is used to set/reset an indicator of all fields
    in a certain key. It is used in conjunction with another support routine
    that traverse all fields in the PF to find if all or some fields in the
    PF is part of the key. This is used to check primary keys and unique
    keys involve all fields in PF (unless supported) and to derive the
    key_map's used to quickly decide whether the index can be used to
    derive which partitions are needed to scan.
*/

static void clear_indicator_in_key_fields(KEY *key_info)
{
  KEY_PART_INFO *key_part;
  uint key_parts= key_info->key_parts, i;
  for (i= 0, key_part=key_info->key_part; i < key_parts; i++, key_part++)
    key_part->field->flags&= (~GET_FIXED_FIELDS_FLAG);
}


/*
  Set flag GET_FIXED_FIELDS_FLAG in all fields of a key.

  SYNOPSIS
    set_indicator_in_key_fields
    key_info                  Reference to find the key fields

  RETURN VALUE
    NONE
*/

static void set_indicator_in_key_fields(KEY *key_info)
{
  KEY_PART_INFO *key_part;
  uint key_parts= key_info->key_parts, i;
  for (i= 0, key_part=key_info->key_part; i < key_parts; i++, key_part++)
    key_part->field->flags|= GET_FIXED_FIELDS_FLAG;
}


/*
  Check if all or some fields in partition field array is part of a key
  previously used to tag key fields.

  SYNOPSIS
    check_fields_in_PF()
    ptr                  Partition field array
    out:all_fields       Is all fields of partition field array used in key
    out:some_fields      Is some fields of partition field array used in key

  RETURN VALUE
    all_fields, some_fields
*/

static void check_fields_in_PF(Field **ptr, bool *all_fields,
                               bool *some_fields)
{
  DBUG_ENTER("check_fields_in_PF");

  *all_fields= TRUE;
  *some_fields= FALSE;
  if ((!ptr) || !(*ptr))
  {
    *all_fields= FALSE;
    DBUG_VOID_RETURN;
  }
  do
  {
  /* Check if the field of the PF is part of the current key investigated */
    if ((*ptr)->flags & GET_FIXED_FIELDS_FLAG)
      *some_fields= TRUE; 
    else
      *all_fields= FALSE;
  } while (*(++ptr));
  DBUG_VOID_RETURN;
}


/*
  Clear flag GET_FIXED_FIELDS_FLAG in all fields of the table.
  This routine is used for error handling purposes.

  SYNOPSIS
    clear_field_flag()
    table                TABLE object for which partition fields are set-up

  RETURN VALUE
    NONE
*/

static void clear_field_flag(TABLE *table)
{
  Field **ptr;
  DBUG_ENTER("clear_field_flag");

  for (ptr= table->field; *ptr; ptr++)
    (*ptr)->flags&= (~GET_FIXED_FIELDS_FLAG);
  DBUG_VOID_RETURN;
}


/*
  find_field_in_table_sef finds the field given its name. All fields get
  GET_FIXED_FIELDS_FLAG set.

  SYNOPSIS
    handle_list_of_fields()
    it                   A list of field names for the partition function
    table                TABLE object for which partition fields are set-up
    part_info            Reference to partitioning data structure
    sub_part             Is the table subpartitioned as well

  RETURN VALUE
    TRUE                 Fields in list of fields not part of table
    FALSE                All fields ok and array created

  DESCRIPTION
    This routine sets-up the partition field array for KEY partitioning, it
    also verifies that all fields in the list of fields is actually a part of
    the table.

*/


static bool handle_list_of_fields(List_iterator<char> it,
                                  TABLE *table,
                                  partition_info *part_info,
                                  bool is_sub_part)
{
  Field *field;
  bool result;
  char *field_name;
  bool is_list_empty= TRUE;
  DBUG_ENTER("handle_list_of_fields");

  while ((field_name= it++))
  {
    is_list_empty= FALSE;
    field= find_field_in_table_sef(table, field_name);
    if (likely(field != 0))
      field->flags|= GET_FIXED_FIELDS_FLAG;
    else
    {
      my_error(ER_FIELD_NOT_FOUND_PART_ERROR, MYF(0));
      clear_field_flag(table);
      result= TRUE;
      goto end;
    }
  }
  if (is_list_empty)
  {
    uint primary_key= table->s->primary_key;
    if (primary_key != MAX_KEY)
    {
      uint no_key_parts= table->key_info[primary_key].key_parts, i;
      /*
        In the case of an empty list we use primary key as partition key.
      */
      for (i= 0; i < no_key_parts; i++)
      {
        Field *field= table->key_info[primary_key].key_part[i].field;
        field->flags|= GET_FIXED_FIELDS_FLAG;
      }
    }
    else
    {
      if (table->s->db_type()->partition_flags &&
          (table->s->db_type()->partition_flags() & HA_USE_AUTO_PARTITION) &&
          (table->s->db_type()->partition_flags() & HA_CAN_PARTITION))
      {
        /*
          This engine can handle automatic partitioning and there is no
          primary key. In this case we rely on that the engine handles
          partitioning based on a hidden key. Thus we allocate no
          array for partitioning fields.
        */
        DBUG_RETURN(FALSE);
      }
      else
      {
        my_error(ER_FIELD_NOT_FOUND_PART_ERROR, MYF(0));
        DBUG_RETURN(TRUE);
      }
    }
  }
  result= set_up_field_array(table, is_sub_part);
end:
  DBUG_RETURN(result);
}


/*
  Support function to check if all VALUES * (expression) is of the
  right sign (no signed constants when unsigned partition function)

  SYNOPSIS
    check_signed_flag()
    part_info                Partition info object

  RETURN VALUES
    0                        No errors due to sign errors
    >0                       Sign error
*/

int check_signed_flag(partition_info *part_info)
{
  int error= 0;
  uint i= 0;
  if (part_info->part_type != HASH_PARTITION &&
      part_info->part_expr->unsigned_flag)
  {
    List_iterator<partition_element> part_it(part_info->partitions);
    do
    {
      partition_element *part_elem= part_it++;

      if (part_elem->signed_flag)
      {
        my_error(ER_PARTITION_CONST_DOMAIN_ERROR, MYF(0));
        error= ER_PARTITION_CONST_DOMAIN_ERROR;
        break;
      }
    } while (++i < part_info->no_parts);
  }
  return error;
}


/*
  The function uses a new feature in fix_fields where the flag 
  GET_FIXED_FIELDS_FLAG is set for all fields in the item tree.
  This field must always be reset before returning from the function
  since it is used for other purposes as well.

  SYNOPSIS
    fix_fields_part_func()
    thd                  The thread object
    func_expr            The item tree reference of the partition function
    table                The table object
    part_info            Reference to partitioning data structure
    is_sub_part          Is the table subpartitioned as well
    is_field_to_be_setup Flag if we are to set-up field arrays

  RETURN VALUE
    TRUE                 An error occurred, something was wrong with the
                         partition function.
    FALSE                Ok, a partition field array was created

  DESCRIPTION
    This function is used to build an array of partition fields for the
    partitioning function and subpartitioning function. The partitioning
    function is an item tree that must reference at least one field in the
    table. This is checked first in the parser that the function doesn't
    contain non-cacheable parts (like a random function) and by checking
    here that the function isn't a constant function.

    Calculate the number of fields in the partition function.
    Use it allocate memory for array of Field pointers.
    Initialise array of field pointers. Use information set when
    calling fix_fields and reset it immediately after.
    The get_fields_in_item_tree activates setting of bit in flags
    on the field object.
*/

bool fix_fields_part_func(THD *thd, Item* func_expr, TABLE *table,
                          bool is_sub_part, bool is_field_to_be_setup)
{
  partition_info *part_info= table->part_info;
  uint dir_length, home_dir_length;
  bool result= TRUE;
  TABLE_LIST tables;
  TABLE_LIST *save_table_list, *save_first_table, *save_last_table;
  int error;
  Name_resolution_context *context;
  const char *save_where;
  char* db_name;
  char db_name_string[FN_REFLEN];
  bool save_use_only_table_context;
  DBUG_ENTER("fix_fields_part_func");

  if (part_info->fixed)
  {
    if (!(is_sub_part || (error= check_signed_flag(part_info))))
      result= FALSE;
    goto end;
  }

  /*
    Set-up the TABLE_LIST object to be a list with a single table
    Set the object to zero to create NULL pointers and set alias
    and real name to table name and get database name from file name.
    TODO: Consider generalizing or refactoring Lex::add_table_to_list() so
    it can be used in all places where we create TABLE_LIST objects.
    Also consider creating appropriate constructors for TABLE_LIST.
  */

  bzero((void*)&tables, sizeof(TABLE_LIST));
  tables.alias= tables.table_name= (char*) table->s->table_name.str;
  tables.table= table;
  tables.next_local= 0;
  tables.next_name_resolution_table= 0;
  /*
    Cache the table in Item_fields. All the tables can be cached except
    the trigger pseudo table.
  */
  tables.cacheable_table= TRUE;
  context= thd->lex->current_context();
  tables.select_lex= context->select_lex;
  strmov(db_name_string, table->s->normalized_path.str);
  dir_length= dirname_length(db_name_string);
  db_name_string[dir_length - 1]= 0;
  home_dir_length= dirname_length(db_name_string);
  db_name= &db_name_string[home_dir_length];
  tables.db= db_name;

  table->map= 1; //To ensure correct calculation of const item
  table->get_fields_in_item_tree= TRUE;
  save_table_list= context->table_list;
  save_first_table= context->first_name_resolution_table;
  save_last_table= context->last_name_resolution_table;
  context->table_list= &tables;
  context->first_name_resolution_table= &tables;
  context->last_name_resolution_table= NULL;
  func_expr->walk(&Item::change_context_processor, 0, (uchar*) context);
  save_where= thd->where;
  thd->where= "partition function";
  /*
    In execution we must avoid the use of thd->change_item_tree since
    we might release memory before statement is completed. We do this
    by temporarily setting the stmt_arena->mem_root to be the mem_root
    of the table object, this also ensures that any memory allocated
    during fix_fields will not be released at end of execution of this
    statement. Thus the item tree will remain valid also in subsequent
    executions of this table object. We do however not at the moment
    support allocations during execution of val_int so any item class
    that does this during val_int must be disallowed as partition
    function.
    SEE Bug #21658
  */
  /*
    This is a tricky call to prepare for since it can have a large number
    of interesting side effects, both desirable and undesirable.
  */

  save_use_only_table_context= thd->lex->use_only_table_context;
  thd->lex->use_only_table_context= TRUE;
  thd->lex->current_select->cur_pos_in_select_list= UNDEF_POS;
  
  error= func_expr->fix_fields(thd, (Item**)&func_expr);

  thd->lex->use_only_table_context= save_use_only_table_context;

  context->table_list= save_table_list;
  context->first_name_resolution_table= save_first_table;
  context->last_name_resolution_table= save_last_table;
  if (unlikely(error))
  {
    DBUG_PRINT("info", ("Field in partition function not part of table"));
    if (is_field_to_be_setup)
      clear_field_flag(table);
    goto end;
  }
  thd->where= save_where;
  if (unlikely(func_expr->const_item()))
  {
    my_error(ER_CONST_EXPR_IN_PARTITION_FUNC_ERROR, MYF(0));
    clear_field_flag(table);
    goto end;
  }
  if ((!is_sub_part) && (error= check_signed_flag(part_info)))
    goto end;
  result= FALSE;
  if (is_field_to_be_setup)
    result= set_up_field_array(table, is_sub_part);
  if (!is_sub_part)
    part_info->fixed= TRUE;
end:
  table->get_fields_in_item_tree= FALSE;
  table->map= 0; //Restore old value
  DBUG_RETURN(result);
}


/*
  Check that the primary key contains all partition fields if defined

  SYNOPSIS
    check_primary_key()
    table                TABLE object for which partition fields are set-up

  RETURN VALUES
    TRUE                 Not all fields in partitioning function was part
                         of primary key
    FALSE                Ok, all fields of partitioning function were part
                         of primary key

  DESCRIPTION
    This function verifies that if there is a primary key that it contains
    all the fields of the partition function.
    This is a temporary limitation that will hopefully be removed after a
    while.
*/

static bool check_primary_key(TABLE *table)
{
  uint primary_key= table->s->primary_key;
  bool all_fields, some_fields;
  bool result= FALSE;
  DBUG_ENTER("check_primary_key");

  if (primary_key < MAX_KEY)
  {
    set_indicator_in_key_fields(table->key_info+primary_key);
    check_fields_in_PF(table->part_info->full_part_field_array,
                        &all_fields, &some_fields);
    clear_indicator_in_key_fields(table->key_info+primary_key);
    if (unlikely(!all_fields))
    {
      my_error(ER_UNIQUE_KEY_NEED_ALL_FIELDS_IN_PF,MYF(0),"PRIMARY KEY");
      result= TRUE;
    }
  }
  DBUG_RETURN(result);
}


/*
  Check that unique keys contains all partition fields

  SYNOPSIS
    check_unique_keys()
    table                TABLE object for which partition fields are set-up

  RETURN VALUES
    TRUE                 Not all fields in partitioning function was part
                         of all unique keys
    FALSE                Ok, all fields of partitioning function were part
                         of unique keys

  DESCRIPTION
    This function verifies that if there is a unique index that it contains
    all the fields of the partition function.
    This is a temporary limitation that will hopefully be removed after a
    while.
*/

static bool check_unique_keys(TABLE *table)
{
  bool all_fields, some_fields;
  bool result= FALSE;
  uint keys= table->s->keys;
  uint i;
  DBUG_ENTER("check_unique_keys");

  for (i= 0; i < keys; i++)
  {
    if (table->key_info[i].flags & HA_NOSAME) //Unique index
    {
      set_indicator_in_key_fields(table->key_info+i);
      check_fields_in_PF(table->part_info->full_part_field_array,
                         &all_fields, &some_fields);
      clear_indicator_in_key_fields(table->key_info+i);
      if (unlikely(!all_fields))
      {
        my_error(ER_UNIQUE_KEY_NEED_ALL_FIELDS_IN_PF,MYF(0),"UNIQUE INDEX");
        result= TRUE;
        break;
      }
    }
  }
  DBUG_RETURN(result);
}


/*
  An important optimisation is whether a range on a field can select a subset
  of the partitions.
  A prerequisite for this to happen is that the PF is a growing function OR
  a shrinking function.
  This can never happen for a multi-dimensional PF. Thus this can only happen
  with PF with at most one field involved in the PF.
  The idea is that if the function is a growing function and you know that
  the field of the PF is 4 <= A <= 6 then we can convert this to a range
  in the PF instead by setting the range to PF(4) <= PF(A) <= PF(6). In the
  case of RANGE PARTITIONING and LIST PARTITIONING this can be used to
  calculate a set of partitions rather than scanning all of them.
  Thus the following prerequisites are there to check if sets of partitions
  can be found.
  1) Only possible for RANGE and LIST partitioning (not for subpartitioning)
  2) Only possible if PF only contains 1 field
  3) Possible if PF is a growing function of the field
  4) Possible if PF is a shrinking function of the field
  OBSERVATION:
  1) IF f1(A) is a growing function AND f2(A) is a growing function THEN
     f1(A) + f2(A) is a growing function
     f1(A) * f2(A) is a growing function if f1(A) >= 0 and f2(A) >= 0
  2) IF f1(A) is a growing function and f2(A) is a shrinking function THEN
     f1(A) / f2(A) is a growing function if f1(A) >= 0 and f2(A) > 0
  3) IF A is a growing function then a function f(A) that removes the
     least significant portion of A is a growing function
     E.g. DATE(datetime) is a growing function
     MONTH(datetime) is not a growing/shrinking function
  4) IF f1(A) is a growing function and f2(A) is a growing function THEN
     f1(f2(A)) and f2(f1(A)) are also growing functions
  5) IF f1(A) is a shrinking function and f2(A) is a growing function THEN
     f1(f2(A)) is a shrinking function and f2(f1(A)) is a shrinking function
  6) f1(A) = A is a growing function
  7) f1(A) = A*a + b (where a and b are constants) is a growing function

  By analysing the item tree of the PF we can use these deducements and
  derive whether the PF is a growing function or a shrinking function or
  neither of it.

  If the PF is range capable then a flag is set on the table object
  indicating this to notify that we can use also ranges on the field
  of the PF to deduce a set of partitions if the fields of the PF were
  not all fully bound.

  SYNOPSIS
    check_range_capable_PF()
    table                TABLE object for which partition fields are set-up

  DESCRIPTION
    Support for this is not implemented yet.
*/

void check_range_capable_PF(TABLE *table)
{
  DBUG_ENTER("check_range_capable_PF");

  DBUG_VOID_RETURN;
}


/*
  Set up partition bitmap

  SYNOPSIS
    set_up_partition_bitmap()
    thd                  Thread object
    part_info            Reference to partitioning data structure

  RETURN VALUE
    TRUE                 Memory allocation failure
    FALSE                Success

  DESCRIPTION
    Allocate memory for bitmap of the partitioned table
    and initialise it.
*/

static bool set_up_partition_bitmap(THD *thd, partition_info *part_info)
{
  uint32 *bitmap_buf;
  uint bitmap_bits= part_info->no_subparts? 
                     (part_info->no_subparts* part_info->no_parts):
                      part_info->no_parts;
  uint bitmap_bytes= bitmap_buffer_size(bitmap_bits);
  DBUG_ENTER("set_up_partition_bitmap");

  if (!(bitmap_buf= (uint32*)thd->alloc(bitmap_bytes)))
  {
    mem_alloc_error(bitmap_bytes);
    DBUG_RETURN(TRUE);
  }
  bitmap_init(&part_info->used_partitions, bitmap_buf, bitmap_bytes*8, FALSE);
  bitmap_set_all(&part_info->used_partitions);
  DBUG_RETURN(FALSE);
}


/*
  Set up partition key maps

  SYNOPSIS
    set_up_partition_key_maps()
    table                TABLE object for which partition fields are set-up
    part_info            Reference to partitioning data structure

  RETURN VALUES
    None

  DESCRIPTION
    This function sets up a couple of key maps to be able to quickly check
    if an index ever can be used to deduce the partition fields or even
    a part of the fields of the  partition function.
    We set up the following key_map's.
    PF = Partition Function
    1) All fields of the PF is set even by equal on the first fields in the
       key
    2) All fields of the PF is set if all fields of the key is set
    3) At least one field in the PF is set if all fields is set
    4) At least one field in the PF is part of the key
*/

static void set_up_partition_key_maps(TABLE *table,
                                      partition_info *part_info)
{
  uint keys= table->s->keys;
  uint i;
  bool all_fields, some_fields;
  DBUG_ENTER("set_up_partition_key_maps");

  part_info->all_fields_in_PF.clear_all();
  part_info->all_fields_in_PPF.clear_all();
  part_info->all_fields_in_SPF.clear_all();
  part_info->some_fields_in_PF.clear_all();
  for (i= 0; i < keys; i++)
  {
    set_indicator_in_key_fields(table->key_info+i);
    check_fields_in_PF(part_info->full_part_field_array,
                       &all_fields, &some_fields);
    if (all_fields)
      part_info->all_fields_in_PF.set_bit(i);
    if (some_fields)
      part_info->some_fields_in_PF.set_bit(i);
    if (part_info->is_sub_partitioned())
    {
      check_fields_in_PF(part_info->part_field_array,
                         &all_fields, &some_fields);
      if (all_fields)
        part_info->all_fields_in_PPF.set_bit(i);
      check_fields_in_PF(part_info->subpart_field_array,
                         &all_fields, &some_fields);
      if (all_fields)
        part_info->all_fields_in_SPF.set_bit(i);
    }
    clear_indicator_in_key_fields(table->key_info+i);
  }
  DBUG_VOID_RETURN;
}


/*
  Set up function pointers for partition function

  SYNOPSIS
    set_up_partition_func_pointers()
    part_info            Reference to partitioning data structure

  RETURN VALUE
    NONE

  DESCRIPTION
    Set-up all function pointers for calculation of partition id,
    subpartition id and the upper part in subpartitioning. This is to speed up
    execution of get_partition_id which is executed once every record to be
    written and deleted and twice for updates.
*/

static void set_up_partition_func_pointers(partition_info *part_info)
{
  DBUG_ENTER("set_up_partition_func_pointers");

  if (part_info->is_sub_partitioned())
  {
    if (part_info->part_type == RANGE_PARTITION)
    {
      part_info->get_part_partition_id= get_partition_id_range;
      if (part_info->list_of_subpart_fields)
      {
        if (part_info->linear_hash_ind)
        {
          part_info->get_partition_id= get_partition_id_range_sub_linear_key;
          part_info->get_subpartition_id= get_partition_id_linear_key_sub;
        }
        else
        {
          part_info->get_partition_id= get_partition_id_range_sub_key;
          part_info->get_subpartition_id= get_partition_id_key_sub;
        }
      }
      else
      {
        if (part_info->linear_hash_ind)
        {
          part_info->get_partition_id= get_partition_id_range_sub_linear_hash;
          part_info->get_subpartition_id= get_partition_id_linear_hash_sub;
        }
        else
        {
          part_info->get_partition_id= get_partition_id_range_sub_hash;
          part_info->get_subpartition_id= get_partition_id_hash_sub;
        }
      }
    }
    else /* LIST Partitioning */
    {
      part_info->get_part_partition_id= get_partition_id_list;
      if (part_info->list_of_subpart_fields)
      {
        if (part_info->linear_hash_ind)
        {
          part_info->get_partition_id= get_partition_id_list_sub_linear_key;
          part_info->get_subpartition_id= get_partition_id_linear_key_sub;
        }
        else
        {
          part_info->get_partition_id= get_partition_id_list_sub_key;
          part_info->get_subpartition_id= get_partition_id_key_sub;
        }
      }
      else
      {
        if (part_info->linear_hash_ind)
        {
          part_info->get_partition_id= get_partition_id_list_sub_linear_hash;
          part_info->get_subpartition_id= get_partition_id_linear_hash_sub;
        }
        else
        {
          part_info->get_partition_id= get_partition_id_list_sub_hash;
          part_info->get_subpartition_id= get_partition_id_hash_sub;
        }
      }
    }
  }
  else /* No subpartitioning */
  {
    part_info->get_part_partition_id= NULL;
    part_info->get_subpartition_id= NULL;
    if (part_info->part_type == RANGE_PARTITION)
      part_info->get_partition_id= get_partition_id_range;
    else if (part_info->part_type == LIST_PARTITION)
      part_info->get_partition_id= get_partition_id_list;
    else /* HASH partitioning */
    {
      if (part_info->list_of_part_fields)
      {
        if (part_info->linear_hash_ind)
          part_info->get_partition_id= get_partition_id_linear_key_nosub;
        else
          part_info->get_partition_id= get_partition_id_key_nosub;
      }
      else
      {
        if (part_info->linear_hash_ind)
          part_info->get_partition_id= get_partition_id_linear_hash_nosub;
        else
          part_info->get_partition_id= get_partition_id_hash_nosub;
      }
    }
  }
  if (part_info->full_part_charset_field_array)
  {
    DBUG_ASSERT(part_info->get_partition_id);
    part_info->get_partition_id_charset= part_info->get_partition_id;
    if (part_info->part_charset_field_array &&
        part_info->subpart_charset_field_array)
      part_info->get_partition_id= get_part_id_charset_func_all;
    else if (part_info->part_charset_field_array)
      part_info->get_partition_id= get_part_id_charset_func_part;
    else
      part_info->get_partition_id= get_part_id_charset_func_subpart;
  }
  if (part_info->part_charset_field_array &&
      part_info->is_sub_partitioned())
  {
    DBUG_ASSERT(part_info->get_part_partition_id);
    part_info->get_part_partition_id_charset=
          part_info->get_part_partition_id;
    part_info->get_part_partition_id= get_part_part_id_charset_func;
  }
  if (part_info->subpart_charset_field_array)
  {
    DBUG_ASSERT(part_info->get_subpartition_id);
    part_info->get_subpartition_id_charset=
          part_info->get_subpartition_id;
    part_info->get_subpartition_id= get_subpart_id_charset_func;
  }
  DBUG_VOID_RETURN;
}


/*
  For linear hashing we need a mask which is on the form 2**n - 1 where
  2**n >= no_parts. Thus if no_parts is 6 then mask is 2**3 - 1 = 8 - 1 = 7.

  SYNOPSIS
    set_linear_hash_mask()
    part_info            Reference to partitioning data structure
    no_parts             Number of parts in linear hash partitioning

  RETURN VALUE
    NONE
*/

void set_linear_hash_mask(partition_info *part_info, uint no_parts)
{
  uint mask;

  for (mask= 1; mask < no_parts; mask<<=1)
    ;
  part_info->linear_hash_mask= mask - 1;
}


/*
  This function calculates the partition id provided the result of the hash
  function using linear hashing parameters, mask and number of partitions.

  SYNOPSIS
    get_part_id_from_linear_hash()
    hash_value          Hash value calculated by HASH function or KEY function
    mask                Mask calculated previously by set_linear_hash_mask
    no_parts            Number of partitions in HASH partitioned part

  RETURN VALUE
    part_id             The calculated partition identity (starting at 0)

  DESCRIPTION
    The partition is calculated according to the theory of linear hashing.
    See e.g. Linear hashing: a new tool for file and table addressing,
    Reprinted from VLDB-80 in Readings Database Systems, 2nd ed, M. Stonebraker
    (ed.), Morgan Kaufmann 1994.
*/

static uint32 get_part_id_from_linear_hash(longlong hash_value, uint mask,
                                           uint no_parts)
{
  uint32 part_id= (uint32)(hash_value & mask);
  DBUG_ENTER("get_part_id_from_linear_hash");

  if (part_id >= no_parts)
  {
    uint new_mask= ((mask + 1) >> 1) - 1;
    part_id= (uint32)(hash_value & new_mask);
  }
  DBUG_RETURN(part_id);
}


/*
  Check if a particular field is in need of character set
  handling for partition functions.

  SYNOPSIS
    field_is_partition_charset()
    field                         The field to check

  RETURN VALUES
    FALSE                        Not in need of character set handling
    TRUE                         In need of character set handling
*/

bool field_is_partition_charset(Field *field)
{
  if (!(field->type() == MYSQL_TYPE_STRING) &&
      !(field->type() == MYSQL_TYPE_VARCHAR))
    return FALSE;
  {
    CHARSET_INFO *cs= ((Field_str*)field)->charset();
    if (!(field->type() == MYSQL_TYPE_STRING) ||
        !(cs->state & MY_CS_BINSORT))
      return TRUE;
    return FALSE;
  }
}


/*
  Check that partition function doesn't contain any forbidden
  character sets and collations.

  SYNOPSIS
    check_part_func_fields()
    ptr                                 Array of Field pointers
    ok_with_charsets                    Will we report allowed charset
                                        fields as ok
  RETURN VALUES
    FALSE                               Success
    TRUE                                Error

  DESCRIPTION
    We will check in this routine that the fields of the partition functions
    do not contain unallowed parts. It can also be used to check if there
    are fields that require special care by calling my_strnxfrm before
    calling the functions to calculate partition id.
*/

bool check_part_func_fields(Field **ptr, bool ok_with_charsets)
{
  Field *field;
  DBUG_ENTER("check_part_func_fields");

  while ((field= *(ptr++)))
  {
    /*
      For CHAR/VARCHAR fields we need to take special precautions.
      Binary collation with CHAR is automatically supported. Other
      types need some kind of standardisation function handling
    */
    if (field_is_partition_charset(field))
    {
      CHARSET_INFO *cs= ((Field_str*)field)->charset();
      if (!ok_with_charsets ||
          cs->mbmaxlen > 1 ||
          cs->strxfrm_multiply > 1)
      {
        DBUG_RETURN(TRUE);
      }
    }
  }
  DBUG_RETURN(FALSE);
}


/*
  fix partition functions

  SYNOPSIS
    fix_partition_func()
    thd                  The thread object
    table                TABLE object for which partition fields are set-up
    is_create_table_ind  Indicator of whether openfrm was called as part of
                         CREATE or ALTER TABLE

  RETURN VALUE
    TRUE                 Error
    FALSE                Success

  DESCRIPTION
    The name parameter contains the full table name and is used to get the
    database name of the table which is used to set-up a correct
    TABLE_LIST object for use in fix_fields.

NOTES
    This function is called as part of opening the table by opening the .frm
    file. It is a part of CREATE TABLE to do this so it is quite permissible
    that errors due to erroneus syntax isn't found until we come here.
    If the user has used a non-existing field in the table is one such example
    of an error that is not discovered until here.
*/

bool fix_partition_func(THD *thd, TABLE *table,
                        bool is_create_table_ind)
{
  bool result= TRUE;
  partition_info *part_info= table->part_info;
  enum_mark_columns save_mark_used_columns= thd->mark_used_columns;
  DBUG_ENTER("fix_partition_func");

  if (part_info->fixed)
  {
    DBUG_RETURN(FALSE);
  }
  thd->mark_used_columns= MARK_COLUMNS_NONE;
  DBUG_PRINT("info", ("thd->mark_used_columns: %d", thd->mark_used_columns));

  if (!is_create_table_ind ||
       thd->lex->sql_command != SQLCOM_CREATE_TABLE)
  {
    if (partition_default_handling(table, part_info,
                                   is_create_table_ind,
                                   table->s->normalized_path.str))
    {
      DBUG_RETURN(TRUE);
    }
  }
  if (part_info->is_sub_partitioned())
  {
    DBUG_ASSERT(part_info->subpart_type == HASH_PARTITION);
    /*
      Subpartition is defined. We need to verify that subpartitioning
      function is correct.
    */
    if (part_info->linear_hash_ind)
      set_linear_hash_mask(part_info, part_info->no_subparts);
    if (part_info->list_of_subpart_fields)
    {
      List_iterator<char> it(part_info->subpart_field_list);
      if (unlikely(handle_list_of_fields(it, table, part_info, TRUE)))
        goto end;
    }
    else
    {
      if (unlikely(fix_fields_part_func(thd, part_info->subpart_expr,
                                        table, TRUE, TRUE)))
        goto end;
      if (unlikely(part_info->subpart_expr->result_type() != INT_RESULT))
      {
        my_error(ER_PARTITION_FUNC_NOT_ALLOWED_ERROR, MYF(0),
                 "SUBPARTITION");
        goto end;
      }
    }
  }
  DBUG_ASSERT(part_info->part_type != NOT_A_PARTITION);
  /*
    Partition is defined. We need to verify that partitioning
    function is correct.
  */
  if (part_info->part_type == HASH_PARTITION)
  {
    if (part_info->linear_hash_ind)
      set_linear_hash_mask(part_info, part_info->no_parts);
    if (part_info->list_of_part_fields)
    {
      List_iterator<char> it(part_info->part_field_list);
      if (unlikely(handle_list_of_fields(it, table, part_info, FALSE)))
        goto end;
    }
    else
    {
      if (unlikely(fix_fields_part_func(thd, part_info->part_expr,
                                        table, FALSE, TRUE)))
        goto end;
      if (unlikely(part_info->part_expr->result_type() != INT_RESULT))
      {
        my_error(ER_PARTITION_FUNC_NOT_ALLOWED_ERROR, MYF(0), part_str);
        goto end;
      }
      part_info->part_result_type= INT_RESULT;
    }
  }
  else
  {
    const char *error_str;
    if (unlikely(fix_fields_part_func(thd, part_info->part_expr,
                                      table, FALSE, TRUE)))
      goto end;
    if (part_info->part_type == RANGE_PARTITION)
    {
      error_str= partition_keywords[PKW_RANGE].str; 
      if (unlikely(part_info->check_range_constants()))
        goto end;
    }
    else if (part_info->part_type == LIST_PARTITION)
    {
      error_str= partition_keywords[PKW_LIST].str; 
      if (unlikely(part_info->check_list_constants()))
        goto end;
    }
    else
    {
      DBUG_ASSERT(0);
      my_error(ER_INCONSISTENT_PARTITION_INFO_ERROR, MYF(0));
      goto end;
    }
    if (unlikely(part_info->no_parts < 1))
    {
      my_error(ER_PARTITIONS_MUST_BE_DEFINED_ERROR, MYF(0), error_str);
      goto end;
    }
    if (unlikely(part_info->part_expr->result_type() != INT_RESULT))
    {
      my_error(ER_PARTITION_FUNC_NOT_ALLOWED_ERROR, MYF(0), part_str);
      goto end;
    }
  }
  if (((part_info->part_type != HASH_PARTITION ||
      part_info->list_of_part_fields == FALSE) &&
      check_part_func_fields(part_info->part_field_array, TRUE)) ||
      (part_info->list_of_part_fields == FALSE &&
       part_info->is_sub_partitioned() &&
       check_part_func_fields(part_info->subpart_field_array, TRUE)))
  {
    my_error(ER_PARTITION_FUNCTION_IS_NOT_ALLOWED, MYF(0));
    goto end;
  }
  if (unlikely(create_full_part_field_array(thd, table, part_info)))
    goto end;
  if (unlikely(check_primary_key(table)))
    goto end;
  if (unlikely((!(table->s->db_type()->partition_flags &&
      (table->s->db_type()->partition_flags() & HA_CAN_PARTITION_UNIQUE))) &&
               check_unique_keys(table)))
    goto end;
  if (unlikely(set_up_partition_bitmap(thd, part_info)))
    goto end;
  if (unlikely(part_info->set_up_charset_field_preps()))
  {
    my_error(ER_PARTITION_FUNCTION_IS_NOT_ALLOWED, MYF(0));
    goto end;
  }
  check_range_capable_PF(table);
  set_up_partition_key_maps(table, part_info);
  set_up_partition_func_pointers(part_info);
  set_up_range_analysis_info(part_info);
  table->file->set_part_info(part_info, FALSE);
  result= FALSE;
end:
  thd->mark_used_columns= save_mark_used_columns;
  DBUG_PRINT("info", ("thd->mark_used_columns: %d", thd->mark_used_columns));
  DBUG_RETURN(result);
}


/*
  The code below is support routines for the reverse parsing of the 
  partitioning syntax. This feature is very useful to generate syntax for
  all default values to avoid all default checking when opening the frm
  file. It is also used when altering the partitioning by use of various
  ALTER TABLE commands. Finally it is used for SHOW CREATE TABLES.
*/

static int add_write(File fptr, const char *buf, uint len)
{
  uint len_written= my_write(fptr, (const uchar*)buf, len, MYF(0));

  if (likely(len == len_written))
    return 0;
  else
    return 1;
}

static int add_string_object(File fptr, String *string)
{
  return add_write(fptr, string->ptr(), string->length());
}

static int add_string(File fptr, const char *string)
{
  return add_write(fptr, string, strlen(string));
}

static int add_string_len(File fptr, const char *string, uint len)
{
  return add_write(fptr, string, len);
}

static int add_space(File fptr)
{
  return add_string(fptr, space_str);
}

static int add_comma(File fptr)
{
  return add_string(fptr, comma_str);
}

static int add_equal(File fptr)
{
  return add_string(fptr, equal_str);
}

static int add_end_parenthesis(File fptr)
{
  return add_string(fptr, end_paren_str);
}

static int add_begin_parenthesis(File fptr)
{
  return add_string(fptr, begin_paren_str);
}

static int add_part_key_word(File fptr, const char *key_string)
{
  int err= add_string(fptr, key_string);

  err+= add_space(fptr);
  return err + add_begin_parenthesis(fptr);
}

static int add_hash(File fptr)
{
  return add_part_key_word(fptr, partition_keywords[PKW_HASH].str);
}

static int add_partition(File fptr)
{
  char buff[22];
  strxmov(buff, part_str, space_str, NullS);
  return add_string(fptr, buff);
}

static int add_subpartition(File fptr)
{
  int err= add_string(fptr, sub_str);

  return err + add_partition(fptr);
}

static int add_partition_by(File fptr)
{
  char buff[22];
  strxmov(buff, part_str, space_str, by_str, space_str, NullS);
  return add_string(fptr, buff);
}

static int add_subpartition_by(File fptr)
{
  int err= add_string(fptr, sub_str);

  return err + add_partition_by(fptr);
}

static int add_key_partition(File fptr, List<char> field_list)
{
  uint i, no_fields;
  int err;

  List_iterator<char> part_it(field_list);
  err= add_part_key_word(fptr, partition_keywords[PKW_KEY].str);
  no_fields= field_list.elements;
  i= 0;
  while (i < no_fields)
  {
    const char *field_str= part_it++;
    String field_string("", 0, system_charset_info);
    THD *thd= current_thd;
    ulonglong save_options= thd->options;
    thd->options= 0;
    append_identifier(thd, &field_string, field_str,
                      strlen(field_str));
    thd->options= save_options;
    err+= add_string_object(fptr, &field_string);
    if (i != (no_fields-1))
      err+= add_comma(fptr);
    i++;
  }
  return err;
}

static int add_name_string(File fptr, const char *name)
{
  int err;
  String name_string("", 0, system_charset_info);
  THD *thd= current_thd;
  ulonglong save_options= thd->options;

  thd->options= 0;
  append_identifier(thd, &name_string, name,
                    strlen(name));
  thd->options= save_options;
  err= add_string_object(fptr, &name_string);
  return err;
}

static int add_int(File fptr, longlong number)
{
  char buff[32];
  llstr(number, buff);
  return add_string(fptr, buff);
}

static int add_uint(File fptr, ulonglong number)
{
  char buff[32];
  longlong2str(number, buff, 10);
  return add_string(fptr, buff);
}

/*
   Must escape strings in partitioned tables frm-files,
   parsing it later with mysql_unpack_partition will fail otherwise.
*/
static int add_quoted_string(File fptr, const char *quotestr)
{
  String orgstr(quotestr, system_charset_info);
  String escapedstr;
  int err= add_string(fptr, "'");
  err+= append_escaped(&escapedstr, &orgstr);
  err+= add_string(fptr, escapedstr.c_ptr_safe());
  return err + add_string(fptr, "'");
}

static int add_keyword_string(File fptr, const char *keyword,
                              bool should_use_quotes, 
                              const char *keystr)
{
  int err= add_string(fptr, keyword);

  err+= add_space(fptr);
  err+= add_equal(fptr);
  err+= add_space(fptr);
  if (should_use_quotes)
    err+= add_quoted_string(fptr, keystr);
  else
    err+= add_string(fptr, keystr);
  return err + add_space(fptr);
}

static int add_keyword_int(File fptr, const char *keyword, longlong num)
{
  int err= add_string(fptr, keyword);

  err+= add_space(fptr);
  err+= add_equal(fptr);
  err+= add_space(fptr);
  err+= add_int(fptr, num);
  return err + add_space(fptr);
}

static int add_engine(File fptr, handlerton *engine_type)
{
  const char *engine_str= ha_resolve_storage_engine_name(engine_type);
  DBUG_PRINT("info", ("ENGINE: %s", engine_str));
  int err= add_string(fptr, "ENGINE = ");
  return err + add_string(fptr, engine_str);
}

static int add_partition_options(File fptr, partition_element *p_elem)
{
  int err= 0;

  err+= add_space(fptr);
  if (p_elem->tablespace_name)
    err+= add_keyword_string(fptr,"TABLESPACE", FALSE,
                             p_elem->tablespace_name);
  if (p_elem->nodegroup_id != UNDEF_NODEGROUP)
    err+= add_keyword_int(fptr,"NODEGROUP",(longlong)p_elem->nodegroup_id);
  if (p_elem->part_max_rows)
    err+= add_keyword_int(fptr,"MAX_ROWS",(longlong)p_elem->part_max_rows);
  if (p_elem->part_min_rows)
    err+= add_keyword_int(fptr,"MIN_ROWS",(longlong)p_elem->part_min_rows);
  if (!(current_thd->variables.sql_mode & MODE_NO_DIR_IN_CREATE))
  {
    if (p_elem->data_file_name)
      err+= add_keyword_string(fptr, "DATA DIRECTORY", TRUE, 
                               p_elem->data_file_name);
    if (p_elem->index_file_name)
      err+= add_keyword_string(fptr, "INDEX DIRECTORY", TRUE, 
                               p_elem->index_file_name);
  }
  if (p_elem->part_comment)
    err+= add_keyword_string(fptr, "COMMENT", TRUE, p_elem->part_comment);
  return err + add_engine(fptr,p_elem->engine_type);
}

static int add_partition_values(File fptr, partition_info *part_info, partition_element *p_elem)
{
  int err= 0;

  if (part_info->part_type == RANGE_PARTITION)
  {
    err+= add_string(fptr, " VALUES LESS THAN ");
    if (!p_elem->max_value)
    {
      err+= add_begin_parenthesis(fptr);
      if (p_elem->signed_flag)
        err+= add_int(fptr, p_elem->range_value);
      else
        err+= add_uint(fptr, p_elem->range_value);
      err+= add_end_parenthesis(fptr);
    }
    else
      err+= add_string(fptr, partition_keywords[PKW_MAXVALUE].str);
  }
  else if (part_info->part_type == LIST_PARTITION)
  {
    uint i;
    List_iterator<part_elem_value> list_val_it(p_elem->list_val_list);
    err+= add_string(fptr, " VALUES IN ");
    uint no_items= p_elem->list_val_list.elements;

    err+= add_begin_parenthesis(fptr);
    if (p_elem->has_null_value)
    {
      err+= add_string(fptr, "NULL");
      if (no_items == 0)
      {
        err+= add_end_parenthesis(fptr);
        goto end;
      }
      err+= add_comma(fptr);
    }
    i= 0;
    do
    {
      part_elem_value *list_value= list_val_it++;

      if (!list_value->unsigned_flag)
        err+= add_int(fptr, list_value->value);
      else
        err+= add_uint(fptr, list_value->value);
      if (i != (no_items-1))
        err+= add_comma(fptr);
    } while (++i < no_items);
    err+= add_end_parenthesis(fptr);
  }
end:
  return err;
}

/*
  Generate the partition syntax from the partition data structure.
  Useful for support of generating defaults, SHOW CREATE TABLES
  and easy partition management.

  SYNOPSIS
    generate_partition_syntax()
    part_info                  The partitioning data structure
    buf_length                 A pointer to the returned buffer length
    use_sql_alloc              Allocate buffer from sql_alloc if true
                               otherwise use my_malloc
    show_partition_options     Should we display partition options

  RETURN VALUES
    NULL error
    buf, buf_length            Buffer and its length

  DESCRIPTION
  Here we will generate the full syntax for the given command where all
  defaults have been expanded. By so doing the it is also possible to
  make lots of checks of correctness while at it.
  This could will also be reused for SHOW CREATE TABLES and also for all
  type ALTER TABLE commands focusing on changing the PARTITION structure
  in any fashion.

  The implementation writes the syntax to a temporary file (essentially
  an abstraction of a dynamic array) and if all writes goes well it
  allocates a buffer and writes the syntax into this one and returns it.

  As a security precaution the file is deleted before writing into it. This
  means that no other processes on the machine can open and read the file
  while this processing is ongoing.

  The code is optimised for minimal code size since it is not used in any
  common queries.
*/

char *generate_partition_syntax(partition_info *part_info,
                                uint *buf_length,
                                bool use_sql_alloc,
                                bool show_partition_options)
{
  uint i,j, tot_no_parts, no_subparts;
  partition_element *part_elem;
  ulonglong buffer_length;
  char path[FN_REFLEN];
  int err= 0;
  List_iterator<partition_element> part_it(part_info->partitions);
  File fptr;
  char *buf= NULL; //Return buffer
  DBUG_ENTER("generate_partition_syntax");

  if (unlikely(((fptr= create_temp_file(path,mysql_tmpdir,"psy", 
                                        O_RDWR | O_BINARY | O_TRUNC |  
                                        O_TEMPORARY, MYF(MY_WME)))) < 0))
    DBUG_RETURN(NULL);
#ifndef __WIN__
  unlink(path);
#endif
  err+= add_space(fptr);
  err+= add_partition_by(fptr);
  switch (part_info->part_type)
  {
    case RANGE_PARTITION:
      err+= add_part_key_word(fptr, partition_keywords[PKW_RANGE].str);
      break;
    case LIST_PARTITION:
      err+= add_part_key_word(fptr, partition_keywords[PKW_LIST].str);
      break;
    case HASH_PARTITION:
      if (part_info->linear_hash_ind)
        err+= add_string(fptr, partition_keywords[PKW_LINEAR].str);
      if (part_info->list_of_part_fields)
        err+= add_key_partition(fptr, part_info->part_field_list);
      else
        err+= add_hash(fptr);
      break;
    default:
      DBUG_ASSERT(0);
      /* We really shouldn't get here, no use in continuing from here */
      my_error(ER_OUT_OF_RESOURCES, MYF(0));
      current_thd->fatal_error();
      DBUG_RETURN(NULL);
  }
  if (part_info->part_expr)
    err+= add_string_len(fptr, part_info->part_func_string,
                         part_info->part_func_len);
  err+= add_end_parenthesis(fptr);
  if ((!part_info->use_default_no_partitions) &&
       part_info->use_default_partitions)
  {
    err+= add_string(fptr, "\n");
    err+= add_string(fptr, "PARTITIONS ");
    err+= add_int(fptr, part_info->no_parts);
  }
  if (part_info->is_sub_partitioned())
  {
    err+= add_string(fptr, "\n");
    err+= add_subpartition_by(fptr);
    /* Must be hash partitioning for subpartitioning */
    if (part_info->linear_hash_ind)
      err+= add_string(fptr, partition_keywords[PKW_LINEAR].str);
    if (part_info->list_of_subpart_fields)
      err+= add_key_partition(fptr, part_info->subpart_field_list);
    else
      err+= add_hash(fptr);
    if (part_info->subpart_expr)
      err+= add_string_len(fptr, part_info->subpart_func_string,
                           part_info->subpart_func_len);
    err+= add_end_parenthesis(fptr);
    if ((!part_info->use_default_no_subpartitions) && 
          part_info->use_default_subpartitions)
    {
      err+= add_string(fptr, "\n");
      err+= add_string(fptr, "SUBPARTITIONS ");
      err+= add_int(fptr, part_info->no_subparts);
    }
  }
  tot_no_parts= part_info->partitions.elements;
  no_subparts= part_info->no_subparts;

  if (!part_info->use_default_partitions)
  {
    bool first= TRUE;
    err+= add_string(fptr, "\n");
    err+= add_begin_parenthesis(fptr);
    i= 0;
    do
    {
      part_elem= part_it++;
      if (part_elem->part_state != PART_TO_BE_DROPPED &&
          part_elem->part_state != PART_REORGED_DROPPED)
      {
        if (!first)
        {
          err+= add_comma(fptr);
          err+= add_string(fptr, "\n");
          err+= add_space(fptr);
        }
        first= FALSE;
        err+= add_partition(fptr);
        err+= add_name_string(fptr, part_elem->partition_name);
        err+= add_partition_values(fptr, part_info, part_elem);
        if (!part_info->is_sub_partitioned() ||
            part_info->use_default_subpartitions)
        {
          if (show_partition_options)
            err+= add_partition_options(fptr, part_elem);
        }
        else
        {
          err+= add_string(fptr, "\n");
          err+= add_space(fptr);
          err+= add_begin_parenthesis(fptr);
          List_iterator<partition_element> sub_it(part_elem->subpartitions);
          j= 0;
          do
          {
            part_elem= sub_it++;
            err+= add_subpartition(fptr);
            err+= add_name_string(fptr, part_elem->partition_name);
            if (show_partition_options)
              err+= add_partition_options(fptr, part_elem);
            if (j != (no_subparts-1))
            {
              err+= add_comma(fptr);
              err+= add_string(fptr, "\n");
              err+= add_space(fptr);
              err+= add_space(fptr);
            }
            else
              err+= add_end_parenthesis(fptr);
          } while (++j < no_subparts);
        }
      }
      if (i == (tot_no_parts-1))
        err+= add_end_parenthesis(fptr);
    } while (++i < tot_no_parts);
  }
  if (err)
    goto close_file;
  buffer_length= my_seek(fptr, 0L,MY_SEEK_END,MYF(0));
  if (unlikely(buffer_length == MY_FILEPOS_ERROR))
    goto close_file;
  if (unlikely(my_seek(fptr, 0L, MY_SEEK_SET, MYF(0)) == MY_FILEPOS_ERROR))
    goto close_file;
  *buf_length= (uint)buffer_length;
  if (use_sql_alloc)
    buf= (char*) sql_alloc(*buf_length+1);
  else
    buf= (char*) my_malloc(*buf_length+1, MYF(MY_WME));
  if (!buf)
    goto close_file;

  if (unlikely(my_read(fptr, (uchar*)buf, *buf_length, MYF(MY_FNABP))))
  {
    if (!use_sql_alloc)
      my_free(buf, MYF(0));
    else
      buf= NULL;
  }
  else
    buf[*buf_length]= 0;

close_file:
  my_close(fptr, MYF(0));
  DBUG_RETURN(buf);
}


/*
  Check if partition key fields are modified and if it can be handled by the
  underlying storage engine.

  SYNOPSIS
    partition_key_modified
    table                TABLE object for which partition fields are set-up
    fields               Bitmap representing fields to be modified

  RETURN VALUES
    TRUE                 Need special handling of UPDATE
    FALSE                Normal UPDATE handling is ok
*/

bool partition_key_modified(TABLE *table, const MY_BITMAP *fields)
{
  Field **fld;
  partition_info *part_info= table->part_info;
  DBUG_ENTER("partition_key_modified");

  if (!part_info)
    DBUG_RETURN(FALSE);
  if (table->s->db_type()->partition_flags &&
      (table->s->db_type()->partition_flags() & HA_CAN_UPDATE_PARTITION_KEY))
    DBUG_RETURN(FALSE);
  for (fld= part_info->full_part_field_array; *fld; fld++)
    if (bitmap_is_set(fields, (*fld)->field_index))
      DBUG_RETURN(TRUE);
  DBUG_RETURN(FALSE);
}


/*
  A function to handle correct handling of NULL values in partition
  functions.
  SYNOPSIS
    part_val_int()
    item_expr                 The item expression to evaluate
    out:result                The value of the partition function,
                                LONGLONG_MIN if any null value in function
  RETURN VALUES
    TRUE      Error in val_int()
    FALSE     ok
*/

static inline int part_val_int(Item *item_expr, longlong *result)
{
  *result= item_expr->val_int();
  if (item_expr->null_value)
  {
    if (current_thd->is_error())
      return TRUE;
    else
      *result= LONGLONG_MIN;
  }
  return FALSE;
}

/*
  The next set of functions are used to calculate the partition identity.
  A handler sets up a variable that corresponds to one of these functions
  to be able to quickly call it whenever the partition id needs to calculated
  based on the record in table->record[0] (or set up to fake that).
  There are 4 functions for hash partitioning and 2 for RANGE/LIST partitions.
  In addition there are 4 variants for RANGE subpartitioning and 4 variants
  for LIST subpartitioning thus in total there are 14 variants of this
  function.

  We have a set of support functions for these 14 variants. There are 4
  variants of hash functions and there is a function for each. The KEY
  partitioning uses the function calculate_key_hash_value to calculate the
  hash value based on an array of fields. The linear hash variants uses the
  method get_part_id_from_linear_hash to get the partition id using the
  hash value and some parameters calculated from the number of partitions.

  Handlers can implement their own calculate_key_hash_value function or use the
  method defined in ha_partition.cc
*/

/*
  A simple support function to calculate part_id given local part and
  sub part.

  SYNOPSIS
    get_part_id_for_sub()
    loc_part_id             Local partition id
    sub_part_id             Subpartition id
    no_subparts             Number of subparts
*/

inline
static uint32 get_part_id_for_sub(uint32 loc_part_id, uint32 sub_part_id,
                                  uint no_subparts)
{
  return (uint32)((loc_part_id * no_subparts) + sub_part_id);
}


/*
  Calculate part_id for (SUB)PARTITION BY HASH

  SYNOPSIS
    get_part_id_hash()
    no_parts                 Number of hash partitions
    part_expr                Item tree of hash function
    out:part_id              The returned partition id
    out:func_value           Value of hash function

  RETURN VALUE
    != 0                          Error code
    FALSE                         Success
*/

static int get_part_id_hash(uint no_parts,
                            Item *part_expr,
                            uint32 *part_id,
                            longlong *func_value)
{
  longlong int_hash_id;
  DBUG_ENTER("get_part_id_hash");

  if (part_val_int(part_expr, func_value))
    DBUG_RETURN(HA_ERR_NO_PARTITION_FOUND);

  int_hash_id= *func_value % no_parts;

  *part_id= int_hash_id < 0 ? (uint32) -int_hash_id : (uint32) int_hash_id;
  DBUG_RETURN(FALSE);
}


/*
  Calculate part_id for (SUB)PARTITION BY LINEAR HASH

  SYNOPSIS
    get_part_id_linear_hash()
    part_info           A reference to the partition_info struct where all the
                        desired information is given
    no_parts            Number of hash partitions
    part_expr           Item tree of hash function
    out:part_id         The returned partition id
    out:func_value      Value of hash function

  RETURN VALUE
    != 0     Error code
    0        OK
*/

static int get_part_id_linear_hash(partition_info *part_info,
                                   uint no_parts,
                                   Item *part_expr,
                                   uint32 *part_id,
                                   longlong *func_value)
{
  DBUG_ENTER("get_part_id_linear_hash");

  if (part_val_int(part_expr, func_value))
    DBUG_RETURN(HA_ERR_NO_PARTITION_FOUND);

  *part_id= get_part_id_from_linear_hash(*func_value,
                                         part_info->linear_hash_mask,
                                         no_parts);
  DBUG_RETURN(FALSE);
}


/*
  Calculate part_id for (SUB)PARTITION BY KEY

  SYNOPSIS
    get_part_id_key()
    file                Handle to storage engine
    field_array         Array of fields for PARTTION KEY
    no_parts            Number of KEY partitions
    func_value          Returns hash value calculated

  RETURN VALUE
    Calculated partition id
*/

inline
static uint32 get_part_id_key(handler *file,
                              Field **field_array,
                              uint no_parts,
                              longlong *func_value)
{
  DBUG_ENTER("get_part_id_key");
  *func_value= file->calculate_key_hash_value(field_array);
  DBUG_RETURN((uint32) (*func_value % no_parts));
}


/*
  Calculate part_id for (SUB)PARTITION BY LINEAR KEY

  SYNOPSIS
    get_part_id_linear_key()
    part_info           A reference to the partition_info struct where all the
                        desired information is given
    field_array         Array of fields for PARTTION KEY
    no_parts            Number of KEY partitions

  RETURN VALUE
    Calculated partition id
*/

inline
static uint32 get_part_id_linear_key(partition_info *part_info,
                                     Field **field_array,
                                     uint no_parts,
                                     longlong *func_value)
{
  DBUG_ENTER("get_partition_id_linear_key");

  *func_value= part_info->table->file->calculate_key_hash_value(field_array);
  DBUG_RETURN(get_part_id_from_linear_hash(*func_value,
                                           part_info->linear_hash_mask,
                                           no_parts));
}

/*
  Copy to field buffers and set up field pointers

  SYNOPSIS
    copy_to_part_field_buffers()
    ptr                          Array of fields to copy
    field_bufs                   Array of field buffers to copy to
    restore_ptr                  Array of pointers to restore to

  RETURN VALUES
    NONE
  DESCRIPTION
    This routine is used to take the data from field pointer, convert
    it to a standard format and store this format in a field buffer
    allocated for this purpose. Next the field pointers are moved to
    point to the field buffers. There is a separate to restore the
    field pointers after this call.
*/

static void copy_to_part_field_buffers(Field **ptr,
                                       uchar **field_bufs,
                                       uchar **restore_ptr)
{
  Field *field;
  while ((field= *(ptr++)))
  {
    *restore_ptr= field->ptr;
    restore_ptr++;
    if (!field->maybe_null() || !field->is_null())
    {
      CHARSET_INFO *cs= ((Field_str*)field)->charset();
      uint len= field->pack_length();
      uchar *field_buf= *field_bufs;
      /*
         We only use the field buffer for VARCHAR and CHAR strings
         which isn't of a binary collation. We also only use the
         field buffer for fields which are not currently NULL.
         The field buffer will store a normalised string. We use
         the strnxfrm method to normalise the string.
       */
      if (field->type() == MYSQL_TYPE_VARCHAR)
      {
        uint len_bytes= ((Field_varstring*)field)->length_bytes;
        my_strnxfrm(cs, field_buf + len_bytes, (len - len_bytes),
                    field->ptr + len_bytes, field->field_length);
        if (len_bytes == 1)
          *field_buf= (uchar) field->field_length;
        else
          int2store(field_buf, field->field_length);
      }
      else
      {
        my_strnxfrm(cs, field_buf, len,
                    field->ptr, field->field_length);
      }
      field->ptr= field_buf;
    }
    field_bufs++;
  }
  return;
}

/*
  Restore field pointers
  SYNOPSIS
    restore_part_field_pointers()
    ptr                            Array of fields to restore
    restore_ptr                    Array of field pointers to restore to

  RETURN VALUES
*/

static void restore_part_field_pointers(Field **ptr, uchar **restore_ptr)
{
  Field *field;
  while ((field= *(ptr++)))
  {
    field->ptr= *restore_ptr;
    restore_ptr++;
  }
  return;
}


/*
  This function is used to calculate the main partition to use in the case of
  subpartitioning and we don't know enough to get the partition identity in
  total.

  SYNOPSIS
    get_part_partition_id()
    part_info           A reference to the partition_info struct where all the
                        desired information is given
    out:part_id         The partition id is returned through this pointer
    out:func_value      The value calculated by partition function

  RETURN VALUE
    HA_ERR_NO_PARTITION_FOUND   The fields of the partition function didn't
                                fit into any partition and thus the values of 
                                the PF-fields are not allowed.
    0                           OK

  DESCRIPTION
    
    It is actually 6 different variants of this function which are called
    through a function pointer.

    get_partition_id_list
    get_partition_id_range
    get_partition_id_hash_nosub
    get_partition_id_key_nosub
    get_partition_id_linear_hash_nosub
    get_partition_id_linear_key_nosub
*/

static int get_part_id_charset_func_subpart(partition_info *part_info,
                                            uint32 *part_id,
                                            longlong *func_value)
{
  int res;
  DBUG_ENTER("get_part_id_charset_func_subpart");
  copy_to_part_field_buffers(part_info->subpart_charset_field_array,
                             part_info->subpart_field_buffers,
                             part_info->restore_subpart_field_ptrs);
  res= part_info->get_partition_id_charset(part_info, part_id, func_value);
  restore_part_field_pointers(part_info->subpart_charset_field_array,
                              part_info->restore_subpart_field_ptrs);
  DBUG_RETURN(res);
}


static int get_part_id_charset_func_part(partition_info *part_info,
                                         uint32 *part_id,
                                         longlong *func_value)
{
  int res;
  DBUG_ENTER("get_part_id_charset_func_part");
  copy_to_part_field_buffers(part_info->part_charset_field_array,
                             part_info->part_field_buffers,
                             part_info->restore_part_field_ptrs);
  res= part_info->get_partition_id_charset(part_info, part_id, func_value);
  restore_part_field_pointers(part_info->part_charset_field_array,
                              part_info->restore_part_field_ptrs);
  DBUG_RETURN(res);
}


static int get_part_id_charset_func_all(partition_info *part_info,
                                        uint32 *part_id,
                                        longlong *func_value)
{
  int res;
  DBUG_ENTER("get_part_id_charset_func_all");
  copy_to_part_field_buffers(part_info->full_part_field_array,
                             part_info->full_part_field_buffers,
                             part_info->restore_full_part_field_ptrs);
  res= part_info->get_partition_id_charset(part_info, part_id, func_value);
  restore_part_field_pointers(part_info->full_part_field_array,
                              part_info->restore_full_part_field_ptrs);
  DBUG_RETURN(res);
}


static int get_part_part_id_charset_func(partition_info *part_info,
                                         uint32 *part_id,
                                         longlong *func_value)
{
  int res;
  DBUG_ENTER("get_part_part_id_charset_func");
  copy_to_part_field_buffers(part_info->part_charset_field_array,
                             part_info->part_field_buffers,
                             part_info->restore_part_field_ptrs);
  res= part_info->get_part_partition_id_charset(part_info,
                                                part_id, func_value);
  restore_part_field_pointers(part_info->part_charset_field_array,
                              part_info->restore_part_field_ptrs);
  DBUG_RETURN(res);
}


static int get_subpart_id_charset_func(partition_info *part_info,
                                       uint32 *part_id)
{
  int res;
  DBUG_ENTER("get_subpart_id_charset_func");
  copy_to_part_field_buffers(part_info->subpart_charset_field_array,
                             part_info->subpart_field_buffers,
                             part_info->restore_subpart_field_ptrs);
  res= part_info->get_subpartition_id_charset(part_info, part_id);
  restore_part_field_pointers(part_info->subpart_charset_field_array,
                              part_info->restore_subpart_field_ptrs);
  DBUG_RETURN(res);
}


int get_partition_id_list(partition_info *part_info,
                          uint32 *part_id,
                          longlong *func_value)
{
  LIST_PART_ENTRY *list_array= part_info->list_array;
  int list_index;
  int min_list_index= 0;
  int max_list_index= part_info->no_list_values - 1;
  longlong part_func_value;
  int error= part_val_int(part_info->part_expr, &part_func_value);
  longlong list_value;
  bool unsigned_flag= part_info->part_expr->unsigned_flag;
  DBUG_ENTER("get_partition_id_list");

  if (error)
    goto notfound;

  if (part_info->part_expr->null_value)
  {
    if (part_info->has_null_value)
    {
      *part_id= part_info->has_null_part_id;
      DBUG_RETURN(0);
    }
    goto notfound;
  }
  *func_value= part_func_value;
  if (unsigned_flag)
    part_func_value-= 0x8000000000000000ULL;
  while (max_list_index >= min_list_index)
  {
    list_index= (max_list_index + min_list_index) >> 1;
    list_value= list_array[list_index].list_value;
    if (list_value < part_func_value)
      min_list_index= list_index + 1;
    else if (list_value > part_func_value)
    {
      if (!list_index)
        goto notfound;
      max_list_index= list_index - 1;
    }
    else
    {
      *part_id= (uint32)list_array[list_index].partition_id;
      DBUG_RETURN(0);
    }
  }
notfound:
  *part_id= 0;
  DBUG_RETURN(HA_ERR_NO_PARTITION_FOUND);
}


/*
  Find the sub-array part_info->list_array that corresponds to given interval

  SYNOPSIS 
    get_list_array_idx_for_endpoint()
      part_info         Partitioning info (partitioning type must be LIST)
      left_endpoint     TRUE  - the interval is [a; +inf) or (a; +inf)
                        FALSE - the interval is (-inf; a] or (-inf; a)
      include_endpoint  TRUE iff the interval includes the endpoint

  DESCRIPTION
    This function finds the sub-array of part_info->list_array where values of
    list_array[idx].list_value are contained within the specifed interval.
    list_array is ordered by list_value, so
    1. For [a; +inf) or (a; +inf)-type intervals (left_endpoint==TRUE), the 
       sought sub-array starts at some index idx and continues till array end.
       The function returns first number idx, such that 
       list_array[idx].list_value is contained within the passed interval.
       
    2. For (-inf; a] or (-inf; a)-type intervals (left_endpoint==FALSE), the
       sought sub-array starts at array start and continues till some last 
       index idx.
       The function returns first number idx, such that 
       list_array[idx].list_value is NOT contained within the passed interval.
       If all array elements are contained, part_info->no_list_values is
       returned.

  NOTE
    The caller will call this function and then will run along the sub-array of
    list_array to collect partition ids. If the number of list values is 
    significantly higher then number of partitions, this could be slow and
    we could invent some other approach. The "run over list array" part is
    already wrapped in a get_next()-like function.

  RETURN
    The edge of corresponding sub-array of part_info->list_array
*/

uint32 get_list_array_idx_for_endpoint_charset(partition_info *part_info,
                                               bool left_endpoint,
                                               bool include_endpoint)
{
  uint32 res;
  DBUG_ENTER("get_list_array_idx_for_endpoint_charset");
  copy_to_part_field_buffers(part_info->part_field_array,
                             part_info->part_field_buffers,
                             part_info->restore_part_field_ptrs);
  res= get_list_array_idx_for_endpoint(part_info, left_endpoint,
                                       include_endpoint);
  restore_part_field_pointers(part_info->part_field_array,
                              part_info->restore_part_field_ptrs);
  DBUG_RETURN(res);
}

uint32 get_list_array_idx_for_endpoint(partition_info *part_info,
                                       bool left_endpoint,
                                       bool include_endpoint)
{
  LIST_PART_ENTRY *list_array= part_info->list_array;
  uint list_index;
  uint min_list_index= 0, max_list_index= part_info->no_list_values - 1;
  longlong list_value;
  /* Get the partitioning function value for the endpoint */
  longlong part_func_value= 
    part_info->part_expr->val_int_endpoint(left_endpoint, &include_endpoint);
  bool unsigned_flag= part_info->part_expr->unsigned_flag;
  DBUG_ENTER("get_list_array_idx_for_endpoint");

  if (part_info->part_expr->null_value)
  {
    /*
      Special handling for MONOTONIC functions that can return NULL for
      values that are comparable. I.e.
      '2000-00-00' can be compared to '2000-01-01' but TO_DAYS('2000-00-00')
      returns NULL which cannot be compared used <, >, <=, >= etc.

      Otherwise, just return the the first index (lowest value).
    */
    enum_monotonicity_info monotonic;
    monotonic= part_info->part_expr->get_monotonicity_info();
    if (monotonic != MONOTONIC_INCREASING_NOT_NULL && 
        monotonic != MONOTONIC_STRICT_INCREASING_NOT_NULL)
    {
      /* F(col) can not return NULL, return index with lowest value */
      DBUG_RETURN(0);
    }
  }

  if (unsigned_flag)
    part_func_value-= 0x8000000000000000ULL;
  DBUG_ASSERT(part_info->no_list_values);
  do
  {
    list_index= (max_list_index + min_list_index) >> 1;
    list_value= list_array[list_index].list_value;
    if (list_value < part_func_value)
      min_list_index= list_index + 1;
    else if (list_value > part_func_value)
    {
      if (!list_index)
        goto notfound;
      max_list_index= list_index - 1;
    }
    else 
    {
      DBUG_RETURN(list_index + test(left_endpoint ^ include_endpoint));
    }
  } while (max_list_index >= min_list_index);
notfound:
  if (list_value < part_func_value)
    list_index++;
  DBUG_RETURN(list_index);
}


int get_partition_id_range(partition_info *part_info,
                           uint32 *part_id,
                           longlong *func_value)
{
  longlong *range_array= part_info->range_int_array;
  uint max_partition= part_info->no_parts - 1;
  uint min_part_id= 0;
  uint max_part_id= max_partition;
  uint loc_part_id;
  longlong part_func_value;
  int error= part_val_int(part_info->part_expr, &part_func_value);
  bool unsigned_flag= part_info->part_expr->unsigned_flag;
  DBUG_ENTER("get_partition_id_range");

  if (error)
    DBUG_RETURN(HA_ERR_NO_PARTITION_FOUND);

  if (part_info->part_expr->null_value)
  {
    *part_id= 0;
    DBUG_RETURN(0);
  }
  *func_value= part_func_value;
  if (unsigned_flag)
    part_func_value-= 0x8000000000000000ULL;
  while (max_part_id > min_part_id)
  {
    loc_part_id= (max_part_id + min_part_id + 1) >> 1;
    if (range_array[loc_part_id] <= part_func_value)
      min_part_id= loc_part_id + 1;
    else
      max_part_id= loc_part_id - 1;
  }
  loc_part_id= max_part_id;
  if (part_func_value >= range_array[loc_part_id])
    if (loc_part_id != max_partition)
      loc_part_id++;
  *part_id= (uint32)loc_part_id;
  if (loc_part_id == max_partition &&
      part_func_value >= range_array[loc_part_id] &&
      !part_info->defined_max_value)
    DBUG_RETURN(HA_ERR_NO_PARTITION_FOUND);

  DBUG_PRINT("exit",("partition: %d", *part_id));
  DBUG_RETURN(0);
}


/*
  Find the sub-array of part_info->range_int_array that covers given interval
 
  SYNOPSIS 
    get_partition_id_range_for_endpoint()
      part_info         Partitioning info (partitioning type must be RANGE)
      left_endpoint     TRUE  - the interval is [a; +inf) or (a; +inf)
                        FALSE - the interval is (-inf; a] or (-inf; a).
      include_endpoint  TRUE <=> the endpoint itself is included in the
                        interval

  DESCRIPTION
    This function finds the sub-array of part_info->range_int_array where the
    elements have non-empty intersections with the given interval.
 
    A range_int_array element at index idx represents the interval
      
      [range_int_array[idx-1], range_int_array[idx]),

    intervals are disjoint and ordered by their right bound, so
    
    1. For [a; +inf) or (a; +inf)-type intervals (left_endpoint==TRUE), the
       sought sub-array starts at some index idx and continues till array end.
       The function returns first number idx, such that the interval
       represented by range_int_array[idx] has non empty intersection with 
       the passed interval.
       
    2. For (-inf; a] or (-inf; a)-type intervals (left_endpoint==FALSE), the
       sought sub-array starts at array start and continues till some last
       index idx.
       The function returns first number idx, such that the interval
       represented by range_int_array[idx] has EMPTY intersection with the
       passed interval.
       If the interval represented by the last array element has non-empty 
       intersection with the passed interval, part_info->no_parts is
       returned.
       
  RETURN
    The edge of corresponding part_info->range_int_array sub-array.
*/

static uint32
get_partition_id_range_for_endpoint_charset(partition_info *part_info,
                                            bool left_endpoint,
                                            bool include_endpoint)
{
  uint32 res;
  DBUG_ENTER("get_partition_id_range_for_endpoint_charset");
  copy_to_part_field_buffers(part_info->part_field_array,
                             part_info->part_field_buffers,
                             part_info->restore_part_field_ptrs);
  res= get_partition_id_range_for_endpoint(part_info, left_endpoint,
                                           include_endpoint);
  restore_part_field_pointers(part_info->part_field_array,
                              part_info->restore_part_field_ptrs);
  DBUG_RETURN(res);
}

uint32 get_partition_id_range_for_endpoint(partition_info *part_info,
                                           bool left_endpoint,
                                           bool include_endpoint)
{
  longlong *range_array= part_info->range_int_array;
  uint max_partition= part_info->no_parts - 1;
  uint min_part_id= 0, max_part_id= max_partition, loc_part_id;
  /* Get the partitioning function value for the endpoint */
  longlong part_func_value= 
    part_info->part_expr->val_int_endpoint(left_endpoint, &include_endpoint);

  bool unsigned_flag= part_info->part_expr->unsigned_flag;
  DBUG_ENTER("get_partition_id_range_for_endpoint");

  if (part_info->part_expr->null_value)
  {
    /*
      Special handling for MONOTONIC functions that can return NULL for
      values that are comparable. I.e.
      '2000-00-00' can be compared to '2000-01-01' but TO_DAYS('2000-00-00')
      returns NULL which cannot be compared used <, >, <=, >= etc.

      Otherwise, just return the first partition
      (may be included if not left endpoint)
    */
    enum_monotonicity_info monotonic;
    monotonic= part_info->part_expr->get_monotonicity_info();
    if (monotonic != MONOTONIC_INCREASING_NOT_NULL &&
        monotonic != MONOTONIC_STRICT_INCREASING_NOT_NULL)
    {
      /* F(col) can not return NULL, return partition with lowest value */
      if (!left_endpoint && include_endpoint)
        DBUG_RETURN(1);
      DBUG_RETURN(0);               

    }
  }


  if (unsigned_flag)
    part_func_value-= 0x8000000000000000ULL;
  if (left_endpoint && !include_endpoint)
    part_func_value++;
  while (max_part_id > min_part_id)
  {
    loc_part_id= (max_part_id + min_part_id + 1) >> 1;
    if (range_array[loc_part_id] <= part_func_value)
      min_part_id= loc_part_id + 1;
    else
      max_part_id= loc_part_id - 1;
  }
  loc_part_id= max_part_id;
  if (loc_part_id < max_partition && 
      part_func_value >= range_array[loc_part_id+1])
  {
   loc_part_id++;
  }
  if (left_endpoint)
  {
    longlong bound= range_array[loc_part_id];
    /*
      In case of PARTITION p VALUES LESS THAN MAXVALUE
      the maximum value is in the current partition.
    */
    if (part_func_value > bound ||
        (part_func_value == bound &&
         (!part_info->defined_max_value || loc_part_id < max_partition)))
      loc_part_id++;
  }
  else 
  {
    if (loc_part_id < max_partition)
    {
      if (part_func_value == range_array[loc_part_id])
        loc_part_id += test(include_endpoint);
      else if (part_func_value > range_array[loc_part_id])
        loc_part_id++;
    }
    loc_part_id++;
  }
  DBUG_RETURN(loc_part_id);
}


int get_partition_id_hash_nosub(partition_info *part_info,
                                uint32 *part_id,
                                longlong *func_value)
{
  return get_part_id_hash(part_info->no_parts, part_info->part_expr,
                          part_id, func_value);
}


int get_partition_id_linear_hash_nosub(partition_info *part_info,
                                       uint32 *part_id,
                                       longlong *func_value)
{
  return get_part_id_linear_hash(part_info, part_info->no_parts,
                                 part_info->part_expr, part_id, func_value);
}


int get_partition_id_key_nosub(partition_info *part_info,
                                uint32 *part_id,
                                longlong *func_value)
{
  *part_id= get_part_id_key(part_info->table->file,
                            part_info->part_field_array,
                            part_info->no_parts, func_value);
  return 0;
}


int get_partition_id_linear_key_nosub(partition_info *part_info,
                                       uint32 *part_id,
                                       longlong *func_value)
{
  *part_id= get_part_id_linear_key(part_info,
                                   part_info->part_field_array,
                                   part_info->no_parts, func_value);
  return 0;
}


int get_partition_id_range_sub_hash(partition_info *part_info,
                                     uint32 *part_id,
                                     longlong *func_value)
{
  uint32 loc_part_id, sub_part_id;
  uint no_subparts;
  longlong local_func_value;
  int error;
  DBUG_ENTER("get_partition_id_range_sub_hash");
  LINT_INIT(loc_part_id);
  LINT_INIT(sub_part_id);

  if (unlikely((error= get_partition_id_range(part_info, &loc_part_id,
                                              func_value))))
  {
    DBUG_RETURN(error);
  }
  no_subparts= part_info->no_subparts;
  if (unlikely((error= get_part_id_hash(no_subparts, part_info->subpart_expr,
                                        &sub_part_id, &local_func_value))))
  {
    DBUG_RETURN(error);
  }

  *part_id= get_part_id_for_sub(loc_part_id, sub_part_id, no_subparts);
  DBUG_RETURN(0);
}


int get_partition_id_range_sub_linear_hash(partition_info *part_info,
                                            uint32 *part_id,
                                            longlong *func_value)
{
  uint32 loc_part_id, sub_part_id;
  uint no_subparts;
  longlong local_func_value;
  int error;
  DBUG_ENTER("get_partition_id_range_sub_linear_hash");
  LINT_INIT(loc_part_id);
  LINT_INIT(sub_part_id);

  if (unlikely((error= get_partition_id_range(part_info, &loc_part_id,
                                              func_value))))
  {
    DBUG_RETURN(error);
  }
  no_subparts= part_info->no_subparts;
  if (unlikely((error= get_part_id_linear_hash(part_info, no_subparts,
                                               part_info->subpart_expr,
                                               &sub_part_id,
                                               &local_func_value))))
  {
    DBUG_RETURN(error);
  }

  *part_id= get_part_id_for_sub(loc_part_id, sub_part_id, no_subparts);
  DBUG_RETURN(0);
}


int get_partition_id_range_sub_key(partition_info *part_info,
                                    uint32 *part_id,
                                    longlong *func_value)
{
  uint32 loc_part_id, sub_part_id;
  uint no_subparts;
  longlong local_func_value;
  int error;
  DBUG_ENTER("get_partition_id_range_sub_key");
  LINT_INIT(loc_part_id);

  if (unlikely((error= get_partition_id_range(part_info, &loc_part_id,
                                              func_value))))
  {
    DBUG_RETURN(error);
  }
  no_subparts= part_info->no_subparts;
  sub_part_id= get_part_id_key(part_info->table->file,
                               part_info->subpart_field_array,
                               no_subparts, &local_func_value);
  *part_id= get_part_id_for_sub(loc_part_id, sub_part_id, no_subparts);
  DBUG_RETURN(0);
}


int get_partition_id_range_sub_linear_key(partition_info *part_info,
                                           uint32 *part_id,
                                           longlong *func_value)
{
  uint32 loc_part_id, sub_part_id;
  uint no_subparts;
  longlong local_func_value;
  int error;
  DBUG_ENTER("get_partition_id_range_sub_linear_key");
  LINT_INIT(loc_part_id);

  if (unlikely((error= get_partition_id_range(part_info, &loc_part_id,
                                              func_value))))
  {
    DBUG_RETURN(error);
  }
  no_subparts= part_info->no_subparts;
  sub_part_id= get_part_id_linear_key(part_info,
                                      part_info->subpart_field_array,
                                      no_subparts, &local_func_value);
  *part_id= get_part_id_for_sub(loc_part_id, sub_part_id, no_subparts);
  DBUG_RETURN(0);
}


int get_partition_id_list_sub_hash(partition_info *part_info,
                                    uint32 *part_id,
                                    longlong *func_value)
{
  uint32 loc_part_id, sub_part_id;
  uint no_subparts;
  longlong local_func_value;
  int error;
  DBUG_ENTER("get_partition_id_list_sub_hash");
  LINT_INIT(sub_part_id);

  if (unlikely((error= get_partition_id_list(part_info, &loc_part_id,
                                             func_value))))
  {
    DBUG_RETURN(error);
  }
  no_subparts= part_info->no_subparts;
  if (unlikely((error= get_part_id_hash(no_subparts, part_info->subpart_expr,
                                        &sub_part_id, &local_func_value))))
  {
    DBUG_RETURN(error);
  }

  *part_id= get_part_id_for_sub(loc_part_id, sub_part_id, no_subparts);
  DBUG_RETURN(0);
}


int get_partition_id_list_sub_linear_hash(partition_info *part_info,
                                           uint32 *part_id,
                                           longlong *func_value)
{
  uint32 loc_part_id, sub_part_id;
  uint no_subparts;
  longlong local_func_value;
  int error;
  DBUG_ENTER("get_partition_id_list_sub_linear_hash");
  LINT_INIT(sub_part_id);

  if (unlikely((error= get_partition_id_list(part_info, &loc_part_id,
                                             func_value))))
  {
    DBUG_RETURN(error);
  }
  no_subparts= part_info->no_subparts;
  if (unlikely((error= get_part_id_linear_hash(part_info, no_subparts,
                                               part_info->subpart_expr,
                                               &sub_part_id,
                                               &local_func_value))))
  {
    DBUG_RETURN(error);
  }
   
  *part_id= get_part_id_for_sub(loc_part_id, sub_part_id, no_subparts);
  DBUG_RETURN(0);
}


int get_partition_id_list_sub_key(partition_info *part_info,
                                   uint32 *part_id,
                                   longlong *func_value)
{
  uint32 loc_part_id, sub_part_id;
  uint no_subparts;
  longlong local_func_value;
  int error;
  DBUG_ENTER("get_partition_id_range_sub_key");

  if (unlikely((error= get_partition_id_list(part_info, &loc_part_id,
                                             func_value))))
  {
    DBUG_RETURN(error);
  }
  no_subparts= part_info->no_subparts;
  sub_part_id= get_part_id_key(part_info->table->file,
                               part_info->subpart_field_array,
                               no_subparts, &local_func_value);
  *part_id= get_part_id_for_sub(loc_part_id, sub_part_id, no_subparts);
  DBUG_RETURN(0);
}


int get_partition_id_list_sub_linear_key(partition_info *part_info,
                                          uint32 *part_id,
                                          longlong *func_value)
{
  uint32 loc_part_id, sub_part_id;
  uint no_subparts;
  longlong local_func_value;
  int error;
  DBUG_ENTER("get_partition_id_list_sub_linear_key");

  if (unlikely((error= get_partition_id_list(part_info, &loc_part_id,
                                             func_value))))
  {
    DBUG_RETURN(error);
  }
  no_subparts= part_info->no_subparts;
  sub_part_id= get_part_id_linear_key(part_info,
                                      part_info->subpart_field_array,
                                      no_subparts, &local_func_value);
  *part_id= get_part_id_for_sub(loc_part_id, sub_part_id, no_subparts);
  DBUG_RETURN(0);
}


/*
  This function is used to calculate the subpartition id

  SYNOPSIS
    get_subpartition_id()
    part_info           A reference to the partition_info struct where all the
                        desired information is given

  RETURN VALUE
    part_id             The subpartition identity

  DESCRIPTION
    A routine used in some SELECT's when only partial knowledge of the
    partitions is known.
    
    It is actually 4 different variants of this function which are called
    through a function pointer.

    get_partition_id_hash_sub
    get_partition_id_key_sub
    get_partition_id_linear_hash_sub
    get_partition_id_linear_key_sub
*/

int get_partition_id_hash_sub(partition_info *part_info,
                              uint32 *part_id)
{
  longlong func_value;
  return get_part_id_hash(part_info->no_subparts, part_info->subpart_expr,
                          part_id, &func_value);
}


int get_partition_id_linear_hash_sub(partition_info *part_info,
                                     uint32 *part_id)
{
  longlong func_value;
  return get_part_id_linear_hash(part_info, part_info->no_subparts,
                                 part_info->subpart_expr, part_id,
                                 &func_value);
}


int get_partition_id_key_sub(partition_info *part_info,
                             uint32 *part_id)
{
  longlong func_value;
  *part_id= get_part_id_key(part_info->table->file,
                            part_info->subpart_field_array,
                            part_info->no_subparts, &func_value);
  return FALSE;
}


int get_partition_id_linear_key_sub(partition_info *part_info,
                                       uint32 *part_id)
{
  longlong func_value;
  *part_id= get_part_id_linear_key(part_info,
                                   part_info->subpart_field_array,
                                   part_info->no_subparts, &func_value);
  return FALSE;
}


/*
  Set an indicator on all partition fields that are set by the key

  SYNOPSIS
    set_PF_fields_in_key()
    key_info                   Information about the index
    key_length                 Length of key

  RETURN VALUE
    TRUE                       Found partition field set by key
    FALSE                      No partition field set by key
*/

static bool set_PF_fields_in_key(KEY *key_info, uint key_length)
{
  KEY_PART_INFO *key_part;
  bool found_part_field= FALSE;
  DBUG_ENTER("set_PF_fields_in_key");

  for (key_part= key_info->key_part; (int)key_length > 0; key_part++)
  {
    if (key_part->null_bit)
      key_length--;
    if (key_part->type == HA_KEYTYPE_BIT)
    {
      if (((Field_bit*)key_part->field)->bit_len)
        key_length--;
    }
    if (key_part->key_part_flag & (HA_BLOB_PART + HA_VAR_LENGTH_PART))
    {
      key_length-= HA_KEY_BLOB_LENGTH;
    }
    if (key_length < key_part->length)
      break;
    key_length-= key_part->length;
    if (key_part->field->flags & FIELD_IN_PART_FUNC_FLAG)
    {
      found_part_field= TRUE;
      key_part->field->flags|= GET_FIXED_FIELDS_FLAG;
    }
  }
  DBUG_RETURN(found_part_field);
}


/*
  We have found that at least one partition field was set by a key, now
  check if a partition function has all its fields bound or not.

  SYNOPSIS
    check_part_func_bound()
    ptr                     Array of fields NULL terminated (partition fields)

  RETURN VALUE
    TRUE                    All fields in partition function are set
    FALSE                   Not all fields in partition function are set
*/

static bool check_part_func_bound(Field **ptr)
{
  bool result= TRUE;
  DBUG_ENTER("check_part_func_bound");

  for (; *ptr; ptr++)
  {
    if (!((*ptr)->flags & GET_FIXED_FIELDS_FLAG))
    {
      result= FALSE;
      break;
    }
  }
  DBUG_RETURN(result);
}


/*
  Get the id of the subpartitioning part by using the key buffer of the
  index scan.

  SYNOPSIS
    get_sub_part_id_from_key()
    table         The table object
    buf           A buffer that can be used to evaluate the partition function
    key_info      The index object
    key_spec      A key_range containing key and key length
    out:part_id   The returned partition id

  RETURN VALUES
    TRUE                    All fields in partition function are set
    FALSE                   Not all fields in partition function are set

  DESCRIPTION
    Use key buffer to set-up record in buf, move field pointers and
    get the partition identity and restore field pointers afterwards.
*/

static int get_sub_part_id_from_key(const TABLE *table,uchar *buf,
                                    KEY *key_info,
                                    const key_range *key_spec,
                                    uint32 *part_id)
{
  uchar *rec0= table->record[0];
  partition_info *part_info= table->part_info;
  int res;
  DBUG_ENTER("get_sub_part_id_from_key");

  key_restore(buf, (uchar*)key_spec->key, key_info, key_spec->length);
  if (likely(rec0 == buf))
  {
    res= part_info->get_subpartition_id(part_info, part_id);
  }
  else
  {
    Field **part_field_array= part_info->subpart_field_array;
    set_field_ptr(part_field_array, buf, rec0);
    res= part_info->get_subpartition_id(part_info, part_id);
    set_field_ptr(part_field_array, rec0, buf);
  }
  DBUG_RETURN(res);
}

/*
  Get the id of the partitioning part by using the key buffer of the
  index scan.

  SYNOPSIS
    get_part_id_from_key()
    table         The table object
    buf           A buffer that can be used to evaluate the partition function
    key_info      The index object
    key_spec      A key_range containing key and key length
    out:part_id   Partition to use

  RETURN VALUES
    TRUE          Partition to use not found
    FALSE         Ok, part_id indicates partition to use

  DESCRIPTION
    Use key buffer to set-up record in buf, move field pointers and
    get the partition identity and restore field pointers afterwards.
*/

bool get_part_id_from_key(const TABLE *table, uchar *buf, KEY *key_info,
                          const key_range *key_spec, uint32 *part_id)
{
  bool result;
  uchar *rec0= table->record[0];
  partition_info *part_info= table->part_info;
  longlong func_value;
  DBUG_ENTER("get_part_id_from_key");

  key_restore(buf, (uchar*)key_spec->key, key_info, key_spec->length);
  if (likely(rec0 == buf))
  {
    result= part_info->get_part_partition_id(part_info, part_id,
                                             &func_value);
  }
  else
  {
    Field **part_field_array= part_info->part_field_array;
    set_field_ptr(part_field_array, buf, rec0);
    result= part_info->get_part_partition_id(part_info, part_id,
                                             &func_value);
    set_field_ptr(part_field_array, rec0, buf);
  }
  DBUG_RETURN(result);
}

/*
  Get the partitioning id of the full PF by using the key buffer of the
  index scan.

  SYNOPSIS
    get_full_part_id_from_key()
    table         The table object
    buf           A buffer that is used to evaluate the partition function
    key_info      The index object
    key_spec      A key_range containing key and key length
    out:part_spec A partition id containing start part and end part

  RETURN VALUES
    part_spec
    No partitions to scan is indicated by end_part > start_part when returning

  DESCRIPTION
    Use key buffer to set-up record in buf, move field pointers if needed and
    get the partition identity and restore field pointers afterwards.
*/

void get_full_part_id_from_key(const TABLE *table, uchar *buf,
                               KEY *key_info,
                               const key_range *key_spec,
                               part_id_range *part_spec)
{
  bool result;
  partition_info *part_info= table->part_info;
  uchar *rec0= table->record[0];
  longlong func_value;
  DBUG_ENTER("get_full_part_id_from_key");

  key_restore(buf, (uchar*)key_spec->key, key_info, key_spec->length);
  if (likely(rec0 == buf))
  {
    result= part_info->get_partition_id(part_info, &part_spec->start_part,
                                        &func_value);
  }
  else
  {
    Field **part_field_array= part_info->full_part_field_array;
    set_field_ptr(part_field_array, buf, rec0);
    result= part_info->get_partition_id(part_info, &part_spec->start_part,
                                        &func_value);
    set_field_ptr(part_field_array, rec0, buf);
  }
  part_spec->end_part= part_spec->start_part;
  if (unlikely(result))
    part_spec->start_part++;
  DBUG_VOID_RETURN;
}

/*
  Prune the set of partitions to use in query 

  SYNOPSIS
    prune_partition_set()
    table         The table object
    out:part_spec Contains start part, end part 

  DESCRIPTION
    This function is called to prune the range of partitions to scan by
    checking the used_partitions bitmap.
    If start_part > end_part at return it means no partition needs to be
    scanned. If start_part == end_part it always means a single partition
    needs to be scanned.

  RETURN VALUE
    part_spec
*/
void prune_partition_set(const TABLE *table, part_id_range *part_spec)
{
  int last_partition= -1;
  uint i;
  partition_info *part_info= table->part_info;

  DBUG_ENTER("prune_partition_set");
  for (i= part_spec->start_part; i <= part_spec->end_part; i++)
  {
    if (bitmap_is_set(&(part_info->used_partitions), i))
    {
      DBUG_PRINT("info", ("Partition %d is set", i));
      if (last_partition == -1)
        /* First partition found in set and pruned bitmap */
        part_spec->start_part= i;
      last_partition= i;
    }
  }
  if (last_partition == -1)
    /* No partition found in pruned bitmap */
    part_spec->start_part= part_spec->end_part + 1;  
  else //if (last_partition != -1)
    part_spec->end_part= last_partition;

  DBUG_VOID_RETURN;
}

/*
  Get the set of partitions to use in query.

  SYNOPSIS
    get_partition_set()
    table         The table object
    buf           A buffer that can be used to evaluate the partition function
    index         The index of the key used, if MAX_KEY no index used
    key_spec      A key_range containing key and key length
    out:part_spec Contains start part, end part and indicator if bitmap is
                  used for which partitions to scan

  DESCRIPTION
    This function is called to discover which partitions to use in an index
    scan or a full table scan.
    It returns a range of partitions to scan. If there are holes in this
    range with partitions that are not needed to scan a bit array is used
    to signal which partitions to use and which not to use.
    If start_part > end_part at return it means no partition needs to be
    scanned. If start_part == end_part it always means a single partition
    needs to be scanned.

  RETURN VALUE
    part_spec
*/
void get_partition_set(const TABLE *table, uchar *buf, const uint index,
                       const key_range *key_spec, part_id_range *part_spec)
{
  partition_info *part_info= table->part_info;
  uint no_parts= part_info->get_tot_partitions();
  uint i, part_id;
  uint sub_part= no_parts;
  uint32 part_part= no_parts;
  KEY *key_info= NULL;
  bool found_part_field= FALSE;
  DBUG_ENTER("get_partition_set");

  part_spec->start_part= 0;
  part_spec->end_part= no_parts - 1;
  if ((index < MAX_KEY) && 
       key_spec && key_spec->flag == (uint)HA_READ_KEY_EXACT &&
       part_info->some_fields_in_PF.is_set(index))
  {
    key_info= table->key_info+index;
    /*
      The index can potentially provide at least one PF-field (field in the
      partition function). Thus it is interesting to continue our probe.
    */
    if (key_spec->length == key_info->key_length)
    {
      /*
        The entire key is set so we can check whether we can immediately
        derive either the complete PF or if we can derive either
        the top PF or the subpartitioning PF. This can be established by
        checking precalculated bits on each index.
      */
      if (part_info->all_fields_in_PF.is_set(index))
      {
        /*
          We can derive the exact partition to use, no more than this one
          is needed.
        */
        get_full_part_id_from_key(table,buf,key_info,key_spec,part_spec);
        /*
          Check if range can be adjusted by looking in used_partitions
        */
        prune_partition_set(table, part_spec);
        DBUG_VOID_RETURN;
      }
      else if (part_info->is_sub_partitioned())
      {
        if (part_info->all_fields_in_SPF.is_set(index))
        {
          if (get_sub_part_id_from_key(table, buf, key_info, key_spec, &sub_part))
          {
            part_spec->start_part= no_parts;
            DBUG_VOID_RETURN;
          }
        }
        else if (part_info->all_fields_in_PPF.is_set(index))
        {
          if (get_part_id_from_key(table,buf,key_info,
                                   key_spec,(uint32*)&part_part))
          {
            /*
              The value of the RANGE or LIST partitioning was outside of
              allowed values. Thus it is certain that the result of this
              scan will be empty.
            */
            part_spec->start_part= no_parts;
            DBUG_VOID_RETURN;
          }
        }
      }
    }
    else
    {
      /*
        Set an indicator on all partition fields that are bound.
        If at least one PF-field was bound it pays off to check whether
        the PF or PPF or SPF has been bound.
        (PF = Partition Function, SPF = Subpartition Function and
         PPF = Partition Function part of subpartitioning)
      */
      if ((found_part_field= set_PF_fields_in_key(key_info,
                                                  key_spec->length)))
      {
        if (check_part_func_bound(part_info->full_part_field_array))
        {
          /*
            We were able to bind all fields in the partition function even
            by using only a part of the key. Calculate the partition to use.
          */
          get_full_part_id_from_key(table,buf,key_info,key_spec,part_spec);
          clear_indicator_in_key_fields(key_info);
          /*
            Check if range can be adjusted by looking in used_partitions
          */
          prune_partition_set(table, part_spec);
          DBUG_VOID_RETURN; 
        }
        else if (part_info->is_sub_partitioned())
        {
          if (check_part_func_bound(part_info->subpart_field_array))
          {
            if (get_sub_part_id_from_key(table, buf, key_info, key_spec, &sub_part))
            {
              part_spec->start_part= no_parts;
              clear_indicator_in_key_fields(key_info);
              DBUG_VOID_RETURN;
            }
          }
          else if (check_part_func_bound(part_info->part_field_array))
          {
            if (get_part_id_from_key(table,buf,key_info,key_spec,&part_part))
            {
              part_spec->start_part= no_parts;
              clear_indicator_in_key_fields(key_info);
              DBUG_VOID_RETURN;
            }
          }
        }
      }
    }
  }
  {
    /*
      The next step is to analyse the table condition to see whether any
      information about which partitions to scan can be derived from there.
      Currently not implemented.
    */
  }
  /*
    If we come here we have found a range of sorts we have either discovered
    nothing or we have discovered a range of partitions with possible holes
    in it. We need a bitvector to further the work here.
  */
  if (!(part_part == no_parts && sub_part == no_parts))
  {
    /*
      We can only arrive here if we are using subpartitioning.
    */
    if (part_part != no_parts)
    {
      /*
        We know the top partition and need to scan all underlying
        subpartitions. This is a range without holes.
      */
      DBUG_ASSERT(sub_part == no_parts);
      part_spec->start_part= part_part * part_info->no_subparts;
      part_spec->end_part= part_spec->start_part+part_info->no_subparts - 1;
    }
    else
    {
      DBUG_ASSERT(sub_part != no_parts);
      part_spec->start_part= sub_part;
      part_spec->end_part=sub_part+
                           (part_info->no_subparts*(part_info->no_parts-1));
      for (i= 0, part_id= sub_part; i < part_info->no_parts;
           i++, part_id+= part_info->no_subparts)
        ; //Set bit part_id in bit array
    }
  }
  if (found_part_field)
    clear_indicator_in_key_fields(key_info);
  /*
    Check if range can be adjusted by looking in used_partitions
  */
  prune_partition_set(table, part_spec);
  DBUG_VOID_RETURN;
}

/*
   If the table is partitioned we will read the partition info into the
   .frm file here.
   -------------------------------
   |  Fileinfo     64 bytes      |
   -------------------------------
   | Formnames     7 bytes       |
   -------------------------------
   | Not used    4021 bytes      |
   -------------------------------
   | Keyinfo + record            |
   -------------------------------
   | Padded to next multiple     |
   | of IO_SIZE                  |
   -------------------------------
   | Forminfo     288 bytes      |
   -------------------------------
   | Screen buffer, to make      |
   |field names readable        |
   -------------------------------
   | Packed field info           |
   |17 + 1 + strlen(field_name) |
   | + 1 end of file character   |
   -------------------------------
   | Partition info              |
   -------------------------------
   We provide the length of partition length in Fileinfo[55-58].

   Read the partition syntax from the frm file and parse it to get the
   data structures of the partitioning.

   SYNOPSIS
     mysql_unpack_partition()
     thd                           Thread object
     part_buf                      Partition info from frm file
     part_info_len                 Length of partition syntax
     table                         Table object of partitioned table
     create_table_ind              Is it called from CREATE TABLE
     default_db_type               What is the default engine of the table
     work_part_info_used           Flag is raised if we don't create new
                                   part_info, but used thd->work_part_info

   RETURN VALUE
     TRUE                          Error
     FALSE                         Sucess

   DESCRIPTION
     Read the partition syntax from the current position in the frm file.
     Initiate a LEX object, save the list of item tree objects to free after
     the query is done. Set-up partition info object such that parser knows
     it is called from internally. Call parser to create data structures
     (best possible recreation of item trees and so forth since there is no
     serialisation of these objects other than in parseable text format).
     We need to save the text of the partition functions since it is not
     possible to retrace this given an item tree.
*/

bool mysql_unpack_partition(THD *thd,
                            const char *part_buf, uint part_info_len,
                            const char *part_state, uint part_state_len,
                            TABLE* table, bool is_create_table_ind,
                            handlerton *default_db_type,
                            bool *work_part_info_used)
{
  bool result= TRUE;
  partition_info *part_info;
  CHARSET_INFO *old_character_set_client= thd->variables.character_set_client;
  LEX *old_lex= thd->lex;
  LEX lex;
  DBUG_ENTER("mysql_unpack_partition");

  thd->lex= &lex;
  thd->variables.character_set_client= system_charset_info;

  Parser_state parser_state(thd, part_buf, part_info_len);

  lex_start(thd);
  *work_part_info_used= false;
  /*
    We need to use the current SELECT_LEX since I need to keep the
    Name_resolution_context object which is referenced from the
    Item_field objects.
    This is not a nice solution since if the parser uses current_select
    for anything else it will corrupt the current LEX object.
    Also, we need to make sure there even is a select -- if the statement
    was a "USE ...", current_select will be NULL, but we may still end up
    here if we try to log to a partitioned table. This is currently
    unsupported, but should still fail rather than crash!
  */
  if (!(thd->lex->current_select= old_lex->current_select))
    goto end;
  /*
    All Items created is put into a free list on the THD object. This list
    is used to free all Item objects after completing a query. We don't
    want that to happen with the Item tree created as part of the partition
    info. This should be attached to the table object and remain so until
    the table object is released.
    Thus we move away the current list temporarily and start a new list that
    we then save in the partition info structure.
  */
  lex.part_info= new partition_info();/* Indicates MYSQLparse from this place */
  if (!lex.part_info)
  {
    mem_alloc_error(sizeof(partition_info));
    goto end;
  }
  lex.part_info->part_state= part_state;
  lex.part_info->part_state_len= part_state_len;
  DBUG_PRINT("info", ("Parse: %s", part_buf));
  if (parse_sql(thd, & parser_state, NULL))
  {
    thd->free_items();
    goto end;
  }
  /*
    The parsed syntax residing in the frm file can still contain defaults.
    The reason is that the frm file is sometimes saved outside of this
    MySQL Server and used in backup and restore of clusters or partitioned
    tables. It is not certain that the restore will restore exactly the
    same default partitioning.
    
    The easiest manner of handling this is to simply continue using the
    part_info we already built up during mysql_create_table if we are
    in the process of creating a table. If the table already exists we
    need to discover the number of partitions for the default parts. Since
    the handler object hasn't been created here yet we need to postpone this
    to the fix_partition_func method.
  */

  DBUG_PRINT("info", ("Successful parse"));
  part_info= lex.part_info;
  DBUG_PRINT("info", ("default engine = %s, default_db_type = %s",
             ha_resolve_storage_engine_name(part_info->default_engine_type),
             ha_resolve_storage_engine_name(default_db_type)));
  if (is_create_table_ind && old_lex->sql_command == SQLCOM_CREATE_TABLE)
  {
    if (old_lex->create_info.options & HA_LEX_CREATE_TABLE_LIKE)
    {
      /*
        This code is executed when we create table in CREATE TABLE t1 LIKE t2.
        old_lex->query_tables contains table list element for t2 and the table
        we are opening has name t1.
      */
      if (partition_default_handling(table, part_info, FALSE,
                                     old_lex->query_tables->table->s->path.str))
      {
        result= TRUE;
        goto end;
      }
    }
    else
    {
      /*
        When we come here we are doing a create table. In this case we
        have already done some preparatory work on the old part_info
        object. We don't really need this new partition_info object.
        Thus we go back to the old partition info object.
        We need to free any memory objects allocated on item_free_list
        by the parser since we are keeping the old info from the first
        parser call in CREATE TABLE.
        We'll ensure that this object isn't put into table cache also
        just to ensure we don't get into strange situations with the
        item objects.
      */
      thd->free_items();
      part_info= thd->work_part_info;
      table->s->version= 0UL;
      *work_part_info_used= true;
    }
  }
  table->part_info= part_info;
  part_info->table= table;
  table->file->set_part_info(part_info, TRUE);
  if (!part_info->default_engine_type)
    part_info->default_engine_type= default_db_type;
  DBUG_ASSERT(part_info->default_engine_type == default_db_type);
  DBUG_ASSERT(part_info->default_engine_type->db_type != DB_TYPE_UNKNOWN);
  DBUG_ASSERT(part_info->default_engine_type != partition_hton);

  {
  /*
    This code part allocates memory for the serialised item information for
    the partition functions. In most cases this is not needed but if the
    table is used for SHOW CREATE TABLES or ALTER TABLE that modifies
    partition information it is needed and the info is lost if we don't
    save it here so unfortunately we have to do it here even if in most
    cases it is not needed. This is a consequence of that item trees are
    not serialisable.
  */
    uint part_func_len= part_info->part_func_len;
    uint subpart_func_len= part_info->subpart_func_len; 
    char *part_func_string= NULL;
    char *subpart_func_string= NULL;
    if ((part_func_len &&
         !((part_func_string= (char*) thd->alloc(part_func_len)))) ||
        (subpart_func_len &&
         !((subpart_func_string= (char*) thd->alloc(subpart_func_len)))))
    {
      mem_alloc_error(part_func_len);
      thd->free_items();
      goto end;
    }
    if (part_func_len)
      memcpy(part_func_string, part_info->part_func_string, part_func_len);
    if (subpart_func_len)
      memcpy(subpart_func_string, part_info->subpart_func_string,
             subpart_func_len);
    part_info->part_func_string= part_func_string;
    part_info->subpart_func_string= subpart_func_string;
  }

  result= FALSE;
end:
  lex_end(thd->lex);
  thd->lex= old_lex;
  thd->variables.character_set_client= old_character_set_client;
  DBUG_RETURN(result);
}


/*
  Set engine type on all partition element objects
  SYNOPSIS
    set_engine_all_partitions()
    part_info                  Partition info
    engine_type                Handlerton reference of engine
  RETURN VALUES
    NONE
*/

static
void
set_engine_all_partitions(partition_info *part_info,
                          handlerton *engine_type)
{
  uint i= 0;
  List_iterator<partition_element> part_it(part_info->partitions);
  do
  {
    partition_element *part_elem= part_it++;

    part_elem->engine_type= engine_type;
    if (part_info->is_sub_partitioned())
    {
      List_iterator<partition_element> sub_it(part_elem->subpartitions);
      uint j= 0;

      do
      {
        partition_element *sub_elem= sub_it++;

        sub_elem->engine_type= engine_type;
      } while (++j < part_info->no_subparts);
    }
  } while (++i < part_info->no_parts);
}
/*
  SYNOPSIS
    fast_end_partition()
    thd                           Thread object
    out:copied                    Number of records copied
    out:deleted                   Number of records deleted
    table_list                    Table list with the one table in it
    empty                         Has nothing been done
    lpt                           Struct to be used by error handler

  RETURN VALUES
    FALSE                         Success
    TRUE                          Failure

  DESCRIPTION
    Support routine to handle the successful cases for partition
    management.
*/

static int fast_end_partition(THD *thd, ulonglong copied,
                              ulonglong deleted,
                              TABLE *table,
                              TABLE_LIST *table_list, bool is_empty,
                              ALTER_PARTITION_PARAM_TYPE *lpt,
                              bool written_bin_log)
{
  int error;
  char tmp_name[80];
  DBUG_ENTER("fast_end_partition");

  thd->proc_info="end";

  if (!is_empty)
    query_cache_invalidate3(thd, table_list, 0);

  error= ha_autocommit_or_rollback(thd, 0);
  if (end_active_trans(thd))
    error= 1;

  if (error)
  {
    /* If error during commit, no need to rollback, it's done. */
    table->file->print_error(error, MYF(0));
    DBUG_RETURN(TRUE);
  }

  if ((!is_empty) && (!written_bin_log) &&
      (!thd->lex->no_write_to_binlog))
    write_bin_log(thd, FALSE, thd->query, thd->query_length);

  my_snprintf(tmp_name, sizeof(tmp_name), ER(ER_INSERT_INFO),
              (ulong) (copied + deleted),
              (ulong) deleted,
              (ulong) 0);
  my_ok(thd, (ha_rows) (copied+deleted),0L, tmp_name);
  DBUG_RETURN(FALSE);
}


/*
  We need to check if engine used by all partitions can handle
  partitioning natively.

  SYNOPSIS
    check_native_partitioned()
    create_info            Create info in CREATE TABLE
    out:ret_val            Return value
    part_info              Partition info
    thd                    Thread object

  RETURN VALUES
  Value returned in bool ret_value
    TRUE                   Native partitioning supported by engine
    FALSE                  Need to use partition handler

  Return value from function
    TRUE                   Error
    FALSE                  Success
*/

static bool check_native_partitioned(HA_CREATE_INFO *create_info,bool *ret_val,
                                     partition_info *part_info, THD *thd)
{
  bool table_engine_set;
  handlerton *engine_type= part_info->default_engine_type;
  handlerton *old_engine_type= engine_type;
  DBUG_ENTER("check_native_partitioned");

  if (create_info->used_fields & HA_CREATE_USED_ENGINE)
  {
    table_engine_set= TRUE;
    engine_type= create_info->db_type;
  }
  else
  {
    table_engine_set= FALSE;
    if (thd->lex->sql_command != SQLCOM_CREATE_TABLE)
    {
      table_engine_set= TRUE;
      DBUG_ASSERT(engine_type && engine_type != partition_hton);
    }
  }
  DBUG_PRINT("info", ("engine_type = %s, table_engine_set = %u",
                       ha_resolve_storage_engine_name(engine_type),
                       table_engine_set));
  if (part_info->check_engine_mix(engine_type, table_engine_set))
    goto error;

  /*
    All engines are of the same type. Check if this engine supports
    native partitioning.
  */

  if (!engine_type)
    engine_type= old_engine_type;
  DBUG_PRINT("info", ("engine_type = %s",
              ha_resolve_storage_engine_name(engine_type)));
  if (engine_type->partition_flags &&
      (engine_type->partition_flags() & HA_CAN_PARTITION))
  {
    create_info->db_type= engine_type;
    DBUG_PRINT("info", ("Changed to native partitioning"));
    *ret_val= TRUE;
  }
  DBUG_RETURN(FALSE);
error:
  /*
    Mixed engines not yet supported but when supported it will need
    the partition handler
  */
  my_error(ER_MIX_HANDLER_ERROR, MYF(0));
  *ret_val= FALSE;
  DBUG_RETURN(TRUE);
}


/*
  Sets which partitions to be used in the command
*/
uint set_part_state(Alter_info *alter_info, partition_info *tab_part_info,
               enum partition_state part_state)
{
  uint part_count= 0;
  uint no_parts_found= 0;
  List_iterator<partition_element> part_it(tab_part_info->partitions);

  do
  {
    partition_element *part_elem= part_it++;
    if ((alter_info->flags & ALTER_ALL_PARTITION) ||
         (is_name_in_list(part_elem->partition_name,
          alter_info->partition_names)))
    {
      /*
        Mark the partition.
        I.e mark the partition as a partition to be "changed" by
        analyzing/optimizing/rebuilding/checking/repairing
      */
      no_parts_found++;
      part_elem->part_state= part_state;
      DBUG_PRINT("info", ("Setting part_state to %u for partition %s",
                          part_state, part_elem->partition_name));
    }
  } while (++part_count < tab_part_info->no_parts);
  return no_parts_found;
}


/*
  Prepare for ALTER TABLE of partition structure

  SYNOPSIS
    prep_alter_part_table()
    thd                        Thread object
    table                      Table object
    inout:alter_info           Alter information
    inout:create_info          Create info for CREATE TABLE
    old_db_type                Old engine type
    out:partition_changed      Boolean indicating whether partition changed
    out:fast_alter_partition   Boolean indicating whether fast partition
                               change is requested

  RETURN VALUES
    TRUE                       Error
    FALSE                      Success
    partition_changed
    fast_alter_partition

  DESCRIPTION
    This method handles all preparations for ALTER TABLE for partitioned
    tables
    We need to handle both partition management command such as Add Partition
    and others here as well as an ALTER TABLE that completely changes the
    partitioning and yet others that don't change anything at all. We start
    by checking the partition management variants and then check the general
    change patterns.
*/

uint prep_alter_part_table(THD *thd, TABLE *table, Alter_info *alter_info,
                           HA_CREATE_INFO *create_info,
                           handlerton *old_db_type,
                           bool *partition_changed,
                           uint *fast_alter_partition)
{
  DBUG_ENTER("prep_alter_part_table");

  /*
    We are going to manipulate the partition info on the table object
    so we need to ensure that the data structure of the table object
    is freed by setting version to 0. table->s->version= 0 forces a
    flush of the table object in close_thread_tables().
  */
  if (table->part_info)
    table->s->version= 0L;

  thd->work_part_info= thd->lex->part_info;
  if (thd->work_part_info &&
      !(thd->work_part_info= thd->lex->part_info->get_clone()))
    DBUG_RETURN(TRUE);

  /* ALTER_ADMIN_PARTITION is handled in mysql_admin_table */
  DBUG_ASSERT(!(alter_info->flags & ALTER_ADMIN_PARTITION));

  if (alter_info->flags &
      (ALTER_ADD_PARTITION | ALTER_DROP_PARTITION |
       ALTER_COALESCE_PARTITION | ALTER_REORGANIZE_PARTITION |
       ALTER_TABLE_REORG | ALTER_REBUILD_PARTITION))
  {
    partition_info *tab_part_info= table->part_info;
    partition_info *alt_part_info= thd->work_part_info;
    uint flags= 0;
    if (!tab_part_info)
    {
      my_error(ER_PARTITION_MGMT_ON_NONPARTITIONED, MYF(0));
      DBUG_RETURN(TRUE);
    }
    if (alter_info->flags & ALTER_TABLE_REORG)
    {
      DBUG_ASSERT(table->s->db_type()->partition_flags);
      /* 'ALTER TABLE t REORG PARTITION' only allowed with auto partition */
      if (tab_part_info->part_type != HASH_PARTITION ||
          !tab_part_info->use_default_no_partitions ||
          (table->s->db_type()->partition_flags &&
           !(table->s->db_type()->partition_flags() & HA_USE_AUTO_PARTITION)))
      {
        my_error(ER_REORG_NO_PARAM_ERROR, MYF(0));
        DBUG_RETURN(TRUE);
      }
      DBUG_ASSERT(!alt_part_info ||
                  alt_part_info->part_type == NOT_A_PARTITION);
      /*
        This is really a table operation, handled by native engines.
        NDB can handle this fast/online. Skip the partitioning path.
      */
      if (alt_part_info)
        thd->work_part_info= NULL;
      DBUG_RETURN(FALSE);
    }
    if (table->s->db_type()->alter_partition_flags &&
        (!(flags= table->s->db_type()->alter_partition_flags())))
    {
      my_error(ER_PARTITION_FUNCTION_FAILURE, MYF(0));
      DBUG_RETURN(1);
    }
    *fast_alter_partition=
      ((flags & (HA_FAST_CHANGE_PARTITION | HA_PARTITION_ONE_PHASE)) != 0);
    DBUG_PRINT("info", ("*fast_alter_partition: %d  flags: 0x%x",
                        *fast_alter_partition, flags));
    if (((alter_info->flags & ALTER_ADD_PARTITION) ||
         (alter_info->flags & ALTER_REORGANIZE_PARTITION)) &&
         (thd->work_part_info->part_type != tab_part_info->part_type) &&
         (thd->work_part_info->part_type != NOT_A_PARTITION))
    {
      if (thd->work_part_info->part_type == RANGE_PARTITION)
      {
        my_error(ER_PARTITION_WRONG_VALUES_ERROR, MYF(0),
                 "RANGE", "LESS THAN");
      }
      else if (thd->work_part_info->part_type == LIST_PARTITION)
      {
        DBUG_ASSERT(thd->work_part_info->part_type == LIST_PARTITION);
        my_error(ER_PARTITION_WRONG_VALUES_ERROR, MYF(0),
                 "LIST", "IN");
      }
      else if (tab_part_info->part_type == RANGE_PARTITION)
      {
        my_error(ER_PARTITION_REQUIRES_VALUES_ERROR, MYF(0),
                 "RANGE", "LESS THAN");
      }
      else
      {
        DBUG_ASSERT(tab_part_info->part_type == LIST_PARTITION);
        my_error(ER_PARTITION_REQUIRES_VALUES_ERROR, MYF(0),
                 "LIST", "IN");
      }
      DBUG_RETURN(TRUE);
    }
    if (alter_info->flags & ALTER_ADD_PARTITION)
    {
      /*
        We start by moving the new partitions to the list of temporary
        partitions. We will then check that the new partitions fit in the
        partitioning scheme as currently set-up.
        Partitions are always added at the end in ADD PARTITION.
      */
      uint no_new_partitions= alt_part_info->no_parts;
      uint no_orig_partitions= tab_part_info->no_parts;
      uint check_total_partitions= no_new_partitions + no_orig_partitions;
      uint new_total_partitions= check_total_partitions;
      /*
        We allow quite a lot of values to be supplied by defaults, however we
        must know the number of new partitions in this case.
      */
      if (thd->lex->no_write_to_binlog &&
          tab_part_info->part_type != HASH_PARTITION)
      {
        my_error(ER_NO_BINLOG_ERROR, MYF(0));
        DBUG_RETURN(TRUE);
      }
      if (tab_part_info->defined_max_value)
      {
        my_error(ER_PARTITION_MAXVALUE_ERROR, MYF(0));
        DBUG_RETURN(TRUE);
      }
      if (no_new_partitions == 0)
      {
        my_error(ER_ADD_PARTITION_NO_NEW_PARTITION, MYF(0));
        DBUG_RETURN(TRUE);
      }
      if (tab_part_info->is_sub_partitioned())
      {
        if (alt_part_info->no_subparts == 0)
          alt_part_info->no_subparts= tab_part_info->no_subparts;
        else if (alt_part_info->no_subparts != tab_part_info->no_subparts)
        {
          my_error(ER_ADD_PARTITION_SUBPART_ERROR, MYF(0));
          DBUG_RETURN(TRUE);
        }
        check_total_partitions= new_total_partitions*
                                alt_part_info->no_subparts;
      }
      if (check_total_partitions > MAX_PARTITIONS)
      {
        my_error(ER_TOO_MANY_PARTITIONS_ERROR, MYF(0));
        DBUG_RETURN(TRUE);
      }
      alt_part_info->part_type= tab_part_info->part_type;
      alt_part_info->subpart_type= tab_part_info->subpart_type;
      if (alt_part_info->set_up_defaults_for_partitioning(table->file,
                                                          ULL(0), 
                                                          tab_part_info->no_parts))
      {
        DBUG_RETURN(TRUE);
      }
/*
Handling of on-line cases:

ADD PARTITION for RANGE/LIST PARTITIONING:
------------------------------------------
For range and list partitions add partition is simply adding a
new empty partition to the table. If the handler support this we
will use the simple method of doing this. The figure below shows
an example of this and the states involved in making this change.
            
Existing partitions                                     New added partitions
------       ------        ------        ------      |  ------    ------
|    |       |    |        |    |        |    |      |  |    |    |    |
| p0 |       | p1 |        | p2 |        | p3 |      |  | p4 |    | p5 |
------       ------        ------        ------      |  ------    ------
PART_NORMAL  PART_NORMAL   PART_NORMAL   PART_NORMAL    PART_TO_BE_ADDED*2
PART_NORMAL  PART_NORMAL   PART_NORMAL   PART_NORMAL    PART_IS_ADDED*2

The first line is the states before adding the new partitions and the 
second line is after the new partitions are added. All the partitions are
in the partitions list, no partitions are placed in the temp_partitions
list.

ADD PARTITION for HASH PARTITIONING
-----------------------------------
This little figure tries to show the various partitions involved when
adding two new partitions to a linear hash based partitioned table with
four partitions to start with, which lists are used and the states they
pass through. Adding partitions to a normal hash based is similar except
that it is always all the existing partitions that are reorganised not
only a subset of them.

Existing partitions                                     New added partitions
------       ------        ------        ------      |  ------    ------
|    |       |    |        |    |        |    |      |  |    |    |    |
| p0 |       | p1 |        | p2 |        | p3 |      |  | p4 |    | p5 |
------       ------        ------        ------      |  ------    ------
PART_CHANGED PART_CHANGED  PART_NORMAL   PART_NORMAL    PART_TO_BE_ADDED
PART_IS_CHANGED*2          PART_NORMAL   PART_NORMAL    PART_IS_ADDED
PART_NORMAL  PART_NORMAL   PART_NORMAL   PART_NORMAL    PART_IS_ADDED

Reorganised existing partitions
------      ------
|    |      |    |
| p0'|      | p1'|
------      ------

p0 - p5 will be in the partitions list of partitions.
p0' and p1' will actually not exist as separate objects, there presence can
be deduced from the state of the partition and also the names of those
partitions can be deduced this way.

After adding the partitions and copying the partition data to p0', p1',
p4 and p5 from p0 and p1 the states change to adapt for the new situation
where p0 and p1 is dropped and replaced by p0' and p1' and the new p4 and
p5 are in the table again.

The first line above shows the states of the partitions before we start
adding and copying partitions, the second after completing the adding
and copying and finally the third line after also dropping the partitions
that are reorganised.
*/
      if (*fast_alter_partition &&
          tab_part_info->part_type == HASH_PARTITION)
      {
        uint part_no= 0, start_part= 1, start_sec_part= 1;
        uint end_part= 0, end_sec_part= 0;
        uint upper_2n= tab_part_info->linear_hash_mask + 1;
        uint lower_2n= upper_2n >> 1;
        bool all_parts= TRUE;
        if (tab_part_info->linear_hash_ind &&
            no_new_partitions < upper_2n)
        {
          /*
            An analysis of which parts needs reorganisation shows that it is
            divided into two intervals. The first interval is those parts
            that are reorganised up until upper_2n - 1. From upper_2n and
            onwards it starts again from partition 0 and goes on until
            it reaches p(upper_2n - 1). If the last new partition reaches
            beyond upper_2n - 1 then the first interval will end with
            p(lower_2n - 1) and start with p(no_orig_partitions - lower_2n).
            If lower_2n partitions are added then p0 to p(lower_2n - 1) will
            be reorganised which means that the two interval becomes one
            interval at this point. Thus only when adding less than
            lower_2n partitions and going beyond a total of upper_2n we
            actually get two intervals.

            To exemplify this assume we have 6 partitions to start with and
            add 1, 2, 3, 5, 6, 7, 8, 9 partitions.
            The first to add after p5 is p6 = 110 in bit numbers. Thus we
            can see that 10 = p2 will be partition to reorganise if only one
            partition.
            If 2 partitions are added we reorganise [p2, p3]. Those two
            cases are covered by the second if part below.
            If 3 partitions are added we reorganise [p2, p3] U [p0,p0]. This
            part is covered by the else part below.
            If 5 partitions are added we get [p2,p3] U [p0, p2] = [p0, p3].
            This is covered by the first if part where we need the max check
            to here use lower_2n - 1.
            If 7 partitions are added we get [p2,p3] U [p0, p4] = [p0, p4].
            This is covered by the first if part but here we use the first
            calculated end_part.
            Finally with 9 new partitions we would also reorganise p6 if we
            used the method below but we cannot reorganise more partitions
            than what we had from the start and thus we simply set all_parts
            to TRUE. In this case we don't get into this if-part at all.
          */
          all_parts= FALSE;
          if (no_new_partitions >= lower_2n)
          {
            /*
              In this case there is only one interval since the two intervals
              overlap and this starts from zero to last_part_no - upper_2n
            */
            start_part= 0;
            end_part= new_total_partitions - (upper_2n + 1);
            end_part= max(lower_2n - 1, end_part);
          }
          else if (new_total_partitions <= upper_2n)
          {
            /*
              Also in this case there is only one interval since we are not
              going over a 2**n boundary
            */
            start_part= no_orig_partitions - lower_2n;
            end_part= start_part + (no_new_partitions - 1);
          }
          else
          {
            /* We have two non-overlapping intervals since we are not
               passing a 2**n border and we have not at least lower_2n
               new parts that would ensure that the intervals become
               overlapping.
            */
            start_part= no_orig_partitions - lower_2n;
            end_part= upper_2n - 1;
            start_sec_part= 0;
            end_sec_part= new_total_partitions - (upper_2n + 1);
          }
        }
        List_iterator<partition_element> tab_it(tab_part_info->partitions);
        part_no= 0;
        do
        {
          partition_element *p_elem= tab_it++;
          if (all_parts ||
              (part_no >= start_part && part_no <= end_part) ||
              (part_no >= start_sec_part && part_no <= end_sec_part))
          {
            p_elem->part_state= PART_CHANGED;
          }
        } while (++part_no < no_orig_partitions);
      }
      /*
        Need to concatenate the lists here to make it possible to check the
        partition info for correctness using check_partition_info.
        For on-line add partition we set the state of this partition to
        PART_TO_BE_ADDED to ensure that it is known that it is not yet
        usable (becomes usable when partition is created and the switch of
        partition configuration is made.
      */
      {
        List_iterator<partition_element> alt_it(alt_part_info->partitions);
        uint part_count= 0;
        do
        {
          partition_element *part_elem= alt_it++;
          if (*fast_alter_partition)
            part_elem->part_state= PART_TO_BE_ADDED;
          if (tab_part_info->partitions.push_back(part_elem))
          {
            mem_alloc_error(1);
            DBUG_RETURN(TRUE);
          }
        } while (++part_count < no_new_partitions);
        tab_part_info->no_parts+= no_new_partitions;
      }
      /*
        If we specify partitions explicitly we don't use defaults anymore.
        Using ADD PARTITION also means that we don't have the default number
        of partitions anymore. We use this code also for Table reorganisations
        and here we don't set any default flags to FALSE.
      */
      if (!(alter_info->flags & ALTER_TABLE_REORG))
      {
        if (!alt_part_info->use_default_partitions)
        {
          DBUG_PRINT("info", ("part_info: 0x%lx", (long) tab_part_info));
          tab_part_info->use_default_partitions= FALSE;
        }
        tab_part_info->use_default_no_partitions= FALSE;
        tab_part_info->is_auto_partitioned= FALSE;
      }
    }
    else if (alter_info->flags & ALTER_DROP_PARTITION)
    {
      /*
        Drop a partition from a range partition and list partitioning is
        always safe and can be made more or less immediate. It is necessary
        however to ensure that the partition to be removed is safely removed
        and that REPAIR TABLE can remove the partition if for some reason the
        command to drop the partition failed in the middle.
      */
      uint part_count= 0;
      uint no_parts_dropped= alter_info->partition_names.elements;
      uint no_parts_found= 0;
      List_iterator<partition_element> part_it(tab_part_info->partitions);

      tab_part_info->is_auto_partitioned= FALSE;
      if (!(tab_part_info->part_type == RANGE_PARTITION ||
            tab_part_info->part_type == LIST_PARTITION))
      {
        my_error(ER_ONLY_ON_RANGE_LIST_PARTITION, MYF(0), "DROP");
        DBUG_RETURN(TRUE);
      }
      if (no_parts_dropped >= tab_part_info->no_parts)
      {
        my_error(ER_DROP_LAST_PARTITION, MYF(0));
        DBUG_RETURN(TRUE);
      }
      do
      {
        partition_element *part_elem= part_it++;
        if (is_name_in_list(part_elem->partition_name,
                            alter_info->partition_names))
        {
          /*
            Set state to indicate that the partition is to be dropped.
          */
          no_parts_found++;
          part_elem->part_state= PART_TO_BE_DROPPED;
        }
      } while (++part_count < tab_part_info->no_parts);
      if (no_parts_found != no_parts_dropped)
      {
        my_error(ER_DROP_PARTITION_NON_EXISTENT, MYF(0), "DROP");
        DBUG_RETURN(TRUE);
      }
      if (table->file->is_fk_defined_on_table_or_index(MAX_KEY))
      {
        my_error(ER_ROW_IS_REFERENCED, MYF(0));
        DBUG_RETURN(TRUE);
      }
      tab_part_info->no_parts-= no_parts_dropped;
    }
    else if (alter_info->flags & ALTER_REBUILD_PARTITION)
    {
      uint no_parts_found;
      uint no_parts_opt= alter_info->partition_names.elements;
      no_parts_found= set_part_state(alter_info, tab_part_info, PART_CHANGED);
      if (no_parts_found != no_parts_opt &&
          (!(alter_info->flags & ALTER_ALL_PARTITION)))
      {
        my_error(ER_DROP_PARTITION_NON_EXISTENT, MYF(0), "REBUILD");
        DBUG_RETURN(TRUE);
      }
      if (!(*fast_alter_partition))
      {
        table->file->print_error(HA_ERR_WRONG_COMMAND, MYF(0));
        DBUG_RETURN(TRUE);
      }
    }
    else if (alter_info->flags & ALTER_COALESCE_PARTITION)
    {
      uint no_parts_coalesced= alter_info->no_parts;
      uint no_parts_remain= tab_part_info->no_parts - no_parts_coalesced;
      List_iterator<partition_element> part_it(tab_part_info->partitions);
      if (tab_part_info->part_type != HASH_PARTITION)
      {
        my_error(ER_COALESCE_ONLY_ON_HASH_PARTITION, MYF(0));
        DBUG_RETURN(TRUE);
      }
      if (no_parts_coalesced == 0)
      {
        my_error(ER_COALESCE_PARTITION_NO_PARTITION, MYF(0));
        DBUG_RETURN(TRUE);
      }
      if (no_parts_coalesced >= tab_part_info->no_parts)
      {
        my_error(ER_DROP_LAST_PARTITION, MYF(0));
        DBUG_RETURN(TRUE);
      }
/*
Online handling:
COALESCE PARTITION:
-------------------
The figure below shows the manner in which partitions are handled when
performing an on-line coalesce partition and which states they go through
at start, after adding and copying partitions and finally after dropping
the partitions to drop. The figure shows an example using four partitions
to start with, using linear hash and coalescing one partition (always the
last partition).

Using linear hash then all remaining partitions will have a new reorganised
part.

Existing partitions                     Coalesced partition 
------       ------              ------   |      ------
|    |       |    |              |    |   |      |    |
| p0 |       | p1 |              | p2 |   |      | p3 |
------       ------              ------   |      ------
PART_NORMAL  PART_CHANGED        PART_NORMAL     PART_REORGED_DROPPED
PART_NORMAL  PART_IS_CHANGED     PART_NORMAL     PART_TO_BE_DROPPED
PART_NORMAL  PART_NORMAL         PART_NORMAL     PART_IS_DROPPED

Reorganised existing partitions
            ------
            |    |
            | p1'|
            ------

p0 - p3 is in the partitions list.
The p1' partition will actually not be in any list it is deduced from the
state of p1.
*/
      {
        uint part_count= 0, start_part= 1, start_sec_part= 1;
        uint end_part= 0, end_sec_part= 0;
        bool all_parts= TRUE;
        if (*fast_alter_partition &&
            tab_part_info->linear_hash_ind)
        {
          uint upper_2n= tab_part_info->linear_hash_mask + 1;
          uint lower_2n= upper_2n >> 1;
          all_parts= FALSE;
          if (no_parts_coalesced >= lower_2n)
          {
            all_parts= TRUE;
          }
          else if (no_parts_remain >= lower_2n)
          {
            end_part= tab_part_info->no_parts - (lower_2n + 1);
            start_part= no_parts_remain - lower_2n;
          }
          else
          {
            start_part= 0;
            end_part= tab_part_info->no_parts - (lower_2n + 1);
            end_sec_part= (lower_2n >> 1) - 1;
            start_sec_part= end_sec_part - (lower_2n - (no_parts_remain + 1));
          }
        }
        do
        {
          partition_element *p_elem= part_it++;
          if (*fast_alter_partition &&
              (all_parts ||
              (part_count >= start_part && part_count <= end_part) ||
              (part_count >= start_sec_part && part_count <= end_sec_part)))
            p_elem->part_state= PART_CHANGED;
          if (++part_count > no_parts_remain)
          {
            if (*fast_alter_partition)
              p_elem->part_state= PART_REORGED_DROPPED;
            else
              part_it.remove();
          }
        } while (part_count < tab_part_info->no_parts);
        tab_part_info->no_parts= no_parts_remain;
      }
      if (!(alter_info->flags & ALTER_TABLE_REORG))
      {
        tab_part_info->use_default_no_partitions= FALSE;
        tab_part_info->is_auto_partitioned= FALSE;
      }
    }
    else if (alter_info->flags & ALTER_REORGANIZE_PARTITION)
    {
      /*
        Reorganise partitions takes a number of partitions that are next
        to each other (at least for RANGE PARTITIONS) and then uses those
        to create a set of new partitions. So data is copied from those
        partitions into the new set of partitions. Those new partitions
        can have more values in the LIST value specifications or less both
        are allowed. The ranges can be different but since they are 
        changing a set of consecutive partitions they must cover the same
        range as those changed from.
        This command can be used on RANGE and LIST partitions.
      */
      uint no_parts_reorged= alter_info->partition_names.elements;
      uint no_parts_new= thd->work_part_info->partitions.elements;
      partition_info *alt_part_info= thd->work_part_info;
      uint check_total_partitions;

      tab_part_info->is_auto_partitioned= FALSE;
      if (no_parts_reorged > tab_part_info->no_parts)
      {
        my_error(ER_REORG_PARTITION_NOT_EXIST, MYF(0));
        DBUG_RETURN(TRUE);
      }
      if (!(tab_part_info->part_type == RANGE_PARTITION ||
            tab_part_info->part_type == LIST_PARTITION) &&
           (no_parts_new != no_parts_reorged))
      {
        my_error(ER_REORG_HASH_ONLY_ON_SAME_NO, MYF(0));
        DBUG_RETURN(TRUE);
      }
      if (tab_part_info->is_sub_partitioned() &&
          alt_part_info->no_subparts &&
          alt_part_info->no_subparts != tab_part_info->no_subparts)
      {
        my_error(ER_PARTITION_WRONG_NO_SUBPART_ERROR, MYF(0));
        DBUG_RETURN(TRUE);
      }
      check_total_partitions= tab_part_info->no_parts + no_parts_new;
      check_total_partitions-= no_parts_reorged;
      if (check_total_partitions > MAX_PARTITIONS)
      {
        my_error(ER_TOO_MANY_PARTITIONS_ERROR, MYF(0));
        DBUG_RETURN(TRUE);
      }
      alt_part_info->part_type= tab_part_info->part_type;
      alt_part_info->subpart_type= tab_part_info->subpart_type;
      alt_part_info->no_subparts= tab_part_info->no_subparts;
      DBUG_ASSERT(!alt_part_info->use_default_partitions);
      if (alt_part_info->set_up_defaults_for_partitioning(table->file,
                                                          ULL(0), 
                                                          0))
      {
        DBUG_RETURN(TRUE);
      }
/*
Online handling:
REORGANIZE PARTITION:
---------------------
The figure exemplifies the handling of partitions, their state changes and
how they are organised. It exemplifies four partitions where two of the
partitions are reorganised (p1 and p2) into two new partitions (p4 and p5).
The reason of this change could be to change range limits, change list
values or for hash partitions simply reorganise the partition which could
also involve moving them to new disks or new node groups (MySQL Cluster).

Existing partitions                                  
------       ------        ------        ------
|    |       |    |        |    |        |    |
| p0 |       | p1 |        | p2 |        | p3 |
------       ------        ------        ------
PART_NORMAL  PART_TO_BE_REORGED          PART_NORMAL
PART_NORMAL  PART_TO_BE_DROPPED          PART_NORMAL
PART_NORMAL  PART_IS_DROPPED             PART_NORMAL

Reorganised new partitions (replacing p1 and p2)
------      ------
|    |      |    |
| p4 |      | p5 |
------      ------
PART_TO_BE_ADDED
PART_IS_ADDED
PART_IS_ADDED

All unchanged partitions and the new partitions are in the partitions list
in the order they will have when the change is completed. The reorganised
partitions are placed in the temp_partitions list. PART_IS_ADDED is only a
temporary state not written in the frm file. It is used to ensure we write
the generated partition syntax in a correct manner.
*/
      {
        List_iterator<partition_element> tab_it(tab_part_info->partitions);
        uint part_count= 0;
        bool found_first= FALSE;
        bool found_last= FALSE;
        bool is_last_partition_reorged;
        uint drop_count= 0;
        longlong tab_max_range= 0, alt_max_range= 0;
        do
        {
          partition_element *part_elem= tab_it++;
          is_last_partition_reorged= FALSE;
          if (is_name_in_list(part_elem->partition_name,
                              alter_info->partition_names))
          {
            is_last_partition_reorged= TRUE;
            drop_count++;
            tab_max_range= part_elem->range_value;
            if (*fast_alter_partition &&
                tab_part_info->temp_partitions.push_back(part_elem))
            {
              mem_alloc_error(1);
              DBUG_RETURN(TRUE);
            }
            if (*fast_alter_partition)
              part_elem->part_state= PART_TO_BE_REORGED;
            if (!found_first)
            {
              uint alt_part_count= 0;
              found_first= TRUE;
              List_iterator<partition_element>
                                 alt_it(alt_part_info->partitions);
              do
              {
                partition_element *alt_part_elem= alt_it++;
                alt_max_range= alt_part_elem->range_value;
                if (*fast_alter_partition)
                  alt_part_elem->part_state= PART_TO_BE_ADDED;
                if (alt_part_count == 0)
                  tab_it.replace(alt_part_elem);
                else
                  tab_it.after(alt_part_elem);
              } while (++alt_part_count < no_parts_new);
            }
            else if (found_last)
            {
              my_error(ER_CONSECUTIVE_REORG_PARTITIONS, MYF(0));
              DBUG_RETURN(TRUE);
            }
            else
              tab_it.remove();
          }
          else
          {
            if (found_first)
              found_last= TRUE;
          }
        } while (++part_count < tab_part_info->no_parts);
        if (drop_count != no_parts_reorged)
        {
          my_error(ER_DROP_PARTITION_NON_EXISTENT, MYF(0), "REORGANIZE");
          DBUG_RETURN(TRUE);
        }
        if (tab_part_info->part_type == RANGE_PARTITION &&
            ((is_last_partition_reorged &&
               alt_max_range < tab_max_range) ||
              (!is_last_partition_reorged &&
               alt_max_range != tab_max_range)))
        {
          /*
            For range partitioning the total resulting range before and
            after the change must be the same except in one case. This is
            when the last partition is reorganised, in this case it is
            acceptable to increase the total range.
            The reason is that it is not allowed to have "holes" in the
            middle of the ranges and thus we should not allow to reorganise
            to create "holes". Also we should not allow using REORGANIZE
            to drop data.
          */
          my_error(ER_REORG_OUTSIDE_RANGE, MYF(0));
          DBUG_RETURN(TRUE);
        }
        tab_part_info->no_parts= check_total_partitions;
      }
    }
    else
    {
      DBUG_ASSERT(FALSE);
    }
    *partition_changed= TRUE;
    thd->work_part_info= tab_part_info;
    if (alter_info->flags & ALTER_ADD_PARTITION ||
        alter_info->flags & ALTER_REORGANIZE_PARTITION)
    {
      if (tab_part_info->use_default_subpartitions &&
          !alt_part_info->use_default_subpartitions)
      {
        tab_part_info->use_default_subpartitions= FALSE;
        tab_part_info->use_default_no_subpartitions= FALSE;
      }
      if (tab_part_info->check_partition_info(thd, (handlerton**)NULL,
                                              table->file, ULL(0), FALSE))
      {
        DBUG_RETURN(TRUE);
      }
    }
  }
  else
  {
    /*
     When thd->lex->part_info has a reference to a partition_info the
     ALTER TABLE contained a definition of a partitioning.

     Case I:
       If there was a partition before and there is a new one defined.
       We use the new partitioning. The new partitioning is already
       defined in the correct variable so no work is needed to
       accomplish this.
       We do however need to update partition_changed to ensure that not
       only the frm file is changed in the ALTER TABLE command.

     Case IIa:
       There was a partitioning before and there is no new one defined.
       Also the user has not specified to remove partitioning explicitly.

       We use the old partitioning also for the new table. We do this
       by assigning the partition_info from the table loaded in
       open_table to the partition_info struct used by mysql_create_table
       later in this method.

     Case IIb:
       There was a partitioning before and there is no new one defined.
       The user has specified explicitly to remove partitioning

       Since the user has specified explicitly to remove partitioning
       we override the old partitioning info and create a new table using
       the specified engine.
       In this case the partition also is changed.

     Case III:
       There was no partitioning before altering the table, there is
       partitioning defined in the altered table. Use the new partitioning.
       No work needed since the partitioning info is already in the
       correct variable.

       In this case we discover one case where the new partitioning is using
       the same partition function as the default (PARTITION BY KEY or
       PARTITION BY LINEAR KEY with the list of fields equal to the primary
       key fields OR PARTITION BY [LINEAR] KEY() for tables without primary
       key)
       Also here partition has changed and thus a new table must be
       created.

     Case IV:
       There was no partitioning before and no partitioning defined.
       Obviously no work needed.
    */
    if (table->part_info)
    {
      if (alter_info->flags & ALTER_REMOVE_PARTITIONING)
      {
        DBUG_PRINT("info", ("Remove partitioning"));
        if (!(create_info->used_fields & HA_CREATE_USED_ENGINE))
        {
          DBUG_PRINT("info", ("No explicit engine used"));
          create_info->db_type= table->part_info->default_engine_type;
        }
        DBUG_PRINT("info", ("New engine type: %s",
                   ha_resolve_storage_engine_name(create_info->db_type)));
        thd->work_part_info= NULL;
        *partition_changed= TRUE;
      }
      else if (!thd->work_part_info)
      {
        /*
          Retain partitioning but possibly with a new storage engine
          beneath.
        */
        thd->work_part_info= table->part_info;
        if (create_info->used_fields & HA_CREATE_USED_ENGINE &&
            create_info->db_type != table->part_info->default_engine_type)
        {
          /*
            Make sure change of engine happens to all partitions.
          */
          DBUG_PRINT("info", ("partition changed"));
          if (table->part_info->is_auto_partitioned)
          {
            /*
              If the user originally didn't specify partitioning to be
              used we can remove it now.
            */
            thd->work_part_info= NULL;
          }
          else
          {
            /*
              Ensure that all partitions have the proper engine set-up
            */
            set_engine_all_partitions(thd->work_part_info,
                                      create_info->db_type);
          }
          *partition_changed= TRUE;
        }
      }
    }
    if (thd->work_part_info)
    {
      partition_info *part_info= thd->work_part_info;
      bool is_native_partitioned= FALSE;
      /*
        Need to cater for engine types that can handle partition without
        using the partition handler.
      */
      if (thd->work_part_info != table->part_info)
      {
        DBUG_PRINT("info", ("partition changed"));
        *partition_changed= TRUE;
      }
      /*
        Set up partition default_engine_type either from the create_info
        or from the previus table
      */
      if (create_info->used_fields & HA_CREATE_USED_ENGINE)
        part_info->default_engine_type= create_info->db_type;
      else
      {
        if (table->part_info)
          part_info->default_engine_type= table->part_info->default_engine_type;
        else
          part_info->default_engine_type= create_info->db_type;
      }
      DBUG_ASSERT(part_info->default_engine_type &&
                  part_info->default_engine_type != partition_hton);
      if (check_native_partitioned(create_info, &is_native_partitioned,
                                   part_info, thd))
      {
        DBUG_RETURN(TRUE);
      }
      if (!is_native_partitioned)
      {
        DBUG_ASSERT(create_info->db_type);
        create_info->db_type= partition_hton;
      }
    }
  }
  DBUG_RETURN(FALSE);
}


/*
  Change partitions, used to implement ALTER TABLE ADD/REORGANIZE/COALESCE
  partitions. This method is used to implement both single-phase and multi-
  phase implementations of ADD/REORGANIZE/COALESCE partitions.

  SYNOPSIS
    mysql_change_partitions()
    lpt                        Struct containing parameters

  RETURN VALUES
    TRUE                          Failure
    FALSE                         Success

  DESCRIPTION
    Request handler to add partitions as set in states of the partition

    Elements of the lpt parameters used:
    create_info                Create information used to create partitions
    db                         Database name
    table_name                 Table name
    copied                     Output parameter where number of copied
                               records are added
    deleted                    Output parameter where number of deleted
                               records are added
*/

static bool mysql_change_partitions(ALTER_PARTITION_PARAM_TYPE *lpt)
{
  char path[FN_REFLEN+1];
  int error;
  handler *file= lpt->table->file;
  DBUG_ENTER("mysql_change_partitions");

  build_table_filename(path, sizeof(path) - 1, lpt->db, lpt->table_name, "", 0);
  if ((error= file->ha_change_partitions(lpt->create_info, path, &lpt->copied,
                                         &lpt->deleted, lpt->pack_frm_data,
                                         lpt->pack_frm_len)))
  {
    if (error != ER_OUTOFMEMORY)
      file->print_error(error, MYF(0));
    else
      lpt->thd->fatal_error();
    DBUG_RETURN(TRUE);
  }
  DBUG_RETURN(FALSE);
}


/*
  Rename partitions in an ALTER TABLE of partitions

  SYNOPSIS
    mysql_rename_partitions()
    lpt                        Struct containing parameters

  RETURN VALUES
    TRUE                          Failure
    FALSE                         Success

  DESCRIPTION
    Request handler to rename partitions as set in states of the partition

    Parameters used:
    db                         Database name
    table_name                 Table name
*/

static bool mysql_rename_partitions(ALTER_PARTITION_PARAM_TYPE *lpt)
{
  char path[FN_REFLEN+1];
  int error;
  DBUG_ENTER("mysql_rename_partitions");

  build_table_filename(path, sizeof(path) - 1, lpt->db, lpt->table_name, "", 0);
  if ((error= lpt->table->file->ha_rename_partitions(path)))
  {
    if (error != 1)
      lpt->table->file->print_error(error, MYF(0));
    DBUG_RETURN(TRUE);
  }
  DBUG_RETURN(FALSE);
}


/*
  Drop partitions in an ALTER TABLE of partitions

  SYNOPSIS
    mysql_drop_partitions()
    lpt                        Struct containing parameters

  RETURN VALUES
    TRUE                          Failure
    FALSE                         Success
  DESCRIPTION
    Drop the partitions marked with PART_TO_BE_DROPPED state and remove
    those partitions from the list.

    Parameters used:
    table                       Table object
    db                          Database name
    table_name                  Table name
*/

static bool mysql_drop_partitions(ALTER_PARTITION_PARAM_TYPE *lpt)
{
  char path[FN_REFLEN+1];
  partition_info *part_info= lpt->table->part_info;
  List_iterator<partition_element> part_it(part_info->partitions);
  uint i= 0;
  uint remove_count= 0;
  int error;
  DBUG_ENTER("mysql_drop_partitions");

  build_table_filename(path, sizeof(path) - 1, lpt->db, lpt->table_name, "", 0);
  if ((error= lpt->table->file->ha_drop_partitions(path)))
  {
    lpt->table->file->print_error(error, MYF(0));
    DBUG_RETURN(TRUE);
  }
  do
  {
    partition_element *part_elem= part_it++;
    if (part_elem->part_state == PART_IS_DROPPED)
    {
      part_it.remove();
      remove_count++;
    }
  } while (++i < part_info->no_parts);
  part_info->no_parts-= remove_count;
  DBUG_RETURN(FALSE);
}


/*
  Insert log entry into list
  SYNOPSIS
    insert_part_info_log_entry_list()
    log_entry
  RETURN VALUES
    NONE
*/

static void insert_part_info_log_entry_list(partition_info *part_info,
                                            DDL_LOG_MEMORY_ENTRY *log_entry)
{
  log_entry->next_active_log_entry= part_info->first_log_entry;
  part_info->first_log_entry= log_entry;
}


/*
  Release all log entries for this partition info struct
  SYNOPSIS
    release_part_info_log_entries()
    first_log_entry                 First log entry in list to release
  RETURN VALUES
    NONE
*/

static void release_part_info_log_entries(DDL_LOG_MEMORY_ENTRY *log_entry)
{
  DBUG_ENTER("release_part_info_log_entries");

  while (log_entry)
  {
    release_ddl_log_memory_entry(log_entry);
    log_entry= log_entry->next_active_log_entry;
  }
  DBUG_VOID_RETURN;
}


/*
  Log an delete/rename frm file
  SYNOPSIS
    write_log_replace_delete_frm()
    lpt                            Struct for parameters
    next_entry                     Next reference to use in log record
    from_path                      Name to rename from
    to_path                        Name to rename to
    replace_flag                   TRUE if replace, else delete
  RETURN VALUES
    TRUE                           Error
    FALSE                          Success
  DESCRIPTION
    Support routine that writes a replace or delete of an frm file into the
    ddl log. It also inserts an entry that keeps track of used space into
    the partition info object
*/

static bool write_log_replace_delete_frm(ALTER_PARTITION_PARAM_TYPE *lpt,
                                         uint next_entry,
                                         const char *from_path,
                                         const char *to_path,
                                         bool replace_flag)
{
  DDL_LOG_ENTRY ddl_log_entry;
  DDL_LOG_MEMORY_ENTRY *log_entry;
  DBUG_ENTER("write_log_replace_delete_frm");

  if (replace_flag)
    ddl_log_entry.action_type= DDL_LOG_REPLACE_ACTION;
  else
    ddl_log_entry.action_type= DDL_LOG_DELETE_ACTION;
  ddl_log_entry.next_entry= next_entry;
  ddl_log_entry.handler_name= reg_ext;
  ddl_log_entry.name= to_path;
  if (replace_flag)
    ddl_log_entry.from_name= from_path;
  if (write_ddl_log_entry(&ddl_log_entry, &log_entry))
  {
    DBUG_RETURN(TRUE);
  }
  insert_part_info_log_entry_list(lpt->part_info, log_entry);
  DBUG_RETURN(FALSE);
}


/*
  Log final partition changes in change partition
  SYNOPSIS
    write_log_changed_partitions()
    lpt                      Struct containing parameters
  RETURN VALUES
    TRUE                     Error
    FALSE                    Success
  DESCRIPTION
    This code is used to perform safe ADD PARTITION for HASH partitions
    and COALESCE for HASH partitions and REORGANIZE for any type of
    partitions.
    We prepare entries for all partitions except the reorganised partitions
    in REORGANIZE partition, those are handled by
    write_log_dropped_partitions. For those partitions that are replaced
    special care is needed to ensure that this is performed correctly and
    this requires a two-phased approach with this log as a helper for this.

    This code is closely intertwined with the code in rename_partitions in
    the partition handler.
*/

static bool write_log_changed_partitions(ALTER_PARTITION_PARAM_TYPE *lpt,
                                         uint *next_entry, const char *path)
{
  DDL_LOG_ENTRY ddl_log_entry;
  partition_info *part_info= lpt->part_info;
  DDL_LOG_MEMORY_ENTRY *log_entry;
  char tmp_path[FN_REFLEN];
  char normal_path[FN_REFLEN];
  List_iterator<partition_element> part_it(part_info->partitions);
  uint temp_partitions= part_info->temp_partitions.elements;
  uint no_elements= part_info->partitions.elements;
  uint i= 0;
  DBUG_ENTER("write_log_changed_partitions");

  do
  {
    partition_element *part_elem= part_it++;
    if (part_elem->part_state == PART_IS_CHANGED ||
        (part_elem->part_state == PART_IS_ADDED && temp_partitions))
    {
      if (part_info->is_sub_partitioned())
      {
        List_iterator<partition_element> sub_it(part_elem->subpartitions);
        uint no_subparts= part_info->no_subparts;
        uint j= 0;
        do
        {
          partition_element *sub_elem= sub_it++;
          ddl_log_entry.next_entry= *next_entry;
          ddl_log_entry.handler_name=
               ha_resolve_storage_engine_name(sub_elem->engine_type);
          create_subpartition_name(tmp_path, path,
                                   part_elem->partition_name,
                                   sub_elem->partition_name,
                                   TEMP_PART_NAME);
          create_subpartition_name(normal_path, path,
                                   part_elem->partition_name,
                                   sub_elem->partition_name,
                                   NORMAL_PART_NAME);
          ddl_log_entry.name= normal_path;
          ddl_log_entry.from_name= tmp_path;
          if (part_elem->part_state == PART_IS_CHANGED)
            ddl_log_entry.action_type= DDL_LOG_REPLACE_ACTION;
          else
            ddl_log_entry.action_type= DDL_LOG_RENAME_ACTION;
          if (write_ddl_log_entry(&ddl_log_entry, &log_entry))
          {
            DBUG_RETURN(TRUE);
          }
          *next_entry= log_entry->entry_pos;
          sub_elem->log_entry= log_entry;
          insert_part_info_log_entry_list(part_info, log_entry);
        } while (++j < no_subparts);
      }
      else
      {
        ddl_log_entry.next_entry= *next_entry;
        ddl_log_entry.handler_name=
               ha_resolve_storage_engine_name(part_elem->engine_type);
        create_partition_name(tmp_path, path,
                              part_elem->partition_name,
                              TEMP_PART_NAME, TRUE);
        create_partition_name(normal_path, path,
                              part_elem->partition_name,
                              NORMAL_PART_NAME, TRUE);
        ddl_log_entry.name= normal_path;
        ddl_log_entry.from_name= tmp_path;
        if (part_elem->part_state == PART_IS_CHANGED)
          ddl_log_entry.action_type= DDL_LOG_REPLACE_ACTION;
        else
          ddl_log_entry.action_type= DDL_LOG_RENAME_ACTION;
        if (write_ddl_log_entry(&ddl_log_entry, &log_entry))
        {
          DBUG_RETURN(TRUE);
        }
        *next_entry= log_entry->entry_pos;
        part_elem->log_entry= log_entry;
        insert_part_info_log_entry_list(part_info, log_entry);
      }
    }
  } while (++i < no_elements);
  DBUG_RETURN(FALSE);
}


/*
  Log dropped partitions
  SYNOPSIS
    write_log_dropped_partitions()
    lpt                      Struct containing parameters
  RETURN VALUES
    TRUE                     Error
    FALSE                    Success
*/

static bool write_log_dropped_partitions(ALTER_PARTITION_PARAM_TYPE *lpt,
                                         uint *next_entry,
                                         const char *path,
                                         bool temp_list)
{
  DDL_LOG_ENTRY ddl_log_entry;
  partition_info *part_info= lpt->part_info;
  DDL_LOG_MEMORY_ENTRY *log_entry;
  char tmp_path[FN_LEN];
  List_iterator<partition_element> part_it(part_info->partitions);
  List_iterator<partition_element> temp_it(part_info->temp_partitions);
  uint no_temp_partitions= part_info->temp_partitions.elements;
  uint no_elements= part_info->partitions.elements;
  DBUG_ENTER("write_log_dropped_partitions");

  ddl_log_entry.action_type= DDL_LOG_DELETE_ACTION;
  if (temp_list)
    no_elements= no_temp_partitions;
  while (no_elements--)
  {
    partition_element *part_elem;
    if (temp_list)
      part_elem= temp_it++;
    else
      part_elem= part_it++;
    if (part_elem->part_state == PART_TO_BE_DROPPED ||
        part_elem->part_state == PART_TO_BE_ADDED ||
        part_elem->part_state == PART_CHANGED)
    {
      uint name_variant;
      if (part_elem->part_state == PART_CHANGED ||
          (part_elem->part_state == PART_TO_BE_ADDED &&
           no_temp_partitions))
        name_variant= TEMP_PART_NAME;
      else
        name_variant= NORMAL_PART_NAME;
      if (part_info->is_sub_partitioned())
      {
        List_iterator<partition_element> sub_it(part_elem->subpartitions);
        uint no_subparts= part_info->no_subparts;
        uint j= 0;
        do
        {
          partition_element *sub_elem= sub_it++;
          ddl_log_entry.next_entry= *next_entry;
          ddl_log_entry.handler_name=
               ha_resolve_storage_engine_name(sub_elem->engine_type);
          create_subpartition_name(tmp_path, path,
                                   part_elem->partition_name,
                                   sub_elem->partition_name,
                                   name_variant);
          ddl_log_entry.name= tmp_path;
          if (write_ddl_log_entry(&ddl_log_entry, &log_entry))
          {
            DBUG_RETURN(TRUE);
          }
          *next_entry= log_entry->entry_pos;
          sub_elem->log_entry= log_entry;
          insert_part_info_log_entry_list(part_info, log_entry);
        } while (++j < no_subparts);
      }
      else
      {
        ddl_log_entry.next_entry= *next_entry;
        ddl_log_entry.handler_name=
               ha_resolve_storage_engine_name(part_elem->engine_type);
        create_partition_name(tmp_path, path,
                              part_elem->partition_name,
                              name_variant, TRUE);
        ddl_log_entry.name= tmp_path;
        if (write_ddl_log_entry(&ddl_log_entry, &log_entry))
        {
          DBUG_RETURN(TRUE);
        }
        *next_entry= log_entry->entry_pos;
        part_elem->log_entry= log_entry;
        insert_part_info_log_entry_list(part_info, log_entry);
      }
    }
  }
  DBUG_RETURN(FALSE);
}


/*
  Set execute log entry in ddl log for this partitioned table
  SYNOPSIS
    set_part_info_exec_log_entry()
    part_info                      Partition info object
    exec_log_entry                 Log entry
  RETURN VALUES
    NONE
*/

static void set_part_info_exec_log_entry(partition_info *part_info,
                                         DDL_LOG_MEMORY_ENTRY *exec_log_entry)
{
  part_info->exec_log_entry= exec_log_entry;
  exec_log_entry->next_active_log_entry= NULL;
}


/*
  Write the log entry to ensure that the shadow frm file is removed at
  crash.
  SYNOPSIS
    write_log_drop_shadow_frm()
    lpt                      Struct containing parameters
    install_frm              Should we log action to install shadow frm or should
                             the action be to remove the shadow frm file.
  RETURN VALUES
    TRUE                     Error
    FALSE                    Success
  DESCRIPTION
    Prepare an entry to the ddl log indicating a drop/install of the shadow frm
    file and its corresponding handler file.
*/

static bool write_log_drop_shadow_frm(ALTER_PARTITION_PARAM_TYPE *lpt)
{
  partition_info *part_info= lpt->part_info;
  DDL_LOG_MEMORY_ENTRY *log_entry;
  DDL_LOG_MEMORY_ENTRY *exec_log_entry= NULL;
  char shadow_path[FN_REFLEN + 1];
  DBUG_ENTER("write_log_drop_shadow_frm");

  build_table_shadow_filename(shadow_path, sizeof(shadow_path) - 1, lpt);
  pthread_mutex_lock(&LOCK_gdl);
  if (write_log_replace_delete_frm(lpt, 0UL, NULL,
                                  (const char*)shadow_path, FALSE))
    goto error;
  log_entry= part_info->first_log_entry;
  if (write_execute_ddl_log_entry(log_entry->entry_pos,
                                    FALSE, &exec_log_entry))
    goto error;
  pthread_mutex_unlock(&LOCK_gdl);
  set_part_info_exec_log_entry(part_info, exec_log_entry);
  DBUG_RETURN(FALSE);

error:
  release_part_info_log_entries(part_info->first_log_entry);
  pthread_mutex_unlock(&LOCK_gdl);
  part_info->first_log_entry= NULL;
  my_error(ER_DDL_LOG_ERROR, MYF(0));
  DBUG_RETURN(TRUE);
}


/*
  Log renaming of shadow frm to real frm name and dropping of old frm
  SYNOPSIS
    write_log_rename_frm()
    lpt                      Struct containing parameters
  RETURN VALUES
    TRUE                     Error
    FALSE                    Success
  DESCRIPTION
    Prepare an entry to ensure that we complete the renaming of the frm
    file if failure occurs in the middle of the rename process.
*/

static bool write_log_rename_frm(ALTER_PARTITION_PARAM_TYPE *lpt)
{
  partition_info *part_info= lpt->part_info;
  DDL_LOG_MEMORY_ENTRY *log_entry;
  DDL_LOG_MEMORY_ENTRY *exec_log_entry= part_info->exec_log_entry;
  char path[FN_REFLEN + 1];
  char shadow_path[FN_REFLEN + 1];
  DDL_LOG_MEMORY_ENTRY *old_first_log_entry= part_info->first_log_entry;
  DBUG_ENTER("write_log_rename_frm");

  part_info->first_log_entry= NULL;
  build_table_filename(path, sizeof(path) - 1, lpt->db,
                       lpt->table_name, "", 0);
  build_table_shadow_filename(shadow_path, sizeof(shadow_path) - 1, lpt);
  pthread_mutex_lock(&LOCK_gdl);
  if (write_log_replace_delete_frm(lpt, 0UL, shadow_path, path, TRUE))
    goto error;
  log_entry= part_info->first_log_entry;
  part_info->frm_log_entry= log_entry;
  if (write_execute_ddl_log_entry(log_entry->entry_pos,
                                    FALSE, &exec_log_entry))
    goto error;
  release_part_info_log_entries(old_first_log_entry);
  pthread_mutex_unlock(&LOCK_gdl);
  DBUG_RETURN(FALSE);

error:
  release_part_info_log_entries(part_info->first_log_entry);
  pthread_mutex_unlock(&LOCK_gdl);
  part_info->first_log_entry= old_first_log_entry;
  part_info->frm_log_entry= NULL;
  my_error(ER_DDL_LOG_ERROR, MYF(0));
  DBUG_RETURN(TRUE);
}


/*
  Write the log entries to ensure that the drop partition command is completed
  even in the presence of a crash.

  SYNOPSIS
    write_log_drop_partition()
    lpt                      Struct containing parameters
  RETURN VALUES
    TRUE                     Error
    FALSE                    Success
  DESCRIPTION
    Prepare entries to the ddl log indicating all partitions to drop and to
    install the shadow frm file and remove the old frm file.
*/

static bool write_log_drop_partition(ALTER_PARTITION_PARAM_TYPE *lpt)
{
  partition_info *part_info= lpt->part_info;
  DDL_LOG_MEMORY_ENTRY *log_entry;
  DDL_LOG_MEMORY_ENTRY *exec_log_entry= part_info->exec_log_entry;
  char tmp_path[FN_REFLEN + 1];
  char path[FN_REFLEN + 1];
  uint next_entry= 0;
  DDL_LOG_MEMORY_ENTRY *old_first_log_entry= part_info->first_log_entry;
  DBUG_ENTER("write_log_drop_partition");

  part_info->first_log_entry= NULL;
  build_table_filename(path, sizeof(path) - 1, lpt->db,
                       lpt->table_name, "", 0);
  build_table_filename(tmp_path, sizeof(tmp_path) - 1, lpt->db,
                       lpt->table_name, "#", 0);
  pthread_mutex_lock(&LOCK_gdl);
  if (write_log_dropped_partitions(lpt, &next_entry, (const char*)path,
                                   FALSE))
    goto error;
  if (write_log_replace_delete_frm(lpt, next_entry, (const char*)tmp_path,
                                  (const char*)path, TRUE))
    goto error;
  log_entry= part_info->first_log_entry;
  part_info->frm_log_entry= log_entry;
  if (write_execute_ddl_log_entry(log_entry->entry_pos,
                                    FALSE, &exec_log_entry))
    goto error;
  release_part_info_log_entries(old_first_log_entry);
  pthread_mutex_unlock(&LOCK_gdl);
  DBUG_RETURN(FALSE);

error:
  release_part_info_log_entries(part_info->first_log_entry);
  pthread_mutex_unlock(&LOCK_gdl);
  part_info->first_log_entry= old_first_log_entry;
  part_info->frm_log_entry= NULL;
  my_error(ER_DDL_LOG_ERROR, MYF(0));
  DBUG_RETURN(TRUE);
}


/*
  Write the log entries to ensure that the add partition command is not
  executed at all if a crash before it has completed

  SYNOPSIS
    write_log_add_change_partition()
    lpt                      Struct containing parameters
  RETURN VALUES
    TRUE                     Error
    FALSE                    Success
  DESCRIPTION
    Prepare entries to the ddl log indicating all partitions to drop and to
    remove the shadow frm file.
    We always inject entries backwards in the list in the ddl log since we
    don't know the entry position until we have written it.
*/

static bool write_log_add_change_partition(ALTER_PARTITION_PARAM_TYPE *lpt)
{
  partition_info *part_info= lpt->part_info;
  DDL_LOG_MEMORY_ENTRY *log_entry;
  DDL_LOG_MEMORY_ENTRY *exec_log_entry= NULL;
  char tmp_path[FN_REFLEN + 1];
  char path[FN_REFLEN + 1];
  uint next_entry= 0;
  DBUG_ENTER("write_log_add_change_partition");

  build_table_filename(path, sizeof(path) - 1, lpt->db,
                       lpt->table_name, "", 0);
  build_table_filename(tmp_path, sizeof(tmp_path) - 1, lpt->db,
                       lpt->table_name, "#", 0);
  pthread_mutex_lock(&LOCK_gdl);
  if (write_log_dropped_partitions(lpt, &next_entry, (const char*)path,
                                   FALSE))
    goto error;
  if (write_log_replace_delete_frm(lpt, next_entry, NULL, tmp_path,
                                  FALSE))
    goto error;
  log_entry= part_info->first_log_entry;
  if (write_execute_ddl_log_entry(log_entry->entry_pos,
                                    FALSE, &exec_log_entry))
    goto error;
  pthread_mutex_unlock(&LOCK_gdl);
  set_part_info_exec_log_entry(part_info, exec_log_entry);
  DBUG_RETURN(FALSE);

error:
  release_part_info_log_entries(part_info->first_log_entry);
  pthread_mutex_unlock(&LOCK_gdl);
  part_info->first_log_entry= NULL;
  my_error(ER_DDL_LOG_ERROR, MYF(0));
  DBUG_RETURN(TRUE);
}


/*
  Write description of how to complete the operation after first phase of
  change partitions.

  SYNOPSIS
    write_log_final_change_partition()
    lpt                      Struct containing parameters
  RETURN VALUES
    TRUE                     Error
    FALSE                    Success
  DESCRIPTION
    We will write log entries that specify to remove all partitions reorganised,
    to rename others to reflect the new naming scheme and to install the shadow
    frm file.
*/

static bool write_log_final_change_partition(ALTER_PARTITION_PARAM_TYPE *lpt)
{
  partition_info *part_info= lpt->part_info;
  DDL_LOG_MEMORY_ENTRY *log_entry;
  DDL_LOG_MEMORY_ENTRY *exec_log_entry= part_info->exec_log_entry;
  char path[FN_REFLEN + 1];
  char shadow_path[FN_REFLEN + 1];
  DDL_LOG_MEMORY_ENTRY *old_first_log_entry= part_info->first_log_entry;
  uint next_entry= 0;
  DBUG_ENTER("write_log_final_change_partition");

  part_info->first_log_entry= NULL;
  build_table_filename(path, sizeof(path) - 1, lpt->db,
                       lpt->table_name, "", 0);
  build_table_shadow_filename(shadow_path, sizeof(shadow_path) - 1, lpt);
  pthread_mutex_lock(&LOCK_gdl);
  if (write_log_dropped_partitions(lpt, &next_entry, (const char*)path,
                      lpt->alter_info->flags & ALTER_REORGANIZE_PARTITION))
    goto error;
  if (write_log_changed_partitions(lpt, &next_entry, (const char*)path))
    goto error;
  if (write_log_replace_delete_frm(lpt, 0UL, shadow_path, path, TRUE))
    goto error;
  log_entry= part_info->first_log_entry;
  part_info->frm_log_entry= log_entry;
  if (write_execute_ddl_log_entry(log_entry->entry_pos,
                                    FALSE, &exec_log_entry))
    goto error;
  release_part_info_log_entries(old_first_log_entry);
  pthread_mutex_unlock(&LOCK_gdl);
  DBUG_RETURN(FALSE);

error:
  release_part_info_log_entries(part_info->first_log_entry);
  pthread_mutex_unlock(&LOCK_gdl);
  part_info->first_log_entry= old_first_log_entry;
  part_info->frm_log_entry= NULL;
  my_error(ER_DDL_LOG_ERROR, MYF(0));
  DBUG_RETURN(TRUE);
}


/*
  Remove entry from ddl log and release resources for others to use

  SYNOPSIS
    write_log_completed()
    lpt                      Struct containing parameters
  RETURN VALUES
    TRUE                     Error
    FALSE                    Success
*/

static void write_log_completed(ALTER_PARTITION_PARAM_TYPE *lpt,
                                bool dont_crash)
{
  partition_info *part_info= lpt->part_info;
  DDL_LOG_MEMORY_ENTRY *log_entry= part_info->exec_log_entry;
  DBUG_ENTER("write_log_completed");

  DBUG_ASSERT(log_entry);
  pthread_mutex_lock(&LOCK_gdl);
  if (write_execute_ddl_log_entry(0UL, TRUE, &log_entry))
  {
    /*
      Failed to write, Bad...
      We have completed the operation but have log records to REMOVE
      stuff that shouldn't be removed. What clever things could one do
      here? An error output was written to the error output by the
      above method so we don't do anything here.
    */
    ;
  }
  release_part_info_log_entries(part_info->first_log_entry);
  release_part_info_log_entries(part_info->exec_log_entry);
  pthread_mutex_unlock(&LOCK_gdl);
  part_info->exec_log_entry= NULL;
  part_info->first_log_entry= NULL;
  DBUG_VOID_RETURN;
}


/*
   Release all log entries
   SYNOPSIS
     release_log_entries()
     part_info                  Partition info struct
   RETURN VALUES
     NONE
*/

static void release_log_entries(partition_info *part_info)
{
  pthread_mutex_lock(&LOCK_gdl);
  release_part_info_log_entries(part_info->first_log_entry);
  release_part_info_log_entries(part_info->exec_log_entry);
  pthread_mutex_unlock(&LOCK_gdl);
  part_info->first_log_entry= NULL;
  part_info->exec_log_entry= NULL;
}


/*
  Final part of partition changes to handle things when under
  LOCK TABLES.
  SYNPOSIS
    alter_partition_lock_handling()
    lpt                        Struct carrying parameters
  RETURN VALUES
    NONE
*/
static void alter_partition_lock_handling(ALTER_PARTITION_PARAM_TYPE *lpt)
{
  int err;
  if (lpt->thd->locked_tables)
  {
    /*
      When we have the table locked, it is necessary to reopen the table
      since all table objects were closed and removed as part of the
      ALTER TABLE of partitioning structure.
    */
    pthread_mutex_lock(&LOCK_open);
    lpt->thd->in_lock_tables= 1;
    err= reopen_tables(lpt->thd, 1, 1);
    lpt->thd->in_lock_tables= 0;
    if (err)
    {
      /*
       Issue a warning since we weren't able to regain the lock again.
       We also need to unlink table from thread's open list and from
       table_cache
     */
      unlink_open_table(lpt->thd, lpt->table, FALSE);
      sql_print_warning("We failed to reacquire LOCKs in ALTER TABLE");
    }
    pthread_mutex_unlock(&LOCK_open);
  }
}

/*
  Unlock and close table before renaming and dropping partitions
  SYNOPSIS
    alter_close_tables()
    lpt                        Struct carrying parameters
  RETURN VALUES
    0
*/

static int alter_close_tables(ALTER_PARTITION_PARAM_TYPE *lpt)
{
  THD *thd= lpt->thd;
  const char *db= lpt->db;
  const char *table_name= lpt->table_name;
  DBUG_ENTER("alter_close_tables");
  /*
    We need to also unlock tables and close all handlers.
    We set lock to zero to ensure we don't do this twice
    and we set db_stat to zero to ensure we don't close twice.
  */
  pthread_mutex_lock(&LOCK_open);
  close_data_files_and_morph_locks(thd, db, table_name);
  pthread_mutex_unlock(&LOCK_open);
  DBUG_RETURN(0);
}


/*
  Handle errors for ALTER TABLE for partitioning
  SYNOPSIS
    handle_alter_part_error()
    lpt                        Struct carrying parameters
    not_completed              Was request in complete phase when error occurred
  RETURN VALUES
    NONE
*/

void handle_alter_part_error(ALTER_PARTITION_PARAM_TYPE *lpt,
                             bool not_completed,
                             bool drop_partition,
                             bool frm_install)
{
  partition_info *part_info= lpt->part_info;
  DBUG_ENTER("handle_alter_part_error");

  if (!part_info->first_log_entry &&
      execute_ddl_log_entry(current_thd,
                            part_info->first_log_entry->entry_pos))
  {
    /*
      We couldn't recover from error, most likely manual interaction
      is required.
    */
    write_log_completed(lpt, FALSE);
    release_log_entries(part_info);
    if (not_completed)
    {
      if (drop_partition)
      {
        /* Table is still ok, but we left a shadow frm file behind. */
        push_warning_printf(lpt->thd, MYSQL_ERROR::WARN_LEVEL_WARN, 1,
                            "%s %s",
           "Operation was unsuccessful, table is still intact,",
           "but it is possible that a shadow frm file was left behind");
      }
      else
      {
        push_warning_printf(lpt->thd, MYSQL_ERROR::WARN_LEVEL_WARN, 1,
                            "%s %s %s %s",
           "Operation was unsuccessful, table is still intact,",
           "but it is possible that a shadow frm file was left behind.",
           "It is also possible that temporary partitions are left behind,",
           "these could be empty or more or less filled with records");
      }
    }
    else
    {
      if (frm_install)
      {
        /*
           Failed during install of shadow frm file, table isn't intact
           and dropped partitions are still there
        */
        push_warning_printf(lpt->thd, MYSQL_ERROR::WARN_LEVEL_WARN, 1,
                            "%s %s %s",
          "Failed during alter of partitions, table is no longer intact.",
          "The frm file is in an unknown state, and a backup",
          "is required.");
      }
      else if (drop_partition)
      {
        /*
          Table is ok, we have switched to new table but left dropped
          partitions still in their places. We remove the log records and
          ask the user to perform the action manually. We remove the log
          records and ask the user to perform the action manually.
        */
        push_warning_printf(lpt->thd, MYSQL_ERROR::WARN_LEVEL_WARN, 1,
                            "%s %s",
              "Failed during drop of partitions, table is intact.",
              "Manual drop of remaining partitions is required");
      }
      else
      {
        /*
          We failed during renaming of partitions. The table is most
          certainly in a very bad state so we give user warning and disable
          the table by writing an ancient frm version into it.
        */
        push_warning_printf(lpt->thd, MYSQL_ERROR::WARN_LEVEL_WARN, 1,
                            "%s %s %s",
           "Failed during renaming of partitions. We are now in a position",
           "where table is not reusable",
           "Table is disabled by writing ancient frm file version into it");
      }
    }
  }
  else
  {
    release_log_entries(part_info);
    if (not_completed)
    {
      /*
        We hit an error before things were completed but managed
        to recover from the error. An error occurred and we have
        restored things to original so no need for further action.
      */
      ;
    }
    else
    {
      /*
        We hit an error after we had completed most of the operation
        and were successful in a second attempt so the operation
        actually is successful now. We need to issue a warning that
        even though we reported an error the operation was successfully
        completed.
      */
      push_warning_printf(lpt->thd, MYSQL_ERROR::WARN_LEVEL_WARN, 1,"%s %s",
         "Operation was successfully completed by failure handling,",
         "after failure of normal operation");
    }
  }
  DBUG_VOID_RETURN;
}


/*
  Actually perform the change requested by ALTER TABLE of partitions
  previously prepared.

  SYNOPSIS
    fast_alter_partition_table()
    thd                           Thread object
    table                         Table object
    alter_info                    ALTER TABLE info
    create_info                   Create info for CREATE TABLE
    table_list                    List of the table involved
    db                            Database name of new table
    table_name                    Table name of new table

  RETURN VALUES
    TRUE                          Error
    FALSE                         Success

  DESCRIPTION
    Perform all ALTER TABLE operations for partitioned tables that can be
    performed fast without a full copy of the original table.
*/

uint fast_alter_partition_table(THD *thd, TABLE *table,
                                Alter_info *alter_info,
                                HA_CREATE_INFO *create_info,
                                TABLE_LIST *table_list,
                                char *db,
                                const char *table_name,
                                uint fast_alter_partition)
{
  /* Set-up struct used to write frm files */
  partition_info *part_info= table->part_info;
  ALTER_PARTITION_PARAM_TYPE lpt_obj;
  ALTER_PARTITION_PARAM_TYPE *lpt= &lpt_obj;
  bool written_bin_log= TRUE;
  bool not_completed= TRUE;
  bool frm_install= FALSE;
  DBUG_ENTER("fast_alter_partition_table");

  lpt->thd= thd;
  lpt->part_info= part_info;
  lpt->alter_info= alter_info;
  lpt->create_info= create_info;
  lpt->db_options= create_info->table_options;
  if (create_info->row_type == ROW_TYPE_DYNAMIC)
    lpt->db_options|= HA_OPTION_PACK_RECORD;
  lpt->table= table;
  lpt->key_info_buffer= 0;
  lpt->key_count= 0;
  lpt->db= db;
  lpt->table_name= table_name;
  lpt->copied= 0;
  lpt->deleted= 0;
  lpt->pack_frm_data= NULL;
  lpt->pack_frm_len= 0;
  thd->work_part_info= part_info;

  /* Never update timestamp columns when alter */
  table->timestamp_field_type= TIMESTAMP_NO_AUTO_SET;

  if (fast_alter_partition & HA_PARTITION_ONE_PHASE)
  {
    /*
      In the case where the engine supports one phase online partition
      changes it is not necessary to have any exclusive locks. The
      correctness is upheld instead by transactions being aborted if they
      access the table after its partition definition has changed (if they
      are still using the old partition definition).

      The handler is in this case responsible to ensure that all users
      start using the new frm file after it has changed. To implement
      one phase it is necessary for the handler to have the master copy
      of the frm file and use discovery mechanisms to renew it. Thus
      write frm will write the frm, pack the new frm and finally
      the frm is deleted and the discovery mechanisms will either restore
      back to the old or installing the new after the change is activated.

      Thus all open tables will be discovered that they are old, if not
      earlier as soon as they try an operation using the old table. One
      should ensure that this is checked already when opening a table,
      even if it is found in the cache of open tables.

      change_partitions will perform all operations and it is the duty of
      the handler to ensure that the frm files in the system gets updated
      in synch with the changes made and if an error occurs that a proper
      error handling is done.

      If the MySQL Server crashes at this moment but the handler succeeds
      in performing the change then the binlog is not written for the
      change. There is no way to solve this as long as the binlog is not
      transactional and even then it is hard to solve it completely.
 
      The first approach here was to downgrade locks. Now a different approach
      is decided upon. The idea is that the handler will have access to the
      Alter_info when store_lock arrives with TL_WRITE_ALLOW_READ. So if the
      handler knows that this functionality can be handled with a lower lock
      level it will set the lock level to TL_WRITE_ALLOW_WRITE immediately.
      Thus the need to downgrade the lock disappears.
      1) Write the new frm, pack it and then delete it
      2) Perform the change within the handler
    */
    if (mysql_write_frm(lpt, WFRM_WRITE_SHADOW | WFRM_PACK_FRM) ||
        mysql_change_partitions(lpt))
    {
      goto err;
    }
  }
  else if (alter_info->flags & ALTER_DROP_PARTITION)
  {
    /*
      Now after all checks and setting state on dropped partitions we can
      start the actual dropping of the partitions.

      Drop partition is actually two things happening. The first is that
      a lot of records are deleted. The second is that the behaviour of
      subsequent updates and writes and deletes will change. The delete
      part can be handled without any particular high lock level by
      transactional engines whereas non-transactional engines need to
      ensure that this change is done with an exclusive lock on the table.
      The second part, the change of partitioning does however require
      an exclusive lock to install the new partitioning as one atomic
      operation. If this is not the case, it is possible for two
      transactions to see the change in a different order than their
      serialisation order. Thus we need an exclusive lock for both
      transactional and non-transactional engines.

      For LIST partitions it could be possible to avoid the exclusive lock
      (and for RANGE partitions if they didn't rearrange range definitions
      after a DROP PARTITION) if one ensured that failed accesses to the
      dropped partitions was aborted for sure (thus only possible for
      transactional engines).

      0) Write an entry that removes the shadow frm file if crash occurs 
      1) Write the new frm file as a shadow frm
      2) Write the ddl log to ensure that the operation is completed
         even in the presence of a MySQL Server crash
      3) Lock the table in TL_WRITE_ONLY to ensure all other accesses to
         the table have completed. This ensures that other threads can not
         execute on the table in parallel.
      4) Get a name lock on the table. This ensures that we can release all
         locks on the table and since no one can open the table, there can
         be no new threads accessing the table. They will be hanging on the
         name lock.
      5) Close all tables that have already been opened but didn't stumble on
         the abort locked previously. This is done as part of the
         close_data_files_and_morph_locks call.
      6) We are now ready to release all locks we got in this thread.
      7) Write the bin log
         Unfortunately the writing of the binlog is not synchronised with
         other logging activities. So no matter in which order the binlog
         is written compared to other activities there will always be cases
         where crashes make strange things occur. In this placement it can
         happen that the ALTER TABLE DROP PARTITION gets performed in the
         master but not in the slaves if we have a crash, after writing the
         ddl log but before writing the binlog. A solution to this would
         require writing the statement first in the ddl log and then
         when recovering from the crash read the binlog and insert it into
         the binlog if not written already.
      8) Install the previously written shadow frm file
      9) Prepare handlers for drop of partitions
      10) Drop the partitions
      11) Remove entries from ddl log
      12) Reopen table if under lock tables
      13) Complete query

      We insert Error injections at all places where it could be interesting
      to test if recovery is properly done.
    */
    if (write_log_drop_shadow_frm(lpt) ||
        ERROR_INJECT_CRASH("crash_drop_partition_1") ||
        mysql_write_frm(lpt, WFRM_WRITE_SHADOW) ||
        ERROR_INJECT_CRASH("crash_drop_partition_2") ||
        write_log_drop_partition(lpt) ||
        ERROR_INJECT_CRASH("crash_drop_partition_3") ||
        (not_completed= FALSE) ||
        abort_and_upgrade_lock(lpt) || /* Always returns 0 */
        ERROR_INJECT_CRASH("crash_drop_partition_4") ||
        alter_close_tables(lpt) ||
        ERROR_INJECT_CRASH("crash_drop_partition_5") ||
        ((!thd->lex->no_write_to_binlog) &&
         (write_bin_log(thd, FALSE,
                        thd->query, thd->query_length), FALSE)) ||
        ERROR_INJECT_CRASH("crash_drop_partition_6") ||
        ((frm_install= TRUE), FALSE) ||
        mysql_write_frm(lpt, WFRM_INSTALL_SHADOW) ||
        ((frm_install= FALSE), FALSE) ||
        ERROR_INJECT_CRASH("crash_drop_partition_7") ||
        mysql_drop_partitions(lpt) ||
        ERROR_INJECT_CRASH("crash_drop_partition_8") ||
        (write_log_completed(lpt, FALSE), FALSE) ||
        ERROR_INJECT_CRASH("crash_drop_partition_9") ||
        (alter_partition_lock_handling(lpt), FALSE)) 
    {
      handle_alter_part_error(lpt, not_completed, TRUE, frm_install);
      goto err;
    }
  }
  else if ((alter_info->flags & ALTER_ADD_PARTITION) &&
           (part_info->part_type == RANGE_PARTITION ||
            part_info->part_type == LIST_PARTITION))
  {
    /*
      ADD RANGE/LIST PARTITIONS
      In this case there are no tuples removed and no tuples are added.
      Thus the operation is merely adding a new partition. Thus it is
      necessary to perform the change as an atomic operation. Otherwise
      someone reading without seeing the new partition could potentially
      miss updates made by a transaction serialised before it that are
      inserted into the new partition.

      0) Write an entry that removes the shadow frm file if crash occurs 
      1) Write the new frm file as a shadow frm file
      2) Log the changes to happen in ddl log
      2) Add the new partitions
      3) Lock all partitions in TL_WRITE_ONLY to ensure that no users
         are still using the old partitioning scheme. Wait until all
         ongoing users have completed before progressing.
      4) Get a name lock on the table. This ensures that we can release all
         locks on the table and since no one can open the table, there can
         be no new threads accessing the table. They will be hanging on the
         name lock.
      5) Close all tables that have already been opened but didn't stumble on
         the abort locked previously. This is done as part of the
         close_data_files_and_morph_locks call.
      6) Close all table handlers and unlock all handlers but retain name lock
      7) Write binlog
      8) Now the change is completed except for the installation of the
         new frm file. We thus write an action in the log to change to
         the shadow frm file
      9) Install the new frm file of the table where the partitions are
         added to the table.
      10)Wait until all accesses using the old frm file has completed
      11)Remove entries from ddl log
      12)Reopen tables if under lock tables
      13)Complete query
    */
    if (write_log_add_change_partition(lpt) ||
        ERROR_INJECT_CRASH("crash_add_partition_1") ||
        mysql_write_frm(lpt, WFRM_WRITE_SHADOW) ||
        ERROR_INJECT_CRASH("crash_add_partition_2") ||
        mysql_change_partitions(lpt) ||
        ERROR_INJECT_CRASH("crash_add_partition_3") ||
        abort_and_upgrade_lock(lpt) || /* Always returns 0 */
        ERROR_INJECT_CRASH("crash_add_partition_4") ||
        alter_close_tables(lpt) ||
        ERROR_INJECT_CRASH("crash_add_partition_5") ||
        ((!thd->lex->no_write_to_binlog) &&
         (write_bin_log(thd, FALSE,
                        thd->query, thd->query_length), FALSE)) ||
        ERROR_INJECT_CRASH("crash_add_partition_6") ||
        write_log_rename_frm(lpt) ||
        (not_completed= FALSE) ||
        ERROR_INJECT_CRASH("crash_add_partition_7") ||
        ((frm_install= TRUE), FALSE) ||
        mysql_write_frm(lpt, WFRM_INSTALL_SHADOW) ||
        ERROR_INJECT_CRASH("crash_add_partition_8") ||
        (write_log_completed(lpt, FALSE), FALSE) ||
        ERROR_INJECT_CRASH("crash_add_partition_9") ||
        (alter_partition_lock_handling(lpt), FALSE)) 
    {
      handle_alter_part_error(lpt, not_completed, FALSE, frm_install);
      goto err;
    }
  }
  else
  {
    /*
      ADD HASH PARTITION/
      COALESCE PARTITION/
      REBUILD PARTITION/
      REORGANIZE PARTITION
 
      In this case all records are still around after the change although
      possibly organised into new partitions, thus by ensuring that all
      updates go to both the old and the new partitioning scheme we can
      actually perform this operation lock-free. The only exception to
      this is when REORGANIZE PARTITION adds/drops ranges. In this case
      there needs to be an exclusive lock during the time when the range
      changes occur.
      This is only possible if the handler can ensure double-write for a
      period. The double write will ensure that it doesn't matter where the
      data is read from since both places are updated for writes. If such
      double writing is not performed then it is necessary to perform the
      change with the usual exclusive lock. With double writes it is even
      possible to perform writes in parallel with the reorganisation of
      partitions.

      Without double write procedure we get the following procedure.
      The only difference with using double write is that we can downgrade
      the lock to TL_WRITE_ALLOW_WRITE. Double write in this case only
      double writes from old to new. If we had double writing in both
      directions we could perform the change completely without exclusive
      lock for HASH partitions.
      Handlers that perform double writing during the copy phase can actually
      use a lower lock level. This can be handled inside store_lock in the
      respective handler.

      0) Write an entry that removes the shadow frm file if crash occurs 
      1) Write the shadow frm file of new partitioning
      2) Log such that temporary partitions added in change phase are
         removed in a crash situation
      3) Add the new partitions
         Copy from the reorganised partitions to the new partitions
      4) Log that operation is completed and log all complete actions
         needed to complete operation from here
      5) Lock all partitions in TL_WRITE_ONLY to ensure that no users
         are still using the old partitioning scheme. Wait until all
         ongoing users have completed before progressing.
      6) Get a name lock of the table
      7) Close all tables opened but not yet locked, after this call we are
         certain that no other thread is in the lock wait queue or has
         opened the table. The name lock will ensure that they are blocked
         on the open call.
         This is achieved also by close_data_files_and_morph_locks call.
      8) Close all partitions opened by this thread, but retain name lock.
      9) Write bin log
      10) Prepare handlers for rename and delete of partitions
      11) Rename and drop the reorged partitions such that they are no
          longer used and rename those added to their real new names.
      12) Install the shadow frm file
      13) Reopen the table if under lock tables
      14) Complete query
    */
    if (write_log_add_change_partition(lpt) ||
        ERROR_INJECT_CRASH("crash_change_partition_1") ||
        mysql_write_frm(lpt, WFRM_WRITE_SHADOW) ||
        ERROR_INJECT_CRASH("crash_change_partition_2") ||
        mysql_change_partitions(lpt) ||
        ERROR_INJECT_CRASH("crash_change_partition_3") ||
        write_log_final_change_partition(lpt) ||
        ERROR_INJECT_CRASH("crash_change_partition_4") ||
        (not_completed= FALSE) ||
        abort_and_upgrade_lock(lpt) || /* Always returns 0 */
        ERROR_INJECT_CRASH("crash_change_partition_5") ||
        alter_close_tables(lpt) ||
        ERROR_INJECT_CRASH("crash_change_partition_6") ||
        ((!thd->lex->no_write_to_binlog) &&
         (write_bin_log(thd, FALSE,
                        thd->query, thd->query_length), FALSE)) ||
        ERROR_INJECT_CRASH("crash_change_partition_7") ||
        mysql_write_frm(lpt, WFRM_INSTALL_SHADOW) ||
        ERROR_INJECT_CRASH("crash_change_partition_8") ||
        mysql_drop_partitions(lpt) ||
        ERROR_INJECT_CRASH("crash_change_partition_9") ||
        mysql_rename_partitions(lpt) ||
        ((frm_install= TRUE), FALSE) ||
        ERROR_INJECT_CRASH("crash_change_partition_10") ||
        (write_log_completed(lpt, FALSE), FALSE) ||
        ERROR_INJECT_CRASH("crash_change_partition_11") ||
        (alter_partition_lock_handling(lpt), FALSE))
    {
      handle_alter_part_error(lpt, not_completed, FALSE, frm_install);
      goto err;
    }
  }
  /*
    A final step is to write the query to the binlog and send ok to the
    user
  */
  DBUG_RETURN(fast_end_partition(thd, lpt->copied, lpt->deleted,
                                 table, table_list, FALSE, NULL,
                                 written_bin_log));
err:
  close_thread_tables(thd);
  DBUG_RETURN(TRUE);
}
#endif


/*
  Prepare for calling val_int on partition function by setting fields to
  point to the record where the values of the PF-fields are stored.

  SYNOPSIS
    set_field_ptr()
    ptr                 Array of fields to change ptr
    new_buf             New record pointer
    old_buf             Old record pointer

  DESCRIPTION
    Set ptr in field objects of field array to refer to new_buf record
    instead of previously old_buf. Used before calling val_int and after
    it is used to restore pointers to table->record[0].
    This routine is placed outside of partition code since it can be useful
    also for other programs.
*/

void set_field_ptr(Field **ptr, const uchar *new_buf,
                   const uchar *old_buf)
{
  my_ptrdiff_t diff= (new_buf - old_buf);
  DBUG_ENTER("set_field_ptr");

  do
  {
    (*ptr)->move_field_offset(diff);
  } while (*(++ptr));
  DBUG_VOID_RETURN;
}


/*
  Prepare for calling val_int on partition function by setting fields to
  point to the record where the values of the PF-fields are stored.
  This variant works on a key_part reference.
  It is not required that all fields are NOT NULL fields.

  SYNOPSIS
    set_key_field_ptr()
    key_info            key info with a set of fields to change ptr
    new_buf             New record pointer
    old_buf             Old record pointer

  DESCRIPTION
    Set ptr in field objects of field array to refer to new_buf record
    instead of previously old_buf. Used before calling val_int and after
    it is used to restore pointers to table->record[0].
    This routine is placed outside of partition code since it can be useful
    also for other programs.
*/

void set_key_field_ptr(KEY *key_info, const uchar *new_buf,
                       const uchar *old_buf)
{
  KEY_PART_INFO *key_part= key_info->key_part;
  uint key_parts= key_info->key_parts;
  uint i= 0;
  my_ptrdiff_t diff= (new_buf - old_buf);
  DBUG_ENTER("set_key_field_ptr");

  do
  {
    key_part->field->move_field_offset(diff);
    key_part++;
  } while (++i < key_parts);
  DBUG_VOID_RETURN;
}


/*
  SYNOPSIS
    mem_alloc_error()
    size                Size of memory attempted to allocate
    None

  RETURN VALUES
    None

  DESCRIPTION
    A routine to use for all the many places in the code where memory
    allocation error can happen, a tremendous amount of them, needs
    simple routine that signals this error.
*/

void mem_alloc_error(size_t size)
{
  my_error(ER_OUTOFMEMORY, MYF(0), size);
}

#ifdef WITH_PARTITION_STORAGE_ENGINE
/*
  Return comma-separated list of used partitions in the provided given string

  SYNOPSIS
    make_used_partitions_str()
      part_info  IN  Partitioning info
      parts_str  OUT The string to fill

  DESCRIPTION
    Generate a list of used partitions (from bits in part_info->used_partitions
    bitmap), asd store it into the provided String object.
    
  NOTE
    The produced string must not be longer then MAX_PARTITIONS * (1 + FN_LEN).
*/

void make_used_partitions_str(partition_info *part_info, String *parts_str)
{
  parts_str->length(0);
  partition_element *pe;
  uint partition_id= 0;
  List_iterator<partition_element> it(part_info->partitions);
  
  if (part_info->is_sub_partitioned())
  {
    partition_element *head_pe;
    while ((head_pe= it++))
    {
      List_iterator<partition_element> it2(head_pe->subpartitions);
      while ((pe= it2++))
      {
        if (bitmap_is_set(&part_info->used_partitions, partition_id))
        {
          if (parts_str->length())
            parts_str->append(',');
          parts_str->append(head_pe->partition_name,
                           strlen(head_pe->partition_name),
                           system_charset_info);
          parts_str->append('_');
          parts_str->append(pe->partition_name,
                           strlen(pe->partition_name),
                           system_charset_info);
        }
        partition_id++;
      }
    }
  }
  else
  {
    while ((pe= it++))
    {
      if (bitmap_is_set(&part_info->used_partitions, partition_id))
      {
        if (parts_str->length())
          parts_str->append(',');
        parts_str->append(pe->partition_name, strlen(pe->partition_name),
                         system_charset_info);
      }
      partition_id++;
    }
  }
}
#endif

/****************************************************************************
 * Partition interval analysis support
 ***************************************************************************/

/*
  Setup partition_info::* members related to partitioning range analysis

  SYNOPSIS
    set_up_partition_func_pointers()
      part_info  Partitioning info structure

  DESCRIPTION
    Assuming that passed partition_info structure already has correct values
    for members that specify [sub]partitioning type, table fields, and
    functions, set up partition_info::* members that are related to
    Partitioning Interval Analysis (see get_partitions_in_range_iter for its
    definition)

  IMPLEMENTATION
    There are two available interval analyzer functions:
    (1) get_part_iter_for_interval_via_mapping 
    (2) get_part_iter_for_interval_via_walking

    They both have limited applicability:
    (1) is applicable for "PARTITION BY <RANGE|LIST>(func(t.field))", where
    func is a monotonic function.
    
    (2) is applicable for 
      "[SUB]PARTITION BY <any-partitioning-type>(any_func(t.integer_field))"
      
    If both are applicable, (1) is preferred over (2).
    
    This function sets part_info::get_part_iter_for_interval according to
    this criteria, and also sets some auxilary fields that the function
    uses.
*/
#ifdef WITH_PARTITION_STORAGE_ENGINE
static void set_up_range_analysis_info(partition_info *part_info)
{
  /* Set the catch-all default */
  part_info->get_part_iter_for_interval= NULL;
  part_info->get_subpart_iter_for_interval= NULL;

  /* 
    Check if get_part_iter_for_interval_via_mapping() can be used for 
    partitioning
  */
  switch (part_info->part_type) {
  case RANGE_PARTITION:
  case LIST_PARTITION:
    if (part_info->part_expr->get_monotonicity_info() != NON_MONOTONIC)
    {
      part_info->get_part_iter_for_interval=
        get_part_iter_for_interval_via_mapping;
      goto setup_subparts;
    }
  default:
    ;
  }
   
  /*
    Check if get_part_iter_for_interval_via_walking() can be used for
    partitioning
  */
  if (part_info->no_part_fields == 1)
  {
    Field *field= part_info->part_field_array[0];
    switch (field->type()) {
    case MYSQL_TYPE_TINY:
    case MYSQL_TYPE_SHORT:
    case MYSQL_TYPE_INT24:
    case MYSQL_TYPE_LONG:
    case MYSQL_TYPE_LONGLONG:
      part_info->get_part_iter_for_interval=
        get_part_iter_for_interval_via_walking;
      break;
    default:
      ;
    }
  }

setup_subparts:
  /*
    Check if get_part_iter_for_interval_via_walking() can be used for
    subpartitioning
  */
  if (part_info->no_subpart_fields == 1)
  {
    Field *field= part_info->subpart_field_array[0];
    switch (field->type()) {
    case MYSQL_TYPE_TINY:
    case MYSQL_TYPE_SHORT:
    case MYSQL_TYPE_LONG:
    case MYSQL_TYPE_LONGLONG:
      part_info->get_subpart_iter_for_interval=
        get_part_iter_for_interval_via_walking;
      break;
    default:
      ;
    }
  }
}


typedef uint32 (*get_endpoint_func)(partition_info*, bool left_endpoint,
                                    bool include_endpoint);

/*
  Partitioning Interval Analysis: Initialize the iterator for "mapping" case

  SYNOPSIS
    get_part_iter_for_interval_via_mapping()
      part_info   Partition info
      is_subpart  TRUE  - act for subpartitioning
                  FALSE - act for partitioning
      min_value   minimum field value, in opt_range key format.
      max_value   minimum field value, in opt_range key format.
      flags       Some combination of NEAR_MIN, NEAR_MAX, NO_MIN_RANGE,
                  NO_MAX_RANGE.
      part_iter   Iterator structure to be initialized

  DESCRIPTION
    Initialize partition set iterator to walk over the interval in
    ordered-array-of-partitions (for RANGE partitioning) or 
    ordered-array-of-list-constants (for LIST partitioning) space.

  IMPLEMENTATION
    This function is used when partitioning is done by
    <RANGE|LIST>(ascending_func(t.field)), and we can map an interval in
    t.field space into a sub-array of partition_info::range_int_array or
    partition_info::list_array (see get_partition_id_range_for_endpoint,
    get_list_array_idx_for_endpoint for details).
    
    The function performs this interval mapping, and sets the iterator to
    traverse the sub-array and return appropriate partitions.
    
  RETURN
    0 - No matching partitions (iterator not initialized)
    1 - Ok, iterator intialized for traversal of matching partitions.
   -1 - All partitions would match (iterator not initialized)
*/

int get_part_iter_for_interval_via_mapping(partition_info *part_info,
                                           bool is_subpart,
                                           uchar *min_value, uchar *max_value,
                                           uint flags,
                                           PARTITION_ITERATOR *part_iter)
{
  Field *field= part_info->part_field_array[0];
  uint32             max_endpoint_val;
  get_endpoint_func  get_endpoint;
  bool               can_match_multiple_values;  /* is not '=' */
  uint field_len= field->pack_length_in_rec();
  DBUG_ENTER("get_part_iter_for_interval_via_mapping");
  DBUG_ASSERT(!is_subpart);
  part_iter->ret_null_part= part_iter->ret_null_part_orig= FALSE;

  if (part_info->part_type == RANGE_PARTITION)
  {
    if (part_info->part_charset_field_array)
      get_endpoint=        get_partition_id_range_for_endpoint_charset;
    else
      get_endpoint=        get_partition_id_range_for_endpoint;
    max_endpoint_val=    part_info->no_parts;
    part_iter->get_next= get_next_partition_id_range;
  }
  else if (part_info->part_type == LIST_PARTITION)
  {

    if (part_info->part_charset_field_array)
      get_endpoint=        get_list_array_idx_for_endpoint_charset;
    else
      get_endpoint=        get_list_array_idx_for_endpoint;
    max_endpoint_val=    part_info->no_list_values;
    part_iter->get_next= get_next_partition_id_list;
    part_iter->part_info= part_info;
    if (max_endpoint_val == 0)
    {
      /*
        We handle this special case without optimisations since it is
        of little practical value but causes a great number of complex
        checks later in the code.
      */
      part_iter->part_nums.start= part_iter->part_nums.end= 0;
      part_iter->part_nums.cur= 0;
      part_iter->ret_null_part= part_iter->ret_null_part_orig= TRUE;
      DBUG_RETURN(-1);
    }
  }
  else
    assert(0);
  
  can_match_multiple_values= (flags || !min_value || !max_value ||
                              memcmp(min_value, max_value, field_len));
  if (can_match_multiple_values &&
      (part_info->part_type == RANGE_PARTITION ||
       part_info->has_null_value))
  {
    /* Range scan on RANGE or LIST partitioned table */
    enum_monotonicity_info monotonic;
    monotonic= part_info->part_expr->get_monotonicity_info();
    if (monotonic == MONOTONIC_INCREASING_NOT_NULL ||
        monotonic == MONOTONIC_STRICT_INCREASING_NOT_NULL)
    {
      /* col is NOT NULL, but F(col) can return NULL, add NULL partition */
      part_iter->ret_null_part= part_iter->ret_null_part_orig= TRUE;
    }
  }

  /* 
    Find minimum: Do special handling if the interval has left bound in form
     " NULL <= X ":
  */
  if (field->real_maybe_null() && part_info->has_null_value && 
      !(flags & (NO_MIN_RANGE | NEAR_MIN)) && *min_value)
  {
    part_iter->ret_null_part= part_iter->ret_null_part_orig= TRUE;
    part_iter->part_nums.start= part_iter->part_nums.cur= 0;
    if (*max_value && !(flags & NO_MAX_RANGE))
    {
      /* The right bound is X <= NULL, i.e. it is a "X IS NULL" interval */
      part_iter->part_nums.end= 0;
      DBUG_RETURN(1);
    }
  }
  else
  {
    if (flags & NO_MIN_RANGE)
      part_iter->part_nums.start= part_iter->part_nums.cur= 0;
    else
    {
      /*
        Store the interval edge in the record buffer, and call the
        function that maps the edge in table-field space to an edge
        in ordered-set-of-partitions (for RANGE partitioning) or 
        index-in-ordered-array-of-list-constants (for LIST) space.
      */
      store_key_image_to_rec(field, min_value, field_len);
      bool include_endp= !test(flags & NEAR_MIN);
      part_iter->part_nums.start= get_endpoint(part_info, 1, include_endp);
      if (!can_match_multiple_values && part_info->part_expr->null_value)
      {
        /* col = x and F(x) = NULL -> only search NULL partition */
        part_iter->part_nums.cur= part_iter->part_nums.start= 0;
        part_iter->part_nums.end= 0;
        part_iter->ret_null_part= part_iter->ret_null_part_orig= TRUE;
        return 1;
      }
      part_iter->part_nums.cur= part_iter->part_nums.start;
      if (part_iter->part_nums.start == max_endpoint_val)
      {
        DBUG_RETURN(0); /* No partitions */
      }
    }
  }

  /* Find maximum, do the same as above but for right interval bound */
  if (flags & NO_MAX_RANGE)
    part_iter->part_nums.end= max_endpoint_val;
  else
  {
    store_key_image_to_rec(field, max_value, field_len);
    bool include_endp= !test(flags & NEAR_MAX);
    part_iter->part_nums.end= get_endpoint(part_info, 0, include_endp);
    if (part_iter->part_nums.start >= part_iter->part_nums.end &&
        !part_iter->ret_null_part)
    {
      DBUG_RETURN(0); /* No partitions */
    }
  }
  DBUG_RETURN(1); /* Ok, iterator initialized */
}


/* See get_part_iter_for_interval_via_walking for definition of what this is */
#define MAX_RANGE_TO_WALK 10


/*
  Partitioning Interval Analysis: Initialize iterator to walk field interval

  SYNOPSIS
    get_part_iter_for_interval_via_walking()
      part_info   Partition info
      is_subpart  TRUE  - act for subpartitioning
                  FALSE - act for partitioning
      min_value   minimum field value, in opt_range key format.
      max_value   minimum field value, in opt_range key format.
      flags       Some combination of NEAR_MIN, NEAR_MAX, NO_MIN_RANGE,
                  NO_MAX_RANGE.
      part_iter   Iterator structure to be initialized

  DESCRIPTION
    Initialize partition set iterator to walk over interval in integer field
    space. That is, for "const1 <=? t.field <=? const2" interval, initialize 
    the iterator to return a set of [sub]partitions obtained with the
    following procedure:
      get partition id for t.field = const1,   return it
      get partition id for t.field = const1+1, return it
       ...                 t.field = const1+2, ...
       ...                           ...       ...
       ...                 t.field = const2    ...

  IMPLEMENTATION
    See get_partitions_in_range_iter for general description of interval
    analysis. We support walking over the following intervals: 
      "t.field IS NULL" 
      "c1 <=? t.field <=? c2", where c1 and c2 are finite. 
    Intervals with +inf/-inf, and [NULL, c1] interval can be processed but
    that is more tricky and I don't have time to do it right now.

    Additionally we have these requirements:
    * number of values in the interval must be less then number of
      [sub]partitions, and 
    * Number of values in the interval must be less then MAX_RANGE_TO_WALK.
    
    The rationale behind these requirements is that if they are not met
    we're likely to hit most of the partitions and traversing the interval
    will only add overhead. So it's better return "all partitions used" in
    that case.

  RETURN
    0 - No matching partitions, iterator not initialized
    1 - Some partitions would match, iterator intialized for traversing them
   -1 - All partitions would match, iterator not initialized
*/

int get_part_iter_for_interval_via_walking(partition_info *part_info,
                                           bool is_subpart,
                                           uchar *min_value, uchar *max_value,
                                           uint flags,
                                           PARTITION_ITERATOR *part_iter)
{
  Field *field;
  uint total_parts;
  partition_iter_func get_next_func;
<<<<<<< HEAD
  DBUG_ENTER("get_part_iter_for_interval_via_walking");
=======
  part_iter->ret_null_part= part_iter->ret_null_part_orig= FALSE;
>>>>>>> c90e971d
  if (is_subpart)
  {
    field= part_info->subpart_field_array[0];
    total_parts= part_info->no_subparts;
    get_next_func=  get_next_subpartition_via_walking;
  }
  else
  {
    field= part_info->part_field_array[0];
    total_parts= part_info->no_parts;
    get_next_func=  get_next_partition_via_walking;
  }

  /* Handle the "t.field IS NULL" interval, it is a special case */
  if (field->real_maybe_null() && !(flags & (NO_MIN_RANGE | NO_MAX_RANGE)) &&
      *min_value && *max_value)
  {
    /* 
      We don't have a part_iter->get_next() function that would find which
      partition "t.field IS NULL" belongs to, so find partition that contains 
      NULL right here, and return an iterator over singleton set.
    */
    uint32 part_id;
    field->set_null();
    if (is_subpart)
    {
      if (!part_info->get_subpartition_id(part_info, &part_id))
      {
        init_single_partition_iterator(part_id, part_iter);
        DBUG_RETURN(1); /* Ok, iterator initialized */
      }
    }
    else
    {
      longlong dummy;
      int res= part_info->is_sub_partitioned() ?
                  part_info->get_part_partition_id(part_info, &part_id,
                                                   &dummy):
                  part_info->get_partition_id(part_info, &part_id, &dummy);
      if (!res)
      {
        init_single_partition_iterator(part_id, part_iter);
        DBUG_RETURN(1); /* Ok, iterator initialized */
      }
    }
    DBUG_RETURN(0); /* No partitions match */
  }

  if ((field->real_maybe_null() && 
       ((!(flags & NO_MIN_RANGE) && *min_value) ||  // NULL <? X
        (!(flags & NO_MAX_RANGE) && *max_value))) ||  // X <? NULL
      (flags & (NO_MIN_RANGE | NO_MAX_RANGE)))    // -inf at any bound
  {
    DBUG_RETURN(-1); /* Can't handle this interval, have to use all partitions */
  }
  
  /* Get integers for left and right interval bound */
  longlong a, b;
  uint len= field->pack_length_in_rec();
  store_key_image_to_rec(field, min_value, len);
  a= field->val_int();
  
  store_key_image_to_rec(field, max_value, len);
  b= field->val_int();
  
  /* 
    Handle a special case where the distance between interval bounds is 
    exactly 4G-1. This interval is too big for range walking, and if it is an
    (x,y]-type interval then the following "b +=..." code will convert it to 
    an empty interval by "wrapping around" a + 4G-1 + 1 = a. 
  */
  if ((ulonglong)b - (ulonglong)a == ~0ULL)
  {
    DBUG_RETURN(-1);
  }
  a += test(flags & NEAR_MIN);
  b += test(!(flags & NEAR_MAX));
  ulonglong n_values= b - a;
  
  if (n_values > total_parts || n_values > MAX_RANGE_TO_WALK)
  {
    DBUG_RETURN(-1);
  }
  part_iter->field_vals.start= part_iter->field_vals.cur= a;
  part_iter->field_vals.end=   b;
  part_iter->part_info= part_info;
  part_iter->get_next=  get_next_func;
  DBUG_RETURN(1);
}


/*
  PARTITION_ITERATOR::get_next implementation: enumerate partitions in range

  SYNOPSIS
    get_next_partition_id_range()
      part_iter  Partition set iterator structure

  DESCRIPTION
    This is implementation of PARTITION_ITERATOR::get_next() that returns
    [sub]partition ids in [min_partition_id, max_partition_id] range.
    The function conforms to partition_iter_func type.

  RETURN
    partition id
    NOT_A_PARTITION_ID if there are no more partitions
*/

uint32 get_next_partition_id_range(PARTITION_ITERATOR* part_iter)
{
  if (part_iter->part_nums.cur >= part_iter->part_nums.end)
  {
    if (part_iter->ret_null_part)
    {
      part_iter->ret_null_part= FALSE;
      return 0;                    /* NULL always in first range partition */
    }
    part_iter->part_nums.cur= part_iter->part_nums.start;
    part_iter->ret_null_part= part_iter->ret_null_part_orig;
    return NOT_A_PARTITION_ID;
  }
  else
    return part_iter->part_nums.cur++;
}


/*
  PARTITION_ITERATOR::get_next implementation for LIST partitioning

  SYNOPSIS
    get_next_partition_id_list()
      part_iter  Partition set iterator structure

  DESCRIPTION
    This implementation of PARTITION_ITERATOR::get_next() is special for 
    LIST partitioning: it enumerates partition ids in 
    part_info->list_array[i] where i runs over [min_idx, max_idx] interval.
    The function conforms to partition_iter_func type.

  RETURN 
    partition id
    NOT_A_PARTITION_ID if there are no more partitions
*/

uint32 get_next_partition_id_list(PARTITION_ITERATOR *part_iter)
{
  if (part_iter->part_nums.cur >= part_iter->part_nums.end)
  {
    if (part_iter->ret_null_part)
    {
      part_iter->ret_null_part= FALSE;
      return part_iter->part_info->has_null_part_id;
    }
    part_iter->part_nums.cur= part_iter->part_nums.start;
    part_iter->ret_null_part= part_iter->ret_null_part_orig;
    return NOT_A_PARTITION_ID;
  }
  else
    return part_iter->part_info->list_array[part_iter->
                                            part_nums.cur++].partition_id;
}


/*
  PARTITION_ITERATOR::get_next implementation: walk over field-space interval

  SYNOPSIS
    get_next_partition_via_walking()
      part_iter  Partitioning iterator

  DESCRIPTION
    This implementation of PARTITION_ITERATOR::get_next() returns ids of
    partitions that contain records with partitioning field value within
    [start_val, end_val] interval.
    The function conforms to partition_iter_func type.

  RETURN 
    partition id
    NOT_A_PARTITION_ID if there are no more partitioning.
*/

static uint32 get_next_partition_via_walking(PARTITION_ITERATOR *part_iter)
{
  uint32 part_id;
  Field *field= part_iter->part_info->part_field_array[0];
  while (part_iter->field_vals.cur != part_iter->field_vals.end)
  {
    longlong dummy;
    field->store(part_iter->field_vals.cur++,
                 ((Field_num*)field)->unsigned_flag);
    if (part_iter->part_info->is_sub_partitioned() &&
        !part_iter->part_info->get_part_partition_id(part_iter->part_info,
                                                     &part_id, &dummy) ||
        !part_iter->part_info->get_partition_id(part_iter->part_info,
                                                &part_id, &dummy))
      return part_id;
  }
  part_iter->field_vals.cur= part_iter->field_vals.start;
  return NOT_A_PARTITION_ID;
}


/* Same as get_next_partition_via_walking, but for subpartitions */

static uint32 get_next_subpartition_via_walking(PARTITION_ITERATOR *part_iter)
{
  Field *field= part_iter->part_info->subpart_field_array[0];
  uint32 res;
  if (part_iter->field_vals.cur == part_iter->field_vals.end)
  {
    part_iter->field_vals.cur= part_iter->field_vals.start;
    return NOT_A_PARTITION_ID;
  }
  field->store(part_iter->field_vals.cur++, FALSE);
  if (part_iter->part_info->get_subpartition_id(part_iter->part_info,
                                                &res))
    return NOT_A_PARTITION_ID;
  return res;

}


/*
  Create partition names

  SYNOPSIS
    create_partition_name()
    out:out                   Created partition name string
    in1                       First part
    in2                       Second part
    name_variant              Normal, temporary or renamed partition name

  RETURN VALUE
    NONE

  DESCRIPTION
    This method is used to calculate the partition name, service routine to
    the del_ren_cre_table method.
*/

void create_partition_name(char *out, const char *in1,
                           const char *in2, uint name_variant,
                           bool translate)
{
  char transl_part_name[FN_REFLEN];
  const char *transl_part;

  if (translate)
  {
    tablename_to_filename(in2, transl_part_name, FN_REFLEN);
    transl_part= transl_part_name;
  }
  else
    transl_part= in2;
  if (name_variant == NORMAL_PART_NAME)
    strxmov(out, in1, "#P#", transl_part, NullS);
  else if (name_variant == TEMP_PART_NAME)
    strxmov(out, in1, "#P#", transl_part, "#TMP#", NullS);
  else if (name_variant == RENAMED_PART_NAME)
    strxmov(out, in1, "#P#", transl_part, "#REN#", NullS);
}


/*
  Create subpartition name

  SYNOPSIS
    create_subpartition_name()
    out:out                   Created partition name string
    in1                       First part
    in2                       Second part
    in3                       Third part
    name_variant              Normal, temporary or renamed partition name

  RETURN VALUE
    NONE

  DESCRIPTION
  This method is used to calculate the subpartition name, service routine to
  the del_ren_cre_table method.
*/

void create_subpartition_name(char *out, const char *in1,
                              const char *in2, const char *in3,
                              uint name_variant)
{
  char transl_part_name[FN_REFLEN], transl_subpart_name[FN_REFLEN];

  tablename_to_filename(in2, transl_part_name, FN_REFLEN);
  tablename_to_filename(in3, transl_subpart_name, FN_REFLEN);
  if (name_variant == NORMAL_PART_NAME)
    strxmov(out, in1, "#P#", transl_part_name,
            "#SP#", transl_subpart_name, NullS);
  else if (name_variant == TEMP_PART_NAME)
    strxmov(out, in1, "#P#", transl_part_name,
            "#SP#", transl_subpart_name, "#TMP#", NullS);
  else if (name_variant == RENAMED_PART_NAME)
    strxmov(out, in1, "#P#", transl_part_name,
            "#SP#", transl_subpart_name, "#REN#", NullS);
}
#endif
<|MERGE_RESOLUTION|>--- conflicted
+++ resolved
@@ -6800,7 +6800,7 @@
         part_iter->part_nums.cur= part_iter->part_nums.start= 0;
         part_iter->part_nums.end= 0;
         part_iter->ret_null_part= part_iter->ret_null_part_orig= TRUE;
-        return 1;
+        DBUG_RETURN(1);
       }
       part_iter->part_nums.cur= part_iter->part_nums.start;
       if (part_iter->part_nums.start == max_endpoint_val)
@@ -6890,11 +6890,8 @@
   Field *field;
   uint total_parts;
   partition_iter_func get_next_func;
-<<<<<<< HEAD
   DBUG_ENTER("get_part_iter_for_interval_via_walking");
-=======
   part_iter->ret_null_part= part_iter->ret_null_part_orig= FALSE;
->>>>>>> c90e971d
   if (is_subpart)
   {
     field= part_info->subpart_field_array[0];
