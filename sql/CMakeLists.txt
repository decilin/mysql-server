# Copyright (C) 2006 MySQL AB
# 
# This program is free software; you can redistribute it and/or modify
# it under the terms of the GNU General Public License as published by
# the Free Software Foundation; version 2 of the License.
# 
# This program is distributed in the hope that it will be useful,
# but WITHOUT ANY WARRANTY; without even the implied warranty of
# MERCHANTABILITY or FITNESS FOR A PARTICULAR PURPOSE.  See the
# GNU General Public License for more details.
# 
# You should have received a copy of the GNU General Public License
# along with this program; if not, write to the Free Software
# Foundation, Inc., 51 Franklin St, Fifth Floor, Boston, MA  02110-1301  USA


INCLUDE_DIRECTORIES(
${CMAKE_SOURCE_DIR}/include 
${CMAKE_SOURCE_DIR}/sql 
${CMAKE_SOURCE_DIR}/regex 
${ZLIB_INCLUDE_DIR}
${SSL_INCLUDE_DIRS}
${CMAKE_BINARY_DIR}/sql
)

SET(GEN_SOURCES
${CMAKE_CURRENT_BINARY_DIR}/sql_yacc.h 
${CMAKE_CURRENT_BINARY_DIR}/sql_yacc.cc
${CMAKE_CURRENT_BINARY_DIR}/sql_builtin.cc
${CMAKE_CURRENT_BINARY_DIR}/lex_hash.h 
)

SET_SOURCE_FILES_PROPERTIES(${GEN_SOURCES} PROPERTIES GENERATED 1)

ADD_DEFINITIONS(-DMYSQL_SERVER -DHAVE_EVENT_SCHEDULER) 
IF(SSL_DEFINES)
 ADD_DEFINITIONS(${SSL_DEFINES})
ENDIF()


SET (SQL_SOURCE
              ../sql-common/client.c derror.cc des_key_file.cc
               discover.cc ../libmysql/errmsg.c field.cc  field_conv.cc 
               filesort.cc gstream.cc sha2.cc
               ha_partition.cc
               handler.cc hash_filo.cc hash_filo.h sql_plugin_services.h
               hostname.cc init.cc item.cc item_buff.cc item_cmpfunc.cc 
               item_create.cc item_func.cc item_geofunc.cc item_row.cc 
               item_strfunc.cc item_subselect.cc item_sum.cc item_timefunc.cc 
               key.cc log.cc lock.cc
               message.h mf_iocache.cc my_decimal.cc ../sql-common/my_time.c
               mysqld.cc net_serv.cc  keycaches.cc
               opt_range.cc opt_range.h opt_sum.cc 
               ../sql-common/pack.c parse_file.cc password.c procedure.cc 
               protocol.cc records.cc repl_failsafe.cc set_var.cc 
               sp.cc sp_cache.cc sp_head.cc sp_pcontext.cc 
               sp_rcontext.cc spatial.cc sql_acl.cc sql_analyse.cc sql_base.cc 
               sql_cache.cc sql_class.cc sql_client.cc sql_crypt.cc sql_crypt.h 
               sql_cursor.cc sql_db.cc sql_delete.cc sql_derived.cc sql_do.cc 
               sql_error.cc sql_handler.cc sql_help.cc sql_insert.cc sql_lex.cc 
               sql_list.cc sql_load.cc sql_manager.cc sql_map.cc sql_parse.cc 
               sql_partition.cc sql_plugin.cc sql_prepare.cc sql_rename.cc 
               debug_sync.cc debug_sync.h
               sql_select.cc sql_show.cc sql_state.c sql_string.cc 
               sql_table.cc sql_test.cc sql_trigger.cc sql_udf.cc sql_union.cc
               sql_update.cc sql_view.cc strfunc.cc table.cc thr_malloc.cc 
               sql_time.cc tztime.cc uniques.cc unireg.cc item_xmlfunc.cc 
               event_scheduler.cc event_data_objects.cc
               event_queue.cc event_db_repository.cc 
               sql_tablespace.cc events.cc ../sql-common/my_user.c 
               partition_info.cc sql_locale.cc
               sql_servers.cc sql_audit.cc
               sql_connect.cc scheduler.cc 
               sql_profile.cc event_parse_data.cc
<<<<<<< HEAD
               sql_signal.cc mdl.cc
               transaction.cc sys_vars.cc
=======
               sql_signal.cc rpl_handler.cc mdl.cc
               transaction.cc sys_vars.cc sql_truncate.cc datadict.cc
>>>>>>> 79053d8d
               ${GEN_SOURCES}
               ${MYSYS_LIBWRAP_SOURCE})

MYSQL_ADD_PLUGIN(partition ha_partition.cc STORAGE_ENGINE DEFAULT STATIC_ONLY
RECOMPILE_FOR_EMBEDDED)

ADD_LIBRARY(sql STATIC ${SQL_SOURCE})
DTRACE_INSTRUMENT(sql)
TARGET_LINK_LIBRARIES(sql ${MYSQLD_STATIC_PLUGIN_LIBS} 
  mysys dbug strings vio regex   
  ${LIBWRAP} ${LIBCRYPT} ${LIBDL}
  ${SSL_LIBRARIES})

SET (BINLOG_SOURCE log_event.cc log_event_old.cc binlog.cc sql_binlog.cc
		   rpl_filter.cc rpl_record.cc rpl_record_old.cc rpl_utility.cc
		   sql_binlog.cc rpl_injector.cc)
ADD_LIBRARY(binlog ${BINLOG_SOURCE})
SET (RPL_SOURCE rpl_handler.cc rpl_tblmap.cc)
ADD_DEPENDENCIES(binlog GenError)
ADD_LIBRARY(rpl ${RPL_SOURCE})
SET (MASTER_SOURCE rpl_master.cc)
ADD_DEPENDENCIES(rpl GenError)
ADD_LIBRARY(master ${MASTER_SOURCE})
ADD_DEPENDENCIES(master GenError)
SET (SLAVE_SOURCE rpl_slave.cc rpl_reporting.cc rpl_mi.cc rpl_rli.cc)
ADD_LIBRARY(slave ${SLAVE_SOURCE})
ADD_DEPENDENCIES(slave GenError)


IF(WIN32)
  SET(MYSQLD_SOURCE main.cc nt_servc.cc nt_servc.h message.rc)
ELSE()
  SET(MYSQLD_SOURCE main.cc ${DTRACE_PROBES_ALL})
ENDIF()

MYSQL_ADD_EXECUTABLE(mysqld ${MYSQLD_SOURCE} DESTINATION ${INSTALL_SBINDIR} COMPONENT Server)

IF(NOT WITHOUT_DYNAMIC_PLUGINS)
  SET_TARGET_PROPERTIES(mysqld PROPERTIES ENABLE_EXPORTS TRUE)
  GET_TARGET_PROPERTY(mysqld_link_flags mysqld LINK_FLAGS)
  IF(NOT mysqld_link_flags)
    SET(mysqld_link_flags)
  ENDIF()
  IF (MINGW OR CYGWIN)
    SET_TARGET_PROPERTIES(mysqld PROPERTIES LINK_FLAGS "${mysqld_link_flags} -Wl,--export-all-symbols")
  ENDIF()
  IF(MSVC)
    # Set module definition file. Also use non-incremental linker, 
    # incremental appears to crash from time to time,if used with /DEF option
    SET_TARGET_PROPERTIES(mysqld PROPERTIES LINK_FLAGS "${mysqld_link_flags} /DEF:mysqld.def /INCREMENTAL:NO")

    FOREACH (CORELIB sql mysys dbug strings)
      GET_TARGET_PROPERTY(LOC ${CORELIB} LOCATION)
      FILE(TO_NATIVE_PATH ${LOC} LOC)
      SET (LIB_LOCATIONS ${LIB_LOCATIONS} ${LOC}) 
    ENDFOREACH (CORELIB ${MYSQLD_CORE_LIBS})
    SET(_PLATFORM x86)
    IF(CMAKE_SIZEOF_VOID_P EQUAL 8)
      SET(_PLATFORM  x64)
    ENDIF()
    ADD_CUSTOM_COMMAND(TARGET mysqld PRE_LINK
      COMMAND echo ${_PLATFORM} && cscript ARGS //nologo ${PROJECT_SOURCE_DIR}/win/create_def_file.js
                  ${_PLATFORM}  ${LIB_LOCATIONS} > mysqld.def 
      WORKING_DIRECTORY ${CMAKE_CURRENT_BINARY_DIR})
    ADD_DEPENDENCIES(sql GenError)
  ENDIF()
ENDIF()

SET_TARGET_PROPERTIES(mysqld PROPERTIES ENABLE_EXPORTS TRUE) 
TARGET_LINK_LIBRARIES(mysqld sql binlog rpl master slave sql)

# Provide plugins with minimal set of libraries
SET(INTERFACE_LIBS ${LIBRT})
IF(INTERFACE_LIBS)
 SET_TARGET_PROPERTIES(mysqld PROPERTIES LINK_INTERFACE_LIBRARIES 
  "${INTERFACE_LIBS}")
ENDIF()

# On Solaris, some extra effort is required in order to get dtrace probes
# from static libraries
DTRACE_INSTRUMENT_STATIC_LIBS(mysqld 
 "sql;mysys;${MYSQLD_STATIC_PLUGIN_LIBS}")
 

SET(WITH_MYSQLD_LDFLAGS "" CACHE STRING "Additional linker flags for mysqld")
MARK_AS_ADVANCED(WITH_MYSQLD_LDFLAGS)
IF(WITH_MYSQLD_LDFLAGS)
  GET_TARGET_PROPERTY(mysqld LINK_FLAGS MYSQLD_LINK_FLAGS)
  IF(NOT MYSQLD_LINK_FLAGS)
    SET(MYSQLD_LINK_FLAGS) 
  ENDIF() 
  SET_TARGET_PROPERTIES(mysqld PROPERTIES LINK_FLAGS 
     "${MYSQLD_LINK_FLAGS} ${WITH_MYSQLD_LDFLAGS}")
ENDIF()
INSTALL_DEBUG_TARGET(mysqld DESTINATION ${INSTALL_SBINDIR} RENAME mysqld-debug)

# Handle out-of-source build from source package with possibly broken 
# bison. Copy bison output to from source to build directory, if not already 
# there
IF (NOT ${CMAKE_CURRENT_SOURCE_DIR} STREQUAL ${CMAKE_CURRENT_BINARY_DIR})
  IF(EXISTS ${CMAKE_CURRENT_SOURCE_DIR}/sql_yacc.cc)
    IF(NOT EXISTS ${CMAKE_CURRENT_BINARY_DIR}/sql_yacc.cc)
      CONFIGURE_FILE(${CMAKE_CURRENT_SOURCE_DIR}/sql_yacc.cc 
        ${CMAKE_CURRENT_BINARY_DIR}/sql_yacc.cc COPYONLY)
      CONFIGURE_FILE(${CMAKE_CURRENT_SOURCE_DIR}/sql_yacc.h
        ${CMAKE_CURRENT_BINARY_DIR}/sql_yacc.h COPYONLY)
    ENDIF()
  ENDIF()
ENDIF()


INCLUDE(${CMAKE_SOURCE_DIR}/cmake/bison.cmake)
RUN_BISON(
  ${CMAKE_CURRENT_SOURCE_DIR}/sql_yacc.yy 
  ${CMAKE_CURRENT_BINARY_DIR}/sql_yacc.cc
  ${CMAKE_CURRENT_BINARY_DIR}/sql_yacc.h
)

# Gen_lex_hash
ADD_EXECUTABLE(gen_lex_hash gen_lex_hash.cc)
TARGET_LINK_LIBRARIES(gen_lex_hash mysys)

ADD_CUSTOM_COMMAND(
  OUTPUT ${CMAKE_CURRENT_BINARY_DIR}/lex_hash.h
  COMMAND gen_lex_hash ARGS > lex_hash.h.tmp &&
  ${CMAKE_COMMAND} -E copy_if_different lex_hash.h.tmp lex_hash.h
  COMMAND ${CMAKE_COMMAND} -E remove -f lex_hash.h.tmp
  WORKING_DIRECTORY ${CMAKE_CURRENT_BINARY_DIR}
  DEPENDS ${CMAKE_CURRENT_SOURCE_DIR}/gen_lex_hash.cc)

MYSQL_ADD_EXECUTABLE(mysql_tzinfo_to_sql tztime.cc)
SET_TARGET_PROPERTIES(mysql_tzinfo_to_sql PROPERTIES COMPILE_FLAGS "-DTZINFO2SQL")
TARGET_LINK_LIBRARIES(mysql_tzinfo_to_sql ${MYSQLD_STATIC_PLUGIN_LIBS} 
  mysys dbug strings vio regex   
  ${LIBWRAP} ${LIBCRYPT} ${LIBDL}
  ${SSL_LIBRARIES})

ADD_CUSTOM_TARGET( 
        GenServerSource
        DEPENDS ${GEN_SOURCES}
)

#Need this only for embedded
SET_TARGET_PROPERTIES(GenServerSource PROPERTIES EXCLUDE_FROM_ALL TRUE)

IF(WIN32 OR HAVE_DLOPEN AND NOT DISABLE_SHARED)
  ADD_LIBRARY(udf_example MODULE udf_example.c)
  SET_TARGET_PROPERTIES(udf_example PROPERTIES PREFIX "")
  # udf_example depends on strings 
  IF(WIN32)
    IF(MSVC)
     SET_TARGET_PROPERTIES(udf_example PROPERTIES LINK_FLAGS "/DEF:${CMAKE_CURRENT_SOURCE_DIR}/udf_example.def")
    ENDIF()
    TARGET_LINK_LIBRARIES(udf_example strings)
  ELSE()
    # udf_example is using safemutex exported by mysqld
    TARGET_LINK_LIBRARIES(udf_example mysqld)
  ENDIF()
ENDIF()

FOREACH(tool glibtoolize libtoolize aclocal autoconf autoheader automake gtar 
 tar bzr)
 STRING(TOUPPER ${tool}  TOOL)
 FIND_PROGRAM(${TOOL}_EXECUTABLE ${tool} DOC "path to the executable")
 MARK_AS_ADVANCED(${TOOL}_EXECUTABLE)
ENDFOREACH()

CONFIGURE_FILE(
  ${CMAKE_SOURCE_DIR}/cmake/make_dist.cmake.in ${CMAKE_BINARY_DIR}/make_dist.cmake @ONLY)

ADD_CUSTOM_TARGET(dist 
  COMMAND ${CMAKE_COMMAND} -P ${CMAKE_BINARY_DIR}/make_dist.cmake
  DEPENDS ${CMAKE_BINARY_DIR}/sql/sql_yacc.cc ${CMAKE_BINARY_DIR}/sql/sql_yacc.h
  WORKING_DIRECTORY ${CMAKE_BINARY_DIR}
)

ADD_CUSTOM_TARGET(distclean
  COMMAND ${CMAKE_COMMAND} -E echo  WARNING: distclean target is not functional
  COMMAND ${CMAKE_COMMAND} -E echo  Use 'bzr clean-tree' with --unknown and/or
    --ignored parameter instead
  VERBATIM
  )

IF(INSTALL_LAYOUT STREQUAL "STANDALONE")

# We need to create empty directories (data/test) the installation.  
# This does not work with current CPack due to http://www.cmake.org/Bug/view.php?id=8767
# Avoid completely empty directories and install dummy file instead.
SET(DUMMY_FILE ${CMAKE_CURRENT_BINARY_DIR}/.empty ) 
FILE(WRITE ${DUMMY_FILE} "")
INSTALL(FILES ${DUMMY_FILE} DESTINATION data/test COMPONENT DataFiles)

# Install initial database on windows
IF(NOT CMAKE_CROSSCOMPILING)
  GET_TARGET_PROPERTY(MYSQLD_EXECUTABLE mysqld LOCATION)
ENDIF()
IF(WIN32 AND MYSQLD_EXECUTABLE)
  CONFIGURE_FILE(
    ${CMAKE_SOURCE_DIR}/cmake/create_initial_db.cmake.in
    ${CMAKE_CURRENT_BINARY_DIR}/create_initial_db.cmake
    @ONLY
  )
  
  IF(MSVC_IDE OR CMAKE_GENERATOR MATCHES "Xcode")
    SET (CONFIG_PARAM -DCONFIG=${CMAKE_CFG_INTDIR})
  ENDIF()
  MAKE_DIRECTORY(${CMAKE_CURRENT_BINARY_DIR}/data)
  ADD_CUSTOM_COMMAND(
     OUTPUT ${CMAKE_CURRENT_BINARY_DIR}/data/mysql/user.frm
     COMMAND ${CMAKE_COMMAND}
     ${CONFIG_PARAM} -P ${CMAKE_CURRENT_BINARY_DIR}/create_initial_db.cmake
     WORKING_DIRECTORY ${CMAKE_CURRENT_BINARY_DIR}/data
     DEPENDS mysqld
  )
  ADD_CUSTOM_TARGET(initial_database  
    ALL
    DEPENDS  ${CMAKE_CURRENT_BINARY_DIR}/data/mysql/user.frm
  )
  INSTALL(DIRECTORY ${CMAKE_CURRENT_BINARY_DIR}/data DESTINATION . COMPONENT DataFiles
    PATTERN "bootstrap.sql" EXCLUDE)
ELSE()
  # Not windows or cross compiling, just install an empty directory
  INSTALL(FILES ${DUMMY_FILE} DESTINATION data/mysql)
ENDIF()
ENDIF()
<|MERGE_RESOLUTION|>--- conflicted
+++ resolved
@@ -72,13 +72,8 @@
                sql_servers.cc sql_audit.cc
                sql_connect.cc scheduler.cc 
                sql_profile.cc event_parse_data.cc
-<<<<<<< HEAD
                sql_signal.cc mdl.cc
-               transaction.cc sys_vars.cc
-=======
-               sql_signal.cc rpl_handler.cc mdl.cc
-               transaction.cc sys_vars.cc sql_truncate.cc datadict.cc
->>>>>>> 79053d8d
+               transaction.cc sys_vars.cc  rpl_handler.cc sql_truncate.cc datadict.cc
                ${GEN_SOURCES}
                ${MYSYS_LIBWRAP_SOURCE})
 
