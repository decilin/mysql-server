--- conflicted
+++ resolved
@@ -94,11 +94,7 @@
     if (MyFlags & MY_HOLD_ORIGINAL_MODES && !new_file_stat)
 	DBUG_RETURN(0);			/* File copyed but not stat */
     VOID(chmod(to, stat_buff.st_mode & 07777)); /* Copy modes */
-<<<<<<< HEAD
 #if !defined(__WIN__) && !defined(__NETWARE__)
-=======
-#if !defined(MSDOS) && !defined(__WIN__) && !defined(__NETWARE__)
->>>>>>> 69d00d66
     VOID(chown(to, stat_buff.st_uid,stat_buff.st_gid)); /* Copy ownership */
 #endif
 #if !defined(VMS) && !defined(__ZTC__)
