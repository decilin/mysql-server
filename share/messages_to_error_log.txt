# Copyright (c) 2017, 2023, Oracle and/or its affiliates.
#
# This program is free software; you can redistribute it and/or modify
# it under the terms of the GNU General Public License, version 2.0,
# as published by the Free Software Foundation.
#
# This program is also distributed with certain software (including
# but not limited to OpenSSL) that is licensed under separate terms,
# as designated in a particular file or component or in included license
# documentation.  The authors of MySQL hereby grant you an additional
# permission to link the program and your derivative works with the
# separately licensed software that they have included with MySQL.
#
# Without limiting anything contained in the foregoing, this file,
# which is part of C Driver for MySQL (Connector/C), is also subject to the
# Universal FOSS Exception, version 1.0, a copy of which can be found at
# http://oss.oracle.com/licenses/universal-foss-exception.
#
# This program is distributed in the hope that it will be useful,
# but WITHOUT ANY WARRANTY; without even the implied warranty of
# MERCHANTABILITY or FITNESS FOR A PARTICULAR PURPOSE.  See the
# GNU General Public License, version 2.0, for more details.
#
# You should have received a copy of the GNU General Public License
# along with this program; if not, write to the Free Software
# Foundation, Inc., 51 Franklin St, Fifth Floor, Boston, MA 02110-1301  USA

################################################################################
# DO NOT add server-to-client messages here;
# they go in messages_to_clients.txt
# in the same directory as this file.
#
# This file is for messages intended for the error log only.
#
# See the FAQ in errmsg_readme.txt in the
# same directory as this file for more
# information.
################################################################################


# "languages" and "default-language" directives should not be set in this
# file; their values are carried over from messages_to_clients.txt.


################################################################################
#
# Start of 8.0 error messages (error log).
#
# The build process automatically starts with this offset
# for messages intended for the error-log. Setting it again
# here would be harmless; changing it would not as this
# offset is mentioned in the documentation and #defined in
# the source:
# start-error-number 10000

ER_PARSER_TRACE XX999
  eng "Parser saw: %s"

ER_BOOTSTRAP_CANT_THREAD
  eng "Can't create thread to handle bootstrap (errno: %d)"

ER_TRIGGER_INVALID_VALUE
  eng "Trigger for table '%s'.'%s': invalid %s value (%s)."

ER_OPT_WRONG_TREE
  eng "Wrong tree: %s"

ER_DD_FAILSAFE
  eng "Error: Invalid %s"

ER_DD_NO_WRITES_NO_REPOPULATION
  eng "Skip re-populating collations and character sets tables in %s%sread-only mode."

ER_DD_VERSION_FOUND
  eng "Using data dictionary with version '%d'."

ER_DD_VERSION_INSTALLED
  eng "Installed data dictionary with version %d"

ER_DD_VERSION_UNSUPPORTED
  eng "Data Dictionary version '%d' not supported."

OBSOLETE_ER_LOG_SYSLOG_FACILITY_FAIL
  eng "Failed to set syslog facility to \"%s\", setting to \"%s\" (%d) instead."

ER_LOG_SYSLOG_CANNOT_OPEN
  eng "Cannot open %s; check privileges, or remove syseventlog from --log-error-services!"

ER_LOG_SLOW_CANNOT_OPEN
  eng " either restart the query logging by using \"SET GLOBAL SLOW_QUERY_LOG=ON\" or"

ER_LOG_GENERAL_CANNOT_OPEN
  eng " either restart the query logging by using \"SET GLOBAL GENERAL_LOG=ON\" or"

ER_LOG_CANNOT_WRITE
  eng "Failed to write to %s: %s"

ER_RPL_ZOMBIE_ENCOUNTERED
  eng "While initializing dump thread for replica with %s <%s>, found a zombie dump thread with the same %s. Source is killing the zombie dump thread(%u)."

ER_RPL_GTID_TABLE_CANNOT_OPEN
  eng "Gtid table is not ready to be used. Table '%s.%s' cannot be opened."

ER_SYSTEM_SCHEMA_NOT_FOUND
  eng "System schema directory does not exist."

ER_DD_INIT_UPGRADE_FAILED
  eng "Error in initializing dictionary, upgrade will do a cleanup and exit"

ER_VIEW_UNKNOWN_CHARSET_OR_COLLATION
  eng "View '%s'.'%s': unknown charset name and/or collation name (client: '%s'; connection: '%s')."

ER_DD_VIEW_CANT_ALLOC_CHARSET
  eng "Error in allocating memory for character set name for view %s.%s."

ER_DD_INIT_FAILED
  eng "Data Dictionary initialization failed."

ER_DD_UPDATING_PLUGIN_MD_FAILED
  eng "Failed to update plugin metadata in dictionary tables."

ER_DD_POPULATING_TABLES_FAILED
  eng "Failed to Populate DD tables."

ER_DD_VIEW_CANT_CREATE
  eng "Error in Creating View %s.%s"

ER_DD_METADATA_NOT_FOUND
  eng "Unable to start server. Cannot find the meta data for data dictionary table '%s'."

ER_DD_CACHE_NOT_EMPTY_AT_SHUTDOWN
  eng "Dictionary cache not empty at shutdown."

ER_DD_OBJECT_REMAINS
  eng "Dictionary objects used but not released."

ER_DD_OBJECT_REMAINS_IN_RELEASER
  eng "Dictionary objects left in default releaser."

ER_DD_OBJECT_RELEASER_REMAINS
  eng "Dictionary object auto releaser not deleted"

ER_DD_CANT_GET_OBJECT_KEY
  eng "Error: Unable to create primary object key"

ER_DD_CANT_CREATE_OBJECT_KEY
  eng "Error: Unable to create object key"

ER_CANT_CREATE_HANDLE_MGR_THREAD
  eng "Can't create handle_manager thread (errno= %d)"

ER_RPL_REPO_HAS_GAPS
  eng "It is not possible to change the type of the relay log's repository because there are workers' repositories with gaps. Please, fix the gaps first before doing such change."

ER_INVALID_VALUE_FOR_ENFORCE_GTID_CONSISTENCY
  eng "option 'enforce-gtid-consistency': value '%s' was not recognized. Setting enforce-gtid-consistency to OFF."

ER_CHANGED_ENFORCE_GTID_CONSISTENCY
  eng "Changed ENFORCE_GTID_CONSISTENCY from %s to %s."

ER_CHANGED_GTID_MODE
 eng "Changed GTID_MODE from %s to %s."

ER_DISABLED_STORAGE_ENGINE_AS_DEFAULT
  eng "%s is set to a disabled storage engine %s."

ER_DEBUG_SYNC_HIT
  eng "Debug sync points hit:                   %22s"

ER_DEBUG_SYNC_EXECUTED
  eng "Debug sync points executed:              %22s"

ER_DEBUG_SYNC_THREAD_MAX
  eng "Debug sync points max active per thread: %22s"

ER_DEBUG_SYNC_OOM
  eng "Debug Sync Facility disabled due to lack of memory."

ER_CANT_INIT_TC_LOG
  eng "Can't init tc log"

ER_EVENT_CANT_INIT_QUEUE
  eng "Event Scheduler: Can't initialize the execution queue"

ER_EVENT_PURGING_QUEUE
  eng "Event Scheduler: Purging the queue. %u events"

ER_EVENT_LAST_EXECUTION
  eng "Event Scheduler: Last execution of %s.%s. %s"

ER_EVENT_MESSAGE_STACK
  eng "%*s"

ER_EVENT_EXECUTION_FAILED
  eng "Event Scheduler: [%s].[%s.%s] event execution failed."

ER_CANT_INIT_SCHEDULER_THREAD
  eng "Event Scheduler: Cannot initialize the scheduler thread"

ER_SCHEDULER_STOPPED
  eng "Event Scheduler: Stopped"

ER_CANT_CREATE_SCHEDULER_THREAD
  eng "Event scheduler: Failed to start scheduler, Can not create thread for event scheduler (errno=%d)"

ER_SCHEDULER_WAITING
  eng "Event Scheduler: Waiting for the scheduler thread to reply"

ER_SCHEDULER_STARTED
  eng "Event Scheduler: scheduler thread started with id %u"

ER_SCHEDULER_STOPPING_FAILED_TO_GET_EVENT
  eng "Event Scheduler: Serious error during getting next event to execute. Stopping"

ER_SCHEDULER_STOPPING_FAILED_TO_CREATE_WORKER
  eng "Event_scheduler::execute_top: Can not create event worker thread (errno=%d). Stopping event scheduler"

ER_SCHEDULER_KILLING
  eng "Event Scheduler: Killing the scheduler thread, thread id %u"

ER_UNABLE_TO_RESOLVE_IP
  eng "IP address '%s' could not be resolved: %s"

ER_UNABLE_TO_RESOLVE_HOSTNAME
  eng "Host name '%s' could not be resolved: %s"

ER_HOSTNAME_RESEMBLES_IPV4
  eng "IP address '%s' has been resolved to the host name '%s', which resembles IPv4-address itself."

ER_HOSTNAME_DOESNT_RESOLVE_TO
  eng "Hostname '%s' does not resolve to '%s'."

ER_ADDRESSES_FOR_HOSTNAME_HEADER
  eng "Hostname '%s' has the following IP addresses:"

ER_ADDRESSES_FOR_HOSTNAME_LIST_ITEM
  eng " - %s"

ER_TRG_WITHOUT_DEFINER
  eng "Definer clause is missing in Trigger of Table %s. Rebuild Trigger to fix definer."

ER_TRG_NO_CLIENT_CHARSET
  eng "Client character set is missing for trigger of table %s. Using default character set."

ER_PARSING_VIEW
  eng "Error in parsing view %s.%s"

ER_COMPONENTS_INFRASTRUCTURE_BOOTSTRAP
  eng "Failed to bootstrap components infrastructure."

ER_COMPONENTS_INFRASTRUCTURE_SHUTDOWN
  eng "Failed to shutdown components infrastructure."

ER_COMPONENTS_PERSIST_LOADER_BOOTSTRAP
  eng "Failed to bootstrap persistent components loader."

ER_DEPART_WITH_GRACE
  eng "Giving %d client threads a chance to die gracefully"

ER_CA_SELF_SIGNED
  eng "CA certificate %s is self signed."

ER_SSL_LIBRARY_ERROR
   eng "Failed to set up SSL because of the following SSL library error: %s"

ER_NO_THD_NO_UUID
  eng "Failed to generate a server UUID because it is failed to allocate the THD."

ER_UUID_SALT
  eng "Salting uuid generator variables, current_pid: %lu, server_start_time: %lu, bytes_sent: %llu, "

ER_UUID_IS
  eng "Generated uuid: '%s', server_start_time: %lu, bytes_sent: %llu"

ER_UUID_INVALID
  eng "The server_uuid stored in auto.cnf file is not a valid UUID."

ER_UUID_SCRUB
  eng "Garbage characters found at the end of the server_uuid value in auto.cnf file. It should be of length '%d' (UUID_LENGTH). Clear it and restart the server. "

ER_CREATING_NEW_UUID
  eng "No existing UUID has been found, so we assume that this is the first time that this server has been started. Generating a new UUID: %s."

ER_CANT_CREATE_UUID
  eng "Initialization of the server's UUID failed because it could not be read from the auto.cnf file. If this is a new server, the initialization failed because it was not possible to generate a new UUID."

ER_UNKNOWN_UNSUPPORTED_STORAGE_ENGINE
  eng "Unknown/unsupported storage engine: %s"

ER_SECURE_AUTH_VALUE_UNSUPPORTED
  eng "Unsupported value 0 for secure-auth"

ER_INVALID_INSTRUMENT
  eng "Invalid instrument name or value for performance_schema_instrument '%s'",

ER_INNODB_MANDATORY
  eng "The use of InnoDB is mandatory since MySQL 5.7. The former options like '--innodb=0/1/OFF/ON' or '--skip-innodb' are ignored."

OBSOLETE_ER_INNODB_CANNOT_BE_IGNORED
  eng "ignore-builtin-innodb is ignored and will be removed in future releases."

OBSOLETE_ER_OLD_PASSWORDS_NO_MIDDLE_GROUND
  eng "Invalid old_passwords mode: 1. Valid values are 2 and 0"

ER_VERBOSE_REQUIRES_HELP
  eng "--verbose is for use with --help; did you mean --log-error-verbosity?"

ER_POINTLESS_WITHOUT_SLOWLOG
  eng "options --log-slow-admin-statements, --log-queries-not-using-indexes and --log-slow-replica-statements have no effect if --slow-query-log is not set"

ER_WASTEFUL_NET_BUFFER_SIZE
  eng "net_buffer_length (%lu) is set to be larger than max_allowed_packet (%lu). Please rectify."

ER_DEPRECATED_TIMESTAMP_IMPLICIT_DEFAULTS
  eng "TIMESTAMP with implicit DEFAULT value is deprecated. Please use --explicit_defaults_for_timestamp server option (see documentation for more details)."

ER_FT_BOOL_SYNTAX_INVALID
  eng "Invalid ft-boolean-syntax string: %s"

ER_CREDENTIALLESS_AUTO_USER_BAD
  eng "'NO_AUTO_CREATE_USER' sql mode was not set."

ER_CONNECTION_HANDLING_OOM
  eng "Could not allocate memory for connection handling"

ER_THREAD_HANDLING_OOM
  eng "Could not allocate memory for thread handling"

ER_CANT_CREATE_TEST_FILE
  eng "Can't create test file %s"

ER_CANT_CREATE_PID_FILE
  eng "Can't start server: can't create PID file: %s"

ER_CANT_REMOVE_PID_FILE
  eng "Unable to delete pid file: %s"

ER_CANT_CREATE_SHUTDOWN_THREAD
  eng "Can't create thread to handle shutdown requests (errno= %d)"

ER_SEC_FILE_PRIV_CANT_ACCESS_DIR
  eng "Failed to access directory for --secure-file-priv. Please make sure that directory exists and is accessible by MySQL Server. Supplied value : %s"

ER_SEC_FILE_PRIV_IGNORED
  eng "Ignoring --secure-file-priv value as server is running with --initialize(-insecure)."

ER_SEC_FILE_PRIV_EMPTY
  eng "Insecure configuration for --secure-file-priv: Current value does not restrict location of generated files. Consider setting it to a valid, non-empty path."

ER_SEC_FILE_PRIV_NULL
  eng "--secure-file-priv is set to NULL. Operations related to importing and exporting data are disabled"

ER_SEC_FILE_PRIV_DIRECTORY_INSECURE
  eng "Insecure configuration for --secure-file-priv: %s is accessible through --secure-file-priv. Consider choosing a different directory."

ER_SEC_FILE_PRIV_CANT_STAT
  eng "Failed to get stat for directory pointed out by --secure-file-priv"

ER_SEC_FILE_PRIV_DIRECTORY_PERMISSIONS
  eng "Insecure configuration for --secure-file-priv: Location is accessible to all OS users. Consider choosing a different directory."

ER_SEC_FILE_PRIV_ARGUMENT_TOO_LONG
  eng "Value for --secure-file-priv is longer than maximum limit of %d"

ER_CANT_CREATE_NAMED_PIPES_THREAD
  eng "Can't create thread to handle named pipes (errno= %d)"

ER_CANT_CREATE_TCPIP_THREAD
  eng "Can't create thread to handle TCP/IP (errno= %d)"

ER_CANT_CREATE_SHM_THREAD
  eng "Can't create thread to handle shared memory (errno= %d)"

ER_CANT_CREATE_INTERRUPT_THREAD
  eng "Can't create interrupt-thread (error %d, errno: %d)"

ER_WRITABLE_CONFIG_REMOVED
  eng "World-writable config file '%s' has been removed."

ER_CORE_VALUES
  eng "setrlimit could not change the size of core files to 'infinity';  We may not be able to generate a core file on signals"

ER_WRONG_DATETIME_SPEC
  eng "Wrong date/time format specifier: %s"

ER_RPL_BINLOG_FILTERS_OOM
  eng "Could not allocate replication and binlog filters: %s"

ER_KEYCACHE_OOM
  eng "Cannot allocate the keycache"

ER_CONFIRMING_THE_FUTURE
  eng "Current time has got past year 2038. Validating current time with %d iterations before initiating the normal server shutdown process."

ER_BACK_IN_TIME
  eng "Iteration %d: Obtained valid current time from system"

ER_FUTURE_DATE
  eng "Iteration %d: Current time obtained from system is greater than 2038"

ER_UNSUPPORTED_DATE
  eng "This MySQL server doesn't support dates later then 2038"

ER_STARTING_AS
  eng "%s (mysqld %s) starting as process %lu"

ER_SHUTTING_DOWN_REPLICA_THREADS
  eng "Shutting down replica threads"

ER_DISCONNECTING_REMAINING_CLIENTS
  eng "Forcefully disconnecting %d remaining clients"

ER_ABORTING
  eng "Aborting"

ER_BINLOG_END
  eng "Binlog end"

ER_CALL_ME_LOCALHOST
  eng "gethostname failed, using '%s' as hostname"

ER_USER_REQUIRES_ROOT
  eng "One can only use the --user switch if running as root"

ER_REALLY_RUN_AS_ROOT
  eng "Fatal error: Please read \"Security\" section of the manual to find out how to run mysqld as root!"

ER_USER_WHAT_USER
  eng "Fatal error: Can't change to run as user '%s' ;  Please check that the user exists!"

ER_TRANSPORTS_WHAT_TRANSPORTS
  eng "Server is started with --require-secure-transport=ON but no secure transports (SSL or Shared Memory) are configured."

ER_FAIL_SETGID
  eng "setgid: %s"

ER_FAIL_SETUID
  eng "setuid: %s"

ER_FAIL_SETREGID
  eng "setregid: %s"

ER_FAIL_SETREUID
  eng "setreuid: %s"

ER_FAIL_CHROOT
  eng "chroot: %s"

ER_WIN_LISTEN_BUT_HOW
  eng "TCP/IP, --shared-memory, or --named-pipe should be configured on NT OS"

ER_NOT_RIGHT_NOW
  eng "CTRL-C ignored during startup"

ER_FIXING_CLIENT_CHARSET
  eng "'%s' can not be used as client character set. '%s' will be used as default client character set."

ER_OOM
  eng "Out of memory"

ER_FAILED_TO_LOCK_MEM
  eng "Failed to lock memory. Errno: %d"

ER_MYINIT_FAILED
  eng "my_init() failed."

ER_BEG_INITFILE
  eng "Execution of init_file \'%s\' started."

ER_END_INITFILE
  eng "Execution of init_file \'%s\' ended."

ER_CHANGED_MAX_OPEN_FILES
  eng "Changed limits: max_open_files: %lu (requested %lu)"

ER_CANT_INCREASE_MAX_OPEN_FILES
  eng "Could not increase number of max_open_files to more than %lu (request: %lu)"

ER_CHANGED_MAX_CONNECTIONS
  eng "Changed limits: max_connections: %lu (requested %lu)"

ER_CHANGED_TABLE_OPEN_CACHE
  eng "Changed limits: table_open_cache: %lu (requested %lu)"

ER_THE_USER_ABIDES
  eng "Ignoring user change to '%s' because the user was set to '%s' earlier on the command line"

ER_RPL_CANT_ADD_DO_TABLE
  eng "Could not add do table rule '%s'!"

ER_RPL_CANT_ADD_IGNORE_TABLE
  eng "Could not add ignore table rule '%s'!"

ER_TRACK_VARIABLES_BOGUS
  eng "The variable session_track_system_variables either has duplicate values or invalid values."

ER_EXCESS_ARGUMENTS
  eng "Too many arguments (first extra is '%s')."

ER_VERBOSE_HINT
  eng "Use --verbose --help to get a list of available options!"

ER_CANT_READ_ERRMSGS
  eng "Unable to read errmsg.sys file"

ER_CANT_INIT_DBS
  eng "Can't init databases"

ER_LOG_OUTPUT_CONTRADICTORY
  eng "There were other values specified to log-output besides NONE. Disabling slow and general logs anyway."

ER_NO_CSV_NO_LOG_TABLES
  eng "CSV engine is not present, falling back to the log files"

ER_RPL_REWRITEDB_MISSING_ARROW
  eng "Bad syntax in replicate-rewrite-db - missing '->'!"

ER_RPL_REWRITEDB_EMPTY_FROM
  eng "Bad syntax in replicate-rewrite-db - empty FROM db!"

ER_RPL_REWRITEDB_EMPTY_TO
  eng "Bad syntax in replicate-rewrite-db - empty TO db!"

ER_LOG_FILES_GIVEN_LOG_OUTPUT_IS_TABLE
  eng "Although a path was specified for the %s, log tables are used. To enable logging to files use the --log-output=file option."

ER_LOG_FILE_INVALID
  eng "Invalid value for %s: %s"

ER_LOWER_CASE_TABLE_NAMES_CS_DD_ON_CI_FS_UNSUPPORTED
  eng "The server option 'lower_case_table_names' is configured to use case sensitive table names but the data directory is on a case-insensitive file system which is an unsupported combination. Please consider either using a case sensitive file system for your data directory or switching to a case-insensitive table name mode."

ER_LOWER_CASE_TABLE_NAMES_USING_2
  eng "Setting lower_case_table_names=2 because file system for %s is case insensitive"

ER_LOWER_CASE_TABLE_NAMES_USING_0
  eng "lower_case_table_names was set to 2, even though your the file system '%s' is case sensitive.  Now setting lower_case_table_names to 0 to avoid future problems."

ER_NEED_LOG_BIN
  eng "You need to use --log-bin to make %s work."

ER_NEED_FILE_INSTEAD_OF_DIR
  eng "Path '%s' is a directory name, please specify a file name for %s option"

# Unused since MySQL 8.0.3
ER_LOG_BIN_BETTER_WITH_NAME
  eng "No argument was provided to --log-bin, and --log-bin-index was not used; so replication may break when this MySQL server acts as a source and has his hostname changed!! Please use '--log-bin=%s' to avoid this problem."

ER_BINLOG_NEEDS_SERVERID
  eng "You have enabled the binary log, but you haven't provided the mandatory server-id. Please refer to the proper server start-up parameters documentation"

ER_RPL_CANT_MAKE_PATHS
  eng "Unable to create replication path names: out of memory or path names too long (path name exceeds %d or file name exceeds %d)."

ER_CANT_INITIALIZE_GTID
  eng "Failed to initialize GTID structures."

ER_CANT_INITIALIZE_EARLY_PLUGINS
  eng "Failed to initialize early plugins."

ER_CANT_INITIALIZE_BUILTIN_PLUGINS
  eng "Failed to initialize builtin plugins."

ER_CANT_INITIALIZE_DYNAMIC_PLUGINS
  eng "Failed to initialize dynamic plugins."

ER_PERFSCHEMA_INIT_FAILED
  eng "Performance schema disabled (reason: init failed)."

ER_STACKSIZE_UNEXPECTED
  eng "Asked for %lu thread stack, but got %ld"

OBSOLETE_ER_CANT_SET_DATADIR
  eng "failed to set datadir to %s"

ER_CANT_STAT_DATADIR
  eng "Can't read data directory's stats (%d): %s. Assuming that it's not owned by the same user/group"

ER_CANT_CHOWN_DATADIR
  eng "Can't change data directory owner to %s"

ER_CANT_SET_UP_PERSISTED_VALUES
  eng "Setting persistent options failed."

ER_CANT_SAVE_GTIDS
  eng "Failed to save the set of Global Transaction Identifiers of the last binary log into the mysql.gtid_executed table while the server was shutting down. The next server restart will make another attempt to save Global Transaction Identifiers into the table."

ER_AUTH_CANT_SET_DEFAULT_PLUGIN
  eng "Can't start server: Invalid value for --default-authentication-plugin"

ER_CANT_JOIN_SHUTDOWN_THREAD
  eng "Could not join %sthread. error:%d"

ER_CANT_HASH_DO_AND_IGNORE_RULES
  eng "An error occurred while building do_table and ignore_table rules to hashes for global replication filter."

ER_CANT_OPEN_CA
  eng "Error opening CA certificate file"

ER_CANT_ACCESS_CAPATH
  eng "Error accessing directory pointed by --ssl-capath"

ER_SSL_TRYING_DATADIR_DEFAULTS
  eng "Found %s, %s and %s in data directory. Trying to enable SSL support using them."

ER_AUTO_OPTIONS_FAILED
  eng "Failed to create %s(file: '%s', errno %d)"

ER_CANT_INIT_TIMER
  eng "Failed to initialize timer component (errno %d)."

ER_SERVERID_TOO_LARGE
  eng "server-id configured is too large to represent with server-id-bits configured."

ER_DEFAULT_SE_UNAVAILABLE
  eng "Default%s storage engine (%s) is not available"

ER_CANT_OPEN_ERROR_LOG
  eng "Could not open file '%s' for error logging%s%s"

ER_INVALID_ERROR_LOG_NAME
  eng "Invalid log file name after expanding symlinks: '%s'"

ER_RPL_INFINITY_DENIED
  eng "using --replicate-same-server-id in conjunction with --log-replica-updates is impossible, it would lead to infinite loops in this server."

ER_RPL_INFINITY_IGNORED
  eng "using --replicate-same-server-id in conjunction with --log-replica-updates would lead to infinite loops in this server. However this will be ignored as the --log-bin option is not defined or your server is running with global transaction identiers enabled."

OBSOLETE_ER_NDB_TABLES_NOT_READY
  eng "NDB : Tables not available after %lu seconds. Consider increasing --ndb-wait-setup value"

# could use verbatim, but we want an error-code
ER_TABLE_CHECK_INTACT
  eng "%s"

ER_DD_TABLESPACE_NOT_FOUND
  eng "Unable to start server. The data dictionary tablespace '%s' does not exist."

ER_DD_TRG_CONNECTION_COLLATION_MISSING
  eng "Connection collation is missing for trigger of table %s. Using default connection collation."

ER_DD_TRG_DB_COLLATION_MISSING
  eng "Database collation is missing for trigger of table %s. Using Default character set."

ER_DD_TRG_DEFINER_OOM
  eng "Error in Memory allocation for Definer %s for Trigger."

# ER_TRG_CORRUPTED_FILE
ER_DD_TRG_FILE_UNREADABLE
  eng "Error in reading %s.TRG file."

ER_TRG_CANT_PARSE
  eng "Error in parsing Triggers from %s.TRG file."

ER_DD_TRG_CANT_ADD
  eng "Error in creating DD entry for Trigger %s.%s"

ER_DD_CANT_RESOLVE_VIEW
  eng "Resolving dependency for the view '%s.%s' failed. View is no more valid to use"

ER_DD_VIEW_WITHOUT_DEFINER
  eng "%s.%s has no definer (as per an old view format). Current user is used as definer. Please recreate the view."

ER_PLUGIN_INIT_FAILED
  eng "Plugin '%s' init function returned error."

ER_RPL_TRX_DELEGATES_INIT_FAILED
  eng "Initialization of transaction delegates failed. Please report a bug."

ER_RPL_BINLOG_STORAGE_DELEGATES_INIT_FAILED
  eng "Initialization binlog storage delegates failed. Please report a bug."

ER_RPL_BINLOG_TRANSMIT_DELEGATES_INIT_FAILED
  eng "Initialization of binlog transmit delegates failed. Please report a bug."

ER_RPL_BINLOG_RELAY_DELEGATES_INIT_FAILED
  eng "Initialization binlog relay IO delegates failed. Please report a bug."

ER_RPL_PLUGIN_FUNCTION_FAILED
  eng "Run function '...' in plugin '%s' failed"

ER_SQL_HA_READ_FAILED
  eng "mysql_ha_read: Got error %d when reading table '%s'"

ER_SR_BOGUS_VALUE
  eng "Stored routine '%s'.'%s': invalid value in column %s."

ER_SR_INVALID_CONTEXT
  eng "Invalid creation context '%s.%s'."

ER_READING_TABLE_FAILED
  eng "Got error %d when reading table '%s'"

ER_DES_FILE_WRONG_KEY
  eng "load_des_file:  Found wrong key_number: %c"

OBSOLETE_ER_CANT_SET_PERSISTED
  eng "Failed to set persisted options."

ER_JSON_PARSE_ERROR
  eng "Persisted config file is corrupt. Please ensure mysqld-auto.cnf file is valid JSON."

ER_CONFIG_OPTION_WITHOUT_GROUP
  eng "Found option without preceding group in config file"

ER_VALGRIND_DO_QUICK_LEAK_CHECK
  eng "VALGRIND_DO_QUICK_LEAK_CHECK"

ER_VALGRIND_COUNT_LEAKS
  eng "VALGRIND_COUNT_LEAKS reports %lu leaked bytes for query '%.*s'"

ER_LOAD_DATA_INFILE_FAILED_IN_UNEXPECTED_WAY
  eng "LOAD DATA INFILE in the replica SQL Thread can only read from --replica-load-tmpdir. Please, report a bug."

ER_UNKNOWN_ERROR_NUMBER
  eng "Got unknown error: %d"

ER_UDF_CANT_ALLOC_FOR_STRUCTURES
  eng "Can't allocate memory for udf structures"

ER_UDF_CANT_ALLOC_FOR_FUNCTION
  eng "Can't alloc memory for udf function: '%.64s'"

ER_UDF_INVALID_ROW_IN_FUNCTION_TABLE
  eng "Invalid row in mysql.func table for function '%.64s'"

ER_UDF_CANT_OPEN_FUNCTION_TABLE
  eng "Could not open the mysql.func table. Please perform the MySQL upgrade procedure."

ER_XA_RECOVER_FOUND_TRX_IN_SE
  eng "Found %d prepared transaction(s) in %s"

ER_XA_RECOVER_FOUND_XA_TRX
  eng "Found %d prepared XA transactions"

OBSOLETE_ER_XA_IGNORING_XID
  eng "ignore xid %s"

OBSOLETE_ER_XA_COMMITTING_XID
  eng "commit xid %s"

OBSOLETE_ER_XA_ROLLING_BACK_XID
  eng "rollback xid %s"

ER_XA_STARTING_RECOVERY
  eng "Starting XA crash recovery..."

ER_XA_NO_MULTI_2PC_HEURISTIC_RECOVER
  eng "--tc-heuristic-recover rollback strategy is not safe on systems with more than one 2-phase-commit-capable storage engine. Aborting crash recovery."

ER_XA_RECOVER_EXPLANATION
  eng "Found %d prepared transactions! It means that mysqld was not shut down properly last time and critical recovery information (last binlog or %s file) was manually deleted after a crash. You have to start mysqld with --tc-heuristic-recover switch to commit or rollback pending transactions."

ER_XA_RECOVERY_DONE
  eng "XA crash recovery finished."

ER_TRX_GTID_COLLECT_REJECT
  eng "Failed to collect GTID to send in the response packet!"

ER_SQL_AUTHOR_DEFAULT_ROLES_FAIL
  eng "MYSQL.DEFAULT_ROLES couldn't be updated for authorization identifier %s"

ER_SQL_USER_TABLE_CREATE_WARNING
  eng "Following users were specified in CREATE USER IF NOT EXISTS but they already exist. Corresponding entry in binary log used default authentication plugin '%s' to rewrite authentication information (if any) for them: %s"

ER_SQL_USER_TABLE_ALTER_WARNING
  eng "Following users were specified in ALTER USER IF EXISTS but they do not exist. Corresponding entry in binary log used default authentication plugin '%s' to rewrite authentication information (if any) for them: %s"

ER_ROW_IN_WRONG_PARTITION_PLEASE_REPAIR
  eng "Table '%-192s' corrupted: row in wrong partition: %s -- Please REPAIR the table!"

ER_MYISAM_CRASHED_ERROR_IN_THREAD
  eng "Got an error from thread_id=%u, %s:%d"

ER_MYISAM_CRASHED_ERROR_IN
  eng "Got an error from unknown thread, %s:%d"

ER_TOO_MANY_STORAGE_ENGINES
  eng "Too many storage engines!"

ER_SE_TYPECODE_CONFLICT
  eng "Storage engine '%s' has conflicting typecode. Assigning value %d."

ER_TRX_WRITE_SET_OOM
  eng "Out of memory on transaction write set extraction"

ER_HANDLERTON_OOM
  eng "Unable to allocate memory for plugin '%s' handlerton."

ER_CONN_SHM_LISTENER
  eng "Shared memory setting up listener"

ER_CONN_SHM_CANT_CREATE_SERVICE
  eng "Can't create shared memory service: %s. : %s"

ER_CONN_SHM_CANT_CREATE_CONNECTION
  eng "Can't create shared memory connection: %s. : %s"

ER_CONN_PIP_CANT_CREATE_EVENT
  eng "Can't create event, last error=%u"

ER_CONN_PIP_CANT_CREATE_PIPE
  eng "Can't create new named pipe!: %s"

ER_CONN_PER_THREAD_NO_THREAD
  eng "Can't create thread to handle new connection(errno= %d)"

ER_CONN_TCP_NO_SOCKET
  eng "Failed to create a socket for %s '%s': errno: %d."

ER_CONN_TCP_CREATED
  eng "Server socket created on IP: '%s'."

ER_CONN_TCP_ADDRESS
  eng "Server hostname (bind-address): '%s'; port: %d"

ER_CONN_TCP_IPV6_AVAILABLE
  eng "IPv6 is available."

ER_CONN_TCP_IPV6_UNAVAILABLE
  eng "IPv6 is not available."

ER_CONN_TCP_ERROR_WITH_STRERROR
  eng "Can't create IP socket: %s"

ER_CONN_TCP_CANT_RESOLVE_HOSTNAME
  eng "Can't start server: cannot resolve hostname!"

ER_CONN_TCP_IS_THERE_ANOTHER_USING_PORT
  eng "Do you already have another mysqld server running on port: %d ?"

ER_CONN_UNIX_IS_THERE_ANOTHER_USING_SOCKET
  eng "Do you already have another mysqld server running on socket: %s ?"

ER_CONN_UNIX_PID_CLAIMED_SOCKET_FILE
  eng "Another process with pid %d is using unix socket file."

ER_CONN_TCP_CANT_RESET_V6ONLY
  eng "Failed to reset IPV6_V6ONLY flag (error: %d). The server will listen to IPv6 addresses only."

ER_CONN_TCP_BIND_RETRY
  eng "Retrying bind on TCP/IP port %u"

ER_CONN_TCP_BIND_FAIL
  eng "Can't start server: Bind on TCP/IP port: %s"

ER_CONN_TCP_IP_NOT_LOGGED
  eng "Fails to print out IP-address."

ER_CONN_TCP_RESOLVE_INFO
  eng "  - '%s' resolves to '%s';"

ER_CONN_TCP_START_FAIL
  eng "Can't start server: listen() on TCP/IP port: %s"

ER_CONN_TCP_LISTEN_FAIL
  eng "listen() on TCP/IP failed with error %d"

ER_CONN_UNIX_PATH_TOO_LONG
  eng "The socket file path is too long (> %u): %s"

ER_CONN_UNIX_LOCK_FILE_FAIL
  eng "Unable to setup unix socket lock file."

ER_CONN_UNIX_NO_FD
  eng "Can't start server: UNIX Socket : %s"

ER_CONN_UNIX_NO_BIND_NO_START
  eng "Can't start server : Bind on unix socket: %s"

ER_CONN_UNIX_LISTEN_FAILED
  eng "listen() on Unix socket failed with error %d"

ER_CONN_UNIX_LOCK_FILE_GIVING_UP
  eng "Unable to create unix socket lock file %s after retries."

ER_CONN_UNIX_LOCK_FILE_CANT_CREATE
  eng "Could not create unix socket lock file %s."

ER_CONN_UNIX_LOCK_FILE_CANT_OPEN
  eng "Could not open unix socket lock file %s."

ER_CONN_UNIX_LOCK_FILE_CANT_READ
  eng "Could not read unix socket lock file %s."

ER_CONN_UNIX_LOCK_FILE_EMPTY
  eng "Unix socket lock file is empty %s."

ER_CONN_UNIX_LOCK_FILE_PIDLESS
  eng "Invalid pid in unix socket lock file %s."

ER_CONN_UNIX_LOCK_FILE_CANT_WRITE
  eng "Could not write unix socket lock file %s errno %d."

ER_CONN_UNIX_LOCK_FILE_CANT_DELETE
  eng "Could not remove unix socket lock file %s errno %d."

ER_CONN_UNIX_LOCK_FILE_CANT_SYNC
  eng "Could not sync unix socket lock file %s errno %d."

ER_CONN_UNIX_LOCK_FILE_CANT_CLOSE
  eng "Could not close unix socket lock file %s errno %d."

ER_CONN_SOCKET_SELECT_FAILED
  eng "mysqld: Got error %d from select"

ER_CONN_SOCKET_ACCEPT_FAILED
  eng "Error in accept: %s"

ER_AUTH_RSA_CANT_FIND
  eng "RSA %s key file not found: %s. Some authentication plugins will not work."

ER_AUTH_RSA_CANT_PARSE
  eng "Failure to parse RSA %s key (file exists): %s: %s"

ER_AUTH_RSA_CANT_READ
  eng "Failure to read key file: %s"

ER_AUTH_RSA_FILES_NOT_FOUND
  eng "RSA key files not found. Some authentication plugins will not work."

ER_CONN_ATTR_TRUNCATED
  eng "Connection attributes of length %lu were truncated (%d bytes lost) for connection %llu, user %s@%s (as %s), auth: %s"

ER_X509_CIPHERS_MISMATCH
  eng "X.509 ciphers mismatch: should be '%s' but is '%s'"

ER_X509_ISSUER_MISMATCH
  eng "X.509 issuer mismatch: should be '%s' but is '%s'"

ER_X509_SUBJECT_MISMATCH
  eng "X.509 subject mismatch: should be '%s' but is '%s'"

ER_AUTH_CANT_ACTIVATE_ROLE
  eng "Failed to activate default role %s for %s"

ER_X509_NEEDS_RSA_PRIVKEY
  eng "Could not generate RSA private key required for X.509 certificate."

ER_X509_CANT_WRITE_KEY
  eng "Could not write key file: %s"

ER_X509_CANT_CHMOD_KEY
  eng "Could not set file permission for %s"

ER_X509_CANT_READ_CA_KEY
  eng "Could not read CA key file: %s"

ER_X509_CANT_READ_CA_CERT
  eng "Could not read CA certificate file: %s"

ER_X509_CANT_CREATE_CERT
  eng "Could not generate X.509 certificate."

ER_X509_CANT_WRITE_CERT
  eng "Could not write certificate file: %s"

ER_AUTH_CANT_CREATE_RSA_PAIR
  eng "Could not generate RSA Private/Public key pair"

ER_AUTH_CANT_WRITE_PRIVKEY
  eng "Could not write private key file: %s"

ER_AUTH_CANT_WRITE_PUBKEY
  eng "Could not write public key file: %s"

ER_AUTH_SSL_CONF_PREVENTS_CERT_GENERATION
  eng "Skipping generation of SSL certificates as options related to SSL are specified."

ER_AUTH_USING_EXISTING_CERTS
  eng "Skipping generation of SSL certificates as certificate files are present in data directory."

ER_AUTH_CERTS_SAVED_TO_DATADIR
  eng "Auto generated SSL certificates are placed in data directory."

ER_AUTH_CERT_GENERATION_DISABLED
  eng "Skipping generation of SSL certificates as --auto_generate_certs is set to OFF."

ER_AUTH_RSA_CONF_PREVENTS_KEY_GENERATION
  eng "Skipping generation of RSA key pair through %s as options related to RSA keys are specified."

ER_AUTH_KEY_GENERATION_SKIPPED_PAIR_PRESENT
  eng "Skipping generation of RSA key pair through %s as key files are present in data directory."

ER_AUTH_KEYS_SAVED_TO_DATADIR
  eng "Auto generated RSA key files through %s are placed in data directory."

ER_AUTH_KEY_GENERATION_DISABLED
  eng "Skipping generation of RSA key pair as %s is set to OFF."

ER_AUTHCACHE_PROXIES_PRIV_SKIPPED_NEEDS_RESOLVE
  eng "'proxies_priv' entry '%s@%s %s@%s' ignored in --skip-name-resolve mode."

ER_AUTHCACHE_PLUGIN_MISSING
  eng "The plugin '%.*s' used to authenticate user '%s'@'%.*s' is not loaded. Nobody can currently login using this account."

ER_AUTHCACHE_PLUGIN_CONFIG
  eng "The plugin '%s' is used to authenticate user '%s'@'%.*s', %s configured. Nobody can currently login using this account."

OBSOLETE_ER_AUTHCACHE_ROLE_TABLES_DODGY
  eng "Could not load mysql.role_edges and mysql.default_roles tables. ACL DDLs will not work unless the MySQL upgrade procedure is performed."

ER_AUTHCACHE_USER_SKIPPED_NEEDS_RESOLVE
  eng "'user' entry '%s@%s' ignored in --skip-name-resolve mode."

ER_AUTHCACHE_USER_TABLE_DODGY
  eng "Fatal error: Could not read the column 'authentication_string' from table 'mysql.user'. Please perform the MySQL upgrade procedure."

ER_AUTHCACHE_USER_IGNORED_DEPRECATED_PASSWORD
  eng "User entry '%s'@'%s' has a deprecated pre-4.1 password. The user will be ignored and no one can login with this user anymore."

ER_AUTHCACHE_USER_IGNORED_NEEDS_PLUGIN
  eng "User entry '%s'@'%s' has an empty plugin value. The user will be ignored and no one can login with this user anymore."

ER_AUTHCACHE_USER_IGNORED_INVALID_PASSWORD
  eng "Found invalid password for user: '%s@%s'; Ignoring user"

ER_AUTHCACHE_EXPIRED_PASSWORD_UNSUPPORTED
  eng "'user' entry '%s@%s' has the password ignore flag raised, but its authentication plugin doesn't support password expiration. The user id will be ignored."

ER_NO_SUPER_WITHOUT_USER_PLUGIN
  eng "Some of the user accounts with SUPER privileges were disabled because of empty mysql.user.plugin value. If you are upgrading from MySQL 5.6 to MySQL 5.7 it means that substitution for the empty plugin column was not possible. Probably because of pre 4.1 password hash. If your account is disabled you will need to perform the MySQL upgrade procedure. For complete instructions on how to upgrade MySQL to a new version please see the 'Upgrading MySQL' section from the MySQL manual."

ER_AUTHCACHE_DB_IGNORED_EMPTY_NAME
  eng "Found an entry in the 'db' table with empty database name; Skipped"

ER_AUTHCACHE_DB_SKIPPED_NEEDS_RESOLVE
  eng "'db' entry '%s %s@%s' ignored in --skip-name-resolve mode."

ER_AUTHCACHE_DB_ENTRY_LOWERCASED_REVOKE_WILL_FAIL
  eng "'db' entry '%s %s@%s' had database in mixed case that has been forced to lowercase because lower_case_table_names is set. It will not be possible to remove this privilege using REVOKE."

ER_AUTHCACHE_TABLE_PROXIES_PRIV_MISSING
  eng "The system table mysql.proxies_priv is missing. Please perform the MySQL upgrade procedure."

ER_AUTHCACHE_CANT_OPEN_AND_LOCK_PRIVILEGE_TABLES
  eng "Fatal error: Can't open and lock privilege tables: %s"

ER_AUTHCACHE_CANT_INIT_GRANT_SUBSYSTEM
  eng "Fatal: can't initialize grant subsystem - '%s'"

ER_AUTHCACHE_PROCS_PRIV_SKIPPED_NEEDS_RESOLVE
  eng "'procs_priv' entry '%s %s@%s' ignored in --skip-name-resolve mode."

ER_AUTHCACHE_PROCS_PRIV_ENTRY_IGNORED_BAD_ROUTINE_TYPE
  eng "'procs_priv' entry '%s' ignored, bad routine type"

ER_AUTHCACHE_TABLES_PRIV_SKIPPED_NEEDS_RESOLVE
  eng "'tables_priv' entry '%s %s@%s' ignored in --skip-name-resolve mode."

ER_USER_NOT_IN_EXTRA_USERS_BINLOG_POSSIBLY_INCOMPLETE
  eng "Failed to add %s in extra_users. Binary log entry may miss some of the users."

ER_DD_SCHEMA_NOT_FOUND
  eng "Unable to start server. The data dictionary schema '%s' does not exist."

ER_DD_TABLE_NOT_FOUND
  eng "Unable to start server. The data dictionary table '%s' does not exist."

ER_DD_SE_INIT_FAILED
  eng "Failed to initialize DD Storage Engine"

ER_DD_ABORTING_PARTIAL_UPGRADE
  eng "Found partially upgraded DD. Aborting upgrade and deleting all DD tables. Start the upgrade process again."

ER_DD_FRM_EXISTS_FOR_TABLE
  eng "Found .frm file with same name as one of the Dictionary Tables."

ER_DD_CREATED_FOR_UPGRADE
  eng "Created Data Dictionary for upgrade"

ER_ERRMSG_CANT_FIND_FILE
  eng "Can't find error-message file '%s'. Check error-message file location and 'lc-messages-dir' configuration directive."

ER_ERRMSG_LOADING_55_STYLE
  eng "Using pre 5.5 semantics to load error messages from %s. If this is not intended, refer to the documentation for valid usage of --lc-messages-dir and --language parameters."

ER_ERRMSG_MISSING_IN_FILE
  eng "Error message file '%s' had only %d error messages, but it should contain at least %d error messages. Check that the above file is the right version for this program!"

ER_ERRMSG_OOM
  eng "Not enough memory for messagefile '%s'"

ER_ERRMSG_CANT_READ
  eng "Can't read from messagefile '%s'"

ER_TABLE_INCOMPATIBLE_DECIMAL_FIELD
  eng "Found incompatible DECIMAL field '%s' in %s; Please do \"ALTER TABLE `%s` FORCE\" to fix it!"

ER_TABLE_INCOMPATIBLE_YEAR_FIELD
  eng "Found incompatible YEAR(x) field '%s' in %s; Please do \"ALTER TABLE `%s` FORCE\" to fix it!"

ER_INVALID_CHARSET_AND_DEFAULT_IS_MB
  eng "'%s' had no or invalid character set, and default character set is multi-byte, so character column sizes may have changed"

ER_TABLE_WRONG_KEY_DEFINITION
  eng "Found wrong key definition in %s; Please do \"ALTER TABLE `%s` FORCE \" to fix it!"

ER_CANT_OPEN_FRM_FILE
  eng "Unable to open file %s"

ER_CANT_READ_FRM_FILE
  eng "Error in reading file %s"

ER_TABLE_CREATED_WITH_DIFFERENT_VERSION
  eng "Table '%s' was created with a different version of MySQL and cannot be read"

ER_VIEW_UNPARSABLE
  eng "Unable to read view %s"

ER_FILE_TYPE_UNKNOWN
  eng "File %s has unknown type in its header."

ER_INVALID_INFO_IN_FRM
  eng "Incorrect information in file %s"

ER_CANT_OPEN_AND_LOCK_PRIVILEGE_TABLES
  eng "Can't open and lock privilege tables: %s"

ER_AUDIT_PLUGIN_DOES_NOT_SUPPORT_AUDIT_AUTH_EVENTS
  eng "Plugin '%s' cannot subscribe to MYSQL_AUDIT_AUTHORIZATION events. Currently not supported."

ER_AUDIT_PLUGIN_HAS_INVALID_DATA
  eng "Plugin '%s' has invalid data."

ER_TZ_OOM_INITIALIZING_TIME_ZONES
  eng "Fatal error: OOM while initializing time zones"

ER_TZ_CANT_OPEN_AND_LOCK_TIME_ZONE_TABLE
  eng "Can't open and lock time zone table: %s trying to live without them"

ER_TZ_OOM_LOADING_LEAP_SECOND_TABLE
  eng "Fatal error: Out of memory while loading mysql.time_zone_leap_second table"

ER_TZ_TOO_MANY_LEAPS_IN_LEAP_SECOND_TABLE
  eng "Fatal error: While loading mysql.time_zone_leap_second table: too much leaps"

ER_TZ_ERROR_LOADING_LEAP_SECOND_TABLE
  eng "Fatal error: Error while loading mysql.time_zone_leap_second table"

ER_TZ_UNKNOWN_OR_ILLEGAL_DEFAULT_TIME_ZONE
  eng "Fatal error: Illegal or unknown default time zone '%s'"

ER_TZ_CANT_FIND_DESCRIPTION_FOR_TIME_ZONE
  eng "Can't find description of time zone '%.*s'"

ER_TZ_CANT_FIND_DESCRIPTION_FOR_TIME_ZONE_ID
  eng "Can't find description of time zone '%u'"

ER_TZ_TRANSITION_TYPE_TABLE_TYPE_TOO_LARGE
  eng "Error while loading time zone description from mysql.time_zone_transition_type table: too big transition type id"

ER_TZ_TRANSITION_TYPE_TABLE_ABBREVIATIONS_EXCEED_SPACE
  eng "Error while loading time zone description from mysql.time_zone_transition_type table: not enough room for abbreviations"

ER_TZ_TRANSITION_TYPE_TABLE_LOAD_ERROR
  eng "Error while loading time zone description from mysql.time_zone_transition_type table"

ER_TZ_TRANSITION_TABLE_TOO_MANY_TRANSITIONS
  eng "Error while loading time zone description from mysql.time_zone_transition table: too much transitions"

ER_TZ_TRANSITION_TABLE_BAD_TRANSITION_TYPE
  eng "Error while loading time zone description from mysql.time_zone_transition table: bad transition type id"

ER_TZ_TRANSITION_TABLE_LOAD_ERROR
  eng "Error while loading time zone description from mysql.time_zone_transition table"

ER_TZ_NO_TRANSITION_TYPES_IN_TIME_ZONE
  eng "loading time zone without transition types"

ER_TZ_OOM_LOADING_TIME_ZONE_DESCRIPTION
  eng "Out of memory while loading time zone description"

ER_TZ_CANT_BUILD_MKTIME_MAP
  eng "Unable to build mktime map for time zone"

ER_TZ_OOM_WHILE_LOADING_TIME_ZONE
  eng "Out of memory while loading time zone"

ER_TZ_OOM_WHILE_SETTING_TIME_ZONE
  eng "Fatal error: Out of memory while setting new time zone"

ER_REPLICA_SQL_THREAD_STOPPED_UNTIL_CONDITION_BAD
  eng "Replica SQL thread is stopped because UNTIL condition is bad(%s:%llu)."

ER_REPLICA_SQL_THREAD_STOPPED_UNTIL_POSITION_REACHED
  eng "Replica SQL thread stopped because it reached its UNTIL position %llu"

ER_REPLICA_SQL_THREAD_STOPPED_BEFORE_GTIDS_ALREADY_APPLIED
  eng "Replica SQL thread stopped because UNTIL SQL_BEFORE_GTIDS %s is already applied"

ER_REPLICA_SQL_THREAD_STOPPED_BEFORE_GTIDS_REACHED
  eng "Replica SQL thread stopped because it reached UNTIL SQL_BEFORE_GTIDS %s"

ER_REPLICA_SQL_THREAD_STOPPED_AFTER_GTIDS_REACHED
  eng "Replica SQL thread stopped because it reached UNTIL SQL_AFTER_GTIDS %s"

ER_REPLICA_SQL_THREAD_STOPPED_GAP_TRX_PROCESSED
  eng "Replica SQL thread stopped according to UNTIL SQL_AFTER_MTS_GAPS as it has processed all gap transactions left from the previous replica session."

ER_GROUP_REPLICATION_PLUGIN_NOT_INSTALLED
  eng "Group Replication plugin is not installed."

ER_GTID_ALREADY_ADDED_BY_USER
  eng "The transaction owned GTID is already in the %s table, which is caused by an explicit modifying from user client."

ER_FAILED_TO_DELETE_FROM_GTID_EXECUTED_TABLE
  eng "Failed to delete the row: '%s' from the gtid_executed table."

ER_FAILED_TO_COMPRESS_GTID_EXECUTED_TABLE
  eng "Failed to compress the gtid_executed table."

ER_FAILED_TO_COMPRESS_GTID_EXECUTED_TABLE_OOM
  eng "Failed to compress the gtid_executed table, because it is failed to allocate the THD."

ER_FAILED_TO_INIT_THREAD_ATTR_FOR_GTID_TABLE_COMPRESSION
  eng "Failed to initialize thread attribute when creating compression thread."

ER_FAILED_TO_CREATE_GTID_TABLE_COMPRESSION_THREAD
  eng "Can not create thread to compress gtid_executed table (errno= %d)"

ER_FAILED_TO_JOIN_GTID_TABLE_COMPRESSION_THREAD
  eng "Could not join gtid_executed table compression thread. error:%d"

ER_NPIPE_FAILED_TO_INIT_SECURITY_DESCRIPTOR
  eng "Can't start server : Initialize security descriptor: %s"

ER_NPIPE_FAILED_TO_SET_SECURITY_DESCRIPTOR
  eng "Can't start server : Set security descriptor: %s"

ER_NPIPE_PIPE_ALREADY_IN_USE
  eng "Can't start server : Named Pipe \"%s\" already in use."

OBSOLETE_ER_NDB_SLAVE_SAW_EPOCH_LOWER_THAN_PREVIOUS_ON_START
  eng "NDB Replica : At SQL thread start applying epoch %llu/%llu (%llu) from Source ServerId %u which is lower than previously applied epoch %llu/%llu (%llu).  Group Source Log : %s  Group Source Log Pos : %llu.  Check replica positioning."

OBSOLETE_ER_NDB_SLAVE_SAW_EPOCH_LOWER_THAN_PREVIOUS
  eng "NDB Replica : SQL thread stopped as applying epoch %llu/%llu (%llu) from Source ServerId %u which is lower than previously applied epoch %llu/%llu (%llu).  Group Source Log : %s  Group Source Log Pos : %llu"

OBSOLETE_ER_NDB_SLAVE_SAW_ALREADY_COMMITTED_EPOCH
  eng "NDB Replica : SQL thread stopped as attempted to reapply already committed epoch %llu/%llu (%llu) from server id %u.  Group Source Log : %s  Group Source Log Pos : %llu."

OBSOLETE_ER_NDB_SLAVE_PREVIOUS_EPOCH_NOT_COMMITTED
  eng "NDB Replica : SQL thread stopped as attempting to apply new epoch %llu/%llu (%llu) while lower received epoch %llu/%llu (%llu) has not been committed.  Source server id : %u.  Group Source Log : %s  Group Source Log Pos : %llu."

OBSOLETE_ER_NDB_SLAVE_MISSING_DATA_FOR_TIMESTAMP_COLUMN
  eng "NDB Replica: missing data for %s timestamp column %u."

OBSOLETE_ER_NDB_SLAVE_LOGGING_EXCEPTIONS_TO
  eng "NDB Replica: Table %s.%s logging exceptions to %s.%s"

OBSOLETE_ER_NDB_SLAVE_LOW_EPOCH_RESOLUTION
  eng "NDB Replica: Table %s.%s : %s, low epoch resolution"

OBSOLETE_ER_NDB_INFO_FOUND_UNEXPECTED_FIELD_TYPE
  eng "Found unexpected field type %u"

OBSOLETE_ER_NDB_INFO_FAILED_TO_CREATE_NDBINFO
  eng "Failed to create NdbInfo"

OBSOLETE_ER_NDB_INFO_FAILED_TO_INIT_NDBINFO
  eng "Failed to init NdbInfo"

OBSOLETE_ER_NDB_CLUSTER_WRONG_NUMBER_OF_FUNCTION_ARGUMENTS
  eng "ndb_serialize_cond: Unexpected mismatch of found and expected number of function arguments %u"

OBSOLETE_ER_NDB_CLUSTER_SCHEMA_INFO
  eng "%s - %s.%s"

OBSOLETE_ER_NDB_CLUSTER_GENERIC_MESSAGE
  eng "%s"

ER_RPL_CANT_OPEN_INFO_TABLE
  eng "Info table is not ready to be used. Table '%s.%s' cannot be opened."

ER_RPL_CANT_SCAN_INFO_TABLE
  eng "Info table is not ready to be used. Table '%s.%s' cannot be scanned."

ER_RPL_CORRUPTED_INFO_TABLE
  eng "Corrupted table %s.%s. Check out table definition."

ER_RPL_CORRUPTED_KEYS_IN_INFO_TABLE
  eng "Info table has a problem with its key field(s). Table '%s.%s' expected field #%u to be '%s' but found '%s' instead."

ER_RPL_WORKER_ID_IS
  eng "Choosing worker id %lu, the following is going to be %lu"

ER_RPL_INCONSISTENT_TIMESTAMPS_IN_TRX
  eng "Transaction is tagged with inconsistent logical timestamps: sequence_number (%lld) <= last_committed (%lld)"

ER_RPL_INCONSISTENT_SEQUENCE_NO_IN_TRX
  eng "Transaction's sequence number is inconsistent with that of a preceding one: sequence_number (%lld) <= previous sequence_number (%lld)"

ER_RPL_CHANNELS_REQUIRE_TABLES_AS_INFO_REPOSITORIES
  eng "For the creation of replication channels the connection metadata and applier metadata repositories must be set to TABLE"

ER_RPL_CHANNELS_REQUIRE_NON_ZERO_SERVER_ID
  eng "For the creation of replication channels the server id must be different from 0"

ER_RPL_REPO_SHOULD_BE_TABLE
  eng "Replica: Wrong repository. Repository should be TABLE"

ER_RPL_ERROR_CREATING_CONNECTION_METADATA
  eng "Error creating connection metadata: %s."

ER_RPL_ERROR_CHANGING_CONNECTION_METADATA_REPO_TYPE
  eng "Error changing the type of connection metadata's repository: %s."

ER_RPL_CHANGING_APPLIER_METADATA_REPO_TYPE_FAILED_DUE_TO_GAPS
  eng "It is not possible to change the type of the relay log repository because there are workers repositories with possible execution gaps. The value of --relay_log_info_repository is altered to one of the found Worker repositories. The gaps have to be sorted out before resuming with the type change."

ER_RPL_ERROR_CREATING_APPLIER_METADATA
  eng "Error creating applier metadata: %s."

ER_RPL_ERROR_CHANGING_APPLIER_METADATA_REPO_TYPE
  eng "Error changing the type of applier metadata's repository: %s."

ER_RPL_FAILED_TO_DELETE_FROM_REPLICA_WORKERS_INFO_REPOSITORY
  eng "Could not delete from Replica Workers info repository."

ER_RPL_FAILED_TO_RESET_STATE_IN_REPLICA_INFO_REPOSITORY
  eng "Could not store the reset Replica Worker state into the replica info repository."

ER_RPL_ERROR_CHECKING_REPOSITORY
  eng "Error in checking %s repository info type of %s."

ER_RPL_REPLICA_GENERIC_MESSAGE
  eng "Replica: %s"

ER_RPL_REPLICA_COULD_NOT_CREATE_CHANNEL_LIST
  eng "Replica: Could not create channel list"

ER_RPL_MULTISOURCE_REQUIRES_TABLE_TYPE_REPOSITORIES
  eng "Replica: This replica was a multisourced replica previously which is supported only by both TABLE based connection metadata and applier metadata repositories. Found one or both of the info repos to be type FILE. Set both repos to type TABLE."

ER_RPL_REPLICA_FAILED_TO_INIT_A_CONNECTION_METADATA_STRUCTURE
  eng "Replica: Failed to initialize the connection metadata structure for channel '%s'; its record may still be present in the applier metadata repository, consider deleting it."

ER_RPL_REPLICA_FAILED_TO_INIT_CONNECTION_METADATA_STRUCTURE
  eng "Failed to initialize the connection metadata structure%s"

ER_RPL_REPLICA_FAILED_TO_CREATE_CHANNEL_FROM_CONNECTION_METADATA
  eng "Replica: Failed to create a channel from connection metadata repository."

ER_RPL_FAILED_TO_CREATE_NEW_INFO_FILE
  eng "Failed to create a new info file (file '%s', errno %d)"

ER_RPL_FAILED_TO_CREATE_CACHE_FOR_INFO_FILE
  eng "Failed to create a cache on info file (file '%s')"

ER_RPL_FAILED_TO_OPEN_INFO_FILE
  eng "Failed to open the existing info file (file '%s', errno %d)"

ER_RPL_GTID_MEMORY_FINALLY_AVAILABLE
  eng "Server overcomes the temporary 'out of memory' in '%d' tries while allocating a new chunk of intervals for storing GTIDs."

ER_SERVER_COST_UNKNOWN_COST_CONSTANT
  eng "Unknown cost constant \"%s\" in mysql.server_cost table"

ER_SERVER_COST_INVALID_COST_CONSTANT
  eng "Invalid value for cost constant \"%s\" in mysql.server_cost table: %.1f"

ER_ENGINE_COST_UNKNOWN_COST_CONSTANT
  eng "Unknown cost constant \"%s\" in mysql.engine_cost table"

ER_ENGINE_COST_UNKNOWN_STORAGE_ENGINE
  eng "Unknown storage engine \"%s\" in mysql.engine_cost table"

ER_ENGINE_COST_INVALID_DEVICE_TYPE_FOR_SE
  eng "Invalid device type %d for \"%s\" storage engine for cost constant \"%s\" in mysql.engine_cost table"

ER_ENGINE_COST_INVALID_CONST_CONSTANT_FOR_SE_AND_DEVICE
  eng "Invalid value for cost constant \"%s\" for \"%s\" storage engine and device type %d in mysql.engine_cost table: %.1f"

ER_SERVER_COST_FAILED_TO_READ
  eng "Error while reading from mysql.server_cost table."

ER_ENGINE_COST_FAILED_TO_READ
  eng "Error while reading from mysql.engine_cost table."

ER_FAILED_TO_OPEN_COST_CONSTANT_TABLES
  eng "Failed to open optimizer cost constant tables"

ER_RPL_UNSUPPORTED_UNIGNORABLE_EVENT_IN_STREAM
  eng "Unsupported non-ignorable event fed into the event stream."

ER_RPL_GTID_LOG_EVENT_IN_STREAM
  eng "GTID_LOG_EVENT or ANONYMOUS_GTID_LOG_EVENT is not expected in an event stream %s."

ER_RPL_UNEXPECTED_BEGIN_IN_STREAM
  eng "QUERY(BEGIN) is not expected in an event stream in the middle of a %s."

ER_RPL_UNEXPECTED_COMMIT_ROLLBACK_OR_XID_LOG_EVENT_IN_STREAM
  eng "QUERY(COMMIT or ROLLBACK) or XID_LOG_EVENT is not expected in an event stream %s."

ER_RPL_UNEXPECTED_XA_ROLLBACK_IN_STREAM
  eng "QUERY(XA ROLLBACK) is not expected in an event stream %s."

ER_EVENT_EXECUTION_FAILED_CANT_AUTHENTICATE_USER
  eng "Event Scheduler: [%s].[%s.%s] execution failed, failed to authenticate the user."

ER_EVENT_EXECUTION_FAILED_USER_LOST_EVEN_PRIVILEGE
  eng "Event Scheduler: [%s].[%s.%s] execution failed, user no longer has EVENT privilege."

ER_EVENT_ERROR_DURING_COMPILATION
  eng "Event Scheduler: %serror during compilation of %s.%s"

ER_EVENT_DROPPING
  eng "Event Scheduler: Dropping %s.%s"

OBSOLETE_ER_NDB_SCHEMA_GENERIC_MESSAGE
  eng "Ndb schema[%s.%s]: %s"

ER_RPL_INCOMPATIBLE_DECIMAL_IN_RBR
  eng "In RBR mode, Replica received incompatible DECIMAL field (old-style decimal field) from Source while creating conversion table. Please consider changing datatype on Source to new style decimal by executing ALTER command for column Name: %s.%s.%s."

ER_INIT_ROOT_WITHOUT_PASSWORD
  eng "root@localhost is created with an empty password ! Please consider switching off the --initialize-insecure option."

ER_INIT_GENERATING_TEMP_PASSWORD_FOR_ROOT
  eng "A temporary password is generated for root@localhost: %s"

ER_INIT_CANT_OPEN_BOOTSTRAP_FILE
  eng "Failed to open the bootstrap file %s"

ER_INIT_BOOTSTRAP_COMPLETE
  eng "Bootstrapping complete"

ER_INIT_DATADIR_NOT_EMPTY_WONT_INITIALIZE
  eng "--initialize specified but the data directory has files in it. Aborting."

ER_INIT_DATADIR_EXISTS_WONT_INITIALIZE
  eng "--initialize specified on an existing data directory."

ER_INIT_DATADIR_EXISTS_AND_PATH_TOO_LONG_WONT_INITIALIZE
  eng "--initialize specified but the data directory exists and the path is too long. Aborting."

ER_INIT_DATADIR_EXISTS_AND_NOT_WRITABLE_WONT_INITIALIZE
  eng "--initialize specified but the data directory exists and is not writable. Aborting."

ER_INIT_CREATING_DD
  eng "Creating the data directory %s"

ER_RPL_BINLOG_STARTING_DUMP
  eng "Start binlog_dump to source_thread_id(%u) replica_server(%u), pos(%s, %llu)"

ER_RPL_BINLOG_SOURCE_SENDS_HEARTBEAT
  eng "source sends heartbeat message"

ER_RPL_BINLOG_SKIPPING_REMAINING_HEARTBEAT_INFO
  eng "the rest of heartbeat info skipped ..."

ER_RPL_BINLOG_SOURCE_USES_CHECKSUM_AND_REPLICA_CANT
  eng "Source is configured to log replication events with checksum, but will not send such events to replicas that cannot process them"

OBSOLETE_ER_NDB_QUERY_FAILED
  eng "NDB: Query '%s' failed, error: %d: %s"

ER_KILLING_THREAD
  eng "Killing thread %lu"

ER_DETACHING_SESSION_LEFT_BY_PLUGIN
  eng "Plugin %s is deinitializing a thread but left a session attached. Detaching it forcefully."

ER_CANT_DETACH_SESSION_LEFT_BY_PLUGIN
  eng "Failed to detach the session."

ER_DETACHED_SESSIONS_LEFT_BY_PLUGIN
  eng "Closed forcefully %u session%s left opened by plugin %s"

ER_FAILED_TO_DECREMENT_NUMBER_OF_THREADS
  eng "Failed to decrement the number of threads"

ER_PLUGIN_DID_NOT_DEINITIALIZE_THREADS
  eng "Plugin %s did not deinitialize %u threads"

ER_KILLED_THREADS_OF_PLUGIN
  eng "Killed %u threads of plugin %s"

OBSOLETE_ER_NDB_SLAVE_MAX_REPLICATED_EPOCH_UNKNOWN
  eng "NDB Replica : Could not determine maximum replicated epoch from %s.%s at Replica start, error %u %s"

OBSOLETE_ER_NDB_SLAVE_MAX_REPLICATED_EPOCH_SET_TO
  eng "NDB Replica : MaxReplicatedEpoch set to %llu (%u/%u) at Replica start"

OBSOLETE_ER_NDB_NODE_ID_AND_MANAGEMENT_SERVER_INFO
  eng "NDB: NodeID is %lu, management server '%s:%lu'"

OBSOLETE_ER_NDB_DISCONNECT_INFO
  eng "tid %u: node[%u] transaction_hint=%u, transaction_no_hint=%u"

OBSOLETE_ER_NDB_COLUMN_DEFAULTS_DIFFER
  eng "NDB Internal error: Default values differ for column %u, ndb_default: %d"

OBSOLETE_ER_NDB_COLUMN_SHOULD_NOT_HAVE_NATIVE_DEFAULT
  eng "NDB Internal error: Column %u has native default, but shouldn't. Flags=%u, type=%u"

OBSOLETE_ER_NDB_FIELD_INFO
  eng "field[ name: '%s', type: %u, real_type: %u, flags: 0x%x, is_null: %d]"

OBSOLETE_ER_NDB_COLUMN_INFO
  eng "ndbCol[name: '%s', type: %u, column_no: %d, nullable: %d]"

OBSOLETE_ER_NDB_OOM_IN_FIX_UNIQUE_INDEX_ATTR_ORDER
  eng "fix_unique_index_attr_order: my_malloc(%u) failure"

OBSOLETE_ER_NDB_SLAVE_MALFORMED_EVENT_RECEIVED_ON_TABLE
  eng "NDB Replica : Malformed event received on table %s cannot parse.  Stopping Replica."

OBSOLETE_ER_NDB_SLAVE_CONFLICT_FUNCTION_REQUIRES_ROLE
  eng "NDB Replica : Conflict function %s defined on table %s requires ndb_replica_conflict_role variable to be set.  Stopping replica."

OBSOLETE_ER_NDB_SLAVE_CONFLICT_TRANSACTION_IDS
  eng "NDB Replica : Transactional conflict detection defined on table %s, but events received without transaction ids.  Check --ndb-log-transaction-id setting on upstream Cluster."

OBSOLETE_ER_NDB_SLAVE_BINLOG_MISSING_INFO_FOR_CONFLICT_DETECTION
  eng "NDB Replica : Binlog event on table %s missing info necessary for conflict detection.  Check binlog format options on upstream cluster."

OBSOLETE_ER_NDB_ERROR_IN_READAUTOINCREMENTVALUE
  eng "Error %lu in readAutoIncrementValue(): %s"

OBSOLETE_ER_NDB_FOUND_UNCOMMITTED_AUTOCOMMIT
  eng "found uncommitted autocommit+rbwr transaction, commit status: %d"

OBSOLETE_ER_NDB_SLAVE_TOO_MANY_RETRIES
  eng "Ndb replica retried transaction %u time(s) in vain.  Giving up."

OBSOLETE_ER_NDB_SLAVE_ERROR_IN_UPDATE_CREATE_INFO
  eng "Error %lu in ::update_create_info(): %s"

OBSOLETE_ER_NDB_SLAVE_CANT_ALLOCATE_TABLE_SHARE
  eng "NDB: allocating table share for %s failed"

OBSOLETE_ER_NDB_BINLOG_ERROR_INFO_FROM_DA
  eng "NDB Binlog: (%d)%s"

OBSOLETE_ER_NDB_BINLOG_CREATE_TABLE_EVENT
  eng "NDB Binlog: CREATE TABLE Event: %s"

OBSOLETE_ER_NDB_BINLOG_FAILED_CREATE_TABLE_EVENT_OPERATIONS
  eng "NDB Binlog: FAILED CREATE TABLE event operations. Event: %s"

OBSOLETE_ER_NDB_BINLOG_RENAME_EVENT
  eng "NDB Binlog: RENAME Event: %s"

OBSOLETE_ER_NDB_BINLOG_FAILED_CREATE_DURING_RENAME
  eng "NDB Binlog: FAILED create event operations during RENAME. Event %s"

OBSOLETE_ER_NDB_UNEXPECTED_RENAME_TYPE
  eng "Unexpected rename case detected, sql_command: %d"

OBSOLETE_ER_NDB_ERROR_IN_GET_AUTO_INCREMENT
  eng "Error %lu in ::get_auto_increment(): %s"

OBSOLETE_ER_NDB_CREATING_SHARE_IN_OPEN
  eng "Calling ndbcluster_create_binlog_setup(%s) in ::open"

OBSOLETE_ER_NDB_TABLE_OPENED_READ_ONLY
  eng "table '%s' opened read only"

OBSOLETE_ER_NDB_INITIALIZE_GIVEN_CLUSTER_PLUGIN_DISABLED
  eng "NDB: '--initialize' -> ndbcluster plugin disabled"

OBSOLETE_ER_NDB_BINLOG_FORMAT_CHANGED_FROM_STMT_TO_MIXED
  eng "NDB: Changed global value of binlog_format from STATEMENT to MIXED"

OBSOLETE_ER_NDB_TRAILING_SHARE_RELEASED_BY_CLOSE_CACHED_TABLES
  eng "NDB_SHARE: trailing share %s, released by close_cached_tables"

OBSOLETE_ER_NDB_SHARE_ALREADY_EXISTS
  eng "NDB_SHARE: %s already exists use_count=%d. Moving away for safety, but possible memleak."

OBSOLETE_ER_NDB_HANDLE_TRAILING_SHARE_INFO
  eng "handle_trailing_share: %s use_count: %u"

OBSOLETE_ER_NDB_CLUSTER_GET_SHARE_INFO
  eng "ndbcluster_get_share: %s use_count: %u"

OBSOLETE_ER_NDB_CLUSTER_REAL_FREE_SHARE_INFO
  eng "ndbcluster_real_free_share: %s use_count: %u"

OBSOLETE_ER_NDB_CLUSTER_REAL_FREE_SHARE_DROP_FAILED
  eng "ndbcluster_real_free_share: %s, still open - ignored 'free' (leaked?)"

OBSOLETE_ER_NDB_CLUSTER_FREE_SHARE_INFO
  eng "ndbcluster_free_share: %s use_count: %u"

OBSOLETE_ER_NDB_CLUSTER_MARK_SHARE_DROPPED_INFO
  eng "ndbcluster_mark_share_dropped: %s use_count: %u"

OBSOLETE_ER_NDB_CLUSTER_MARK_SHARE_DROPPED_DESTROYING_SHARE
  eng "ndbcluster_mark_share_dropped: destroys share %s"

OBSOLETE_ER_NDB_CLUSTER_OOM_THD_NDB
  eng "Could not allocate Thd_ndb object"

OBSOLETE_ER_NDB_BINLOG_NDB_TABLES_INITIALLY_READ_ONLY
  eng "NDB Binlog: Ndb tables initially read only."

OBSOLETE_ER_NDB_UTIL_THREAD_OOM
  eng "ndb util thread: malloc failure, query cache not maintained properly"

OBSOLETE_ER_NDB_ILLEGAL_VALUE_FOR_NDB_RECV_THREAD_CPU_MASK
  eng "Trying to set ndb_recv_thread_cpu_mask to illegal value = %s, ignored"

OBSOLETE_ER_NDB_TOO_MANY_CPUS_IN_NDB_RECV_THREAD_CPU_MASK
  eng "Trying to set too many CPU's in ndb_recv_thread_cpu_mask, ignored this variable, erroneus value = %s"

ER_DBUG_CHECK_SHARES_OPEN
  eng "dbug_check_shares open:"

ER_DBUG_CHECK_SHARES_INFO
  eng "  %s.%s: state: %s(%u) use_count: %u"

ER_DBUG_CHECK_SHARES_DROPPED
  eng "dbug_check_shares dropped:"

ER_INVALID_OR_OLD_TABLE_OR_DB_NAME
  eng "Invalid (old?) table or database name '%s'"

ER_TC_RECOVERING_AFTER_CRASH_USING
  eng "Recovering after a crash using %s"

ER_TC_CANT_AUTO_RECOVER_WITH_TC_HEURISTIC_RECOVER
  eng "Cannot perform automatic crash recovery when --tc-heuristic-recover is used"

ER_TC_BAD_MAGIC_IN_TC_LOG
  eng "Bad magic header in tc log"

ER_TC_NEED_N_SE_SUPPORTING_2PC_FOR_RECOVERY
  eng "Recovery failed! You must enable exactly %d storage engines that support two-phase commit protocol"

ER_TC_RECOVERY_FAILED_THESE_ARE_YOUR_OPTIONS
  eng "Crash recovery failed. Either correct the problem (if it's, for example, out of memory error) and restart, or delete tc log and start mysqld with --tc-heuristic-recover={commit|rollback}"

ER_TC_HEURISTIC_RECOVERY_MODE
  eng "Heuristic crash recovery mode"

ER_TC_HEURISTIC_RECOVERY_FAILED
  eng "Heuristic crash recovery failed"

ER_TC_RESTART_WITHOUT_TC_HEURISTIC_RECOVER
  eng "Please restart mysqld without --tc-heuristic-recover"

ER_RPL_REPLICA_FAILED_TO_CREATE_OR_RECOVER_INFO_REPOSITORIES
  eng "Failed to create or recover replication info repositories."

ER_RPL_REPLICA_AUTO_POSITION_IS_1_AND_GTID_MODE_IS_OFF
  eng "Detected misconfiguration: replication channel '%.192s' was configured with AUTO_POSITION = 1, but the server was started with --gtid-mode=off. Either reconfigure replication using CHANGE REPLICATION SOURCE TO SOURCE_AUTO_POSITION = 0 FOR CHANNEL '%.192s', or change GTID_MODE to some value other than OFF, before starting the replica receiver thread."

ER_RPL_REPLICA_CANT_START_REPLICA_FOR_CHANNEL
  eng "Replica: Could not start replica for channel '%s'. operation discontinued"

ER_RPL_REPLICA_CANT_STOP_REPLICA_FOR_CHANNEL
  eng "Replica: Could not stop replica for channel '%s' operation discontinued"

ER_RPL_RECOVERY_NO_ROTATE_EVENT_FROM_SOURCE
  eng "Error during --relay-log-recovery: Could not locate rotate event from the source."

ER_RPL_RECOVERY_ERROR_READ_RELAY_LOG
  eng "Error during --relay-log-recovery: Error reading events from relay log: %d"

OBSOLETE_ER_RPL_RECOVERY_ERROR_FREEING_IO_CACHE
  eng "Error during --relay-log-recovery: Error while freeing IO_CACHE object"

ER_RPL_RECOVERY_SKIPPED_GROUP_REPLICATION_CHANNEL
  eng "Relay log recovery skipped for group replication channel."

ER_RPL_RECOVERY_ERROR
  eng "Error during --relay-log-recovery: %s"

ER_RPL_RECOVERY_IO_ERROR_READING_RELAY_LOG_INDEX
  eng "Error during --relay-log-recovery: Could not read relay log index file due to an IO error."

ER_RPL_RECOVERY_FILE_SOURCE_POS_INFO
  eng "Recovery from source pos %ld and file %s%s. Previous relay log pos and relay log file had been set to %lld, %s respectively."

ER_RPL_RECOVERY_REPLICATE_SAME_SERVER_ID_REQUIRES_POSITION
  eng "Error during --relay-log-recovery: replicate_same_server_id is in use and sql thread's positions are not initialized, hence relay log recovery cannot happen."

ER_RPL_MTA_RECOVERY_STARTING_COORDINATOR
  eng "MTA recovery: starting coordinator thread to fill MTA gaps."

ER_RPL_MTA_RECOVERY_FAILED_TO_START_COORDINATOR
  eng "MTA recovery: failed to start the coordinator thread. Check the error log for additional details."

ER_RPL_MTA_AUTOMATIC_RECOVERY_FAILED
  eng "MTA recovery: automatic recovery failed. Either the replica server had stopped due to an error during an earlier session or relay logs are corrupted.Fix the cause of the replica side error and restart the replica server or consider using RESET REPLICA."

ER_RPL_MTA_RECOVERY_CANT_OPEN_RELAY_LOG
  eng "Failed to open the relay log '%s' (relay_log_pos %s)."

ER_RPL_MTA_RECOVERY_SUCCESSFUL
  eng "MTA recovery: completed successfully."

ER_RPL_SERVER_ID_MISSING
  eng "Server id not set, will not start replica%s"

ER_RPL_CANT_CREATE_REPLICA_THREAD
  eng "Can't create replica thread%s."

ER_RPL_REPLICA_IO_THREAD_WAS_KILLED
  eng "The replica IO thread%s was killed while executing initialization query '%s'"

OBSOLETE_ER_RPL_REPLICA_SOURCE_UUID_HAS_CHANGED
  eng "The source's UUID has changed, although this should not happen unless you have changed it manually. The old UUID was %s."

ER_RPL_REPLICA_USES_CHECKSUM_AND_SOURCE_PRE_50
  eng "Found a source with MySQL server version older than 5.0. With checksums enabled on the replica, replication might not work correctly. To ensure correct replication, restart the replica server with --replica_sql_verify_checksum=0."

ER_RPL_REPLICA_SECONDS_BEHIND_SOURCE_DUBIOUS
  eng "\"SELECT UNIX_TIMESTAMP()\" failed on source, do not trust column Seconds_Behind_Source of SHOW REPLICA STATUS. Error: %s (%d)"

ER_RPL_REPLICA_CANT_FLUSH_CONNECTION_METADATA_REPOS
  eng "Failed to flush connection metadata repository."

ER_RPL_REPLICA_REPORT_HOST_TOO_LONG
  eng "The length of report_host is %zu. It is larger than the max length(%d), so this replica cannot be registered to the source%s."

ER_RPL_REPLICA_REPORT_USER_TOO_LONG
  eng "The length of report_user is %zu. It is larger than the max length(%d), so this replica cannot be registered to the source%s."

ER_RPL_REPLICA_REPORT_PASSWORD_TOO_LONG
  eng "The length of report_password is %zu. It is larger than the max length(%d), so this replica cannot be registered to the source%s."

ER_RPL_REPLICA_ERROR_RETRYING
  eng "Error on %s: %d  %s, will retry in %d secs"

ER_RPL_REPLICA_ERROR_READING_FROM_SERVER
  eng "Error reading packet from server%s: %s (server_errno=%d)"

ER_RPL_REPLICA_DUMP_THREAD_KILLED_BY_SOURCE
  eng "Replica%s: received end packet from server due to dump thread being killed on source. Dump threads are killed for example during source shutdown, explicitly by a user, or when the source receives a binlog send request from a duplicate server UUID <%s> : Error %s"

ER_RPL_MTA_STATISTICS
  eng "Multi-threaded replica statistics%s: seconds elapsed = %lu; events assigned = %llu; worker queues filled over overrun level = %lu; waited due a Worker queue full = %lu; waited due the total size = %lu; waited at clock conflicts = %llu waited (count) when Workers occupied = %lu waited when Workers occupied = %llu"

ER_RPL_MTA_RECOVERY_COMPLETE
  eng "Replica%s: MTA Recovery has completed at relay log %s, position %llu source log %s, position %llu."

ER_RPL_REPLICA_CANT_INIT_RELAY_LOG_POSITION
  eng "Error initializing relay log position%s: %s"

OBSOLETE_ER_RPL_REPLICA_CONNECTED_TO_SOURCE_REPLICATION_STARTED
  eng "Replica I/O thread%s: connected to source '%s@%s:%d',replication started in log '%s' at position %s"

ER_RPL_REPLICA_IO_THREAD_KILLED
  eng "Replica I/O thread%s killed while connecting to source"

ER_RPL_REPLICA_IO_THREAD_CANT_REGISTER_ON_SOURCE
  eng "Replica I/O thread couldn't register on source"

ER_RPL_REPLICA_FORCING_TO_RECONNECT_IO_THREAD
  eng "Forcing to reconnect replica I/O thread%s"

ER_RPL_REPLICA_ERROR_REQUESTING_BINLOG_DUMP
  eng "Failed on request_dump()%s"

ER_RPL_LOG_ENTRY_EXCEEDS_REPLICA_MAX_ALLOWED_PACKET
  eng "Log entry on source is longer than replica_max_allowed_packet (%lu) on replica. If the entry is correct, restart the server with a higher value of replica_max_allowed_packet"

ER_RPL_REPLICA_STOPPING_AS_SOURCE_OOM
  eng "Stopping replica I/O thread due to out-of-memory error from source"

ER_RPL_REPLICA_IO_THREAD_ABORTED_WAITING_FOR_RELAY_LOG_SPACE
  eng "Replica I/O thread aborted while waiting for relay log space"

ER_RPL_REPLICA_IO_THREAD_EXITING
  eng "Replica I/O thread exiting%s, read up to log '%s', position %s"

ER_RPL_REPLICA_CANT_INITIALIZE_REPLICA_WORKER
  eng "Failed during replica worker initialization%s"

ER_RPL_MTA_GROUP_RECOVERY_APPLIER_METADATA_FOR_WORKER
  eng "Replica: MTA group recovery applier metadata based on Worker-Id %lu, group_relay_log_name %s, group_relay_log_pos %llu group_source_log_name %s, group_source_log_pos %llu"

ER_RPL_ERROR_LOOKING_FOR_LOG
  eng "Error looking for %s."

ER_RPL_MTA_GROUP_RECOVERY_APPLIER_METADATA
  eng "Replica: MTA group recovery applier metadata group_source_log_name %s, event_source_log_pos %llu."

ER_RPL_CANT_FIND_FOLLOWUP_FILE
  eng "Error looking for file after %s."

ER_RPL_MTA_CHECKPOINT_PERIOD_DIFFERS_FROM_CNT
  eng "This an error cnt != mta_checkpoint_period"

ER_RPL_REPLICA_WORKER_THREAD_CREATION_FAILED
  eng "Failed during replica worker thread creation%s"

ER_RPL_REPLICA_WORKER_THREAD_CREATION_FAILED_WITH_ERRNO
  eng "Failed during replica worker thread creation%s (errno= %d)"

ER_RPL_REPLICA_FAILED_TO_INIT_PARTITIONS_HASH
  eng "Failed to init partitions hash"

OBSOLETE_ER_RPL_SLAVE_NDB_TABLES_NOT_AVAILABLE
  eng "Replica SQL thread : NDB : Tables not available after %lu seconds. Consider increasing --ndb-wait-setup value"

ER_RPL_REPLICA_SQL_THREAD_STARTING
  eng "Replica SQL thread%s initialized, starting replication in log '%s' at position %s, relay log '%s' position: %s"

ER_RPL_REPLICA_SKIP_COUNTER_EXECUTED
  eng "'SQL_REPLICA_SKIP_COUNTER=%ld' executed at relay_log_file='%s', relay_log_pos='%ld', source_log_name='%s', source_log_pos='%ld' and new position at relay_log_file='%s', relay_log_pos='%ld', source_log_name='%s', source_log_pos='%ld' "

ER_RPL_REPLICA_ADDITIONAL_ERROR_INFO_FROM_DA
  eng "Replica (additional info): %s Error_code: MY-%06d"

ER_RPL_REPLICA_ERROR_INFO_FROM_DA
  eng "Replica: %s Error_code: MY-%06d"

ER_RPL_REPLICA_ERROR_LOADING_USER_DEFINED_LIBRARY
  eng "Error loading user-defined library, replica SQL thread aborted. Install the missing library, and restart the replica SQL thread with \"START REPLICA\". We stopped at log '%s' position %s"

ER_RPL_REPLICA_ERROR_RUNNING_QUERY
  eng "Error running query, replica SQL thread aborted. Fix the problem, and restart the replica SQL thread with \"START REPLICA\". We stopped at log '%s' position %s"

ER_RPL_REPLICA_SQL_THREAD_EXITING
  eng "Replica SQL thread%s exiting, replication stopped in log '%s' at position %s"

ER_RPL_REPLICA_READ_INVALID_EVENT_FROM_SOURCE
  eng "Read invalid event from source: '%s', source could be corrupt but a more likely cause of this is a bug"

ER_RPL_REPLICA_QUEUE_EVENT_FAILED_INVALID_CONFIGURATION
  eng "The queue event failed for channel '%s' as its configuration is invalid."

ER_RPL_REPLICA_IO_THREAD_DETECTED_UNEXPECTED_EVENT_SEQUENCE
  eng "An unexpected event sequence was detected by the IO thread while queuing the event received from source '%s' binary log file, at position %llu."

ER_RPL_REPLICA_CANT_USE_CHARSET
  eng "'%s' can not be used as client character set. '%s' will be used as default client character set while connecting to source."

ER_RPL_REPLICA_CONNECTED_TO_SOURCE_REPLICATION_RESUMED
  eng "Replica%s: connected to source '%s@%s:%d',replication resumed in log '%s' at position %s"

ER_RPL_REPLICA_NEXT_LOG_IS_ACTIVE
  eng "next log '%s' is active"

ER_RPL_REPLICA_NEXT_LOG_IS_INACTIVE
  eng "next log '%s' is not active"

ER_RPL_REPLICA_SQL_THREAD_IO_ERROR_READING_EVENT
  eng "Replica SQL thread%s: I/O error reading event (errno: %d  cur_log->error: %d)"

ER_RPL_REPLICA_ERROR_READING_RELAY_LOG_EVENTS
  eng "Error reading relay log event%s: %s"

ER_REPLICA_CHANGE_SOURCE_TO_EXECUTED
  eng "'CHANGE REPLICATION SOURCE TO%s executed'. Previous state source_host='%s', source_port= %u, source_log_file='%s', source_log_pos= %ld, source_bind='%s'. New state source_host='%s', source_port= %u, source_log_file='%s', source_log_pos= %ld, source_bind='%s'."

ER_RPL_REPLICA_NEW_C_M_NEEDS_REPOS_TYPE_OTHER_THAN_FILE
  eng "Replica: Cannot create new connection metadata structure when repositories are of type FILE. Convert replica repositories to TABLE to replicate from multiple sources."

ER_RPL_FAILED_TO_STAT_LOG_IN_INDEX
  eng "log %s listed in the index, but failed to stat."

ER_RPL_LOG_NOT_FOUND_WHILE_COUNTING_RELAY_LOG_SPACE
  eng "Could not find first log while counting relay log space."

ER_REPLICA_CANT_USE_TEMPDIR
  eng "Unable to use replica's temporary directory '%s'."

ER_RPL_RELAY_LOG_NEEDS_FILE_NOT_DIRECTORY
  eng "Path '%s' is a directory name, please specify a file name for --relay-log option."

ER_RPL_RELAY_LOG_INDEX_NEEDS_FILE_NOT_DIRECTORY
  eng "Path '%s' is a directory name, please specify a file name for --relay-log-index option."

ER_RPL_PLEASE_USE_OPTION_RELAY_LOG
  eng "Neither --relay-log nor --relay-log-index were used; so replication may break when this MySQL server acts as a replica and has his hostname changed!! Please use '--relay-log=%s' to avoid this problem."

ER_RPL_OPEN_INDEX_FILE_FAILED
  eng "Failed in open_index_file() called from Relay_log_info::rli_init_info()."

ER_RPL_CANT_INITIALIZE_GTID_SETS_IN_AM_INIT_INFO
  eng "Failed in init_gtid_sets() called from Relay_log_info::rli_init_info()."

ER_RPL_CANT_OPEN_LOG_IN_AM_INIT_INFO
  eng "Failed in open_log() called from Relay_log_info::rli_init_info()."

ER_RPL_ERROR_WRITING_RELAY_LOG_CONFIGURATION
  eng "Error writing relay log configuration."

OBSOLETE_ER_NDB_OOM_GET_NDB_BLOBS_VALUE
  eng "get_ndb_blobs_value: my_malloc(%u) failed"

OBSOLETE_ER_NDB_THREAD_TIMED_OUT
  eng "NDB: Thread id %u timed out (30s) waiting for epoch %u/%u to be handled.  Progress : %u/%u -> %u/%u."

OBSOLETE_ER_NDB_TABLE_IS_NOT_DISTRIBUTED
  eng "NDB: Inconsistency detected in distributed privilege tables. Table '%s.%s' is not distributed"

OBSOLETE_ER_NDB_CREATING_TABLE
  eng "NDB: Creating %s.%s"

OBSOLETE_ER_NDB_FLUSHING_TABLE_INFO
  eng "NDB: Flushing %s.%s"

OBSOLETE_ER_NDB_CLEANING_STRAY_TABLES
  eng "NDB: Cleaning stray tables from database '%s'"

OBSOLETE_ER_NDB_DISCOVERED_MISSING_DB
  eng "NDB: Discovered missing database '%s'"

OBSOLETE_ER_NDB_DISCOVERED_REMAINING_DB
  eng "NDB: Discovered remaining database '%s'"

OBSOLETE_ER_NDB_CLUSTER_FIND_ALL_DBS_RETRY
  eng "NDB: ndbcluster_find_all_databases retry: %u - %s"

OBSOLETE_ER_NDB_CLUSTER_FIND_ALL_DBS_FAIL
  eng "NDB: ndbcluster_find_all_databases fail: %u - %s"

OBSOLETE_ER_NDB_SKIPPING_SETUP_TABLE
  eng "NDB: skipping setup table %s.%s, in state %d"

OBSOLETE_ER_NDB_FAILED_TO_SET_UP_TABLE
  eng "NDB: failed to setup table %s.%s, error: %d, %s"

OBSOLETE_ER_NDB_MISSING_FRM_DISCOVERING
  eng "NDB: missing frm for %s.%s, discovering..."

OBSOLETE_ER_NDB_MISMATCH_IN_FRM_DISCOVERING
  eng "NDB: mismatch in frm for %s.%s, discovering..."

OBSOLETE_ER_NDB_BINLOG_CLEANING_UP_SETUP_LEFTOVERS
  eng "ndb_binlog_setup: Clean up leftovers"

OBSOLETE_ER_NDB_WAITING_INFO
  eng "NDB %s: waiting max %u sec for %s %s.  epochs: (%u/%u,%u/%u,%u/%u)  injector proc_info: %s"

OBSOLETE_ER_NDB_WAITING_INFO_WITH_MAP
  eng "NDB %s: waiting max %u sec for %s %s.  epochs: (%u/%u,%u/%u,%u/%u)  injector proc_info: %s map: %x%08x"

OBSOLETE_ER_NDB_TIMEOUT_WHILE_DISTRIBUTING
  eng "NDB %s: distributing %s timed out. Ignoring..."

OBSOLETE_ER_NDB_NOT_WAITING_FOR_DISTRIBUTING
  eng "NDB %s: not waiting for distributing %s"

OBSOLETE_ER_NDB_DISTRIBUTED_INFO
  eng "NDB: distributed %s.%s(%u/%u) type: %s(%u) query: \'%s\' to %x%08x"

OBSOLETE_ER_NDB_DISTRIBUTION_COMPLETE
  eng "NDB: distribution of %s.%s(%u/%u) type: %s(%u) query: \'%s\' - complete!"

OBSOLETE_ER_NDB_SCHEMA_DISTRIBUTION_FAILED
  eng "NDB Schema dist: Data node: %d failed, subscriber bitmask %x%08x"

OBSOLETE_ER_NDB_SCHEMA_DISTRIBUTION_REPORTS_SUBSCRIBE
  eng "NDB Schema dist: Data node: %d reports subscribe from node %d, subscriber bitmask %x%08x"

OBSOLETE_ER_NDB_SCHEMA_DISTRIBUTION_REPORTS_UNSUBSCRIBE
  eng "NDB Schema dist: Data node: %d reports unsubscribe from node %d, subscriber bitmask %x%08x"

OBSOLETE_ER_NDB_BINLOG_CANT_DISCOVER_TABLE_FROM_SCHEMA_EVENT
  eng "NDB Binlog: Could not discover table '%s.%s' from binlog schema event '%s' from node %d. my_errno: %d"

OBSOLETE_ER_NDB_BINLOG_SIGNALLING_UNKNOWN_VALUE
  eng "NDB: unknown value for binlog signalling 0x%X, %s not logged"

OBSOLETE_ER_NDB_BINLOG_REPLY_TO
  eng "NDB: reply to %s.%s(%u/%u) from %s to %x%08x"

OBSOLETE_ER_NDB_BINLOG_CANT_RELEASE_SLOCK
  eng "NDB: Could not release slock on '%s.%s', Error code: %d Message: %s"

OBSOLETE_ER_NDB_CANT_FIND_TABLE
  eng "NDB schema: Could not find table '%s.%s' in NDB"

OBSOLETE_ER_NDB_DISCARDING_EVENT_NO_OBJ
  eng "NDB: Discarding event...no obj: %s (%u/%u)"

OBSOLETE_ER_NDB_DISCARDING_EVENT_ID_VERSION_MISMATCH
  eng "NDB: Discarding event...key: %s non matching id/version [%u/%u] != [%u/%u]"

OBSOLETE_ER_NDB_CLEAR_SLOCK_INFO
  eng "NDB: CLEAR_SLOCK key: %s(%u/%u) %x%08x, from %s to %x%08x"

OBSOLETE_ER_NDB_BINLOG_SKIPPING_LOCAL_TABLE
  eng "NDB Binlog: Skipping locally defined table '%s.%s' from binlog schema event '%s' from node %d."

OBSOLETE_ER_NDB_BINLOG_ONLINE_ALTER_RENAME
  eng "NDB Binlog: handling online alter/rename"

OBSOLETE_ER_NDB_BINLOG_CANT_REOPEN_SHADOW_TABLE
  eng "NDB Binlog: Failed to re-open shadow table %s.%s"

OBSOLETE_ER_NDB_BINLOG_ONLINE_ALTER_RENAME_COMPLETE
  eng "NDB Binlog: handling online alter/rename done"

OBSOLETE_ER_NDB_BINLOG_SKIPPING_DROP_OF_LOCAL_TABLE
  eng "NDB Binlog: Skipping drop of locally defined table '%s.%s' from binlog schema event '%s' from node %d. "

OBSOLETE_ER_NDB_BINLOG_SKIPPING_RENAME_OF_LOCAL_TABLE
  eng "NDB Binlog: Skipping renaming locally defined table '%s.%s' from binlog schema event '%s' from node %d. "

OBSOLETE_ER_NDB_BINLOG_SKIPPING_DROP_OF_TABLES
  eng "NDB Binlog: Skipping drop database '%s' since it contained local tables binlog schema event '%s' from node %d. "

OBSOLETE_ER_NDB_BINLOG_GOT_DIST_PRIV_EVENT_FLUSHING_PRIVILEGES
  eng "Got dist_priv event: %s, flushing privileges"

OBSOLETE_ER_NDB_BINLOG_GOT_SCHEMA_EVENT
  eng "NDB: got schema event on %s.%s(%u/%u) query: '%s' type: %s(%d) node: %u slock: %x%08x"

OBSOLETE_ER_NDB_BINLOG_SKIPPING_OLD_SCHEMA_OPERATION
  eng "NDB schema: Skipping old schema operation(RENAME_TABLE_NEW) on %s.%s"

OBSOLETE_ER_NDB_CLUSTER_FAILURE
  eng "NDB Schema dist: cluster failure at epoch %u/%u."

OBSOLETE_ER_NDB_TABLES_INITIALLY_READ_ONLY_ON_RECONNECT
  eng "NDB Binlog: ndb tables initially read only on reconnect."

OBSOLETE_ER_NDB_IGNORING_UNKNOWN_EVENT
  eng "NDB Schema dist: unknown event %u, ignoring..."

OBSOLETE_ER_NDB_BINLOG_OPENING_INDEX
  eng "NDB Binlog: Opening ndb_binlog_index: %d, '%s'"

OBSOLETE_ER_NDB_BINLOG_CANT_LOCK_NDB_BINLOG_INDEX
  eng "NDB Binlog: Unable to lock table ndb_binlog_index"

OBSOLETE_ER_NDB_BINLOG_INJECTING_RANDOM_WRITE_FAILURE
  eng "NDB Binlog: Injecting random write failure"

OBSOLETE_ER_NDB_BINLOG_CANT_WRITE_TO_NDB_BINLOG_INDEX
  eng "NDB Binlog: Failed writing to ndb_binlog_index for epoch %u/%u  orig_server_id %u orig_epoch %u/%u with error %d."

OBSOLETE_ER_NDB_BINLOG_WRITING_TO_NDB_BINLOG_INDEX
  eng "NDB Binlog: Writing row (%s) to ndb_binlog_index - %s"

OBSOLETE_ER_NDB_BINLOG_CANT_COMMIT_TO_NDB_BINLOG_INDEX
  eng "NDB Binlog: Failed committing transaction to ndb_binlog_index with error %d."

OBSOLETE_ER_NDB_BINLOG_WRITE_INDEX_FAILED_AFTER_KILL
  eng "NDB Binlog: Failed writing to ndb_binlog_index table while retrying after kill during shutdown"

OBSOLETE_ER_NDB_BINLOG_USING_SERVER_ID_0_SLAVES_WILL_NOT
  eng "NDB: server id set to zero - changes logged to bin log with server id zero will be logged with another server id by replica mysqlds"

OBSOLETE_ER_NDB_SERVER_ID_RESERVED_OR_TOO_LARGE
  eng "NDB: server id provided is too large to be represented in opt_server_id_bits or is reserved"

OBSOLETE_ER_NDB_BINLOG_REQUIRES_V2_ROW_EVENTS
  eng "NDB: --ndb-log-transaction-id requires v2 Binlog row events but server is using v1."

OBSOLETE_ER_NDB_BINLOG_STATUS_FORCING_FULL_USE_WRITE
  eng "NDB: ndb-log-apply-status forcing %s.%s to FULL USE_WRITE"

OBSOLETE_ER_NDB_BINLOG_GENERIC_MESSAGE
  eng "NDB Binlog: %s"

OBSOLETE_ER_NDB_CONFLICT_GENERIC_MESSAGE
  eng "%s"

OBSOLETE_ER_NDB_TRANS_DEPENDENCY_TRACKER_ERROR
  eng "%s"

OBSOLETE_ER_NDB_CONFLICT_FN_PARSE_ERROR
  eng "NDB Replica: Table %s.%s : Parse error on conflict fn : %s"

OBSOLETE_ER_NDB_CONFLICT_FN_SETUP_ERROR
  eng "NDB Replica: Table %s.%s : %s"

OBSOLETE_ER_NDB_BINLOG_FAILED_TO_GET_TABLE
  eng "NDB Binlog: Failed to get table %s from ndb: %s, %d"

OBSOLETE_ER_NDB_BINLOG_NOT_LOGGING
  eng "NDB Binlog: NOT logging %s"

OBSOLETE_ER_NDB_BINLOG_CREATE_TABLE_EVENT_FAILED
  eng "NDB Binlog: FAILED CREATE (DISCOVER) TABLE Event: %s"

OBSOLETE_ER_NDB_BINLOG_CREATE_TABLE_EVENT_INFO
  eng "NDB Binlog: CREATE (DISCOVER) TABLE Event: %s"

OBSOLETE_ER_NDB_BINLOG_DISCOVER_TABLE_EVENT_INFO
  eng "NDB Binlog: DISCOVER TABLE Event: %s"

OBSOLETE_ER_NDB_BINLOG_BLOB_REQUIRES_PK
  eng "NDB Binlog: logging of table %s with BLOB attribute and no PK is not supported"

OBSOLETE_ER_NDB_BINLOG_CANT_CREATE_EVENT_IN_DB
  eng "NDB Binlog: Unable to create event in database. Event: %s  Error Code: %d  Message: %s"

OBSOLETE_ER_NDB_BINLOG_CANT_CREATE_EVENT_IN_DB_AND_CANT_DROP
  eng "NDB Binlog: Unable to create event in database.  Attempt to correct with drop failed. Event: %s Error Code: %d Message: %s"

OBSOLETE_ER_NDB_BINLOG_CANT_CREATE_EVENT_IN_DB_DROPPED
  eng "NDB Binlog: Unable to create event in database.  Attempt to correct with drop ok, but create failed. Event: %s Error Code: %d Message: %s"

OBSOLETE_ER_NDB_BINLOG_DISCOVER_REUSING_OLD_EVENT_OPS
  eng "NDB Binlog: discover reusing old ev op"

OBSOLETE_ER_NDB_BINLOG_CREATING_NDBEVENTOPERATION_FAILED
  eng "NDB Binlog: Creating NdbEventOperation failed for %s"

OBSOLETE_ER_NDB_BINLOG_CANT_CREATE_BLOB
  eng "NDB Binlog: Creating NdbEventOperation blob field %u handles failed (code=%d) for %s"

OBSOLETE_ER_NDB_BINLOG_NDBEVENT_EXECUTE_FAILED
  eng "NDB Binlog: ndbevent->execute failed for %s; %d %s"

OBSOLETE_ER_NDB_CREATE_EVENT_OPS_LOGGING_INFO
  eng "NDB Binlog: logging %s (%s,%s)"

OBSOLETE_ER_NDB_BINLOG_CANT_DROP_EVENT_FROM_DB
  eng "NDB Binlog: Unable to drop event in database. Event: %s Error Code: %d Message: %s"

OBSOLETE_ER_NDB_TIMED_OUT_IN_DROP_TABLE
  eng "NDB %s: %s timed out. Ignoring..."

OBSOLETE_ER_NDB_BINLOG_UNHANDLED_ERROR_FOR_TABLE
  eng "NDB Binlog: unhandled error %d for table %s"

OBSOLETE_ER_NDB_BINLOG_CLUSTER_FAILURE
  eng "NDB Binlog: cluster failure for %s at epoch %u/%u."

OBSOLETE_ER_NDB_BINLOG_UNKNOWN_NON_DATA_EVENT
  eng "NDB Binlog: unknown non data event %d for %s. Ignoring..."

OBSOLETE_ER_NDB_BINLOG_INJECTOR_DISCARDING_ROW_EVENT_METADATA
  eng "NDB: Binlog Injector discarding row event meta data as server is using v1 row events. (%u %x)"

OBSOLETE_ER_NDB_REMAINING_OPEN_TABLES
  eng "remove_all_event_operations: Remaining open tables: "

OBSOLETE_ER_NDB_REMAINING_OPEN_TABLE_INFO
  eng "  %s.%s, use_count: %u"

OBSOLETE_ER_NDB_COULD_NOT_GET_APPLY_STATUS_SHARE
  eng "NDB: Could not get apply status share"

OBSOLETE_ER_NDB_BINLOG_SERVER_SHUTDOWN_DURING_NDB_CLUSTER_START
  eng "NDB Binlog: Server shutdown detected while waiting for ndbcluster to start..."

OBSOLETE_ER_NDB_BINLOG_CLUSTER_RESTARTED_RESET_MASTER_SUGGESTED
  eng "NDB Binlog: cluster has been restarted --initial or with older filesystem. ndb_latest_handled_binlog_epoch: %u/%u, while current epoch: %u/%u. RESET SOURCE should be issued. Resetting ndb_latest_handled_binlog_epoch."

OBSOLETE_ER_NDB_BINLOG_CLUSTER_HAS_RECONNECTED
  eng "NDB Binlog: cluster has reconnected. Changes to the database that occurred while disconnected will not be in the binlog"

OBSOLETE_ER_NDB_BINLOG_STARTING_LOG_AT_EPOCH
  eng "NDB Binlog: starting log at epoch %u/%u"

OBSOLETE_ER_NDB_BINLOG_NDB_TABLES_WRITABLE
  eng "NDB Binlog: ndb tables writable"

OBSOLETE_ER_NDB_BINLOG_SHUTDOWN_DETECTED
  eng "NDB Binlog: Server shutdown detected..."

OBSOLETE_ER_NDB_BINLOG_LOST_SCHEMA_CONNECTION_WAITING
  eng "NDB Binlog: Just lost schema connection, hanging around"

OBSOLETE_ER_NDB_BINLOG_LOST_SCHEMA_CONNECTION_CONTINUING
  eng "NDB Binlog: ...and on our way"

OBSOLETE_ER_NDB_BINLOG_ERROR_HANDLING_SCHEMA_EVENT
  eng "NDB: error %lu (%s) on handling binlog schema event"

OBSOLETE_ER_NDB_BINLOG_CANT_INJECT_APPLY_STATUS_WRITE_ROW
  eng "NDB Binlog: Failed to inject apply status write row"

OBSOLETE_ER_NDB_BINLOG_ERROR_DURING_GCI_ROLLBACK
  eng "NDB Binlog: Error during ROLLBACK of GCI %u/%u. Error: %d"

OBSOLETE_ER_NDB_BINLOG_ERROR_DURING_GCI_COMMIT
  eng "NDB Binlog: Error during COMMIT of GCI. Error: %d"

OBSOLETE_ER_NDB_BINLOG_LATEST_TRX_IN_EPOCH_NOT_IN_BINLOG
  eng "NDB Binlog: latest transaction in epoch %u/%u not in binlog as latest handled epoch is %u/%u"

OBSOLETE_ER_NDB_BINLOG_RELEASING_EXTRA_SHARE_REFERENCES
  eng "NDB Binlog: Release extra share references"

OBSOLETE_ER_NDB_BINLOG_REMAINING_OPEN_TABLES
  eng "NDB Binlog: remaining open tables: "

OBSOLETE_ER_NDB_BINLOG_REMAINING_OPEN_TABLE_INFO
  eng "  %s.%s state: %u use_count: %u"

ER_TREE_CORRUPT_PARENT_SHOULD_POINT_AT_PARENT
  eng "Wrong tree: Parent doesn't point at parent"

ER_TREE_CORRUPT_ROOT_SHOULD_BE_BLACK
  eng "Wrong tree: Root should be black"

ER_TREE_CORRUPT_2_CONSECUTIVE_REDS
  eng "Wrong tree: Found two red in a row"

ER_TREE_CORRUPT_RIGHT_IS_LEFT
  eng "Wrong tree: Found right == left"

ER_TREE_CORRUPT_INCORRECT_BLACK_COUNT
  eng "Wrong tree: Incorrect black-count: %d - %d"

ER_WRONG_COUNT_FOR_ORIGIN
  eng "Use_count: Wrong count %lu for origin %p"

ER_WRONG_COUNT_FOR_KEY
  eng "Use_count: Wrong count for key at %p, %lu should be %lu"

ER_WRONG_COUNT_OF_ELEMENTS
  eng "Wrong number of elements: %u (should be %u) for tree at %p"

ER_RPL_ERROR_READING_REPLICA_WORKER_CONFIGURATION
  eng "Error reading replica worker configuration"

OBSOLETE_ER_RPL_ERROR_WRITING_SLAVE_WORKER_CONFIGURATION
  eng "Error writing replica worker configuration"

ER_RPL_FAILED_TO_OPEN_RELAY_LOG
  eng "Failed to open relay log %s, error: %s"

ER_RPL_WORKER_CANT_READ_RELAY_LOG
  eng "Error when worker read relay log events,relay log name %s, position %llu"

ER_RPL_WORKER_CANT_FIND_NEXT_RELAY_LOG
  eng "Failed to find next relay log when retrying the transaction, current relay log is %s"

ER_RPL_MTA_REPLICA_COORDINATOR_HAS_WAITED
  eng "Multi-threaded replica: Coordinator has waited %lu times hitting replica_pending_jobs_size_max; current event size = %zu."

ER_BINLOG_FAILED_TO_WRITE_DROP_FOR_TEMP_TABLES
  eng "Failed to write the DROP statement for temporary tables to binary log"

ER_BINLOG_OOM_WRITING_DELETE_WHILE_OPENING_HEAP_TABLE
  eng "When opening HEAP table, could not allocate memory to write 'DELETE FROM `%s`.`%s`' to the binary log"

ER_FAILED_TO_REPAIR_TABLE
  eng "Couldn't repair table: %s.%s"

ER_FAILED_TO_REMOVE_TEMP_TABLE
  eng "Could not remove temporary table: '%s', error: %d"

ER_SYSTEM_TABLE_NOT_TRANSACTIONAL
  eng "System table '%.*s' is expected to be transactional."

ER_RPL_ERROR_WRITING_SOURCE_CONFIGURATION
  eng "Error writing source configuration."

ER_RPL_ERROR_READING_SOURCE_CONFIGURATION
  eng "Error reading source configuration."

ER_RPL_SSL_INFO_IN_CONNECTION_METADATA_IGNORED
  eng "SSL information in the connection metadata repository are ignored because this MySQL replica was compiled without SSL support."

ER_PLUGIN_FAILED_DEINITIALIZATION
  eng "Plugin '%s' of type %s failed deinitialization"

ER_PLUGIN_HAS_NONZERO_REFCOUNT_AFTER_DEINITIALIZATION
  eng "Plugin '%s' has ref_count=%d after deinitialization."

ER_PLUGIN_SHUTTING_DOWN_PLUGIN
  eng "Shutting down plugin '%s'"

ER_PLUGIN_REGISTRATION_FAILED
  eng "Plugin '%s' registration as a %s failed."

ER_PLUGIN_CANT_OPEN_PLUGIN_TABLE
  eng "Could not open the mysql.plugin table. Please perform the MySQL upgrade procedure."

ER_PLUGIN_CANT_LOAD
  eng "Couldn't load plugin named '%s' with soname '%s'."

ER_PLUGIN_LOAD_PARAMETER_TOO_LONG
  eng "plugin-load parameter too long"

ER_PLUGIN_FORCING_SHUTDOWN
  eng "Plugin '%s' will be forced to shutdown"

ER_PLUGIN_HAS_NONZERO_REFCOUNT_AFTER_SHUTDOWN
  eng "Plugin '%s' has ref_count=%d after shutdown."

ER_PLUGIN_UNKNOWN_VARIABLE_TYPE
  eng "Unknown variable type code 0x%x in plugin '%s'."

ER_PLUGIN_VARIABLE_SET_READ_ONLY
  eng "Server variable %s of plugin %s was forced to be read-only: string variable without update_func and PLUGIN_VAR_MEMALLOC flag"

ER_PLUGIN_VARIABLE_MISSING_NAME
  eng "Missing variable name in plugin '%s'."

ER_PLUGIN_VARIABLE_NOT_ALLOCATED_THREAD_LOCAL
  eng "Thread local variable '%s' not allocated in plugin '%s'."

ER_PLUGIN_OOM
  eng "Out of memory for plugin '%s'."

ER_PLUGIN_BAD_OPTIONS
  eng "Bad options for plugin '%s'."

ER_PLUGIN_PARSING_OPTIONS_FAILED
  eng "Parsing options for plugin '%s' failed."

ER_PLUGIN_DISABLED
  eng "Plugin '%s' is disabled."

ER_PLUGIN_HAS_CONFLICTING_SYSTEM_VARIABLES
  eng "Plugin '%s' has conflicting system variables"

ER_PLUGIN_CANT_SET_PERSISTENT_OPTIONS
  eng "Setting persistent options for plugin '%s' failed."

ER_MY_NET_WRITE_FAILED_FALLING_BACK_ON_STDERR
  eng "Failed on my_net_write, writing to stderr instead: %s"

ER_RETRYING_REPAIR_WITHOUT_QUICK
  eng "Retrying repair of: '%s' without quick"

ER_RETRYING_REPAIR_WITH_KEYCACHE
  eng "Retrying repair of: '%s' with keycache"

ER_FOUND_ROWS_WHILE_REPAIRING
  eng "Found %s of %s rows when repairing '%s'"

ER_ERROR_DURING_OPTIMIZE_TABLE
  eng "Warning: Optimize table got errno %d on %s.%s, retrying"

ER_ERROR_ENABLING_KEYS
  eng "Warning: Enabling keys got errno %d on %s.%s, retrying"

ER_CHECKING_TABLE
  eng "Checking table:   '%s'"

ER_RECOVERING_TABLE
  eng "Recovering table: '%s'"

ER_CANT_CREATE_TABLE_SHARE_FROM_FRM
  eng "Error in creating TABLE_SHARE from %s.frm file."

ER_CANT_LOCK_TABLE
  eng "Unable to acquire lock on %s.%s"

ER_CANT_ALLOC_TABLE_OBJECT
  eng "Error in allocation memory for TABLE object."

ER_CANT_CREATE_HANDLER_OBJECT_FOR_TABLE
  eng "Error in creating handler object for table %s.%s"

ER_CANT_SET_HANDLER_REFERENCE_FOR_TABLE
  eng "Error in setting handler reference for table %s.%s"

ER_CANT_LOCK_TABLESPACE
  eng "Unable to acquire lock on tablespace name %s"

ER_CANT_UPGRADE_GENERATED_COLUMNS_TO_DD
  eng "Error in processing generated columns for table %s.%s"

ER_DD_ERROR_CREATING_ENTRY
  eng "Error in Creating DD entry for %s.%s"

ER_DD_CANT_FETCH_TABLE_DATA
  eng "Error in fetching %s.%s table data from dictionary"

ER_DD_CANT_FIX_SE_DATA
  eng "Error in fixing SE data for %s.%s"

ER_DD_CANT_CREATE_SP
  eng "Error in creating stored program '%s.%s'"

ER_CANT_OPEN_DB_OPT_USING_DEFAULT_CHARSET
  eng "Unable to open db.opt file %s. Using default Character set."

ER_CANT_CREATE_CACHE_FOR_DB_OPT
  eng "Unable to intialize IO cache to open db.opt file %s. "

ER_CANT_IDENTIFY_CHARSET_USING_DEFAULT
  eng "Unable to identify the charset in %s. Using default character set."

ER_DB_OPT_NOT_FOUND_USING_DEFAULT_CHARSET
  eng "db.opt file not found for %s database. Using default Character set."

ER_EVENT_CANT_GET_TIMEZONE_FROM_FIELD
  eng "Event '%s'.'%s': invalid value in column mysql.event.time_zone."

ER_EVENT_CANT_FIND_TIMEZONE
  eng "Event '%s'.'%s': has invalid time zone value "

ER_EVENT_CANT_GET_CHARSET
  eng "Event '%s'.'%s': invalid value in column mysql.event.character_set_client."

ER_EVENT_CANT_GET_COLLATION
  eng "Event '%s'.'%s': invalid value in column mysql.event.collation_connection."

ER_EVENT_CANT_OPEN_TABLE_MYSQL_EVENT
  eng "Failed to open mysql.event Table."

ER_CANT_PARSE_STORED_ROUTINE_BODY
  eng "Parsing '%s.%s' routine body failed.%s"

ER_CANT_OPEN_TABLE_MYSQL_PROC
  eng "Failed to open mysql.proc Table."

ER_CANT_READ_TABLE_MYSQL_PROC
  eng "Failed to read mysql.proc table."

ER_FILE_EXISTS_DURING_UPGRADE
  eng "Found %s file in mysql schema. DD will create .ibd file with same name. Please rename table and start upgrade process again."

ER_CANT_OPEN_DATADIR_AFTER_UPGRADE_FAILURE
  eng "Unable to open the data directory %s during clean up after upgrade failed"

ER_CANT_SET_PATH_FOR
  eng "Failed to set path %s"

ER_CANT_OPEN_DIR
  eng "Failed to open dir %s"

OBSOLETE_ER_NDB_CLUSTER_CONNECTION_POOL_NODEIDS
  eng "NDB: Found empty nodeid specified in --ndb-cluster-connection-pool-nodeids='%s'."

OBSOLETE_ER_NDB_CANT_PARSE_NDB_CLUSTER_CONNECTION_POOL_NODEIDS
  eng "NDB: Could not parse '%s' in --ndb-cluster-connection-pool-nodeids='%s'."

OBSOLETE_ER_NDB_INVALID_CLUSTER_CONNECTION_POOL_NODEIDS
  eng "NDB: Invalid nodeid %d in --ndb-cluster-connection-pool-nodeids='%s'."

OBSOLETE_ER_NDB_DUPLICATE_CLUSTER_CONNECTION_POOL_NODEIDS
  eng "NDB: Found duplicate nodeid %d in --ndb-cluster-connection-pool-nodeids='%s'."

OBSOLETE_ER_NDB_POOL_SIZE_CLUSTER_CONNECTION_POOL_NODEIDS
  eng "NDB: The size of the cluster connection pool must be equal to the number of nodeids in --ndb-cluster-connection-pool-nodeids='%s'."

OBSOLETE_ER_NDB_NODEID_NOT_FIRST_CONNECTION_POOL_NODEIDS
  eng "NDB: The nodeid specified by --ndb-nodeid must be equal to the first nodeid in --ndb-cluster-connection-pool-nodeids='%s'."

OBSOLETE_ER_NDB_USING_NODEID
  eng "NDB: using nodeid %u"

OBSOLETE_ER_NDB_CANT_ALLOC_GLOBAL_NDB_CLUSTER_CONNECTION
  eng "NDB: failed to allocate global ndb cluster connection"

OBSOLETE_ER_NDB_CANT_ALLOC_GLOBAL_NDB_OBJECT
  eng "NDB: failed to allocate global ndb object"

OBSOLETE_ER_NDB_USING_NODEID_LIST
  eng "NDB[%u]: using nodeid %u"

OBSOLETE_ER_NDB_CANT_ALLOC_NDB_CLUSTER_CONNECTION
  eng "NDB[%u]: failed to allocate cluster connect object"

OBSOLETE_ER_NDB_STARTING_CONNECT_THREAD
  eng "NDB[%u]: starting connect thread"

OBSOLETE_ER_NDB_NODE_INFO
  eng "NDB[%u]: NodeID: %d, %s"

OBSOLETE_ER_NDB_CANT_START_CONNECT_THREAD
  eng "NDB[%u]: failed to start connect thread"

OBSOLETE_ER_NDB_GENERIC_ERROR
  eng "NDB: error (%u) %s"

OBSOLETE_ER_NDB_CPU_MASK_TOO_SHORT
  eng "Ignored receive thread CPU mask, mask too short, %u CPUs needed in mask, only %u CPUs provided"

ER_EVENT_ERROR_CREATING_QUERY_TO_WRITE_TO_BINLOG
  eng "Event Error: An error occurred while creating query string, before writing it into binary log."

ER_EVENT_SCHEDULER_ERROR_LOADING_FROM_DB
  eng "Event Scheduler: Error while loading from disk."

ER_EVENT_SCHEDULER_ERROR_GETTING_EVENT_OBJECT
  eng "Event Scheduler: Error getting event object."

ER_EVENT_SCHEDULER_GOT_BAD_DATA_FROM_TABLE
  eng "Event Scheduler: Error while loading events from mysql.events.The table probably contains bad data or is corrupted"

ER_EVENT_CANT_GET_LOCK_FOR_DROPPING_EVENT
  eng "Unable to obtain lock for dropping event %s from schema %s"

ER_EVENT_UNABLE_TO_DROP_EVENT
  eng "Unable to drop event %s from schema %s"

OBSOLETE_ER_BINLOG_ATTACHING_THREAD_MEMORY_FINALLY_AVAILABLE
  eng "Server overcomes the temporary 'out of memory' in '%d' tries while attaching to session thread during the group commit phase."

ER_BINLOG_CANT_RESIZE_CACHE
  eng "Unable to resize binlog IOCACHE auxiliary file"

ER_BINLOG_FILE_BEING_READ_NOT_PURGED
  eng "file %s was not purged because it was being read by thread number %u"

ER_BINLOG_IO_ERROR_READING_HEADER
  eng "I/O error reading the header from the binary log, errno=%d, io cache code=%d"

OBSOLETE_ER_BINLOG_CANT_OPEN_LOG
  eng "Failed to open log (file '%s', errno %d)"

OBSOLETE_ER_BINLOG_CANT_CREATE_CACHE_FOR_LOG
  eng "Failed to create a cache on log (file '%s')"

ER_BINLOG_FILE_EXTENSION_NUMBER_EXHAUSTED
  eng "Log filename extension number exhausted: %06lu. Please fix this by archiving old logs and updating the index files."

ER_BINLOG_FILE_NAME_TOO_LONG
  eng "Log filename too large: %s%s (%zu). Please fix this by archiving old logs and updating the index files."

ER_BINLOG_FILE_EXTENSION_NUMBER_RUNNING_LOW
  eng "Next log extension: %lu. Remaining log filename extensions: %lu. Please consider archiving some logs."

ER_BINLOG_CANT_OPEN_FOR_LOGGING
  eng "Could not open %s for logging (error %d). Turning logging off for the whole duration of the MySQL server process. To turn it on again: fix the cause, shutdown the MySQL server and restart it."

ER_BINLOG_FAILED_TO_SYNC_INDEX_FILE
  eng "MYSQL_BIN_LOG::open_index_file failed to sync the index file."

ER_BINLOG_ERROR_READING_GTIDS_FROM_RELAY_LOG
  eng "Error reading GTIDs from relaylog: %d"

ER_BINLOG_EVENTS_READ_FROM_APPLIER_METADATA
  eng "%lu events read in relaylog file '%s' for updating Retrieved_Gtid_Set and/or IO thread transaction parser state."

ER_BINLOG_ERROR_READING_GTIDS_FROM_BINARY_LOG
  eng "Error reading GTIDs from binary log: %d"

ER_BINLOG_EVENTS_READ_FROM_BINLOG_INFO
  eng "Read %lu events from binary log file '%s' to determine the GTIDs purged from binary logs."

ER_BINLOG_CANT_GENERATE_NEW_FILE_NAME
  eng "MYSQL_BIN_LOG::open failed to generate new file name."

ER_BINLOG_FAILED_TO_SYNC_INDEX_FILE_IN_OPEN
  eng "MYSQL_BIN_LOG::open failed to sync the index file."

ER_BINLOG_CANT_USE_FOR_LOGGING
  eng "Could not use %s for logging (error %d). Turning logging off for the whole duration of the MySQL server process. To turn it on again: fix the cause, shutdown the MySQL server and restart it."

ER_BINLOG_FAILED_TO_CLOSE_INDEX_FILE_WHILE_REBUILDING
  eng "While rebuilding index file %s: Failed to close the index file."

ER_BINLOG_FAILED_TO_DELETE_INDEX_FILE_WHILE_REBUILDING
  eng "While rebuilding index file %s: Failed to delete the existing index file. It could be that file is being used by some other process."

ER_BINLOG_FAILED_TO_RENAME_INDEX_FILE_WHILE_REBUILDING
  eng "While rebuilding index file %s: Failed to rename the new index file to the existing index file."

ER_BINLOG_FAILED_TO_OPEN_INDEX_FILE_AFTER_REBUILDING
  eng "After rebuilding the index file %s: Failed to open the index file."

ER_BINLOG_CANT_APPEND_LOG_TO_TMP_INDEX
  eng "MYSQL_BIN_LOG::add_log_to_index failed to append log file name: %s, to crash safe index file."

ER_BINLOG_CANT_LOCATE_OLD_BINLOG_OR_RELAY_LOG_FILES
  eng "Failed to locate old binlog or relay log files"

ER_BINLOG_CANT_DELETE_FILE
  eng "Failed to delete file '%s'"

ER_BINLOG_CANT_SET_TMP_INDEX_NAME
  eng "MYSQL_BIN_LOG::set_crash_safe_index_file_name failed to set file name."

ER_BINLOG_FAILED_TO_OPEN_TEMPORARY_INDEX_FILE
  eng "MYSQL_BIN_LOG::open_crash_safe_index_file failed to open temporary index file."

OBSOLETE_ER_BINLOG_ERROR_GETTING_NEXT_LOG_FROM_INDEX
  eng "next log error: %d  offset: %s  log: %s included: %d"

ER_BINLOG_CANT_OPEN_TMP_INDEX
  eng "%s failed to open the crash safe index file."

ER_BINLOG_CANT_COPY_INDEX_TO_TMP
  eng "%s failed to copy index file to crash safe index file."

ER_BINLOG_CANT_CLOSE_TMP_INDEX
  eng "%s failed to close the crash safe index file."

ER_BINLOG_CANT_MOVE_TMP_TO_INDEX
  eng "%s failed to move crash safe index file to index file."

ER_BINLOG_PURGE_LOGS_CALLED_WITH_FILE_NOT_IN_INDEX
  eng "MYSQL_BIN_LOG::purge_logs was called with file %s not listed in the index."

ER_BINLOG_PURGE_LOGS_CANT_SYNC_INDEX_FILE
  eng "MYSQL_BIN_LOG::purge_logs failed to sync the index file."

ER_BINLOG_PURGE_LOGS_CANT_COPY_TO_REGISTER_FILE
  eng "MYSQL_BIN_LOG::purge_logs failed to copy %s to register file."

ER_BINLOG_PURGE_LOGS_CANT_FLUSH_REGISTER_FILE
  eng "MYSQL_BIN_LOG::purge_logs failed to flush register file."

ER_BINLOG_PURGE_LOGS_CANT_UPDATE_INDEX_FILE
  eng "MYSQL_BIN_LOG::purge_logs failed to update the index file"

ER_BINLOG_PURGE_LOGS_FAILED_TO_PURGE_LOG
  eng "MYSQL_BIN_LOG::purge_logs failed to process registered files that would be purged."

ER_BINLOG_FAILED_TO_SET_PURGE_INDEX_FILE_NAME
  eng "MYSQL_BIN_LOG::set_purge_index_file_name failed to set file name."

ER_BINLOG_FAILED_TO_OPEN_REGISTER_FILE
  eng "MYSQL_BIN_LOG::open_purge_index_file failed to open register file."

ER_BINLOG_FAILED_TO_REINIT_REGISTER_FILE
  eng "MYSQL_BIN_LOG::purge_index_entry failed to reinit register file for read"

ER_BINLOG_FAILED_TO_READ_REGISTER_FILE
  eng "MYSQL_BIN_LOG::purge_index_entry error %d reading from register file."

ER_CANT_STAT_FILE
  eng "Failed to execute mysql_file_stat on file '%s'"

ER_BINLOG_CANT_DELETE_LOG_FILE_DOES_INDEX_MATCH_FILES
  eng "Failed to delete log file '%s'; consider examining correspondence of your binlog index file to the actual binlog files"

ER_BINLOG_CANT_DELETE_FILE_AND_READ_BINLOG_INDEX
  eng "Failed to delete file '%s' and read the binlog index file"

ER_BINLOG_FAILED_TO_DELETE_LOG_FILE
  eng "Failed to delete log file '%s'"

ER_BINLOG_LOGGING_INCIDENT_TO_STOP_REPLICAS
  eng "%s An incident event has been written to the binary log which will stop the replicas."

ER_BINLOG_CANT_FIND_LOG_IN_INDEX
  eng "find_log_pos() failed (error: %d)"

ER_BINLOG_RECOVERING_AFTER_CRASH_USING
  eng "Recovering after a crash using %s"

ER_BINLOG_CANT_OPEN_CRASHED_BINLOG
  eng "Failed to open the crashed binlog file when source server is recovering it."

ER_BINLOG_CANT_TRIM_CRASHED_BINLOG
  eng "Failed to trim the crashed binlog file when source server is recovering it."

ER_BINLOG_CRASHED_BINLOG_TRIMMED
  eng "Crashed binlog file %s size is %llu, but recovered up to %llu. Binlog trimmed to %llu bytes."

ER_BINLOG_CANT_CLEAR_IN_USE_FLAG_FOR_CRASHED_BINLOG
  eng "Failed to clear LOG_EVENT_BINLOG_IN_USE_F for the crashed binlog file when source server is recovering it."

ER_BINLOG_FAILED_TO_RUN_AFTER_SYNC_HOOK
  eng "Failed to run 'after_sync' hooks"

ER_TURNING_LOGGING_OFF_FOR_THE_DURATION
  eng "%s Hence turning logging off for the whole duration of the MySQL server process. To turn it on again: fix the cause, shutdown the MySQL server and restart it."

ER_BINLOG_FAILED_TO_RUN_AFTER_FLUSH_HOOK
  eng "Failed to run 'after_flush' hooks"

OBSOLETE_ER_BINLOG_CRASH_RECOVERY_FAILED
  eng "Crash recovery failed. Either correct the problem (if it's, for example, out of memory error) and restart, or delete (or rename) binary log and start mysqld with --tc-heuristic-recover={commit|rollback}"

ER_BINLOG_WARNING_SUPPRESSED
  eng "The following warning was suppressed %d times during the last %d seconds in the error log"

ER_NDB_LOG_ENTRY
  eng "NDB: %s"

ER_NDB_LOG_ENTRY_WITH_PREFIX
  eng "NDB %s: %s"

OBSOLETE_ER_NDB_BINLOG_CANT_CREATE_PURGE_THD
  eng "NDB: Unable to purge %s.%s File=%s (failed to setup thd)"

ER_INNODB_UNKNOWN_COLLATION
  eng "Unknown collation #%lu."

ER_INNODB_INVALID_LOG_GROUP_HOME_DIR
  eng "syntax error in innodb_log_group_home_dir"

ER_INNODB_INVALID_INNODB_UNDO_DIRECTORY
  eng "syntax error in innodb_undo_directory"

ER_INNODB_ILLEGAL_COLON_IN_POOL
  eng "InnoDB: innodb_buffer_pool_filename cannot have colon (:) in the file name."

ER_INNODB_INVALID_PAGE_SIZE
  eng "InnoDB: Invalid page size=%lu."

ER_INNODB_DIRTY_WATER_MARK_NOT_LOW
  eng "InnoDB: innodb_max_dirty_pages_pct_lwm cannot be set higher than innodb_max_dirty_pages_pct. Setting innodb_max_dirty_pages_pct_lwm to %lf"

ER_INNODB_IO_CAPACITY_EXCEEDS_MAX
  eng "InnoDB: innodb_io_capacity cannot be set higher than innodb_io_capacity_max. Setting innodb_io_capacity to %lu"

ER_INNODB_FILES_SAME
  eng "%s and %s file names seem to be the same."

ER_INNODB_UNREGISTERED_TRX_ACTIVE
  eng "Transaction not registered for MySQL 2PC, but transaction is active"

ER_INNODB_CLOSING_CONNECTION_ROLLS_BACK
  eng "MySQL is closing a connection that has an active InnoDB transaction. %llu row modifications will roll back."

ER_INNODB_TRX_XLATION_TABLE_OOM
  eng "InnoDB: fail to allocate memory for index translation table. Number of Index:%lu, array size:%lu"

ER_INNODB_CANT_FIND_INDEX_IN_INNODB_DD
  eng "Cannot find index %s in InnoDB index dictionary."

ER_INNODB_INDEX_COLUMN_INFO_UNLIKE_MYSQLS
  eng "Found index %s whose column info does not match that of MySQL."

OBSOLETE_ER_INNODB_CANT_OPEN_TABLE
  eng "Failed to open table %s."

ER_INNODB_CANT_BUILD_INDEX_XLATION_TABLE_FOR
  eng "Build InnoDB index translation table for Table %s failed"

ER_INNODB_PK_NOT_IN_MYSQL
  eng "Table %s has a primary key in InnoDB data dictionary, but not in MySQL!"

ER_INNODB_PK_ONLY_IN_MYSQL
  eng "Table %s has no primary key in InnoDB data dictionary, but has one in MySQL! If you created the table with a MySQL version < 3.23.54 and did not define a primary key, but defined a unique key with all non-NULL columns, then MySQL internally treats that key as the primary key. You can fix this error by dump + DROP + CREATE + reimport of the table."

ER_INNODB_CLUSTERED_INDEX_PRIVATE
  eng "Table %s key_used_on_scan is %lu even though there is no primary key inside InnoDB."

OBSOLETE_ER_INNODB_PARTITION_TABLE_LOWERCASED
  eng "Partition table %s opened after converting to lower case. The table may have been moved from a case-insensitive file system. Please recreate the table in the current file system."

ER_ERRMSG_REPLACEMENT_DODGY
  eng "Cannot replace error message (%s,%s,%s) \"%s\" with \"%s\"; wrong number or type of %% subsitutions."

ER_ERRMSG_REPLACEMENTS_FAILED
  eng "Table for error message replacements could not be found or read, or one or more replacements could not be applied."

ER_NPIPE_CANT_CREATE
  eng "%s: %s"

ER_PARTITION_MOVE_CREATED_DUPLICATE_ROW_PLEASE_FIX
  eng "Table '%-192s': Delete from part %d failed with error %d. But it was already inserted into part %d, when moving the misplaced row! Please manually fix the duplicate row: %s"

ER_AUDIT_CANT_ABORT_COMMAND
  eng "Command '%s' cannot be aborted. The trigger error was (%d) [%s]: %s"

ER_AUDIT_CANT_ABORT_EVENT
  eng "Event '%s' cannot be aborted. The trigger error was (%d) [%s]: %s"

ER_AUDIT_WARNING
  eng "%s. The trigger error was (%d) [%s]: %s"

OBSOLETE_ER_NDB_NUMBER_OF_CHANNELS
  eng "Replica SQL: Configuration with number of replication sources = %u' is not supported when applying to Ndb"

OBSOLETE_ER_NDB_REPLICA_PARALLEL_WORKERS
  eng "Replica SQL: Configuration 'replica_parallel_workers = %lu' is not supported when applying to Ndb"

OBSOLETE_ER_NDB_DISTRIBUTING_ERR
  eng "NDB %s: distributing %s err: %u"

ER_RPL_REPLICA_INSECURE_CHANGE_SOURCE
  eng "Storing MySQL user name or password information in the connection metadata repository is not secure and is therefore not recommended. Please consider using the USER and PASSWORD connection options for START REPLICA; see the 'START REPLICA Syntax' in the MySQL Manual for more information."

OBSOLETE_ER_RPL_SLAVE_FLUSH_RELAY_LOGS_NOT_ALLOWED
  eng "FLUSH RELAY LOGS cannot be performed on channel '%-.192s'."

ER_RPL_REPLICA_INCORRECT_CHANNEL
  eng "Replica channel '%s' does not exist."

ER_FAILED_TO_FIND_DL_ENTRY
  eng "Can't find symbol '%-.128s' in library."

ER_FAILED_TO_OPEN_SHARED_LIBRARY
  eng "Can't open shared library '%-.192s' (errno: %d %-.128s)."

ER_THREAD_PRIORITY_IGNORED
  eng "Thread priority attribute setting in Resource Group SQL shall be ignored due to unsupported platform or insufficient privilege."

ER_BINLOG_CACHE_SIZE_TOO_LARGE
  eng "Option binlog_cache_size (%lu) is greater than max_binlog_cache_size (%lu); setting binlog_cache_size equal to max_binlog_cache_size."

ER_BINLOG_STMT_CACHE_SIZE_TOO_LARGE
  eng "Option binlog_stmt_cache_size (%lu) is greater than max_binlog_stmt_cache_size (%lu); setting binlog_stmt_cache_size equal to max_binlog_stmt_cache_size."

ER_FAILED_TO_GENERATE_UNIQUE_LOGFILE
  eng "Can't generate a unique log-filename %-.200s.(1-999)."

ER_FAILED_TO_READ_FILE
  eng "Error reading file '%-.200s' (errno: %d - %s)"

ER_FAILED_TO_WRITE_TO_FILE
  eng "Error writing file '%-.200s' (errno: %d - %s)"

ER_BINLOG_UNSAFE_MESSAGE_AND_STATEMENT
  eng "%s Statement: %s"

ER_FORCE_CLOSE_THREAD
  eng "%s: Forcing close of thread %ld  user: '%-.48s'."

ER_SERVER_SHUTDOWN_COMPLETE
  eng "%s: Shutdown complete (mysqld %s)  %s."

ER_RPL_CANT_HAVE_SAME_BASENAME
  eng "Cannot have same base name '%s' for both binary and relay logs. Please check %s (default '%s' if --log-bin option is not used, default '%s' if --log-bin option is used without argument) and %s (default '%s') options to ensure they do not conflict."

ER_RPL_GTID_MODE_REQUIRES_ENFORCE_GTID_CONSISTENCY_ON
  eng "GTID_MODE = ON requires ENFORCE_GTID_CONSISTENCY = ON."

ER_WARN_NO_SERVERID_SPECIFIED
  eng "You have not provided a mandatory server-id. Servers in a replication topology must have unique server-ids. Please refer to the proper server start-up parameters documentation."

ER_ABORTING_USER_CONNECTION
  eng "Aborted connection %u to db: '%-.192s' user: '%-.48s' host: '%-.255s' (%-.64s)."

ER_SQL_MODE_MERGED_WITH_STRICT_MODE
  eng "'NO_ZERO_DATE', 'NO_ZERO_IN_DATE' and 'ERROR_FOR_DIVISION_BY_ZERO' sql modes should be used with strict mode. They will be merged with strict mode in a future release."

ER_GTID_PURGED_WAS_UPDATED
  eng "@@GLOBAL.GTID_PURGED was changed from '%s' to '%s'."

ER_GTID_EXECUTED_WAS_UPDATED
  eng "@@GLOBAL.GTID_EXECUTED was changed from '%s' to '%s'."

ER_DEPRECATE_MSG_WITH_REPLACEMENT
  eng "'%s' is deprecated and will be removed in a future release. Please use %s instead."

ER_TRG_CREATION_CTX_NOT_SET
  eng "Triggers for table `%-.64s`.`%-.64s` have no creation context"

ER_FILE_HAS_OLD_FORMAT
  eng "'%-.192s' has an old format, you should re-create the '%s' object(s)"

ER_VIEW_CREATION_CTX_NOT_SET
  eng "View `%-.64s`.`%-.64s` has no creation context"

OBSOLETE_ER_TABLE_NAME_CAUSES_TOO_LONG_PATH
  eng "Long database name and identifier for object resulted in a path length too long for table '%s'. Please check the path limit for your OS."

ER_TABLE_UPGRADE_REQUIRED
  eng "Table upgrade required. Please do \"REPAIR TABLE `%-.64s`\" or dump/reload to fix it!"

ER_GET_ERRNO_FROM_STORAGE_ENGINE
  eng "Got error %d - '%-.192s' from storage engine."

ER_ACCESS_DENIED_ERROR_WITHOUT_PASSWORD
  eng "Access denied for user '%-.48s'@'%-.64s'"

ER_ACCESS_DENIED_ERROR_WITH_PASSWORD
  eng "Access denied for user '%-.48s'@'%-.64s' (using password: %s)"

ER_ACCESS_DENIED_FOR_USER_ACCOUNT_LOCKED
  eng "Access denied for user '%-.48s'@'%-.64s'. Account is locked."

OBSOLETE_ER_MUST_CHANGE_EXPIRED_PASSWORD
  eng "Your password has expired. To log in you must change it using a client that supports expired passwords."

ER_SYSTEM_TABLES_NOT_SUPPORTED_BY_STORAGE_ENGINE
  eng "Storage engine '%s' does not support system tables. [%s.%s]."

OBSOLETE_ER_FILESORT_TERMINATED
  eng "Sort aborted"

ER_SERVER_STARTUP_MSG
  eng "%s: ready for connections. Version: '%s'  socket: '%s'  port: %d  %s."

ER_FAILED_TO_FIND_LOCALE_NAME
  eng "Unknown locale: '%-.64s'."

ER_FAILED_TO_FIND_COLLATION_NAME
  eng "Unknown collation: '%-.64s'."

ER_SERVER_OUT_OF_RESOURCES
  eng "Out of memory; check if mysqld or some other process uses all available memory; if not, you may have to use 'ulimit' to allow mysqld to use more memory or you can add more swap space"

ER_SERVER_OUTOFMEMORY
  eng "Out of memory; restart server and try again (needed %d bytes)"

ER_INVALID_COLLATION_FOR_CHARSET
  eng "COLLATION '%s' is not valid for CHARACTER SET '%s'"

ER_CANT_START_ERROR_LOG_SERVICE
  eng "Failed to set %s at or around \"%s\" -- service is valid, but can not be initialized; please check its configuration and make sure it can read its input(s) and write to its output(s)."

ER_CREATING_NEW_UUID_FIRST_START
  eng "Generating a new UUID: %s."

ER_FAILED_TO_GET_ABSOLUTE_PATH
  eng "Failed to get absolute path of program executable %s"

ER_PERFSCHEMA_COMPONENTS_INFRASTRUCTURE_BOOTSTRAP
  eng "Failed to bootstrap performance schema components infrastructure."

ER_PERFSCHEMA_COMPONENTS_INFRASTRUCTURE_SHUTDOWN
  eng "Failed to deinit performance schema components infrastructure."

ER_DUP_FD_OPEN_FAILED
  eng "Could not open duplicate fd for %s: %s."

ER_SYSTEM_VIEW_INIT_FAILED
  eng "System views initialization failed."

ER_RESOURCE_GROUP_POST_INIT_FAILED
  eng "Resource group post initialization failed."

ER_RESOURCE_GROUP_SUBSYSTEM_INIT_FAILED
  eng "Resource Group subsystem initialization failed."

ER_FAILED_START_MYSQLD_DAEMON
  eng "Failed to start mysqld daemon. Check mysqld error log."

ER_CANNOT_CHANGE_TO_ROOT_DIR
  eng "Cannot change to root directory: %s."

ER_PERSISTENT_PRIVILEGES_BOOTSTRAP
  eng "Failed to bootstrap persistent privileges."

ER_BASEDIR_SET_TO
  eng "Basedir set to %s."

ER_RPL_FILTER_ADD_WILD_DO_TABLE_FAILED
  eng "Could not add wild do table rule '%s'!"

ER_RPL_FILTER_ADD_WILD_IGNORE_TABLE_FAILED
  eng "Could not add wild ignore table rule '%s'!"

ER_PRIVILEGE_SYSTEM_INIT_FAILED
  eng "The privilege system failed to initialize correctly. For complete instructions on how to upgrade MySQL to a new version please see the 'Upgrading MySQL' section from the MySQL manual."

ER_CANNOT_SET_LOG_ERROR_SERVICES
  eng "Cannot set services \"%s\" requested in --log-error-services, using defaults."

ER_PERFSCHEMA_TABLES_INIT_FAILED
  eng "Performance schema tables initialization failed."

ER_TX_EXTRACTION_ALGORITHM_FOR_BINLOG_TX_DEPEDENCY_TRACKING
  eng "The transaction_write_set_extraction must be set to %s when binlog_transaction_dependency_tracking is %s."

OBSOLETE_ER_INVALID_REPLICATION_TIMESTAMPS
  eng "Invalid replication timestamps: original commit timestamp is more recent than the immediate commit timestamp. This may be an issue if delayed replication is active. Make sure that servers have their clocks set to the correct time. No further message will be emitted until after timestamps become valid again."

OBSOLETE_ER_RPL_TIMESTAMPS_RETURNED_TO_NORMAL
  eng "The replication timestamps have returned to normal values."

ER_BINLOG_FILE_OPEN_FAILED
  eng "%s."

ER_BINLOG_EVENT_WRITE_TO_STMT_CACHE_FAILED
  eng "Failed to write an incident event into stmt_cache."

ER_REPLICA_RELAY_LOG_TRUNCATE_INFO
  eng "Relaylog file %s size was %llu, but was truncated at %llu."

ER_REPLICA_RELAY_LOG_PURGE_FAILED
  eng "Unable to purge relay log files. %s:%s."

ER_RPL_REPLICA_FILTER_CREATE_FAILED
  eng "Replica: failed in creating filter for channel '%s'."

ER_RPL_REPLICA_GLOBAL_FILTERS_COPY_FAILED
  eng "Replica: failed in copying the global filters to its own per-channel filters on configuration for channel '%s'."

ER_RPL_REPLICA_RESET_FILTER_OPTIONS
  eng "There are per-channel replication filter(s) configured for channel '%.192s' which does not exist. The filter(s) have been discarded."

ER_MISSING_GRANT_SYSTEM_TABLE
  eng "The system table mysql.global_grants is missing. Please perform the MySQL upgrade procedure."

ER_MISSING_ACL_SYSTEM_TABLE
  eng "ACL table mysql.%.*s missing. Some operations may fail."

ER_ANONYMOUS_AUTH_ID_NOT_ALLOWED_IN_MANDATORY_ROLES
  eng "Can't set mandatory_role %s@%s: Anonymous authorization IDs are not allowed as roles."

ER_UNKNOWN_AUTH_ID_IN_MANDATORY_ROLE
  eng "Can't set mandatory_role: There's no such authorization ID %s@%s."

ER_WRITE_ROW_TO_PARTITION_FAILED
  eng "Table '%-192s' failed to move/insert a row from part %d into part %d: %s."

ER_RESOURCE_GROUP_METADATA_UPDATE_SKIPPED
  eng "Skipped updating resource group metadata in InnoDB read only mode."

ER_FAILED_TO_PERSIST_RESOURCE_GROUP_METADATA
  eng "Failed to persist resource group %s to Data Dictionary."

ER_FAILED_TO_DESERIALIZE_RESOURCE_GROUP
  eng "Failed to deserialize resource group %s."

ER_FAILED_TO_UPDATE_RESOURCE_GROUP
  eng "Update of resource group %s failed."

ER_RESOURCE_GROUP_VALIDATION_FAILED
  eng "Validation of resource group %s failed. Resource group is disabled."

ER_FAILED_TO_ALLOCATE_MEMORY_FOR_RESOURCE_GROUP
  eng "Unable to allocate memory for Resource Group %s."

ER_FAILED_TO_ALLOCATE_MEMORY_FOR_RESOURCE_GROUP_HASH
  eng "Failed to allocate memory for resource group hash."

ER_FAILED_TO_ADD_RESOURCE_GROUP_TO_MAP
  eng "Failed to add resource group %s to resource group map."

ER_RESOURCE_GROUP_IS_DISABLED
  eng "Resource group feature is disabled. (Server is compiled with DISABLE_PSI_THREAD)."

ER_FAILED_TO_APPLY_RESOURCE_GROUP_CONTROLLER
  eng "Unable to apply resource group controller %s."

ER_FAILED_TO_ACQUIRE_LOCK_ON_RESOURCE_GROUP
  eng "Unable to acquire lock on the resource group %s. Hint to switch resource group shall be ignored."

ER_PFS_NOTIFICATION_FUNCTION_REGISTER_FAILED
  eng "PFS %s notification function registration failed."

ER_RES_GRP_SET_THR_AFFINITY_FAILED
  eng "Unable to bind thread id %llu to cpu id %u (error code %d - %-.192s)."

ER_RES_GRP_SET_THR_AFFINITY_TO_CPUS_FAILED
  eng "Unable to bind thread id %llu to cpu ids (error code %d - %-.192s)."

ER_RES_GRP_THD_UNBIND_FROM_CPU_FAILED
  eng "Unbind thread id %llu failed. (error code %d - %-.192s)."

ER_RES_GRP_SET_THREAD_PRIORITY_FAILED
  eng "Setting thread priority %d to thread id %llu failed. (error code %d - %-.192s)."

ER_RES_GRP_FAILED_TO_DETERMINE_NICE_CAPABILITY
  eng "Unable to determine CAP_SYS_NICE capability."

ER_RES_GRP_FAILED_TO_GET_THREAD_HANDLE
  eng "%s failed: Failed to get handle for thread %llu."

ER_RES_GRP_GET_THREAD_PRIO_NOT_SUPPORTED
  eng "Retrieval of thread priority unsupported on %s."

ER_RES_GRP_FAILED_DETERMINE_CPU_COUNT
  eng "Unable to determine the number of CPUs."

ER_RES_GRP_FEATURE_NOT_AVAILABLE
  eng "Resource group feature shall not be available. Incompatible thread handling option."

ER_RES_GRP_INVALID_THREAD_PRIORITY
  eng "Invalid thread priority %d for a %s resource group. Allowed range is [%d, %d]."

ER_RES_GRP_SOLARIS_PROCESSOR_BIND_TO_CPUID_FAILED
  eng "bind_to_cpu failed: processor_bind for cpuid %u failed (error code %d - %-.192s)."

ER_RES_GRP_SOLARIS_PROCESSOR_BIND_TO_THREAD_FAILED
  eng "bind_to_cpu failed: processor_bind for thread %%llx with cpu id %u (error code %d - %-.192s)."

ER_RES_GRP_SOLARIS_PROCESSOR_AFFINITY_FAILED
  eng "%s failed: processor_affinity failed (error code %d - %-.192s)."

ER_DD_UPGRADE_RENAME_IDX_STATS_FILE_FAILED
  eng "Error in renaming mysql_index_stats.ibd."

ER_DD_UPGRADE_DD_OPEN_FAILED
  eng "Error in opening data directory %s."

ER_DD_UPGRADE_FAILED_TO_FETCH_TABLESPACES
  eng "Error in fetching list of tablespaces."

ER_DD_UPGRADE_FAILED_TO_ACQUIRE_TABLESPACE
  eng "Error in acquiring Tablespace for SDI insertion %s."

ER_DD_UPGRADE_FAILED_TO_RESOLVE_TABLESPACE_ENGINE
  eng "Error in resolving Engine name for tablespace %s with engine %s."

ER_FAILED_TO_CREATE_SDI_FOR_TABLESPACE
  eng "Error in creating SDI for %s tablespace."

ER_FAILED_TO_STORE_SDI_FOR_TABLESPACE
  eng "Error in storing SDI for %s tablespace."

ER_DD_UPGRADE_FAILED_TO_FETCH_TABLES
  eng "Error in fetching list of tables."

ER_DD_UPGRADE_DD_POPULATED
  eng "Finished populating Data Dictionary tables with data."

ER_DD_UPGRADE_INFO_FILE_OPEN_FAILED
  eng "Could not open the upgrade info file '%s' in the MySQL servers datadir, errno: %d."

ER_DD_UPGRADE_INFO_FILE_CLOSE_FAILED
  eng "Could not close the upgrade info file '%s' in the MySQL servers datadir, errno: %d."

ER_DD_UPGRADE_TABLESPACE_MIGRATION_FAILED
  eng "Got error %d from SE while migrating tablespaces."

ER_DD_UPGRADE_FAILED_TO_CREATE_TABLE_STATS
  eng "Error in creating TABLE statistics entry. Fix statistics data by using ANALYZE command."

ER_DD_UPGRADE_TABLE_STATS_MIGRATE_COMPLETED
  eng "Finished migrating TABLE statistics data."

ER_DD_UPGRADE_FAILED_TO_CREATE_INDEX_STATS
  eng "Error in creating Index statistics entry. Fix statistics data by using ANALYZE command."

ER_DD_UPGRADE_INDEX_STATS_MIGRATE_COMPLETED
  eng "Finished migrating INDEX statistics data."

ER_DD_UPGRADE_FAILED_FIND_VALID_DATA_DIR
  eng "Failed to find valid data directory."

ER_DD_UPGRADE_START
  eng "Starting upgrade of data directory."

ER_DD_UPGRADE_FAILED_INIT_DD_SE
  eng "Failed to initialize DD Storage Engine."

ER_DD_UPGRADE_FOUND_PARTIALLY_UPGRADED_DD_ABORT
  eng "Found partially upgraded DD. Aborting upgrade and deleting all DD tables. Start the upgrade process again."

ER_DD_UPGRADE_FOUND_PARTIALLY_UPGRADED_DD_CONTINUE
  eng "Found partially upgraded DD. Upgrade will continue and start the server."

ER_DD_UPGRADE_SE_LOGS_FAILED
  eng "Error in upgrading engine logs."

ER_DD_UPGRADE_SDI_INFO_UPDATE_FAILED
  eng "Error in updating SDI information."

ER_SKIP_UPDATING_METADATA_IN_SE_RO_MODE
  eng "Skip updating %s metadata in InnoDB read-only mode."

ER_CREATED_SYSTEM_WITH_VERSION
  eng "Created system views with I_S version %d."

ER_UNKNOWN_ERROR_DETECTED_IN_SE
  eng "Unknown error detected %d in handler."

ER_READ_LOG_EVENT_FAILED
  eng "Error in Log_event::read_log_event(): '%s', data_len: %lu, event_type: %d."

ER_ROW_DATA_TOO_BIG_TO_WRITE_IN_BINLOG
  eng "The row data is greater than 4GB, which is too big to write to the binary log."

ER_FAILED_TO_CONSTRUCT_DROP_EVENT_QUERY
  eng "Unable to construct DROP EVENT SQL query string."

ER_FAILED_TO_BINLOG_DROP_EVENT
  eng "Unable to binlog drop event %s.%s."

ER_FAILED_TO_START_REPLICA_THREAD
  eng "Failed to start replica threads for channel '%s'."

ER_RPL_IO_THREAD_KILLED
  eng "%s%s."

ER_REPLICA_RECONNECT_FAILED
  eng "Failed registering on source, reconnecting to try again, log '%s' at position %s. %s."

ER_REPLICA_KILLED_AFTER_RECONNECT
  eng "Replica I/O thread killed during or after reconnect."

ER_REPLICA_NOT_STARTED_ON_SOME_CHANNELS
  eng "Some of the channels are not created/initialized properly. Check for additional messages above. You will not be able to start replication on those channels until the issue is resolved and the server restarted."

ER_FAILED_TO_ADD_RPL_FILTER
  eng "Failed to add a replication filter into filter map for channel '%.192s'."

ER_PER_CHANNEL_RPL_FILTER_CONF_FOR_GRP_RPL
  eng "There are per-channel replication filter(s) configured for group replication channel '%.192s' which is disallowed. The filter(s) have been discarded."

ER_RPL_FILTERS_NOT_ATTACHED_TO_CHANNEL
  eng "There are per-channel replication filter(s) configured for channel '%.192s' which does not exist. The filter(s) have been discarded."

ER_FAILED_TO_BUILD_DO_AND_IGNORE_TABLE_HASHES
  eng "An error occurred while building do_table and ignore_table rules to hashes for per-channel filter."

ER_CLONE_PLUGIN_NOT_LOADED_TRACE
  eng "Clone plugin cannot be loaded."

ER_CLONE_HANDLER_EXIST_TRACE
  eng "Clone Handler exists."

ER_CLONE_CREATE_HANDLER_FAIL_TRACE
  eng "Could not create Clone Handler."

ER_CYCLE_TIMER_IS_NOT_AVAILABLE
  eng "The CYCLE timer is not available. WAIT events in the performance_schema will not be timed."

ER_NANOSECOND_TIMER_IS_NOT_AVAILABLE
  eng "The NANOSECOND timer is not available. IDLE/STAGE/STATEMENT/TRANSACTION events in the performance_schema will not be timed."

ER_MICROSECOND_TIMER_IS_NOT_AVAILABLE
  eng "The MICROSECOND timer is not available. IDLE/STAGE/STATEMENT/TRANSACTION events in the performance_schema will not be timed."

ER_PFS_MALLOC_ARRAY_OVERFLOW
  eng "Failed to allocate memory for %zu chunks each of size %zu for buffer '%s' due to overflow."

ER_PFS_MALLOC_ARRAY_OOM
  eng "Failed to allocate %zu bytes for buffer '%s' due to out-of-memory."

ER_INNODB_FAILED_TO_FIND_IDX_WITH_KEY_NO
  eng "InnoDB could not find index %s key no %u for table %s through its index translation table."

ER_INNODB_FAILED_TO_FIND_IDX
  eng "Cannot find index %s in InnoDB index translation table."

ER_INNODB_FAILED_TO_FIND_IDX_FROM_DICT_CACHE
  eng "InnoDB could not find key no %u with name %s from dict cache for table %s."

ER_INNODB_ACTIVE_INDEX_CHANGE_FAILED
  eng "InnoDB: change_active_index(%u) failed."

ER_INNODB_DIFF_IN_REF_LEN
  eng "Stored ref len is %lu, but table ref len is %lu."

ER_WRONG_TYPE_FOR_COLUMN_PREFIX_IDX_FLD
  eng "MySQL is trying to create a column prefix index field, on an inappropriate data type. Table name %s, column name %s."

ER_INNODB_CANNOT_CREATE_TABLE
  eng "Cannot create table %s."

ER_INNODB_INTERNAL_INDEX
  eng "Found index %s in InnoDB index list but not its MySQL index number. It could be an InnoDB internal index."

ER_INNODB_IDX_CNT_MORE_THAN_DEFINED_IN_MYSQL
  eng "InnoDB: Table %s contains %lu indexes inside InnoDB, which is different from the number of indexes %u defined in MySQL."

ER_INNODB_IDX_CNT_FEWER_THAN_DEFINED_IN_MYSQL
  eng "Table %s contains fewer indexes inside InnoDB than are defined in the MySQL. Have you mixed up with data dictionary from different installation?"

ER_INNODB_IDX_COLUMN_CNT_DIFF
  eng "Index %s of %s has %lu columns unique inside InnoDB, but MySQL is asking statistics for %lu columns. Have you mixed data dictionary from different installation?"

ER_INNODB_USE_MONITOR_GROUP_NAME
  eng "Monitor counter '%s' cannot be turned on/off individually. Please use its module name to turn on/off the counters in the module as a group."

ER_INNODB_MONITOR_DEFAULT_VALUE_NOT_DEFINED
  eng "Default value is not defined for this set option. Please specify correct counter or module name."

ER_INNODB_MONITOR_IS_ENABLED
  eng "InnoDB: Monitor %s is already enabled."

ER_INNODB_INVALID_MONITOR_COUNTER_NAME
  eng "Invalid monitor counter : %s."

ER_WIN_LOAD_LIBRARY_FAILED
  eng "LoadLibrary(\"%s\") failed: GetLastError returns %lu."

ER_PARTITION_HANDLER_ADMIN_MSG
  eng "%s."

ER_RPL_AM_INIT_INFO_MSG
  eng "%s."

ER_DD_UPGRADE_TABLE_INTACT_ERROR
  eng "%s."

ER_SERVER_INIT_COMPILED_IN_COMMANDS
  eng "%s."

ER_MYISAM_CHECK_METHOD_ERROR
  eng "%s."

ER_MYISAM_CRASHED_ERROR
  eng "%s."

ER_WAITPID_FAILED
  eng "Unable to wait for process %lld."

ER_FAILED_TO_FIND_MYSQLD_STATUS
  eng "Unable to determine if daemon is running: %s (rc=%d)."

ER_INNODB_ERROR_LOGGER_MSG
  eng "%s"

ER_INNODB_ERROR_LOGGER_FATAL_MSG
  eng "[FATAL] InnoDB: %s"

ER_DEPRECATED_SYNTAX_WITH_REPLACEMENT
  eng "The syntax '%s' is deprecated and will be removed in a future release. Please use %s instead."

ER_DEPRECATED_SYNTAX_NO_REPLACEMENT
  eng "The syntax '%s' is deprecated and will be removed in a future release."

ER_DEPRECATE_MSG_NO_REPLACEMENT
  eng "'%s' is deprecated and will be removed in a future release."

ER_LOG_PRINTF_MSG
  eng "%s"

ER_BINLOG_LOGGING_NOT_POSSIBLE
  eng "Binary logging not possible. Message: %s."

ER_FAILED_TO_SET_PERSISTED_OPTIONS
  eng "Failed to set persisted options."

ER_COMPONENTS_FAILED_TO_ACQUIRE_SERVICE_IMPLEMENTATION
  eng "Cannot acquire specified service implementation: '%.192s'."

ER_RES_GRP_INVALID_VCPU_RANGE
  eng "Invalid VCPU range %u-%u."

ER_RES_GRP_INVALID_VCPU_ID
  eng "Invalid cpu id %u."

ER_ERROR_DURING_FLUSH_LOG_COMMIT_PHASE
  eng "Got error %d during FLUSH_LOGS."

ER_DROP_DATABASE_FAILED_RMDIR_MANUALLY
  eng "Problem while dropping database. Can't remove database directory (%s). Please remove it manually."

ER_EXPIRE_LOGS_DAYS_IGNORED
  eng "The option expire_logs_days cannot be used together with option binlog_expire_logs_seconds. Therefore, value of expire_logs_days is ignored."

ER_BINLOG_MALFORMED_OR_OLD_RELAY_LOG
  eng "malformed or very old relay log which does not have FormatDescriptor."

ER_DD_UPGRADE_VIEW_COLUMN_NAME_TOO_LONG
  eng "Upgrade of view '%s.%s' failed. Re-create the view with the explicit column name lesser than 64 characters."

ER_TABLE_NEEDS_DUMP_UPGRADE
  eng "Table upgrade required for `%-.64s`.`%-.64s`. Please dump/reload table to fix it!"

ER_DD_UPGRADE_FAILED_TO_UPDATE_VER_NO_IN_TABLESPACE
  eng "Error in updating version number in %s tablespace."

ER_KEYRING_MIGRATION_FAILED
  eng "Keyring migration failed."

ER_KEYRING_MIGRATION_SUCCESSFUL
  eng "Keyring migration successful."

ER_RESTART_RECEIVED_INFO
  eng "Received RESTART from user %s.  Restarting mysqld (Version: %s)."

ER_LCTN_CHANGED
  eng "Different lower_case_table_names settings for server ('%u') and data dictionary ('%u')."

ER_DD_INITIALIZE
  eng "Data dictionary initializing version '%u'."

ER_DD_RESTART
  eng "Data dictionary restarting version '%u'."

ER_DD_UPGRADE
  eng "Data dictionary upgrading from version '%u' to '%u'."

ER_DD_UPGRADE_OFF
  eng "Data dictionary upgrade prohibited by the command line option '--no_dd_upgrade'."

ER_DD_UPGRADE_VERSION_NOT_SUPPORTED
  eng "Upgrading the data dictionary from dictionary version '%u' is not supported."

ER_DD_UPGRADE_SCHEMA_UNAVAILABLE
  eng "Upgrading the data dictionary failed, temporary schema name '%-.192s' not available."

ER_DD_MINOR_DOWNGRADE
  eng "Data dictionary minor downgrade from version '%u' to '%u'."

ER_DD_MINOR_DOWNGRADE_VERSION_NOT_SUPPORTED
  eng "Minor downgrade of the Data dictionary from dictionary version '%u' is not supported."

ER_DD_NO_VERSION_FOUND
  eng "No data dictionary version number found."

ER_THREAD_POOL_NOT_SUPPORTED_ON_PLATFORM
  eng "Thread pool not supported, requires a minimum of %s."

ER_THREAD_POOL_SIZE_TOO_LOW
  eng "thread_pool_size=0 means thread pool disabled, Allowed range of thread_pool_size is %d-%d."

ER_THREAD_POOL_SIZE_TOO_HIGH
  eng "thread_pool_size=%lu is too high, %d is maximum, thread pool is disabled. Allowed range of thread_pool_size is %d-%d."

ER_THREAD_POOL_ALGORITHM_INVALID
  eng "thread_pool_algorithm can be set to 0 and 1, 0 indicates the default low concurrency algorithm, 1 means a high concurrency algorithm."

ER_THREAD_POOL_INVALID_STALL_LIMIT
  eng "thread_pool_stall_limit can be %d at minimum and %d at maximum, smaller values would render the thread pool fairly useless and higher values could make it possible to have undetected deadlock issues in the MySQL Server."

ER_THREAD_POOL_INVALID_PRIO_KICKUP_TIMER
  eng "Invalid value of thread_pool_prio_kickup_timer specified. Value of thread_pool_prio_kickup_timer should be in range 0-4294967294."

ER_THREAD_POOL_MAX_UNUSED_THREADS_INVALID
  eng "thread_pool_max_unused_threads cannot be set higher than %d."

ER_THREAD_POOL_CON_HANDLER_INIT_FAILED
  eng "Failed to instantiate the connection handler object."

ER_THREAD_POOL_INIT_FAILED
  eng "Failed to initialize thread pool plugin."

OBSOLETE_ER_THREAD_POOL_PLUGIN_STARTED
  eng "Thread pool plugin started successfully with parameters: thread_pool_size = %lu, thread_pool_algorithm = %s, thread_pool_stall_limit = %u, thread_pool_prio_kickup_timer = %u, thread_pool_max_unused_threads = %u, thread_pool_high_priority_connection = %d."

ER_THREAD_POOL_CANNOT_SET_THREAD_SPECIFIC_DATA
  eng "Can't setup connection teardown thread-specific data."

ER_THREAD_POOL_FAILED_TO_CREATE_CONNECT_HANDLER_THD
  eng "Creation of connect handler thread failed."

ER_THREAD_POOL_FAILED_TO_CREATE_THD_AND_AUTH_CONN
  eng "Failed to create thd and authenticate connection."

ER_THREAD_POOL_FAILED_PROCESS_CONNECT_EVENT
  eng "Failed to process connection event."

ER_THREAD_POOL_FAILED_TO_CREATE_POOL
  eng "Can't create pool thread (error %d, errno: %d)."

ER_THREAD_POOL_RATE_LIMITED_ERROR_MSGS
  eng "%.*s."

ER_TRHEAD_POOL_LOW_LEVEL_INIT_FAILED
  eng "tp_group_low_level_init() failed."

ER_THREAD_POOL_LOW_LEVEL_REARM_FAILED
  eng "Rearm failed even after 30 seconds, can't continue without notify socket."

ER_THREAD_POOL_BUFFER_TOO_SMALL
  eng "%s: %s buffer is too small"

ER_MECAB_NOT_SUPPORTED
  eng "Mecab v%s is not supported, the lowest version supported is v%s."

ER_MECAB_NOT_VERIFIED
  eng "Mecab v%s is not verified, the highest version supported is v%s."

ER_MECAB_CREATING_MODEL
  eng "Mecab: Trying createModel(%s)."

ER_MECAB_FAILED_TO_CREATE_MODEL
  eng "Mecab: createModel() failed: %s."

ER_MECAB_FAILED_TO_CREATE_TRIGGER
  eng "Mecab: createTagger() failed: %s."

ER_MECAB_UNSUPPORTED_CHARSET
  eng "Mecab: Unsupported dictionary charset %s."

ER_MECAB_CHARSET_LOADED
  eng "Mecab: Loaded dictionary charset is %s."

ER_MECAB_PARSE_FAILED
  eng "Mecab: parse() failed: %s."

ER_MECAB_OOM_WHILE_PARSING_TEXT
  eng "Mecab: parse() failed: out of memory."

ER_MECAB_CREATE_LATTICE_FAILED
  eng "Mecab: createLattice() failed: %s."

ER_SEMISYNC_TRACE_ENTER_FUNC
  eng "---> %s enter."

ER_SEMISYNC_TRACE_EXIT_WITH_INT_EXIT_CODE
  eng "<--- %s exit (%d)."

ER_SEMISYNC_TRACE_EXIT_WITH_BOOL_EXIT_CODE
  eng "<--- %s exit (%s)."

ER_SEMISYNC_TRACE_EXIT
  eng "<--- %s exit."

ER_SEMISYNC_RPL_INIT_FOR_TRX
  eng "Semi-sync replication initialized for transactions."

ER_SEMISYNC_FAILED_TO_ALLOCATE_TRX_NODE
  eng "%s: transaction node allocation failed for: (%s, %lu)."

ER_SEMISYNC_BINLOG_WRITE_OUT_OF_ORDER
  eng "%s: binlog write out-of-order, tail (%s, %lu), new node (%s, %lu)."

ER_SEMISYNC_INSERT_LOG_INFO_IN_ENTRY
  eng "%s: insert (%s, %lu) in entry(%u)."

ER_SEMISYNC_PROBE_LOG_INFO_IN_ENTRY
  eng "%s: probe (%s, %lu) in entry(%u)."

ER_SEMISYNC_CLEARED_ALL_ACTIVE_TRANSACTION_NODES
  eng "%s: cleared all nodes."

ER_SEMISYNC_CLEARED_ACTIVE_TRANSACTION_TILL_POS
  eng "%s: cleared %d nodes back until pos (%s, %lu)."

ER_SEMISYNC_REPLY_MAGIC_NO_ERROR
  eng "Read semi-sync reply magic number error."

ER_SEMISYNC_REPLY_PKT_LENGTH_TOO_SMALL
  eng "Read semi-sync reply length error: packet is too small."

ER_SEMISYNC_REPLY_BINLOG_FILE_TOO_LARGE
  eng "Read semi-sync reply binlog file length too large."

ER_SEMISYNC_SERVER_REPLY
  eng "%s: Got reply(%s, %lu) from server %u."

ER_SEMISYNC_FUNCTION_CALLED_TWICE
  eng "%s called twice."

ER_SEMISYNC_RPL_ENABLED_ON_SOURCE
  eng "Semi-sync replication enabled on the source."

ER_SEMISYNC_SOURCE_OOM
  eng "Cannot allocate memory to enable semi-sync on the source."

ER_SEMISYNC_DISABLED_ON_SOURCE
  eng "Semi-sync replication disabled on the source."

ER_SEMISYNC_FORCED_SHUTDOWN
  eng "SEMISYNC: Forced shutdown. Some updates might not be replicated."

ER_SEMISYNC_SOURCE_GOT_REPLY_AT_POS
  eng "%s: Got reply at (%s, %lu)."

ER_SEMISYNC_SOURCE_SIGNAL_ALL_WAITING_THREADS
  eng "%s: signal all waiting threads."

ER_SEMISYNC_SOURCE_TRX_WAIT_POS
  eng "%s: wait pos (%s, %lu), repl(%d)."

ER_SEMISYNC_BINLOG_REPLY_IS_AHEAD
  eng "%s: Binlog reply is ahead (%s, %lu)."

ER_SEMISYNC_MOVE_BACK_WAIT_POS
  eng "%s: move back wait position (%s, %lu)."

ER_SEMISYNC_INIT_WAIT_POS
  eng "%s: init wait position (%s, %lu)."

ER_SEMISYNC_WAIT_TIME_FOR_BINLOG_SENT
  eng "%s: wait %lu ms for binlog sent (%s, %lu)."

ER_SEMISYNC_WAIT_FOR_BINLOG_TIMEDOUT
  eng "Timeout waiting for reply of binlog (file: %s, pos: %lu), semi-sync up to file %s, position %lu."

ER_SEMISYNC_WAIT_TIME_ASSESSMENT_FOR_COMMIT_TRX_FAILED
  eng "Assessment of waiting time for commitTrx failed at wait position (%s, %lu)."

ER_SEMISYNC_RPL_SWITCHED_OFF
  eng "Semi-sync replication switched OFF."

ER_SEMISYNC_RPL_SWITCHED_ON
  eng "Semi-sync replication switched ON at (%s, %lu)."

ER_SEMISYNC_NO_SPACE_IN_THE_PKT
  eng "No enough space in the packet for semi-sync extra header, semi-sync replication disabled."

ER_SEMISYNC_SYNC_HEADER_UPDATE_INFO
  eng "%s: server(%d), (%s, %lu) sync(%d), repl(%d)."

ER_SEMISYNC_FAILED_TO_INSERT_TRX_NODE
  eng "Semi-sync failed to insert tranx_node for binlog file: %s, position: %lu."

ER_SEMISYNC_TRX_SKIPPED_AT_POS
  eng "%s: Transaction skipped at (%s, %lu)."

ER_SEMISYNC_SOURCE_FAILED_ON_NET_FLUSH
  eng "Semi-sync source failed on net_flush() before waiting for replica reply."

ER_SEMISYNC_RECEIVED_ACK_IS_SMALLER
  eng "The received ack is smaller than m_greatest_ack."

ER_SEMISYNC_ADD_ACK_TO_SLOT
  eng "Add the ack into slot %u."

ER_SEMISYNC_UPDATE_EXISTING_REPLICA_ACK
  eng "Update an exsiting ack in slot %u."

ER_SEMISYNC_FAILED_TO_START_ACK_RECEIVER_THD
  eng "Failed to start semi-sync ACK receiver thread,  could not create thread(errno:%d)."

ER_SEMISYNC_STARTING_ACK_RECEIVER_THD
  eng "Starting ack receiver thread."

ER_SEMISYNC_FAILED_TO_WAIT_ON_DUMP_SOCKET
  eng "Failed to wait on semi-sync dump sockets, error: errno=%d."

ER_SEMISYNC_STOPPING_ACK_RECEIVER_THREAD
  eng "Stopping ack receiver thread."

ER_SEMISYNC_FAILED_REGISTER_REPLICA_TO_RECEIVER
  eng "Failed to register replica to semi-sync ACK receiver thread."

ER_SEMISYNC_START_BINLOG_DUMP_TO_REPLICA
  eng "Start %s binlog_dump to replica (server_id: %d), pos(%s, %lu)."

ER_SEMISYNC_STOP_BINLOG_DUMP_TO_REPLICA
  eng "Stop %s binlog_dump to replica (server_id: %d)."

ER_SEMISYNC_UNREGISTER_TRX_OBSERVER_FAILED
  eng "unregister_trans_observer failed."

ER_SEMISYNC_UNREGISTER_BINLOG_STORAGE_OBSERVER_FAILED
  eng "unregister_binlog_storage_observer failed."

ER_SEMISYNC_UNREGISTER_BINLOG_TRANSMIT_OBSERVER_FAILED
  eng "unregister_binlog_transmit_observer failed."

ER_SEMISYNC_UNREGISTERED_REPLICATOR
  eng "unregister_replicator OK."

ER_SEMISYNC_SOCKET_FD_TOO_LARGE
  eng "Semisync replica socket fd is %u. select() cannot handle if the socket fd is bigger than %u (FD_SETSIZE)."

ER_SEMISYNC_REPLICA_REPLY
  eng "%s: reply - %d."

ER_SEMISYNC_MISSING_MAGIC_NO_FOR_SEMISYNC_PKT
  eng "Missing magic number for semi-sync packet, packet len: %lu."

ER_SEMISYNC_REPLICA_START
  eng "Replica I/O thread: Start %s replication to source '%s@%s:%d' in log '%s' at position %lu."

ER_SEMISYNC_REPLICA_REPLY_WITH_BINLOG_INFO
  eng "%s: reply (%s, %lu)."

ER_SEMISYNC_REPLICA_NET_FLUSH_REPLY_FAILED
  eng "Semi-sync replica net_flush() reply failed."

ER_SEMISYNC_REPLICA_SEND_REPLY_FAILED
  eng "Semi-sync replica send reply failed: %s (%d)."

ER_SEMISYNC_EXECUTION_FAILED_ON_SOURCE
  eng "Execution failed on source: %s; error %d"

ER_SEMISYNC_NOT_SUPPORTED_BY_SOURCE
  eng "Source server does not support semi-sync, fallback to asynchronous replication"

ER_SEMISYNC_REPLICA_SET_FAILED
  eng "Set 'rpl_semi_sync_replica=1' on source failed"

ER_SEMISYNC_FAILED_TO_STOP_ACK_RECEIVER_THD
  eng "Failed to stop ack receiver thread on my_thread_join, errno(%d)."

ER_FIREWALL_FAILED_TO_READ_FIREWALL_TABLES
  eng "Failed to read the firewall tables"

ER_FIREWALL_FAILED_TO_REG_DYNAMIC_PRIVILEGES
  eng "Failed to register dynamic privileges"

ER_FIREWALL_RECORDING_STMT_WAS_TRUNCATED
  eng "Statement was truncated and not recorded: %s"

ER_FIREWALL_RECORDING_STMT_WITHOUT_TEXT
  eng "Statement with no text was not recorded"

ER_FIREWALL_SUSPICIOUS_STMT
  eng "SUSPICIOUS STATEMENT from '%s'. Reason: %s Statement: %s"

ER_FIREWALL_ACCESS_DENIED
  eng "ACCESS DENIED for '%s'. Reason: %s Statement: %s"

ER_FIREWALL_SKIPPED_UNKNOWN_USER_MODE
  eng "Skipped unknown user mode '%s'"

ER_FIREWALL_RELOADING_CACHE
  eng "Reloading cache from disk"

ER_FIREWALL_RESET_FOR_USER
  eng "FIREWALL RESET for '%s'"

ER_FIREWALL_STATUS_FLUSHED
  eng "Counters are reset to zero"

ER_KEYRING_LOGGER_ERROR_MSG
  eng "%s"

ER_AUDIT_LOG_FILTER_IS_NOT_INSTALLED
  eng "Audit Log plugin supports a filtering, which has not been installed yet. Audit Log plugin will run in the legacy mode, which will be disabled in the next release."

ER_AUDIT_LOG_SWITCHING_TO_INCLUDE_LIST
  eng "Previously exclude list is used, now we start using include list, exclude list is set to NULL."

ER_AUDIT_LOG_CANNOT_SET_LOG_POLICY_WITH_OTHER_POLICIES
  eng "Cannot set audit_log_policy simultaneously with either audit_log_connection_policy or  audit_log_statement_policy, setting audit_log_connection_policy and audit_log_statement_policy based on audit_log_policy."

ER_AUDIT_LOG_ONLY_INCLUDE_LIST_USED
  eng "Both include and exclude lists provided, include list is preferred, exclude list is set to NULL."

ER_AUDIT_LOG_INDEX_MAP_CANNOT_ACCESS_DIR
  eng "Could not access '%s' directory."

ER_AUDIT_LOG_WRITER_RENAME_FILE_FAILED
  eng "Could not rename file from '%s' to '%s'."

ER_AUDIT_LOG_WRITER_DEST_FILE_ALREADY_EXISTS
  eng "File '%s' should not exist. It may be incomplete. The server crashed."

ER_AUDIT_LOG_WRITER_RENAME_FILE_FAILED_REMOVE_FILE_MANUALLY
  eng "Could not rename file from '%s' to '%s'. Remove the file manually."

ER_AUDIT_LOG_WRITER_INCOMPLETE_FILE_RENAMED
  eng "Incomplete file renamed from '%s' to '%s'."

ER_AUDIT_LOG_WRITER_FAILED_TO_WRITE_TO_FILE
  eng "Error writing file \'%-.200s\' (errno: %d - %s)."

ER_AUDIT_LOG_EC_WRITER_FAILED_TO_INIT_ENCRYPTION
  eng "Could not initialize audit log file encryption."

ER_AUDIT_LOG_EC_WRITER_FAILED_TO_INIT_COMPRESSION
  eng "Could not initialize audit log file compression."

ER_AUDIT_LOG_EC_WRITER_FAILED_TO_CREATE_FILE
  eng "Could not create '%s' file for audit logging."

ER_AUDIT_LOG_RENAME_LOG_FILE_BEFORE_FLUSH
  eng "Audit log file (%s) must be manually renamed before audit_log_flush is set to true."

ER_AUDIT_LOG_FILTER_RESULT_MSG
  eng "%s"

ER_AUDIT_LOG_JSON_READER_FAILED_TO_PARSE
  eng "Error parsing JSON event. Event not accessible."

ER_AUDIT_LOG_JSON_READER_BUF_TOO_SMALL
  eng "Buffer is too small to hold JSON event. Number of events skipped: %zu."

ER_AUDIT_LOG_JSON_READER_FAILED_TO_OPEN_FILE
  eng "Could not open JSON file for reading. Reading next file if exists."

ER_AUDIT_LOG_JSON_READER_FILE_PARSING_ERROR
  eng "JSON file parsing error. Reading next file if exists"

OBSOLETE_ER_AUDIT_LOG_FILTER_INVALID_COLUMN_COUNT
  eng "Invalid column count in the '%s.%s' table."

OBSOLETE_ER_AUDIT_LOG_FILTER_INVALID_COLUMN_DEFINITION
  eng "Invalid column definition of the '%s.%s' table."

ER_AUDIT_LOG_FILTER_FAILED_TO_STORE_TABLE_FLDS
  eng "Could not store field of the %s table."

ER_AUDIT_LOG_FILTER_FAILED_TO_UPDATE_TABLE
  eng "Could not update %s table."

ER_AUDIT_LOG_FILTER_FAILED_TO_INSERT_INTO_TABLE
  eng "Could not insert into %s table."

ER_AUDIT_LOG_FILTER_FAILED_TO_DELETE_FROM_TABLE
  eng "Could not delete from %s table."

ER_AUDIT_LOG_FILTER_FAILED_TO_INIT_TABLE_FOR_READ
  eng "Could not initialize %s table for reading."

ER_AUDIT_LOG_FILTER_FAILED_TO_READ_TABLE
  eng "Could not read %s table."

ER_AUDIT_LOG_FILTER_FAILED_TO_CLOSE_TABLE_AFTER_READING
  eng "Could not close %s table reading."

ER_AUDIT_LOG_FILTER_USER_AND_HOST_CANNOT_BE_EMPTY
  eng "Both user and host columns of %s table cannot be empty."

ER_AUDIT_LOG_FILTER_FLD_FILTERNAME_CANNOT_BE_EMPTY
  eng "Filtername column of %s table cannot be empty."

ER_VALIDATE_PWD_DICT_FILE_NOT_SPECIFIED
  eng "Dictionary file not specified"

ER_VALIDATE_PWD_DICT_FILE_NOT_LOADED
  eng "Dictionary file not loaded"

ER_VALIDATE_PWD_DICT_FILE_TOO_BIG
  eng "Dictionary file size exceeded MAX_DICTIONARY_FILE_LENGTH, not loaded"

ER_VALIDATE_PWD_FAILED_TO_READ_DICT_FILE
  eng "Exception while reading the dictionary file"

ER_VALIDATE_PWD_FAILED_TO_GET_FLD_FROM_SECURITY_CTX
  eng "Can't retrieve the %s from the security context"

ER_VALIDATE_PWD_FAILED_TO_GET_SECURITY_CTX
  eng "Can't retrieve the security context"

ER_VALIDATE_PWD_LENGTH_CHANGED
  eng "Effective value of validate_password_length is changed. New value is %d"

ER_REWRITER_QUERY_ERROR_MSG
  eng "%s"

ER_REWRITER_QUERY_FAILED
  eng "Rewritten query failed to parse:%s"

ER_XPLUGIN_STARTUP_FAILED
  eng "Startup failed with error \"%s\""

OBSOLETE_ER_XPLUGIN_SERVER_EXITING
  eng "Exiting"

OBSOLETE_ER_XPLUGIN_SERVER_EXITED
  eng "Exit done"

ER_XPLUGIN_USING_SSL_CONF_FROM_SERVER
  eng "Using SSL configuration from MySQL Server"

ER_XPLUGIN_USING_SSL_CONF_FROM_MYSQLX
  eng "Using SSL configuration from Mysqlx Plugin"

ER_XPLUGIN_FAILED_TO_USE_SSL_CONF
  eng "Neither MySQL Server nor Mysqlx Plugin has valid SSL configuration"

ER_XPLUGIN_USING_SSL_FOR_TLS_CONNECTION
  eng "Using %s for TLS connections"

ER_XPLUGIN_REFERENCE_TO_SECURE_CONN_WITH_XPLUGIN
  eng "For more information, please see the Using Secure Connections with X Plugin section in the MySQL documentation"

ER_XPLUGIN_ERROR_MSG
  eng "%s"

ER_SHA_PWD_FAILED_TO_PARSE_AUTH_STRING
  eng "Failed to parse stored authentication string for %s. Please check if mysql.user table not corrupted"

ER_SHA_PWD_FAILED_TO_GENERATE_MULTI_ROUND_HASH
  eng "Error in generating multi-round hash for %s. Plugin can not perform authentication without it. This may be a transient problem"

ER_SHA_PWD_AUTH_REQUIRES_RSA_OR_SSL
  eng "Authentication requires either RSA keys or SSL encryption"

ER_SHA_PWD_RSA_KEY_TOO_LONG
  eng "RSA key cipher length of %u is too long. Max value is %u"

ER_PLUGIN_COMMON_FAILED_TO_OPEN_FILTER_TABLES
  eng "Failed to open the %s filter tables"

ER_PLUGIN_COMMON_FAILED_TO_OPEN_TABLE
  eng "Failed to open '%s.%s' %s table"

ER_AUTH_LDAP_ERROR_LOGGER_ERROR_MSG
  eng "%s"

ER_CONN_CONTROL_ERROR_MSG
  eng "%s"

ER_GRP_RPL_ERROR_MSG
  eng "%s"

ER_SHA_PWD_SALT_FOR_USER_CORRUPT
  eng "Password salt for user '%s' is corrupt"

ER_SYS_VAR_COMPONENT_OOM
  eng "Out of memory for component system variable '%s'."

ER_SYS_VAR_COMPONENT_VARIABLE_SET_READ_ONLY
  eng "variable %s of component %s was forced to be read-only: string variable without update_func and PLUGIN_VAR_MEMALLOC flag."

ER_SYS_VAR_COMPONENT_UNKNOWN_VARIABLE_TYPE
  eng "Unknown variable type code 0x%x in component '%s'."

ER_SYS_VAR_COMPONENT_FAILED_TO_PARSE_VARIABLE_OPTIONS
  eng "Parsing options for variable '%s' failed."

ER_SYS_VAR_COMPONENT_FAILED_TO_MAKE_VARIABLE_PERSISTENT
  eng "Setting persistent options for component variable '%s' failed."

ER_COMPONENT_FILTER_CONFUSED
  eng "The log-filter component \"%s\" got confused at \"%s\" (state: %s) ..."

ER_STOP_REPLICA_IO_THREAD_DISK_SPACE
  eng "Waiting until I/O thread for channel '%s' finish writing to disk before stopping. Free some disk space or use 'KILL' to abort I/O thread operation. Notice that aborting the I/O thread while rotating the relay log might corrupt the relay logs, requiring a server restart to fix it."

ER_LOG_FILE_CANNOT_OPEN
  eng "Could not use %s for logging (error %d - %s). Turning logging off for the server process. To turn it on again: fix the cause, then%s restart the MySQL server."

OBSOLETE_ER_UNABLE_TO_COLLECT_LOG_STATUS
  eng "Unable to collect information for column '%-.192s': %-.192s."

OBSOLETE_ER_DEPRECATED_UTF8_ALIAS
  eng "'utf8' is currently an alias for the character set UTF8MB3, which will be replaced by UTF8MB4 in a future release. Please consider using UTF8MB4 in order to be unambiguous."

OBSOLETE_ER_DEPRECATED_NATIONAL
  eng "NATIONAL/NCHAR/NVARCHAR implies the character set UTF8MB3, which will be replaced by UTF8MB4 in a future release. Please consider using CHAR(x) CHARACTER SET UTF8MB4 in order to be unambiguous."

OBSOLETE_ER_SLAVE_POSSIBLY_DIVERGED_AFTER_DDL
  eng "A commit for an atomic DDL statement was unsuccessful on the source and the replica. The replica supports atomic DDL statements but the source does not, so the action taken by the replica and source might differ. Check that their states have not diverged before proceeding."

ER_PERSIST_OPTION_STATUS
  eng "Configuring persisted options failed: \"%s\"."

ER_NOT_IMPLEMENTED_GET_TABLESPACE_STATISTICS
  eng "The storage engine '%-.192s' does not provide dynamic table statistics"

OBSOLETE_ER_UNABLE_TO_SET_OPTION
  eng "This option cannot be set %s."

OBSOLETE_ER_RESERVED_TABLESPACE_NAME
  eng "The table '%-.192s' may not be created in the reserved tablespace '%-.192s'."

ER_SSL_FIPS_MODE_ERROR
   eng "SSL fips mode error: %s"

ER_CONN_INIT_CONNECT_IGNORED
  eng "init_connect variable is ignored for user: %s host: %s due to expired password."

OBSOLETE_ER_UNSUPPORTED_SQL_MODE
  eng "sql_mode=0x%08x is not supported"

ER_REWRITER_OOM
  eng "Out of memory."

ER_REWRITER_TABLE_MALFORMED_ERROR
  eng "Wrong column count or names when loading rules."

ER_REWRITER_LOAD_FAILED
  eng "Some rules failed to load."

ER_REWRITER_READ_FAILED
  eng "Got error from storage engine while refreshing rewrite rules."

ER_CONN_CONTROL_EVENT_COORDINATOR_INIT_FAILED
  eng "Failed to initialize Connection_event_coordinator"

ER_CONN_CONTROL_STAT_CONN_DELAY_TRIGGERED_UPDATE_FAILED
  eng "Failed to update connection delay triggered stats"

ER_CONN_CONTROL_STAT_CONN_DELAY_TRIGGERED_RESET_FAILED
  eng "Failed to reset connection delay triggered stats"

ER_CONN_CONTROL_INVALID_CONN_DELAY_TYPE
  eng "Unexpected option type for connection delay."

ER_CONN_CONTROL_DELAY_ACTION_INIT_FAILED
  eng "Failed to initialize Connection_delay_action"

ER_CONN_CONTROL_FAILED_TO_SET_CONN_DELAY
  eng "Could not set %s delay for connection delay."

ER_CONN_CONTROL_FAILED_TO_UPDATE_CONN_DELAY_HASH
  eng "Failed to update connection delay hash for account : %s"

ER_XPLUGIN_FORCE_STOP_CLIENT
  eng "%s: Force stopping client because exception occurred: %s"

ER_XPLUGIN_MAX_AUTH_ATTEMPTS_REACHED
  eng "%s.%u: Maximum number of authentication attempts reached, login failed."

ER_XPLUGIN_BUFFER_PAGE_ALLOC_FAILED
  eng "Error allocating Buffer_page: %s"

ER_XPLUGIN_DETECTED_HANGING_CLIENTS
  eng "Detected %u hanging client(s)"

ER_XPLUGIN_FAILED_TO_ACCEPT_CLIENT
  eng "Error accepting client"

ER_XPLUGIN_FAILED_TO_SCHEDULE_CLIENT
  eng "Internal error scheduling client for execution"

ER_XPLUGIN_FAILED_TO_PREPARE_IO_INTERFACES
  eng "Preparation of I/O interfaces failed, X Protocol won't be accessible"

ER_XPLUGIN_SRV_SESSION_INIT_THREAD_FAILED
  eng "srv_session_init_thread returned error"

ER_XPLUGIN_UNABLE_TO_USE_USER_SESSION_ACCOUNT
  eng "Unable to use user mysql.session account when connecting the server for internal plugin requests."

ER_XPLUGIN_REFERENCE_TO_USER_ACCOUNT_DOC_SECTION
  eng "For more information, please see the X Plugin User Account section in the MySQL documentation"

ER_XPLUGIN_UNEXPECTED_EXCEPTION_DISPATCHING_CMD
  eng "%s: Unexpected exception dispatching command: %s"

ER_XPLUGIN_EXCEPTION_IN_TASK_SCHEDULER
  eng "Exception in post: %s"

ER_XPLUGIN_TASK_SCHEDULING_FAILED
  eng "Internal error scheduling task"

ER_XPLUGIN_EXCEPTION_IN_EVENT_LOOP
  eng "Exception in event loop: \"%s\": %s"

ER_XPLUGIN_LISTENER_SETUP_FAILED
  eng "Setup of %s failed, %s"

ER_XPLUING_NET_STARTUP_FAILED
  eng "%s"

ER_XPLUGIN_FAILED_AT_SSL_CONF
  eng "Failed at SSL configuration: \"%s\""

OBSOLETE_ER_XPLUGIN_CLIENT_SSL_HANDSHAKE_FAILED
  eng "Error during SSL handshake for client connection (%i)"

OBSOLETE_ER_XPLUGIN_SSL_HANDSHAKE_WITH_SERVER_FAILED
  eng "%s: Error during SSL handshake"

ER_XPLUGIN_FAILED_TO_CREATE_SESSION_FOR_CONN
  eng "%s: Error creating session for connection from %s"

ER_XPLUGIN_FAILED_TO_INITIALIZE_SESSION
  eng "%s: Error initializing session for connection: %s"

ER_XPLUGIN_MESSAGE_TOO_LONG
  eng "%s: Message of size %u received, exceeding the limit of %i"

ER_XPLUGIN_UNINITIALIZED_MESSAGE
  eng "Message is not properly initialized: %s"

ER_XPLUGIN_FAILED_TO_SET_MIN_NUMBER_OF_WORKERS
  eng "Unable to set minimal number of workers to %u; actual value is %i"

ER_XPLUGIN_UNABLE_TO_ACCEPT_CONNECTION
  eng "Unable to accept connection, disconnecting client"

ER_XPLUGIN_ALL_IO_INTERFACES_DISABLED
  eng "All I/O interfaces are disabled, X Protocol won't be accessible"

OBSOLETE_ER_XPLUGIN_INVALID_MSG_DURING_CLIENT_INIT
  eng "%s: Invalid message %i received during client initialization"

OBSOLETE_ER_XPLUGIN_CLOSING_CLIENTS_ON_SHUTDOWN
  eng "%s: closing client because of shutdown (state: %i)"

ER_XPLUGIN_ERROR_READING_SOCKET
  eng "%s: Error reading from socket %s (%i)"

ER_XPLUGIN_PEER_DISCONNECTED_WHILE_READING_MSG_BODY
  eng "%s: peer disconnected while reading message body"

ER_XPLUGIN_READ_FAILED_CLOSING_CONNECTION
  eng "client_id:%s - %s while reading from socket, closing connection"

OBSOLETE_ER_XPLUGIN_INVALID_AUTH_METHOD
  eng "%s.%u: Invalid authentication method %s"

OBSOLETE_ER_XPLUGIN_UNEXPECTED_MSG_DURING_AUTHENTICATION
  eng "%s: Unexpected message of type %i received during authentication"

OBSOLETE_ER_XPLUGIN_ERROR_WRITING_TO_CLIENT
  eng "Error writing to client: %s (%i)"

OBSOLETE_ER_XPLUGIN_SCHEDULER_STARTED
  eng "Scheduler \"%s\" started."

OBSOLETE_ER_XPLUGIN_SCHEDULER_STOPPED
  eng "Scheduler \"%s\" stopped."

ER_XPLUGIN_LISTENER_SYS_VARIABLE_ERROR
  eng "Please see the MySQL documentation for '%s' system variables to fix the error"

ER_XPLUGIN_LISTENER_STATUS_MSG
  eng "X Plugin ready for connections. %s"

ER_XPLUGIN_RETRYING_BIND_ON_PORT
  eng "Retrying `bind()` on TCP/IP port %i"

OBSOLETE_ER_XPLUGIN_SHUTDOWN_TRIGGERED
  eng "Shutdown triggered by mysqld abort flag"

OBSOLETE_ER_XPLUGIN_USER_ACCOUNT_WITH_ALL_PERMISSIONS
  eng "Using %s account for authentication which has all required permissions"

ER_XPLUGIN_EXISTING_USER_ACCOUNT_WITH_INCOMPLETE_GRANTS
  eng "Using existing %s account for authentication. Incomplete grants will be fixed"

OBSOLETE_ER_XPLUGIN_SERVER_STARTS_HANDLING_CONNECTIONS
  eng "Server starts handling incoming connections"

OBSOLETE_ER_XPLUGIN_SERVER_STOPPED_HANDLING_CONNECTIONS
  eng "Stopped handling incoming connections"

OBSOLETE_ER_XPLUGIN_FAILED_TO_INTERRUPT_SESSION
  eng "%s: Could not interrupt client session"

OBSOLETE_ER_XPLUGIN_CLIENT_RELEASE_TRIGGERED
  eng "%s: release triggered by timeout in state:%i"

ER_XPLUGIN_IPv6_AVAILABLE
  eng "IPv6 is available"

OBSOLETE_ER_XPLUGIN_UNIX_SOCKET_NOT_CONFIGURED
  eng "UNIX socket not configured"

ER_XPLUGIN_CLIENT_KILL_MSG
  eng "Kill client: %i %s"

ER_XPLUGIN_FAILED_TO_GET_SECURITY_CTX
  eng "Could not get security context for session"

OBSOLETE_ER_XPLUGIN_FAILED_TO_SWITCH_SECURITY_CTX_TO_ROOT
  eng "Unable to switch security context to root"

ER_XPLUGIN_FAILED_TO_CLOSE_SQL_SESSION
  eng "Error closing SQL session"

ER_XPLUGIN_FAILED_TO_EXECUTE_ADMIN_CMD
  eng "Error executing admin command %s: %s"

ER_XPLUGIN_EMPTY_ADMIN_CMD
  eng "Error executing empty admin command"

ER_XPLUGIN_FAILED_TO_GET_SYS_VAR
  eng "Unable to retrieve system variable \'%s\'"

ER_XPLUGIN_FAILED_TO_GET_CREATION_STMT
  eng "Unable to get creation stmt for collection \'%s\'; query result size: %lu"

ER_XPLUGIN_FAILED_TO_GET_ENGINE_INFO
  eng "Unable to get engine info for collection \'%s\'; creation stmt: %s"

OBSOLETE_ER_XPLUGIN_FAIL_TO_GET_RESULT_DATA
  eng "Error getting result data: %s"

OBSOLETE_ER_XPLUGIN_CAPABILITY_EXPIRED_PASSWORD
  eng "Capability expired password failed with error: %s"

ER_XPLUGIN_FAILED_TO_SET_SO_REUSEADDR_FLAG
  eng "Failed to set SO_REUSEADDR flag (error: %d)."

ER_XPLUGIN_FAILED_TO_OPEN_INTERNAL_SESSION
  eng "Could not open internal MySQL session"

ER_XPLUGIN_FAILED_TO_SWITCH_CONTEXT
  eng "Unable to switch context to user %s"

ER_XPLUGIN_FAILED_TO_UNREGISTER_UDF
  eng "Can\'t unregister \'%s\' user defined function"

OBSOLETE_ER_XPLUGIN_GET_PEER_ADDRESS_FAILED
  eng "%s: get peer address failed, can't resolve IP to hostname"

OBSOLETE_ER_XPLUGIN_CAPABILITY_CLIENT_INTERACTIVE_FAILED
  eng "Capability client interactive failed with error: %s"

ER_XPLUGIN_FAILED_TO_RESET_IPV6_V6ONLY_FLAG
  eng "Failed to reset IPV6_V6ONLY flag (error: %d). The server will listen to IPv6 addresses only."

ER_KEYRING_INVALID_KEY_TYPE
  eng "Invalid key type"

ER_KEYRING_INVALID_KEY_LENGTH
  eng "Invalid key length for given block cipher"

ER_KEYRING_FAILED_TO_CREATE_KEYRING_DIR
  eng "Could not create keyring directory. The keyring_file will stay unusable until correct path to the keyring directory gets provided"

ER_KEYRING_FILE_INIT_FAILED
  eng "keyring_file initialization failure. Please check if the keyring_file_data points to readable keyring file or keyring file can be created in the specified location. The keyring_file will stay unusable until correct path to the keyring file gets provided"

ER_KEYRING_INTERNAL_EXCEPTION_FAILED_FILE_INIT
  eng "keyring_file initialization failure due to internal exception inside the plugin."

ER_KEYRING_FAILED_TO_GENERATE_KEY
  eng "Failed to generate a key due to internal exception inside keyring_file plugin"

ER_KEYRING_CHECK_KEY_FAILED_DUE_TO_INVALID_KEY
  eng "Error while %s key: invalid key_type"

ER_KEYRING_CHECK_KEY_FAILED_DUE_TO_EMPTY_KEY_ID
  eng "Error while %s key: key_id cannot be empty"

ER_KEYRING_OPERATION_FAILED_DUE_TO_INTERNAL_ERROR
  eng "Failed to %s due to internal exception inside %s plugin"

ER_KEYRING_INCORRECT_FILE
  eng "Incorrect Keyring file"

ER_KEYRING_FOUND_MALFORMED_BACKUP_FILE
  eng "Found malformed keyring backup file - removing it"

ER_KEYRING_FAILED_TO_RESTORE_FROM_BACKUP_FILE
  eng "Error while restoring keyring from backup file cannot overwrite keyring with backup"

ER_KEYRING_FAILED_TO_FLUSH_KEYRING_TO_FILE
  eng "Error while flushing in-memory keyring into keyring file"

ER_KEYRING_FAILED_TO_GET_FILE_STAT
  eng "Error while reading stat for %s.Please check if file %s was not removed. OS returned this error: %s"

ER_KEYRING_FAILED_TO_REMOVE_FILE
  eng "Could not remove file %s OS retuned this error: %s"

ER_KEYRING_FAILED_TO_TRUNCATE_FILE
  eng "Could not truncate file %s. OS retuned this error: %s"

ER_KEYRING_UNKNOWN_ERROR
  eng "Unknown error %d"

ER_KEYRING_FAILED_TO_SET_KEYRING_FILE_DATA
  eng "keyring_file_data cannot be set to new value as the keyring file cannot be created/accessed in the provided path"

ER_KEYRING_FILE_IO_ERROR
  eng "%s"

ER_KEYRING_FAILED_TO_LOAD_KEYRING_CONTENT
  eng "Error while loading keyring content. The keyring might be malformed"

ER_KEYRING_FAILED_TO_FLUSH_KEYS_TO_KEYRING
  eng "Could not flush keys to keyring"

ER_KEYRING_FAILED_TO_FLUSH_KEYS_TO_KEYRING_BACKUP
  eng "Could not flush keys to keyring's backup"

ER_KEYRING_KEY_FETCH_FAILED_DUE_TO_EMPTY_KEY_ID
  eng "Error while fetching key: key_id cannot be empty"

ER_KEYRING_FAILED_TO_REMOVE_KEY_DUE_TO_EMPTY_ID
  eng "Error while removing key: key_id cannot be empty"

ER_KEYRING_OKV_INCORRECT_KEY_VAULT_CONFIGURED
  eng "For keyring_okv to be initialized, please point keyring_okv_conf_dir variable to a directory with Oracle Key Vault configuration file and ssl materials"

ER_KEYRING_OKV_INIT_FAILED_DUE_TO_INCORRECT_CONF
  eng "keyring_okv initialization failure. Please check that the keyring_okv_conf_dir points to a readable directory and that the directory contains Oracle Key Vault configuration file and ssl materials. Please also check that Oracle Key Vault is up and running."

ER_KEYRING_OKV_INIT_FAILED_DUE_TO_INTERNAL_ERROR
  eng "keyring_okv initialization failure due to internal exception inside the plugin"

ER_KEYRING_OKV_INVALID_KEY_TYPE
  eng "Invalid key type"

ER_KEYRING_OKV_INVALID_KEY_LENGTH_FOR_CIPHER
  eng "Invalid key length for given block cipher"

ER_KEYRING_OKV_FAILED_TO_GENERATE_KEY_DUE_TO_INTERNAL_ERROR
  eng "Failed to generate a key due to internal exception inside keyring_okv plugin"

ER_KEYRING_OKV_FAILED_TO_FIND_SERVER_ENTRY
  eng "Could not find entry for server in configuration file %s"

ER_KEYRING_OKV_FAILED_TO_FIND_STANDBY_SERVER_ENTRY
  eng "Could not find entry for standby server in configuration file %s"

ER_KEYRING_OKV_FAILED_TO_PARSE_CONF_FILE
  eng "Could not parse the %s file provided"

ER_KEYRING_OKV_FAILED_TO_LOAD_KEY_UID
  eng "Could not load keys' uids from the OKV server"

ER_KEYRING_OKV_FAILED_TO_INIT_SSL_LAYER
  eng "Could not initialize ssl layer"

ER_KEYRING_OKV_FAILED_TO_INIT_CLIENT
  eng "Could not initialize OKV client"

ER_KEYRING_OKV_CONNECTION_TO_SERVER_FAILED
  eng "Could not connect to the OKV server"

ER_KEYRING_OKV_FAILED_TO_REMOVE_KEY
  eng "Could not remove the key"

ER_KEYRING_OKV_FAILED_TO_ADD_ATTRIBUTE
  eng "Could not add attribute, attribute_name=%s attribute value=%s"

ER_KEYRING_OKV_FAILED_TO_GENERATE_KEY
  eng "Could not generate the key."

ER_KEYRING_OKV_FAILED_TO_STORE_KEY
  eng "Could not store the key."

ER_KEYRING_OKV_FAILED_TO_ACTIVATE_KEYS
  eng "Could not activate the key."

ER_KEYRING_OKV_FAILED_TO_FETCH_KEY
  eng "Could not fetch generated key"

ER_KEYRING_OKV_FAILED_TO_STORE_OR_GENERATE_KEY
  eng "Could not store/generate the key - failed to set key attribute x-key-ready"

ER_KEYRING_OKV_FAILED_TO_RETRIEVE_KEY_SIGNATURE
  eng "Could not retrieve key signature from custom attributes"

ER_KEYRING_OKV_FAILED_TO_RETRIEVE_KEY
  eng "Could not retrieve key from OKV"

ER_KEYRING_OKV_FAILED_TO_LOAD_SSL_TRUST_STORE
  eng "Error loading trust store"

ER_KEYRING_OKV_FAILED_TO_SET_CERTIFICATE_FILE
  eng "Error setting the certificate file."

ER_KEYRING_OKV_FAILED_TO_SET_KEY_FILE
  eng "Error setting the key file."

ER_KEYRING_OKV_KEY_MISMATCH
  eng "Private key does not match the certificate public key"

ER_KEYRING_ENCRYPTED_FILE_INCORRECT_KEYRING_FILE
  eng "Incorrect Keyring file"

ER_KEYRING_ENCRYPTED_FILE_DECRYPTION_FAILED
  eng "Keyring_encrypted_file decryption failed. Please verify --keyring-encrypted-file-password option value."

ER_KEYRING_ENCRYPTED_FILE_FOUND_MALFORMED_BACKUP_FILE
  eng "Found malformed keyring backup file - removing it"

ER_KEYRING_ENCRYPTED_FILE_FAILED_TO_RESTORE_KEYRING
  eng "Error while restoring keyring from backup file cannot overwrite keyring with backup"

ER_KEYRING_ENCRYPTED_FILE_FAILED_TO_FLUSH_KEYRING
  eng "Error while flushing in-memory keyring into keyring file"

ER_KEYRING_ENCRYPTED_FILE_ENCRYPTION_FAILED
  eng "Keyring_encrypted_file encryption failed. Please verify --keyring-encrypted-file-password option value."

ER_KEYRING_ENCRYPTED_FILE_INVALID_KEYRING_DIR
  eng "keyring_encrypted_file_data cannot be set to new value as the keyring file cannot be created/accessed in the provided path"

ER_KEYRING_ENCRYPTED_FILE_FAILED_TO_CREATE_KEYRING_DIR
  eng "Could not create keyring directory The keyring_encrypted_file will stay unusable until correct path to the keyring directory gets provided"

ER_KEYRING_ENCRYPTED_FILE_PASSWORD_IS_INVALID
  eng "The keyring_encrypted_file_password must be set to a valid value."

ER_KEYRING_ENCRYPTED_FILE_PASSWORD_IS_TOO_LONG
  eng "Too long keyring_encrypted_file_password value."

ER_KEYRING_ENCRYPTED_FILE_INIT_FAILURE
  eng "keyring_encrypted_file initialization failure. Please check if the keyring_encrypted_file_data points to readable keyring file or keyring file can be created in the specified location or password to decrypt keyring file is correct."

ER_KEYRING_ENCRYPTED_FILE_INIT_FAILED_DUE_TO_INTERNAL_ERROR
  eng "keyring_encrypted_file initialization failure due to internal exception inside the plugin"

ER_KEYRING_ENCRYPTED_FILE_GEN_KEY_FAILED_DUE_TO_INTERNAL_ERROR
  eng "Failed to generate a key due to internal exception inside keyring_encrypted_file plugin"

ER_KEYRING_AWS_FAILED_TO_SET_CMK_ID
  eng "keyring_aws_cmk_id cannot be set to the new value as AWS KMS seems to not understand the id provided. Please check that CMK id provided is correct."

ER_KEYRING_AWS_FAILED_TO_SET_REGION
  eng "keyring_aws_region cannot be set to the new value as AWS KMS seems to not understand the region provided. Please check that region provided is correct."

ER_KEYRING_AWS_FAILED_TO_OPEN_CONF_FILE
  eng "Could not open keyring_aws configuration file: %s. OS returned this error: %s"

ER_KEYRING_AWS_FAILED_TO_ACCESS_KEY_ID_FROM_CONF_FILE
  eng "Could not read AWS access key id from keyring_aws configuration file: %s. OS returned this error: %s"

ER_KEYRING_AWS_FAILED_TO_ACCESS_KEY_FROM_CONF_FILE
  eng "Could not read AWS access key from keyring_aws configuration file: %s. OS returned this error: %s"

ER_KEYRING_AWS_INVALID_CONF_FILE_PATH
  eng "Path to keyring aws configuration file cannot be empty"

ER_KEYRING_AWS_INVALID_DATA_FILE_PATH
  eng "Path to keyring_aws storage file cannot be empty."

ER_KEYRING_AWS_FAILED_TO_ACCESS_OR_CREATE_KEYRING_DIR
  eng "Unable to create/access keyring directory."

ER_KEYRING_AWS_FAILED_TO_ACCESS_OR_CREATE_KEYRING_DATA_FILE
  eng "Unable to create/access keyring_aws storage file. Please check if keyring_aws_data_file points to location where keyring file can be created/accessed. Please also make sure that MySQL server's user has high enough privileges to access this location."

ER_KEYRING_AWS_FAILED_TO_INIT_DUE_TO_INTERNAL_ERROR
  eng "keyring_aws initialization failed due to internal error when initializing synchronization primitive - %s. OS returned this error: %s:"

ER_KEYRING_AWS_FAILED_TO_ACCESS_DATA_FILE
  eng "Could not access keyring_aws storage file in the path provided. Please check if the keyring_aws directory can be accessed by MySQL Server"

ER_KEYRING_AWS_CMK_ID_NOT_SET
  eng "keyring_aws_cmk_id has to be set"

ER_KEYRING_AWS_FAILED_TO_GET_KMS_CREDENTIAL_FROM_CONF_FILE
  eng "Could not get AWS KMS credentials from the configuration file"

ER_KEYRING_AWS_INIT_FAILURE
  eng "keyring_aws initialization failure."

ER_KEYRING_AWS_FAILED_TO_INIT_DUE_TO_PLUGIN_INTERNAL_ERROR
  eng "keyring_aws initialization failure due to internal exception inside the plugin"

ER_KEYRING_AWS_INVALID_KEY_LENGTH_FOR_CIPHER
  eng "Invalid key length for given block cipher"

ER_KEYRING_AWS_FAILED_TO_GENERATE_KEY_DUE_TO_INTERNAL_ERROR
  eng "Failed to generate a key due to internal exception inside keyring_file plugin"

ER_KEYRING_AWS_INCORRECT_FILE
  eng "Incorrect Keyring file"

ER_KEYRING_AWS_FOUND_MALFORMED_BACKUP_FILE
  eng "Found malformed keyring backup file - removing it"

ER_KEYRING_AWS_FAILED_TO_RESTORE_FROM_BACKUP_FILE
  eng "Error while restoring keyring from backup file cannot overwrite keyring with backup"

ER_KEYRING_AWS_FAILED_TO_FLUSH_KEYRING_TO_FILE
  eng "Error while flushing in-memory keyring into keyring file"

ER_KEYRING_AWS_INCORRECT_REGION
  eng "Wrong region"

ER_KEYRING_AWS_FAILED_TO_CONNECT_KMS
  eng "Could not connect to AWS KMS with the credentials provided. Please make sure they are correct. AWS KMS returned this error: %s"

ER_KEYRING_AWS_FAILED_TO_GENERATE_NEW_KEY
  eng "Could not generate a new key. AWS KMS returned this error: %s"

ER_KEYRING_AWS_FAILED_TO_ENCRYPT_KEY
  eng "Could not encrypt key. AWS KMS returned this error: %s"

ER_KEYRING_AWS_FAILED_TO_RE_ENCRYPT_KEY
  eng "Could not re-encrypt key. AWS KMS returned this error: %s"

ER_KEYRING_AWS_FAILED_TO_DECRYPT_KEY
  eng "Could not decrypt key. AWS KMS returned this error: %s"

ER_KEYRING_AWS_FAILED_TO_ROTATE_CMK
  eng "Could not rotate the CMK. AWS KMS returned this error: %s"

ER_GRP_RPL_GTID_ALREADY_USED
  eng "The requested GTID '%s:%lld' was already used, the transaction will rollback."

ER_GRP_RPL_APPLIER_THD_KILLED
  eng "The group replication applier thread was killed."

ER_GRP_RPL_EVENT_HANDLING_ERROR
  eng "Error at event handling! Got error: %d."

ER_GRP_RPL_ERROR_GTID_EXECUTION_INFO
  eng "Error when extracting group GTID execution information, some recovery operations may face future issues."

ER_GRP_RPL_CERTIFICATE_SIZE_ERROR
  eng "An error occurred when trying to reduce the Certification information size for transmission."

ER_GRP_RPL_CREATE_APPLIER_CACHE_ERROR
  eng "Failed to create group replication pipeline applier cache!"

ER_GRP_RPL_UNBLOCK_WAITING_THD
  eng "Unblocking the group replication thread waiting for applier to start, as the start group replication was killed."

ER_GRP_RPL_APPLIER_PIPELINE_NOT_DISPOSED
  eng "The group replication applier pipeline was not properly disposed. Check the error log for further info."

ER_GRP_RPL_APPLIER_THD_EXECUTION_ABORTED
  eng "The applier thread execution was aborted. Unable to process more transactions, this member will now leave the group."

ER_GRP_RPL_APPLIER_EXECUTION_FATAL_ERROR
  eng "Fatal error during execution on the Applier process of Group Replication. The server will now leave the group."

ER_GRP_RPL_ERROR_STOPPING_CHANNELS
  eng "Error stopping all replication channels while server was leaving the group. %s"

ER_GRP_RPL_ERROR_SENDING_SINGLE_PRIMARY_MSSG
  eng "Error sending single primary message informing that primary did apply relay logs."

ER_GRP_RPL_UPDATE_TRANS_SNAPSHOT_VER_ERROR
  eng "Error updating transaction snapshot version after transaction being positively certified."

ER_GRP_RPL_SIDNO_FETCH_ERROR
  eng "Error fetching transaction sidno after transaction being positively certified."

ER_GRP_RPL_BROADCAST_COMMIT_TRANS_MSSG_FAILED
  eng "Broadcast of committed transactions message failed."

ER_GRP_RPL_GROUP_NAME_PARSE_ERROR
  eng "Unable to parse the group_replication_group_name during the Certification module initialization."

ER_GRP_RPL_ADD_GRPSID_TO_GRPGTIDSID_MAP_ERROR
  eng "Unable to add the group_sid in the group_gtid_sid_map during the Certification module initialization."

ER_GRP_RPL_UPDATE_GRPGTID_EXECUTED_ERROR
  eng "Error updating group_gtid_executed GITD set during the Certification module initialization."

ER_GRP_RPL_DONOR_TRANS_INFO_ERROR
  eng "Unable to handle the donor's transaction information when initializing the conflict detection component. Possible out of memory error."

ER_GRP_RPL_SERVER_CONN_ERROR
  eng "Error when establishing a server connection during the Certification module initialization."

ER_GRP_RPL_ERROR_FETCHING_GTID_EXECUTED_SET
  eng "Error when extracting this member GTID executed set. Certification module can't be properly initialized."

ER_GRP_RPL_ADD_GTID_TO_GRPGTID_EXECUTED_ERROR
  eng "Error while adding the server GTID EXECUTED set to the group_gtid_execute during the Certification module initialization."

ER_GRP_RPL_ERROR_FETCHING_GTID_SET
  eng "Error when extracting this member retrieved set for its applier. Certification module can't be properly initialized."

ER_GRP_RPL_ADD_RETRIEVED_SET_TO_GRP_GTID_EXECUTED_ERROR
  eng "Error while adding the member retrieved set to the group_gtid_executed during the Certification module initialization."

ER_GRP_RPL_CERTIFICATION_INITIALIZATION_FAILURE
  eng "Error during Certification module initialization."

ER_GRP_RPL_UPDATE_LAST_CONFLICT_FREE_TRANS_ERROR
  eng "Unable to update last conflict free transaction, this transaction will not be tracked on performance_schema.replication_group_member_stats.last_conflict_free_transaction."

ER_GRP_RPL_UPDATE_TRANS_SNAPSHOT_REF_VER_ERROR
  eng "Error updating transaction snapshot version reference for internal storage."

ER_GRP_RPL_FETCH_TRANS_SIDNO_ERROR
  eng "Error fetching transaction sidno while adding to the group_gtid_executed set."

ER_GRP_RPL_ERROR_VERIFYING_SIDNO
  eng "Error while ensuring the sidno be present in the group_gtid_executed."

ER_GRP_RPL_CANT_GENERATE_GTID
  eng "Impossible to generate Global Transaction Identifier: the integer component reached the maximal value. Restart the group with a new group_replication_group_name."

ER_GRP_RPL_INVALID_GTID_SET
  eng "Invalid stable transactions set."

ER_GRP_RPL_UPDATE_GTID_SET_ERROR
  eng "Error updating stable transactions set."

ER_GRP_RPL_RECEIVED_SET_MISSING_GTIDS
  eng "There was an error when filling the missing GTIDs on the applier channel received set. Despite not critical, on the long run this may cause performance issues."

OBSOLETE_ER_GRP_RPL_SKIP_COMPUTATION_TRANS_COMMITTED
  eng "Skipping the computation of the Transactions_committed_all_members field as an older instance of this computation is still ongoing."

ER_GRP_RPL_NULL_PACKET
  eng "Null packet on certifier's queue."

ER_GRP_RPL_CANT_READ_GTID
  eng "Error reading GTIDs from the message."

ER_GRP_RPL_PROCESS_GTID_SET_ERROR
  eng "Error processing stable transactions set."

ER_GRP_RPL_PROCESS_INTERSECTION_GTID_SET_ERROR
  eng "Error processing intersection of stable transactions set."

ER_GRP_RPL_SET_STABLE_TRANS_ERROR
  eng "Error setting stable transactions set."

ER_GRP_RPL_CANT_READ_GRP_GTID_EXTRACTED
  eng "Error reading group_gtid_extracted from the View_change_log_event."

ER_GRP_RPL_CANT_READ_WRITE_SET_ITEM
  eng "Error reading the write set item '%s' from the View_change_log_event."

ER_GRP_RPL_INIT_CERTIFICATION_INFO_FAILURE
  eng "Error during certification_info initialization."

ER_GRP_RPL_CONFLICT_DETECTION_DISABLED
  eng "Primary had applied all relay logs, disabled conflict detection."

ER_GRP_RPL_MSG_DISCARDED
  eng "Message received while the plugin is not ready, message discarded."

ER_GRP_RPL_MISSING_GRP_RPL_APPLIER
  eng "Message received without a proper group replication applier."

ER_GRP_RPL_CERTIFIER_MSSG_PROCESS_ERROR
  eng "Error processing message in Certifier."

ER_GRP_RPL_SRV_NOT_ONLINE
  eng "This server was not declared online since it is on status %s."

ER_GRP_RPL_SRV_ONLINE
  eng "This server was declared online within the replication group."

ER_GRP_RPL_DISABLE_SRV_READ_MODE_RESTRICTED
  eng "When declaring the plugin online it was not possible to disable the server read mode settings. Try to disable it manually."

ER_GRP_RPL_MEM_ONLINE
  eng "The member with address %s:%u was declared online within the replication group."

ER_GRP_RPL_MEM_UNREACHABLE
  eng "Member with address %s:%u has become unreachable."

ER_GRP_RPL_MEM_REACHABLE
  eng "Member with address %s:%u is reachable again."

ER_GRP_RPL_SRV_BLOCKED
  eng "This server is not able to reach a majority of members in the group. This server will now block all updates. The server will remain blocked until contact with the majority is restored. It is possible to use group_replication_force_members to force a new group membership."

ER_GRP_RPL_SRV_BLOCKED_FOR_SECS
  eng "This server is not able to reach a majority of members in the group. This server will now block all updates. The server will remain blocked for the next %lu seconds. Unless contact with the majority is restored, after this time the member will error out and leave the group. It is possible to use group_replication_force_members to force a new group membership."

ER_GRP_RPL_CHANGE_GRP_MEM_NOT_PROCESSED
  eng "A group membership change was received but the plugin is already leaving due to the configured timeout on group_replication_unreachable_majority_timeout option."

ER_GRP_RPL_MEMBER_CONTACT_RESTORED
  eng "The member has resumed contact with a majority of the members in the group. Regular operation is restored and transactions are unblocked."

ER_GRP_RPL_MEMBER_REMOVED
  eng "Members removed from the group: %s"

ER_GRP_RPL_PRIMARY_MEMBER_LEFT_GRP
  eng "Primary server with address %s left the group. Electing new Primary."

ER_GRP_RPL_MEMBER_ADDED
  eng "Members joined the group: %s"

ER_GRP_RPL_MEMBER_EXIT_PLUGIN_ERROR
  eng "There was a previous plugin error while the member joined the group. The member will now exit the group."

ER_GRP_RPL_MEMBER_CHANGE
  eng "Group membership changed to %s on view %s."

ER_GRP_RPL_MEMBER_LEFT_GRP
  eng "Group membership changed: This member has left the group."

ER_GRP_RPL_MEMBER_EXPELLED
  eng "Member was expelled from the group due to network failures, changing member status to ERROR."

ER_GRP_RPL_SESSION_OPEN_FAILED
  eng "Unable to open session to (re)set read only mode. Skipping."

ER_GRP_RPL_NEW_PRIMARY_ELECTED
  eng "A new primary with address %s:%u was elected. %s"

ER_GRP_RPL_DISABLE_READ_ONLY_FAILED
  eng "Unable to disable super read only flag. Try to disable it manually"

ER_GRP_RPL_ENABLE_READ_ONLY_FAILED
  eng "Unable to set super read only flag. Try to set it manually."

ER_GRP_RPL_SRV_PRIMARY_MEM
  eng "This server is working as primary member."

ER_GRP_RPL_SRV_SECONDARY_MEM
  eng "This server is working as secondary member with primary member address %s:%u."

ER_GRP_RPL_NO_SUITABLE_PRIMARY_MEM
  eng "Unable to set any member as primary. No suitable candidate."

ER_GRP_RPL_SUPER_READ_ONLY_ACTIVATE_ERROR
  eng "Error when activating super_read_only mode on start. The member will now exit the group."

ER_GRP_RPL_EXCEEDS_AUTO_INC_VALUE
  eng "Group contains %lu members which is greater than group_replication_auto_increment_increment value of %lu. This can lead to a higher transactional abort rate."

ER_GRP_RPL_DATA_NOT_PROVIDED_BY_MEM
  eng "Member with address '%s:%u' didn't provide any data during the last group change. Group information can be outdated and lead to errors on recovery."

ER_GRP_RPL_MEMBER_ALREADY_EXISTS
  eng "There is already a member with server_uuid %s. The member will now exit the group."

OBSOLETE_ER_GRP_RPL_GRP_CHANGE_INFO_EXTRACT_ERROR
  eng "Error when extracting information for group change. Operations and checks made to group joiners may be incomplete."

ER_GRP_RPL_GTID_EXECUTED_EXTRACT_ERROR
  eng "Error when extracting this member GTID executed set. Operations and checks made to group joiners may be incomplete."

ER_GRP_RPL_GTID_SET_EXTRACT_ERROR
  eng "Error when extracting this member retrieved set for its applier. Operations and checks made to group joiners may be incomplete."

ER_GRP_RPL_START_FAILED
  eng "The START GROUP_REPLICATION command failed since the group already has 9 members."

ER_GRP_RPL_MEMBER_VER_INCOMPATIBLE
  eng "Member version is incompatible with the group."

ER_GRP_RPL_TRANS_NOT_PRESENT_IN_GRP
  eng "The member contains transactions not present in the group. The member will now exit the group."

ER_GRP_RPL_TRANS_GREATER_THAN_GRP
  eng "It was not possible to assess if the member has more transactions than the group. The member will now exit the group."

ER_GRP_RPL_MEMBER_VERSION_LOWER_THAN_GRP
  eng "Member version is lower than some group member, but since option 'group_replication_allow_local_lower_version_join is enabled, member will be allowed to join."

ER_GRP_RPL_LOCAL_GTID_SETS_PROCESS_ERROR
  eng "Error processing local GTID sets when comparing this member transactions against the group."

ER_GRP_RPL_MEMBER_TRANS_GREATER_THAN_GRP
  eng "This member has more executed transactions than those present in the group. Local transactions: %s > Group transactions: %s"

ER_GRP_RPL_BLOCK_SIZE_DIFF_FROM_GRP
  eng "The member is configured with a group_replication_gtid_assignment_block_size option value '%llu' different from the group '%llu'. The member will now exit the group."

ER_GRP_RPL_TRANS_WRITE_SET_EXTRACT_DIFF_FROM_GRP
  eng "The member is configured with a transaction-write-set-extraction option value '%s' different from the group '%s'. The member will now exit the group."

ER_GRP_RPL_MEMBER_CFG_INCOMPATIBLE_WITH_GRP_CFG
  eng "The member configuration is not compatible with the group configuration. Variables such as group_replication_single_primary_mode or group_replication_enforce_update_everywhere_checks must have the same value on every server in the group. (member configuration option: [%s], group configuration option: [%s])."

ER_GRP_RPL_MEMBER_STOP_RPL_CHANNELS_ERROR
  eng "Error stopping all replication channels while server was leaving the group. %s"

ER_GRP_RPL_PURGE_APPLIER_LOGS
  eng "Detected previous RESET SOURCE invocation or an issue exists in the group replication applier relay log. Purging existing applier logs."

ER_GRP_RPL_RESET_APPLIER_MODULE_LOGS_ERROR
  eng "Unknown error occurred while resetting applier's module logs."

ER_GRP_RPL_APPLIER_THD_SETUP_ERROR
  eng "Failed to setup the group replication applier thread."

ER_GRP_RPL_APPLIER_THD_START_ERROR
  eng "Error while starting the group replication applier thread"

ER_GRP_RPL_APPLIER_THD_STOP_ERROR
  eng "Failed to stop the group replication applier thread."

ER_GRP_RPL_FETCH_TRANS_DATA_FAILED
  eng "Failed to fetch transaction data containing required transaction info for applier"

ER_GRP_RPL_REPLICA_IO_THD_PRIMARY_UNKNOWN
  eng "Can't start replica IO THREAD of channel '%s' when group replication is running with single-primary mode and the primary member is not known."

ER_GRP_RPL_SALVE_IO_THD_ON_SECONDARY_MEMBER
  eng "Can't start replica IO THREAD of channel '%s' when group replication is running with single-primary mode on a secondary member."

ER_GRP_RPL_REPLICA_SQL_THD_PRIMARY_UNKNOWN
  eng "Can't start replica SQL THREAD of channel '%s' when group replication is running with single-primary mode and the primary member is not known."

ER_GRP_RPL_REPLICA_SQL_THD_ON_SECONDARY_MEMBER
  eng "Can't start replica SQL THREAD of channel '%s' when group replication is running with single-primary mode on a secondary member."

ER_GRP_RPL_NEEDS_INNODB_TABLE
  eng "Table %s does not use the InnoDB storage engine. This is not compatible with Group Replication."

ER_GRP_RPL_PRIMARY_KEY_NOT_DEFINED
  eng "Table %s does not have any PRIMARY KEY. This is not compatible with Group Replication."

ER_GRP_RPL_FK_WITH_CASCADE_UNSUPPORTED
  eng "Table %s has a foreign key with 'CASCADE', 'SET NULL' or 'SET DEFAULT' clause. This is not compatible with Group Replication."

ER_GRP_RPL_AUTO_INC_RESET
  eng "group_replication_auto_increment_increment is reset to %lu"

ER_GRP_RPL_AUTO_INC_OFFSET_RESET
  eng "auto_increment_offset is reset to %lu"

ER_GRP_RPL_AUTO_INC_SET
  eng "group_replication_auto_increment_increment is set to %lu"

ER_GRP_RPL_AUTO_INC_OFFSET_SET
  eng "auto_increment_offset is set to %lu"

ER_GRP_RPL_FETCH_TRANS_CONTEXT_FAILED
  eng "Failed to fetch transaction context containing required transaction info for certification"

ER_GRP_RPL_FETCH_FORMAT_DESC_LOG_EVENT_FAILED
  eng "Failed to fetch Format_description_log_event containing required server info for applier"

ER_GRP_RPL_FETCH_TRANS_CONTEXT_LOG_EVENT_FAILED
  eng "Failed to fetch Transaction_context_log_event containing required transaction info for certification"

ER_GRP_RPL_FETCH_SNAPSHOT_VERSION_FAILED
  eng "Failed to read snapshot version from transaction context event required for certification"

ER_GRP_RPL_FETCH_GTID_LOG_EVENT_FAILED
  eng "Failed to fetch Gtid_log_event containing required transaction info for certification"

ER_GRP_RPL_UPDATE_SERV_CERTIFICATE_FAILED
  eng "Unable to update certification result on server side, thread_id: %lu"

ER_GRP_RPL_ADD_GTID_INFO_WITH_LOCAL_GTID_FAILED
  eng "Unable to add gtid information to the group_gtid_executed set when gtid was provided for local transactions"

ER_GRP_RPL_ADD_GTID_INFO_WITHOUT_LOCAL_GTID_FAILED
  eng "Unable to add gtid information to the group_gtid_executed set when no gtid was provided for local transactions"

ER_GRP_RPL_NOTIFY_CERTIFICATION_OUTCOME_FAILED
  eng "Failed to notify certification outcome"

ER_GRP_RPL_ADD_GTID_INFO_WITH_REMOTE_GTID_FAILED
  eng "Unable to add gtid information to the group_gtid_executed set when gtid was provided for remote transactions"

ER_GRP_RPL_ADD_GTID_INFO_WITHOUT_REMOTE_GTID_FAILED
  eng "Unable to add gtid information to the group_gtid_executed set when gtid was not provided for remote transactions"

ER_GRP_RPL_FETCH_VIEW_CHANGE_LOG_EVENT_FAILED
  eng "Failed to fetch View_change_log_event containing required info for certification"

OBSOLETE_ER_GRP_RPL_CONTACT_WITH_SRV_FAILED
  eng "Error when contacting the server to ensure the proper logging of a group change in the binlog"

OBSOLETE_ER_GRP_RPL_SRV_WAIT_TIME_OUT
  eng "Timeout when waiting for the server to execute local transactions in order assure the group change proper logging"

ER_GRP_RPL_FETCH_LOG_EVENT_FAILED
  eng "Failed to fetch Log_event containing required server info for applier"

ER_GRP_RPL_START_GRP_RPL_FAILED
  eng "Unable to start Group Replication. Replication applier infrastructure is not initialized since the server was started with --initialize, --initialize-insecure or --upgrade=MINIMAL on a server upgrade."

ER_GRP_RPL_CONN_INTERNAL_PLUGIN_FAIL
  eng "Failed to establish an internal server connection to execute plugin operations"

ER_GRP_RPL_SUPER_READ_ON
  eng "Setting super_read_only=ON."

ER_GRP_RPL_SUPER_READ_OFF
  eng "Setting super_read_only=OFF."

ER_GRP_RPL_KILLED_SESSION_ID
  eng "killed session id: %d status: %d"

ER_GRP_RPL_KILLED_FAILED_ID
  eng "killed failed id: %d failed: %d"

ER_GRP_RPL_INTERNAL_QUERY
  eng "Internal query: %s result in error. Error number: %ld"

ER_GRP_RPL_COPY_FROM_EMPTY_STRING
  eng "Error copying from empty string "

ER_GRP_RPL_QUERY_FAIL
  eng "Query execution resulted in failure. errno: %d"

ER_GRP_RPL_CREATE_SESSION_UNABLE
  eng "Unable to create a session for executing the queries on the server"

ER_GRP_RPL_MEMBER_NOT_FOUND
  eng "The member with address %s:%u has unexpectedly disappeared, killing the current group replication recovery connection"

ER_GRP_RPL_MAXIMUM_CONNECTION_RETRIES_REACHED
  eng "Maximum number of retries when trying to connect to a donor reached. Aborting group replication incremental recovery."

ER_GRP_RPL_ALL_DONORS_LEFT_ABORT_RECOVERY
  eng "All donors left. Aborting group replication incremental recovery."

ER_GRP_RPL_ESTABLISH_RECOVERY_WITH_DONOR
  eng "Establishing group recovery connection with a possible donor. Attempt %d/%d"

ER_GRP_RPL_ESTABLISH_RECOVERY_WITH_ANOTHER_DONOR
  eng "Retrying group recovery connection with another donor. Attempt %d/%d"

ER_GRP_RPL_NO_VALID_DONOR
  eng "No valid donors exist in the group, retrying"

ER_GRP_RPL_CONFIG_RECOVERY
  eng "Error when configuring the asynchronous recovery channel connection to the donor."

ER_GRP_RPL_ESTABLISHING_CONN_GRP_REC_DONOR
  eng "Establishing connection to a group replication recovery donor %s at %s port: %d."

ER_GRP_RPL_CREATE_GRP_RPL_REC_CHANNEL
  eng "Error while creating the group replication recovery channel with donor %s at %s port: %d."

ER_GRP_RPL_DONOR_SERVER_CONN
  eng "There was an error when connecting to the donor server. Please check that group_replication_recovery channel credentials and all MEMBER_HOST column values of performance_schema.replication_group_members table are correct and DNS resolvable."

ER_GRP_RPL_CHECK_STATUS_TABLE
  eng "For details please check performance_schema.replication_connection_status table and error log messages of Replica I/O for channel group_replication_recovery."

ER_GRP_RPL_STARTING_GRP_REC
  eng "Error while starting the group replication incremental recovery receiver/applier threads"

ER_GRP_RPL_DONOR_CONN_TERMINATION
  eng "Terminating existing group replication donor connection and purging the corresponding logs."

ER_GRP_RPL_STOPPING_GRP_REC
  eng "Error when stopping the group replication incremental recovery's donor connection"

ER_GRP_RPL_PURGE_REC
  eng "Error when purging the group replication recovery's relay logs"

ER_GRP_RPL_UNABLE_TO_KILL_CONN_REC_DONOR_APPLIER
  eng "Unable to kill the current group replication recovery donor connection after an applier error. Incremental recovery will shutdown."

ER_GRP_RPL_UNABLE_TO_KILL_CONN_REC_DONOR_FAILOVER
  eng "Unable to kill the current group replication recovery donor connection during failover. Incremental recovery will shutdown."

ER_GRP_RPL_FAILED_TO_NOTIFY_GRP_MEMBERSHIP_EVENT
  eng "Unexpected error when notifying an internal component named %s regarding a group membership event."

ER_GRP_RPL_FAILED_TO_BROADCAST_GRP_MEMBERSHIP_NOTIFICATION
  eng "An undefined error was found while broadcasting an internal group membership notification! This is likely to happen if your components or plugins are not properly loaded or are malfunctioning!"

ER_GRP_RPL_FAILED_TO_BROADCAST_MEMBER_STATUS_NOTIFICATION
  eng "An undefined error was found while broadcasting an internal group member status notification! This is likely to happen if your components or plugins are not properly loaded or are malfunctioning!"

ER_GRP_RPL_OOM_FAILED_TO_GENERATE_IDENTIFICATION_HASH
  eng "No memory to generate write identification hash"

ER_GRP_RPL_WRITE_IDENT_HASH_BASE64_ENCODING_FAILED
  eng "Base 64 encoding of the write identification hash failed"

ER_GRP_RPL_INVALID_BINLOG_FORMAT
  eng "Binlog format should be ROW for Group Replication"

OBSOLETE_ER_GRP_RPL_BINLOG_CHECKSUM_SET
  eng "binlog_checksum should be NONE for Group Replication"

ER_GRP_RPL_TRANS_WRITE_SET_EXTRACTION_NOT_SET
  eng "A transaction_write_set_extraction algorithm should be selected when running Group Replication"

ER_GRP_RPL_UNSUPPORTED_TRANS_ISOLATION
  eng "Transaction isolation level (tx_isolation) is set to SERIALIZABLE, which is not compatible with Group Replication"

ER_GRP_RPL_CANNOT_EXECUTE_TRANS_WHILE_STOPPING
  eng "Transaction cannot be executed while Group Replication is stopping."

ER_GRP_RPL_CANNOT_EXECUTE_TRANS_WHILE_RECOVERING
  eng "Transaction cannot be executed while Group Replication is recovering. Try again when the server is ONLINE."

ER_GRP_RPL_CANNOT_EXECUTE_TRANS_IN_ERROR_STATE
  eng "Transaction cannot be executed while Group Replication is on ERROR state. Check for errors and restart the plugin"

ER_GRP_RPL_CANNOT_EXECUTE_TRANS_IN_OFFLINE_MODE
  eng "Transaction cannot be executed while Group Replication is OFFLINE. Check for errors and restart the plugin"

ER_GRP_RPL_MULTIPLE_CACHE_TYPE_NOT_SUPPORTED_FOR_SESSION
  eng "We can only use one cache type at a time on session %u"

ER_GRP_RPL_FAILED_TO_REINIT_BINLOG_CACHE_FOR_READ
  eng "Failed to reinit binlog cache log for read on session %u"

ER_GRP_RPL_FAILED_TO_CREATE_TRANS_CONTEXT
  eng "Failed to create the context of the current transaction on session %u"

ER_GRP_RPL_FAILED_TO_EXTRACT_TRANS_WRITE_SET
  eng "Failed to extract the set of items written during the execution of the current transaction on session %u"

ER_GRP_RPL_FAILED_TO_GATHER_TRANS_WRITE_SET
  eng "Failed to gather the set of items written during the execution of the current transaction on session %u"

ER_GRP_RPL_TRANS_SIZE_EXCEEDS_LIMIT
  eng "Error on session %u. Transaction of size %llu exceeds specified limit %lu. To increase the limit please adjust group_replication_transaction_size_limit option."

OBSOLETE_ER_GRP_RPL_REINIT_OF_INTERNAL_CACHE_FOR_READ_FAILED
  eng "Error while re-initializing an internal cache, for read operations, on session %u"

OBSOLETE_ER_GRP_RPL_APPENDING_DATA_TO_INTERNAL_CACHE_FAILED
  eng "Error while appending data to an internal cache on session %u"

ER_GRP_RPL_WRITE_TO_TRANSACTION_MESSAGE_FAILED
  eng "Error while writing to transaction message on session %u"

ER_GRP_RPL_FAILED_TO_REGISTER_TRANS_OUTCOME_NOTIFICTION
  eng "Unable to register for getting notifications regarding the outcome of the transaction on session %u"

ER_GRP_RPL_MSG_TOO_LONG_BROADCASTING_TRANS_FAILED
  eng "Error broadcasting transaction to the group on session %u. Message is too big."

ER_GRP_RPL_BROADCASTING_TRANS_TO_GRP_FAILED
  eng "Error while broadcasting the transaction to the group on session %u"

ER_GRP_RPL_ERROR_WHILE_WAITING_FOR_CONFLICT_DETECTION
  eng "Error while waiting for conflict detection procedure to finish on session %u"

OBSOLETE_ER_GRP_RPL_REINIT_OF_INTERNAL_CACHE_FOR_WRITE_FAILED
  eng "Error while re-initializing an internal cache, for write operations, on session %u"

OBSOLETE_ER_GRP_RPL_FAILED_TO_CREATE_COMMIT_CACHE
  eng "Failed to create group replication commit cache on session %u"

OBSOLETE_ER_GRP_RPL_REINIT_OF_COMMIT_CACHE_FOR_WRITE_FAILED
  eng "Failed to reinit group replication commit cache for write on session %u"

OBSOLETE_ER_GRP_RPL_PREV_REC_SESSION_RUNNING
  eng "A previous recovery session is still running. Please stop the group replication plugin and wait for it to stop"

ER_GRP_RPL_FATAL_REC_PROCESS
  eng "Fatal error during the incremental recovery process of Group Replication. The server will leave the group."

OBSOLETE_ER_GRP_RPL_WHILE_STOPPING_REP_CHANNEL
  eng "Error stopping all replication channels while server was leaving the group. %s"

ER_GRP_RPL_UNABLE_TO_EVALUATE_APPLIER_STATUS
  eng "Unable to evaluate the group replication applier execution status. Group replication recovery will shutdown to avoid data corruption."

ER_GRP_RPL_ONLY_ONE_SERVER_ALIVE
  eng "Only one server alive. Declaring this server as online within the replication group"

ER_GRP_RPL_CERTIFICATION_REC_PROCESS
  eng "Error when processing certification information in the incremental recovery process"

ER_GRP_RPL_UNABLE_TO_ENSURE_EXECUTION_REC
  eng "Unable to ensure the execution of group transactions received during recovery."

ER_GRP_RPL_WHILE_SENDING_MSG_REC
  eng "Error while sending message in the group replication incremental recovery process."

OBSOLETE_ER_GRP_RPL_READ_UNABLE_FOR_SUPER_READ_ONLY
  eng "Unable to read the server value for the super_read_only variable."

ER_GRP_RPL_READ_UNABLE_FOR_READ_ONLY_SUPER_READ_ONLY
  eng "Unable to read the server values for the read_only and super_read_only variables."

ER_GRP_RPL_UNABLE_TO_RESET_SERVER_READ_MODE
  eng "Unable to reset the server read mode settings. Try to reset them manually."

ER_GRP_RPL_UNABLE_TO_CERTIFY_PLUGIN_TRANS
  eng "Due to a plugin error, some transactions were unable to be certified and will now rollback."

ER_GRP_RPL_UNBLOCK_CERTIFIED_TRANS
  eng "Error when trying to unblock non certified or consistent transactions. Check for consistency errors when restarting the service"

OBSOLETE_ER_GRP_RPL_SERVER_WORKING_AS_SECONDARY
  eng "This server is working as secondary member with primary member address %s:%u."

ER_GRP_RPL_FAILED_TO_START_WITH_INVALID_SERVER_ID
  eng "Unable to start Group Replication. Replication applier infrastructure is not initialized since the server was started with server_id=0. Please, restart the server with server_id larger than 0."

ER_GRP_RPL_FORCE_MEMBERS_MUST_BE_EMPTY
  eng "group_replication_force_members must be empty on group start. Current value: '%s'"

ER_GRP_RPL_PLUGIN_STRUCT_INIT_NOT_POSSIBLE_ON_SERVER_START
  eng "It was not possible to guarantee the initialization of plugin structures on server start"

ER_GRP_RPL_FAILED_TO_ENABLE_SUPER_READ_ONLY_MODE
  eng "Could not enable the server read only mode and guarantee a safe recovery execution"

ER_GRP_RPL_FAILED_TO_INIT_COMMUNICATION_ENGINE
  eng "Error on group communication engine initialization"

ER_GRP_RPL_FAILED_TO_START_ON_SECONDARY_WITH_ASYNC_CHANNELS
  eng "Can't start group replication on secondary member with single-primary mode while asynchronous replication channels are running."

ER_GRP_RPL_FAILED_TO_START_COMMUNICATION_ENGINE
  eng "Error on group communication engine start"

ER_GRP_RPL_TIMEOUT_ON_VIEW_AFTER_JOINING_GRP
  eng "Timeout on wait for view after joining group"

ER_GRP_RPL_FAILED_TO_CALL_GRP_COMMUNICATION_INTERFACE
  eng "Error calling group communication interfaces"

ER_GRP_RPL_MEMBER_SERVER_UUID_IS_INCOMPATIBLE_WITH_GRP
  eng "Member server_uuid is incompatible with the group. Server_uuid %s matches group_replication_group_name %s."

ER_GRP_RPL_MEMBER_CONF_INFO
  eng "Member configuration: member_id: %lu; member_uuid: \"%s\"; single-primary mode: \"%s\"; group_replication_auto_increment_increment: %lu; group_replication_view_change_uuid: \"%s\";"

ER_GRP_RPL_FAILED_TO_CONFIRM_IF_SERVER_LEFT_GRP
  eng "Unable to confirm whether the server has left the group or not. Check performance_schema.replication_group_members to check group membership information."

ER_GRP_RPL_SERVER_IS_ALREADY_LEAVING
  eng "Skipping leave operation: concurrent attempt to leave the group is on-going."

ER_GRP_RPL_SERVER_ALREADY_LEFT
  eng "Skipping leave operation: member already left the group."

ER_GRP_RPL_WAITING_FOR_VIEW_UPDATE
  eng "Going to wait for view modification"

ER_GRP_RPL_TIMEOUT_RECEIVING_VIEW_CHANGE_ON_SHUTDOWN
  eng "While leaving the group due to a stop, shutdown or failure there was a timeout receiving a view change. This can lead to a possible inconsistent state. Check the log for more details"

ER_GRP_RPL_REQUESTING_NON_MEMBER_SERVER_TO_LEAVE
  eng "Requesting to leave the group despite of not being a member"

ER_GRP_RPL_IS_STOPPING
  eng "Plugin 'group_replication' is stopping."

ER_GRP_RPL_IS_STOPPED
  eng "Plugin 'group_replication' has been stopped."

ER_GRP_RPL_FAILED_TO_ENABLE_READ_ONLY_MODE_ON_SHUTDOWN
  eng "On plugin shutdown it was not possible to enable the server read only mode. Local transactions will be accepted and committed."

ER_GRP_RPL_RECOVERY_MODULE_TERMINATION_TIMED_OUT_ON_SHUTDOWN
  eng "On shutdown there was a timeout on the Group Replication recovery module termination. Check the log for more details"

ER_GRP_RPL_APPLIER_TERMINATION_TIMED_OUT_ON_SHUTDOWN
  eng "On shutdown there was a timeout on the Group Replication applier termination."

ER_GRP_RPL_FAILED_TO_SHUTDOWN_REGISTRY_MODULE
  eng "Unexpected failure while shutting down registry module!"

ER_GRP_RPL_FAILED_TO_INIT_HANDLER
  eng "Failure during Group Replication handler initialization"

ER_GRP_RPL_FAILED_TO_REGISTER_SERVER_STATE_OBSERVER
  eng "Failure when registering the server state observers"

ER_GRP_RPL_FAILED_TO_REGISTER_TRANS_STATE_OBSERVER
  eng "Failure when registering the transactions state observers"

ER_GRP_RPL_FAILED_TO_REGISTER_BINLOG_STATE_OBSERVER
  eng "Failure when registering the binlog state observers"

ER_GRP_RPL_FAILED_TO_START_ON_BOOT
  eng "Unable to start Group Replication on boot"

ER_GRP_RPL_FAILED_TO_STOP_ON_PLUGIN_UNINSTALL
  eng "Failure when stopping Group Replication on plugin uninstall"

ER_GRP_RPL_FAILED_TO_UNREGISTER_SERVER_STATE_OBSERVER
  eng "Failure when unregistering the server state observers"

ER_GRP_RPL_FAILED_TO_UNREGISTER_TRANS_STATE_OBSERVER
  eng "Failure when unregistering the transactions state observers"

ER_GRP_RPL_FAILED_TO_UNREGISTER_BINLOG_STATE_OBSERVER
  eng "Failure when unregistering the binlog state observers"

ER_GRP_RPL_ALL_OBSERVERS_UNREGISTERED
  eng "All Group Replication server observers have been successfully unregistered"

ER_GRP_RPL_FAILED_TO_PARSE_THE_GRP_NAME
  eng "Unable to parse the group_replication_group_name."

ER_GRP_RPL_FAILED_TO_GENERATE_SIDNO_FOR_GRP
  eng "Unable to parse the group_replication_group_name."

ER_GRP_RPL_APPLIER_NOT_STARTED_DUE_TO_RUNNING_PREV_SHUTDOWN
  eng "Cannot start the Group Replication applier as a previous shutdown is still running: The thread will stop once its task is complete."

ER_GRP_RPL_FAILED_TO_INIT_APPLIER_MODULE
  eng "Unable to initialize the Group Replication applier module."

ER_GRP_RPL_APPLIER_INITIALIZED
  eng "Group Replication applier module successfully initialized!"

ER_GRP_RPL_COMMUNICATION_SSL_CONF_INFO
  eng "Group communication SSL configuration: group_replication_ssl_mode: \"%s\"; server_key_file: \"%s\"; server_cert_file: \"%s\"; client_key_file: \"%s\"; client_cert_file: \"%s\"; ca_file: \"%s\"; ca_path: \"%s\"; cipher: \"%s\"; tls_version: \"%s\"; tls_ciphersuites: \"%s\"; crl_file: \"%s\"; crl_path: \"%s\"; ssl_fips_mode: \"%s\""

ER_GRP_RPL_ABORTS_AS_SSL_NOT_SUPPORTED_BY_MYSQLD
  eng "MySQL server does not have SSL support and group_replication_ssl_mode is \"%s\", START GROUP_REPLICATION will abort"

ER_GRP_RPL_SSL_DISABLED
  eng "Group communication SSL configuration: group_replication_ssl_mode: \"%s\""

ER_GRP_RPL_UNABLE_TO_INIT_COMMUNICATION_ENGINE
  eng "Unable to initialize the group communication engine"

ER_GRP_RPL_BINLOG_DISABLED
  eng "Binlog must be enabled for Group Replication"

ER_GRP_RPL_GTID_MODE_OFF
  eng "Gtid mode should be ON for Group Replication"

ER_GRP_RPL_LOG_REPLICA_UPDATES_NOT_SET
  eng "LOG_REPLICA_UPDATES should be ON for Group Replication"

ER_GRP_RPL_INVALID_TRANS_WRITE_SET_EXTRACTION_VALUE
  eng "Extraction of transaction write sets requires an hash algorithm configuration. Please, double check that the parameter transaction-write-set-extraction is set to a valid algorithm."

ER_GRP_RPL_APPLIER_METADATA_REPO_MUST_BE_TABLE
  eng "Applier metadata repository must be set to TABLE"

ER_GRP_RPL_CONNECTION_METADATA_REPO_MUST_BE_TABLE
  eng "Connection metadata repository must be set to TABLE."

ER_GRP_RPL_INCORRECT_TYPE_SET_FOR_PARALLEL_APPLIER
  eng "In order to use parallel applier on Group Replication, parameter replica-parallel-type must be set to 'LOGICAL_CLOCK'."

ER_GRP_RPL_REPLICA_PRESERVE_COMMIT_ORDER_NOT_SET
  eng "Group Replication requires replica-preserve-commit-order to be set to ON when using more than 1 applier threads."

ER_GRP_RPL_SINGLE_PRIM_MODE_NOT_ALLOWED_WITH_UPDATE_EVERYWHERE
  eng "It is not allowed to run single primary mode with 'group_replication_enforce_update_everywhere_checks' enabled."

ER_GRP_RPL_MODULE_TERMINATE_ERROR
  eng "error_message: %s"

ER_GRP_RPL_GRP_NAME_OPTION_MANDATORY
  eng "The group_replication_group_name option is mandatory"

ER_GRP_RPL_GRP_NAME_IS_TOO_LONG
  eng "The group_replication_group_name '%s' is not a valid UUID, its length is too big"

ER_GRP_RPL_GRP_NAME_IS_NOT_VALID_UUID
  eng "The group_replication_group_name '%s' is not a valid UUID"

ER_GRP_RPL_FLOW_CTRL_MIN_QUOTA_GREATER_THAN_MAX_QUOTA
  eng "group_replication_flow_control_min_quota cannot be larger than group_replication_flow_control_max_quota"

ER_GRP_RPL_FLOW_CTRL_MIN_RECOVERY_QUOTA_GREATER_THAN_MAX_QUOTA
  eng "group_replication_flow_control_min_recovery_quota cannot be larger than group_replication_flow_control_max_quota"

ER_GRP_RPL_FLOW_CTRL_MAX_QUOTA_SMALLER_THAN_MIN_QUOTAS
  eng "group_replication_flow_control_max_quota cannot be smaller than group_replication_flow_control_min_quota or group_replication_flow_control_min_recovery_quota"

ER_GRP_RPL_INVALID_SSL_RECOVERY_STRING
  eng "The given value for recovery ssl option 'group_replication_%s' is invalid as its length is beyond the limit"

OBSOLETE_ER_GRP_RPL_SUPPORTS_ONLY_ONE_FORCE_MEMBERS_SET
  eng "There is one group_replication_force_members operation already ongoing"

OBSOLETE_ER_GRP_RPL_FORCE_MEMBERS_SET_UPDATE_NOT_ALLOWED
  eng "group_replication_force_members can only be updated when Group Replication is running and a majority of the members are unreachable"

ER_GRP_RPL_GRP_COMMUNICATION_INIT_WITH_CONF
  eng "Initialized group communication with configuration: group_replication_group_name: '%s'; group_replication_local_address: '%s'; group_replication_group_seeds: '%s'; group_replication_bootstrap_group: '%s'; group_replication_poll_spin_loops: %lu; group_replication_compression_threshold: %lu; group_replication_ip_allowlist: '%s'; group_replication_communication_debug_options: '%s'; group_replication_member_expel_timeout: '%lu'; group_replication_communication_max_message_size: %lu; group_replication_message_cache_size: '%luu; group_replication_communication_stack: '%lu'"

ER_GRP_RPL_UNKNOWN_GRP_RPL_APPLIER_PIPELINE_REQUESTED
  eng "Unknown group replication applier pipeline requested"

ER_GRP_RPL_FAILED_TO_BOOTSTRAP_EVENT_HANDLING_INFRASTRUCTURE
  eng "Unable to bootstrap group replication event handling infrastructure. Unknown handler type: %d"

ER_GRP_RPL_APPLIER_HANDLER_NOT_INITIALIZED
  eng "One of the group replication applier handlers is null due to an initialization error"

ER_GRP_RPL_APPLIER_HANDLER_IS_IN_USE
  eng "A group replication applier handler, marked as unique, is already in use."

ER_GRP_RPL_APPLIER_HANDLER_ROLE_IS_IN_USE
  eng "A group replication applier handler role, that was marked as unique, is already in use."

ER_GRP_RPL_FAILED_TO_INIT_APPLIER_HANDLER
  eng "Error on group replication applier handler initialization"

ER_GRP_RPL_SQL_SERVICE_FAILED_TO_INIT_SESSION_THREAD
  eng "Error when initializing a session thread for internal server connection."

ER_GRP_RPL_SQL_SERVICE_COMM_SESSION_NOT_INITIALIZED
  eng "Error running internal SQL query: %s. The internal server communication session is not initialized"

ER_GRP_RPL_SQL_SERVICE_SERVER_SESSION_KILLED
  eng "Error running internal SQL query: %s. The internal server session was killed or server is shutting down."

ER_GRP_RPL_SQL_SERVICE_FAILED_TO_RUN_SQL_QUERY
  eng "Error running internal SQL query: %s. Got internal SQL error: %s(%d)"

ER_GRP_RPL_SQL_SERVICE_SERVER_INTERNAL_FAILURE
  eng "Error running internal SQL query: %s. Internal failure."

ER_GRP_RPL_SQL_SERVICE_RETRIES_EXCEEDED_ON_SESSION_STATE
  eng "Error, maximum number of retries exceeded when waiting for the internal server session state to be operating"

ER_GRP_RPL_SQL_SERVICE_FAILED_TO_FETCH_SECURITY_CTX
  eng "Error when trying to fetch security context when contacting the server for internal plugin requests."

ER_GRP_RPL_SQL_SERVICE_SERVER_ACCESS_DENIED_FOR_USER
  eng "There was an error when trying to access the server with user: %s. Make sure the user is present in the server and that the MySQL upgrade procedure was run correctly."

ER_GRP_RPL_SQL_SERVICE_MAX_CONN_ERROR_FROM_SERVER
  eng "Failed to establish an internal server connection to execute plugin operations since the server does not have available connections, please increase @@GLOBAL.MAX_CONNECTIONS. Server error: %i."

ER_GRP_RPL_SQL_SERVICE_SERVER_ERROR_ON_CONN
  eng "Failed to establish an internal server connection to execute plugin operations. Server error: %i. Server error message: %s"

ER_GRP_RPL_UNREACHABLE_MAJORITY_TIMEOUT_FOR_MEMBER
  eng "This member could not reach a majority of the members for more than %ld seconds. The member will now leave the group as instructed by the group_replication_unreachable_majority_timeout option."

ER_GRP_RPL_SERVER_SET_TO_READ_ONLY_DUE_TO_ERRORS
  eng "The server was automatically set into read only mode after an error was detected."

ER_GRP_RPL_GMS_LISTENER_FAILED_TO_LOG_NOTIFICATION
  eng "Unable to log notification to table (errno: %lu) (res: %d)! Message: %s"

ER_GRP_RPL_GRP_COMMUNICATION_ENG_INIT_FAILED
  eng "Failure in group communication engine '%s' initialization"

ER_GRP_RPL_SET_GRP_COMMUNICATION_ENG_LOGGER_FAILED
  eng "Unable to set the group communication engine logger"

ER_GRP_RPL_DEBUG_OPTIONS
  eng "Current debug options are: '%s'."

ER_GRP_RPL_INVALID_DEBUG_OPTIONS
  eng "Some debug options in '%s' are not valid."

ER_GRP_RPL_EXIT_GRP_GCS_ERROR
  eng "Error calling group communication interfaces while trying to leave the group"

ER_GRP_RPL_GRP_MEMBER_OFFLINE
  eng "Member is not ONLINE, it is not possible to force a new group membership"

ER_GRP_RPL_GCS_INTERFACE_ERROR
  eng "Error calling group communication interfaces"

ER_GRP_RPL_FORCE_MEMBER_VALUE_SET_ERROR
  eng "Error setting group_replication_force_members value '%s' on group communication interfaces"

ER_GRP_RPL_FORCE_MEMBER_VALUE_SET
  eng "The group_replication_force_members value '%s' was set in the group communication interfaces"

ER_GRP_RPL_FORCE_MEMBER_VALUE_TIME_OUT
  eng "Timeout on wait for view after setting group_replication_force_members value '%s' into group communication interfaces"

ER_GRP_RPL_BROADCAST_COMMIT_MSSG_TOO_BIG
  eng "Broadcast of committed transactions message failed. Message is too big."

ER_GRP_RPL_SEND_STATS_ERROR
  eng "Error while sending stats message"

ER_GRP_RPL_MEMBER_STATS_INFO
  eng "Flow control - update member stats: %s stats certifier_queue %d, applier_queue %d certified %ld (%ld), applied %ld (%ld), local %ld (%ld), quota %ld (%ld) mode=%d"

ER_GRP_RPL_FLOW_CONTROL_STATS
  eng "Flow control: throttling to %ld commits per %ld sec, with %d writing and %d non-recovering members, min capacity %lld, lim throttle %lld"

ER_GRP_RPL_UNABLE_TO_CONVERT_PACKET_TO_EVENT
  eng "Unable to convert a packet into an event on the applier. Error: %s"

ER_GRP_RPL_PIPELINE_CREATE_FAILED
  eng "Failed to create group replication pipeline cache."

ER_GRP_RPL_PIPELINE_REINIT_FAILED_WRITE
  eng "Failed to reinit group replication pipeline cache for write."

ER_GRP_RPL_UNABLE_TO_CONVERT_EVENT_TO_PACKET
  eng "Unable to convert the event into a packet on the applier. Error: %s"

ER_GRP_RPL_PIPELINE_FLUSH_FAIL
  eng "Failed to flush group replication pipeline cache."

ER_GRP_RPL_PIPELINE_REINIT_FAILED_READ
  eng "Failed to reinit group replication pipeline cache for read."

OBSOLETE_ER_GRP_RPL_STOP_REP_CHANNEL
  eng "Error stopping all replication channels while server was leaving the group. Got error: %d. Please check the error log for more details."

ER_GRP_RPL_GCS_GR_ERROR_MSG
  eng "%s"

ER_GRP_RPL_REPLICA_IO_THREAD_UNBLOCKED
  eng "The replica IO thread of channel '%s' is unblocked as the member is declared ONLINE now."

ER_GRP_RPL_REPLICA_IO_THREAD_ERROR_OUT
  eng "The replica IO thread of channel '%s' will error out as the member failed to come ONLINE."

ER_GRP_RPL_REPLICA_APPLIER_THREAD_UNBLOCKED
  eng "The replica applier thread of channel '%s' is unblocked as the member is declared ONLINE now."

ER_GRP_RPL_REPLICA_APPLIER_THREAD_ERROR_OUT
  eng "The replica applier thread of channel '%s' will error out as the member failed to come ONLINE."

ER_LDAP_AUTH_FAILED_TO_CREATE_OR_GET_CONNECTION
  eng "LDAP authentication initialize: failed to create/ get connection from the pool. "

ER_LDAP_AUTH_DEINIT_FAILED
  eng "LDAP authentication de_initialize Failed"

ER_LDAP_AUTH_SKIPPING_USER_GROUP_SEARCH
  eng "Skipping group search, No group attribute mentioned"

ER_LDAP_AUTH_POOL_DISABLE_MAX_SIZE_ZERO
  eng "Pool max size is 0, connection pool is disabled"

ER_LDAP_AUTH_FAILED_TO_CREATE_LDAP_OBJECT_CREATOR
  eng "Connection pool initialization, failed to create LDAP object creator"

ER_LDAP_AUTH_FAILED_TO_CREATE_LDAP_OBJECT
  eng "Connection pool initialization, failed to create LDAP object"

ER_LDAP_AUTH_TLS_CONF
  eng "LDAP TLS configuration"

ER_LDAP_AUTH_TLS_CONNECTION
  eng "LDAP TLS connection"

ER_LDAP_AUTH_CONN_POOL_NOT_CREATED
  eng "LDAP pool is not created."

ER_LDAP_AUTH_CONN_POOL_INITIALIZING
  eng "LDAP pool is initializing"

ER_LDAP_AUTH_CONN_POOL_DEINITIALIZING
  eng "LDAP pool is de-initializing"

ER_LDAP_AUTH_ZERO_MAX_POOL_SIZE_UNCHANGED
  eng "Pool max size old and new values are 0"

ER_LDAP_AUTH_POOL_REINITIALIZING
  eng "LDAP pool is re-initializing"

ER_LDAP_AUTH_FAILED_TO_WRITE_PACKET
  eng "Plug-in has failed to write the packet."

ER_LDAP_AUTH_SETTING_USERNAME
  eng "Setting LDAP user name as : %s"

ER_LDAP_AUTH_USER_AUTH_DATA
  eng "User authentication data: %s size: %lu"

ER_LDAP_AUTH_INFO_FOR_USER
  eng "User is authenticated as: %s external user: %s"

ER_LDAP_AUTH_USER_GROUP_SEARCH_INFO
  eng "Group search information base DN: %s scope: %d filter: %s attribute: %s"

ER_LDAP_AUTH_GRP_SEARCH_SPECIAL_HDL
  eng "Special handling for group search, {GA} found"

ER_LDAP_AUTH_GRP_IS_FULL_DN
  eng "Group search special handling, group full DN found. "

ER_LDAP_AUTH_USER_NOT_FOUND_IN_ANY_GRP
  eng "User %s is not member of any group."

ER_LDAP_AUTH_USER_FOUND_IN_MANY_GRPS
  eng "User %s is member of more than one group"

ER_LDAP_AUTH_USER_HAS_MULTIPLE_GRP_NAMES
  eng "For user %s has multiple user group names. Please check if group attribute name is correct"

ER_LDAP_AUTH_SEARCHED_USER_GRP_NAME
  eng "Searched group name: %s"

ER_LDAP_AUTH_OBJECT_CREATE_TIMESTAMP
  eng "LDAP authentication object creation time_stamp: %s dn: %s"

ER_LDAP_AUTH_CERTIFICATE_NAME
  eng "Certificate name: %s"

ER_LDAP_AUTH_FAILED_TO_POOL_DEINIT
  eng "Failed to pool de-initialized: pool is already reconstructing"

ER_LDAP_AUTH_FAILED_TO_INITIALIZE_POOL_IN_RECONSTRUCTING
  eng "Pool initialization failed: pool is already initialized"

ER_LDAP_AUTH_FAILED_TO_INITIALIZE_POOL_IN_INIT_STATE
  eng "Pool initialization failed: pool is initializing"

ER_LDAP_AUTH_FAILED_TO_INITIALIZE_POOL_IN_DEINIT_STATE
  eng "Pool initialization failed: pool is de-initializing"

ER_LDAP_AUTH_FAILED_TO_DEINITIALIZE_POOL_IN_RECONSTRUCT_STATE
  eng "Failed to pool deinitialized: pool is already reconstructing"

ER_LDAP_AUTH_FAILED_TO_DEINITIALIZE_NOT_READY_POOL
  eng "Failed to pool deinitialized : pool is not ready"

ER_LDAP_AUTH_FAILED_TO_GET_CONNECTION_AS_PLUGIN_NOT_READY
  eng "Ldap_connection_pool::get: Failed to return connection as plug-in is not ready/initializing/de-initializing"

ER_LDAP_AUTH_CONNECTION_POOL_INIT_FAILED
  eng "Connection pool has failed to initialized"

ER_LDAP_AUTH_MAX_ALLOWED_CONNECTION_LIMIT_HIT
  eng "Ldap_connetion_pool::get LDAP maximum connection allowed size is reached. Increase the maximum limit."

ER_LDAP_AUTH_MAX_POOL_SIZE_SET_FAILED
  eng "Set max pool size failed."

ER_LDAP_AUTH_PLUGIN_FAILED_TO_READ_PACKET
  eng "Plug-in has failed to read the packet from client"

ER_LDAP_AUTH_CREATING_LDAP_CONNECTION
  eng "Ldap_authentication::initialize: creating new LDAP connection. "

ER_LDAP_AUTH_GETTING_CONNECTION_FROM_POOL
  eng "Ldap_authentication::initialize: getting connection from pool. "

ER_LDAP_AUTH_RETURNING_CONNECTION_TO_POOL
  eng "Ldap_authentication::de_initialize putting back connection in the pool"

ER_LDAP_AUTH_SEARCH_USER_GROUP_ATTR_NOT_FOUND
  eng "Ldap_authentication::search_user_group no group attribute found"

ER_LDAP_AUTH_LDAP_INFO_NULL
  eng "Ldap_connetion_pool::put ldap info null"

ER_LDAP_AUTH_FREEING_CONNECTION
  eng "Ldap_connection_pool::put connection is freeing. "

ER_LDAP_AUTH_CONNECTION_PUSHED_TO_POOL
  eng "Ldap_connection_pool::put connection in pushed in the pool"

ER_LDAP_AUTH_CONNECTION_CREATOR_ENTER
  eng "Ldap_connection_creator::Ldap_connection_creator"

ER_LDAP_AUTH_STARTING_TLS
  eng "starting TLS"

ER_LDAP_AUTH_CONNECTION_GET_LDAP_INFO_NULL
  eng "Ldap_connection_pool::get: (ldap_info == NULL)|| (*ldap_info)"

ER_LDAP_AUTH_DELETING_CONNECTION_KEY
  eng "Ldap_connection_pool::deinit: deleting connection key %s"

ER_LDAP_AUTH_POOLED_CONNECTION_KEY
  eng " Ldap_connection_pool::get pooled connection key: %s"

ER_LDAP_AUTH_CREATE_CONNECTION_KEY
  eng "Ldap_connection_pool::get create connection key: %s"

ER_LDAP_AUTH_COMMUNICATION_HOST_INFO
  eng "LDAP communication host %s port %u"

ER_LDAP_AUTH_METHOD_TO_CLIENT
  eng "Sending authentication method to client : %s"

ER_LDAP_AUTH_SASL_REQUEST_FROM_CLIENT
  eng "SASL request received from mysql client: %s"

ER_LDAP_AUTH_SASL_PROCESS_SASL
  eng "Ldap_sasl_authentication::process_sasl rc: %s"

ER_LDAP_AUTH_SASL_BIND_SUCCESS_INFO
  eng "Ldap_sasl_authentication::process_sasl sasl bind succeed. dn: %s method: %s server credential: %s"

ER_LDAP_AUTH_STARTED_FOR_USER
  eng "LDAP authentication started for user name: %s"

ER_LDAP_AUTH_DISTINGUISHED_NAME
  eng "%s"

ER_LDAP_AUTH_INIT_FAILED
  eng "LDAP authentication initialize is failed with: %s"

ER_LDAP_AUTH_OR_GROUP_RETRIEVAL_FAILED
  eng "LDAP authentication failed or group retrieval failed: %s"

ER_LDAP_AUTH_USER_GROUP_SEARCH_FAILED
  eng "Search user group has failed: %s"

ER_LDAP_AUTH_USER_BIND_FAILED
  eng "LDAP user bind has failed: %s"

ER_LDAP_AUTH_POOL_GET_FAILED_TO_CREATE_CONNECTION
  eng "Connection pool get: Failed to create LDAP connection. %s"

ER_LDAP_AUTH_FAILED_TO_CREATE_LDAP_CONNECTION
  eng "Failed to create new LDAP connection:  %s"

ER_LDAP_AUTH_FAILED_TO_ESTABLISH_TLS_CONNECTION
  eng "Failed to establish TLS connection:  %s"

ER_LDAP_AUTH_FAILED_TO_SEARCH_DN
  eng "Failed to search user full dn: %s"

ER_LDAP_AUTH_CONNECTION_POOL_REINIT_ENTER
  eng "Ldap_connection_pool::reinit"

ER_SYSTEMD_NOTIFY_PATH_TOO_LONG
  eng "The path '%s', from the NOTIFY_SOCKET environment variable, is too long. At %u bytes it exceeds the limit of %u bytes for an AF_UNIX socket."

ER_SYSTEMD_NOTIFY_CONNECT_FAILED
  eng "Failed to connect to systemd notification socket named %s. Error: '%s'"

ER_SYSTEMD_NOTIFY_WRITE_FAILED
  eng "Failed to write '%s' to systemd notification. Error: '%s'"

ER_FOUND_MISSING_GTIDS
  eng "Cannot replicate to server with server_uuid='%.36s' because the present server has purged required binary logs. The connecting server needs to replicate the missing transactions from elsewhere, or be replaced by a new server created from a more recent backup. To prevent this error in the future, consider increasing the binary log expiration period on the present server. %s."

ER_PID_FILE_PRIV_DIRECTORY_INSECURE
  eng "Insecure configuration for --pid-file: Location '%s' in the path is accessible to all OS users. Consider choosing a different directory."

ER_CANT_CHECK_PID_PATH
  eng "Can't start server: can't check PID filepath: %s"

ER_VALIDATE_PWD_STATUS_VAR_REGISTRATION_FAILED
  eng "validate_password status variables registration failed."

ER_VALIDATE_PWD_STATUS_VAR_UNREGISTRATION_FAILED
  eng "validate_password status variables unregistration failed."

ER_VALIDATE_PWD_DICT_FILE_OPEN_FAILED
  eng "Dictionary file open failed"

ER_VALIDATE_PWD_COULD_BE_NULL
  eng "given password string could be null"

ER_VALIDATE_PWD_STRING_CONV_TO_LOWERCASE_FAILED
  eng "failed to convert the password string to lower case"

ER_VALIDATE_PWD_STRING_CONV_TO_BUFFER_FAILED
  eng "failed to convert the password string into a buffer"

ER_VALIDATE_PWD_STRING_HANDLER_MEM_ALLOCATION_FAILED
  eng "memory allocation failed for string handler"

ER_VALIDATE_PWD_STRONG_POLICY_DICT_FILE_UNSPECIFIED
  eng "Since the validate_password_policy is mentioned as Strong, dictionary file must be specified"

ER_VALIDATE_PWD_CONVERT_TO_BUFFER_FAILED
  eng "convert_to_buffer service failed"

ER_VALIDATE_PWD_VARIABLE_REGISTRATION_FAILED
  eng "%s variable registration failed."

ER_VALIDATE_PWD_VARIABLE_UNREGISTRATION_FAILED
  eng "%s variable unregistration failed."

ER_KEYRING_MIGRATION_EXTRA_OPTIONS
  eng "Please specify options specific to keyring migration. Any additional options can be ignored. NOTE: Although some options are valid, migration tool can still report error example: plugin variables for which plugin is not loaded yet."

OBSOLETE_ER_INVALID_DEFAULT_UTF8MB4_COLLATION
  eng "Invalid default collation %s: utf8mb4_0900_ai_ci or utf8mb4_general_ci expected"

ER_IB_MSG_0
  eng "%s"

ER_IB_MSG_1
  eng "%s"

ER_IB_MSG_2
  eng "%s"

ER_IB_MSG_3
  eng "%s"

ER_IB_MSG_4
  eng "%s"

ER_IB_MSG_5
  eng "%s"

ER_IB_MSG_6
  eng "%s"

ER_IB_MSG_7
  eng "%s"

ER_IB_MSG_8
  eng "%s"

ER_IB_MSG_9
  eng "%s"

ER_IB_MSG_10
  eng "%s"

ER_IB_MSG_11
  eng "%s"

ER_IB_MSG_12
  eng "%s"

ER_IB_MSG_13
  eng "%s"

ER_IB_MSG_14
  eng "%s"

ER_IB_MSG_15
  eng "%s"

ER_IB_MSG_16
  eng "%s"

ER_IB_MSG_17
  eng "%s"

ER_IB_MSG_18
  eng "%s"

ER_IB_MSG_19
  eng "%s"

ER_IB_MSG_20
  eng "%s"

ER_IB_MSG_21
  eng "%s"

ER_IB_MSG_22
  eng "%s"

ER_IB_MSG_23
  eng "%s"

ER_IB_MSG_24
  eng "%s"

ER_IB_MSG_25
  eng "%s"

ER_IB_MSG_26
  eng "%s"

ER_IB_MSG_27
  eng "%s"

ER_IB_MSG_28
  eng "%s"

ER_IB_MSG_29
  eng "%s"

ER_IB_MSG_30
  eng "%s"

ER_IB_MSG_31
  eng "%s"

ER_IB_MSG_32
  eng "%s"

ER_IB_MSG_33
  eng "%s"

ER_IB_MSG_34
  eng "%s"

ER_IB_MSG_35
  eng "%s"

ER_IB_MSG_36
  eng "%s"

ER_IB_MSG_37
  eng "%s"

ER_IB_MSG_38
  eng "%s"

ER_IB_MSG_39
  eng "%s"

ER_IB_MSG_40
  eng "%s"

ER_IB_MSG_41
  eng "%s"

ER_IB_MSG_42
  eng "%s"

ER_IB_MSG_43
  eng "%s"

ER_IB_MSG_44
  eng "%s"

ER_IB_MSG_45
  eng "%s"

ER_IB_MSG_46
  eng "%s"

ER_IB_MSG_47
  eng "%s"

ER_IB_MSG_48
  eng "%s"

ER_IB_MSG_49
  eng "%s"

ER_IB_MSG_50
  eng "%s"

ER_IB_MSG_51
  eng "%s"

ER_IB_MSG_52
  eng "%s"

ER_IB_MSG_53
  eng "%s"

ER_IB_MSG_54
  eng "Failed to set NUMA memory policy of buffer pool page frames with mbind(%p,%zu,%s,...,...,%s) failed with %s"

ER_IB_MSG_55
  eng "%s"

ER_IB_MSG_56
  eng "%s"

ER_IB_MSG_57
  eng "%s"

ER_IB_MSG_58
  eng "%s"

ER_IB_MSG_59
  eng "%s"

ER_IB_MSG_60
  eng "%s"

ER_IB_MSG_61
  eng "%s"

ER_IB_MSG_62
  eng "%s"

ER_IB_MSG_63
  eng "%s"

ER_IB_MSG_64
  eng "%s"

ER_IB_MSG_65
  eng "%s"

ER_IB_MSG_66
  eng "%s"

ER_IB_MSG_67
  eng "%s"

ER_IB_MSG_68
  eng "%s"

ER_IB_MSG_69
  eng "%s"

ER_IB_MSG_70
  eng "%s"

ER_IB_MSG_71
  eng "%s"

ER_IB_MSG_72
  eng "%s"

ER_IB_MSG_73
  eng "%s"

ER_IB_MSG_74
  eng "%s"

ER_IB_MSG_75
  eng "%s"

ER_IB_MSG_76
  eng "%s"

ER_IB_MSG_77
  eng "%s"

ER_IB_MSG_78
  eng "%s"

ER_IB_MSG_79
  eng "%s"

ER_IB_MSG_80
  eng "%s"

ER_IB_MSG_81
  eng "%s"

ER_IB_MSG_82
  eng "%s"

ER_IB_MSG_83
  eng "%s"

ER_IB_MSG_84
  eng "%s"

ER_IB_MSG_85
  eng "%s"

ER_IB_MSG_86
  eng "%s"

OBSOLETE_ER_IB_MSG_87
  eng "%s"

OBSOLETE_ER_IB_MSG_88
  eng "%s"

OBSOLETE_ER_IB_MSG_89
  eng "%s"

OBSOLETE_ER_IB_MSG_90
  eng "%s"

OBSOLETE_ER_IB_MSG_91
  eng "%s"

OBSOLETE_ER_IB_MSG_92
  eng "%s"

OBSOLETE_ER_IB_MSG_93
  eng "%s"

OBSOLETE_ER_IB_MSG_94
  eng "%s"

ER_IB_MSG_95
  eng "%s"

ER_IB_MSG_96
  eng "%s"

ER_IB_MSG_97
  eng "%s"

ER_IB_MSG_98
  eng "%s"

ER_IB_MSG_99
  eng "%s"

ER_IB_MSG_100
  eng "%s"

ER_IB_MSG_101
  eng "%s"

ER_IB_MSG_102
  eng "%s"

ER_IB_MSG_103
  eng "%s"

ER_IB_MSG_104
  eng "%s"

ER_IB_MSG_105
  eng "%s"

ER_IB_MSG_106
  eng "%s"

ER_IB_MSG_107
  eng "%s"

ER_IB_MSG_108
  eng "%s"

ER_IB_MSG_109
  eng "%s"

ER_IB_MSG_110
  eng "%s"

ER_IB_MSG_111
  eng "%s"

ER_IB_MSG_112
  eng "%s"

OBSOLETE_ER_IB_MSG_113
  eng "%s"

OBSOLETE_ER_IB_MSG_114
  eng "%s"

OBSOLETE_ER_IB_MSG_115
  eng "%s"

OBSOLETE_ER_IB_MSG_116
  eng "%s"

OBSOLETE_ER_IB_MSG_117
  eng "%s"

OBSOLETE_ER_IB_MSG_118
  eng "%s"

ER_IB_MSG_119
  eng "%s"

ER_IB_MSG_120
  eng "%s"

ER_IB_MSG_121
  eng "%s"

ER_IB_MSG_122
  eng "%s"

ER_IB_MSG_123
  eng "%s"

ER_IB_MSG_124
  eng "%s"

ER_IB_MSG_125
  eng "%s"

ER_IB_MSG_126
  eng "%s"

ER_IB_MSG_127
  eng "%s"

ER_IB_MSG_128
  eng "%s"

ER_IB_MSG_129
  eng "%s"

ER_IB_MSG_130
  eng "%s"

ER_IB_MSG_131
  eng "%s"

ER_IB_MSG_132
  eng "%s"

ER_IB_MSG_133
  eng "%s"

ER_IB_MSG_134
  eng "%s"

ER_IB_MSG_135
  eng "%s"

ER_IB_MSG_136
  eng "%s"

ER_IB_MSG_137
  eng "%s"

ER_IB_MSG_138
  eng "%s"

ER_IB_MSG_139
  eng "%s"

ER_IB_MSG_140
  eng "%s"

ER_IB_MSG_141
  eng "%s"

ER_IB_MSG_142
  eng "%s"

ER_IB_MSG_143
  eng "%s"

ER_IB_MSG_144
  eng "%s"

ER_IB_MSG_145
  eng "%s"

ER_IB_MSG_146
  eng "%s"

ER_IB_MSG_147
  eng "%s"

ER_IB_MSG_148
  eng "%s"

ER_IB_CLONE_INTERNAL
  eng "%s"

ER_IB_CLONE_TIMEOUT
  eng "%s"

ER_IB_CLONE_STATUS_FILE
  eng "%s"

ER_IB_CLONE_SQL
  eng "%s"

ER_IB_CLONE_VALIDATE
  eng "%s"

ER_IB_CLONE_PUNCH_HOLE
  eng "%s"

ER_IB_CLONE_GTID_PERSIST
  eng "%s"

ER_IB_MSG_156
  eng "%s"

ER_IB_MSG_157
  eng "%s"

ER_IB_MSG_158
  eng "%s"

ER_IB_MSG_159
  eng "%s"

ER_IB_MSG_160
  eng "%s"

ER_IB_MSG_161
  eng "%s"

ER_IB_MSG_162
  eng "%s"

ER_IB_MSG_163
  eng "%s"

ER_IB_MSG_164
  eng "%s"

ER_IB_MSG_165
  eng "%s"

ER_IB_MSG_166
  eng "%s"

ER_IB_MSG_167
  eng "%s"

ER_IB_MSG_168
  eng "%s"

ER_IB_MSG_169
  eng "%s"

ER_IB_MSG_170
  eng "%s"

ER_IB_MSG_171
  eng "%s"

ER_IB_MSG_172
  eng "%s"

ER_IB_MSG_173
  eng "%s"

ER_IB_MSG_174
  eng "%s"

ER_IB_MSG_175
  eng "%s"

ER_IB_MSG_176
  eng "%s"

ER_IB_MSG_177
  eng "%s"

ER_IB_MSG_178
  eng "%s"

ER_IB_MSG_179
  eng "%s"

ER_IB_MSG_180
  eng "%s"

ER_IB_LONG_AHI_DISABLE_WAIT
  eng "Waited for %u secs for hash index ref_count (%zu) to drop to 0. index: \"%s\" table: \"%s\""

ER_IB_MSG_182
  eng "%s"

ER_IB_MSG_183
  eng "%s"

ER_IB_MSG_184
  eng "%s"

ER_IB_MSG_185
  eng "%s"

ER_IB_MSG_186
  eng "%s"

ER_IB_MSG_187
  eng "%s"

ER_IB_MSG_188
  eng "%s"

ER_IB_MSG_189
  eng "%s"

ER_IB_MSG_190
  eng "%s"

ER_IB_MSG_191
  eng "%s"

ER_IB_MSG_192
  eng "%s"

ER_IB_MSG_193
  eng "%s"

ER_IB_MSG_194
  eng "%s"

ER_IB_MSG_195
  eng "%s"

ER_IB_MSG_196
  eng "%s"

ER_IB_MSG_197
  eng "%s"

ER_IB_MSG_198
  eng "%s"

ER_IB_MSG_199
  eng "%s"

ER_IB_MSG_200
  eng "%s"

ER_IB_MSG_201
  eng "%s"

ER_IB_MSG_202
  eng "%s"

ER_IB_MSG_203
  eng "%s"

ER_IB_MSG_204
  eng "%s"

ER_IB_MSG_205
  eng "%s"

ER_IB_MSG_206
  eng "%s"

ER_IB_MSG_207
  eng "%s"

ER_IB_MSG_208
  eng "%s"

ER_IB_MSG_209
  eng "%s"

ER_IB_MSG_210
  eng "%s"

ER_IB_MSG_211
  eng "%s"

ER_IB_MSG_212
  eng "%s"

ER_IB_MSG_213
  eng "%s"

ER_IB_MSG_214
  eng "%s"

ER_IB_MSG_215
  eng "%s"

ER_IB_MSG_216
  eng "%s"

ER_IB_MSG_217
  eng "%s"

ER_IB_MSG_218
  eng "%s"

ER_IB_MSG_219
  eng "%s"

ER_IB_MSG_220
  eng "%s"

ER_IB_MSG_221
  eng "%s"

ER_IB_MSG_222
  eng "%s"

ER_IB_MSG_223
  eng "%s"

ER_IB_MSG_224
  eng "%s"

ER_IB_MSG_225
  eng "%s"

ER_IB_MSG_226
  eng "%s"

ER_IB_MSG_227
  eng "%s"

ER_IB_MSG_228
  eng "%s"

ER_IB_MSG_229
  eng "%s"

ER_IB_MSG_230
  eng "%s"

ER_IB_MSG_231
  eng "%s"

ER_IB_MSG_232
  eng "%s"

ER_IB_MSG_233
  eng "%s"

ER_IB_MSG_234
  eng "%s"

ER_IB_MSG_235
  eng "%s"

ER_IB_MSG_236
  eng "%s"

ER_IB_MSG_237
  eng "%s"

ER_IB_MSG_238
  eng "%s"

ER_IB_MSG_239
  eng "%s"

ER_IB_MSG_240
  eng "%s"

ER_IB_MSG_241
  eng "%s"

ER_IB_MSG_242
  eng "%s"

ER_IB_MSG_243
  eng "%s"

ER_IB_MSG_244
  eng "%s"

ER_IB_MSG_245
  eng "%s"

ER_IB_MSG_246
  eng "%s"

ER_IB_MSG_247
  eng "%s"

ER_IB_MSG_248
  eng "%s"

ER_IB_MSG_249
  eng "%s"

ER_IB_MSG_250
  eng "%s"

ER_IB_MSG_251
  eng "%s"

ER_IB_MSG_252
  eng "%s"

ER_IB_MSG_253
  eng "%s"

ER_IB_MSG_254
  eng "%s"

ER_IB_MSG_255
  eng "%s"

ER_IB_MSG_256
  eng "%s"

ER_IB_MSG_257
  eng "%s"

ER_IB_MSG_258
  eng "%s"

ER_IB_MSG_259
  eng "%s"

ER_IB_MSG_260
  eng "%s"

ER_IB_MSG_261
  eng "%s"

ER_IB_MSG_262
  eng "%s"

ER_IB_MSG_263
  eng "%s"

ER_IB_MSG_264
  eng "%s"

ER_IB_MSG_265
  eng "%s"

ER_IB_MSG_266
  eng "%s"

ER_IB_MSG_267
  eng "%s"

ER_IB_MSG_268
  eng "%s"

ER_IB_MSG_269
  eng "%s"

ER_IB_MSG_270
  eng "%s"

ER_IB_MSG_271
  eng "%s"

ER_IB_MSG_272
  eng "Table flags are 0x%lx in the data dictionary but the flags in file %s  are 0x%llx!"

ER_IB_MSG_273
  eng "Can't read encryption key from file %s!"

OBSOLETE_ER_IB_MSG_274
  eng "Cannot close file %s, because n_pending_flushes %zu"

OBSOLETE_ER_IB_MSG_275
  eng "Cannot close file %s, because modification count %lld != flush count %lld"

OBSOLETE_ER_IB_MSG_276
  eng "Cannot close file %s, because it is in use"

OBSOLETE_ER_IB_MSG_277
  eng "Open file list len in shard %zu is %llu"

ER_IB_MSG_278
  eng "Tablespace %s, waiting for IO to stop for %lld seconds"

OBSOLETE_ER_IB_MSG_279
  eng "%s"

ER_IB_MSG_280
  eng "%s"

ER_IB_MSG_281
  eng "%s"

ER_IB_MSG_282
  eng "%s"

ER_IB_MSG_283
  eng "%s"

ER_IB_MSG_284
  eng "You must raise the value of innodb_open_files in my.cnf! Remember that InnoDB keeps all redo log files and all system tablespace files open for the whole time mysqld is running, and needs to open also some .ibd files if the file-per-table storage model is used. Current open files %zu, max allowed open files %zu."

ER_IB_MSG_285
  eng "Max tablespace id is too high, %lu"

ER_IB_WARN_ACCESSING_NONEXISTINC_SPACE
  eng "Trying to access missing tablespace %lu"

ER_IB_MSG_287
  eng "Trying to close/delete tablespace '%s' but there are %lu pending operations on it."

ER_IB_MSG_288
  eng "Trying to delete/close tablespace '%s' but there are %lu flushes and %zu pending I/O's on it."

ER_IB_MSG_289
  eng "%s"

OBSOLETE_ER_IB_MSG_290
  eng "Cannot delete tablespace %lu because it is not found in the tablespace memory cache."

ER_IB_MSG_291
  eng "While deleting tablespace %lu in DISCARD TABLESPACE. File rename/delete failed: %s"

ER_IB_MSG_292
  eng "Cannot delete tablespace %lu in DISCARD TABLESPACE: %s"

ER_IB_MSG_293
  eng "Cannot rename '%s' to '%s' for space ID %lu because the source file does not exist."

ER_IB_MSG_294
  eng "Cannot rename '%s' to '%s' for space ID %lu because the target file exists. Remove the target file and try again."

ER_IB_MSG_295
  eng "Cannot rename file '%s' (space id %lu) retried %llu times. There are either pending IOs or flushes or the file is being extended."

ER_IB_MSG_296
  eng "Cannot find space id %lu in the tablespace memory cache, though the file '%s' in a rename operation should have that ID."

ER_IB_MSG_297
  eng "Rename waiting for IO to resume"

ER_IB_MSG_298
  eng "Cannot find tablespace for '%s' in the tablespace memory cache"

ER_IB_MSG_299
  eng "Cannot find tablespace for '%s' in the tablespace memory cache"

ER_IB_MSG_300
  eng "Tablespace '%s' is already in the tablespace memory cache"

ER_IB_MSG_301
  eng "Cannot create file '%s'"

ER_IB_MSG_UNEXPECTED_FILE_EXISTS
  eng "The file '%s' already exists though the corresponding table did not exist. Have you moved InnoDB .ibd files around without using the SQL commands DISCARD TABLESPACE and IMPORT TABLESPACE, or did mysqld crash in the middle of CREATE TABLE? You can resolve the problem by removing the file '%s' under the 'datadir' of MySQL."

ER_IB_MSG_303
  eng "posix_fallocate(): Failed to preallocate data for file %s, desired size %llu Operating system error number %d - %s. Check that the disk is not full or a disk quota exceeded. Make sure the file system supports this function. Refer to your operating system documentation for operating system error code information."

ER_IB_MSG_304
  eng "Could not write the first page to tablespace '%s'"

ER_IB_MSG_305
  eng "File flush of tablespace '%s' failed"

ER_IB_MSG_306
  eng "Could not find a valid tablespace file for `%s`. %s"

ER_IB_MSG_307
  eng "Ignoring data file '%s' with space ID %lu. Another data file called '%s' exists with the same space ID"

ER_IB_MSG_308
  eng "%s"

ER_IB_MSG_309
  eng "%s"

ER_IB_MSG_310
  eng "%s"

ER_IB_MSG_311
  eng "%s"

ER_IB_MSG_312
  eng "Can't set encryption information for tablespace %s!"

ER_IB_MSG_313
  eng "%s"

ER_IB_MSG_314
  eng "%s"

ER_IB_MSG_315
  eng "%s"

ER_IB_MSG_316
  eng "%s"

ER_IB_MSG_317
  eng "%s"

ER_IB_MSG_318
  eng "%s"

ER_IB_MSG_319
  eng "%s"

ER_IB_MSG_320
  eng "%s"

ER_IB_MSG_321
  eng "%s"

ER_IB_MSG_322
  eng "%s"

ER_IB_MSG_323
  eng "%s"

ER_IB_MSG_324
  eng "%s"

ER_IB_MSG_325
  eng "%s"

ER_IB_MSG_326
  eng "%s"

OBSOLETE_ER_IB_MSG_327
  eng "%s"

ER_IB_MSG_328
  eng "%s"

ER_IB_MSG_329
  eng "%s"

ER_IB_MSG_330
  eng "%s"

ER_IB_MSG_331
  eng "%s"

ER_IB_MSG_332
  eng "%s"

ER_IB_MSG_333
  eng "%s"

ER_IB_MSG_334
  eng "%s"

ER_IB_MSG_335
  eng "%s"

ER_IB_MSG_336
  eng "%s"

ER_IB_MSG_337
  eng "%s"

ER_IB_MSG_338
  eng "%s"

ER_IB_MSG_339
  eng "%s"

ER_IB_MSG_340
  eng "%s"

ER_IB_MSG_341
  eng "%s"

ER_IB_MSG_342
  eng "%s"

ER_IB_MSG_343
  eng "%s"

ER_IB_MSG_344
  eng "%s"

ER_IB_MSG_345
  eng "%s"

ER_IB_MSG_346
  eng "%s"

ER_IB_MSG_347
  eng "%s"

ER_IB_MSG_348
  eng "%s"

ER_IB_MSG_349
  eng "%s"

ER_IB_MSG_350
  eng "%s"

OBSOLETE_ER_IB_MSG_351
  eng "%s"

ER_IB_MSG_UNPROTECTED_LOCATION_ALLOWED
  eng "The datafile '%s' for tablespace %s is in an unprotected location. This file cannot be recovered after a crash until this location is added to innodb_directories."

OBSOLETE_ER_IB_MSG_353
  eng "%s"

ER_IB_MSG_354
  eng "%s"

ER_IB_MSG_355
  eng "%s"

ER_IB_MSG_356
  eng "%s"

ER_IB_MSG_357
  eng "%s"

ER_IB_MSG_358
  eng "%s"

ER_IB_MSG_359
  eng "%s"

ER_IB_MSG_360
  eng "%s"

ER_IB_MSG_361
  eng "%s"

ER_IB_MSG_362
  eng "%s"

OBSOLETE_ER_IB_MSG_363
  eng "%s"

ER_IB_MSG_364
  eng "%s"

ER_IB_MSG_365
  eng "%s"

ER_IB_MSG_IGNORE_SCAN_PATH
  eng "Scan path '%s' is ignored because %s"

ER_IB_MSG_367
  eng "%s"

ER_IB_MSG_368
  eng "%s"

ER_IB_MSG_369
  eng "%s"

ER_IB_MSG_370
  eng "%s"

ER_IB_MSG_371
  eng "%s"

ER_IB_MSG_372
  eng "%s"

ER_IB_MSG_373
  eng "%s"

ER_IB_MSG_374
  eng "%s"

ER_IB_MSG_375
  eng "%s"

ER_IB_MSG_376
  eng "%s"

ER_IB_MSG_377
  eng "%s"

ER_IB_MSG_378
  eng "%s"

ER_IB_MSG_379
  eng "%s"

ER_IB_MSG_380
  eng "%s"

ER_IB_MSG_381
  eng "%s"

ER_IB_MSG_382
  eng "%s"

ER_IB_MSG_383
  eng "%s"

ER_IB_MSG_384
  eng "%s"

ER_IB_MSG_385
  eng "%s"

ER_IB_MSG_386
  eng "%s"

ER_IB_MSG_387
  eng "%s"

ER_IB_MSG_GENERAL_TABLESPACE_UNDER_DATADIR
  eng "A general tablespace cannot be located under the datadir. Cannot open file '%s'."

ER_IB_MSG_IMPLICIT_TABLESPACE_IN_DATADIR
  eng "A file-per-table tablespace cannot be located in the datadir. Cannot open file '%s'."

ER_IB_MSG_390
  eng "%s"

ER_IB_MSG_391
  eng "%s"

ER_IB_MSG_392
  eng "%s"

ER_IB_MSG_393
  eng "%s"

ER_IB_MSG_394
  eng "%s"

ER_IB_MSG_395
  eng "%s"

ER_IB_MSG_396
  eng "%s"

ER_IB_MSG_397
  eng "%s"

ER_IB_MSG_398
  eng "%s"

ER_IB_MSG_399
  eng "%s"

OBSOLETE_ER_IB_MSG_400
  eng "%s"

ER_IB_MSG_401
  eng "%s"

ER_IB_MSG_402
  eng "%s"

ER_IB_MSG_403
  eng "%s"

ER_IB_MSG_404
  eng "%s"

ER_IB_MSG_405
  eng "%s"

ER_IB_MSG_406
  eng "%s"

ER_IB_MSG_407
  eng "%s"

ER_IB_MSG_408
  eng "%s"

ER_IB_MSG_409
  eng "%s"

ER_IB_MSG_410
  eng "%s"

ER_IB_MSG_411
  eng "%s"

ER_IB_MSG_412
  eng "%s"

ER_IB_MSG_413
  eng "%s"

ER_IB_MSG_414
  eng "%s"

ER_IB_MSG_415
  eng "%s"

ER_IB_MSG_416
  eng "%s"

ER_IB_MSG_417
  eng "%s"

ER_IB_MSG_418
  eng "%s"

ER_IB_MSG_419
  eng "%s"

ER_IB_MSG_420
  eng "%s"

ER_IB_MSG_421
  eng "%s"

ER_IB_MSG_422
  eng "%s"

ER_IB_MSG_423
  eng "%s"

ER_IB_MSG_424
  eng "%s"

ER_IB_MSG_425
  eng "%s"

ER_IB_MSG_426
  eng "%s"

ER_IB_MSG_427
  eng "%s"

ER_IB_MSG_428
  eng "%s"

ER_IB_MSG_429
  eng "%s"

ER_IB_MSG_430
  eng "%s"

ER_IB_MSG_431
  eng "%s"

ER_IB_MSG_432
  eng "%s"

ER_IB_MSG_433
  eng "%s"

ER_IB_MSG_434
  eng "%s"

ER_IB_MSG_435
  eng "%s"

ER_IB_MSG_436
  eng "%s"

ER_IB_MSG_437
  eng "%s"

ER_IB_MSG_438
  eng "%s"

ER_IB_MSG_439
  eng "%s"

ER_IB_MSG_440
  eng "%s"

ER_IB_MSG_441
  eng "%s"

ER_IB_MSG_442
  eng "%s"

ER_IB_MSG_443
  eng "%s"

ER_IB_MSG_444
  eng "%s"

ER_IB_MSG_445
  eng "%s"

ER_IB_MSG_446
  eng "%s"

ER_IB_MSG_447
  eng "%s"

ER_IB_MSG_448
  eng "%s"

ER_IB_MSG_449
  eng "%s"

ER_IB_MSG_450
  eng "%s"

ER_IB_MSG_451
  eng "%s"

ER_IB_MSG_452
  eng "%s"

ER_IB_MSG_453
  eng "%s"

ER_IB_MSG_454
  eng "%s"

ER_IB_MSG_455
  eng "%s"

ER_IB_MSG_456
  eng "%s"

ER_IB_MSG_457
  eng "%s"

ER_IB_MSG_458
  eng "%s"

ER_IB_MSG_459
  eng "%s"

ER_IB_MSG_460
  eng "%s"

ER_IB_MSG_461
  eng "%s"

ER_IB_MSG_462
  eng "%s"

ER_IB_MSG_463
  eng "%s"

ER_IB_MSG_464
  eng "%s"

ER_IB_MSG_465
  eng "%s"

ER_IB_MSG_466
  eng "%s"

ER_IB_MSG_467
  eng "%s"

ER_IB_MSG_468
  eng "%s"

ER_IB_MSG_469
  eng "%s"

ER_IB_MSG_470
  eng "%s"

ER_IB_MSG_471
  eng "%s"

ER_IB_MSG_472
  eng "%s"

ER_IB_MSG_473
  eng "%s"

ER_IB_MSG_474
  eng "%s"

ER_IB_MSG_475
  eng "%s"

ER_IB_MSG_476
  eng "%s"

ER_IB_MSG_477
  eng "%s"

ER_IB_MSG_478
  eng "%s"

ER_IB_MSG_479
  eng "%s"

ER_IB_MSG_480
  eng "%s"

ER_IB_MSG_481
  eng "%s"

ER_IB_MSG_482
  eng "%s"

ER_IB_MSG_483
  eng "%s"

ER_IB_MSG_484
  eng "%s"

ER_IB_MSG_485
  eng "%s"

ER_IB_MSG_486
  eng "%s"

ER_IB_MSG_487
  eng "%s"

ER_IB_MSG_488
  eng "%s"

ER_IB_MSG_489
  eng "%s"

ER_IB_MSG_490
  eng "%s"

ER_IB_MSG_491
  eng "%s"

ER_IB_MSG_492
  eng "%s"

ER_IB_MSG_493
  eng "%s"

ER_IB_MSG_494
  eng "%s"

ER_IB_MSG_495
  eng "%s"

ER_IB_MSG_496
  eng "%s"

ER_IB_MSG_497
  eng "%s"

ER_IB_MSG_498
  eng "%s"

ER_IB_MSG_499
  eng "%s"

ER_IB_MSG_500
  eng "%s"

ER_IB_MSG_501
  eng "%s"

ER_IB_MSG_502
  eng "%s"

ER_IB_MSG_503
  eng "%s"

ER_IB_MSG_504
  eng "%s"

ER_IB_MSG_505
  eng "%s"

ER_IB_MSG_506
  eng "%s"

ER_IB_MSG_507
  eng "%s"

ER_IB_MSG_508
  eng "%s"

ER_IB_MSG_509
  eng "%s"

ER_IB_MSG_510
  eng "%s"

ER_IB_MSG_511
  eng "%s"

ER_IB_MSG_512
  eng "%s"

ER_IB_MSG_513
  eng "%s"

ER_IB_MSG_514
  eng "%s"

ER_IB_MSG_515
  eng "%s"

ER_IB_MSG_516
  eng "%s"

ER_IB_MSG_517
  eng "%s"

ER_IB_MSG_518
  eng "%s"

ER_IB_MSG_519
  eng "%s"

ER_IB_MSG_520
  eng "%s"

ER_IB_MSG_521
  eng "%s"

ER_IB_MSG_522
  eng "%s"

ER_IB_MSG_523
  eng "%s"

ER_IB_MSG_524
  eng "%s"

ER_IB_MSG_525
  eng "%s"

ER_IB_MSG_526
  eng "%s"

ER_IB_MSG_527
  eng "%s"

OBSOLETE_ER_IB_MSG_528
  eng "%s"

OBSOLETE_ER_IB_MSG_529
  eng "%s"

ER_IB_MSG_530
  eng "%s"

ER_IB_MSG_531
  eng "%s"

ER_IB_MSG_532
  eng "%s"

ER_IB_MSG_533
  eng "%s"

ER_IB_MSG_534
  eng "%s"

OBSOLETE_ER_IB_MSG_535
  eng "%s"

OBSOLETE_ER_IB_MSG_536
  eng "%s"

ER_IB_MSG_537
  eng "%s"

ER_IB_MSG_538
  eng "%s"

ER_IB_MSG_539
  eng "%s"

ER_IB_MSG_540
  eng "%s"

ER_IB_MSG_541
  eng "%s"

ER_IB_MSG_542
  eng "%s"

ER_IB_MSG_543
  eng "%s"

ER_IB_MSG_544
  eng "%s"

ER_IB_MSG_545
  eng "%s"

ER_IB_MSG_546
  eng "%s"

ER_IB_MSG_547
  eng "%s"

ER_IB_MSG_548
  eng "%s"

ER_IB_MSG_549
  eng "%s"

ER_IB_MSG_550
  eng "%s"

ER_IB_MSG_551
  eng "%s"

ER_IB_MSG_552
  eng "%s"

ER_IB_MSG_553
  eng "%s"

ER_IB_MSG_554
  eng "%s"

ER_IB_MSG_555
  eng "%s"

ER_IB_MSG_556
  eng "%s"

ER_IB_MSG_557
  eng "%s"

ER_IB_MSG_558
  eng "%s"

ER_IB_MSG_559
  eng "%s"

ER_IB_MSG_560
  eng "%s"

ER_IB_MSG_561
  eng "%s"

ER_IB_MSG_562
  eng "%s"

ER_IB_MSG_563
  eng "%s"

ER_IB_MSG_564
  eng "%s"

ER_IB_MSG_INVALID_LOCATION_FOR_TABLE
  eng "Cannot create a tablespace for table %s because the directory is not a valid location. %s"

ER_IB_MSG_566
  eng "%s"

ER_IB_MSG_567
  eng "%s"

ER_IB_MSG_568
  eng "%s"

ER_IB_MSG_569
  eng "%s"

ER_IB_MSG_570
  eng "%s"

ER_IB_MSG_571
  eng "%s"

OBSOLETE_ER_IB_MSG_572
  eng "%s"

ER_IB_MSG_573
  eng "%s"

ER_IB_MSG_574
  eng "%s"

OBSOLETE_ER_IB_MSG_575
  eng "%s"

OBSOLETE_ER_IB_MSG_576
  eng "%s"

OBSOLETE_ER_IB_MSG_577
  eng "%s"

ER_IB_MSG_578
  eng "%s"

ER_IB_MSG_579
  eng "%s"

ER_IB_MSG_580
  eng "%s"

ER_IB_MSG_581
  eng "%s"

ER_IB_MSG_582
  eng "%s"

ER_IB_MSG_583
  eng "%s"

ER_IB_MSG_584
  eng "%s"

ER_IB_MSG_585
  eng "%s"

ER_IB_MSG_586
  eng "%s"

ER_IB_MSG_587
  eng "%s"

ER_IB_MSG_588
  eng "%s"

ER_IB_MSG_589
  eng "%s"

ER_IB_MSG_590
  eng "%s"

ER_IB_MSG_591
  eng "%s"

ER_IB_MSG_592
  eng "%s"

ER_IB_MSG_593
  eng "%s"

ER_IB_MSG_594
  eng "%s"

ER_IB_MSG_595
  eng "%s"

ER_IB_MSG_596
  eng "%s"

ER_IB_MSG_597
  eng "%s"

ER_IB_MSG_598
  eng "%s"

ER_IB_MSG_599
  eng "%s"

ER_IB_MSG_600
  eng "%s"

ER_IB_MSG_601
  eng "%s"

ER_IB_MSG_602
  eng "%s"

ER_IB_MSG_603
  eng "%s"

ER_IB_MSG_604
  eng "%s"

ER_IB_MSG_605
  eng "%s"

ER_IB_MSG_606
  eng "%s"

ER_IB_MSG_607
  eng "%s"

ER_IB_MSG_608
  eng "%s"

ER_IB_MSG_609
  eng "%s"

ER_IB_MSG_610
  eng "%s"

ER_IB_MSG_611
  eng "%s"

ER_IB_MSG_612
  eng "%s"

ER_IB_MSG_613
  eng "%s"

ER_IB_MSG_614
  eng "%s"

ER_IB_MSG_615
  eng "%s"

ER_IB_MSG_616
  eng "%s"

ER_IB_MSG_617
  eng "%s"

ER_IB_MSG_618
  eng "%s"

ER_IB_MSG_619
  eng "%s"

ER_IB_MSG_620
  eng "%s"

ER_IB_MSG_621
  eng "%s"

ER_IB_MSG_622
  eng "%s"

ER_IB_MSG_623
  eng "%s"

ER_IB_MSG_624
  eng "%s"

ER_IB_MSG_625
  eng "%s"

ER_IB_MSG_626
  eng "%s"

ER_IB_MSG_627
  eng "%s"

ER_IB_MSG_628
  eng "%s"

ER_IB_MSG_629
  eng "%s"

ER_IB_MSG_630
  eng "%s"

ER_IB_MSG_631
  eng "%s"

ER_IB_MSG_632
  eng "%s"

ER_IB_MSG_633
  eng "%s"

ER_IB_MSG_634
  eng "%s"

ER_IB_MSG_635
  eng "%s"

ER_IB_MSG_636
  eng "Blocked High Priority Transaction (ID %llu, Thread ID %s) forces rollback of the blocking transaction (ID %llu - %s)."

ER_IB_MSG_637
  eng "%s"

ER_IB_MSG_638
  eng "%s"

ER_IB_MSG_639
  eng "Blocked High Priority Transaction (Thread ID %s) waking up the blocking transaction (ID %llu) by pretending it's a deadlock victim."

OBSOLETE_ER_IB_MSG_640
  eng "%s"

OBSOLETE_ER_IB_MSG_641
  eng "%s"

ER_IB_MSG_642
  eng "%s"

ER_IB_MSG_643
  eng "%s"

ER_IB_MSG_644
  eng "%s"

ER_IB_MSG_645
  eng "%s"

ER_IB_MSG_646
  eng "%s"

ER_IB_MSG_647
  eng "%s"

ER_IB_MSG_648
  eng "%s"

ER_IB_MSG_649
  eng "%s"

ER_IB_MSG_650
  eng "%s"

ER_IB_MSG_651
  eng "%s"

ER_IB_MSG_652
  eng "%s"

ER_IB_MSG_DDL_LOG_DELETE_BY_ID_OK
  eng "%s"

ER_IB_MSG_654
  eng "%s"

ER_IB_MSG_655
  eng "%s"

ER_IB_MSG_656
  eng "%s"

ER_IB_MSG_657
  eng "%s"

ER_IB_MSG_658
  eng "%s"

ER_IB_MSG_659
  eng "%s"

ER_IB_MSG_660
  eng "%s"

ER_IB_MSG_661
  eng "%s"

ER_IB_MSG_662
  eng "%s"

ER_IB_MSG_663
  eng "%s"

OBSOLETE_ER_IB_MSG_664
  eng "The transaction log size is too large for innodb_log_buffer_size (%lu >= %lu / 2). Trying to extend it."

OBSOLETE_ER_IB_MSG_665
  eng "innodb_log_buffer_size was extended to %lu bytes."

OBSOLETE_ER_IB_MSG_666
  eng "The transaction log files are too small for the single transaction log (size=%lu). So, the last checkpoint age might exceed the log group capacity %llu."

OBSOLETE_ER_IB_MSG_667
  eng "The age of the last checkpoint is %llu, which exceeds the log group capacity %llu."

OBSOLETE_ER_IB_MSG_668
  eng "Cannot continue operation. ib_logfiles are too small for innodb_thread_concurrency %lu. The combined size of ib_logfiles should be bigger than 200 kB * innodb_thread_concurrency. To get mysqld to start up, set innodb_thread_concurrency in my.cnf to a lower value, for example, to 8. After an ERROR-FREE shutdown of mysqld you can adjust the size of ib_logfiles. %s"

OBSOLETE_ER_IB_MSG_669
  eng "Redo log was encrypted, but keyring plugin is not loaded."

OBSOLETE_ER_IB_MSG_670
  eng "Read redo log encryption metadata successful."

OBSOLETE_ER_IB_MSG_671
  eng "Can't set redo log tablespace encryption metadata."

OBSOLETE_ER_IB_MSG_672
  eng "Cannot read the encryption information in log file header, please check if keyring plugin loaded and the key file exists."

OBSOLETE_ER_IB_MSG_673
  eng "Can't set redo log tablespace to be encrypted in read-only mode."

OBSOLETE_ER_IB_MSG_674
  eng "Can't set redo log tablespace to be encrypted."

OBSOLETE_ER_IB_MSG_675
  eng "Can't set redo log tablespace to be encrypted."

OBSOLETE_ER_IB_MSG_676
  eng "Redo log encryption is enabled."

OBSOLETE_ER_IB_MSG_677
  eng "Flush waiting for archiver to catch up lag LSN: %llu"

OBSOLETE_ER_IB_MSG_678
  eng "Flush overwriting data to archive - wait too long (1 minute) lag LSN: %llu"

OBSOLETE_ER_IB_MSG_679
  eng "%s"

OBSOLETE_ER_IB_MSG_680
  eng "Starting shutdown..."

OBSOLETE_ER_IB_MSG_681
  eng "Waiting for %s to exit"

OBSOLETE_ER_IB_MSG_682
  eng "Waiting for %lu active transactions to finish"

OBSOLETE_ER_IB_MSG_683
  eng "Waiting for master thread to be suspended"

OBSOLETE_ER_IB_MSG_684
  eng "Waiting for page_cleaner to finish flushing of buffer pool"

OBSOLETE_ER_IB_MSG_685
  eng "Pending checkpoint_writes: %lu. Pending log flush writes: %lu."

OBSOLETE_ER_IB_MSG_686
  eng "Waiting for %lu buffer page I/Os to complete"

OBSOLETE_ER_IB_MSG_687
  eng "MySQL has requested a very fast shutdown without flushing the InnoDB buffer pool to data files. At the next mysqld startup InnoDB will do a crash recovery!"

OBSOLETE_ER_IB_MSG_688
  eng "Background thread %s woke up during shutdown"

OBSOLETE_ER_IB_MSG_689
  eng "Waiting for archiver to finish archiving page and log"

OBSOLETE_ER_IB_MSG_690
  eng "Background thread %s woke up during shutdown"

OBSOLETE_ER_IB_MSG_691
  eng "Waiting for dirty buffer pages to be flushed"

OBSOLETE_ER_IB_MSG_692
  eng "Log sequence number at shutdown %llu is lower than at startup %llu!"

OBSOLETE_ER_IB_MSG_693
  eng "Waiting for archiver to finish archiving page and log"

ER_IB_MSG_694
  eng "############### CORRUPT LOG RECORD FOUND ###############"

ER_IB_MSG_695
  eng "Log record type %d, page %lu:%lu. Log parsing proceeded successfully up to %llu. Previous log record type %d, is multi %llu Recv offset %zd, prev %llu"

ER_IB_MSG_696
  eng "Hex dump starting %llu bytes before and ending %llu bytes after the corrupted record:"

ER_IB_MSG_697
  eng "Set innodb_force_recovery to ignore this error."

ER_IB_MSG_LOG_CORRUPT
  eng "The redo log file may have been corrupt and it is possible that the log scan did not proceed far enough in recovery! Please run CHECK TABLE on your InnoDB tables to check that they are ok! If mysqld crashes after this recovery; %s"

ER_IB_MSG_699
  eng "%llu pages with log records were left unprocessed!"

ER_IB_MSG_LOG_FORMAT_OLD_AND_LOG_CORRUPTED
  eng "Upgrade after a crash is not supported. This redo log was created with %s, and it appears corrupted. Please follow the instructions at %s"

ER_IB_MSG_LOG_FORMAT_OLD_AND_NO_CLEAN_SHUTDOWN
  eng "Upgrade is not supported after a crash or shutdown with innodb_fast_shutdown = 2. This redo log was created with %s, and it appears logically non empty. Please follow the instructions at %s"

OBSOLETE_ER_IB_MSG_702
  eng "%s"

OBSOLETE_ER_IB_MSG_703
  eng "%s"

ER_IB_MSG_LOG_FORMAT_BEFORE_8_0_30
  eng "Redo log format is v%lu. The redo log was created before MySQL 8.0.30."

ER_IB_MSG_LOG_FILE_FORMAT_UNKNOWN
  eng "Unknown redo log format (v%lu) in file %s. Please follow the instructions at %s"

ER_IB_MSG_RECOVERY_CHECKPOINT_NOT_FOUND
  eng "No valid checkpoint found (corrupted redo log). You can try --innodb-force-recovery=6 as a last resort."

ER_IB_MSG_707
  eng "Applying a batch of %llu redo log records ..."

ER_IB_MSG_708
  eng "%s"

ER_IB_MSG_709
  eng "%s"

ER_IB_MSG_710
  eng "Apply batch completed!"

ER_IB_MSG_711
  eng "%s"

ER_IB_MSG_712
  eng "%s"

ER_IB_MSG_713
  eng "%s"

ER_IB_MSG_714
  eng "%s"

ER_IB_MSG_715
  eng "%s"

ER_IB_MSG_716
  eng "%s"

ER_IB_MSG_717
  eng "An optimized(without redo logging) DDL operation has been performed. All modified pages may not have been flushed to the disk yet.\nThis offline backup may not be consistent"

ER_IB_MSG_718
  eng "Extending tablespace : %lu space name: %s to new size: %lu pages during recovery."

ER_IB_MSG_719
  eng "Could not extend tablespace: %lu space name: %s to new size: %lu pages during recovery."

ER_IB_MSG_720
  eng "Log block %lu at lsn %llu has valid header, but checksum field contains %lu, should be %lu."

ER_IB_MSG_RECOVERY_SKIPPED_IN_READ_ONLY_MODE
  eng "Recovery skipped, --innodb-read-only set!"

ER_IB_MSG_722
  eng "Log scan progressed past the checkpoint LSN %llu."

ER_IB_MSG_723
  eng "Log parsing buffer overflow. Recovery may have failed! Please set log_buffer_size to a value higher than %lu."

ER_IB_MSG_724
  eng "Set innodb_force_recovery to ignore this error.";

ER_IB_MSG_725
  eng "Doing recovery: scanned up to log sequence number %llu"

ER_IB_MSG_726
  eng "Database was not shutdown normally!"

ER_IB_MSG_727
  eng "Starting crash recovery."

ER_IB_MSG_728
  eng "The user has set SRV_FORCE_NO_LOG_REDO on, skipping log redo"

ER_IB_MSG_LOG_FILES_CREATED_BY_MEB_AND_READ_ONLY_MODE
  eng "Cannot restore from mysqlbackup, InnoDB running in read-only mode!"

ER_IB_MSG_LOG_FILES_CREATED_BY_MEB
  eng "The redo log file was created by mysqlbackup --apply-log at %s. The following crash recovery is part of a normal restore."

ER_IB_MSG_LOG_FILES_CREATED_BY_CLONE
  eng "Opening cloned database"

ER_IB_MSG_LOG_FORMAT_OLD
  eng "Redo log is from an earlier version, v%lu."

OBSOLETE_ER_IB_MSG_LOG_FORMAT_NOT_SUPPORTED
  eng "Redo log format v%lu not supported. Current supported format is v%lu."

ER_IB_MSG_RECOVERY_CHECKPOINT_FROM_BEFORE_CLEAN_SHUTDOWN
  eng "Are you sure you are using the right redo log files to start up the database? Log sequence number in the redo log files is %llu, less than the log sequence number in the first system tablespace file header, %llu."

ER_IB_MSG_RECOVERY_IS_NEEDED
  eng "The log sequence number %llu in the system tablespace does not match the log sequence number %llu in the redo log files!"

ER_IB_MSG_RECOVERY_IN_READ_ONLY
  eng "Can't initiate database recovery, running in read-only-mode."

ER_IB_MSG_737
  eng "We scanned the log up to %llu. A checkpoint was at %llu and the maximum LSN on a database page was %llu. It is possible that the database is now corrupt!"

ER_IB_MSG_738
  eng "Waiting for recv_writer to finish flushing of buffer pool"

ER_IB_MSG_739
  eng "Recovery parsing buffer extended to %zu."

ER_IB_MSG_740
  eng "Out of memory while resizing recovery parsing buffer."

ER_IB_MSG_741
  eng "%s"

ER_IB_MSG_742
  eng "%s"

ER_IB_MSG_743
  eng "%s"

ER_IB_MSG_744
  eng "%s"

ER_IB_MSG_745
  eng "%s"

ER_IB_MSG_746
  eng "%s"

ER_IB_MSG_747
  eng "%s"

ER_IB_MSG_748
  eng "%s"

ER_IB_MSG_749
  eng "%s"

ER_IB_MSG_750
  eng "%s"

ER_IB_MSG_751
  eng "%s"

ER_IB_MSG_752
  eng "%s"

ER_IB_MSG_753
  eng "%s"

ER_IB_MSG_754
  eng "%s"

ER_IB_MSG_755
  eng "%s"

ER_IB_MSG_756
  eng "%s"

ER_IB_MSG_757
  eng "%s"

ER_IB_MSG_758
  eng "%s"

ER_IB_MSG_759
  eng "%s"

ER_IB_MSG_760
  eng "%s"

ER_IB_MSG_761
  eng "%s"

ER_IB_MSG_762
  eng "%s"

ER_IB_MSG_763
  eng "%s"

ER_IB_MSG_764
  eng "%s"

ER_IB_MSG_765
  eng "%s"

ER_IB_MSG_766
  eng "%s"

ER_IB_MSG_767
  eng "%s"

ER_IB_MSG_768
  eng "%s"

ER_IB_MSG_769
  eng "%s"

ER_IB_MSG_770
  eng "%s"

ER_IB_MSG_771
  eng "%s"

ER_IB_MSG_772
  eng "%s"

ER_IB_MSG_773
  eng "%s"

ER_IB_MSG_774
  eng "%s"

ER_IB_MSG_775
  eng "%s"

ER_IB_MSG_776
  eng "%s"

ER_IB_MSG_777
  eng "%s"

ER_IB_MSG_778
  eng "%s"

ER_IB_MSG_779
  eng "%s"

ER_IB_MSG_780
  eng "%s"

ER_IB_MSG_781
  eng "%s"

ER_IB_MSG_782
  eng "%s"

ER_IB_MSG_783
  eng "%s"

ER_IB_MSG_784
  eng "%s"

ER_IB_MSG_785
  eng "%s"

ER_IB_MSG_786
  eng "%s"

ER_IB_MSG_787
  eng "%s"

ER_IB_MSG_788
  eng "%s"

ER_IB_MSG_789
  eng "%s"

ER_IB_MSG_790
  eng "%s"

ER_IB_MSG_791
  eng "%s"

ER_IB_MSG_792
  eng "%s"

ER_IB_MSG_793
  eng "%s"

ER_IB_MSG_794
  eng "%s"

ER_IB_MSG_795
  eng "%s"

ER_IB_MSG_796
  eng "%s"

ER_IB_MSG_797
  eng "%s"

ER_IB_MSG_798
  eng "%s"

ER_IB_MSG_799
  eng "%s"

ER_IB_MSG_800
  eng "%s"

ER_IB_MSG_801
  eng "%s"

ER_IB_MSG_802
  eng "%s"

ER_IB_MSG_803
  eng "%s"

ER_IB_MSG_804
  eng "%s"

ER_IB_MSG_805
  eng "%s"

ER_IB_MSG_806
  eng "%s"

ER_IB_MSG_807
  eng "%s"

ER_IB_MSG_808
  eng "%s"

ER_IB_MSG_809
  eng "%s"

ER_IB_MSG_810
  eng "%s"

ER_IB_MSG_811
  eng "%s"

ER_IB_MSG_812
  eng "%s"

ER_IB_MSG_813
  eng "%s"

ER_IB_MSG_814
  eng "%s"

ER_IB_MSG_815
  eng "%s"

ER_IB_MSG_816
  eng "%s"

ER_IB_MSG_817
  eng "%s"

ER_IB_MSG_818
  eng "%s"

ER_IB_MSG_819
  eng "%s"

ER_IB_MSG_820
  eng "%s"

ER_IB_MSG_821
  eng "%s"

ER_IB_MSG_822
  eng "%s"

ER_IB_MSG_823
  eng "%s"

ER_IB_MSG_824
  eng "%s"

ER_IB_MSG_825
  eng "%s"

ER_IB_MSG_826
  eng "%s"

ER_IB_MSG_827
  eng "%s"

ER_IB_MSG_828
  eng "%s"

ER_IB_MSG_829
  eng "%s"

ER_IB_MSG_830
  eng "%s"

ER_IB_MSG_831
  eng "%s"

ER_IB_MSG_832
  eng "%s"

ER_IB_MSG_833
  eng "%s"

ER_IB_MSG_834
  eng "%s"

ER_IB_MSG_835
  eng "%s"

ER_IB_MSG_836
  eng "%s"

ER_IB_MSG_837
  eng "%s"

ER_IB_MSG_838
  eng "%s"

ER_IB_MSG_839
  eng "%s"

ER_IB_MSG_840
  eng "%s"

ER_IB_MSG_841
  eng "%s"

ER_IB_MSG_842
  eng "%s"

ER_IB_MSG_CANT_ENCRYPT_REDO_LOG_DATA
  eng "Can't encrypt data of redo log"

ER_IB_MSG_844
  eng "%s"

ER_IB_MSG_845
  eng "%s"

ER_IB_MSG_846
  eng "%s"

ER_IB_MSG_847
  eng "%s"

ER_IB_MSG_848
  eng "%s"

ER_IB_MSG_849
  eng "%s"

ER_IB_MSG_850
  eng "%s"

ER_IB_MSG_851
  eng "%s"

ER_IB_MSG_852
  eng "%s"

ER_IB_MSG_853
  eng "%s"

ER_IB_MSG_854
  eng "%s"

ER_IB_MSG_855
  eng "%s"

ER_IB_MSG_856
  eng "%s"

ER_IB_MSG_857
  eng "%s"

ER_IB_MSG_858
  eng "%s"

ER_IB_MSG_859
  eng "%s"

ER_IB_MSG_860
  eng "%s"

ER_IB_MSG_861
  eng "%s"

ER_IB_MSG_862
  eng "%s"

ER_IB_MSG_863
  eng "%s"

ER_IB_MSG_864
  eng "%s"

ER_IB_MSG_865
  eng "%s"

ER_IB_MSG_866
  eng "%s"

ER_IB_MSG_867
  eng "%s"

ER_IB_MSG_868
  eng "%s"

ER_IB_MSG_869
  eng "%s"

ER_IB_MSG_870
  eng "%s"

ER_IB_MSG_871
  eng "%s"

ER_IB_MSG_872
  eng "%s"

ER_IB_MSG_873
  eng "%s"

ER_IB_MSG_874
  eng "%s"

ER_IB_MSG_875
  eng "%s"

ER_IB_MSG_876
  eng "%s"

ER_IB_MSG_877
  eng "%s"

ER_IB_MSG_878
  eng "%s"

ER_IB_MSG_879
  eng "%s"

ER_IB_MSG_880
  eng "%s"

ER_IB_MSG_881
  eng "%s"

ER_IB_MSG_882
  eng "%s"

ER_IB_MSG_883
  eng "%s"

ER_IB_MSG_884
  eng "%s"

ER_IB_MSG_885
  eng "%s"

ER_IB_MSG_886
  eng "%s"

ER_IB_MSG_887
  eng "%s"

ER_IB_MSG_888
  eng "%s"

ER_IB_MSG_889
  eng "%s"

ER_IB_MSG_890
  eng "%s"

ER_IB_MSG_891
  eng "%s"

ER_IB_MSG_892
  eng "%s"

ER_IB_MSG_893
  eng "%s"

ER_IB_MSG_894
  eng "%s"

ER_IB_MSG_895
  eng "%s"

ER_IB_MSG_896
  eng "%s"

ER_IB_MSG_897
  eng "%s"

ER_IB_MSG_898
  eng "%s"

ER_IB_MSG_899
  eng "%s"

ER_IB_MSG_900
  eng "%s"

ER_IB_MSG_901
  eng "%s"

ER_IB_MSG_902
  eng "%s"

ER_IB_MSG_903
  eng "%s"

ER_IB_MSG_904
  eng "%s"

ER_IB_MSG_905
  eng "%s"

ER_IB_MSG_906
  eng "%s"

ER_IB_MSG_907
  eng "%s"

ER_IB_MSG_908
  eng "%s"

ER_IB_MSG_909
  eng "%s"

ER_IB_MSG_910
  eng "%s"

ER_IB_MSG_911
  eng "%s"

ER_IB_MSG_912
  eng "%s"

ER_IB_MSG_913
  eng "%s"

ER_IB_MSG_914
  eng "%s"

ER_IB_MSG_915
  eng "%s"

ER_IB_MSG_916
  eng "%s"

ER_IB_MSG_917
  eng "%s"

ER_IB_MSG_918
  eng "%s"

ER_IB_MSG_919
  eng "%s"

ER_IB_MSG_920
  eng "%s"

ER_IB_MSG_921
  eng "%s"

ER_IB_MSG_922
  eng "%s"

ER_IB_MSG_923
  eng "%s"

ER_IB_MSG_924
  eng "%s"

ER_IB_MSG_925
  eng "%s"

ER_IB_MSG_926
  eng "%s"

ER_IB_MSG_927
  eng "%s"

ER_IB_MSG_928
  eng "%s"

ER_IB_MSG_929
  eng "%s"

ER_IB_MSG_930
  eng "%s"

ER_IB_MSG_931
  eng "%s"

ER_IB_MSG_932
  eng "%s"

ER_IB_MSG_933
  eng "%s"

ER_IB_MSG_934
  eng "%s"

ER_IB_MSG_935
  eng "%s"

ER_IB_MSG_936
  eng "%s"

ER_IB_MSG_937
  eng "%s"

ER_IB_MSG_938
  eng "%s"

ER_IB_MSG_939
  eng "%s"

ER_IB_MSG_940
  eng "%s"

ER_IB_MSG_941
  eng "%s"

ER_IB_MSG_942
  eng "%s"

ER_IB_MSG_943
  eng "%s"

ER_IB_MSG_944
  eng "%s"

ER_IB_MSG_945
  eng "%s"

ER_IB_MSG_946
  eng "%s"

ER_IB_MSG_947
  eng "%s"

ER_IB_MSG_948
  eng "%s"

ER_IB_MSG_949
  eng "%s"

ER_IB_MSG_950
  eng "%s"

ER_IB_MSG_951
  eng "%s"

ER_IB_MSG_952
  eng "%s"

ER_IB_MSG_953
  eng "%s"

ER_IB_MSG_954
  eng "%s"

ER_IB_MSG_955
  eng "%s"

ER_IB_MSG_956
  eng "%s"

ER_IB_MSG_957
  eng "%s"

ER_IB_MSG_958
  eng "%s"

ER_IB_MSG_959
  eng "%s"

ER_IB_MSG_960
  eng "%s"

ER_IB_MSG_961
  eng "%s"

ER_IB_MSG_962
  eng "%s"

ER_IB_MSG_963
  eng "%s"

ER_IB_MSG_964
  eng "%s"

ER_IB_MSG_965
  eng "%s"

ER_IB_MSG_966
  eng "%s"

ER_IB_MSG_967
  eng "%s"

ER_IB_MSG_968
  eng "%s"

ER_IB_MSG_969
  eng "%s"

ER_IB_MSG_970
  eng "%s"

ER_IB_MSG_971
  eng "%s"

ER_IB_MSG_972
  eng "%s"

ER_IB_MSG_973
  eng "%s"

ER_IB_MSG_974
  eng "%s"

ER_IB_MSG_975
  eng "%s"

ER_IB_MSG_976
  eng "%s"

ER_IB_MSG_977
  eng "%s"

ER_IB_MSG_978
  eng "%s"

ER_IB_MSG_979
  eng "%s"

ER_IB_MSG_980
  eng "%s"

ER_IB_MSG_981
  eng "%s"

ER_IB_MSG_982
  eng "%s"

ER_IB_MSG_983
  eng "%s"

ER_IB_MSG_984
  eng "%s"

ER_IB_MSG_985
  eng "%s"

ER_IB_MSG_986
  eng "%s"

ER_IB_MSG_987
  eng "%s"

ER_IB_MSG_988
  eng "%s"

ER_IB_MSG_989
  eng "%s"

ER_IB_MSG_990
  eng "%s"

ER_IB_MSG_991
  eng "%s"

ER_IB_MSG_992
  eng "%s"

ER_IB_MSG_993
  eng "%s"

ER_IB_MSG_994
  eng "%s"

ER_IB_MSG_995
  eng "%s"

ER_IB_MSG_996
  eng "%s"

ER_IB_MSG_997
  eng "%s"

ER_IB_MSG_998
  eng "%s"

ER_IB_MSG_999
  eng "%s"

ER_IB_MSG_1000
  eng "%s"

ER_IB_MSG_1001
  eng "%s"

ER_IB_MSG_1002
  eng "%s"

ER_IB_MSG_1003
  eng "%s"

ER_IB_MSG_1004
  eng "%s"

ER_IB_MSG_1005
  eng "%s"

ER_IB_MSG_1006
  eng "%s"

ER_IB_MSG_1007
  eng "%s"

ER_IB_MSG_1008
  eng "%s"

ER_IB_MSG_1009
  eng "%s"

ER_IB_MSG_1010
  eng "%s"

ER_IB_MSG_1011
  eng "%s"

ER_IB_MSG_1012
  eng "%s"

ER_IB_MSG_1013
  eng "%s"

ER_IB_MSG_1014
  eng "%s"

ER_IB_MSG_1015
  eng "%s"

ER_IB_MSG_1016
  eng "%s"

ER_IB_MSG_1017
  eng "%s"

ER_IB_MSG_1018
  eng "%s"

ER_IB_MSG_1019
  eng "%s"

ER_IB_MSG_1020
  eng "%s"

ER_IB_MSG_1021
  eng "%s"

ER_IB_MSG_1022
  eng "%s"

ER_IB_MSG_1023
  eng "%s"

ER_IB_MSG_1024
  eng "%s"

ER_IB_MSG_1025
  eng "%s"

ER_IB_MSG_1026
  eng "%s"

ER_IB_MSG_1027
  eng "%s"

ER_IB_MSG_1028
  eng "%s"

ER_IB_MSG_1029
  eng "%s"

ER_IB_MSG_1030
  eng "%s"

ER_IB_MSG_1031
  eng "%s"

ER_IB_MSG_1032
  eng "%s"

ER_IB_MSG_1033
  eng "%s"

ER_IB_MSG_1034
  eng "%s"

ER_IB_MSG_1035
  eng "%s"

ER_IB_MSG_1036
  eng "%s"

ER_IB_MSG_1037
  eng "%s"

ER_IB_MSG_1038
  eng "%s"

ER_IB_MSG_1039
  eng "%s"

ER_IB_MSG_1040
  eng "%s"

ER_IB_MSG_1041
  eng "%s"

ER_IB_MSG_1042
  eng "%s"

ER_IB_MSG_1043
  eng "%s"

ER_IB_MSG_1044
  eng "%s"

ER_IB_MSG_1045
  eng "%s"

ER_IB_MSG_1046
  eng "Old log sequence number %llu was greater than the new log sequence number %llu. Please submit a bug report to http://bugs.mysql.com"

ER_IB_MSG_1047
  eng "Semaphore wait has lasted > %llu seconds. We intentionally crash the server because it appears to be hung."

ER_IB_MSG_1048
  eng "Waiting for %llu table(s) to be dropped"

ER_IB_MSG_1049
  eng "Waiting for change buffer merge to complete number of bytes of change buffer just merged: %llu"

OBSOLETE_ER_IB_MSG_1050
  eng "Can't set undo tablespace(s) to be encrypted since --innodb_undo_tablespaces=0."

ER_IB_MSG_1051
  eng "Can't set undo tablespace(s) to be encrypted in read-only-mode."

ER_IB_MSG_1052
  eng "Can't set undo tablespace '%s' to be encrypted."

ER_IB_MSG_1053
  eng "Can't set undo tablespace '%s' to be encrypted. Failed to write header page."

ER_IB_MSG_1054
  eng "Can't set undo tablespace '%s' to be encrypted. Error %d - %s"

ER_IB_MSG_1055
  eng "Encryption is enabled for undo tablespace '%s'."

ER_IB_MSG_1056
  eng "Can't rotate encryption on undo tablespace '%s'."

ER_IB_MSG_1057
  eng "Encryption is enabled for undo tablespace '%s'."

ER_IB_MSG_1058
  eng "os_file_get_status() failed on '%s'. Can't determine file permissions."

ER_IB_MSG_1059
  eng "%s can't be opened in %s mode."

ER_IB_MSG_1060
  eng "'%s' not a regular file."

ER_IB_MSG_LOG_FILE_OS_CREATE_FAILED
  eng "Cannot create %s"

ER_IB_MSG_FILE_RESIZE
  eng "Setting file %s size to %llu MB. Progress : %u%%"

ER_IB_MSG_LOG_FILE_RESIZE_FAILED
  eng "Cannot resize redo log file %s to %llu MB (%s)"

ER_IB_MSG_LOG_FILES_CREATE_AND_READ_ONLY_MODE
  eng "Cannot create redo log files in read-only mode (--innodb-read-only)."

ER_IB_MSG_1065
  eng "Redo log encryption is enabled, but the keyring is not loaded."

ER_IB_MSG_LOG_FILE_PREPARE_ON_CREATE_FAILED
  eng "Failed to create redo log file %s (error: %d) for start LSN %llu"

OBSOLETE_ER_IB_MSG_1067
  eng "Renaming log file %s to %s"

ER_IB_MSG_LOG_FILES_INITIALIZED
  eng "New redo log files created, LSN=%llu"

ER_IB_MSG_LOG_FILE_OPEN_FAILED
  eng "Unable to open '%s' (error: %d)."

ER_IB_MSG_1070
  eng "Cannot create construction log file '%s' for undo tablespace '%s'."

ER_IB_MSG_1071
  eng "Creating UNDO Tablespace %s"

ER_IB_MSG_1072
  eng "Setting file %s size to %llu MB"

ER_IB_MSG_1073
  eng "Physically writing the file full"

ER_IB_MSG_1074
  eng "Error in creating %s: probably out of disk space"

ER_IB_MSG_1075
  eng "Can't set encryption metadata for space %s"

ER_IB_MSG_1076
  eng "Cannot read first page of '%s' - %s"

ER_IB_MSG_1077
  eng "Undo tablespace number %lu was being truncated when mysqld quit."

ER_IB_MSG_1078
  eng "Cannot recover a truncated undo tablespace in read-only mode"

ER_IB_MSG_1079
  eng "Reconstructing undo tablespace number %lu."

ER_IB_MSG_1080
  eng "Cannot create %s because %s already uses Space ID=%lu! Did you change innodb_undo_directory?"

ER_IB_MSG_1081
  eng "UNDO tablespace %s must be %s"

ER_IB_MSG_1082
  eng "Error creating file for %s"

ER_IB_MSG_1083
  eng "Error reading encryption for %s"

ER_IB_MSG_CANNOT_OPEN_57_UNDO
  eng "Unable to open undo tablespace number %lu"

ER_IB_MSG_1085
  eng "Opened %llu existing undo tablespaces."

ER_IB_MSG_1086
  eng "Cannot create undo tablespaces since innodb_%s has been set. Using %llu existing undo tablespaces."

ER_IB_MSG_1087
  eng "Cannot continue InnoDB startup in %s mode because there are no existing undo tablespaces found."

ER_IB_MSG_1088
  eng "Could not create undo tablespace '%s'."

ER_IB_MSG_1089
  eng "Error %d - %s - opening newly created undo tablespace '%s'."

ER_IB_MSG_1090
  eng "Created %llu undo tablespaces."

ER_IB_MSG_1091
  eng "Unable to create encrypted undo tablespace number %lu. please check if the keyring is initialized correctly"

ER_IB_MSG_1092
  eng "Encryption is enabled for undo tablespace number %lu."

ER_IB_MSG_1093
  eng "Unable to initialize the header page in undo tablespace number %lu."

ER_IB_MSG_1094
  eng "Cannot delete old undo tablespaces because they contain undo logs for XA PREPARED transactions."

ER_IB_MSG_1095
  eng "Upgrading %zu existing undo tablespaces that were tracked in the system tablespace to %lu new independent undo tablespaces."

ER_IB_MSG_1096
  eng "Deleting %llu new independent undo tablespaces that we just created."

ER_IB_MSG_1097
  eng "Waiting for purge to start"

ER_IB_MSG_1098
  eng "Creating shared tablespace for temporary tables"

ER_IB_MSG_1099
  eng "The %s data file must be writable!"

ER_IB_MSG_1100
  eng "Could not create the shared %s."

ER_IB_MSG_1101
  eng "Unable to create the shared %s."

ER_IB_MSG_1102
  eng "The %s data file cannot be re-opened after check_file_spec() succeeded!"

ER_IB_MSG_1103
  eng "%d threads created by InnoDB had not exited at shutdown!"

ER_IB_MSG_1104
  eng "InnoDB Database creation was aborted %swith error %s. You may need to delete the ibdata1 file before trying to start up again."

ER_IB_MSG_1105
  eng "Plugin initialization aborted %swith error %s."

ER_IB_MSG_BUF_PENDING_IO
  eng "Waiting for %zu buffer page I/Os to complete."

ER_IB_MSG_1107
  eng "PUNCH HOLE support available"

ER_IB_MSG_1108
  eng "PUNCH HOLE support not available"

ER_IB_MSG_1109
  eng "Size of InnoDB's ulint is %zu but size of void* is %zu. The sizes should be the same so that on a 64-bit platforms you can allocate more than 4 GB of memory."

ER_IB_MSG_1110
  eng "Database upgrade cannot be accomplished in read-only mode."

ER_IB_MSG_1111
  eng "Database upgrade cannot be accomplished with innodb_force_recovery > 0"

ER_IB_MSG_1112
  eng "%s"

ER_IB_MSG_1113
  eng "%s"

ER_IB_MSG_1114
  eng "%s"

ER_IB_MSG_1115
  eng "%s"

ER_IB_MSG_1116
  eng "%s"

ER_IB_MSG_1117
  eng "%s"

OBSOLETE_ER_IB_MSG_1118
  eng "%s"

ER_IB_MSG_1119
  eng "%s"

ER_IB_MSG_1120
  eng "%s"

ER_IB_MSG_1121
  eng "%s"

ER_IB_MSG_1122
  eng "MySQL was built without a memory barrier capability on this architecture, which might allow a mutex/rw_lock violation under high thread concurrency. This may cause a hang."

ER_IB_MSG_1123
  eng "Compressed tables use zlib %s"

ER_IB_MSG_1124
  eng "%s"

ER_IB_MSG_1125
  eng "Startup called second time during the process lifetime. In the MySQL Embedded Server Library you cannot call server_init() more than once during the process lifetime."

ER_IB_MSG_1126
  eng "%s"

ER_IB_MSG_1127
  eng "Unable to create monitor file %s: %s"

ER_IB_MSG_1128
  eng "Disabling background log and ibuf IO write threads."

ER_IB_MSG_1129
  eng "Cannot initialize AIO sub-system"

ER_IB_MSG_1130
  eng "Initializing buffer pool, total size = %lf%c, instances = %lu, chunk size =%lf%c "

ER_IB_MSG_1131
  eng "Cannot allocate memory for the buffer pool"

ER_IB_MSG_1132
  eng "Completed initialization of buffer pool"

ER_IB_MSG_1133
  eng "Small buffer pool size (%lluM), the flst_validate() debug function can cause a deadlock if the buffer pool fills up."

ER_IB_MSG_1134
  eng "Could not open or create the system tablespace. If you tried to add new data files to the system tablespace, and it failed here, you should now edit innodb_data_file_path in my.cnf back to what it was, and remove the new ibdata files InnoDB created in this failed attempt. InnoDB only wrote those files full of zeros, but did not yet use them in any way. But be careful: do not remove old data files which contain your precious data!"

ER_IB_MSG_DATA_DIRECTORY_NOT_INITIALIZED_OR_CORRUPTED
  eng "Cannot create redo log files because data files are corrupt or the database was not shut down cleanly after creating the data files."

ER_IB_MSG_LOG_FILES_INVALID_SET
  eng "Only one redo log file found"

ER_IB_MSG_LOG_FILE_SIZE_INVALID
  eng "The redo log file %s size %llu is not a multiple of innodb_page_size"

ER_IB_MSG_LOG_FILES_DIFFERENT_SIZES
  eng "The redo log file %s is of different size %llu bytes than other log files %llu bytes!"

ER_IB_MSG_1139
  eng "Use --innodb-directories to find the tablespace files. If that fails then use --innodb-force-recovery=1 to ignore this and to permanently lose all changes to the missing tablespace(s)"

ER_IB_MSG_RECOVERY_CORRUPT
  eng "The redo log file may have been corrupt and it is possible that the log scan or parsing did not proceed far enough in recovery. Please run CHECK TABLE on your InnoDB tables to check that they are ok! It may be safest to recover your InnoDB database from a backup!"

OBSOLETE_ER_IB_MSG_LOG_FILES_RESIZE_ON_START_IN_READ_ONLY_MODE
  eng "Cannot resize redo log files in read-only mode. Provide --innodb_redo_log_capacity >= %lluMB or start without --innodb-read-only."

ER_IB_MSG_1142
  eng "Cannot open DD tablespace."

ER_IB_MSG_LOG_FILES_REWRITING
  eng "Starting to delete and rewrite redo log files."

ER_IB_MSG_1144
  eng "Undo from 5.7 found. It will be purged"

ER_IB_MSG_1145
  eng "%s"

ER_IB_MSG_1146
  eng "%s"

ER_IB_MSG_1147
  eng "Tablespace size stored in header is %lu pages, but the sum of data file sizes is %lu pages"

ER_IB_MSG_1148
  eng "Cannot start InnoDB. The tail of the system tablespace is missing. Have you edited innodb_data_file_path in my.cnf in an inappropriate way, removing ibdata files from there? You can set innodb_force_recovery=1 in my.cnf to force a startup if you are trying to recover a badly corrupt database."

ER_IB_MSG_1149
  eng "Tablespace size stored in header is %lu pages, but the sum of data file sizes is only %lu pages"

ER_IB_MSG_1150
  eng "Cannot start InnoDB. The tail of the system tablespace is missing. Have you edited innodb_data_file_path in my.cnf in an InnoDB: inappropriate way, removing ibdata files from there? You can set innodb_force_recovery=1 in my.cnf to force InnoDB: a startup if you are trying to recover a badly corrupt database."

ER_IB_MSG_1151
  eng "%s started; log sequence number %llu"

ER_IB_MSG_1152
  eng "Waiting for purge to complete"

OBSOLETE_ER_IB_MSG_1153
  eng "Waiting for dict_stats_thread to exit"

ER_IB_MSG_1154
  eng "Query counter shows %lld queries still inside InnoDB at shutdown"

ER_IB_MSG_1155
  eng "Shutdown completed; log sequence number %llu"

ER_IB_MSG_1156
  eng "Cannot continue operation."

ER_IB_MSG_1157
  eng "%s"

ER_IB_MSG_1158
  eng "%s"

ER_IB_MSG_1159
  eng "%s"

ER_IB_MSG_1160
  eng "%s"

ER_IB_MSG_1161
  eng "%s"

ER_IB_MSG_1162
  eng "%s"

ER_IB_MSG_1163
  eng "%s"

ER_IB_MSG_1164
  eng "%s"

ER_IB_MSG_1165
  eng "%s"

ER_IB_MSG_UNDO_TRUNCATE_FAIL_TO_READ_LOG_FILE
  eng "Unable to read the existing undo truncate log file '%s'. The error is %s"

ER_IB_MSG_UNDO_MARKED_FOR_TRUNCATE
  eng "Undo tablespace %s is marked for truncate"

OBSOLETE_ER_IB_MSG_UNDO_INJECT_BEFORE_MDL
  eng "%s"

ER_IB_MSG_UNDO_TRUNCATE_START
  eng "Truncating UNDO tablespace %s"

OBSOLETE_ER_IB_MSG_UNDO_INJECT_BEFORE_DDL_LOG_START
  eng "%s"

ER_IB_MSG_UNDO_TRUNCATE_DELAY_BY_LOG_CREATE
  eng "Cannot create truncate log for undo tablespace '%s'."

OBSOLETE_ER_IB_MSG_UNDO_INJECT_BEFORE_TRUNCATE
  eng "%s"

ER_IB_MSG_UNDO_TRUNCATE_DELAY_BY_FAILURE
  eng "Failed to truncate undo tablespace '%s'."

OBSOLETE_ER_IB_MSG_UNDO_INJECT_BEFORE_STATE_UPDATE
  eng "%s"

ER_IB_MSG_UNDO_TRUNCATE_COMPLETE
  eng "Completed truncate of undo tablespace %s."

OBSOLETE_ER_IB_MSG_UNDO_INJECT_TRUNCATE_DONE
  eng "%s"

ER_IB_MSG_1177
  eng "%s"

ER_IB_MSG_1178
  eng "%s"

ER_IB_MSG_1179
  eng "%s"

ER_IB_MSG_1180
  eng "%s"

ER_IB_MSG_1181
  eng "%s"

ER_IB_MSG_1182
  eng "%s"

ER_IB_MSG_1183
  eng "%s"

ER_IB_MSG_1184
  eng "%s"

ER_IB_MSG_1185
  eng "%s"

ER_IB_MSG_1186
  eng "%s"

ER_IB_MSG_1187
  eng "%s"

ER_IB_MSG_1188
  eng "%s"

ER_IB_MSG_1189
  eng "%s"

ER_IB_MSG_TRX_RECOVERY_ROLLBACK_COMPLETED
  eng "Rollback of non-prepared transactions completed"

ER_IB_MSG_1191
  eng "%s"

ER_IB_MSG_1192
  eng "%s"

ER_IB_MSG_1193
  eng "%s"

ER_IB_MSG_1194
  eng "%s"

ER_IB_MSG_1195
  eng "%s"

ER_IB_MSG_1196
  eng "%s"

ER_IB_MSG_1197
  eng "%s"

ER_IB_MSG_1198
  eng "%s"

ER_IB_MSG_1199
  eng "%s"

ER_IB_MSG_1200
  eng "%s"

ER_IB_MSG_1201
  eng "%s"

ER_IB_MSG_1202
  eng "%s"

ER_IB_MSG_1203
  eng "%s"

ER_IB_MSG_1204
  eng "%s"

ER_IB_MSG_1205
  eng "%s"

ER_IB_MSG_1206
  eng "%s"

ER_IB_MSG_1207
  eng "%s"

ER_IB_MSG_1208
  eng "%s"

ER_IB_MSG_1209
  eng "%s"

ER_IB_MSG_1210
  eng "%s"

ER_IB_MSG_1211
  eng "Blocked High Priority Transaction (ID %llu, Thread ID %s) killed the blocking transaction (ID %llu - %s) by rolling it back."

ER_IB_MSG_1212
  eng "%s"

ER_IB_MSG_1213
  eng "gettimeofday() failed: %s"

ER_IB_MSG_1214
  eng "Can't create UNDO tablespace %s %s"

ER_IB_MSG_1215
  eng "%s"

ER_IB_MSG_LOG_FILES_RESIZE_ON_START
  eng "Resizing redo log from %lluM to %lluM (LSN=%llu) synchronously. If this takes too long, consider starting the server with large --innodb_redo_log_capacity, and resizing the redo log online using SET."

ER_IB_MSG_1217
  eng "%s"

ER_IB_MSG_1218
  eng "%s"

ER_IB_MSG_1219
  eng "%s"

ER_IB_MSG_1220
  eng "%s"

ER_IB_MSG_1221
  eng "%s"

ER_IB_MSG_1222
  eng "%s"

ER_IB_MSG_1223
  eng "%s"

ER_IB_MSG_1224
  eng "%s"

ER_IB_MSG_1225
  eng "%s"

ER_IB_MSG_1226
  eng "%s"

ER_IB_MSG_1227
  eng "%s"

ER_IB_MSG_1228
  eng "%s"

ER_IB_MSG_1229
  eng "%s"

OBSOLETE_ER_IB_MSG_1230
  eng "%s"

ER_IB_MSG_1231
  eng "%s"

OBSOLETE_ER_IB_MSG_1232
  eng "%s"

ER_IB_MSG_1233
  eng "%s"

ER_IB_MSG_LOG_WRITER_OUT_OF_SPACE
  eng "Out of space in the redo log. Checkpoint LSN: %llu. Consider increasing innodb_redo_log_capacity."

ER_IB_MSG_1235
  eng "%s"

ER_IB_MSG_LOG_WRITER_ABORTS_LOG_ARCHIVER
  eng "Log writer waited too long for redo-archiver to advance (1 second). There are unarchived: %llu bytes. Archiver LSN: %llu. Aborted the redo-archiver. Consider increasing innodb_redo_log_capacity."

ER_IB_MSG_LOG_WRITER_WAITING_FOR_ARCHIVER
  eng "Log writer is waiting for redo-archiver to catch up unarchived: %llu bytes. Archiver LSN: %llu. Consider increasing innodb_redo_log_capacity."

ER_IB_MSG_1238
  eng "%s"

ER_IB_MSG_1239
  eng "%s"

OBSOLETE_ER_IB_MSG_1240
  eng "%s"

ER_IB_MSG_1241
  eng "%s"

ER_IB_MSG_LOG_FILES_CANNOT_ENCRYPT_IN_READ_ONLY
  eng "Can't set redo log files to be encrypted in read-only mode."

ER_IB_MSG_LOG_FILES_ENCRYPTION_INIT_FAILED
  eng "Can't set redo log files to be encrypted."

OBSOLETE_ER_IB_MSG_1244
  eng "Can't set redo log tablespace to be encrypted."

ER_IB_MSG_1245
  eng "Redo log encryption is enabled."

ER_IB_MSG_1246
  eng "Waiting for archiver to finish archiving page and log"

ER_IB_MSG_1247
  eng "Starting shutdown..."

ER_IB_MSG_1248
  eng "Waiting for %s to exit."

ER_IB_MSG_1249
  eng "Waiting for rollback of %zu recovered transactions, before shutdown."

ER_IB_MSG_1250
  eng "Waiting for master thread to be suspended."

ER_IB_MSG_1251
  eng "Waiting for page_cleaner to finish flushing of buffer pool."

ER_IB_MSG_BUF_PENDING_IO_ON_SHUTDOWN
  eng "Shutdown is waiting for %zu buffer page I/Os to complete."

ER_IB_MSG_1253
  eng "MySQL has requested a very fast shutdown without flushing the InnoDB buffer pool to data files. At the next mysqld startup InnoDB will do a crash recovery!"

OBSOLETE_ER_IB_MSG_1254
  eng "%s"

ER_IB_MSG_1255
  eng "%s"

ER_IB_MSG_1256
  eng "%s"

ER_IB_MSG_1257
  eng "%s"

ER_IB_MSG_1258
  eng "%s"

ER_IB_MSG_1259
  eng "%s"

ER_IB_MSG_1260
  eng "%s"

ER_IB_MSG_1261
  eng "%s"

ER_IB_MSG_1262
  eng "%s"

ER_IB_MSG_1263
  eng "%s"

ER_IB_MSG_LOG_FILE_HEADER_INVALID_CHECKSUM
  eng "Invalid redo log header checksum."

ER_IB_MSG_LOG_FORMAT_BEFORE_5_7_9
  eng "Unsupported redo log format (v%lu). The redo log was created before MySQL 5.7.9"

ER_IB_MSG_1266
  eng "%s"

ER_IB_MSG_LOG_PARAMS_CONCURRENCY_MARGIN_UNSAFE
  eng "Cannot continue operation. The innodb_redo_log_capacity=%lluM is too small for the innodb_thread_concurrency=%lu. The capacity of redo should be >= %lluM. To get mysqld running, set innodb_thread_concurrency to a smaller value or increase innodb_redo_log_capacity. %s"

ER_IB_MSG_1268
  eng "%s"

ER_IB_MSG_1269
  eng "%s"

ER_IB_MSG_THREAD_CONCURRENCY_CHANGED
  eng "User has set innodb_thread_concurrency to %lu."

ER_RPL_REPLICA_SQL_THREAD_STOP_CMD_EXEC_TIMEOUT
  eng "STOP REPLICA command execution is incomplete: Replica SQL thread got the stop signal, thread is busy, SQL thread will stop once the current task is complete."

ER_RPL_REPLICA_IO_THREAD_STOP_CMD_EXEC_TIMEOUT
  eng "STOP REPLICA command execution is incomplete: Replica IO thread got the stop signal, thread is busy, IO thread will stop once the current task is complete."

ER_RPL_GTID_UNSAFE_STMT_ON_NON_TRANS_TABLE
  eng "Statement violates GTID consistency: Updates to non-transactional tables can only be done in either autocommitted statements or single-statement transactions, and never in the same statement as updates to transactional tables."

ER_RPL_GTID_UNSAFE_STMT_CREATE_SELECT
  eng "Statement violates GTID consistency: CREATE TABLE ... SELECT."

OBSOLETE_ER_RPL_GTID_UNSAFE_STMT_ON_TEMPORARY_TABLE
  eng "Statement violates GTID consistency: CREATE TEMPORARY TABLE and DROP TEMPORARY TABLE can only be executed outside transactional context.  These statements are also not allowed in a function or trigger because functions and triggers are also considered to be multi-statement transactions."

ER_BINLOG_ROW_VALUE_OPTION_IGNORED
  eng "When %.192s, the option binlog_row_value_options=%.192s will be ignored and updates will be written in full format to binary log."

ER_BINLOG_USE_V1_ROW_EVENTS_IGNORED
  eng "When %.192s, the option log_bin_use_v1_row_events=1 will be ignored and row events will be written in new format to binary log."

ER_BINLOG_ROW_VALUE_OPTION_USED_ONLY_FOR_AFTER_IMAGES
  eng "When %.192s, the option binlog_row_value_options=%.192s will be used only for the after-image. Full values will be written in the before-image, so the saving in disk space due to binlog_row_value_options is limited to less than 50%%."

ER_CONNECTION_ABORTED
  eng "Aborted connection %u to db: '%-.192s' user: '%-.48s' host: '%-.255s' (%-.64s)."

ER_NORMAL_SERVER_SHUTDOWN
  eng "%s: Normal shutdown."

ER_KEYRING_MIGRATE_FAILED
  eng "Can not perform keyring migration : %s."

ER_GRP_RPL_LOWER_CASE_TABLE_NAMES_DIFF_FROM_GRP
  eng "The member is configured with a lower_case_table_names option value '%u' different from the group '%u'. The member will now exit the group. If there is existing data on member, it may be incompatible with group if it was created with a lower_case_table_names value different from the group."

ER_OOM_SAVE_GTIDS
  eng "An out-of-memory error occurred while saving the set of GTIDs from the last binary log into the mysql.gtid_executed table"

ER_LCTN_NOT_FOUND
  eng "The lower_case_table_names setting for the data dictionary was not found. Starting the server using lower_case_table_names = '%u'."

OBSOLETE_ER_REGEXP_INVALID_CAPTURE_GROUP_NAME
  eng "A capture group has an invalid name."

ER_COMPONENT_FILTER_WRONG_VALUE
  eng "Variable '%-.64s' can't be set to the value of '%-.200s'"

ER_XPLUGIN_FAILED_TO_STOP_SERVICES
  eng "Stopping services failed with error \"%s\""

ER_INCONSISTENT_ERROR
  eng "Query caused different errors on source and replica. Error on source: message (format)='%s' error code=%d; Error on replica:actual message='%s', error code=%d. Default database:'%s'. Query:'%s'"

ER_SERVER_SOURCE_FATAL_ERROR_READING_BINLOG
  eng "Got fatal error %d from source when reading data from binary log: '%-.512s'"

ER_NETWORK_READ_EVENT_CHECKSUM_FAILURE
  eng "Replication event checksum verification failed while reading from network."

ER_REPLICA_CREATE_EVENT_FAILURE
  eng "Failed to create %s"

ER_REPLICA_FATAL_ERROR
  eng "Fatal error: %s"

ER_REPLICA_HEARTBEAT_FAILURE
  eng "Unexpected source's heartbeat data: %s"

ER_REPLICA_INCIDENT
  eng "The incident %s occurred on the source. Message: %s"

ER_REPLICA_SOURCE_COM_FAILURE
  eng "Source command %s failed: %s"

ER_REPLICA_RELAY_LOG_READ_FAILURE
  eng "Relay log read failure: %s"

ER_REPLICA_RELAY_LOG_WRITE_FAILURE
  eng "Relay log write failure: %s"

ER_SERVER_REPLICA_CM_INIT_REPOSITORY
  eng "Replica failed to initialize connection metadata structure from the repository"

ER_SERVER_REPLICA_AM_INIT_REPOSITORY
  eng "Replica failed to initialize applier metadata structure from the repository"

ER_SERVER_NET_PACKET_TOO_LARGE
  eng "Got a packet bigger than 'max_allowed_packet' bytes"

ER_SERVER_NO_SYSTEM_TABLE_ACCESS
  eng "Access to %.64s '%.64s.%.64s' is rejected."

OBSOLETE_ER_SERVER_UNKNOWN_ERROR
  eng "Unknown error"

ER_SERVER_UNKNOWN_SYSTEM_VARIABLE
  eng "Unknown system variable '%-.64s'"

ER_SERVER_NO_SESSION_TO_SEND_TO
  eng "A message intended for a client cannot be sent there as no client-session is attached. Therefore, we're sending the information to the error-log instead: MY-%06d - %s"

ER_SERVER_NEW_ABORTING_CONNECTION 08S01
  eng "Aborted connection %u to db: '%-.192s' user: '%-.48s' host: '%-.255s' (%-.64s; diagnostics area: MY-%06d - %-.64s)"

ER_SERVER_OUT_OF_SORTMEMORY
  eng "Out of sort memory, consider increasing server sort buffer size!"

ER_SERVER_RECORD_FILE_FULL
  eng "The table '%-.192s' is full!"

ER_SERVER_DISK_FULL_NOWAIT
  eng "Create table/tablespace '%-.192s' failed, as disk is full."

ER_SERVER_HANDLER_ERROR
  eng "Handler reported error %d - %s"

ER_SERVER_NOT_FORM_FILE
  eng "Incorrect information in file: '%-.200s'"

ER_SERVER_CANT_OPEN_FILE
  eng "Can't open file: '%-.200s' (OS errno: %d - %s)"

ER_SERVER_FILE_NOT_FOUND
  eng "Can't find file: '%-.200s' (OS errno: %d - %s)"

ER_SERVER_FILE_USED
  eng "'%-.192s' is locked against change (OS errno: %d - %s)"

ER_SERVER_CANNOT_LOAD_FROM_TABLE_V2
  eng "Cannot load from %s.%s. The table is probably corrupted!"

ER_ERROR_INFO_FROM_DA
  eng "Error in diagnostics area: MY-%06d - %s"

ER_SERVER_TABLE_CHECK_FAILED
  eng "Incorrect definition of table %s.%s: expected column '%s' at position %d, found '%s'."

ER_SERVER_COL_COUNT_DOESNT_MATCH_PLEASE_UPDATE_V2
  eng "The column count of %s.%s is wrong. Expected %d, found %d. Created with MySQL %d, now running %d. Please perform the MySQL upgrade procedure."

ER_SERVER_COL_COUNT_DOESNT_MATCH_CORRUPTED_V2
  eng "Column count of %s.%s is wrong. Expected %d, found %d. The table is probably corrupted"

ER_SERVER_ACL_TABLE_ERROR
  eng ""

ER_SERVER_REPLICA_INIT_QUERY_FAILED
  eng "Replica SQL thread aborted. Can't execute init_replica query, MY-%06d - '%s'"

ER_SERVER_REPLICA_CONVERSION_FAILED
  eng "Column %d of table '%-.192s.%-.192s' cannot be converted from type '%-.32s' to type '%-.32s'"

ER_SERVER_REPLICA_IGNORED_TABLE
  eng "Replica SQL thread ignored the query because of replicate-*-table rules"

ER_CANT_REPLICATE_ANONYMOUS_WITH_AUTO_POSITION
  eng "Cannot replicate anonymous transaction when AUTO_POSITION = 1, at file %.400s, position %lld."

ER_CANT_REPLICATE_ANONYMOUS_WITH_GTID_MODE_ON
  eng "Cannot replicate anonymous transaction when @@GLOBAL.GTID_MODE = ON, at file %.400s, position %lld."

ER_CANT_REPLICATE_GTID_WITH_GTID_MODE_OFF
  eng "Cannot replicate GTID-transaction when @@GLOBAL.GTID_MODE = OFF, at file %.400s, position %lld."

# This entry is intended for testing (for instance, the server-log test
# component throws this, and has the built-in filtering engine select these)
# as it is disjunct from all error-codes used in real operation. Message is
# kept intentionally short to despam resulting output files.
ER_SERVER_TEST_MESSAGE
  eng "Simulated error"

ER_AUDIT_LOG_JSON_FILTER_PARSING_ERROR
  eng "%s"

ER_AUDIT_LOG_JSON_FILTERING_NOT_ENABLED
  eng "Audit Log filtering has not been installed."

ER_PLUGIN_FAILED_TO_OPEN_TABLES
  eng "Failed to open the %s filter tables."

ER_PLUGIN_FAILED_TO_OPEN_TABLE
  eng "Failed to open '%s.%s' %s table."

ER_AUDIT_LOG_JSON_FILTER_NAME_CANNOT_BE_EMPTY
  eng "Filter name cannot be empty."

ER_AUDIT_LOG_USER_NAME_INVALID_CHARACTER
  eng "Invalid character in the user name."

ER_AUDIT_LOG_UDF_INSUFFICIENT_PRIVILEGE
  eng "Request ignored for '%s'@'%s'. SUPER or AUDIT_ADMIN needed to perform operation"

ER_AUDIT_LOG_NO_KEYRING_PLUGIN_INSTALLED
  eng "No keyring installed."

ER_AUDIT_LOG_HOST_NAME_INVALID_CHARACTER
  eng "Invalid character in the host name."

ER_AUDIT_LOG_ENCRYPTION_PASSWORD_HAS_NOT_BEEN_SET
  eng "Audit log encryption password has not been set; it will be generated automatically. Use audit_log_encryption_password_get to obtain the password or audit_log_encryption_password_set to set a new one."

ER_AUDIT_LOG_COULD_NOT_CREATE_AES_KEY
  eng "Could not create AES key. OpenSSL's EVP_BytesToKey function failed."

ER_AUDIT_LOG_ENCRYPTION_PASSWORD_CANNOT_BE_FETCHED
  eng "Audit log encryption password cannot be fetched from the keyring. Password used so far is used for encryption."

ER_COULD_NOT_REINITIALIZE_AUDIT_LOG_FILTERS
  eng "Could not reinitialize audit log filters."

ER_AUDIT_LOG_JSON_USER_NAME_CANNOT_BE_EMPTY
  eng "User cannot be empty."

ER_AUDIT_LOG_USER_FIRST_CHARACTER_MUST_BE_ALPHANUMERIC
  eng "First character of the user name must be alphanumeric."

ER_AUDIT_LOG_JSON_FILTER_DOES_NOT_EXIST
  eng "Specified filter has not been found."

ER_IB_MSG_1271
  eng "Cannot upgrade server earlier than 5.7 to 8.0"

ER_STARTING_INIT
  eng "%s (mysqld %s) initializing of server in progress as process %lu"

ER_ENDING_INIT
  eng "%s (mysqld %s) initializing of server has completed"

ER_IB_MSG_1272
  eng "Cannot boot server version %lu on data directory built by version %llu. Downgrade is not supported"

ER_SERVER_SHUTDOWN_INFO
  eng "Received SHUTDOWN from user %s. Shutting down mysqld (Version: %s)."

ER_GRP_RPL_PLUGIN_ABORT
  eng "The plugin encountered a critical error and will abort: %s"

OBSOLETE_ER_REGEXP_INVALID_FLAG
  eng "Invalid match mode flag in regular expression."

OBSOLETE_ER_XA_REPLICATION_FILTERS
  eng "The use of replication filters with XA transactions is not supported, and can lead to an undefined state in the replica."

OBSOLETE_ER_UPDATE_GTID_PURGED_WITH_GR
  eng "Cannot update GTID_PURGED with the Group Replication plugin running"

ER_AUDIT_LOG_TABLE_DEFINITION_NOT_UPDATED
  eng "'%s.%s' table definition has not been upgraded; Please perform the MySQL upgrade procedure."

ER_DD_INITIALIZE_SQL_ERROR
  eng "Execution of server-side SQL statement '%s' failed with error code = %d, error message = '%s'."

ER_NO_PATH_FOR_SHARED_LIBRARY
  eng "No paths allowed for shared library."

ER_UDF_ALREADY_EXISTS
  eng "Function '%-.192s' already exists."

ER_SET_EVENT_FAILED
  eng "Got Error: %ld from SetEvent."

ER_FAILED_TO_ALLOCATE_SSL_BIO
  eng "Error allocating SSL BIO."

ER_IB_MSG_1273
  eng "%s"

ER_PID_FILEPATH_LOCATIONS_INACCESSIBLE
  eng "One or several locations were inaccessible while checking PID filepath."

ER_UNKNOWN_VARIABLE_IN_PERSISTED_CONFIG_FILE
  eng "Currently unknown variable '%s' was read from the persisted config file."

ER_FAILED_TO_HANDLE_DEFAULTS_FILE
  eng "Fatal error in defaults handling. Program aborted!"

ER_DUPLICATE_SYS_VAR
  eng "Duplicate variable name '%s'."

ER_FAILED_TO_INIT_SYS_VAR
  eng "Failed to initialize system variables."

ER_SYS_VAR_NOT_FOUND
  eng "Variable name '%s' not found."

ER_IB_MSG_1274
  eng "Some (%d) threads are still active"

ER_IB_MSG_1275
  eng "%s"

# Unused since MySQL 8.0.15
OBSOLETE_ER_TARGET_TS_UNENCRYPTED
  eng "Source tablespace is encrypted but target tablespace is not."

ER_IB_MSG_WAIT_FOR_ENCRYPT_THREAD
  eng "Waiting for tablespace_alter_encrypt_thread to exit"

ER_IB_MSG_1277
  eng "%s"

ER_IB_MSG_NO_ENCRYPT_PROGRESS_FOUND
  eng "%s"

ER_IB_MSG_RESUME_OP_FOR_SPACE
  eng "%s"

ER_IB_MSG_1280
  eng "%s"

ER_IB_MSG_1281
  eng "%s"

ER_IB_MSG_1282
  eng "%s"

ER_IB_MSG_1283
  eng "%s"

ER_IB_MSG_1284
  eng "%s"

ER_CANT_SET_ERROR_SUPPRESSION_LIST_FROM_COMMAND_LINE
  eng "%s: Could not add suppression rule for code \"%s\". Rule-set may be full, or code may not correspond to an error-log message."

ER_INVALID_VALUE_OF_BIND_ADDRESSES
  eng "Invalid value for command line option bind-addresses: '%s'"

ER_RELAY_LOG_SPACE_LIMIT_DISABLED
  eng "Ignoring the @@global.relay_log_space_limit option because @@global.relay_log_purge is disabled."

ER_GRP_RPL_ERROR_GTID_SET_EXTRACTION
  eng "Error when extracting GTID execution information: %s"

ER_GRP_RPL_MISSING_GRP_RPL_ACTION_COORDINATOR
  eng "Message received without a proper group coordinator module."

ER_GRP_RPL_JOIN_WHEN_GROUP_ACTION_RUNNING
  eng "A member cannot join the group while a group configuration operation '%s' is running initiated by '%s'."

ER_GRP_RPL_JOINER_EXIT_WHEN_GROUP_ACTION_RUNNING
  eng "A member is joining the group while a group configuration operation '%s' is running initiated by '%s'. The member will now leave the group."

ER_GRP_RPL_CHANNEL_THREAD_WHEN_GROUP_ACTION_RUNNING
  eng "Can't start %s for channel '%s' when group replication is running a group configuration operation '%s' initiated by '%s'."

ER_GRP_RPL_APPOINTED_PRIMARY_NOT_PRESENT
  eng "A primary election was invoked but the requested primary member is not in the group. Request ignored."

ER_GRP_RPL_ERROR_ON_MESSAGE_SENDING
  eng "Error while sending message. Context: %s"

ER_GRP_RPL_CONFIGURATION_ACTION_ERROR
  eng "Error while executing a group configuration operation: %s"

ER_GRP_RPL_CONFIGURATION_ACTION_LOCAL_TERMINATION
  eng "Configuration operation '%s' terminated. %s"

ER_GRP_RPL_CONFIGURATION_ACTION_START
  eng "Starting group operation local execution: %s"

ER_GRP_RPL_CONFIGURATION_ACTION_END
  eng "Termination of group operation local execution: %s"

ER_GRP_RPL_CONFIGURATION_ACTION_KILLED_ERROR
  eng "A configuration change was killed in this member. The member will now leave the group as its configuration may have diverged."

ER_GRP_RPL_PRIMARY_ELECTION_PROCESS_ERROR
  eng "There was an issue on the primary election process: %s The member will now leave the group."

ER_GRP_RPL_PRIMARY_ELECTION_STOP_ERROR
  eng "There was an issue when stopping a previous election process: %s"

ER_GRP_RPL_NO_STAGE_SERVICE
  eng "It was not possible to initialize stage logging for this task. The operation will still run without stage tracking."

ER_GRP_RPL_UDF_REGISTER_ERROR
  eng "Could not execute the installation of Group Replication UDF function: %s. Check if the function is already present, if so, try to remove it"

ER_GRP_RPL_UDF_UNREGISTER_ERROR
  eng "Could not uninstall Group Replication UDF functions. Try to remove them manually if present."

ER_GRP_RPL_UDF_REGISTER_SERVICE_ERROR
  eng "Could not execute the installation of Group Replication UDF functions. Check for other errors in the log and try to reinstall the plugin"

ER_GRP_RPL_SERVER_UDF_ERROR
  eng "The function '%s' failed. %s"

OBSOLETE_ER_CURRENT_PASSWORD_NOT_REQUIRED
  eng "Do not specify the current password while changing it for other users."

OBSOLETE_ER_INCORRECT_CURRENT_PASSWORD
  eng "Incorrect current password. Specify the correct password which has to be replaced."

OBSOLETE_ER_MISSING_CURRENT_PASSWORD
  eng "Current password needs to be specified in the REPLACE clause in order to change it."

ER_SERVER_WRONG_VALUE_FOR_VAR
  eng "Variable '%-.64s' can't be set to the value of '%-.200s'"

ER_COULD_NOT_CREATE_WINDOWS_REGISTRY_KEY
  eng "%s was unable to create a new Windows registry key %s for %s; continuing to use the previous ident."

ER_SERVER_GTID_UNSAFE_CREATE_DROP_TEMP_TABLE_IN_TRX_IN_SBR
  eng "Statement violates GTID consistency: CREATE TEMPORARY TABLE and DROP TEMPORARY TABLE are not allowed inside a transaction or inside a procedure in a transactional context when @@session.binlog_format=STATEMENT."

OBSOLETE_ER_SECONDARY_ENGINE
  eng "Secondary engine operation failed. %s."

OBSOLETE_ER_SECONDARY_ENGINE_DDL
  eng "DDLs on a table with a secondary engine defined are not allowed."

OBSOLETE_ER_NO_SESSION_TEMP
  eng "Unable to allocate temporary tablespace for this session"

ER_XPLUGIN_FAILED_TO_SWITCH_SECURITY_CTX
  eng "Unable to switch security context to user: %s"

ER_RPL_GTID_UNSAFE_ALTER_ADD_COL_WITH_DEFAULT_EXPRESSION
  eng "Statement violates GTID consistency: ALTER TABLE ... ADD COLUMN .. with expression as DEFAULT."

ER_UPGRADE_PARSE_ERROR
  eng "Error in parsing %s '%s'.'%s' during upgrade. %s"

ER_DATA_DIRECTORY_UNUSABLE
  eng "The designated data directory %s is unusable. You can remove all files that the server added to it."
  bgn "Зададената папка за базата %s е неизползваема. Можете да изтриете файловете които сървъра добави в нея."

ER_LDAP_AUTH_USER_GROUP_SEARCH_ROOT_BIND
  eng "Group search rebinding via root DN: %s "

ER_PLUGIN_INSTALL_ERROR
  eng "Error installing plugin '%s': %s"

ER_PLUGIN_UNINSTALL_ERROR
  eng "Error uninstalling plugin '%s': %s"

ER_SHARED_TABLESPACE_USED_BY_PARTITIONED_TABLE
  eng "Partitioned table '%s' is not allowed to use shared tablespace '%s'. Please move all partitions to file-per-table tablespaces before upgrade."

ER_UNKNOWN_TABLESPACE_TYPE
  eng "Cannot determine the type of the tablespace named '%s'."

ER_WARN_DEPRECATED_UTF8_ALIAS_OPTION
  eng "%s: 'utf8' is currently an alias for the character set UTF8MB3, but will be an alias for UTF8MB4 in a future release. Please consider using UTF8MB4 in order to be unambiguous."

ER_WARN_DEPRECATED_UTF8MB3_CHARSET_OPTION
  eng "%s: The character set UTF8MB3 is deprecated and will be removed in a future release. Please consider using UTF8MB4 instead."

ER_WARN_DEPRECATED_UTF8MB3_COLLATION_OPTION
  eng "%s: '%-.64s' is a collation of the deprecated character set UTF8MB3. Please consider using UTF8MB4 with an appropriate collation instead."

ER_SSL_MEMORY_INSTRUMENTATION_INIT_FAILED
  eng "The SSL library function %s failed. This is typically caused by the SSL library already being used. As a result the SSL memory allocation will not be instrumented."
  bgn "Функцията от SSL библиотеката %s върна грешка. Това обикновено е защото SSL библиотеката вече е била използвана. Заради това SSL паметта няма да се инструментира."

ER_IB_MSG_MADV_DONTDUMP_UNSUPPORTED
  eng "Disabling @@core_file because @@innodb_buffer_pool_in_core_file is disabled, yet MADV_DONTDUMP is not supported on this platform"

ER_IB_MSG_MADVISE_FAILED
  eng "Disabling @@core_file because @@innodb_buffer_pool_in_core_file is disabled, yet madvise(%p,%zu,%s) failed with %s"

OBSOLETE_ER_COLUMN_CHANGE_SIZE
  eng "Could not change column '%s' of table '%s'. The resulting size of index '%s' would exceed the max key length of %d bytes."

ER_WARN_REMOVED_SQL_MODE
  eng "sql_mode=0x%08x has been removed and will be ignored"

ER_IB_MSG_FAILED_TO_ALLOCATE_WAIT
  eng "Failed to allocate memory for a pool of size %zu bytes. Will wait for %zu seconds for a thread to free a resource."

OBSOLETE_ER_IB_MSG_NUM_POOLS
 eng "Number of pools: %zu"

ER_IB_MSG_USING_UNDO_SPACE
  eng "Using undo tablespace '%s'."

ER_IB_MSG_FAIL_TO_SAVE_SPACE_STATE
  eng "%s Unable to save the current state of tablespace '%s' to the data dictionary"

ER_IB_MSG_MAX_UNDO_SPACES_REACHED
  eng "Cannot create undo tablespace %s at %s because %d undo tablespaces already exist."

ER_IB_MSG_ERROR_OPENING_NEW_UNDO_SPACE
  eng "Error %d opening newly created undo tablespace %s."

ER_IB_MSG_FAILED_SDI_Z_BUF_ERROR
  eng "SDI Compression failed, Z_BUF_ERROR"

ER_IB_MSG_FAILED_SDI_Z_MEM_ERROR
  eng "SDI Compression failed, Z_MEM_ERROR"

ER_IB_MSG_SDI_Z_STREAM_ERROR
  eng "SDI Compression failed, Z_STREAM_ERROR"

ER_IB_MSG_SDI_Z_UNKNOWN_ERROR
  eng "%s"

ER_IB_MSG_FOUND_WRONG_UNDO_SPACE
  eng "Expected to find undo tablespace '%s' for Space ID=%lu, but found '%s' instead!  Did you change innodb_undo_directory?"

ER_IB_MSG_NOT_END_WITH_IBU
  eng "Cannot use %s as an undo tablespace because it does not end with '.ibu'."

OBSOLETE_ER_IB_MSG_UNDO_TRUNCATE_EMPTY_FILE
  eng "ib_undo_trunc_empty_file"

OBSOLETE_ER_IB_MSG_UNDO_INJECT_BEFORE_DD_UPDATE
  eng "ib_undo_trunc_before_dd_update"

OBSOLETE_ER_IB_MSG_UNDO_INJECT_BEFORE_UNDO_LOGGING
  eng "ib_undo_trunc_before_done_logging"

OBSOLETE_ER_IB_MSG_UNDO_INJECT_BEFORE_RSEG
  eng "ib_undo_trunc_before_rsegs"

ER_IB_MSG_FAILED_TO_FINISH_TRUNCATE
  eng "%s Failed to finish truncating Undo Tablespace '%s'"

ER_IB_MSG_DEPRECATED_INNODB_UNDO_TABLESPACES
  eng "The setting INNODB_UNDO_TABLESPACES is deprecated and is no longer used.  InnoDB always creates 2 undo tablespaces to start with. If you need more, please use CREATE UNDO TABLESPACE."

ER_IB_MSG_WRONG_TABLESPACE_DIR
  eng "The directory for tablespace %s does not exist or is incorrect."

ER_IB_MSG_LOCK_FREE_HASH_USAGE_STATS
  eng "%s"

ER_CLONE_DONOR_TRACE
  eng "Clone donor reported : %.512s."

ER_CLONE_PROTOCOL_TRACE
  eng "Clone received unexpected response from donor : %.512s."

ER_CLONE_CLIENT_TRACE
  eng "Client: %.512s."

ER_CLONE_SERVER_TRACE
  eng "Server: %.512s."

ER_THREAD_POOL_PFS_TABLES_INIT_FAILED
  eng "Failed to initialize the performance schema tables service."

ER_THREAD_POOL_PFS_TABLES_ADD_FAILED
  eng "Failed to add thread pool performance schema tables."

ER_CANT_SET_DATA_DIR
  eng "Failed to set datadir to \'%-.200s\' (OS errno: %d - %s)"

ER_INNODB_INVALID_INNODB_UNDO_DIRECTORY_LOCATION
  eng "The innodb_undo_directory is not allowed to be an ancestor of the datadir."

ER_SERVER_RPL_ENCRYPTION_FAILED_TO_FETCH_KEY
  eng "Failed to fetch key from keyring, please check if keyring is loaded."

ER_SERVER_RPL_ENCRYPTION_KEY_NOT_FOUND
  eng "Can't find key from keyring, please check in the server log if a keyring is loaded and initialized successfully."

ER_SERVER_RPL_ENCRYPTION_KEYRING_INVALID_KEY
  eng "Fetched an invalid key from keyring."

ER_SERVER_RPL_ENCRYPTION_HEADER_ERROR
  eng "Error reading a replication log encryption header: %s."

ER_SERVER_RPL_ENCRYPTION_FAILED_TO_ROTATE_LOGS
  eng "Failed to rotate some logs after changing binlog encryption settings. Please fix the problem and rotate the logs manually."

ER_SERVER_RPL_ENCRYPTION_KEY_EXISTS_UNEXPECTED
  eng "Key %s exists unexpected."

ER_SERVER_RPL_ENCRYPTION_FAILED_TO_GENERATE_KEY
  eng "Failed to generate key, please check if keyring is loaded."

ER_SERVER_RPL_ENCRYPTION_FAILED_TO_STORE_KEY
  eng "Failed to store key, please check if keyring is loaded."

ER_SERVER_RPL_ENCRYPTION_FAILED_TO_REMOVE_KEY
  eng "Failed to remove key, please check if keyring is loaded."

ER_SERVER_RPL_ENCRYPTION_MASTER_KEY_RECOVERY_FAILED
  eng "Unable to recover binlog encryption master key, please check if keyring is loaded."

ER_SERVER_RPL_ENCRYPTION_UNABLE_TO_INITIALIZE
  eng "Failed to initialize binlog encryption, please check if keyring is loaded."

ER_SERVER_RPL_ENCRYPTION_UNABLE_TO_ROTATE_MASTER_KEY_AT_STARTUP
  eng "Failed to rotate binlog encryption master key at startup, please check if keyring is loaded."

ER_SERVER_RPL_ENCRYPTION_IGNORE_ROTATE_MASTER_KEY_AT_STARTUP
  eng "Ignoring binlog_rotate_encryption_master_key_at_startup because binlog_encryption option is disabled."

ER_INVALID_ADMIN_ADDRESS
  eng "Invalid value for command line option admin-address: '%s'"

ER_SERVER_STARTUP_ADMIN_INTERFACE
  eng "Admin interface ready for connections, address: '%s'  port: %d"

ER_CANT_CREATE_ADMIN_THREAD
  eng "Can't create thread to handle admin connections (errno= %d)"

ER_WARNING_RETAIN_CURRENT_PASSWORD_CLAUSE_VOID
  eng "RETAIN CURRENT PASSWORD ignored for user '%s'@'%s' as its authentication plugin %s does not support multiple passwords."

ER_WARNING_DISCARD_OLD_PASSWORD_CLAUSE_VOID
  eng "DISCARD OLD PASSWORD ignored for user '%s'@'%s' as its authentication plugin %s does not support multiple passwords."

OBSOLETE_ER_SECOND_PASSWORD_CANNOT_BE_EMPTY
  eng "Empty password can not be retained as second password for user '%s'@'%s'."

OBSOLETE_ER_PASSWORD_CANNOT_BE_RETAINED_ON_PLUGIN_CHANGE
  eng "Current password can not be retained for user '%s'@'%s' because authentication plugin is being changed."

OBSOLETE_ER_CURRENT_PASSWORD_CANNOT_BE_RETAINED
  eng "Current password can not be retained for user '%s'@'%s' because new password is empty."

ER_WARNING_AUTHCACHE_INVALID_USER_ATTRIBUTES
  eng "Can not read and process value of User_attributes column from mysql.user table for user: '%s@%s'; Ignoring user."

ER_MYSQL_NATIVE_PASSWORD_SECOND_PASSWORD_USED_INFORMATION
  eng "Second password was used for login by user: '%s'@'%s'."

ER_SHA256_PASSWORD_SECOND_PASSWORD_USED_INFORMATION
  eng "Second password was used for login by user: '%s'@'%s'."

ER_CACHING_SHA2_PASSWORD_SECOND_PASSWORD_USED_INFORMATION
  eng "Second password was used for login by user: '%s'@'%s'."

ER_GRP_RPL_SEND_TRX_PREPARED_MESSAGE_FAILED
  eng "Error sending transaction '%d:%lld' prepared message from session '%u'."

ER_GRP_RPL_RELEASE_COMMIT_AFTER_GROUP_PREPARE_FAILED
  eng "Error releasing transaction '%d:%lld' for commit on session '%u' after being prepared on all group members."

ER_GRP_RPL_TRX_ALREADY_EXISTS_ON_TCM_ON_AFTER_CERTIFICATION
  eng "Transaction '%d:%lld' already exists on Group Replication consistency manager while being registered after conflict detection."

ER_GRP_RPL_FAILED_TO_INSERT_TRX_ON_TCM_ON_AFTER_CERTIFICATION
  eng "Error registering transaction '%d:%lld' on Group Replication consistency manager after conflict detection."

ER_GRP_RPL_REGISTER_TRX_TO_WAIT_FOR_GROUP_PREPARE_FAILED
  eng "Error registering transaction '%d:%lld' from session '%u' to wait for being prepared on all group members."

ER_GRP_RPL_TRX_WAIT_FOR_GROUP_PREPARE_FAILED
  eng "Error on transaction '%d:%lld' from session '%u' while waiting for being prepared on all group members."

ER_GRP_RPL_TRX_DOES_NOT_EXIST_ON_TCM_ON_HANDLE_REMOTE_PREPARE
  eng "Transaction '%d:%lld' does not exist on Group Replication consistency manager while receiving remote transaction prepare."

ER_GRP_RPL_RELEASE_BEGIN_TRX_AFTER_DEPENDENCIES_COMMIT_FAILED
  eng "Error releasing transaction '%d:%lld' for execution on session '%u' after its dependencies did complete commit."

ER_GRP_RPL_REGISTER_TRX_TO_WAIT_FOR_DEPENDENCIES_FAILED
  eng "Error registering transaction from session '%u' to wait for its dependencies to complete commit."

ER_GRP_RPL_WAIT_FOR_DEPENDENCIES_FAILED
  eng "Error on session '%u' while waiting for its dependencies to complete commit."

ER_GRP_RPL_REGISTER_TRX_TO_WAIT_FOR_SYNC_BEFORE_EXECUTION_FAILED
  eng "Error registering transaction from session '%u' to wait for sync before execution."

ER_GRP_RPL_SEND_TRX_SYNC_BEFORE_EXECUTION_FAILED
  eng "Error sending sync before execution message from session '%u'."

ER_GRP_RPL_TRX_WAIT_FOR_SYNC_BEFORE_EXECUTION_FAILED
  eng "Error on transaction from session '%u' while waiting for sync before execution."

ER_GRP_RPL_RELEASE_BEGIN_TRX_AFTER_WAIT_FOR_SYNC_BEFORE_EXEC
  eng "Error releasing transaction for execution on session '%u' after wait for sync before execution."

ER_GRP_RPL_TRX_WAIT_FOR_GROUP_GTID_EXECUTED
  eng "Error waiting for group executed transactions commit on session '%u'."

OBSOLETE_ER_UNIT_NOT_FOUND SU001
  eng "There's no unit of measure named '%s'."

OBSOLETE_ER_GEOMETRY_IN_UNKNOWN_LENGTH_UNIT SU001
  eng "The function %s uses %s as a unit, but was passed geometry without units (\"SRID 0\"). Conversion is not possible."

ER_WARN_PROPERTY_STRING_PARSE_FAILED
  eng "Could not parse key-value pairs in property string '%s'"

ER_INVALID_PROPERTY_KEY
  eng "Property key '%s' is invalid."

ER_GRP_RPL_GTID_SET_EXTRACT_ERROR_DURING_RECOVERY
  eng "Error when extracting the group_replication_applier channel received transactions set. Unable to ensure the execution of group transactions received during recovery."

ER_SERVER_RPL_ENCRYPTION_FAILED_TO_ENCRYPT
  eng "Failed to encrypt content to write into binlog file: %s."

ER_CANNOT_GET_SERVER_VERSION_FROM_TABLESPACE_HEADER
  eng "Cannot get the server version number from the dictionary tablespace header."

ER_CANNOT_SET_SERVER_VERSION_IN_TABLESPACE_HEADER
  eng "Cannot set the server version number in the dictionary tablespace header."

ER_SERVER_UPGRADE_VERSION_NOT_SUPPORTED
  eng "Upgrading the server from server version '%u' is not supported."

ER_SERVER_UPGRADE_FROM_VERSION
  eng "MySQL server upgrading from version '%u' to '%u'."

ER_GRP_RPL_ERROR_ON_CERT_DB_INSTALL
  eng "The certification information could not be set in this server: '%s'"

ER_GRP_RPL_FORCE_MEMBERS_WHEN_LEAVING
  eng "A request to force a new group membership was issued when the member is leaving the group."

ER_TRG_WRONG_ORDER
  eng "Trigger %s.%s for table %s.%s is listed in wrong order. Please drop and recreate all triggers for the table."

OBSOLETE_ER_SECONDARY_ENGINE_PLUGIN
  eng "%s"

ER_LDAP_AUTH_GRP_SEARCH_NOT_SPECIAL_HDL
  eng "Special handling for group search, {GA} not found"

ER_LDAP_AUTH_GRP_USER_OBJECT_HAS_GROUP_INFO
  eng "User group retrieval: User object has group information"

ER_LDAP_AUTH_GRP_INFO_FOUND_IN_MANY_OBJECTS
  eng "Group information found in multiple user objects. Search filter configuration is incorrect."

ER_LDAP_AUTH_GRP_INCORRECT_ATTRIBUTE
  eng "User group retrieval: no group attribute found. Incorrect group search attribute. "

ER_LDAP_AUTH_GRP_NULL_ATTRIBUTE_VALUE
  eng "User group retrieval: Group attribute values is NULL. "

ER_LDAP_AUTH_GRP_DN_PARSING_FAILED
  eng "User group retrieval: parsing DN failed. "

ER_LDAP_AUTH_GRP_OBJECT_HAS_USER_INFO
  eng "User group retrieval: Group object has user information"

ER_LDAP_AUTH_LDAPS
  eng "Reserved port for ldaps using ldaps"

ER_LDAP_MAPPING_GET_USER_PROXY
  eng "Get user proxy"

ER_LDAP_MAPPING_USER_DONT_BELONG_GROUP
  eng "Get user proxy: User doesn't belongs to any group, user name will be treated as authenticated user."

ER_LDAP_MAPPING_INFO
  eng "Get user proxy: configured mapping info: %s"

ER_LDAP_MAPPING_EMPTY_MAPPING
  eng "Get user proxy: User doesn't have group mapping information, First LDAP group will be treated as authenticated user."

ER_LDAP_MAPPING_PROCESS_MAPPING
  eng "Process group proxy mapping"

ER_LDAP_MAPPING_CHECK_DELIMI_QUOTE
  eng "Check delimiter after quote"

ER_LDAP_MAPPING_PROCESS_DELIMITER
  eng "Processing delimiter"

ER_LDAP_MAPPING_PROCESS_DELIMITER_EQUAL_NOT_FOUND
  eng "Processing delimiter, separator = not found, resetting position"

ER_LDAP_MAPPING_PROCESS_DELIMITER_TRY_COMMA
  eng ""Processing delimiter, failed to get data for = separator try for separator ,.""

ER_LDAP_MAPPING_PROCESS_DELIMITER_COMMA_NOT_FOUND
  eng "Processing delimiter, separator , not found, resetting position"

ER_LDAP_MAPPING_NO_SEPEARATOR_END_OF_GROUP
  eng "Processing delimiter: No mapping separator is found, end of group information"

ER_LDAP_MAPPING_GETTING_NEXT_MAPPING
  eng "Getting next mapping information"

ER_LDAP_MAPPING_PARSING_CURRENT_STATE
  eng "Parsing mapping, current state: %d  delimiter char: %c "

ER_LDAP_MAPPING_PARSING_MAPPING_INFO
  eng "Parsing mapping info, LDAP group: %s MySQL proxy: %s"

ER_LDAP_MAPPING_PARSING_ERROR
  eng "Mapping parsing error"

ER_LDAP_MAPPING_TRIMMING_SPACES
  eng "Trimming left spaces"

ER_LDAP_MAPPING_IS_QUOTE
  eng "Checking if current characters is quote"

ER_LDAP_MAPPING_NON_DESIRED_STATE
  eng "Not desired state or un-defined states."

ER_INVALID_NAMED_PIPE_FULL_ACCESS_GROUP
  eng "Invalid value for named_pipe_full_access_group."

# This error is not supposed to be reported to the users. It is only
# meant for internal use to signal that a statement should be
# reprepared for a secondary storage engine. The error should be
# caught and handled by the server.
ER_PREPARE_FOR_SECONDARY_ENGINE
  eng "Retry the statement using a secondary storage engine."

ER_SERVER_WARN_DEPRECATED
  eng "'%s' is deprecated and will be removed in a future release. Please use %s instead"
ER_AUTH_ID_WITH_SYSTEM_USER_PRIV_IN_MANDATORY_ROLES
  eng "Cannot set mandatory_roles: AuthId `%.64s`@`%.64s` has '%s' privilege."

ER_SERVER_BINLOG_MASTER_KEY_RECOVERY_OUT_OF_COMBINATION
  eng "Unable to recover binary log master key, the combination of new_master_key_seqno=%u, master_key_seqno=%u and old_master_key_seqno=%u are wrong."

ER_SERVER_BINLOG_MASTER_KEY_ROTATION_FAIL_TO_CLEANUP_AUX_KEY
  eng "Failed to remove auxiliary binary log encryption key from keyring, please check if keyring is loaded. The cleanup of the binary log master key rotation process did not finish as expected and the cleanup will take place upon server restart or next 'ALTER INSTANCE ROTATE BINLOG MASTER KEY' execution."

OBSOLETE_ER_CANNOT_GRANT_SYSTEM_PRIV_TO_MANDATORY_ROLE
  eng "AuthId `%.64s`@`%.64s` is set as mandatory_roles. Cannot grant the '%s' privilege."

OBSOLETE_ER_PARTIAL_REVOKE_AND_DB_GRANT_BOTH_EXISTS
  eng "'%s' privilege for database '%s' exists both as partial revoke and mysql.db simultaneously. It could mean 'mysql' schema is corrupted."

OBSOLETE_ER_DB_ACCESS_DENIED
  eng "Access denied for AuthId `%.64s`@`%.64s` to database '%-.192s'."

OBSOLETE_ER_PARTIAL_REVOKES_EXIST
  eng "At least one partial revoke exists on a database. The system variable '@@partial_revokes' must be set to ON."

ER_TURNING_ON_PARTIAL_REVOKES
  eng "At least one partial revoke exists on a database. Turning ON the system variable '@@partial_revokes'."

ER_WARN_PARTIAL_REVOKE_AND_DB_GRANT
  eng "For user '%s'@'%s', one or more privileges granted through mysql.db for database '%s', conflict with partial revoke. It could mean 'mysql' schema is corrupted."

ER_WARN_INCORRECT_PRIVILEGE_FOR_DB_RESTRICTIONS
  eng "For user %s, ignored restrictions for privilege(s) '%s' for database '%s' as these are not valid database privileges."

ER_WARN_INVALID_DB_RESTRICTIONS
  eng "For user %s, ignored restrictions for privilege(s) '%s' for database '%s' as corresponding global privilege(s) are not granted."

ER_GRP_RPL_INVALID_COMMUNICATION_PROTOCOL
  eng "'%s' is an invalid value for group_replication_communication_protocol_join, please use a MySQL version between 5.7.14 and this server's version"

ER_GRP_RPL_STARTED_AUTO_REJOIN
  eng "Started auto-rejoin procedure attempt %lu of %lu"

ER_GRP_RPL_TIMEOUT_RECEIVED_VC_ON_REJOIN
  eng "Timeout while waiting for a view change event during the auto-rejoin procedure"

ER_GRP_RPL_FINISHED_AUTO_REJOIN
  eng "Auto-rejoin procedure attempt %lu of %lu finished. Member was%s able to join the group."

ER_GRP_RPL_DEFAULT_TABLE_ENCRYPTION_DIFF_FROM_GRP
  eng "The member is configured with a default_table_encryption option value '%d' different from the group '%d'. The member will now exit the group."

ER_SERVER_UPGRADE_OFF
  eng "Server shutting down because upgrade is required, yet prohibited by the command line option '--upgrade=NONE'."

ER_SERVER_UPGRADE_SKIP
  eng "Server upgrade is required, but skipped by command line option '--upgrade=MINIMAL'."

ER_SERVER_UPGRADE_PENDING
  eng "Server upgrade started with version %d, but server upgrade of version %d is still pending."

ER_SERVER_UPGRADE_FAILED
  eng "Failed to upgrade server."

ER_SERVER_UPGRADE_STATUS
  eng "Server upgrade from '%d' to '%d' %s."

ER_SERVER_UPGRADE_REPAIR_REQUIRED
  eng "Table '%s' requires repair."

ER_SERVER_UPGRADE_REPAIR_STATUS
  eng "Table '%s' repair %s."

ER_SERVER_UPGRADE_INFO_FILE
  eng "Could not open server upgrade info file '%s' for writing. Please make sure the file is writable."

ER_SERVER_UPGRADE_SYS_SCHEMA
  eng "Upgrading the sys schema."

ER_SERVER_UPGRADE_MYSQL_TABLES
  eng "Running queries to upgrade MySQL server."

ER_SERVER_UPGRADE_SYSTEM_TABLES
  eng "Upgrading system table data."

ER_SERVER_UPGRADE_EMPTY_SYS
  eng "Found empty sys database. Installing the sys schema."

ER_SERVER_UPGRADE_NO_SYS_VERSION
  eng "A sys schema exists with no sys.version view. If you have a user created sys schema, this must be renamed for the upgrade to succeed."

ER_SERVER_UPGRADE_SYS_VERSION_EMPTY
  eng "A sys schema exists with a sys.version view, but it returns no results."

ER_SERVER_UPGRADE_SYS_SCHEMA_OUTDATED
  eng "Found outdated sys schema version %s."

ER_SERVER_UPGRADE_SYS_SCHEMA_UP_TO_DATE
  eng "The sys schema is already up to date (version %s)."

ER_SERVER_UPGRADE_SYS_SCHEMA_OBJECT_COUNT
  eng "Found %d sys %s, but expected %d. Re-installing the sys schema."

ER_SERVER_UPGRADE_CHECKING_DB
  eng "Checking '%s' schema."

ER_IB_MSG_DDL_LOG_DELETE_BY_ID_TMCT
  eng "Too many concurrent transactions while clearing the DDL Log. Please increase the number of Rollback Segments."

ER_IB_MSG_POST_RECOVER_DDL_LOG_RECOVER
  eng "Error in DDL Log recovery during Post-Recovery processing."

ER_IB_MSG_POST_RECOVER_POST_TS_ENCRYPT
  eng "Error in Post-Tablespace-Encryption during Post-Recovery processing."

ER_IB_MSG_DDL_LOG_FAIL_POST_DDL
  eng "Error in DLL Log cleanup during Post-DDL processing."

ER_SERVER_BINLOG_UNSAFE_SYSTEM_FUNCTION
  eng "'%s' statement is unsafe because it uses a system function that may return a different value on the replica."

ER_SERVER_UPGRADE_HELP_TABLE_STATUS
  eng "Upgrade of help tables %s."

OBSOLETE_ER_GRP_RPL_SRV_GTID_WAIT_ERROR
  eng "Error when waiting for the server to execute local transactions in order assure the group change proper logging"

OBSOLETE_ER_GRP_DELAYED_VCLE_LOGGING
  eng "Unable to log the group change View log event in its exaction position in the log. This will not however affect the group replication recovery process or the overall plugin process."

OBSOLETE_ER_CANNOT_GRANT_ROLES_TO_ANONYMOUS_USER
  eng "Cannot grant roles to an anonymous user."

ER_BINLOG_UNABLE_TO_ROTATE_GTID_TABLE_READONLY
  eng "Unable to create a new binlog file: Table `mysql.gtid_executed` couldn't be opened. %s"

ER_NETWORK_NAMESPACES_NOT_SUPPORTED
  eng "Network Namespaces is not supported on this platform"

ER_UNKNOWN_NETWORK_NAMESPACE
  eng "Unknown network namespace '%s'"

ER_NETWORK_NAMESPACE_NOT_ALLOWED_FOR_WILDCARD_ADDRESS
  eng "Network namespace not allowed for wildcard interface address"

ER_SETNS_FAILED
  eng "setns() failed with error '%s'"

ER_WILDCARD_NOT_ALLOWED_FOR_MULTIADDRESS_BIND
  eng "Wildcard address value not allowed for multivalued bind address"

ER_NETWORK_NAMESPACE_FILE_PATH_TOO_LONG
  eng "The path to a special network namespace file is too long. (got %u > max %u)"

ER_IB_MSG_TOO_LONG_PATH
  eng "Cannot create tablespace '%s'. The filepath is too long for this OS."

ER_IB_RECV_FIRST_REC_GROUP_INVALID
  eng "The last block of redo had corrupted first_rec_group and became fixed (%u -> %u)."

ER_DD_UPGRADE_COMPLETED
  eng "Data dictionary upgrade from version '%u' to '%u' completed."

OBSOLETE_ER_SSL_SERVER_CERT_VERIFY_FAILED
  eng "Server SSL certificate doesn't verify: %s"

ER_PERSIST_OPTION_USER_TRUNCATED
  eng "Truncated a user name for %s that was too long while reading the persisted variables file"

ER_PERSIST_OPTION_HOST_TRUNCATED
  eng "Truncated a host name for %s that was too long while reading the persisted variables file"

ER_NET_WAIT_ERROR
  eng "The wait_timeout period was exceeded, the idle time since last command was too long."

ER_IB_MSG_1285
  eng "'%s' found not encrypted while '%s' is ON. Trying to encrypt it now."

ER_IB_MSG_CLOCK_MONOTONIC_UNSUPPORTED
  eng "CLOCK_MONOTONIC is unsupported, so do not change the system time when MySQL is running !"

ER_IB_MSG_CLOCK_GETTIME_FAILED
  eng "clock_gettime() failed: %s"

ER_PLUGIN_NOT_EARLY_DUP
  eng "Plugin '%s' is not to be used as an "early" plugin. Don't add it to --early-plugin-load, keyring migration etc."
  bgn "Приставката '%s' не може да се използва като ранна приставка. Не я добавайте в --early-plugin-load и т.н."

ER_PLUGIN_NO_INSTALL_DUP
  eng "Plugin '%s' is marked as not dynamically installable. You have to stop the server to install it."

# When using this error message, use the ER_WARN_DEPRECATED_SYNTAX error
# code.
OBSOLETE_ER_WARN_DEPRECATED_SQL_CALC_FOUND_ROWS
  eng "SQL_CALC_FOUND_ROWS is deprecated and will be removed in a future release. Consider using two separate queries instead."

# When using this error message, use the ER_WARN_DEPRECATED_SYNTAX error
# code.
OBSOLETE_ER_WARN_DEPRECATED_FOUND_ROWS
  eng "FOUND_ROWS() is deprecated and will be removed in a future release. Consider using COUNT(*) instead."

ER_BINLOG_UNSAFE_DEFAULT_EXPRESSION_IN_SUBSTATEMENT
  eng "The statement is unsafe because it invokes a trigger or a stored function that modifies a table that has a column with a DEFAULT expression that may return a different value on the replica."

ER_GRP_RPL_MEMBER_VER_READ_COMPATIBLE
  eng "Member version is read compatible with the group."

ER_LOCK_ORDER_INIT_FAILED
  eng "Lock order disabled (reason: init failed)."

ER_AUDIT_LOG_KEYRING_ID_TIMESTAMP_VALUE_IS_INVALID
  eng "Keyring ID timestamp value is invalid: '%s'"

ER_AUDIT_LOG_FILE_NAME_TIMESTAMP_VALUE_IS_MISSING_OR_INVALID
  eng "Cannot process audit log file. File name timestamp value is missing or invalid: '%s'"

ER_AUDIT_LOG_FILE_NAME_DOES_NOT_HAVE_REQUIRED_FORMAT
  eng "Cannot process audit log file. File name does not have required format: '%s'"

ER_AUDIT_LOG_FILE_NAME_KEYRING_ID_VALUE_IS_MISSING
  eng "Cannot process audit log file. File name keyring ID value is missing: '%s'"

ER_AUDIT_LOG_FILE_HAS_BEEN_SUCCESSFULLY_PROCESSED
  eng "Audit log file has been successfully processed: '%s'"

ER_AUDIT_LOG_COULD_NOT_OPEN_FILE_FOR_READING
  eng "Could not open audit log file for reading: '%s'"

ER_AUDIT_LOG_INVALID_FILE_CONTENT
  eng "Invalid audit log file content: '%s'"

ER_AUDIT_LOG_CANNOT_READ_PASSWORD
  eng "Cannot read password: '%.32s'."

ER_AUDIT_LOG_CANNOT_STORE_PASSWORD
  eng "Cannot store password: '%.32s'."

ER_AUDIT_LOG_CANNOT_REMOVE_PASSWORD
  eng "Cannot remove password: '%.32s'."

ER_AUDIT_LOG_PASSWORD_HAS_BEEN_COPIED
  eng "'audit_log' password has been copied into '%.32s' and will be removed with first purged password."

OBSOLETE_ER_AUDIT_LOG_INSUFFICIENT_PRIVILEGE
  eng "Request ignored for '%.64s'@'%.64s'. Role needed to perform operation: '%.32s'"

OBSOLETE_ER_WRONG_MVI_VALUE
  eng "Can't store an array or an object in a scalar key part of the index '%.192s'"

OBSOLETE_ER_WARN_FUNC_INDEX_NOT_APPLICABLE
  eng "Cannot use functional index '%-.64s' due to type or collation conversion"

OBSOLETE_ER_EXCEEDED_MV_KEYS_NUM
  eng "Exceeded max number of values per record for multi-valued index '%-.64s' by %u value(s)"

OBSOLETE_ER_EXCEEDED_MV_KEYS_SPACE
  eng "Exceeded max total length of values per record for multi-valued index '%-.64s' by %u bytes"

OBSOLETE_ER_FUNCTIONAL_INDEX_DATA_IS_TOO_LONG 22001
  eng "Data too long for functional index '%-.64s'"

OBSOLETE_ER_INVALID_JSON_VALUE_FOR_FUNC_INDEX 22018
  eng "Invalid JSON value for CAST for functional index '%-.64s'"

OBSOLETE_ER_JSON_VALUE_OUT_OF_RANGE_FOR_FUNC_INDEX 22003
  eng "Out of range JSON value for CAST for functional index '%-.64s'"

ER_LDAP_EMPTY_USERDN_PASSWORD
  eng "Empty user dn or password is not allowed, not attempting LDAP bind."

OBSOLETE_ER_GROUPING_ON_TIMESTAMP_IN_DST
  eng "Grouping on temporal is non-deterministic for timezones having DST. Please consider switching to UTC for this query."

ER_ACL_WRONG_OR_MISSING_ACL_TABLES_LOG
  eng "The current layout of the ACL tables does not conform to the server's expected layout. They're either altered, missing or not upgraded from a previous version. However a best effort attempt to read data from these tables will still be made."

ER_LOCK_ORDER_FAILED_WRITE_FILE
  eng "LOCK_ORDER: Failed to write to file <%s>."

ER_LOCK_ORDER_FAILED_READ_FILE
  eng "LOCK_ORDER: Failed to read from file <%s>."

ER_LOCK_ORDER_MESSAGE
  eng "LOCK_ORDER message: %s"

ER_LOCK_ORDER_DEPENDENCIES_SYNTAX
  eng "Lock order dependencies file <%s> (%d:%d) - (%d:%d) : %s"

ER_LOCK_ORDER_SCANNER_SYNTAX
  eng "Lock order scanner: (%d:%d) - (%d:%d) : %s"

ER_DATA_DIRECTORY_UNUSABLE_DELETABLE
  eng "The newly created data directory %s by --initialize is unusable. You can remove it."
  bgn "Новосъздадената от --initialize папка за базата %s е неизползваема. Можете да я изтриете."

ER_IB_MSG_BTREE_LEVEL_LIMIT_EXCEEDED
  eng "No. of B-tree level created for index %s has crossed the permissible limit. If debug option innodb_limit_optimistic_insert_debug is being used try tweaking it to include more records in a page."

ER_IB_CLONE_START_STOP
  eng "%s"

ER_IB_CLONE_OPERATION
  eng "%s"

ER_IB_CLONE_RESTART
  eng "%s"

ER_IB_CLONE_USER_DATA
  eng "Clone removing all user data for provisioning: %s"

ER_IB_CLONE_NON_INNODB_TABLE
  eng "Non innodb table: %s.%s is not cloned and is empty."

ER_CLONE_SHUTDOWN_TRACE
  eng "Clone shutting down server as RESTART failed. Please start server to complete clone operation."

ER_GRP_RPL_GTID_PURGED_EXTRACT_ERROR
  eng "Error when extracting this member GTID purged set. Operations and checks made to group joiners may be incomplete."

ER_GRP_RPL_CLONE_PROCESS_PREPARE_ERROR
  eng "There was an issue when configuring the remote cloning process: %s"

ER_GRP_RPL_CLONE_PROCESS_EXEC_ERROR
  eng "There was an issue when cloning from another server: %s"

ER_GRP_RPL_RECOVERY_EVAL_ERROR
  eng "There was an issue when trying to evaluate the best distributed recovery strategy while joining.%s"

ER_GRP_RPL_NO_POSSIBLE_RECOVERY
  eng "No valid or ONLINE members exist to get the missing data from the group. For cloning check if donors of the same version and with clone plugin installed exist. For incremental recovery check if you have donors where the required data was not purged from the binary logs."

ER_GRP_RPL_CANT_KILL_THREAD
  eng "The group replication plugin could not kill the plugin routine for %s. %s"

ER_GRP_RPL_RECOVERY_STRAT_CLONE_THRESHOLD
  eng "This member will start distributed recovery using clone. It is due to the number of missing transactions being higher than the configured threshold of %llu."

ER_GRP_RPL_RECOVERY_STRAT_CLONE_PURGED
  eng "This member will start distributed recovery using clone. It is due to no ONLINE member has the missing data for recovering in its binary logs."

ER_GRP_RPL_RECOVERY_STRAT_CHOICE
  eng "Distributed recovery will transfer data using: %s"

ER_GRP_RPL_RECOVERY_STRAT_FALLBACK
  eng "Due to some issue on the previous step distributed recovery is now executing: %s"

ER_GRP_RPL_RECOVERY_STRAT_NO_FALLBACK
  eng "Due to a critical cloning error or lack of donors, distributed recovery cannot be executed. The member will now leave the group."

ER_GRP_RPL_REPLICA_THREAD_ERROR_ON_CLONE
  eng "The '%s' thread of channel '%s' will error out as the server will attempt to clone another server"

ER_UNKNOWN_TABLE_IN_UPGRADE
  eng "Unknown table '%-.129s'"

ER_IDENT_CAUSES_TOO_LONG_PATH_IN_UPGRADE
  eng "Long database name and identifier for object resulted in path length exceeding %d characters. Path: '%s'."

ER_XA_CANT_CREATE_MDL_BACKUP
  eng "XA: Failed to take MDL Lock backup of PREPARED XA transaction during client disconnect."

ER_AUDIT_LOG_SUPER_PRIVILEGE_REQUIRED
  eng "SUPER privilege or AUDIT_ADMIN role required for '%s'@'%s' user."

ER_AUDIT_LOG_UDF_INVALID_ARGUMENT_TYPE
  eng "Invalid argument type"

ER_AUDIT_LOG_UDF_INVALID_ARGUMENT_COUNT
  eng "Invalid argument count"

ER_AUDIT_LOG_HAS_NOT_BEEN_INSTALLED
  eng "audit_log plugin has not been installed using INSTALL PLUGIN syntax."

ER_AUDIT_LOG_UDF_READ_INVALID_MAX_ARRAY_LENGTH_ARG_TYPE
  eng "Invalid \"max_array_length\" argument type."

ER_LOG_CANNOT_WRITE_EXTENDED
  eng "Failed to write to %s: %s (%s)"

OBSOLETE_ER_UPGRADE_WITH_PARTITIONED_TABLES_REJECTED
  eng "Upgrading from server version %d with partitioned tables and lower_case_table_names == 1 on a case sensitive file system may cause issues, and is therefore prohibited. To upgrade anyway, restart the new server version with the command line option 'upgrade=FORCE'. When upgrade is completed, please execute 'RENAME TABLE <part_table_name> TO <new_table_name>; RENAME TABLE <new_table_name> TO <part_table_name>;' for each of the partitioned tables. Please see the documentation for further information."

ER_KEYRING_AWS_INCORRECT_PROXY
  eng "Incorrect environment variable %s, invalid port: %s"

ER_GRP_RPL_SERVER_SET_TO_OFFLINE_MODE_DUE_TO_ERRORS
  eng "The server was automatically set into offline mode after an error was detected."

ER_GRP_RPL_MESSAGE_SERVICE_FATAL_ERROR
  eng "A message sent through the Group Replication message deliver service was not delivered successfully. The server will now leave the group. Try to add the server back to the group and check if the problem persists, or check previous messages in the log for hints of what could be the problem."

ER_WARN_WRONG_COMPRESSION_ALGORITHM_LOG
  eng "Invalid SOURCE_COMPRESSION_ALGORITHMS '%.192s' found in repository for channel '%.192s'. Resetting to 'uncompressed' (no compression)."

ER_WARN_WRONG_COMPRESSION_LEVEL_LOG
  eng "Invalid SOURCE_ZSTD_COMPRESSION_LEVEL found in repository for channel '%.192s'. Resetting to %u."

ER_PROTOCOL_COMPRESSION_RESET_LOG
  eng "Option --protocol-compression-algorithms is reset to default value."

ER_XPLUGIN_COMPRESSION_ERROR
  eng "Fatal error while compressing outgoing data - %s"

ER_MYSQLBACKUP_MSG
  eng "%s"

ER_WARN_UNKNOWN_KEYRING_AWS_REGION
  eng "Unknown keyring_aws_region '%.192s'. Connection to AWS KMS may fail."

ER_WARN_LOG_PRIVILEGE_CHECKS_USER_DOES_NOT_EXIST
  eng "PRIVILEGE_CHECKS_USER for replication channel '%.192s' was set to `%.64s`@`%.255s`, but this is not an existing user. Correct this before starting replication threads."

ER_WARN_LOG_PRIVILEGE_CHECKS_USER_CORRUPT
  eng "Invalid, corrupted PRIVILEGE_CHECKS_USER was found in the replication configuration repository for channel '%.192s'. Use CHANGE REPLICATION SOURCE TO PRIVILEGE_CHECKS_USER to correct the configuration."

ER_WARN_LOG_PRIVILEGE_CHECKS_USER_NEEDS_RPL_APPLIER_PRIV
  eng "PRIVILEGE_CHECKS_USER for replication channel '%.192s' was set to `%.64s`@`%.255s`, but this user does not have REPLICATION_APPLIER privilege. Correct this before starting the replication threads."

ER_OBSOLETE_FILE_PRIVILEGE_FOR_REPLICATION_CHECKS
  eng "The PRIVILEGE_CHECKS_USER for channel '%.192s' would need FILE privilege to execute a LOAD DATA INFILE statement replicated in statement format. Consider using binlog_format=ROW on source. If the replicated events are trusted, recover from the failure by temporarily granting FILE to the PRIVILEGE_CHECKS_USER."

ER_RPL_REPLICA_SQL_THREAD_STARTING_WITH_PRIVILEGE_CHECKS
  eng "Replica SQL thread%s initialized, starting replication in log '%s' at position %s, relay log '%s' position: %s, user: '%.64s'@'%.255s', roles: %.512s"

ER_AUDIT_LOG_CANNOT_GENERATE_PASSWORD
  eng "Cannot generate password: '%.32s'"

ER_INIT_FAILED_TO_GENERATE_ROOT_PASSWORD
  eng "Failed to generate a random password for root. Probabably not enough enthropy."

ER_PLUGIN_LOAD_OPTIONS_IGNORED
  eng "Ignoring --plugin-load[_add] list as the server is running with --initialize(-insecure)."

ER_WARN_AUTH_ID_WITH_SYSTEM_USER_PRIV_IN_MANDATORY_ROLES
  eng "Cannot set mandatory_roles: AuthId `%.64s`@`%.64s` has '%s' privilege. AuthId(s) set in the mandatory_roles are ignored."

ER_IB_MSG_SKIP_HIDDEN_DIR
  eng "Directory '%s' will not be scanned because it is a hidden directory."

ER_WARN_RPL_RECOVERY_NO_ROTATE_EVENT_FROM_SOURCE_EOF
  eng "Server was not able to find a rotate event from source server to initialize relay log recovery for channel '%s'. Skipping relay log recovery for the channel."

ER_IB_LOB_ROLLBACK_INDEX_LEN
  eng "Rolling back LOB for transaction %llu undo number %llu : current index length %llu. (iteration %llu)"

ER_CANT_PROCESS_EXPRESSION_FOR_GENERATED_COLUMN_TO_DD
  eng "Error in processing (possibly deprecated) expression or function '%.128s' for generated column %.64s.%.64s.%.64s"

ER_RPL_REPLICA_QUEUE_EVENT_FAILED_INVALID_NON_ROW_FORMAT
  eng "The queue event failed for channel '%s' as an invalid event according to REQUIRE_ROW_FORMAT was found."

ER_OBSOLETE_REQUIRE_ROW_FORMAT_VIOLATION
  eng "The application of relay events failed for channel '%s' as an invalid event according to REQUIRE_ROW_FORMAT was found."

ER_LOG_PRIV_CHECKS_REQUIRE_ROW_FORMAT_NOT_SET
  eng "PRIVILEGE_CHECKS_USER for replication channel '%.192s' can't be set to `%.64s`@`%.255s` unless REQUIRE_ROW_FORMAT is also set to %d."

ER_RPL_REPLICA_SQL_THREAD_DETECTED_UNEXPECTED_EVENT_SEQUENCE
  eng "An unexpected event sequence was detected by the SQL thread while applying an event."

ER_IB_MSG_UPGRADE_PARTITION_FILE
  eng "Updating partition file name '%s' to '%s' and all other partition files during upgrade"

ER_IB_MSG_DOWNGRADE_PARTITION_FILE
  eng "Updating partition file name '%s' to '%s' and all other partition files during downgrade"

ER_IB_MSG_UPGRADE_PARTITION_FILE_IMPORT
  eng "Updating partition file name '%s' to '%s' for import"

ER_IB_WARN_OPEN_PARTITION_FILE
  eng "Unable to open partition file with new name '%s'. Please check if innodb_directories is set to include all external file paths"

ER_IB_MSG_FIL_STATE_MOVED_CORRECTED
  eng "%s DD ID: %llu - Partition tablespace %u, name '%s' is corrected to '%s'"

ER_IB_MSG_FIL_STATE_MOVED_CHANGED_PATH
  eng "%s DD ID: %llu - Tablespace %u, name '%s', '%s' is moved to '%s'"

ER_IB_MSG_FIL_STATE_MOVED_CHANGED_NAME
  eng "%s DD ID: %llu - Partition tablespace %u, name '%s', '%s' is updated to '%s'"

ER_IB_MSG_FIL_STATE_MOVED_TOO_MANY
  eng "%s Too many files have been moved, disabling logging of detailed messages"

ER_GR_ELECTED_PRIMARY_GTID_INFORMATION
  eng "Elected primary member %s: %s"

ER_SCHEMA_NAME_IN_UPPER_CASE_NOT_ALLOWED
  eng "Schema name '%s' containing upper case characters is not allowed with lower_case_table_names = 1."

ER_TABLE_NAME_IN_UPPER_CASE_NOT_ALLOWED
  eng "Table name '%s.%s' containing upper case characters is not allowed with lower_case_table_names = 1."

ER_SCHEMA_NAME_IN_UPPER_CASE_NOT_ALLOWED_FOR_FK
  eng "Schema name '%s' containing upper case characters, used by foreign key '%s' in table '%s.%s', is not allowed with lower_case_table_names = 1."

ER_TABLE_NAME_IN_UPPER_CASE_NOT_ALLOWED_FOR_FK
  eng "Table name '%s.%s' containing upper case characters, used by foreign key '%s' in table '%s.%s', is not allowed with lower_case_table_names = 1."

ER_IB_MSG_DICT_PARTITION_NOT_FOUND
  eng "Table Partition: %s is not found in InnoDB dictionary"

ER_ACCESS_DENIED_FOR_USER_ACCOUNT_BLOCKED_BY_PASSWORD_LOCK
  eng "Access denied for user '%-.48s'@'%-.64s'. Account is blocked for %s day(s) (%s day(s) remaining) due to %u consecutive failed logins. Use FLUSH PRIVILEGES or ALTER USER to reset."

ER_INNODB_OUT_OF_RESOURCES
  eng "%s"

ER_DD_UPGRADE_FOUND_PREPARED_XA_TRANSACTION
  eng "Upgrade cannot proceed due to an existing prepared XA transaction."

ER_MIGRATE_TABLE_TO_DD_OOM
  eng "Could not allocate memory for key_info when migrating table %s.%s"

ER_RPL_RELAY_LOG_RECOVERY_INFO_AFTER_CLONE
  eng "Applier metadata information for channel '%s' was found after a clone operation. Relay log recovery will be executed to adjust positions and file information for this new server. Should that automatic procedure fail please adjust the positions through 'CHANGE REPLICATION SOURCE TO'"

ER_IB_MSG_57_UNDO_SPACE_DELETE_FAIL
  eng "Failed to delete 5.7 undo tablespace: %s during upgrade"

ER_IB_MSG_DBLWR_1285
  eng "Empty doublewrite file: %s"

ER_IB_MSG_DBLWR_1286
  eng "Using '%s' for doublewrite"

ER_IB_MSG_DBLWR_1287
  eng  "Error reading doublewrite buffer from the system tablespace"

ER_IB_MSG_DBLWR_1288
  eng "Cannot create doublewrite buffer: you must increase your buffer pool size. Cannot continue operation."

ER_IB_MSG_DBLWR_1290
  eng "The page in the doublewrite file is corrupt. Cannot continue operation. You can try to recover the database with innodb_force_recovery=6"

ER_IB_MSG_BAD_DBLWR_FILE_NAME
  eng "The doublewrite filename '%s' is incorrect."

OBSOLETE_ER_IB_MSG_DBLWR_1292
  eng "%s"

ER_IB_MSG_DBLWR_1293
  eng "Doublewrite file create failed: %s"

ER_IB_MSG_DBLWR_1294
  eng "DBLWRThread: pthread_setaffinity() failed!"

ER_IB_MSG_DBLWR_1295
  eng "%s"

ER_IB_MSG_DBLWR_1296
  eng "%s"

ER_IB_MSG_DBLWR_1297
  eng "Doublewrite file read failed: %s"

ER_IB_MSG_DBLWR_1298
  eng "Dump of the data file page:"

ER_IB_MSG_DBLWR_1300
  eng "%s"

ER_IB_MSG_DBLWR_1301
  eng "%s"

ER_IB_MSG_DBLWR_1304
  eng "%s"

ER_IB_MSG_DBLWR_1305
  eng "%s"

ER_IB_MSG_DBLWR_1306
  eng "%s"

ER_IB_MSG_DBLWR_1307
  eng "%s"

ER_IB_MSG_DBLWR_1308
  eng "%s"

ER_IB_MSG_DBLWR_1309
  eng "%s"

ER_IB_MSG_DBLWR_1310
  eng "%s"

ER_IB_MSG_DBLWR_1311
  eng "%s"

ER_IB_MSG_DBLWR_1312
  eng "%s"

ER_IB_MSG_DBLWR_1313
  eng "%s"

ER_IB_MSG_DBLWR_1314
  eng "%s"

ER_IB_MSG_DBLWR_1315
  eng "%s"

ER_IB_MSG_DBLWR_1316
  eng "%s"

ER_IB_MSG_DBLWR_1317
  eng "%s"

ER_IB_MSG_DBLWR_1318
  eng "%s"

ER_IB_MSG_DBLWR_1319
  eng "Doublewrite load file %s size %lu is not a multiple of the configured page size %lu""

ER_IB_MSG_DBLWR_1320
  eng "Doublewrite file %s truncate failed"

ER_IB_MSG_DBLWR_1321
  eng "Doublewrite file %s failed to writ zeros"

ER_IB_MSG_DBLWR_1322
  eng "Doublewrite create file %s size %lu is not a multiple of the configured page size %lu""

ER_IB_MSG_DBLWR_1323
  eng "%s"

ER_IB_MSG_DBLWR_1324
  eng "%s"

ER_IB_MSG_DBLWR_1325
  eng "%s"

ER_IB_MSG_DBLWR_1326
  eng "%s"

ER_IB_MSG_DBLWR_1327
  eng "%s"

ER_IB_MSG_GTID_FLUSH_AT_SHUTDOWN
  eng "Could not flush all GTIDs during slow shutdown. Will recover GTIDs when server restarts."

ER_IB_MSG_57_STAT_SPACE_DELETE_FAIL
  eng "Failed to delete 5.7 stat tablespace: %s during upgrade"

ER_NDBINFO_UPGRADING_SCHEMA
  eng "Installing ndbinfo schema version %s"

ER_NDBINFO_NOT_UPGRADING_SCHEMA
  eng "Installed ndbinfo schema is current. Not upgrading."

ER_NDBINFO_UPGRADING_SCHEMA_FAIL
  eng "Failed to upgrade ndbinfo schema."

OBSOLETE_ER_IB_MSG_CREATE_LOG_FILE
  eng "%s"

ER_IB_MSG_INNODB_START_INITIALIZE
  eng "InnoDB initialization has started."

ER_IB_MSG_INNODB_END_INITIALIZE
  eng "InnoDB initialization has ended."

ER_IB_MSG_PAGE_ARCH_NO_RESET_POINTS
  eng "Could not find appropriate reset points."

ER_IB_WRN_PAGE_ARCH_FLUSH_DATA
  eng "Unable to flush. Page archiving data may be corrupt in case of a crash."

ER_IB_ERR_PAGE_ARCH_INVALID_DOUBLE_WRITE_BUF
  eng "Page archiver's doublewrite buffer for %ld is not valid."

ER_IB_ERR_PAGE_ARCH_RECOVERY_FAILED
  eng "Page archiver system's recovery failed."

ER_IB_ERR_PAGE_ARCH_INVALID_FORMAT
  eng "Invalid archived file name format. The archived file is supposed to have the format %s + [0-9]*."

ER_INVALID_XPLUGIN_SOCKET_SAME_AS_SERVER
  eng "X Plugins UNIX socket must use different file than MySQL server. X Plugin won't be accessible through UNIX socket"

ER_INNODB_UNABLE_TO_ACQUIRE_DD_OBJECT
  eng "%s"

ER_WARN_LOG_DEPRECATED_PARTITION_PREFIX_KEY
  eng "Column '%.64s.%.64s.%.64s' having prefix key part '%.64s(%u)' is ignored by the partitioning function. Use of prefixed columns in the PARTITION BY KEY() clause is deprecated and will be removed in a future release."

ER_IB_MSG_UNDO_TRUNCATE_TOO_OFTEN
  eng "Undo Truncation is occurring too often. Consider increasing --innodb-max-undo-log-size."

ER_GRP_RPL_IS_STARTING
  eng "Plugin 'group_replication' is starting."

ER_IB_MSG_INVALID_LOCATION_FOR_TABLESPACE
  eng "Cannot create tablespace %s because the directory is not a valid location. %s";

ER_IB_MSG_INVALID_LOCATION_WRONG_DB
  eng "Scanned file '%s' for tablespace %s cannot be opened because it is not in a sub-directory named for the schema.");

ER_IB_MSG_CANNOT_FIND_DD_UNDO_SPACE
  eng "Cannot find undo tablespace %s with filename '%s' as indicated by the Data Dictionary. Did you move or delete this tablespace? Any undo logs in it cannot be used."

ER_GRP_RPL_RECOVERY_ENDPOINT_FORMAT
  eng "Invalid input value for recovery socket endpoints '%s'. Please, provide a valid, comma separated, list of endpoints (IP:port)".

ER_GRP_RPL_RECOVERY_ENDPOINT_INVALID
  eng "The server is not listening on endpoint '%s'. Only endpoints that the server is listening on are valid recovery endpoints."

ER_GRP_RPL_RECOVERY_ENDPOINT_INVALID_DONOR_ENDPOINT
  eng "Received invalid recovery endpoints configuration from donor. This member is not a valid donor for recovery, so it will be skipped."

ER_GRP_RPL_RECOVERY_ENDPOINT_INTERFACES_IPS
  eng "Failed to retrieve IP addresses from enabled host network interfaces."

ER_WARN_TLS_CHANNEL_INITIALIZATION_ERROR
  eng "Failed to initialize TLS for channel: %s. See below for the description of exact issue."

ER_XPLUGIN_FAILED_TO_VALIDATE_ADDRESS
  eng "Validation of value '%s' set to `Mysqlx_bind_address` failed: %s. Skipping this value."

ER_XPLUGIN_FAILED_TO_BIND_INTERFACE_ADDRESS
  eng "Value '%s' set to `Mysqlx_bind_address`, X Plugin can't bind to it. Skipping this value."

ER_IB_ERR_RECOVERY_REDO_DISABLED
  eng "Server was killed when InnoDB redo logging was disabled. Data files could be corrupt. You can try to restart the database with innodb_force_recovery=6"

ER_IB_WRN_FAST_SHUTDOWN_REDO_DISABLED
  eng "InnoDB cannot do cold shutdown 'innodb_fast_shutdown = 2' and is forcing 'innodb_fast_shutdown = 1' as redo logging is disabled. InnoDB would flush all dirty pages to ensure physical data consistency."

ER_IB_WRN_REDO_DISABLED
  eng "InnoDB redo logging is disabled. All data could be lost in case of a server crash."

ER_IB_WRN_REDO_ENABLED
  eng "InnoDB redo logging is enabled. Data is now safe and can be recovered in case of a server crash."

ER_TLS_CONFIGURED_FOR_CHANNEL
  eng "Channel %s configured to support TLS. Encrypted connections are now supported for this channel."

ER_TLS_CONFIGURATION_REUSED
  eng "No TLS configuration was given for channel %s; re-using TLS configuration of channel %s."

ER_IB_TABLESPACE_PATH_VALIDATION_SKIPPED
  eng "Skipping InnoDB tablespace path validation. Manually moved tablespace files will not be detected!"

ER_IB_CANNOT_UPGRADE_WITH_DISCARDED_TABLESPACES
  eng "Upgrade failed because database contains discarded tablespaces."

ER_USERNAME_TRUNKATED
  eng "The user name '%s' exceeds the maximum number of allowed characters %d and is trunkated."

ER_HOSTNAME_TRUNKATED
  eng "The host name '%s' exceeds the maximum number of allowed characters %d and is trunkated."

ER_IB_MSG_TRX_RECOVERY_ROLLBACK_NOT_COMPLETED
  eng "Rollback of non-prepared transactions not completed, due to fast shutdown"

ER_AUTHCACHE_ROLE_EDGES_IGNORED_EMPTY_NAME
  eng "Found an entry in the 'role_edges' table with empty authorization ID; Skipped"

ER_AUTHCACHE_ROLE_EDGES_UNKNOWN_AUTHORIZATION_ID
  eng "Found an entry in the 'role_edges' table with unknown authorization ID '%s'; Skipped"

ER_AUTHCACHE_DEFAULT_ROLES_IGNORED_EMPTY_NAME
  eng "Found an entry in the 'default_roles' table with empty authorization ID; Skipped"

ER_AUTHCACHE_DEFAULT_ROLES_UNKNOWN_AUTHORIZATION_ID
  eng "Found an entry in the 'default_roles' table with unknown authorization ID '%s'; Skipped"

ER_IB_ERR_DDL_LOG_INSERT_FAILURE
  eng "Couldn't insert entry in ddl log for ddl."

ER_IB_LOCK_VALIDATE_LATCH_ORDER_VIOLATION
  eng "%s"

ER_IB_RELOCK_LATCH_ORDER_VIOLATION
  eng "%s"

OBSOLETE_ER_IB_MSG_1352
  eng "%s"

OBSOLETE_ER_IB_MSG_1353
  eng "%s"

OBSOLETE_ER_IB_MSG_1354
  eng "%s"

OBSOLETE_ER_IB_MSG_1355
  eng "%s"

OBSOLETE_ER_IB_MSG_1356
  eng "%s"

ER_IB_MSG_1357
  eng "%s"

ER_IB_MSG_1358
  eng "%s"

ER_IB_MSG_1359
  eng "%s"

ER_IB_FAILED_TO_DELETE_TABLESPACE_FILE
  eng "%s"

ER_IB_UNABLE_TO_EXPAND_TEMPORARY_TABLESPACE_POOL
  eng "%s"

ER_IB_TMP_TABLESPACE_CANNOT_CREATE_DIRECTORY
  eng "%s"

ER_IB_MSG_SCANNING_TEMP_TABLESPACE_DIR
  eng "%s"

ER_IB_ERR_TEMP_TABLESPACE_DIR_DOESNT_EXIST
  eng "%s"

ER_IB_ERR_TEMP_TABLESPACE_DIR_EMPTY
  eng "%s"

ER_IB_ERR_TEMP_TABLESPACE_DIR_CONTAINS_SEMICOLON
  eng "%s"

ER_IB_ERR_TEMP_TABLESPACE_DIR_SUBDIR_OF_DATADIR
  eng "%s"

ER_IB_ERR_SCHED_SETAFFNINITY_FAILED
  eng "%s"

ER_IB_ERR_UNKNOWN_PAGE_FETCH_MODE
  eng "%s"

ER_IB_ERR_LOG_PARSING_BUFFER_OVERFLOW
  eng "%s"

ER_IB_ERR_NOT_ENOUGH_MEMORY_FOR_PARSE_BUFFER
  eng "%s"

ER_IB_MSG_1372
  eng "%s"

ER_IB_MSG_1373
  eng "%s"

ER_IB_MSG_1374
  eng "%s"

ER_IB_MSG_1375
  eng "%s"

ER_IB_ERR_ZLIB_UNCOMPRESS_FAILED
  eng "%s"

ER_IB_ERR_ZLIB_BUF_ERROR
  eng "%s"

ER_IB_ERR_ZLIB_MEM_ERROR
  eng "%s"

ER_IB_ERR_ZLIB_DATA_ERROR
  eng "%s"

ER_IB_ERR_ZLIB_UNKNOWN_ERROR
  eng "%s"

ER_IB_MSG_1381
  eng "%s"

ER_IB_ERR_INDEX_RECORDS_WRONG_ORDER
  eng "%s"

ER_IB_ERR_INDEX_DUPLICATE_KEY
  eng "%s"

ER_IB_ERR_FOUND_N_DUPLICATE_KEYS
  eng "%s"

ER_IB_ERR_FOUND_N_RECORDS_WRONG_ORDER
  eng "%s"

ER_IB_ERR_PARALLEL_READ_OOM
  eng "%s"

ER_IB_MSG_UNDO_MARKED_ACTIVE
  eng "The state of undo tablespace %s is set to active implicitly."

ER_IB_MSG_UNDO_ALTERED_ACTIVE
  eng "The state of undo tablespace %s is set to 'active' by ALTER TABLESPACE."

ER_IB_MSG_UNDO_ALTERED_INACTIVE
  eng "The state of undo tablespace %s is set to 'inactive' by ALTER TABLESPACE."

ER_IB_MSG_UNDO_MARKED_EMPTY
  eng "The state of undo tablespace %s is set to 'empty'."

ER_IB_MSG_UNDO_TRUNCATE_DELAY_BY_CLONE
  eng "Delaying truncate of undo tablespace %s due to clone activity."

ER_IB_MSG_UNDO_TRUNCATE_DELAY_BY_MDL
  eng "Delaying truncate of undo tablespace %s due to a metadata lock."

ER_IB_MSG_INJECT_CRASH
  eng "Injected debug crash point: %s"

ER_IB_MSG_INJECT_FAILURE
  eng "Injected debug failure point: %s"

ER_GRP_RPL_TIMEOUT_RECEIVED_VC_LEAVE_ON_REJOIN
  eng "Timeout while waiting for a view change event during the leave step before a auto-rejoin attempt."

ER_RPL_ASYNC_RECONNECT_FAIL_NO_SOURCE
  eng "Failed to automatically re-connect to a different source, for channel '%s', because %s. To fix this %s."

ER_UDF_REGISTER_SERVICE_ERROR
  eng "Could not execute the installation of UDF functions. Check for other errors in the log"

ER_UDF_REGISTER_ERROR
  eng "Could not execute the installation of UDF function: %s. Check if the function is already present, if so, try to remove it."

ER_UDF_UNREGISTER_ERROR
  eng "Could not uninstall UDF functions. Try to remove them manually if present."

ER_EMPTY_PRIVILEGE_NAME_IGNORED
  eng "An empty or illegal privilege identifier was ignored when global privileges were read from disk."

ER_IB_MSG_INCORRECT_SIZE
  eng "%s"

ER_TMPDIR_PATH_TOO_LONG
  eng "A tmpdir temporary path \"%s\" is too long (> %zu) for this OS. This would not leave enough space for a temporary filename of length %zu within it."

ER_ERROR_LOG_DESTINATION_NOT_A_FILE
  eng "Error-log destination \"%s\" is not a file. Can not restore error log messages from previous run."

ER_NO_ERROR_LOG_PARSER_CONFIGURED
  eng "None of the log-sinks selected with --log-error-services=... provides a log-parser. The server will not be able to make the previous runs' error-logs available in performance_schema.error_log."

ER_UPGRADE_NONEXISTENT_SCHEMA
  eng "The schema \"%.64s\" referenced by %.16s \"%.128s\" does not exist. Please clean up any orphan %.16s before upgrading."

ER_IB_MSG_CREATED_UNDO_SPACE
  eng "Created undo tablespace '%s'."

ER_IB_MSG_DROPPED_UNDO_SPACE
  eng "Dropped undo tablespace '%s'."

ER_IB_MSG_MASTER_KEY_ROTATED
  eng "The InnoDB Encryption Master Key has been rotated in %d tablespaces."

ER_IB_DBLWR_DECOMPRESS_FAILED
  eng "Failed to decompress a DBLWR page (err=%d).  The original size is %d. Reporting the dblwr page as corrupted."

ER_IB_DBLWR_DECRYPT_FAILED
  eng "Decrypting a page in doublewrite file failed: %s."

ER_IB_DBLWR_KEY_MISSING
  eng "Encryption key missing: %s."

ER_INNODB_IO_WRITE_ERROR_RETRYING
  eng "I/O error while writing to file: %s. Retrying ..."

ER_INNODB_IO_WRITE_FAILED
  eng "Failed to write data to file: %s"

ER_LOG_COMPONENT_CANNOT_INIT
  eng "Log component %s failed to initialize."

ER_RPL_ASYNC_CHANNEL_CANT_CONNECT
  eng "The Monitor IO thread failed to connect to the source (host:%s port:%u network_namespace:%s) for channel '%s', thence it will try to connect to another source."

ER_RPL_ASYNC_SENDER_ADDED
  eng  "The source (host:%s port:%u network_namespace:%s) for channel '%s' has joined the group (group_name: %s), and so added its entry into replication_asynchronous_connection_failover table."

ER_RPL_ASYNC_SENDER_REMOVED
  eng "The source (host:%s port:%u network_namespace:%s) for channel '%s' has left the group (group_name: %s), and so removed its entry from replication_asynchronous_connection_failover table."

ER_RPL_ASYNC_CHANNEL_STOPPED_QUORUM_LOST
  eng "The Monitor IO thread detected that the source (host:%s port:%u network_namespace:%s) does not belong to the group majority, thence the channel '%s' will try to connect to another source."

ER_RPL_ASYNC_CHANNEL_CANT_CONNECT_NO_QUORUM
  eng "The IO thread detected that the source (host:%s port:%u network_namespace:%s) does not belong to the group majority, thence the channel '%s' will try to connect to another source."

ER_RPL_ASYNC_EXECUTING_QUERY
  eng "%s on the source (host:%s port:%u network_namespace:%s) for channel '%s'."

ER_RPL_REPLICA_MONITOR_IO_THREAD_EXITING
  eng "Replica Monitor IO thread exiting."

ER_RPL_ASYNC_MANAGED_NAME_REMOVED
  eng "The group (group_name: %s) for the channel '%s' has been removed, and so removed its entry from replication_asynchronous_connection_failover_managed and all the group members from replication_asynchronous_connection_failover table."

ER_RPL_ASYNC_MANAGED_NAME_ADDED
  eng "The group (group_name: %s) for the channel '%s' has been added, and so added its entry in replication_asynchronous_connection_failover_managed and source to replication_asynchronous_connection_failover table."

ER_RPL_ASYNC_READ_FAILOVER_TABLE
  eng "Error reading failover sources for channel '%s' from replication_asynchronous_connection_failover table."

ER_RPL_REPLICA_MONITOR_IO_THREAD_RECONNECT_CHANNEL
  eng "Error %s the channel '%s', the operation will be automatically retried."

ER_REPLICA_ANON_TO_GTID_IS_LOCAL_OR_UUID_AND_GTID_MODE_NOT_ON
  eng "Replication channel '%.192s' is configured with ASSIGN_GTIDS_TO_ANONYMOUS_TRANSACTIONS='%s', which is invalid when GTID_MODE <> ON. If you intend to use GTID_MODE = ON everywhere, change to ASSIGN_GTIDS_TO_ANONYMOUS_TRANSACTIONS = OFF and use the procedure for enabling GTIDs online (see the documentation). If you intend to use GTIDs on this replica and cannot enable GTIDs on the source, enable GTID_MODE = ON and leave ASSIGN_GTIDS_TO_ANONYMOUS_TRANSACTIONS = LOCAL|<UUID>. If you intend to not use GTIDs at all in the replication topology, change to ASSIGN_GTIDS_TO_ANONYMOUS_TRANSACTIONS=OFF and leave GTID_MODE = '%s'."

ER_REPLICA_ANONYMOUS_TO_GTID_UUID_SAME_AS_GROUP_NAME
  eng "Replication channel '%.192s' is configured with ASSIGN_GTIDS_TO_ANONYMOUS_TRANSACTIONS='%s' which is equal to group_replication_group_name. To fix this issue, either change the group_replication_group_name  or use a different value for ASSIGN_GTIDS_TO_ANONYMOUS_TRANSACTIONS."

ER_GRP_RPL_GRP_NAME_IS_SAME_AS_ANONYMOUS_TO_GTID_UUID
  eng "The group_replication_group_name '%s' is the same as the UUID value for ASSIGN_GTIDS_TO_ANONYMOUS_TRANSACTIONS in a server channel"

ER_WARN_GTID_THRESHOLD_BREACH
  eng "The integer component of the GTID number is high. Suggest restarting the server with a new server_uuid to prevent it from reaching the maximum number 2^63-1, which will make it impossible to write the binary log and invoke the behavior specified by binlog_error_action."

ER_HEALTH_INFO
  eng "%s"

ER_HEALTH_WARNING
  eng "%s"

ER_HEALTH_ERROR
  eng "%s"

ER_HEALTH_WARNING_DISK_USAGE_LEVEL_1
  eng "%s: Warning Level 1 (%llu MiB): mount point = '%s', available = %llu MiB, total = %llu MiB, used = %.2f%%, low limit = %llu MiB, critical level = %llu MiB"

ER_HEALTH_WARNING_DISK_USAGE_LEVEL_2
  eng "%s: Warning Level 2 (%llu MiB): mount point = '%s', available = %llu MiB, total = %llu MiB, used = %.2f%%, low limit = %llu MiB, critical level = %llu MiB"

ER_HEALTH_WARNING_DISK_USAGE_LEVEL_3
  eng "%s: Warning Level 3 (%llu MiB): mount point = '%s', available = %llu MiB, total = %llu MiB, used = %.2f%%, low limit = %llu MiB, critical level = %llu MiB"

ER_IB_INNODB_TBSP_OUT_OF_SPACE
  eng "InnoDB: Size of tablespace %s is more than the maximum size allowed."

ER_GRP_RPL_APPLIER_CHANNEL_STILL_RUNNING
  eng "The group_replication_applier channel is still running, most likely it is waiting for a database/table lock, which is preventing the channel from stopping. Please check database/table locks, including the ones created by backup tools."

ER_RPL_ASYNC_RECONNECT_GTID_MODE_OFF_CHANNEL
  eng "Detected misconfiguration: replication channel \'%.192s\' was configured with SOURCE_CONNECTION_AUTO_FAILOVER = 1, but the server was started with a value other then --gtid-mode = ON. Either reconfigure replication using CHANGE REPLICATION SOURCE TO SOURCE_CONNECTION_AUTO_FAILOVER = 0 FOR CHANNEL \'%.192s\', or change GTID_MODE to value ON, before starting the replica receiver thread."

ER_FIREWALL_SERVICES_NOT_ACQUIRED
  eng "Could not acquire required component services."

ER_FIREWALL_UDF_REGISTER_FAILED
  eng "Automatic registration of function(s) failed."

ER_FIREWALL_PFS_TABLE_REGISTER_FAILED
  eng "Automatic registration of Performance schema table(s) failed."

ER_IB_MSG_STATS_SAMPLING_TOO_LARGE
  eng "%s"

ER_AUDIT_LOG_FILE_PRUNE_FAILED
  eng "Failed to auto-prune file '%s', Error (%d): %s"

ER_AUDIT_LOG_FILE_AUTO_PRUNED
  eng "File '%s' auto-pruned"

ER_COMPONENTS_INFRASTRUCTURE_MANIFEST_INIT
  eng "Received an error while processing components from manifest file: %s"

ER_COMPONENTS_INFRASTRUCTURE_MANIFEST_DEINIT
  eng "Received an error while unloading components read from manifest file: %s"

ER_WARN_COMPONENTS_INFRASTRUCTURE_MANIFEST_NOT_RO
  eng "Manifest file '%s' is not read-only. For better security, please make sure that the file is read-only."

ER_WARN_NO_KEYRING_COMPONENT_SERVICE_FOUND
  eng "No suitable '%s' service implementation found to fulfill the request."

ER_NOTE_KEYRING_COMPONENT_INITIALIZED
  eng "Keyring component initialized successfully."

ER_KEYRING_COMPONENT_NOT_INITIALIZED
  eng "The component is not initialized properly. Make sure that configuration is proper and use ALTER INSTANCE RELOAD KEYRING to reinitialize the component."

ER_KEYRING_COMPONENT_EXCEPTION
  eng "Keyring component encountered an exception while executing : '%s' API of service: '%s'"

ER_KEYRING_COMPONENT_MEMORY_ALLOCATION_ERROR
  eng "Failed to allocated memory for '%s' while executing: '%s' API of service: '%s'"

ER_NOTE_KEYRING_COMPONENT_AES_INVALID_MODE_BLOCK_SIZE
  eng "Empty or 0 values for AES encryption mode and/or block size are not permitted."

ER_NOTE_KEYRING_COMPONENT_AES_DATA_IDENTIFIER_EMPTY
  eng "A valid data identifier is required in order to fetch the key required for the AES operation."

ER_NOTE_KEYRING_COMPONENT_AES_INVALID_KEY
  eng "Key identified by Data ID: '%s' and Auth ID: '%s' is not of type AES."

ER_NOTE_KEYRING_COMPONENT_AES_OPERATION_ERROR
  eng "Encountered error: '%s' while executing '%s' API of keyring_aes service. Key details are Data ID: '%s' and Auth ID: '%s'."

ER_NOTE_KEYRING_COMPONENT_READ_DATA_NOT_FOUND
  eng "Could not find the data corresponding to Data ID: '%s', Auth ID: '%s'."

ER_NOTE_KEYRING_COMPONENT_WRITE_MAXIMUM_DATA_LENGTH
  eng "Maximum permissible size of data is '%zu' bits"

ER_NOTE_KEYRING_COMPONENT_STORE_FAILED
  eng "Error writing data for Data ID: '%s', Auth ID: '%s'. Either data already exists with same identifier or keyring backend encountered an error."

ER_NOTE_KEYRING_COMPONENT_REMOVE_FAILED
  eng "Error removing data for Data ID: '%s', Auth ID: '%s'. Either data does not exists with same identifier or keyring backend encountered an error."

ER_NOTE_KEYRING_COMPONENT_GENERATE_FAILED
  eng "Error generating data for Data ID: '%s', Auth ID: '%s'. Either data already exists with same identifier or keyring backend encountered an error."

ER_NOTE_KEYRING_COMPONENT_KEYS_METADATA_ITERATOR_FETCH_FAILED
  eng "Failed to get metadata from current keys metadata iterator position."

ER_NOTE_KEYRING_COMPONENT_METADATA_ITERATOR_INVALID_OUT_PARAM
  eng "Key and value length parameters must not be null."

ER_IB_WRN_FAILED_TO_ACQUIRE_SERVICE
  eng "Innodb could not acquire service : %s"

ER_IB_WRN_OLD_GEOMETRY_TYPE
  eng "Column %s of type GEOMETRY is in old (5.6) format which could be deprecated in the future. To change the format to latest, please consider rebuilding the table after the upgrade."

ER_NET_WAIT_ERROR2
  eng "'wait_timeout' period of %s seconds was exceeded for %s. The idle time since last command was too long."

ER_GRP_RPL_MEMBER_ACTION_TRIGGERED
  eng "The member action "%s" for event "%s" with priority "%u" will be run."

ER_GRP_RPL_MEMBER_ACTION_FAILURE_IGNORE
  eng "The member action "%s" for event "%s" with priority "%u" failed, this error is ignored as instructed. Please check previous messages in the error log for hints about what could have caused this failure."

ER_GRP_RPL_MEMBER_ACTION_FAILURE
  eng "The member action "%s" for event "%s" with priority "%u" failed. Please check previous messages in the error log for hints about what could have caused this failure."

ER_GRP_RPL_MEMBER_ACTION_PARSE_ON_RECEIVE
  eng "Unable to parse the member actions configuration sent by the primary."

ER_GRP_RPL_MEMBER_ACTION_UPDATE_ACTIONS
  eng "Unable to update the member actions configuration with the one sent by the primary. Please check the tables 'mysql.replication_group_member_actions' and 'mysql.replication_group_configuration_version'."

ER_GRP_RPL_MEMBER_ACTION_GET_EXCHANGEABLE_DATA
  eng "Unable to read the member actions configuration during group membership change. Please check the tables 'mysql.replication_group_member_actions' and 'mysql.replication_group_configuration_version'."

ER_GRP_RPL_MEMBER_ACTION_DEFAULT_CONFIGURATION
  eng "This member joined a group on which all members do not support member actions, as such it did reset its member configuration to the default one."

ER_GRP_RPL_MEMBER_ACTION_UNABLE_TO_SET_DEFAULT_CONFIGURATION
  eng "Unable to reset to member actions default configuration on member join. Please check the tables 'mysql.replication_group_member_actions' and 'mysql.replication_group_configuration_version'."

ER_GRP_RPL_MEMBER_ACTION_PARSE_ON_MEMBER_JOIN
  eng "Unable to parse the member actions configuration sent by the group on member join."

ER_GRP_RPL_MEMBER_ACTION_UPDATE_ACTIONS_ON_MEMBER_JOIN
  eng "Unable to update the member actions configuration on member join. Please check the tables 'mysql.replication_group_member_actions' and 'mysql.replication_group_configuration_version'."

ER_GRP_RPL_MEMBER_ACTION_INVALID_ACTIONS_ON_MEMBER_JOIN
  eng "The group members were unable to send their member actions configuration. Please check the tables 'mysql.replication_group_member_actions' and 'mysql.replication_group_configuration_version' on all members."

ER_GRP_RPL_MEMBER_ACTION_ENABLED
  eng "Member action enabled: "%s", type: "%s", event: "%s", priority: "%u", error_handling: "%s"."

ER_GRP_RPL_MEMBER_ACTION_DISABLED
  eng "Member action disabled: "%s", type: "%s", event: "%s", priority: "%u", error_handling: "%s"."

ER_GRP_RPL_MEMBER_ACTIONS_RESET
  eng "Member actions configuration was reset."

OBSOLETE_ER_DEPRECATED_TLS_VERSION_SESSION
  eng "Accepted a connection with deprecated protocol '%s' for account `%s`@`%s` from host `%s`. Client supplied username `%s`"

OBSOLETE_ER_WARN_DEPRECATED_TLS_VERSION_FOR_CHANNEL
  eng "A deprecated TLS version %s is enabled for channel %s"

ER_FIREWALL_DEPRECATED_USER_PROFILE
  eng "User profile \'%s\' loaded. Firewall user profiles are deprecated, consider migrating to group profiles."

ER_GRP_RPL_VIEW_CHANGE_UUID_INVALID
  eng "Invalid input value for group_replication_view_change_uuid '%s'. Please, provide a valid UUID."

ER_GRP_RPL_VIEW_CHANGE_UUID_SAME_AS_GROUP_NAME
  eng "Variable 'group_replication_view_change_uuid' cannot be set to the value of '%s'. If you want to use the UUID of 'group_replication_group_name' for the UUID of View_change_log_events, please set 'group_replication_view_change_uuid' to AUTOMATIC."

ER_GRP_RPL_GROUP_NAME_SAME_AS_VIEW_CHANGE_UUID
  eng "group_replication_group_name '%s', which is the same as group_replication_view_change_uuid. Please change group_replication_view_change_uuid to AUTOMATIC"

ER_GRP_RPL_VIEW_CHANGE_UUID_IS_SAME_AS_ANONYMOUS_TO_GTID_UUID
  eng "The group_replication_view_change_uuid '%s' is the same as the UUID value for ASSIGN_GTIDS_TO_ANONYMOUS_TRANSACTIONS in a server channel"

ER_GRP_RPL_GRP_VIEW_CHANGE_UUID_IS_INCOMPATIBLE_WITH_SERVER_UUID
  eng "group_replication_view_change_uuid is incompatible with group. group_replication_view_change_uuid %s matches server_uuid %s."

ER_GRP_RPL_VIEW_CHANGE_UUID_DIFF_FROM_GRP
  eng "The member is configured with a group_replication_view_change_uuid option value '%s' different from the group '%s'. The member will now exit the group."

ER_WARN_REPLICA_ANONYMOUS_TO_GTID_UUID_SAME_AS_VIEW_CHANGE_UUID
  eng "Replication channel '%.192s' is configured with ASSIGN_GTIDS_TO_ANONYMOUS_TRANSACTIONS='%s' which is equal to group_replication_view_change_uuid. To fix this issue, either change the group_replication_view_change_uuid or use a different value for ASSIGN_GTIDS_TO_ANONYMOUS_TRANSACTIONS."

ER_GRP_RPL_FAILED_TO_PARSE_THE_VIEW_CHANGE_UUID
  eng "Unable to parse the group_replication_view_change_uuid."

ER_GRP_RPL_FAILED_TO_GENERATE_SIDNO_FOR_VIEW_CHANGE_UUID
  eng "Unable to generate sidno for group_replication_view_change_uuid."

ER_GRP_RPL_VIEW_CHANGE_UUID_PARSE_ERROR
  eng "Unable to parse the group_replication_view_change_uuid during the Certification module initialization."

ER_GRP_RPL_UPDATE_GRPGTID_VIEW_CHANGE_UUID_EXECUTED_ERROR
  eng "Error updating group_gtid_executed GTID set with view change uuid during the Certification module initialization."

ER_GRP_RPL_ADD_VIEW_CHANGE_UUID_TO_GRP_SID_MAP_ERROR
  eng "Unable to add the group_replication_view_change_uuid sidno in the group_gtid_sid_map during the Certification module initialization."

ER_GRP_RPL_DONOR_VIEW_CHANGE_UUID_TRANS_INFO_ERROR
  eng "Unable to handle the donor's view change uuid transaction information when initializing the conflict detection component. Possible out of memory error."

ER_WARN_GRP_RPL_VIEW_CHANGE_UUID_FAIL_GET_VARIABLE
  eng "Unable to retrieve group_replication_view_change_uuid during server checks on replication operations."

ER_WARN_ADUIT_LOG_MAX_SIZE_AND_PRUNE_SECONDS_LOG
  eng "Both audit_log_max_size and audit_log_prune_seconds are set to non-zero. audit_log_max_size takes precedence and audit_log_prune_seconds is ignored"

ER_WARN_ADUIT_LOG_MAX_SIZE_CLOSE_TO_ROTATE_ON_SIZE_LOG
  eng "audit_log_rotate_on_size is not granular enough for the value of audit_log_max_size supplied. Should be at least %d times smaller."

ER_PLUGIN_INVALID_TABLE_DEFINITION
  eng "Invalid table definition for '%s.%s'."

ER_AUTH_KERBEROS_LOGGER_GENERIC_MSG
  eng "%s"

ER_INSTALL_PLUGIN_CONFLICT_LOG
  eng "Cannot install the %.192s plugin when the %.192s plugin is installed."

ER_DEPRECATED_PERSISTED_VARIABLE_WITH_ALIAS
  eng "The variable %s has been renamed to %s, and the old name deprecated. Only the old name was found in the persisted variable file. Next time the file is saved, both names will be stored. Issue any SET PERSIST command to save the file, get rid of this warning, and prepare the persisted configuration for when the variable is removed in a future version."

ER_LOG_COMPONENT_FLUSH_FAILED
  eng "%d error logging component(s) failed to flush. For file-based logs this can happen when the path or permissions of the log-file have changed. Failure to flush filed-based logs may affect log-rotation."

ER_IB_MSG_REENCRYPTED_TABLESPACE_KEY
  eng "Tablespace key for %s has been re-encrypted using the latest InnoDB master key. However, we recommend that you rebuild the table for better security."

ER_IB_MSG_REENCRYPTED_GENERAL_TABLESPACE_KEY
  eng "Tablespace key for %s has been re-encrypted using the latest InnoDB master key. However, we recommend that you reencrypt the tablespace for better security."

ER_IB_ERR_PAGE_ARCH_DBLWR_INIT_FAILED
  eng "Page Archiver's doublewrite buffer initialisation failed. Page tracking is at risk of losing tracked information."

ER_IB_MSG_RECOVERY_NO_SPACE_IN_REDO_LOG__SKIP_IBUF_MERGES
  eng "There is not enough free space in the redo log during recovery to perform pending ibuf merges. Please retry starting MySQL with --innodb-force-recovery=4."

ER_IB_MSG_RECOVERY_NO_SPACE_IN_REDO_LOG__UNEXPECTED
  eng "There is not enough free space in the redo log during recovery, restore from backup (or retry with --innodb-force-recovery=6)."

ER_WARN_AUDIT_LOG_FORMAT_UNIX_TIMESTAMP_ONLY_WHEN_JSON_LOG
  eng "audit_log_format_unix_timestamp is applicable only when audit_log_format = JSON."

# This error is not supposed to be reported to the users. It is only
# meant for internal use to signal that a statement should be
# reprepared for the primary storage engine, without transformations.
# The error should be caught and handled by the server.
ER_PREPARE_FOR_PRIMARY_ENGINE
  eng "Retry the statement using the primary storage engine."

ER_IB_MSG_PAR_RSEG_INIT_COMPLETE_MSG
  eng "Parallel initialization of rseg complete"

ER_IB_MSG_PAR_RSEG_INIT_TIME_MSG
  eng "Time taken to initialize rseg using %u thread: %u ms."

ER_DDL_MSG_1
  eng "DDL failed to create a thread to load an index, fall back to single thread"

ER_MTR_MSG_1
  eng "Debug_check_no_latching failed, slot->type=%d"

ER_GRP_RPL_MYSQL_NETWORK_PROVIDER_CLIENT_ERROR_CONN_ERR
  eng "Failed to establish MySQL client connection in Group Replication. Error establishing connection. Please refer to the manual to make sure that you configured Group Replication properly to work with MySQL Protocol connections."

ER_GRP_RPL_MYSQL_NETWORK_PROVIDER_CLIENT_ERROR_COMMAND_ERR
  eng "Failed to establish MySQL client connection in Group Replication. Error sending connection delegation command. Please refer to the manual to make sure that you configured Group Replication properly to work with MySQL Protocol connections."

ER_GRP_RPL_FAILOVER_CONF_GET_EXCHANGEABLE_DATA
  eng "Unable to read the replication failover channels configuration during group membership change. Please check the tables 'mysql.replication_asynchronous_connection_failover', 'mysql.replication_asynchronous_connection_failover_managed' and 'mysql.replication_group_configuration_version'."

ER_GRP_RPL_FAILOVER_CONF_DEFAULT_CONFIGURATION
  eng "This member joined a group on which all members do not support replication failover channels integration on Group Replication, as such it did reset its replication failover channels configuration to the default one."

ER_GRP_RPL_FAILOVER_CONF_UNABLE_TO_SET_DEFAULT_CONFIGURATION
  eng "Unable to reset to replication failover channels default configuration on member join. Please check the tables 'mysql.replication_asynchronous_connection_failover', 'mysql.replication_asynchronous_connection_failover_managed' and 'mysql.replication_group_configuration_version'."

ER_GRP_RPL_FAILOVER_CONF_PARSE_ON_MEMBER_JOIN
  eng "Unable to parse the replication failover channels configuration sent by the group on member join."

ER_GRP_RPL_FAILOVER_CONF_CHANNEL_DOES_NOT_EXIST
  eng "Unable to set SOURCE_CONNECTION_AUTO_FAILOVER on a non-existent or misconfigured replication channel '%s', please create the channel and rejoin the server to the group."

ER_GRP_RPL_FAILOVER_REGISTER_MESSAGE_LISTENER_SERVICE
  eng "Unable to register the listener 'replication_asynchronous_connection_failover_configuration' to the service 'group_replication_message_service_recv'."

ER_GRP_RPL_FAILOVER_PRIMARY_WITHOUT_MAJORITY
  eng "This server is not able to reach a majority of members in the group. This server will skip the replication failover channels handling until this server is back to the group majority."

ER_GRP_RPL_FAILOVER_PRIMARY_BACK_TO_MAJORITY
  eng "This server is back to the group majority. Replication failover channels handling is resumed."

ER_RPL_INCREMENTING_MEMBER_ACTION_VERSION
  eng "Error incrementing member action configuration version for %s.%s table."

ER_GRP_RPL_REPLICA_THREAD_ERROR_ON_SECONDARY_MEMBER
  eng "The '%s' thread of channel '%s' will error out as this server is a group secondary."

ER_IB_MSG_CLONE_DDL_NTFN
  eng "Clone DDL Notification: %s"

ER_IB_MSG_CLONE_DDL_APPLY
  eng "Clone DDL APPLY: %s"

ER_IB_MSG_CLONE_DDL_INVALIDATE
  eng "Clone DDL Invalidate : %s"

ER_IB_MSG_UNDO_ENCRYPTION_INFO_LOADED
  eng "Encryption key is loaded for undo tablespace '%s'."

ER_IB_WRN_ENCRYPTION_INFO_SIZE_MISMATCH
  eng "Ignoring encryption INFO size in redo log: %zu, expected: %zu"

ER_INVALID_AUTHENTICATION_POLICY
  eng "Option --authentication-policy is set to an invalid value. Please check if the specified authentication plugins are valid."

ER_AUTHENTICATION_PLUGIN_REGISTRATION_FAILED
  eng "Signature verification failed during registration."

ER_AUTHENTICATION_PLUGIN_REGISTRATION_INSUFFICIENT_BUFFER
  eng "Buffer too small to hold registration challenge response."

ER_AUTHENTICATION_PLUGIN_AUTH_DATA_CORRUPT
  eng "FIDO device authenticator data corrupt."

ER_AUTHENTICATION_PLUGIN_SIGNATURE_CORRUPT
  eng "FIDO device signature corrupt."

ER_AUTHENTICATION_PLUGIN_VERIFY_SIGNATURE_FAILED
  eng "Signature verification failed during authentication."

ER_AUTHENTICATION_PLUGIN_OOM
  eng "Out of memory."

ER_AUTHENTICATION_PLUGIN_LOG
  eng "Can't initialize logging service".

ER_WARN_REPLICA_GTID_ONLY_AND_GTID_MODE_NOT_ON
  eng "Replication channel '%.192s' is configured with GTID_ONLY=1, which is invalid when GTID_MODE <> ON. If you intend to disable GTIDs in the replication topology, change GTID_ONLY to 0."

ER_WARN_L_DISABLE_GTID_ONLY_WITH_SOURCE_AUTO_POS_INVALID_POS
  eng "The replication positions relative to the source may be out-of-date on channel '%.192s', due to the use of GTID_ONLY=1. The out-of-date positions can still be used in some cases so, in order to update them, we suggest that you start the replication to receive and apply at least one transaction, which will set the positions to valid values."

ER_RPL_CANNOT_OPEN_RELAY_LOG
  eng "Could not open relay log: %s"

ER_AUTHENTICATION_OCI_PLUGIN_NOT_INITIALIZED
  eng "Authentication plugin not initialized."

ER_AUTHENTICATION_OCI_PRIVATE_KEY_ERROR
  eng "Cannot use the generated private key file."

ER_AUTHENTICATION_OCI_DOWNLOAD_PUBLIC_KEY
  eng "Unavailable public key with fingerprint %s for user %s in tenancy %s ."

ER_AUTHENTICATION_OCI_IMDS
  eng "Cannot obtain the OCI configuration from the IMDS service."

ER_AUTHENTICATION_OCI_IAM
  eng "Cannot initialize the IAM service."

ER_AUTHENTICATION_OCI_INVALID_AUTHENTICATION_STRING
  eng "Invalid authentication string details for user: `%s`@`%s`."

ER_AUTHENTICATION_OCI_NO_MATCHING_GROUPS
  eng "None of the groups returned by IAM matches any of the entries from authentication string."

ER_AUTHENTICATION_OCI_NO_GROUPS_FOUND
  eng "User is not part of any groups. However, account is configured to use group mapping."

ER_AUTHENTICATION_OCI_NONCE
  eng "Received OpenSSL error: %s while authenticating user %s with fingerprint %s in tenancy %s ."

ER_HEALTH_WARNING_MEMORY_USAGE_LEVEL_1
  eng "%s: Warning Level 1 (%llu MiB): available=%llu MiB, total=%llu MiB, used=%.2f%%, mysqld=%llu MiB"

ER_HEALTH_WARNING_MEMORY_USAGE_LEVEL_2
  eng "%s: Warning Level 2 (%llu MiB): available=%llu MiB, total=%llu MiB, used=%.2f%%, mysqld=%llu MiB"

ER_HEALTH_WARNING_MEMORY_USAGE_LEVEL_3
  eng "%s: Warning Level 3 (%llu MiB): available=%llu MiB, total=%llu MiB, used=%.2f%%, mysqld=%llu MiB"

ER_GRP_RPL_SET_SINGLE_CONSENSUS_LEADER
  eng "The member %s:%u, with UUID: %s, was set as the single preferred consensus leader."

ER_GRP_RPL_ERROR_SET_SINGLE_CONSENSUS_LEADER
  eng "Something went wrong trying to set the member %s:%u, with UUID: %s, as the single preferred consensus leader. Please query the performance_schema.replication_group_communication_information table to see whether the operation took effect, i.e. whether the preferred consensus leader matches the current primary. If not, consider electing a different primary to try again. Please check the error log and GCS_DEBUG_TRACE for more information that may help understanding what went wrong."

ER_GRP_RPL_SET_MULTI_CONSENSUS_LEADER
  eng "All members were set as consensus leaders."

ER_GRP_RPL_ERROR_SET_MULTI_CONSENSUS_LEADER
  eng "Something went wrong trying to set all members as consensus leaders. Please query the performance_schema.replication_group_communication_information table to see whether the operation took effect, i.e. whether the consensus leaders match all members. If not, consider resetting the group communication protocol to a version < 8.0.22, or switch to single-primary mode and back again to multi-primary mode, to try again. Please check the error log and GCS_DEBUG_TRACE for more information that may help understanding what went wrong."

ER_GRP_RPL_PAXOS_SINGLE_LEADER_DIFF_FROM_GRP
  eng "This member is configured with a group_replication_paxos_single_leader option value of '%d' that is different from the group's value ('%d'). This member will now exit the group."

ER_MFA_USER_ATTRIBUTES_CORRUPT
  eng "Invalid and/or corrupted multi factor authentication methods in User_attributes column in mysql.user table. \"%s\"."

ER_MFA_PLUGIN_NOT_LOADED
  eng "Plugin \'%-.192s\' is not loaded; Ignoring user"

ER_WARN_DEPRECATED_CHARSET_OPTION
  eng "%s: The character set %s is deprecated and will be removed in a future release. Please consider using %s instead."

ER_WARN_DEPRECATED_COLLATION_OPTION
  eng "%s: '%-.64s' is a collation of the deprecated character set %s. Please consider using %s with an appropriate collation instead."

ER_REGEXP_MISSING_ICU_DATADIR
  eng "Missing data directory for ICU regular expressions: %s."

ER_IB_WARN_MANY_NON_LRU_FILES_OPENED
  eng "More than 90%% of files opened out of the innodb_open_files limit are files that are not easy to close. The performance of system may degrade. Consider increasing value of the innodb_open_files system variable. There are %zu such files opened out of the total limit for all files opened of %zu."

ER_IB_MSG_TRYING_TO_OPEN_FILE_FOR_LONG_TIME
  eng "Trying to open a file for %lld seconds. Configuration only allows for %zu open files. Consider setting innobase_open_files higher."

ER_GLOBAL_CONN_LIMIT
  eng "Connection closed. Global connection memory limit %llu bytes exceeded. Consumed %llu bytes."

ER_CONN_LIMIT
  eng "Connection closed. Connection memory limit %llu bytes exceeded. Consumed %llu bytes."

ER_WARN_AUDIT_LOG_DISABLED
  eng "Audit Log is disabled. Enable it with audit_log_disable = false."

ER_INVALID_TLS_VERSION
  eng "Option --tls-version or --admin-tls-version is set to an invalid value %s."

ER_RPL_RELAY_LOG_RECOVERY_GTID_ONLY
  eng "Relay log recovery on channel with GTID_ONLY=1. The channel will switch to a new relay log and the GTID protocol will be used to replicate unapplied transactions."

ER_KEYRING_OKV_STANDBY_SERVER_COUNT_EXCEEDED
  eng "Number of STANDBY_SERVER values exceeded maximum limit of 64."

ER_WARN_MIGRATION_EMPTY_SOURCE_KEYRING
  eng "Source keyring does not have any keys to migrate."

ER_WARN_CANNOT_PERSIST_SENSITIVE_VARIABLES
  eng "Cannot persist SENSITIVE system variables because keyring component support is unavailable and persist_sensitive_variables_in_plaintext is set to OFF. Please make sure that keyring services are active and required keys are available."

ER_CANNOT_INTERPRET_PERSISTED_SENSITIVE_VARIABLES
  eng "Cannot interpret persisted SENSITIVE system variables. Please make sure that keyring services are active and required keys are available."

ER_PERSISTED_VARIABLES_KEYRING_SUPPORT_REQUIRED
  eng "Keyring has to be loaded through manifest file in order to support secure storage for persisted variables"

ER_PERSISTED_VARIABLES_MASTER_KEY_NOT_FOUND
  eng "Could not find master key %s in keyring"

ER_PERSISTED_VARIABLES_MASTER_KEY_CANNOT_BE_GENERATED
  eng "A new master key %s could not be generated"

ER_PERSISTED_VARIABLES_ENCRYPTION_FAILED
  eng "Failed to encrypt %s using %s"

ER_PERSISTED_VARIABLES_DECRYPTION_FAILED
  eng "Failed to decrypt %s using %s"

ER_PERSISTED_VARIABLES_LACK_KEYRING_SUPPORT
  eng "Persisting SENSITIVE variables in encrypted form requires keyring component loaded through manifest file."

ER_MY_MALLOC_USING_JEMALLOC
  eng "Using jemalloc.dll for my_malloc and ut::malloc etc."

ER_MY_MALLOC_USING_STD_MALLOC
  eng "%s."

ER_MY_MALLOC_LOADLIBRARY_FAILED
  eng "%s."

ER_MY_MALLOC_GETPROCADDRESS_FAILED
  eng "%s."

ER_ACCOUNT_WITH_EXPIRED_PASSWORD
  eng "Password for the account '%-.48s'@'%-.64s' has expired. To log in, either change it using a client that supports expired passwords or send the change request to an administrator."

ER_THREAD_POOL_PLUGIN_STARTED
  eng "Thread pool plugin started successfully with parameters: %s"

ER_THREAD_POOL_DEDICATED_LISTENERS_INVALID
  eng "thread_pool_dedicated_listeners cannot be set unless thread_pool_max_transactions_limit > 0"

ER_IB_DBLWR_BYTES_INFO
  eng "%s"

ER_IB_RDBLWR_BYTES_INFO
  eng "%s"

ER_IB_MSG_LOG_FILE_IS_EMPTY
  eng "The redo log file %s is empty, which indicates it was not generated by InnoDB or become corrupted. Please restore the correct file or try recovering without the redo files, in read-only mode, by providing --innodb-force-recovery=6."

ER_IB_MSG_LOG_FILE_TOO_SMALL
  eng "The redo log file %s is smaller than %llu bytes, which indicates it was not generated by InnoDB or become corrupted. Please restore the correct file."

ER_IB_MSG_LOG_FILE_TOO_BIG
  eng "The redo log file %s is larger than %llu bytes, which indicates it was not generated by InnoDB or become corrupted. Please restore the correct file."

ER_IB_MSG_LOG_FILE_HEADER_READ_FAILED
  eng "Failed to read header of the redo log file %s"

ER_IB_MSG_LOG_INIT_DIR_NOT_EMPTY_WONT_INITIALIZE
  eng "--initialize specified but the redo log directory %s has redo log files inside. Aborting."

ER_IB_MSG_LOG_INIT_DIR_LIST_FAILED
  eng "Failed to list redo log files in the redo log directory %s"

ER_IB_MSG_LOG_INIT_DIR_MISSING_SUBDIR
  eng "Neither found %s subdirectory, nor %s* files in %s"

ER_IB_MSG_LOG_FILES_CREATED_BY_CLONE_AND_READ_ONLY_MODE
  eng "Cannot restore cloned data directory, InnoDB running in read-only mode!"

ER_IB_MSG_LOG_WRITER_WRITE_FAILED
  eng "Error %d encountered when writing to the redo log file: %s."

ER_IB_MSG_LOG_WRITER_WAIT_ON_NEW_LOG_FILE
  eng "Redo log writer is waiting for a new redo log file. Consider increasing innodb_redo_log_capacity."

ER_IB_MSG_RECOVERY_CHECKPOINT_OUTSIDE_LOG_FILE
  eng "Found checkpoint LSN %llu in a redo log file %s, but the file represents range of LSN values [%llu, %llu), so the file is corrupted."

ER_IB_MSG_LOG_WRITER_ENTERED_EXTRA_MARGIN
  eng "Redo log is running out of free space, pausing user threads... Consider increasing innodb_redo_log_capacity."

ER_IB_MSG_LOG_WRITER_EXITED_EXTRA_MARGIN
  eng "Redo log reclaimed some free space, resuming user threads."

ER_IB_MSG_LOG_PARAMS_FILE_SIZE_UNUSED
  eng "Ignored deprecated configuration parameter innodb_log_file_size. Used innodb_redo_log_capacity instead."

ER_IB_MSG_LOG_PARAMS_N_FILES_UNUSED
  eng "Ignored deprecated configuration parameter innodb_log_files_in_group. Used innodb_redo_log_capacity instead."

ER_IB_MSG_LOG_UPGRADE_FORCED_RECV
  eng "Cannot upgrade format (v%lu) of redo log files when innodb-force-recovery > 0."

ER_IB_MSG_LOG_UPGRADE_IN_READ_ONLY_MODE
  eng "Cannot upgrade format (v%lu) of redo log files in read-only mode (--innodb-read-only)."

ER_IB_MSG_LOG_UPGRADE_CLONED_DB
  eng "Cannot upgrade format (v%lu) of redo log files on cloned data directory. Please use an older version of MySQL - recover and shutdown (with innodb-fast-shutdown < 2)."

ER_IB_MSG_LOG_UPGRADE_UNINITIALIZED_FILES
  eng "Cannot upgrade format (v%lu) of redo log files because they are marked as uninitialized. Please use an older version of MySQL - recover and shutdown (with innodb-fast-shutdown < 2)."

ER_IB_MSG_LOG_UPGRADE_CORRUPTION__UNEXPECTED
  eng "Cannot upgrade format (v%lu) of redo log files when the redo log is corrupted. Please use an older version of MySQL - recover and shutdown (with innodb-fast-shutdown < 2)."

OBSOLETE_ER_IB_MSG_LOG_UPGRADE_NON_PERSISTED_DD_METADATA
  eng "Cannot upgrade format (v%lu) of redo log files when there is non-persisted DD metadata in redo. Please use an older version of MySQL - recover and shutdown (with innodb-fast-shutdown < 2)."

OBSOLETE_ER_IB_MSG_LOG_UPGRADE_FLUSH_FAILED__UNEXPECTED
  eng "Cannot upgrade format (v%lu) of redo log files, because InnoDB failed to reach state in which redo log is logically empty. Please use an older version of MySQL - recover and shutdown (with innodb-fast-shutdown < 2)."

OBSOLETE_ER_IB_MSG_LOG_FILES_RESIZE_ON_START_FAILED__UNEXPECTED
  eng "Failed to resize the redo log synchronously, because InnoDB failed to reach state in which redo log is logically empty. Please use an older version of MySQL - recover and shutdown (with innodb-fast-shutdown < 2)."

ER_IB_MSG_LOG_FILE_FOREIGN_UUID
  eng "The redo log file %s comes from other data directory than redo log file %s."

ER_IB_MSG_LOG_FILE_INVALID_START_LSN
  eng "The redo log file %s has invalid start_lsn %llu."

ER_IB_MSG_LOG_FILE_INVALID_LSN_RANGES
  eng "The redo log file %s has start_lsn %llu but expected %llu (end_lsn of the previous redo log file)."

ER_IB_MSG_LOG_FILE_MISSING_FOR_ID
  eng "Missing redo log file %s (with start_lsn = %llu)."

ER_IB_MSG_LOG_CHECKPOINT_FOUND
  eng "The latest found checkpoint is at lsn = %llu in redo log file %s."

ER_IB_MSG_LOG_FILES_CAPACITY_CHANGED
  eng "User has set innodb_redo_log_capacity to %lluM."

ER_IB_MSG_LOG_FILES_RESIZE_REQUESTED
  eng "Redo log has been requested to resize from %lluM to %lluM."

ER_IB_MSG_LOG_FILES_RESIZE_CANCELLED
  eng "Redo log resize has been cancelled."

ER_IB_MSG_LOG_FILES_RESIZE_FINISHED
  eng "Redo log has been resized to %lluM."

ER_IB_MSG_LOG_FILES_UPGRADE
  eng "Upgrading redo log: %lluM, LSN=%llu."

ER_IB_MSG_LOG_FILE_MARK_CURRENT_AS_INCOMPLETE
  eng "Marked the current redo log file %s as incomplete."

ER_IB_MSG_LOG_FILE_REMOVE_FAILED
  eng "Failed to remove redo log file %s."

ER_IB_MSG_LOG_FILE_RENAME_ON_CREATE_FAILED
  eng "Failed to rename %s when creating redo log file %s (error: %d)"

ER_IB_MSG_LOG_FILES_CREATED_BY_UNKNOWN_CREATOR
  eng "Redo log files created by unknown creator %s."

ER_IB_MSG_LOG_FILES_FOUND_MISSING
  eng "Found existing redo log files, but at least one is missing. It is unknown if recovery could reach physically consistent state. Please consider restoring from backup or providing --innodb-force-recovery > 0."

ER_IB_MSG_LOG_FILE_FORMAT_TOO_NEW
  eng "Found redo log file %s which has format (v%lu) and is stored outside #innodb_redo."

ER_IB_MSG_LOG_FILE_FORMAT_TOO_OLD
  eng "Found redo log file %s which has format (v%lu) and is stored inside #innodb_redo."

ER_IB_MSG_LOG_FILE_DIFFERENT_FORMATS
  eng "Found redo log files with different formats: %s has format v%lu, %s has format v%lu."

ER_IB_MSG_LOG_PRE_8_0_30_MISSING_FILE0
  eng "Missing ib_logfile0 in the directory %s."

ER_IB_MSG_LOG_PFS_ACQUIRE_SERVICES_FAILED
  eng "Failed to initialize services required to handle redo log PFS tables."

ER_IB_MSG_LOG_PFS_CREATE_TABLES_FAILED
  eng "Failed to create redo log PFS tables."

ER_IB_MSG_LOG_FILE_TRUNCATE
  eng "Truncating redo log file %s..."

ER_IB_MSG_LOG_FILE_UNUSED_RESIZE_FAILED
  eng "Failed to resize unused redo log file %s to %llu MB (%s)."

ER_IB_MSG_LOG_FILE_UNUSED_REMOVE_FAILED
  eng "Failed to remove unused redo log file %s."

ER_IB_MSG_LOG_FILE_UNUSED_RENAME_FAILED
  eng "Failed to rename unused redo log file %s to %s."

ER_IB_MSG_LOG_FILE_UNUSED_MARK_AS_IN_USE_FAILED
  eng "Failed to mark unused redo log file %s as in use (by renaming to %s)."

ER_IB_MSG_LOG_FILE_MARK_AS_UNUSED_FAILED
  eng "Failed to mark redo log file %s as unused (by renaming to %s)."

ER_IB_MSG_LOG_PARAMS_DEDICATED_SERVER_IGNORED
  eng "Option innodb_dedicated_server is ignored for innodb_redo_log_capacity, because innodb_redo_log_capacity, innodb_log_file_size or innodb_log_files_in_group is specified explicitly. Redo log capacity: %lluM."

ER_IB_MSG_LOG_PARAMS_LEGACY_USAGE
  eng "Deprecated configuration parameters innodb_log_file_size and/or innodb_log_files_in_group have been used to compute innodb_redo_log_capacity=%llu. Please use innodb_redo_log_capacity instead."

ER_GRP_RPL_FAILED_TO_LOG_VIEW_CHANGE
  eng "This member was unable to log the View_change_log_event into the binary log, hence it will leave the group. Please check that there is available disk space and add the member back to the group."

ER_BINLOG_CRASH_RECOVERY_MALFORMED_LOG
  eng "Found invalid event sequence while recovering from binary log file '%s', between positions %llu and %llu: %s. The recovery process was stopped early and no transaction was recovered. Side effects may be transactions in an inconsistent state between the binary log and the storage engines, or transactions kept by storage engines in a prepared state (possibly holding locks). Either fix the issues with the binary log or, to release possibly acquired locks, disable the binary log during server recovery. Note that disabling the binary log may lead to loss of transactions that were already acknowledged as successful to client connections and may have been replicated to other servers in the topology."

ER_BINLOG_CRASH_RECOVERY_ERROR_RETURNED_SE
  eng "Storage engines failed to recover one or more transactions. The recovery process was stopped early, check previous messages for the details on failed transactions. Side effects may be transactions in an inconsistent state between the binary log and the storage engines, or transactions kept by storage engines in a prepared state (possibly holding locks). Either fix the issues with the storage engine (out-of-memory, no disk space, etc) or, to release possibly acquired locks held by XA transactions, disable the binary log during server recovery and check consistency between storage engines and binary log files."

ER_BINLOG_CRASH_RECOVERY_ENGINE_RESULTS
  eng "Crash recovery finished in %s engine. %s"

ER_BINLOG_CRASH_RECOVERY_COMMIT_FAILED
  eng "Failed to commit %s in %s, with failure code %s."

ER_BINLOG_CRASH_RECOVERY_ROLLBACK_FAILED
  eng "Failed to rollback %s in %s, with failure code %s."

ER_BINLOG_CRASH_RECOVERY_PREPARE_FAILED
  eng "Failed to prepare %s in %s, with failure code %s."
ER_COMPONENT_EE_SYS_VAR_REGISTRATION_FAILURE
  eng "Cannot register variable '%s'. Please check if it is not already registered by another component."

ER_COMPONENT_EE_SYS_VAR_DEREGISTRATION_FAILURE
  eng "Cannot unregister variable '%s'. Please check if it was registered properly in the first place."

ER_COMPONENT_EE_FUNCTION_REGISTRATION_FAILURE
  eng "Cannot register function '%s'. Please check if it is not already registered."

ER_COMPONENT_EE_FUNCTION_DEREGISTRATION_FAILURE
  eng "Cannot unregister function '%s'. Please check if it was registered properly in the first place."

ER_COMPONENT_EE_FUNCTION_INVALID_ARGUMENTS
  eng "Invalid arguments to function '%s'. Expected values: %s."

ER_COMPONENT_EE_FUNCTION_INVALID_ALGORITHM
  eng "Invalid algorithm value '%.20s' in function %s."

ER_COMPONENT_EE_FUNCTION_KEY_LENGTH_OUT_OF_RANGE
  eng "Invalid key length '%d' for function '%s' with algorithm '%.20s'. Please provide a value between [%d, %d]."

ER_COMPONENT_EE_FUNCTION_PRIVATE_KEY_GENERATION_FAILURE
  eng "Failed to generate private key of length '%d' with algorithm '%.20s' in function '%s'. More details about the error would have been logged before this message."

ER_COMPONENT_EE_FUNCTION_PUBLIC_KEY_GENERATION_FAILURE
  eng "Failed to generate public key with algorithm '%.20s' for given private key in function '%s'. More details about the error would have been logged before this message."

ER_COMPONENT_EE_DATA_LENGTH_OUT_OF_RAGE
  eng "Invalid data length '%d' (in bytes) for function '%s' with algorithm '%.20s'. The maximum support data length for given private key is %d (in bytes)."

ER_COMPONENT_EE_DATA_ENCRYPTION_ERROR
  eng "Could not encrypt data in function '%s' using algorithm '%.20s'. Data length was '%d' bytes. More details about the error would have been logged before this message."

ER_COMPONENT_EE_DATA_DECRYPTION_ERROR
  eng "Could not decrypt data in function '%s' using algorithm '%.20s'. Data length was '%d' bytes. More details about the error would have been logged before this message."

ER_COMPONENT_EE_DATA_SIGN_ERROR
  eng "Could not sign data in function '%s' using algorithm '%.20s' and digest type '%.20s'. More details about the error would have logged before this message."

ER_COMPONENT_EE_OPENSSL_ERROR
  eng "Received OpenSSL error in function '%s' for algorithm '%s': '%s'"

ER_COMPONENT_EE_INSUFFICIENT_LENGTH
  eng "In function '%s' with algorithm '%s': insufficient output buffer length '%zu'. Required length '%zu'."

ER_SYSTEMD_NOTIFY_DEBUG
  eng "%s%s"

ER_TMP_SESSION_FOR_VAR
  eng "Setting session values for system variables only makes sense in a user session (failed to set '%.256s')."

ER_BUILD_ID
  eng "BuildID[sha1]=%s"

ER_THREAD_POOL_CANNOT_REGISTER_DYNAMIC_PRIVILEGE
  eng "Failed to register dynamic privilege %s."

ER_IB_MSG_LOG_WRITER_WAIT_ON_CONSUMER
  eng "Redo log writer is waiting for %s redo log consumer which is currently reading LSN=%llu preventing reclamation of subsequent portion of the redo log. Consider increasing innodb_redo_log_capacity."

ER_CONDITIONAL_DEBUG
  eng "%s"

ER_IB_MSG_PARSE_OLD_REDO_INDEX_VERSION
  eng "Recovery: Generating index information for INSTANT DDL Table in 8.0.29 format"

OBSOLETE_ER_RES_GRP_FAILED_TO_SWITCH_RESOURCE_GROUP
  eng "Failed to switch resource group. %s".

OBSOLETE_ER_RES_GRP_SWITCH_FAILED_COULD_NOT_ACQUIRE_GLOBAL_LOCK
  eng "Failed to switch resource group. Could not acquire resource groups global lock."

OBSOLETE_ER_RES_GRP_SWITCH_FAILED_COULD_NOT_ACQUIRE_LOCK
  eng "Failed to switch resource group. Could not acquire lock on resource group %s."

OBSOLETE_ER_RES_GRP_SWITCH_FAILED_UNABLE_TO_APPLY_RES_GRP
  eng "Failed to switch resource group. Unable to apply resource group controller %s."

ER_IB_MSG_CLEAR_INSTANT_DROP_COLUMN_METADATA
  eng "Failed to clear instant drop column metadata for table %s"

ER_COMPONENT_KEYRING_OCI_OPEN_KEY_FILE
  eng "Cannot open signing key file %s."

ER_COMPONENT_KEYRING_OCI_CREATE_PRIVATE_KEY
  eng "Out of memory! Cannot create private key."

ER_COMPONENT_KEYRING_OCI_READ_KEY_FILE
  eng "Cannot read signing key file %s."

ER_NOTE_COMPONENT_KEYRING_OCI_MISSING_NAME_OR_TYPE
  eng "Incomplete key: missing Name/Type for the Key: %s."

ER_WARN_COMPONENT_KEYRING_OCI_DUPLICATE_KEY
  eng "Duplicate key found in keyring with Name: %s and Owner: %s."

ER_KEYRING_OCI_PARSE_JSON
  eng "Error parsing JSON response %s."

ER_KEYRING_OCI_INVALID_JSON
  eng "Invalid JSON response!"

ER_KEYRING_OCI_HTTP_REQUEST
  eng "HTTP request failed with error: '%s'"

ER_THREAD_POOL_SYSVAR_CHANGE
  eng "Variable thread_pool.%s was updated: %s"

ER_STACK_BACKTRACE
  eng "%s"

ER_IB_MSG_BUF_POOL_RESIZE_COMPLETE_CUR_CODE
  eng "Status code %u: Completed"

ER_IB_MSG_BUF_POOL_RESIZE_PROGRESS_UPDATE
  eng "Status code %u: %u%% complete"

ER_IB_MSG_BUF_POOL_RESIZE_CODE_STATUS
  eng "Status code %u: %s"

ER_THREAD_POOL_QUERY_THREADS_PER_GROUP_INVALID
  eng "Invalid value set to thread_pool_query_threads_per_group. Valid value range is %u - %u."

ER_THREAD_POOL_QUERY_THRS_PER_GRP_EXCEEDS_TXN_THR_LIMIT
  eng "Query threads count(%u) exceeds transaction threads limit(%u) per group. Please use query threads count per group smaller or equal to max transaction threads limit per group"

ER_IB_MSG_INVALID_PAGE_TYPE
  eng "Found page type mismatch. Expected %u, found %u, in page: space_id=%lu page_no= %lu"

ER_IB_PARALLEL_READER_WORKER_INFO
  eng "preader: thread_id=%zu, n_threads=%zu, n_ctx=%zu, one_range_per_thread=%s, n_index=%zu, index_list=%s, err=%zu"

ER_IB_BULK_LOAD_SUBTREE_INFO
  eng "bulkload: space_id=%zu, table=%s, index=%s, height=%zu, n_extents=%zu, n_pages=%zu"

ER_IB_BULK_FLUSHER_INFO
  eng "bulkflusher: sleep_count=%zu, sleep_duration=%zu milliseconds, total_sleep=%zu milliseconds, pages_flushed=%zu"

ER_IB_BUFFER_POOL_OVERUSE
  eng "%s: Over 67 percent of the buffer pool (curr_size=%zu MB) is occupied by lock heaps or the adaptive hash index or BUF_BLOCK_MEMORY pages. Check that your transactions do not set too many row locks. Maybe you should make the buffer pool bigger?. Starting the InnoDB Monitor to print diagnostics."

ER_IB_BUFFER_POOL_FULL
  eng "%s: Over 95 percent of the buffer pool (curr_size=%zu MB) is occupied by lock heaps or the adaptive hash index or BUF_BLOCK_MEMORY pages. Check that your transactions do not set too many row locks. Maybe you should make the buffer pool bigger?. We intentionally generate a seg fault to print a stack trace on Linux!";

ER_IB_DUPLICATE_KEY
  eng "%s: table=%s, index=%s, n_uniq=%zu, n_fields=%zu, lhs=(%s), rhs=(%s)"

ER_REPLICATION_INCOMPATIBLE_TABLE_WITH_GIPK
  eng "Failed to apply row event with %d columns, originating from a server of version %s on table '%-.192s.%-.192s', which has %d columns, one of which is a generated implicit primary key. Replication is unsupported when the source server is older than 8.0.30, the replica table has a generated implicit primary key, and there is a difference in column count, not counting the replica's generated implicit primary key. Align the table schemas on source and replica, and restart replication."

ER_BULK_EXECUTOR_INFO
  eng "Bulk executor: %s"

ER_BULK_LOADER_INFO
  eng "Bulk loader: %s"

ER_BULK_LOADER_FILE_CONTAINS_LESS_LINES_THAN_IGNORE_CLAUSE_LOG
  eng "The first file being loaded contained less lines than the ignore clause"

ER_BULK_READER_INFO
  eng "Bulk reader: %s"

ER_BULK_READER_LIBCURL_INIT_FAILED_LOG
  eng "Bulk reader failed to initialize libcurl"

ER_BULK_READER_LIBCURL_ERROR_LOG
  eng "Bulk reader got libcurl error: %s"

ER_BULK_READER_SERVER_ERROR_LOG
  eng "Bulk reader got error response from server: %ld"

ER_BULK_READER_COMMUNICATION_ERROR_LOG
  eng "Bulk reader got error in communication with source server, check the error log for additional details"

ER_BULK_PARSER_MISSING_ENCLOSED_BY_LOG
  eng "Missing ENCLOSED BY character at row %ld in file %s. Add OPTIONALLY to the ENCLOSED BY clause to allow this input."

ER_BULK_PARSER_ROW_BUFFER_MAX_TOTAL_COLS_EXCEEDED_LOG
  eng "The number of input columns that need to be buffered for parsing exceeded predefined buffer max size for file '%s'."

ER_BULK_PARSER_COPY_BUFFER_SIZE_EXCEEDED_LOG
  eng "The column data that needed to be copied due to escaped characters exceeded the size of the internal copy buffer for file '%s'."

ER_BULK_PARSER_UNEXPECTED_END_OF_INPUT_LOG
  eng "Unexpected end of input found at row %ld in file '%s'. Data for some columns is missing."

ER_BULK_PARSER_UNEXPECTED_ROW_TERMINATOR_LOG
  eng "Unexpected row terminator found at row %ld in file '%s'. Data for some columns is missing."

ER_BULK_PARSER_UNEXPECTED_CHAR_AFTER_ENDING_ENCLOSED_BY_LOG
  eng "Unexpected characters after ending ENCLOSED BY character found at row %ld in file '%s'."

ER_BULK_PARSER_UNEXPECTED_CHAR_AFTER_NULL_ESCAPE_LOG
  eng "Unexpected characters after NULL escape (\N) found at row %ld in file '%s'."

ER_BULK_PARSER_UNEXPECTED_CHAR_AFTER_COLUMN_TERMINATOR_LOG
  eng "Unexpected characters after column terminator found at row %ld in file '%s'."

ER_BULK_PARSER_INCOMPLETE_ESCAPE_SEQUENCE_LOG
  eng "Unexpected end of input found at row %ld in file '%s' resulting in incomplete escape sequence."

ER_LOAD_BULK_DATA_WRONG_VALUE_FOR_FIELD_LOG
  eng "Incorrect %-.32s value: '%-.128s' for column '%-.192s' at row %ld in file '%-.192s'"

ER_LOAD_BULK_DATA_WARN_NULL_TO_NOTNULL_LOG
  eng "NULL supplied to NOT NULL column '%s' at row %ld in file '%-.192s'"

ER_IB_BULK_LOAD_THREAD_FAIL
   eng "%s: LOAD BULK DATA thread failure (err=%lu), table=%s, index=%s"

ER_IB_BULK_LOAD_MERGE_FAIL
   eng "%s: Failed to merge sub-trees in LOAD BULK DATA, table=%s, index=%s, details=%s"

ER_IB_LOAD_BULK_CONCURRENCY_REDUCED
   eng "LOAD BULK DATA: Buffer pool size is %zu. Reducing concurrency from %zu to %zu. table=%s."

ER_PLUGIN_EXCEPTION_OPERATION_FAILED
   eng "C++ Exception caught while %s the %s plugin: [%s]"

ER_REQUIRE_TABLE_PRIMARY_KEY_CHECK_GENERATE_WITH_GR_IN_REPO
   eng "Replication configuration appears to be corrupted. On Group Replication channel '%s', setting REQUIRE_TABLE_PRIMARY_KEY_CHECK to 'GENERATE' is not allowed. Run RESET REPLICA ALL to reset it."

ER_CHECK_TABLE_INSTANT_VERSION_BIT_SET
   eng "Record has both instant and version bit set."

ER_GRP_RPL_PAXOS_SINGLE_LEADER_DIFF_FROM_OLD_GRP
  eng "This member is configured with a group_replication_paxos_single_leader option value of 1 and it is trying to join a group with Communication Protocol Version below 8.0.27. In order to join this group, group_replication_paxos_single_leader value must be configured to the value 0. This member will now exit the group."

ER_IB_WRN_IGNORE_REDO_LOG_CAPACITY
  eng "Ignored the innodb-redo-log-capacity option in the Innodb read-only mode. Server is using active redo log files."

ER_IB_PRIMARY_KEY_IS_INSTANT
  eng "Unexpected INSTANTLY Added / Dropped column: '%s' at position %lu for Table '%s', Index '%s' while getting Primary Key for row logging"

ER_THREAD_POOL_IDLE_CONNECTION_CLOSED
   eng "%s"

ER_IB_HIDDEN_NAME_CONFLICT
   eng "Column name %s and internally generated INSTANT DROP column name %s is causing a conflict."

ER_IB_DICT_INVALID_COLUMN_POSITION
   eng "Field number: %llu too large, Total fields in Record: %zu."

ER_IB_DICT_LOG_TABLE_INFO
   eng "%s"

ER_RPL_ASYNC_NEXT_FAILOVER_CHANNEL_SELECTED
  eng "The connection has timed out after %lu retries connecting to '%s@%s:%d'%s, and therefore the MySQL server is going to attempt an asynchronous replication connection failover, to '%s@%s:%d'"

ER_RPL_REPLICA_SOURCE_UUID_HAS_NOT_CHANGED
  eng "The Replica which was connected to source \'%s:%d\', is now connected to new source \'%s:%d\', but still has the same server_uuid %s."

ER_RPL_REPLICA_SOURCE_UUID_HAS_CHANGED_HOST_PORT_UNCHANGED
  eng "The server_uuid for source server \'%s:%d\' has changed from %s to %s. This should not happen unless you have changed it manually."

ER_RPL_REPLICA_SOURCE_UUID_HOST_PORT_HAS_CHANGED
  eng "The source server has changed from \'%s:%d\' with server_uuid %s, to \'%s:%d\' with server_uuid %s."

ER_RPL_REPLICA_CONNECTED_TO_SOURCE_RPL_STARTED_FILE_BASED
  eng "Replica receiver thread%s: connected to source \'%s@%s:%d\' with server_uuid=%s, server_id=%d. Starting replication from file '%s', position '%s'."

ER_RPL_REPLICA_CONNECTED_TO_SOURCE_RPL_STARTED_GTID_BASED
  eng "Replica receiver thread%s: connected to source \'%s@%s:%d\' with server_uuid=%s, server_id=%d. Starting GTID-based replication."

ER_IB_INDEX_LOADER_DONE
   eng "Loader::build_all(): Completed building %zu indexes for old_table=%s, new_table=%s, err=%zu."

ER_IB_INDEX_BUILDER_DONE
   eng "Builder::finish(): Completed building index=%s of table=%s, err=%zu."

ER_WARN_DEPRECATED_USER_DEFINED_COLLATIONS_OPTION
   eng "%s: '%s' is a user defined collation. User defined collations are deprecated and will be removed in a future release. Consider using a compiled collation instead."

ER_IB_INDEX_BUILDER_INIT
   eng "Builder::init(): Initialize for building index=%s of table=%s, n_threads=%zu, sort buffer size=%zu bytes, i/o buffer size=%zu bytes."

ER_IB_SELECT_COUNT_STAR
   eng "SELECT COUNT(*) FROM table=%s, n_threads=%zu, n_partitions=%zu."

ER_IB_INDEX_LOG_VERSION_MISMATCH
   eng "Index log version %u did not match. Max index version is %u. Recovery can't continue. Please make sure server is not starting up with the datadir generated in future version."

ER_WARN_COMPONENTS_INFRASTRUCTURE_MANIFEST_MULTIPLE_KEYRING
   eng "Multiple keyring component URNs '%s' found in manifest file '%s'. Only one keyring component can be loaded at a time."

ER_GRP_RPL_HAS_STARTED
  eng "Plugin 'group_replication' has been started."

ER_CHECK_TABLE_MIN_REC_FLAG_SET
   eng "Minimum record flag is wrongly set to rec on page '%lu' at level '%lu' for index '%s' of table '%s'."

ER_CHECK_TABLE_MIN_REC_FLAG_NOT_SET
   eng "Minimum record flag is not set to first rec on page '%lu' at level '%lu' for index '%s' of table '%s'."

ER_NOTE_COMPONENT_SLOT_REGISTRATION_SUCCESS
  eng "Successfully registered slot '%d' for component '%s'."

ER_NOTE_COMPONENT_SLOT_DEREGISTRATION_SUCCESS
  eng "Successfully de-registered slot '%d' from component '%s'."

ER_WARN_CANNOT_FREE_COMPONENT_DATA_DEALLOCATION_FAILED
  eng "Cannot free resources stored by component '%s' in thread with ID: '%d'. Component failed to free required resources."

ER_IB_RESURRECT_TRX_INSERT
  eng "Transaction ID: %lu found for resurrecting inserts"

ER_IB_RESURRECT_TRX_UPDATE
  eng "Transaction ID: %lu found for resurrecting updates"

ER_IB_RESURRECT_IDENTIFY_TABLE_TO_LOCK
  eng "Identified table ID: %lu to acquire lock"

ER_IB_RESURRECT_ACQUIRE_TABLE_LOCK
  eng "Acquired lock on table ID: %lu, name: %s"

ER_IB_RESURRECT_RECORD_PROGRESS
  eng "Records read: %lu - Pages read: %lu"

ER_IB_RESURRECT_RECORD_COMPLETE
  eng "Total records resurrected: %lu - Total pages read: %lu - Total tables acquired: %lu"

ER_IB_RESURRECT_TRX_INSERT_COMPLETE
  eng "Resurrected %lu transactions doing inserts."

ER_IB_RESURRECT_TRX_UPDATE_COMPLETE
  eng "Resurrected %lu transactions doing updates."

ER_AUTHENTICATION_OCI_INVALID_TOKEN
  eng "Invalid security token provided by '%s' for '%s'@'%s': %s."

ER_AUTHENTICATION_OCI_TOKEN_DETAILS_MISMATCH
  eng "Unknown user/tenancy (user: %s tenancy: %s) found in security token provided by '%s' for '%s'@'%s'."

ER_AUTHENTICATION_OCI_TOKEN_NOT_VERIFIED
  eng "Verification failed for security token provided by '%s' for '%s'@'%s' : %s."

ER_AUTHENTICATION_OCI_DOWNLOAD_IDDP_PUBLIC_KEY
  eng "Could not download IDDP Public key. Please check if security token provided by '%s' for '%s'@'%s' is valid."

ER_AUTHENTICATION_OCI_NO_MATCHING_GROUPS_IN_TOKEN
  eng "None of the groups extracted from security token matches any of the entries from authentication string."

ER_SYS_VAR_REGISTRATION
  eng "Cannot register variable '%s'. Please check if it is not already registered by another component."

ER_SYS_VAR_DEREGISTRATION
  eng "Cannot unregister variable '%s'. Please check if it was registered properly in the first place."

ER_UDF_REGISTRATION
  eng "Cannot register function '%s'. Please check if it is not already registered by another component."

ER_UDF_DEREGISTRATION
  eng "Cannot unregister function '%s'. Please check if it was registered properly in the first place."

ER_PRIVILEGE_REGISTRATION
  eng "Cannot register privilege '%s'. Please check if it is not already registered."

ER_PRIVILEGE_DEREGISTRATION
  eng "Cannot unregister privilege '%s'. Please check if it was registered properly in the first place."

ER_UDF_EXEC_FAILURE
  eng "Error while executing UDF %s."

ER_UDF_EXEC_FAILURE_REASON
  eng "Error while executing UDF %s: %s."

ER_COMPONENT_SERVICE_CALL
  eng "%s failed."

ER_COMPONENT_SERVICE_CALL_RESULT
  eng "%s failed with %u."

ER_COMPONENT_LOCK
  eng "Lock failed at %s : %u."

ER_COMPONENT_UNLOCK
  eng "Lock from %s : %u failed to unlock."

ER_COMPONENT_MASKING_OTHER_ERROR
  eng "Masking component error: '%s'."

ER_COMPONENT_MASKING_ABI
  eng "%s failed."

ER_COMPONENT_MASKING_ABI_REASON
  eng "%s failed because %s."

ER_COMPONENT_MASKING_RANDOM_CREATE
  eng "Creation of random context failed."

ER_COMPONENT_MASKING_RANDOM_CREATE_REASON
  eng "Creation of random context failed because %s."

ER_COMPONENT_MASKING_CANNOT_ACCESS_TABLE
  eng "Cannot access %s.%s table."

<<<<<<< HEAD
ER_WARN_CANT_OPEN_CERTIFICATE
  eng "Cannot open certificate %s. Please check the cerificate"

ER_FAILED_TO_VALIDATE_CERTIFICATES_SERVER_EXIT
  eng "Certificate validation has failed. Stopping the server as tls-certificates-enforced-validation is enabled"

ER_WARN_CA_CERT_VERIFY_FAILED
  eng "CA certificate/certficates is invalid. Please check logs for more details."

ER_WARN_FAILED_TO_SETUP_TLS
  eng "Internal TLS error %s:%s:%d:%s"

ER_TLS_LIBRARY_ERROR_INTERNAL
  eng "Failed to set up TLS. Check logs for details"

ER_SERVER_CERT_VERIFY_FAILED
  eng "Server certificate %s verification has failed. Check logs for more details"

ER_WARN_CERTIFICATE_ERROR_STRING
  eng "Failed to validate certificate %s because %s"
=======
ER_REDUCED_DBLWR_FILE_CORRUPTED
  eng "Cannot recover from detect_only doublewrite buffer as page %u from batch doublewrite file is corrupted."

ER_REDUCED_DBLWR_PAGE_FOUND
  eng "Database page corruption of tablespace %s space_id: %u page_num: %u. Cannot recover it from the doublewrite buffer because it was written in detect_only-doublewrite mode."
>>>>>>> ba5b6efc

# DO NOT add server-to-client messages here;
# they go in messages_to_clients.txt
# in the same directory as this file.
#
# This file is for messages intended for the error log only.
#
# See the FAQ in errmsg_readme.txt in the
# same directory as this file for more
# information.

#
# End of 8.0 error messages intended to be written to the server error log.
#

################################################################################
# Error numbers 50000 to 51999 are reserved. Please do not use them for
# other error messages.
################################################################################
reserved-error-section 50000 51999


# DO NOT append error messages here at the end.
#
#   If you came here to add a message, please read the FAQ in
#   errmsg_readme.txt to see where it should go.
#
#   Messages the server sends to the error log and messages
#   the server sends to its clients go to different places.
#   Messages for different server versions go to different places.
#   Messages that are built into the client library (libmysql/C-API)
#   go into yet a different place.<|MERGE_RESOLUTION|>--- conflicted
+++ resolved
@@ -12216,7 +12216,12 @@
 ER_COMPONENT_MASKING_CANNOT_ACCESS_TABLE
   eng "Cannot access %s.%s table."
 
-<<<<<<< HEAD
+ER_REDUCED_DBLWR_FILE_CORRUPTED
+  eng "Cannot recover from detect_only doublewrite buffer as page %u from batch doublewrite file is corrupted."
+
+ER_REDUCED_DBLWR_PAGE_FOUND
+  eng "Database page corruption of tablespace %s space_id: %u page_num: %u. Cannot recover it from the doublewrite buffer because it was written in detect_only-doublewrite mode."
+
 ER_WARN_CANT_OPEN_CERTIFICATE
   eng "Cannot open certificate %s. Please check the cerificate"
 
@@ -12237,13 +12242,6 @@
 
 ER_WARN_CERTIFICATE_ERROR_STRING
   eng "Failed to validate certificate %s because %s"
-=======
-ER_REDUCED_DBLWR_FILE_CORRUPTED
-  eng "Cannot recover from detect_only doublewrite buffer as page %u from batch doublewrite file is corrupted."
-
-ER_REDUCED_DBLWR_PAGE_FOUND
-  eng "Database page corruption of tablespace %s space_id: %u page_num: %u. Cannot recover it from the doublewrite buffer because it was written in detect_only-doublewrite mode."
->>>>>>> ba5b6efc
 
 # DO NOT add server-to-client messages here;
 # they go in messages_to_clients.txt
