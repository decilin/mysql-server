--- conflicted
+++ resolved
@@ -87,13 +87,9 @@
 	(ib_cb_t*) &ib_cb_get_idx_field_name,
 	(ib_cb_t*) &ib_cb_trx_get_start_time,
 	(ib_cb_t*) &ib_cb_cfg_bk_commit_interval,
-<<<<<<< HEAD
 	(ib_cb_t*) &ib_cb_ut_strerr,
-	(ib_cb_t*) &ib_cb_cursor_stmt_begin
-=======
 	(ib_cb_t*) &ib_cb_cursor_stmt_begin,
 	(ib_cb_t*) &ib_cb_trx_read_only
->>>>>>> e7a265bc
 };
 
 /** Set expiration time. If the exp sent by client is larger than
